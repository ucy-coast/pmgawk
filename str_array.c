--- conflicted
+++ resolved
@@ -378,20 +378,12 @@
 		for (b = symbol->buckets[i]; b != NULL;	b = b->ahnext) {
 			/* index */
 			subs = b->ahname;
-<<<<<<< HEAD
-			if (assoc_kind & AINUM)
-=======
-			if ((t->flags & AINUM) != 0)
->>>>>>> d2831946
+			if ((assoc_kind & AINUM) != 0)
 				(void) force_number(subs);
 			list[k++] = dupnode(subs);
 
 			/* value */
-<<<<<<< HEAD
-			if (assoc_kind & AVALUE) {
-=======
-			if ((t->flags & AVALUE) != 0) {
->>>>>>> d2831946
+			if ((assoc_kind & AVALUE) != 0) {
 				val = b->ahvalue;
 				if (val->type == Node_val) {
 					if ((assoc_kind & AVNUM) != 0)
