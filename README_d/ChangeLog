--- conflicted
+++ resolved
@@ -1,12 +1,10 @@
-<<<<<<< HEAD
+2015-04-09         Arnold D. Robbins     <arnold@skeeve.com>
+
+	* README.macosx: New file.
+
 2014-08-12         Juergen Kahrs <jkahrs@users.sourceforge.net>
 
 	* README.cmake: Moved file from top-level to here.
-=======
-2015-04-09         Arnold D. Robbins     <arnold@skeeve.com>
-
-	* README.macosx: New file.
->>>>>>> d1c4ec6d
 
 2014-04-08         Arnold D. Robbins     <arnold@skeeve.com>
 
