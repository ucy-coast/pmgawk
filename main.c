--- conflicted
+++ resolved
@@ -233,50 +233,8 @@
 #endif /* HAVE_MTRACE */
 #endif /* HAVE_MCHECK_H */
 
-<<<<<<< HEAD
-#if defined(LC_CTYPE)
-	setlocale(LC_CTYPE, "");
-#endif
-#if defined(LC_COLLATE)
-	setlocale(LC_COLLATE, "");
-#endif
-#if defined(LC_MESSAGES)
-	setlocale(LC_MESSAGES, "");
-#endif
-#if defined(LC_NUMERIC) && defined(HAVE_LOCALE_H)
-	/*
-	 * Force the issue here.  According to POSIX 2001, decimal
-	 * point is used for parsing source code and for command-line
-	 * assignments and the locale value for processing input,
-	 * number to string conversion, and printing output.
-	 *
-	 * 10/2005 --- see below also; we now only use the locale's
-	 * decimal point if do_posix in effect.
-	 *
-	 * 9/2007:
-	 * This is a mess. We need to get the locale's numeric info for
-	 * the thousands separator for the %'d flag.
-	 */
-	setlocale(LC_NUMERIC, "");
-	init_locale(& loc);
-	setlocale(LC_NUMERIC, "C");
-#endif
-#if defined(LC_TIME)
-	setlocale(LC_TIME, "");
-#endif
-
-#if MBS_SUPPORT
-	/*
-	 * In glibc, MB_CUR_MAX is actually a function.  This value is
-	 * tested *a lot* in many speed-critical places in gawk. Caching
-	 * this value once makes a speed difference.
-	 */
-	gawk_mb_cur_max = MB_CUR_MAX;
-	/* Without MBS_SUPPORT, gawk_mb_cur_max is 1. */
-=======
 	myname = gawk_name(argv[0]);
 	os_arg_fixup(&argc, &argv); /* emulate redirection, expand wildcards */
->>>>>>> 350265fa
 
 	if (argc < 2)
 		usage(EXIT_FAILURE, stderr);
@@ -339,18 +297,6 @@
 	 * this value once makes a speed difference.
 	 */
 	gawk_mb_cur_max = MB_CUR_MAX;
-	/* Without MBS_SUPPORT, gawk_mb_cur_max is 1. */
-#ifdef LIBC_IS_BORKED
-{
-	const char *env_lc;
-
-	env_lc = getenv("LC_ALL");
-	if (env_lc == NULL)
-		env_lc = getenv("LANG");
-	if (env_lc != NULL && env_lc[1] == '\0' && tolower(env_lc[0]) == 'c')
-		gawk_mb_cur_max = 1;
-}
-#endif
 
 	/* init the cache for checking bytes if they're characters */
 	init_btowc_cache();
