--- conflicted
+++ resolved
@@ -907,22 +907,6 @@
   if (strcasecmp (codeset_name, "UTF-8") == 0
       || strcasecmp (codeset_name, "UTF8") == 0)
     dfa->is_utf8 = 1;
-<<<<<<< HEAD
-#else
-  if (   (codeset_name[0] == 'U' || codeset_name[0] == 'u')
-      && (codeset_name[1] == 'T' || codeset_name[1] == 't')
-      && (codeset_name[2] == 'F' || codeset_name[2] == 'f')
-      && (codeset_name[3] == '-'
-          ? codeset_name[4] == '8' && codeset_name[5] == '\0'
-          : codeset_name[3] == '8' && codeset_name[4] == '\0'))
-    dfa->is_utf8 = 1;
-#endif
-=======
-#if defined(GAWK) && defined(LIBC_IS_BORKED)
-  if (gawk_mb_cur_max == 1)
-    dfa->is_utf8 = 0;
-#endif /* defined(GAWK) && defined(LIBC_IS_BORKED) */
->>>>>>> ff28c07f
 
   /* We check exhaustively in the loop below if this charset is a
      superset of ASCII.  */
