/*
 * int_array.c - routines for arrays of integer indices.
 */

/* 
 * Copyright (C) 1986, 1988, 1989, 1991-2013, 2016,
 * the Free Software Foundation, Inc.
 * 
 * This file is part of GAWK, the GNU implementation of the
 * AWK Programming Language.
 * 
 * GAWK is free software; you can redistribute it and/or modify
 * it under the terms of the GNU General Public License as published by
 * the Free Software Foundation; either version 3 of the License, or
 * (at your option) any later version.
 * 
 * GAWK is distributed in the hope that it will be useful,
 * but WITHOUT ANY WARRANTY; without even the implied warranty of
 * MERCHANTABILITY or FITNESS FOR A PARTICULAR PURPOSE.  See the
 * GNU General Public License for more details.
 * 
 * You should have received a copy of the GNU General Public License
 * along with this program; if not, write to the Free Software
 * Foundation, Inc., 51 Franklin Street, Fifth Floor, Boston, MA  02110-1301, USA
 */

#include "awk.h"

extern FILE *output_fp;
extern void indent(int indent_level);
extern NODE **is_integer(NODE *symbol, NODE *subs);

static size_t INT_CHAIN_MAX = 2;

static NODE **int_array_init(NODE *symbol, NODE *subs);
static NODE **int_lookup(NODE *symbol, NODE *subs);
static NODE **int_exists(NODE *symbol, NODE *subs);
static NODE **int_clear(NODE *symbol, NODE *subs);
static NODE **int_remove(NODE *symbol, NODE *subs);
static NODE **int_list(NODE *symbol, NODE *t);
static NODE **int_copy(NODE *symbol, NODE *newsymb);
static NODE **int_dump(NODE *symbol, NODE *ndump);

static uint32_t int_hash(uint32_t k, uint32_t hsize);
static inline NODE **int_find(NODE *symbol, long k, uint32_t hash1);
static NODE **int_insert(NODE *symbol, long k, uint32_t hash1);
static void grow_int_table(NODE *symbol);

afunc_t int_array_func[] = {
	int_array_init,
	is_integer,
	null_length,
	int_lookup,
	int_exists,
	int_clear,
	int_remove,
	int_list,
	int_copy,
	int_dump,
	(afunc_t) 0,
};


/* int_array_init --- array initialization routine */

static NODE **
int_array_init(NODE *symbol, NODE *subs ATTRIBUTE_UNUSED)
{
	if (symbol == NULL) {	/* first time */
		long newval;

		/* check relevant environment variables */
		if ((newval = getenv_long("INT_CHAIN_MAX")) > 0)
			INT_CHAIN_MAX = newval;
	} else
		null_array(symbol);

	return & success_node;
}

/*
 * standard_integer_string -- check whether the string matches what
 * sprintf("%ld", <value>) would produce. This is accomplished by accepting
 * only strings that look like /^0$/ or /^-?[1-9][0-9]*$/. This should be
 * faster than comparing vs. the results of actually calling sprintf.
 */

static bool
standard_integer_string(const char *s, size_t len)
{
	const char *end;

	if (len == 0)
		return false;
	if (*s == '0' && len == 1)
		return true;
	end = s + len;
	/* ignore leading minus sign */
	if (*s == '-' && ++s == end)
		return false;
	/* check first char is [1-9] */
	if (*s < '1' || *s > '9')
		return false;
	while (++s < end) {
		if (*s < '0' || *s > '9')
			return false;
	}
	return true;
}

/* is_integer --- check if subscript is an integer */

NODE **
is_integer(NODE *symbol, NODE *subs)
{
#ifndef CHECK_INTEGER_USING_FORCE_NUMBER
	long l;
#endif
	AWKNUM d;

	if ((subs->flags & NUMINT) != 0)
		/* quick exit */
		return & success_node;

	if (subs == Nnull_string || do_mpfr)
		return NULL;

<<<<<<< HEAD
	/*
	 * Protect against MAYBE_NUM values where the string may not regenerate
	 * correctly. There could be white space and/or a non-decimal value.
	 * If stfmt is not STFMT_UNUSED, it means that the string value was
	 * generated using CONVFMT or OFMT, so there is no info there.
	 */
	if ((subs->flags & STRCUR) != 0 && subs->stfmt == STFMT_UNUSED) {
		char *cp = subs->stptr;

		if (       subs->stlen == 0
			|| cp[0] == '0'
			|| isspace((unsigned char) cp[0])
			|| isspace((unsigned char) cp[subs->stlen - 1])
			|| (       subs->stlen >= 2
				&& (cp[0] == '-' || cp[0] == '+')
				&& cp[1] == '0'))
			return NULL;
	}

	if ((subs->flags & NUMINT) != 0)
		return & success_node;
=======
#ifdef CHECK_INTEGER_USING_FORCE_NUMBER
	/*
	 * This approach is much simpler, because we remove all of the strtol
	 * logic below. But this may be slower in some usage cases.
	 */
	if ((subs->flags & NUMCUR) == 0) {
		str2number(subs);
>>>>>>> 1e83ff34

		/* check again in case force_number set NUMINT */
		if ((subs->flags & NUMINT) != 0)
			return & success_node;
	}
#else /* CHECK_INTEGER_USING_FORCE_NUMBER */
	if ((subs->flags & NUMCUR) != 0) {
#endif /* CHECK_INTEGER_USING_FORCE_NUMBER */
		d = subs->numbr;
		if (d <= INT32_MAX && d >= INT32_MIN && d == (int32_t) d) {
			/*
			 * The numeric value is an integer, but we must
			 * protect against strings that cannot be generated
			 * from sprintf("%ld", <subscript>). This can happen
			 * with strnum or string values. We could skip this
			 * check for pure NUMBER values, but unfortunately the
			 * code does not currently distinguish between NUMBER
			 * and strnum values.
			 */
			if (   (subs->flags & STRCUR) == 0
			    || standard_integer_string(subs->stptr, subs->stlen)) {
				subs->flags |= NUMINT;
				return & success_node;
			}
		}
		return NULL;
#ifndef CHECK_INTEGER_USING_FORCE_NUMBER
	}

	/* a[3]=1; print "3" in a    -- true
	 * a[3]=1; print "+3" in a   -- false
	 * a[3]=1; print "03" in a   -- false
	 * a[-3]=1; print "-3" in a  -- true
	 */

	/* must be a STRING */
	char *cp = subs->stptr, *cpend, *ptr;
	char save;
	size_t len = subs->stlen;

	if (len == 0 || (! isdigit((unsigned char) *cp) && *cp != '-'))
		return NULL;

	if (len > 1 && 
		((*cp == '0')		/* "00", "011" .. */
			|| (*cp == '-' && *(cp + 1) == '0')	/* "-0", "-011" .. */
		)
	)
		return NULL;
	if (len == 1 && *cp != '-') {	/* single digit */
		subs->numbr = (long) (*cp - '0');
		if ((subs->flags & MAYBE_NUM) != 0) {
			subs->flags &= ~(MAYBE_NUM|STRING);
			subs->flags |= NUMBER;
		}
		subs->flags |= (NUMCUR|NUMINT);
		return & success_node;
	}

	cpend = cp + len;
	save = *cpend;
	*cpend = '\0';

	errno = 0;
	l = strtol(cp, & ptr, 10);
	*cpend = save;
	if (errno != 0 || ptr != cpend)
		return NULL;

	subs->numbr = l;
	if ((subs->flags & MAYBE_NUM) != 0) {
		subs->flags &= ~(MAYBE_NUM|STRING);
		subs->flags |= NUMBER;
	}
	subs->flags |= NUMCUR;
	if (l <= INT32_MAX && l >= INT32_MIN) {
		subs->flags |= NUMINT;
		return & success_node;
	}

	return NULL;
#endif /* CHECK_INTEGER_USING_FORCE_NUMBER */
}


/*
 * int_lookup --- Find SYMBOL[SUBS] in the assoc array.  Install it with value ""
 * if it isn't there. Returns a pointer ala get_lhs to where its value is stored.
 */

static NODE **
int_lookup(NODE *symbol, NODE *subs)
{
	uint32_t hash1;
	long k;
	unsigned long size;
	NODE **lhs;
	NODE *xn;

	/*
	 * N.B: symbol->table_size is the total # of non-integers (symbol->xarray)
	 *	and integer elements. Also, symbol->xarray must have at least one
	 *	item in it, and can not exist if there are no integer elements.
	 * 	In that case, symbol->xarray is promoted to 'symbol' (See int_remove).
	 */


	if (! is_integer(symbol, subs)) {
		xn = symbol->xarray; 
		if (xn == NULL) {
			xn = symbol->xarray = make_array();
			xn->vname = symbol->vname;	/* shallow copy */
			xn->flags |= XARRAY;
		} else if ((lhs = xn->aexists(xn, subs)) != NULL)
			return lhs;
		symbol->table_size++;
		return assoc_lookup(xn, subs);
	}

	k = subs->numbr;
	if (symbol->buckets == NULL)
		grow_int_table(symbol);

 	hash1 = int_hash(k, symbol->array_size);
	if ((lhs = int_find(symbol, k, hash1)) != NULL)
		return lhs;
	
	/* It's not there, install it */
	
	symbol->table_size++;

	/* first see if we would need to grow the array, before installing */
	size = symbol->table_size;
	if ((xn = symbol->xarray) != NULL)
		size -= xn->table_size;

	if ((symbol->flags & ARRAYMAXED) == 0
		    && (size / symbol->array_size) > INT_CHAIN_MAX) {
		grow_int_table(symbol);
		/* have to recompute hash value for new size */
		hash1 = int_hash(k, symbol->array_size);
	}
	
	return int_insert(symbol, k, hash1);
}


/*
 * int_exists --- test whether the array element symbol[subs] exists or not,
 *	return pointer to value if it does.
 */

static NODE **
int_exists(NODE *symbol, NODE *subs)
{
	long k;
	uint32_t hash1;

	if (! is_integer(symbol, subs)) {
		NODE *xn = symbol->xarray;
		if (xn == NULL)
			return NULL;
		return xn->aexists(xn, subs);
	}
	if (symbol->buckets == NULL)
		return NULL;

	k = subs->numbr;
	hash1 = int_hash(k, symbol->array_size);
	return int_find(symbol, k, hash1);
}

/* int_clear --- flush all the values in symbol[] */

static NODE **
int_clear(NODE *symbol, NODE *subs ATTRIBUTE_UNUSED)
{
	unsigned long i;
	int j;
	BUCKET *b, *next;
	NODE *r;

	if (symbol->xarray != NULL) {
		NODE *xn = symbol->xarray;
		assoc_clear(xn);
		freenode(xn);
		symbol->xarray = NULL;
	}

	for (i = 0; i < symbol->array_size; i++) {
		for (b = symbol->buckets[i]; b != NULL;	b = next) {
			next = b->ainext;
			for (j = 0; j < b->aicount; j++) {
				r = b->aivalue[j];
				if (r->type == Node_var_array) {
					assoc_clear(r);	/* recursively clear all sub-arrays */
					efree(r->vname);			
					freenode(r);
				} else
					unref(r);
			}
			freebucket(b);
		}
		symbol->buckets[i] = NULL;
	}
	if (symbol->buckets != NULL)
		efree(symbol->buckets);
	symbol->ainit(symbol, NULL);	/* re-initialize symbol */
	return NULL;
}


/* int_remove --- If SUBS is already in the table, remove it. */

static NODE **
int_remove(NODE *symbol, NODE *subs)
{
	uint32_t hash1;
	BUCKET *b, *prev = NULL;
	long k;
	int i;
	NODE *xn = symbol->xarray;

	if (symbol->table_size == 0 || symbol->buckets == NULL)
		return NULL;

	if (! is_integer(symbol, subs)) {
		if (xn == NULL || xn->aremove(xn, subs) == NULL)
			return NULL;
		if (xn->table_size == 0) {
			freenode(xn);
			symbol->xarray = NULL;
		}
		symbol->table_size--;
		assert(symbol->table_size > 0);
		return & success_node;
	}

	k = subs->numbr;
	hash1 = int_hash(k, symbol->array_size);

	for (b = symbol->buckets[hash1]; b != NULL; prev = b, b = b->ainext) {
		for (i = 0; i < b->aicount; i++) {
			if (k != b->ainum[i])
				continue;

			/* item found */
			if (i == 0 && b->aicount == 2) {
				/* removing the 1st item; move 2nd item from position 1 to 0 */

				b->ainum[0] = b->ainum[1];
				b->aivalue[0] = b->aivalue[1];
			} /* else
				removing the only item or the 2nd item */

			goto removed;
		}
	}

	if (b == NULL)	/* item not in array */
		return NULL;

removed:
	b->aicount--;

	if (b->aicount == 0) {
		/* detach bucket */
		if (prev != NULL)
			prev->ainext = b->ainext;
		else
			symbol->buckets[hash1] = b->ainext;

		/* delete bucket */
		freebucket(b);
	} else if (b != symbol->buckets[hash1]) {
		BUCKET *head = symbol->buckets[hash1];

		assert(b->aicount == 1);
		/* move the last element from head to bucket to make it full. */
		i = --head->aicount;	/* head has one less element */
		b->ainum[1] = head->ainum[i];
		b->aivalue[1] = head->aivalue[i];
		b->aicount++;	/* bucket has one more element */
		if (i == 0) {
			/* head is now empty; delete head */
			symbol->buckets[hash1] = head->ainext;
			freebucket(head);
		}
	} /* else
		do nothing */

	symbol->table_size--;
	if (xn == NULL && symbol->table_size == 0) {
		efree(symbol->buckets);
		symbol->ainit(symbol, NULL);	/* re-initialize array 'symbol' */
	} else if (xn != NULL && symbol->table_size == xn->table_size) {
		/* promote xn (str_array) to symbol */
		xn->flags &= ~XARRAY;
		xn->parent_array = symbol->parent_array;
		efree(symbol->buckets);
		*symbol = *xn;
		freenode(xn);
	}

	return & success_node;	/* return success */
}


/* int_copy --- duplicate input array "symbol" */

static NODE **
int_copy(NODE *symbol, NODE *newsymb)
{
	BUCKET **old, **new, **pnew;
	BUCKET *chain, *newchain;
	int j;
	unsigned long i, cursize;

	assert(symbol->buckets != NULL);

	/* find the current hash size */
	cursize = symbol->array_size;
	
	/* allocate new table */
	emalloc(new, BUCKET **, cursize * sizeof(BUCKET *), "int_copy");
	memset(new, '\0', cursize * sizeof(BUCKET *));

	old = symbol->buckets;

	for (i = 0; i < cursize; i++) {
		for (chain = old[i], pnew = & new[i]; chain != NULL;
				chain = chain->ainext
		) {
			getbucket(newchain);
			newchain->aicount = chain->aicount;
			newchain->ainext = NULL;
			for (j = 0; j < chain->aicount; j++) {
				NODE *oldval;

				/*
				 * copy the corresponding key and
				 * value from the original input list
				 */
				newchain->ainum[j] = chain->ainum[j];

				oldval = chain->aivalue[j];
				if (oldval->type == Node_val)
					newchain->aivalue[j] = dupnode(oldval);
				else {
					NODE *r;
					r = make_array();
					r->vname = estrdup(oldval->vname, strlen(oldval->vname));
					r->parent_array = newsymb;
					newchain->aivalue[j] = assoc_copy(oldval, r);
				}
			}

			*pnew = newchain;
			newchain->ainext = NULL;
			pnew = & newchain->ainext;
		}
	}	

	if (symbol->xarray != NULL) {
		NODE *xn, *n;
		xn = symbol->xarray;
		n = make_array();
		n->vname = newsymb->vname;	/* shallow copy */
		(void) xn->acopy(xn, n);
		newsymb->xarray = n;
	} else
		newsymb->xarray = NULL;

	newsymb->table_size = symbol->table_size;
	newsymb->buckets = new;
	newsymb->array_size = cursize;
	newsymb->flags = symbol->flags;

	return NULL;
}


/* int_list --- return a list of array items */

static NODE**
int_list(NODE *symbol, NODE *t)
{
	NODE **list = NULL;
	unsigned long num_elems, list_size, i, k = 0;
	BUCKET *b;
	NODE *r, *subs, *xn;
	int j, elem_size = 1;
	long num;
	static char buf[100];
	assoc_kind_t assoc_kind;

	if (symbol->table_size == 0)
		return NULL;

	assoc_kind = (assoc_kind_t) t->flags;
	num_elems = symbol->table_size;
	if ((assoc_kind & (AINDEX|AVALUE|ADELETE)) == (AINDEX|ADELETE))
		num_elems = 1;

	if ((assoc_kind & (AINDEX|AVALUE)) == (AINDEX|AVALUE))
		elem_size = 2;
	list_size = elem_size * num_elems;
	
	if (symbol->xarray != NULL) {
		xn = symbol->xarray;
		list = xn->alist(xn, t);
		assert(list != NULL);
		if (num_elems == 1 || num_elems == xn->table_size)
			return list;
		erealloc(list, NODE **, list_size * sizeof(NODE *), "int_list");
		k = elem_size * xn->table_size;
	} else
		emalloc(list, NODE **, list_size * sizeof(NODE *), "int_list");

	/* populate it */

	for (i = 0; i < symbol->array_size; i++) {
		for (b = symbol->buckets[i]; b != NULL;	b = b->ainext) {
			for (j = 0; j < b->aicount; j++) {
				/* index */
				num = b->ainum[j];
				if ((assoc_kind & AISTR) != 0) {
					sprintf(buf, "%ld", num); 
					subs = make_string(buf, strlen(buf));
					subs->numbr = num;
					subs->flags |= (NUMCUR|NUMINT);
				} else {
					subs = make_number((AWKNUM) num);
					subs->flags |= (INTIND|NUMINT);
				}
				list[k++] = subs;

				/* value */
				if ((assoc_kind & AVALUE) != 0) {
					r = b->aivalue[j];
					if (r->type == Node_val) {
						if ((assoc_kind & AVNUM) != 0)
							(void) force_number(r);
						else if ((assoc_kind & AVSTR) != 0)
							r = force_string(r);
					}
					list[k++] = r;
				}

				if (k >= list_size)
					return list;
			}
		}
	}
	return list;
}


/* int_kilobytes --- calculate memory consumption of the assoc array */

AWKNUM
int_kilobytes(NODE *symbol)
{
	unsigned long i, bucket_cnt = 0;
	BUCKET *b;
	AWKNUM kb;
	extern AWKNUM str_kilobytes(NODE *symbol);

	for (i = 0; i < symbol->array_size; i++) {
		for (b = symbol->buckets[i]; b != NULL; b = b->ainext)
			bucket_cnt++;
	}
	kb = (((AWKNUM) bucket_cnt) * sizeof (BUCKET) + 
			((AWKNUM) symbol->array_size) * sizeof (BUCKET *)) / 1024.0;

	if (symbol->xarray != NULL)
		kb += str_kilobytes(symbol->xarray);

	return kb;
}


/* int_dump --- dump array info */

static NODE **
int_dump(NODE *symbol, NODE *ndump)
{
#define HCNT	31

	int indent_level;
	BUCKET *b;
	NODE *xn = NULL;
	unsigned long str_size = 0, int_size = 0;
	unsigned long i;
	size_t j, bucket_cnt;
	static size_t hash_dist[HCNT + 1];

	indent_level = ndump->alevel;

	if (symbol->xarray != NULL) {
		xn = symbol->xarray;
		str_size = xn->table_size;
	}
	int_size = symbol->table_size - str_size;

	if ((symbol->flags & XARRAY) == 0)
		fprintf(output_fp, "%s `%s'\n",
				(symbol->parent_array == NULL) ? "array" : "sub-array",
				array_vname(symbol));

	indent_level++;
	indent(indent_level);
	fprintf(output_fp, "array_func: int_array_func\n");
	if (symbol->flags != 0) {
		indent(indent_level);
		fprintf(output_fp, "flags: %s\n", flags2str(symbol->flags));
	}
	indent(indent_level);
	fprintf(output_fp, "INT_CHAIN_MAX: %lu\n", (unsigned long) INT_CHAIN_MAX);
	indent(indent_level);
	fprintf(output_fp, "array_size: %lu (int)\n", (unsigned long) symbol->array_size);
	indent(indent_level);
	fprintf(output_fp, "table_size: %lu (total), %lu (int), %lu (str)\n",
			(unsigned long) symbol->table_size, int_size, str_size);
	indent(indent_level);
	fprintf(output_fp, "Avg # of items per chain (int): %.2g\n",
			((AWKNUM) int_size) / symbol->array_size);

	indent(indent_level);
	fprintf(output_fp, "memory: %.2g kB (total)\n", int_kilobytes(symbol));

	/* hash value distribution */

	memset(hash_dist, '\0', (HCNT + 1) * sizeof(size_t));
	for (i = 0; i < symbol->array_size; i++) {
		bucket_cnt = 0;
		for (b = symbol->buckets[i]; b != NULL;	b = b->ainext)
			bucket_cnt += b->aicount;
		if (bucket_cnt >= HCNT)
			bucket_cnt = HCNT;
		hash_dist[bucket_cnt]++;
	}

	indent(indent_level);
	fprintf(output_fp, "Hash distribution:\n");
	indent_level++;
	for (j = 0; j <= HCNT; j++) {
		if (hash_dist[j] > 0) {
			indent(indent_level);
			if (j == HCNT)
				fprintf(output_fp, "[>=%lu]:%lu\n",
					(unsigned long) HCNT, (unsigned long) hash_dist[j]);
			else
				fprintf(output_fp, "[%lu]:%lu\n",
					(unsigned long) j, (unsigned long) hash_dist[j]);
		}
	}
	indent_level--;

	/* dump elements */

	if (ndump->adepth >= 0) {
		NODE *subs;
		const char *aname;

		fprintf(output_fp, "\n");

		aname = make_aname(symbol);
		subs = make_number((AWKNUM) 0);
		subs->flags |= (INTIND|NUMINT);

		for (i = 0; i < symbol->array_size; i++) {
			for (b = symbol->buckets[i]; b != NULL; b = b->ainext) {
				for (j = 0; j < b->aicount; j++) {
					subs->numbr = b->ainum[j];
					assoc_info(subs, b->aivalue[j], ndump, aname);
				}
			}
		}
		unref(subs);
	}

	if (xn != NULL)	{
		fprintf(output_fp, "\n");
		xn->adump(xn, ndump);
	}

	return NULL;

#undef HCNT
}


/* int_hash --- calculate the hash function of the integer subs */

static uint32_t
int_hash(uint32_t k, uint32_t hsize)
{

/*
 * Code snippet copied from:
 *	Hash functions (http://www.azillionmonkeys.com/qed/hash.html).
 *	Copyright 2004-2008 by Paul Hsieh. Licenced under LGPL 2.1.
 */

	/* This is the final mixing function used by Paul Hsieh in SuperFastHash. */
 
	k ^= k << 3;
	k += k >> 5;
	k ^= k << 4;
	k += k >> 17;
	k ^= k << 25;
	k += k >> 6;

	if (k >= hsize)
		k %= hsize;
	return k;
}

/* int_find --- locate symbol[subs] */

static inline NODE **
int_find(NODE *symbol, long k, uint32_t hash1)
{
	BUCKET *b;
	int i;

	assert(symbol->buckets != NULL);
	for (b = symbol->buckets[hash1]; b != NULL; b = b->ainext) {
		for (i = 0; i < b->aicount; i++) {
			if (b->ainum[i] == k)
				return (b->aivalue + i);
		}
	}
	return NULL;
}


/* int_insert --- install subs in the assoc array */

static NODE **
int_insert(NODE *symbol, long k, uint32_t hash1)
{
	BUCKET *b;
	int i;

	b = symbol->buckets[hash1];

	/* Only the first bucket in the chain can be partially full, but is never empty. */ 

	if (b == NULL || (i = b->aicount) == 2) {
		getbucket(b);
		b->aicount = 0;
		b->ainext = symbol->buckets[hash1];
		symbol->buckets[hash1] = b;
		i = 0;
	}

	b->ainum[i] = k;
	b->aivalue[i] = dupnode(Nnull_string);
	b->aicount++;
	return & b->aivalue[i];
}


/* grow_int_table --- grow the hash table */

static void
grow_int_table(NODE *symbol)
{
	BUCKET **old, **new;
	BUCKET *chain, *next;
	int i, j;
	unsigned long oldsize, newsize, k;

	/*
	 * This is an array of primes. We grow the table by an order of
	 * magnitude each time (not just doubling) so that growing is a
	 * rare operation. We expect, on average, that it won't happen
	 * more than twice.  The final size is also chosen to be small
	 * enough so that MS-DOG mallocs can handle it. When things are
	 * very large (> 8K), we just double more or less, instead of
	 * just jumping from 8K to 64K.
	 */

	static const unsigned long sizes[] = {
		13, 127, 1021, 8191, 16381, 32749, 65497,
		131101, 262147, 524309, 1048583, 2097169,
		4194319, 8388617, 16777259, 33554467, 
		67108879, 134217757, 268435459, 536870923,
		1073741827
	};

	/* find next biggest hash size */
	newsize = oldsize = symbol->array_size;

	for (i = 0, j = sizeof(sizes)/sizeof(sizes[0]); i < j; i++) {
		if (oldsize < sizes[i]) {
			newsize = sizes[i];
			break;
		}
	}
	if (newsize == oldsize) {	/* table already at max (!) */
		symbol->flags |= ARRAYMAXED;
		return;
	}

	/* allocate new table */
	emalloc(new, BUCKET **, newsize * sizeof(BUCKET *), "grow_int_table");
	memset(new, '\0', newsize * sizeof(BUCKET *));

	old = symbol->buckets;
	symbol->buckets = new;
	symbol->array_size = newsize;

	/* brand new hash table */
	if (old == NULL)
		return;		/* DO NOT initialize symbol->table_size */

	/* old hash table there, move stuff to new, free old */
	/* note that symbol->table_size does not change if an old array. */

	for (k = 0; k < oldsize; k++) {
		long num;
		for (chain = old[k]; chain != NULL; chain = next) {
			for (i = 0; i < chain->aicount; i++) {
				num = chain->ainum[i];
				*int_insert(symbol, num, int_hash(num, newsize)) = chain->aivalue[i];
			}
			next = chain->ainext;
			freebucket(chain);
		}
	}
	efree(old);
}<|MERGE_RESOLUTION|>--- conflicted
+++ resolved
@@ -125,7 +125,6 @@
 	if (subs == Nnull_string || do_mpfr)
 		return NULL;
 
-<<<<<<< HEAD
 	/*
 	 * Protect against MAYBE_NUM values where the string may not regenerate
 	 * correctly. There could be white space and/or a non-decimal value.
@@ -147,7 +146,7 @@
 
 	if ((subs->flags & NUMINT) != 0)
 		return & success_node;
-=======
+
 #ifdef CHECK_INTEGER_USING_FORCE_NUMBER
 	/*
 	 * This approach is much simpler, because we remove all of the strtol
@@ -155,7 +154,6 @@
 	 */
 	if ((subs->flags & NUMCUR) == 0) {
 		str2number(subs);
->>>>>>> 1e83ff34
 
 		/* check again in case force_number set NUMINT */
 		if ((subs->flags & NUMINT) != 0)
