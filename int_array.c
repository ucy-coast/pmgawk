/*
 * int_array.c - routines for arrays of integer indices.
 */

/* 
 * Copyright (C) 1986, 1988, 1989, 1991-2011 the Free Software Foundation, Inc.
 * 
 * This file is part of GAWK, the GNU implementation of the
 * AWK Programming Language.
 * 
 * GAWK is free software; you can redistribute it and/or modify
 * it under the terms of the GNU General Public License as published by
 * the Free Software Foundation; either version 3 of the License, or
 * (at your option) any later version.
 * 
 * GAWK is distributed in the hope that it will be useful,
 * but WITHOUT ANY WARRANTY; without even the implied warranty of
 * MERCHANTABILITY or FITNESS FOR A PARTICULAR PURPOSE.  See the
 * GNU General Public License for more details.
 * 
 * You should have received a copy of the GNU General Public License
 * along with this program; if not, write to the Free Software
 * Foundation, Inc., 51 Franklin Street, Fifth Floor, Boston, MA  02110-1301, USA
 */

#include "awk.h"

extern FILE *output_fp;
extern void indent(int indent_level);
extern NODE **is_integer(NODE *symbol, NODE *subs);

static size_t INT_CHAIN_MAX = 2;

static NODE **int_array_init(NODE *symbol, NODE *subs);
static NODE **int_lookup(NODE *symbol, NODE *subs);
static NODE **int_exists(NODE *symbol, NODE *subs);
static NODE **int_clear(NODE *symbol, NODE *subs);
static NODE **int_remove(NODE *symbol, NODE *subs);
static NODE **int_list(NODE *symbol, NODE *t);
static NODE **int_copy(NODE *symbol, NODE *newsymb);
static NODE **int_dump(NODE *symbol, NODE *ndump);

static uint32_t int_hash(uint32_t k, uint32_t hsize);
static inline NODE **int_find(NODE *symbol, long k, uint32_t hash1);
static NODE **int_insert(NODE *symbol, long k, uint32_t hash1);
static void grow_int_table(NODE *symbol);

afunc_t int_array_func[] = {
	int_array_init,
	is_integer,
	null_length,
	int_lookup,
	int_exists,
	int_clear,
	int_remove,
	int_list,
	int_copy,
	int_dump,
	(afunc_t) 0,
};


/* int_array_init --- array initialization routine */

static NODE **
int_array_init(NODE *symbol, NODE *subs ATTRIBUTE_UNUSED)
{
	if (symbol == NULL) {	/* first time */
		long newval;

		/* check relevant environment variables */
		if ((newval = getenv_long("INT_CHAIN_MAX")) > 0)
			INT_CHAIN_MAX = newval;
	} else
		null_array(symbol);

	return (NODE **) ! NULL;
}

/* is_integer --- check if subscript is an integer */

NODE **
is_integer(NODE *symbol, NODE *subs)
{
	long l;
	AWKNUM d;

	if (subs == Nnull_string || do_mpfr)
		return NULL;

	if ((subs->flags & NUMINT) != 0)
		return (NODE **) ! NULL;

	if ((subs->flags & NUMBER) != 0) {
		d = subs->numbr;
		if (d <= INT32_MAX && d >= INT32_MIN && d == (int32_t) d) {
			subs->flags |= NUMINT;
			return (NODE **) ! NULL;
		}
		return NULL;
	}

	/* a[3]=1; print "3" in a    -- true
	 * a[3]=1; print "+3" in a   -- false
	 * a[3]=1; print "03" in a   -- false
	 * a[-3]=1; print "-3" in a  -- true
	 */

	if ((subs->flags & (STRING|STRCUR)) != 0) {
		char *cp = subs->stptr, *cpend, *ptr;
		char save;
		size_t len = subs->stlen;

		if (len == 0 || (! isdigit((unsigned char) *cp) && *cp != '-'))
			return NULL;
		if (len > 1 && 
			((*cp == '0')		/* "00", "011" .. */
				|| (*cp == '-' && *(cp + 1) == '0')	/* "-0", "-011" .. */
			)
		)
			return NULL;
		if (len == 1 && *cp != '-') {	/* single digit */
			subs->numbr = (long) (*cp - '0');
			if ((subs->flags & MAYBE_NUM) != 0) {
				subs->flags &= ~MAYBE_NUM;
				subs->flags |= NUMBER;
			}
			subs->flags |= (NUMCUR|NUMINT);
			return (NODE **) ! NULL;
		}

		cpend = cp + len;
		save = *cpend;
		*cpend = '\0';

		errno = 0;
		l = strtol(cp, & ptr, 10);
		*cpend = save;
		if (errno != 0 || ptr != cpend)
			return NULL;
		subs->numbr = l;
		if ((subs->flags & MAYBE_NUM) != 0) {
			subs->flags &= ~MAYBE_NUM;
			subs->flags |= NUMBER;
		}
		subs->flags |= NUMCUR;
		if (l <= INT32_MAX && l >= INT32_MIN) {
			subs->flags |= NUMINT;
			return (NODE **) ! NULL;
		}
	}
	return NULL;
}


/*
 * int_lookup --- Find SYMBOL[SUBS] in the assoc array.  Install it with value ""
 * if it isn't there. Returns a pointer ala get_lhs to where its value is stored.
 */

static NODE **
int_lookup(NODE *symbol, NODE *subs)
{
	uint32_t hash1;
	long k;
	unsigned long size;
	NODE **lhs;
	NODE *xn;

	/*
	 * N.B: symbol->table_size is the total # of non-integers (symbol->xarray)
	 *	and integer elements. Also, symbol->xarray must have at least one
	 *	item in it, and can not exist if there are no integer elements.
	 * 	In that case, symbol->xarray is promoted to 'symbol' (See int_remove).
	 */


	if (! is_integer(symbol, subs)) {
		xn = symbol->xarray; 
		if (xn == NULL) {
			xn = symbol->xarray = make_array();
			xn->vname = symbol->vname;	/* shallow copy */
			xn->flags |= XARRAY;
		} else if ((lhs = xn->aexists(xn, subs)) != NULL)
			return lhs;
		symbol->table_size++;
		return assoc_lookup(xn, subs);
	}

	k = subs->numbr;
	if (symbol->buckets == NULL)
		grow_int_table(symbol);

 	hash1 = int_hash(k, symbol->array_size);
	if ((lhs = int_find(symbol, k, hash1)) != NULL)
		return lhs;
	
	/* It's not there, install it */
	
	symbol->table_size++;

	/* first see if we would need to grow the array, before installing */
	size = symbol->table_size;
	if ((xn = symbol->xarray) != NULL)
		size -= xn->table_size;

	if ((symbol->flags & ARRAYMAXED) == 0
		    && (size / symbol->array_size) > INT_CHAIN_MAX) {
		grow_int_table(symbol);
		/* have to recompute hash value for new size */
		hash1 = int_hash(k, symbol->array_size);
	}
	
	return int_insert(symbol, k, hash1);
}


/*
 * int_exists --- test whether the array element symbol[subs] exists or not,
 *	return pointer to value if it does.
 */

static NODE **
int_exists(NODE *symbol, NODE *subs)
{
	long k;
	uint32_t hash1;

	if (! is_integer(symbol, subs)) {
		NODE *xn = symbol->xarray;
		if (xn == NULL)
			return NULL;
		return xn->aexists(xn, subs);
	}
	if (symbol->buckets == NULL)
		return NULL;

	k = subs->numbr;
	hash1 = int_hash(k, symbol->array_size);
	return int_find(symbol, k, hash1);
}

/* int_clear --- flush all the values in symbol[] */

static NODE **
int_clear(NODE *symbol, NODE *subs ATTRIBUTE_UNUSED)
{
	unsigned long i;
	int j;
	BUCKET *b, *next;
	NODE *r;

	if (symbol->xarray != NULL) {
		NODE *xn = symbol->xarray;
		assoc_clear(xn);
		freenode(xn);
		symbol->xarray = NULL;
	}

	for (i = 0; i < symbol->array_size; i++) {
		for (b = symbol->buckets[i]; b != NULL;	b = next) {
			next = b->ainext;
			for (j = 0; j < b->aicount; j++) {
				r = b->aivalue[j];
				if (r->type == Node_var_array) {
					assoc_clear(r);	/* recursively clear all sub-arrays */
					efree(r->vname);			
					freenode(r);
				} else
					unref(r);
			}
			freebucket(b);
		}
		symbol->buckets[i] = NULL;
	}
	if (symbol->buckets != NULL)
		efree(symbol->buckets);
	symbol->ainit(symbol, NULL);	/* re-initialize symbol */
	return NULL;
}


/* int_remove --- If SUBS is already in the table, remove it. */

static NODE **
int_remove(NODE *symbol, NODE *subs)
{
	uint32_t hash1;
	BUCKET *b, *prev = NULL;
	long k;
	int i;
	NODE *xn = symbol->xarray;

	if (symbol->table_size == 0 || symbol->buckets == NULL)
		return NULL;

	if (! is_integer(symbol, subs)) {
		if (xn == NULL || xn->aremove(xn, subs) == NULL)
			return NULL;
		if (xn->table_size == 0) {
			freenode(xn);
			symbol->xarray = NULL;
		}
		symbol->table_size--;
		assert(symbol->table_size > 0);
		return (NODE **) ! NULL;
	}

	k = subs->numbr;
	hash1 = int_hash(k, symbol->array_size);

	for (b = symbol->buckets[hash1]; b != NULL; prev = b, b = b->ainext) {
		for (i = 0; i < b->aicount; i++) {
			if (k != b->ainum[i])
				continue;

			/* item found */
			if (i == 0 && b->aicount == 2) {
				/* removing the 1st item; move 2nd item from position 1 to 0 */

				b->ainum[0] = b->ainum[1];
				b->aivalue[0] = b->aivalue[1];
			} /* else
				removing the only item or the 2nd item */

			goto removed;
		}
	}

	if (b == NULL)	/* item not in array */
		return NULL;

removed:
	b->aicount--;

	if (b->aicount == 0) {
		/* detach bucket */
		if (prev != NULL)
			prev->ainext = b->ainext;
		else
			symbol->buckets[hash1] = b->ainext;

		/* delete bucket */
		freebucket(b);
	} else if (b != symbol->buckets[hash1]) {
		BUCKET *head = symbol->buckets[hash1];

		assert(b->aicount == 1);
		/* move the last element from head to bucket to make it full. */
		i = --head->aicount;	/* head has one less element */
		b->ainum[1] = head->ainum[i];
		b->aivalue[1] = head->aivalue[i];
		b->aicount++;	/* bucket has one more element */
		if (i == 0) {
			/* head is now empty; delete head */
			symbol->buckets[hash1] = head->ainext;
			freebucket(head);
		}
	} /* else
		do nothing */

	symbol->table_size--;
	if (xn == NULL && symbol->table_size == 0) {
		efree(symbol->buckets);
		symbol->ainit(symbol, NULL);	/* re-initialize array 'symbol' */
	} else if (xn != NULL && symbol->table_size == xn->table_size) {
		/* promote xn (str_array) to symbol */
		xn->flags &= ~XARRAY;
		xn->parent_array = symbol->parent_array;
		efree(symbol->buckets);
		*symbol = *xn;
		freenode(xn);
	}

	return (NODE **) ! NULL;	/* return success */
}


/* int_copy --- duplicate input array "symbol" */

static NODE **
int_copy(NODE *symbol, NODE *newsymb)
{
	BUCKET **old, **new, **pnew;
	BUCKET *chain, *newchain;
	int j;
	unsigned long i, cursize;

	assert(symbol->buckets != NULL);

	/* find the current hash size */
	cursize = symbol->array_size;
	
	/* allocate new table */
	emalloc(new, BUCKET **, cursize * sizeof(BUCKET *), "int_copy");
	memset(new, '\0', cursize * sizeof(BUCKET *));

	old = symbol->buckets;

	for (i = 0; i < cursize; i++) {
		for (chain = old[i], pnew = & new[i]; chain != NULL;
				chain = chain->ainext
		) {
			getbucket(newchain);
			newchain->aicount = chain->aicount;
			newchain->ainext = NULL;
			for (j = 0; j < chain->aicount; j++) {
				NODE *oldval;

				/*
				 * copy the corresponding key and
				 * value from the original input list
				 */
				newchain->ainum[j] = chain->ainum[j];

				oldval = chain->aivalue[j];
				if (oldval->type == Node_val)
					newchain->aivalue[j] = dupnode(oldval);
				else {
					NODE *r;
					r = make_array();
					r->vname = estrdup(oldval->vname, strlen(oldval->vname));
					r->parent_array = newsymb;
					newchain->aivalue[j] = assoc_copy(oldval, r);
				}
			}

			*pnew = newchain;
			newchain->ainext = NULL;
			pnew = & newchain->ainext;
		}
	}	

	if (symbol->xarray != NULL) {
		NODE *xn, *n;
		xn = symbol->xarray;
		n = make_array();
		n->vname = newsymb->vname;	/* shallow copy */
		(void) xn->acopy(xn, n);
		newsymb->xarray = n;
	} else
		newsymb->xarray = NULL;

	newsymb->table_size = symbol->table_size;
	newsymb->buckets = new;
	newsymb->array_size = cursize;
	newsymb->flags = symbol->flags;

	return NULL;
}


/* int_list --- return a list of array items */

static NODE**
int_list(NODE *symbol, NODE *t)
{
	NODE **list = NULL;
	unsigned long num_elems, list_size, i, k = 0;
	BUCKET *b;
	NODE *r, *subs, *xn;
	int j, elem_size = 1;
	long num;
	static char buf[100];
	assoc_kind_t assoc_kind;

	if (symbol->table_size == 0)
		return NULL;

	assoc_kind = (assoc_kind_t) t->flags;
	num_elems = symbol->table_size;
	if ((assoc_kind & (AINDEX|AVALUE|ADELETE)) == (AINDEX|ADELETE))
		num_elems = 1;

	if ((assoc_kind & (AINDEX|AVALUE)) == (AINDEX|AVALUE))
		elem_size = 2;
	list_size = elem_size * num_elems;
	
	if (symbol->xarray != NULL) {
		xn = symbol->xarray;
		list = xn->alist(xn, t);
		assert(list != NULL);
		if (num_elems == 1 || num_elems == xn->table_size)
			return list;
		erealloc(list, NODE **, list_size * sizeof(NODE *), "int_list");
		k = elem_size * xn->table_size;
	} else
		emalloc(list, NODE **, list_size * sizeof(NODE *), "int_list");

	/* populate it */

	for (i = 0; i < symbol->array_size; i++) {
		for (b = symbol->buckets[i]; b != NULL;	b = b->ainext) {
			for (j = 0; j < b->aicount; j++) {
				/* index */
				num = b->ainum[j];
<<<<<<< HEAD
				if (assoc_kind & AISTR) {
=======
				if ((t->flags & AISTR) != 0) {
>>>>>>> d2831946
					sprintf(buf, "%ld", num); 
					subs = make_string(buf, strlen(buf));
					subs->numbr = num;
					subs->flags |= (NUMCUR|NUMINT);
				} else {
					subs = make_number((AWKNUM) num);
					subs->flags |= (INTIND|NUMINT);
				}
				list[k++] = subs;

				/* value */
<<<<<<< HEAD
				if (assoc_kind & AVALUE) {
=======
				if ((t->flags & AVALUE) != 0) {
>>>>>>> d2831946
					r = b->aivalue[j];
					if (r->type == Node_val) {
						if ((assoc_kind & AVNUM) != 0)
							(void) force_number(r);
						else if ((assoc_kind & AVSTR) != 0)
							r = force_string(r);
					}
					list[k++] = r;
				}

				if (k >= list_size)
					return list;
			}
		}
	}
	return list;
}


/* int_kilobytes --- calculate memory consumption of the assoc array */

AWKNUM
int_kilobytes(NODE *symbol)
{
	unsigned long i, bucket_cnt = 0;
	BUCKET *b;
	AWKNUM kb;
	extern AWKNUM str_kilobytes(NODE *symbol);

	for (i = 0; i < symbol->array_size; i++) {
		for (b = symbol->buckets[i]; b != NULL; b = b->ainext)
			bucket_cnt++;
	}
	kb = (((AWKNUM) bucket_cnt) * sizeof (BUCKET) + 
			((AWKNUM) symbol->array_size) * sizeof (BUCKET *)) / 1024.0;

	if (symbol->xarray != NULL)
		kb += str_kilobytes(symbol->xarray);

	return kb;
}


/* int_dump --- dump array info */

static NODE **
int_dump(NODE *symbol, NODE *ndump)
{
#define HCNT	31

	int indent_level;
	BUCKET *b;
	NODE *xn = NULL;
	unsigned long str_size = 0, int_size = 0;
	unsigned long i;
	size_t j, bucket_cnt;
	static size_t hash_dist[HCNT + 1];

	indent_level = ndump->alevel;

	if (symbol->xarray != NULL) {
		xn = symbol->xarray;
		str_size = xn->table_size;
	}
	int_size = symbol->table_size - str_size;

	if ((symbol->flags & XARRAY) == 0)
		fprintf(output_fp, "%s `%s'\n",
				(symbol->parent_array == NULL) ? "array" : "sub-array",
				array_vname(symbol));

	indent_level++;
	indent(indent_level);
	fprintf(output_fp, "array_func: int_array_func\n");
	if (symbol->flags != 0) {
		indent(indent_level);
		fprintf(output_fp, "flags: %s\n", flags2str(symbol->flags));
	}
	indent(indent_level);
	fprintf(output_fp, "INT_CHAIN_MAX: %lu\n", (unsigned long) INT_CHAIN_MAX);
	indent(indent_level);
	fprintf(output_fp, "array_size: %lu (int)\n", (unsigned long) symbol->array_size);
	indent(indent_level);
	fprintf(output_fp, "table_size: %lu (total), %lu (int), %lu (str)\n",
			(unsigned long) symbol->table_size, int_size, str_size);
	indent(indent_level);
	fprintf(output_fp, "Avg # of items per chain (int): %.2g\n",
			((AWKNUM) int_size) / symbol->array_size);

	indent(indent_level);
	fprintf(output_fp, "memory: %.2g kB (total)\n", int_kilobytes(symbol));

	/* hash value distribution */

	memset(hash_dist, '\0', (HCNT + 1) * sizeof(size_t));
	for (i = 0; i < symbol->array_size; i++) {
		bucket_cnt = 0;
		for (b = symbol->buckets[i]; b != NULL;	b = b->ainext)
			bucket_cnt += b->aicount;
		if (bucket_cnt >= HCNT)
			bucket_cnt = HCNT;
		hash_dist[bucket_cnt]++;
	}

	indent(indent_level);
	fprintf(output_fp, "Hash distribution:\n");
	indent_level++;
	for (j = 0; j <= HCNT; j++) {
		if (hash_dist[j] > 0) {
			indent(indent_level);
			if (j == HCNT)
				fprintf(output_fp, "[>=%lu]:%lu\n",
					(unsigned long) HCNT, (unsigned long) hash_dist[j]);
			else
				fprintf(output_fp, "[%lu]:%lu\n",
					(unsigned long) j, (unsigned long) hash_dist[j]);
		}
	}
	indent_level--;

	/* dump elements */

	if (ndump->adepth >= 0) {
		NODE *subs;
		const char *aname;

		fprintf(output_fp, "\n");

		aname = make_aname(symbol);
		subs = make_number((AWKNUM) 0);
		subs->flags |= (INTIND|NUMINT);

		for (i = 0; i < symbol->array_size; i++) {
			for (b = symbol->buckets[i]; b != NULL; b = b->ainext) {
				for (j = 0; j < b->aicount; j++) {
					subs->numbr = b->ainum[j];
					assoc_info(subs, b->aivalue[j], ndump, aname);
				}
			}
		}
		unref(subs);
	}

	if (xn != NULL)	{
		fprintf(output_fp, "\n");
		xn->adump(xn, ndump);
	}

	return NULL;

#undef HCNT
}


/* int_hash --- calculate the hash function of the integer subs */

static uint32_t
int_hash(uint32_t k, uint32_t hsize)
{

/*
 * Code snippet copied from:
 *	Hash functions (http://www.azillionmonkeys.com/qed/hash.html).
 *	Copyright 2004-2008 by Paul Hsieh. Licenced under LGPL 2.1.
 */

	/* This is the final mixing function used by Paul Hsieh in SuperFastHash. */
 
	k ^= k << 3;
	k += k >> 5;
	k ^= k << 4;
	k += k >> 17;
	k ^= k << 25;
	k += k >> 6;

	if (k >= hsize)
		k %= hsize;
	return k;
}

/* int_find --- locate symbol[subs] */

static inline NODE **
int_find(NODE *symbol, long k, uint32_t hash1)
{
	BUCKET *b;
	int i;

	assert(symbol->buckets != NULL);
	for (b = symbol->buckets[hash1]; b != NULL; b = b->ainext) {
		for (i = 0; i < b->aicount; i++) {
			if (b->ainum[i] == k)
				return (b->aivalue + i);
		}
	}
	return NULL;
}


/* int_insert --- install subs in the assoc array */

static NODE **
int_insert(NODE *symbol, long k, uint32_t hash1)
{
	BUCKET *b;
	int i;

	b = symbol->buckets[hash1];

	/* Only the first bucket in the chain can be partially full, but is never empty. */ 

	if (b == NULL || (i = b->aicount) == 2) {
		getbucket(b);
		b->aicount = 0;
		b->ainext = symbol->buckets[hash1];
		symbol->buckets[hash1] = b;
		i = 0;
	}

	b->ainum[i] = k;
	b->aivalue[i] = dupnode(Nnull_string);
	b->aicount++;
	return & b->aivalue[i];
}


/* grow_int_table --- grow the hash table */

static void
grow_int_table(NODE *symbol)
{
	BUCKET **old, **new;
	BUCKET *chain, *next;
	int i, j;
	unsigned long oldsize, newsize, k;

	/*
	 * This is an array of primes. We grow the table by an order of
	 * magnitude each time (not just doubling) so that growing is a
	 * rare operation. We expect, on average, that it won't happen
	 * more than twice.  The final size is also chosen to be small
	 * enough so that MS-DOG mallocs can handle it. When things are
	 * very large (> 8K), we just double more or less, instead of
	 * just jumping from 8K to 64K.
	 */

	static const unsigned long sizes[] = {
		13, 127, 1021, 8191, 16381, 32749, 65497,
		131101, 262147, 524309, 1048583, 2097169,
		4194319, 8388617, 16777259, 33554467, 
		67108879, 134217757, 268435459, 536870923,
		1073741827
	};

	/* find next biggest hash size */
	newsize = oldsize = symbol->array_size;

	for (i = 0, j = sizeof(sizes)/sizeof(sizes[0]); i < j; i++) {
		if (oldsize < sizes[i]) {
			newsize = sizes[i];
			break;
		}
	}
	if (newsize == oldsize) {	/* table already at max (!) */
		symbol->flags |= ARRAYMAXED;
		return;
	}

	/* allocate new table */
	emalloc(new, BUCKET **, newsize * sizeof(BUCKET *), "grow_int_table");
	memset(new, '\0', newsize * sizeof(BUCKET *));

	old = symbol->buckets;
	symbol->buckets = new;
	symbol->array_size = newsize;

	/* brand new hash table */
	if (old == NULL)
		return;		/* DO NOT initialize symbol->table_size */

	/* old hash table there, move stuff to new, free old */
	/* note that symbol->table_size does not change if an old array. */

	for (k = 0; k < oldsize; k++) {
		long num;
		for (chain = old[k]; chain != NULL; chain = next) {
			for (i = 0; i < chain->aicount; i++) {
				num = chain->ainum[i];
				*int_insert(symbol, num, int_hash(num, newsize)) = chain->aivalue[i];
			}
			next = chain->ainext;
			freebucket(chain);
		}
	}
	efree(old);
}<|MERGE_RESOLUTION|>--- conflicted
+++ resolved
@@ -494,11 +494,7 @@
 			for (j = 0; j < b->aicount; j++) {
 				/* index */
 				num = b->ainum[j];
-<<<<<<< HEAD
-				if (assoc_kind & AISTR) {
-=======
-				if ((t->flags & AISTR) != 0) {
->>>>>>> d2831946
+				if ((assoc_kind & AISTR) != 0) {
 					sprintf(buf, "%ld", num); 
 					subs = make_string(buf, strlen(buf));
 					subs->numbr = num;
@@ -510,11 +506,7 @@
 				list[k++] = subs;
 
 				/* value */
-<<<<<<< HEAD
-				if (assoc_kind & AVALUE) {
-=======
-				if ((t->flags & AVALUE) != 0) {
->>>>>>> d2831946
+				if ((assoc_kind & AVALUE) != 0) {
 					r = b->aivalue[j];
 					if (r->type == Node_val) {
 						if ((assoc_kind & AVNUM) != 0)
