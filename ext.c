/*
 * ext.c - Builtin function that links external gawk functions and related
 *	   utilities.
 *
 * Christos Zoulas, Thu Jun 29 17:40:41 EDT 1995
 * Arnold Robbins, update for 3.1, Mon Nov 23 12:53:39 EST 1998
 */

/*
 * Copyright (C) 1995 - 2001, 2003-2012 the Free Software Foundation, Inc.
 * 
 * This file is part of GAWK, the GNU implementation of the
 * AWK Programming Language.
 * 
 * GAWK is free software; you can redistribute it and/or modify
 * it under the terms of the GNU General Public License as published by
 * the Free Software Foundation; either version 3 of the License, or
 * (at your option) any later version.
 * 
 * GAWK is distributed in the hope that it will be useful,
 * but WITHOUT ANY WARRANTY; without even the implied warranty of
 * MERCHANTABILITY or FITNESS FOR A PARTICULAR PURPOSE.  See the
 * GNU General Public License for more details.
 * 
 * You should have received a copy of the GNU General Public License
 * along with this program; if not, write to the Free Software
 * Foundation, Inc., 51 Franklin Street, Fifth Floor, Boston, MA  02110-1301, USA
 */

#include "awk.h"
extern SRCFILE *srcfiles;

#ifdef DYNAMIC

#define INIT_FUNC	"dlload"
#define FINI_FUNC	"dlunload"

#include <dlfcn.h>

<<<<<<< HEAD
/* do_ext --- load an extension at run-time: interface to load_ext */
 
NODE *
do_ext(int nargs)
{
	NODE *obj, *init = NULL, *fini = NULL, *ret = NULL;
	SRCFILE *s;
	char *init_func = NULL;
	char *fini_func = NULL;

	if (nargs == 3) {
		fini = POP_STRING();
		fini_func = fini->stptr;
	}
	if (nargs >= 2) { 
		init = POP_STRING();
		init_func = init->stptr;
	}
	obj = POP_STRING();

	s = add_srcfile(SRC_EXTLIB, obj->stptr, srcfiles, NULL, NULL);
	if (s != NULL)
		ret = load_ext(s, init_func, fini_func, obj);

	DEREF(obj);
	if (fini != NULL)
		DEREF(fini);
	if (init != NULL)
		DEREF(init);
	if (ret == NULL)
		ret = dupnode(Nnull_string);
	return ret;
}

/* load_ext --- load an external library */

NODE *
load_ext(SRCFILE *s, const char *init_func, const char *fini_func, NODE *obj)
=======
#define INIT_FUNC	"dl_load"

/* load_ext --- load an external library */

void
load_ext(const char *lib_name)
>>>>>>> 7af1da78
{
	int (*install_func)(const gawk_api_t *const, awk_ext_id_t);
	void *dl;
	int flags = RTLD_LAZY;
	int *gpl_compat;
	const char *lib_name = s->fullpath;

	if (init_func == NULL || init_func[0] == '\0')
		init_func = INIT_FUNC;

	if (fini_func == NULL || fini_func[0] == '\0')
		fini_func = FINI_FUNC;

	if (do_sandbox)
		fatal(_("extensions are not allowed in sandbox mode"));

	if (do_traditional || do_posix)
		fatal(_("-l / @load are gawk extensions"));

	if (lib_name == NULL)
		fatal(_("load_ext: received NULL lib_name"));

<<<<<<< HEAD
	if ((dl = dlopen(s->fullpath, flags)) == NULL)
		fatal(_("extension: cannot open library `%s' (%s)"), lib_name,
=======
	if ((dl = dlopen(lib_name, flags)) == NULL)
		fatal(_("load_ext: cannot open library `%s' (%s)\n"), lib_name,
>>>>>>> 7af1da78
		      dlerror());

	/* Per the GNU Coding standards */
	gpl_compat = (int *) dlsym(dl, "plugin_is_GPL_compatible");
	if (gpl_compat == NULL)
<<<<<<< HEAD
		fatal(_("extension: library `%s': does not define `plugin_is_GPL_compatible' (%s)"),
				lib_name, dlerror());
	func = (NODE *(*)(NODE *, void *)) dlsym(dl, init_func);
	if (func == NULL)
		fatal(_("extension: library `%s': cannot call function `%s' (%s)"),
				lib_name, init_func, dlerror());

	if (obj == NULL) {
		obj = make_string(lib_name, strlen(lib_name));
		tmp = (*func)(obj, dl);
		unref(tmp);
		unref(obj);
		tmp = NULL;
	} else
		tmp = (*func)(obj, dl);

	s->fini_func = (void (*)(void)) dlsym(dl, fini_func);
	return tmp;
=======
		fatal(_("load_ext: library `%s': does not define `plugin_is_GPL_compatible' (%s)\n"),
				lib_name, dlerror());

	install_func = (int (*)(const gawk_api_t *const, awk_ext_id_t))
				dlsym(dl, INIT_FUNC);
	if (install_func == NULL)
		fatal(_("load_ext: library `%s': cannot call function `%s' (%s)\n"),
				lib_name, INIT_FUNC, dlerror());

	if (install_func(& api_impl, NULL /* ext_id */) == 0)
		warning(_("load_ext: library `%s' initialization routine `%s' failed\n"),
				lib_name, INIT_FUNC);
>>>>>>> 7af1da78
}


/* make_builtin --- register name to be called as func with a builtin body */

awk_bool_t
make_builtin(const awk_ext_func_t *funcinfo)
{
	NODE *symbol, *f;
	INSTRUCTION *b;
	const char *sp;
	char c;
	const char *name = funcinfo->name;
	int count = funcinfo->num_expected_args;

	sp = name;
	if (sp == NULL || *sp == '\0')
		fatal(_("make_builtin: missing function name"));

	while ((c = *sp++) != '\0') {
		if ((sp == & name[1] && c != '_' && ! isalpha((unsigned char) c))
				|| (sp > &name[1] && ! is_identchar((unsigned char) c)))
			fatal(_("make_builtin: illegal character `%c' in function name `%s'"), c, name);
	}

	f = lookup(name);

	if (f != NULL) {
		if (f->type == Node_func) {
			/* user-defined function */
			fatal(_("make_builtin: can't redefine function `%s'"), name);
		} else if (f->type == Node_ext_func) {
			/* multiple extension() calls etc. */ 
			if (do_lint)
				lintwarn(_("make_builtin: function `%s' already defined"), name);
			return false;
		} else
			/* variable name etc. */ 
			fatal(_("make_builtin: function name `%s' previously defined"), name);
	} else if (check_special(name) >= 0)
		fatal(_("make_builtin: can't use gawk built-in `%s' as function name"), name); 

	if (count < 0)
		fatal(_("make_builtin: negative argument count for function `%s'"),
				name);

	b = bcalloc(Op_symbol, 1, 0);
	b->extfunc = funcinfo->function;
	b->expr_count = count;

	/* NB: extension sub must return something */

       	symbol = install_symbol(estrdup(name, strlen(name)), Node_ext_func);
	symbol->code_ptr = b;
	track_ext_func(name);
	return true;
}


/* get_argument --- get the i'th argument of a dynamically linked function */

NODE *
get_argument(int i)
{
	NODE *t;
	int arg_count, pcount;
	INSTRUCTION *pc;
	
	pc = TOP()->code_ptr;		/* Op_ext_builtin instruction */
	pcount = (pc + 1)->expr_count;	/* max # of arguments */
	arg_count = pc->expr_count;	/* # of arguments supplied */

	if (i < 0 || i >= pcount || i >= arg_count)
		return NULL;

	t = PEEK(arg_count - i);
	if (t->type == Node_param_list)
		t = GET_PARAM(t->param_cnt);

	if (t->type == Node_array_ref)
		t = t->orig_array;
	if (t->type == Node_var)	/* See Case Node_var in setup_frame(), eval.c */
		return Nnull_string;
	/* Node_var_new, Node_var_array or Node_val */
	return t;
}


/*
 * get_actual_argument --- get the i'th scalar or array argument of a
 *	dynamically linked function, allowed to be optional.
 */

NODE *
get_actual_argument(int i, bool optional, bool want_array)
{
	NODE *t;
	char *fname;
	int pcount;
	INSTRUCTION *pc;
	
	pc = TOP()->code_ptr;	/* Op_ext_builtin instruction */
	fname = (pc + 1)->func_name;
	pcount = (pc + 1)->expr_count;
 
	t = get_argument(i);
	if (t == NULL) {
		if (i >= pcount)                /* must be fatal */
			fatal(_("function `%s' defined to take no more than %d argument(s)"),
					fname, pcount);
		if (! optional)
			fatal(_("function `%s': missing argument #%d"),
					fname, i + 1);
		return NULL;
	}

	if (t->type == Node_var_new) {
		if (want_array)
<<<<<<< HEAD
			return force_array(t, FALSE);
=======
			return get_array(t, false);
>>>>>>> 7af1da78
		else {
			t->type = Node_var;
			t->var_value = dupnode(Nnull_string);
			return t->var_value;
		}
	}

	if (want_array) {
		if (t->type != Node_var_array)
			fatal(_("function `%s': argument #%d: attempt to use scalar as an array"),
				fname, i + 1);
	} else {
		if (t->type != Node_val)
			fatal(_("function `%s': argument #%d: attempt to use array as a scalar"),
				fname, i + 1);
	}
	assert(t->type == Node_var_array || t->type == Node_val);
	return t;
}

#else

/* load_ext --- dummy version if extensions not available */

void
load_ext(const char *lib_name)
{
	fatal(_("dynamic loading of library not supported"));
}
#endif

/* close_extensions --- execute extension cleanup routines */

void
close_extensions()
{
	SRCFILE *s;

	for (s = srcfiles->next; s != srcfiles; s = s->next) 
		if (s->stype == SRC_EXTLIB && s->fini_func)
               	        (*s->fini_func)();
}<|MERGE_RESOLUTION|>--- conflicted
+++ resolved
@@ -32,12 +32,53 @@
 
 #ifdef DYNAMIC
 
-#define INIT_FUNC	"dlload"
-#define FINI_FUNC	"dlunload"
+#define OLD_INIT_FUNC	"dlload"
+#define OLD_FINI_FUNC	"dlunload"
 
 #include <dlfcn.h>
 
-<<<<<<< HEAD
+#define INIT_FUNC	"dl_load"
+
+/* load_ext --- load an external library */
+
+void
+load_ext(const char *lib_name)
+{
+	int (*install_func)(const gawk_api_t *const, awk_ext_id_t);
+	void *dl;
+	int flags = RTLD_LAZY;
+	int *gpl_compat;
+
+	if (do_sandbox)
+		fatal(_("extensions are not allowed in sandbox mode"));
+
+	if (do_traditional || do_posix)
+		fatal(_("-l / @load are gawk extensions"));
+
+	if (lib_name == NULL)
+		fatal(_("load_ext: received NULL lib_name"));
+
+	if ((dl = dlopen(lib_name, flags)) == NULL)
+		fatal(_("load_ext: cannot open library `%s' (%s)\n"), lib_name,
+		      dlerror());
+
+	/* Per the GNU Coding standards */
+	gpl_compat = (int *) dlsym(dl, "plugin_is_GPL_compatible");
+	if (gpl_compat == NULL)
+		fatal(_("load_ext: library `%s': does not define `plugin_is_GPL_compatible' (%s)\n"),
+				lib_name, dlerror());
+
+	install_func = (int (*)(const gawk_api_t *const, awk_ext_id_t))
+				dlsym(dl, INIT_FUNC);
+	if (install_func == NULL)
+		fatal(_("load_ext: library `%s': cannot call function `%s' (%s)\n"),
+				lib_name, INIT_FUNC, dlerror());
+
+	if (install_func(& api_impl, NULL /* ext_id */) == 0)
+		warning(_("load_ext: library `%s' initialization routine `%s' failed\n"),
+				lib_name, INIT_FUNC);
+}
+
 /* do_ext --- load an extension at run-time: interface to load_ext */
  
 NODE *
@@ -60,7 +101,7 @@
 
 	s = add_srcfile(SRC_EXTLIB, obj->stptr, srcfiles, NULL, NULL);
 	if (s != NULL)
-		ret = load_ext(s, init_func, fini_func, obj);
+		ret = load_old_ext(s, init_func, fini_func, obj);
 
 	DEREF(obj);
 	if (fini != NULL)
@@ -75,50 +116,37 @@
 /* load_ext --- load an external library */
 
 NODE *
-load_ext(SRCFILE *s, const char *init_func, const char *fini_func, NODE *obj)
-=======
-#define INIT_FUNC	"dl_load"
-
-/* load_ext --- load an external library */
-
-void
-load_ext(const char *lib_name)
->>>>>>> 7af1da78
-{
-	int (*install_func)(const gawk_api_t *const, awk_ext_id_t);
+load_old_ext(SRCFILE *s, const char *init_func, const char *fini_func, NODE *obj)
+{
+	NODE *(*func)(NODE *, void *);
+	NODE *tmp;
 	void *dl;
 	int flags = RTLD_LAZY;
 	int *gpl_compat;
 	const char *lib_name = s->fullpath;
 
 	if (init_func == NULL || init_func[0] == '\0')
-		init_func = INIT_FUNC;
+		init_func = OLD_INIT_FUNC;
 
 	if (fini_func == NULL || fini_func[0] == '\0')
-		fini_func = FINI_FUNC;
+		fini_func = OLD_FINI_FUNC;
 
 	if (do_sandbox)
 		fatal(_("extensions are not allowed in sandbox mode"));
 
 	if (do_traditional || do_posix)
-		fatal(_("-l / @load are gawk extensions"));
+		fatal(_("`extension' is a gawk extension"));
 
 	if (lib_name == NULL)
 		fatal(_("load_ext: received NULL lib_name"));
 
-<<<<<<< HEAD
 	if ((dl = dlopen(s->fullpath, flags)) == NULL)
 		fatal(_("extension: cannot open library `%s' (%s)"), lib_name,
-=======
-	if ((dl = dlopen(lib_name, flags)) == NULL)
-		fatal(_("load_ext: cannot open library `%s' (%s)\n"), lib_name,
->>>>>>> 7af1da78
 		      dlerror());
 
 	/* Per the GNU Coding standards */
 	gpl_compat = (int *) dlsym(dl, "plugin_is_GPL_compatible");
 	if (gpl_compat == NULL)
-<<<<<<< HEAD
 		fatal(_("extension: library `%s': does not define `plugin_is_GPL_compatible' (%s)"),
 				lib_name, dlerror());
 	func = (NODE *(*)(NODE *, void *)) dlsym(dl, init_func);
@@ -137,20 +165,6 @@
 
 	s->fini_func = (void (*)(void)) dlsym(dl, fini_func);
 	return tmp;
-=======
-		fatal(_("load_ext: library `%s': does not define `plugin_is_GPL_compatible' (%s)\n"),
-				lib_name, dlerror());
-
-	install_func = (int (*)(const gawk_api_t *const, awk_ext_id_t))
-				dlsym(dl, INIT_FUNC);
-	if (install_func == NULL)
-		fatal(_("load_ext: library `%s': cannot call function `%s' (%s)\n"),
-				lib_name, INIT_FUNC, dlerror());
-
-	if (install_func(& api_impl, NULL /* ext_id */) == 0)
-		warning(_("load_ext: library `%s' initialization routine `%s' failed\n"),
-				lib_name, INIT_FUNC);
->>>>>>> 7af1da78
 }
 
 
@@ -171,7 +185,7 @@
 		fatal(_("make_builtin: missing function name"));
 
 	while ((c = *sp++) != '\0') {
-		if ((sp == & name[1] && c != '_' && ! isalpha((unsigned char) c))
+		if ((sp == &name[1] && c != '_' && ! isalpha((unsigned char) c))
 				|| (sp > &name[1] && ! is_identchar((unsigned char) c)))
 			fatal(_("make_builtin: illegal character `%c' in function name `%s'"), c, name);
 	}
@@ -208,6 +222,93 @@
 	track_ext_func(name);
 	return true;
 }
+
+#if 0
+/* make_old_builtin --- register name to be called as func with a builtin body */
+
+void
+make_old_builtin(const char *, NODE *(*)(int), int)		/* temporary */
+{
+	NODE *p, *symbol, *f;
+	INSTRUCTION *b, *r;
+	const char *sp;
+	char *pname;
+	char **vnames = NULL;
+	char c, buf[200];
+	size_t space_needed;
+	int i;
+
+	sp = name;
+	if (sp == NULL || *sp == '\0')
+		fatal(_("extension: missing function name"));
+
+	while ((c = *sp++) != '\0') {
+		if ((sp == &name[1] && c != '_' && ! isalpha((unsigned char) c))
+				|| (sp > &name[1] && ! is_identchar((unsigned char) c)))
+			fatal(_("make_old_builtin: illegal character `%c' in function name `%s'"), c, name);
+	}
+
+	f = lookup(name);
+
+	if (f != NULL) {
+		if (f->type == Node_func) {
+			INSTRUCTION *pc = f->code_ptr;
+			if (pc->opcode != Op_ext_func)	/* user-defined function */
+				fatal(_("extension: can't redefine function `%s'"), name);
+			else {
+				/* multiple extension() calls etc. */ 
+				if (do_lint)
+					lintwarn(_("extension: function `%s' already defined"), name);
+				return;
+			}
+		} else
+			/* variable name etc. */ 
+			fatal(_("extension: function name `%s' previously defined"), name);
+	} else if (check_special(name) >= 0)
+		fatal(_("extension: can't use gawk built-in `%s' as function name"), name); 
+	/* count parameters, create artificial list of param names */
+
+	if (count < 0)
+		fatal(_("make_builtin: negative argument count for function `%s'"),
+					name);
+
+	if (count > 0) {
+		sprintf(buf, "p%d", count);
+		space_needed = strlen(buf) + 1;
+		emalloc(vnames, char **, count * sizeof(char  *), "make_builtin");
+		for (i = 0; i < count; i++) {
+			emalloc(pname, char *, space_needed, "make_builtin");
+			sprintf(pname, "p%d", i);
+			vnames[i] = pname;
+		}
+	}
+
+
+	getnode(p);
+	p->type = Node_param_list;
+	p->flags |= FUNC;
+	/* get our own copy for name */
+	p->param = estrdup(name, strlen(name));
+	p->param_cnt = count;
+
+	/* actual source and line numbers set at runtime for these instructions */
+	b = bcalloc(Op_builtin, 1, __LINE__);
+	b->builtin = func;
+	b->expr_count = count;
+	b->nexti = bcalloc(Op_K_return, 1, __LINE__);
+	r = bcalloc(Op_ext_func, 1, __LINE__);
+	r->source_file = __FILE__;
+	r->nexti = b;
+
+	/* NB: extension sub must return something */
+
+	symbol = mk_symbol(Node_func, p);
+	symbol->parmlist = vnames;
+	symbol->code_ptr = r;
+	r->func_body = symbol;
+	(void) install_symbol(p->param, symbol);
+}
+#endif
 
 
 /* get_argument --- get the i'th argument of a dynamically linked function */
@@ -269,11 +370,7 @@
 
 	if (t->type == Node_var_new) {
 		if (want_array)
-<<<<<<< HEAD
-			return force_array(t, FALSE);
-=======
-			return get_array(t, false);
->>>>>>> 7af1da78
+			return force_array(t, false);
 		else {
 			t->type = Node_var;
 			t->var_value = dupnode(Nnull_string);
