@load "rwarray"

BEGIN {
	while ((getline word) > 0)
		dict[word] = word word

	re_sub = "/typed-regex/"
	dict[re_sub] = @/search me/

	strnum_sub = "strnum-sub"
	split("-2.4", f)
	dict[strnum_sub] = f[1]

<<<<<<< HEAD
	bool_sub = "bool-sub"
	dict[bool_sub] = mkbool(1)
=======
	dict["x"] = "x"

	dict["42"] = 42
	dict["42.42"] = 42.42
>>>>>>> dc2613b0

	n = asorti(dict, dictindices)
	for (i = 1; i <= n; i++)
		printf("dict[%s] = %s\n", dictindices[i], dict[dictindices[i]]) > "orig.out"
	close("orig.out");

	ret = writea("orig.bin", dict)
	printf "writea() returned %d, expecting 1\n", ret

	ret = reada("orig.bin", dict)
	printf "reada() returned %d, expecting 1\n", ret

	n = asorti(dict, dictindices)
	for (i = 1; i <= n; i++)
		printf("dict[%s] = %s\n", dictindices[i], dict[dictindices[i]]) > "new.out"
	close("new.out");

	os = ""
	if (ENVIRON["AWKLIBPATH"] == "sys$disk:[-]") {
		os = "VMS"
		# return status from system() on VMS can not be used here
	}
	if (os != "VMS") {
		ret = system("cmp orig.out new.out")

		if (ret == 0)
			print "old and new are equal - GOOD"
		else
			print "old and new are not equal - BAD"

		if (ret == 0 && !("KEEPIT" in ENVIRON))
			system("rm -f orig.bin orig.out new.out")
	}

	if (typeof(dict[re_sub]) != "regexp")
		printf("dict[\"%s\"] should be regexp, is %s\n",
			re_sub, typeof(dict[re_sub]));

	if (typeof(dict[strnum_sub]) != "strnum")
		printf("dict[\"%s\"] should be strnum, is %s\n",
			strnum_sub, typeof(dict[strnum_sub]));

	if (typeof(dict[bool_sub]) != "number|bool")
		printf("dict[\"%s\"] should be number|bool, is %s\n",
			bool_sub, typeof(dict[bool_sub]));

	if ((dict[bool_sub] "") != "1")
		printf("dict[\"%s\"] should be 1, is %s\n",
			bool_sub, dict[bool_sub]);
}<|MERGE_RESOLUTION|>--- conflicted
+++ resolved
@@ -11,15 +11,13 @@
 	split("-2.4", f)
 	dict[strnum_sub] = f[1]
 
-<<<<<<< HEAD
 	bool_sub = "bool-sub"
 	dict[bool_sub] = mkbool(1)
-=======
+
 	dict["x"] = "x"
 
 	dict["42"] = 42
 	dict["42.42"] = 42.42
->>>>>>> dc2613b0
 
 	n = asorti(dict, dictindices)
 	for (i = 1; i <= n; i++)
