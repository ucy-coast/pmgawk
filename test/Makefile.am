--- conflicted
+++ resolved
@@ -47,15 +47,12 @@
 	anchgsub.awk \
 	anchgsub.in \
 	anchgsub.ok \
-<<<<<<< HEAD
+	anchor.awk \
+	anchor.in \
+	anchor.ok \
 	apiterm.awk \
 	apiterm.in \
 	apiterm.ok \
-=======
-	anchor.awk \
-	anchor.in \
-	anchor.ok \
->>>>>>> 491c127c
 	argarray.awk \
 	argarray.in \
 	argarray.ok \
@@ -1161,11 +1158,7 @@
 
 # try to keep these sorted. each letter starts a new line
 BASIC_TESTS = \
-<<<<<<< HEAD
-	addcomma anchgsub argarray arrayind1 arrayind2 arrayind3 arrayparm arrayprm2 arrayprm3 \
-=======
-	addcomma anchgsub anchor argarray arrayind1 arrayind2 arrayparm arrayprm2 arrayprm3 \
->>>>>>> 491c127c
+	addcomma anchgsub anchor argarray arrayind1 arrayind2 arrayind3 arrayparm arrayprm2 arrayprm3 \
 	arrayref arrymem1 arryref2 arryref3 arryref4 arryref5 arynasty \
 	arynocls aryprm1 aryprm2 aryprm3 aryprm4 aryprm5 aryprm6 aryprm7 \
 	aryprm8 aryprm9 arysubnm asgext awkpath \
