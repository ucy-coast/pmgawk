#
# test/Makefile.am --- automake input file for gawk
#
# Copyright (C) 1988-2016 the Free Software Foundation, Inc.
#
# This file is part of GAWK, the GNU implementation of the
# AWK Programming Language.
#
# GAWK is free software; you can redistribute it and/or modify
# it under the terms of the GNU General Public License as published by
# the Free Software Foundation; either version 3 of the License, or
# (at your option) any later version.
#
# GAWK is distributed in the hope that it will be useful,
# but WITHOUT ANY WARRANTY; without even the implied warranty of
# MERCHANTABILITY or FITNESS FOR A PARTICULAR PURPOSE.  See the
# GNU General Public License for more details.
#
# You should have received a copy of the GNU General Public License
# along with this program; if not, write to the Free Software
# Foundation, Inc., 51 Franklin Street, Fifth Floor, Boston, MA  02110-1301, USA
#

## process this file with automake to produce Makefile.in

EXTRA_DIST = \
	reg \
	lib \
	ChangeLog.0 \
	Gentests \
	Gentests.vms \
	Maketests \
	README \
	aadelete1.awk \
	aadelete1.ok \
	aadelete2.awk \
	aadelete2.ok \
	aarray1.awk \
	aarray1.ok \
	aasort.awk \
	aasort.ok \
	aasorti.awk \
	aasorti.ok \
	addcomma.awk \
	addcomma.in \
	addcomma.ok \
	anchgsub.awk \
	anchgsub.in \
	anchgsub.ok \
	argarray.awk \
	argarray.in \
	argarray.ok \
	argtest.awk \
	argtest.ok \
	arrayind1.awk \
	arrayind1.in \
	arrayind1.ok \
	arrayind2.awk \
	arrayind2.ok \
	arrayparm.awk \
	arrayparm.ok \
	arrayprm2.awk \
	arrayprm2.ok \
	arrayprm3.awk \
	arrayprm3.ok \
	arrayref.awk \
	arrayref.ok \
	arraysort.awk \
	arraysort.ok \
	arrymem1.awk \
	arrymem1.ok \
	arryref2.awk \
	arryref2.ok \
	arryref3.awk \
	arryref3.ok \
	arryref4.awk \
	arryref4.ok \
	arryref5.awk \
	arryref5.ok \
	arynasty.awk \
	arynasty.ok \
	arynocls.awk \
	arynocls.in \
	arynocls.ok \
	aryprm1.awk \
	aryprm1.ok \
	aryprm2.awk \
	aryprm2.ok \
	aryprm3.awk \
	aryprm3.ok \
	aryprm4.awk \
	aryprm4.ok \
	aryprm5.awk \
	aryprm5.ok \
	aryprm6.awk \
	aryprm6.ok \
	aryprm7.awk \
	aryprm7.ok \
	aryprm8.awk \
	aryprm8.ok \
	aryprm9.awk \
	aryprm9.ok \
	arysubnm.awk \
	arysubnm.ok \
	asgext.awk \
	asgext.in \
	asgext.ok \
	asort.awk \
	asort.ok \
	asorti.awk \
	asorti.ok \
	awkpath.ok \
	back89.awk \
	back89.in \
	back89.ok \
	backgsub.awk \
	backgsub.in \
	backgsub.ok \
	backw.awk \
	backw.in \
	backw.ok \
	backbigs1.awk \
	backbigs1.in \
	backbigs1.ok \
	backsmalls1.awk \
	backsmalls1.in \
	backsmalls1.ok \
	backsmalls2.awk \
	backsmalls2.ok \
	badargs.ok \
	badassign1.awk \
	badassign1.ok \
	badbuild.awk \
	badbuild.in \
	badbuild.ok \
	beginfile1.awk \
	beginfile1.ok \
	beginfile2.in \
	beginfile2.ok \
	beginfile2.sh \
	binmode1.ok \
	callparam.awk \
	callparam.ok \
	charasbytes.awk \
	charasbytes.in \
	charasbytes.ok \
	checknegtime.awk \
	childin.awk \
	childin.in \
	childin.ok \
	clobber.awk \
	clobber.ok \
	clos1way.awk \
	clos1way.ok \
	clos1way2.awk \
	clos1way2.in \
	clos1way2.ok \
	clos1way3.awk \
	clos1way3.ok \
	clos1way4.awk \
	clos1way4.ok \
	clos1way5.awk \
	clos1way5.ok \
	clos1way6.awk \
	clos1way6.ok \
	closebad.awk \
	closebad.ok \
	clsflnam.awk \
	clsflnam.in \
	clsflnam.ok \
	colonwarn.awk \
	colonwarn.in \
	colonwarn.ok \
	compare.awk \
	compare.in \
	compare.ok \
	compare2.awk \
	compare2.ok \
	concat1.awk \
	concat1.in \
	concat1.ok \
	concat2.awk \
	concat2.ok \
	concat3.awk \
	concat3.ok \
	concat4.awk \
	concat4.in \
	concat4.ok \
	convfmt.awk \
	convfmt.ok \
	crlf.awk \
	crlf.ok \
	datanonl.awk \
	datanonl.in \
	datanonl.ok \
	dbugeval.in \
	dbugeval.ok \
	dbugeval2.awk \
	dbugeval2.in \
	dbugeval2.ok \
	dbugtypedre1.awk \
	dbugtypedre1.in \
	dbugtypedre1.ok \
	dbugtypedre2.awk \
	dbugtypedre2.in \
	dbugtypedre2.ok \
	defref.awk \
	defref.ok \
	delargv.awk \
	delargv.ok \
	delarpm2.awk \
	delarpm2.ok \
	delarprm.awk \
	delarprm.ok \
	delfunc.awk \
	delfunc.ok \
	delsub.awk \
	delsub.ok \
	devfd.in1 \
	devfd.in2 \
	devfd.in4 \
	devfd.in5 \
	devfd.ok \
	devfd1.awk \
	devfd1.ok \
	devfd2.ok \
	dfamb1.awk \
	dfamb1.in \
	dfamb1.ok \
	dfastress.awk \
	dfastress.ok \
	double1.awk \
	double1.ok \
	double2.awk \
	double2.ok \
	dtdgport.awk \
	dumpvars.in \
	dumpvars.ok \
	dynlj.awk \
	dynlj.ok \
	eofsplit.awk \
	eofsplit.ok \
	errno.awk \
	errno.in \
	errno.ok \
	exit.ok \
	exit.sh \
	exit2.awk \
	exit2.ok \
	exitval1.awk \
	exitval1.ok \
	exitval2.awk \
	exitval2.ok \
	exitval2.w32 \
	exitval3.awk \
	exitval3.ok \
	fcall_exit.awk \
	fcall_exit.ok \
	fcall_exit2.awk \
	fcall_exit2.in \
	fcall_exit2.ok \
	fflush.ok \
	fflush.sh \
	fieldwdth.awk \
	fieldwdth.in \
	fieldwdth.ok \
	filefuncs.awk \
	filefuncs.ok \
	fldchg.awk \
	fldchg.in \
	fldchg.ok \
	fldchgnf.awk \
	fldchgnf.in \
	fldchgnf.ok \
	fmtspcl-mpfr.ok \
	fmtspcl.awk \
	fmtspcl.tok \
	fmttest.awk \
	fmttest.ok \
	fnamedat.awk \
	fnamedat.in \
	fnamedat.ok \
	fnarray.awk \
	fnarray.ok \
	fnarray2.awk \
	fnarray2.in \
	fnarray2.ok \
	fnarydel-mpfr.ok \
	fnarydel.awk \
	fnarydel.ok \
	fnaryscl.awk \
	fnaryscl.ok \
	fnasgnm.awk \
	fnasgnm.in \
	fnasgnm.ok \
	fnmatch.awk \
	fnmatch.ok \
	fnmisc.awk \
	fnmisc.ok \
	fnparydl-mpfr.ok \
	fnparydl.awk \
	fnparydl.ok \
	forcenum.awk \
	forcenum.ok \
	fordel.awk \
	fordel.ok \
	fork.awk \
	fork.ok \
	fork2.awk \
	fork2.ok \
	forref.awk \
	forref.ok \
	forsimp.awk \
	forsimp.ok \
	fpat1.awk \
	fpat1.in \
	fpat1.ok \
	fpat2.awk \
	fpat2.ok \
	fpat3.awk \
	fpat3.in \
	fpat3.ok \
	fpat4.awk \
	fpat4.ok \
	fpat5.awk \
	fpat5.in \
	fpat5.ok \
	fpatnull.awk \
	fpatnull.in \
	fpatnull.ok \
	fsbs.awk \
	fsbs.in \
	fsbs.ok \
	fsfwfs.awk \
	fsfwfs.in \
	fsfwfs.ok \
	fsnul1.awk \
	fsnul1.in \
	fsnul1.ok \
	fsrs.awk \
	fsrs.in \
	fsrs.ok \
	fsspcoln.awk \
	fsspcoln.in \
	fsspcoln.ok \
	fstabplus.awk \
	fstabplus.in \
	fstabplus.ok \
	fts.awk \
	functab1.awk \
	functab1.ok \
	functab2.awk \
	functab2.ok \
	functab3.awk \
	functab3.ok \
	functab4.awk \
	functab4.ok \
	funlen.awk \
	funlen.in \
	funlen.ok \
	funsemnl.awk \
	funsemnl.ok \
	funsmnam.awk \
	funsmnam.ok \
	funstack.awk \
	funstack.in \
	funstack.ok \
	fwtest.awk \
	fwtest.in \
	fwtest.ok \
	fwtest2.awk \
	fwtest2.in \
	fwtest2.ok \
	fwtest3.awk \
	fwtest3.in \
	fwtest3.ok \
	genpot.awk \
	genpot.ok \
	gensub.awk \
	gensub.in \
	gensub.ok \
	gensub2.awk \
	gensub2.ok \
	getfile.awk \
	getfile.ok \
	getline.awk \
	getline.in \
	getline.ok \
	getline2.awk \
	getline2.ok \
	getline3.awk \
	getline3.ok \
	getline4.awk \
	getline4.in \
	getline4.ok \
	getline5.awk \
	getline5.ok \
	getlnbuf.awk \
	getlnbuf.in \
	getlnbuf.ok \
	getlndir.awk \
	getlndir.ok \
	getlnhd.awk \
	getlnhd.ok \
	getnr2tb.awk \
	getnr2tb.in \
	getnr2tb.ok \
	getnr2tm.awk \
	getnr2tm.in \
	getnr2tm.ok \
	gnuops2.awk \
	gnuops2.ok \
	gnuops3.awk \
	gnuops3.ok \
	gnureops.awk \
	gnureops.ok \
	gsubasgn.awk \
	gsubasgn.ok \
	gsubind.awk \
	gsubind.ok \
	gsubtest.awk \
	gsubtest.ok \
	gsubtst2.awk \
	gsubtst2.ok \
	gsubtst3.awk \
	gsubtst3.in \
	gsubtst3.ok \
	gsubtst4.awk \
	gsubtst4.ok \
	gsubtst5.awk \
	gsubtst5.in \
	gsubtst5.ok \
	gsubtst6.awk \
	gsubtst6.ok \
	gsubtst7.awk \
	gsubtst7.in \
	gsubtst7.ok \
	gsubtst8.awk \
	gsubtst8.in \
	gsubtst8.ok \
	gtlnbufv.awk \
	hello.awk \
	hex.awk \
	hex.ok \
	hex2.awk \
	hex2.in \
	hex2.ok \
	hsprint.awk \
	hsprint.ok \
	icasefs.awk \
	icasefs.ok \
	icasers.awk \
	icasers.in \
	icasers.ok \
	inpref.awk \
	inpref.in \
	inpref.ok \
	id.awk \
	id.ok \
	igncdym.awk \
	igncdym.in \
	igncdym.ok \
	igncfs.awk \
	igncfs.in \
	igncfs.ok \
	ignrcas2.awk \
	ignrcas2.ok \
	ignrcas3.awk \
	ignrcas3.ok \
	ignrcas4.awk \
	ignrcas4.ok \
	ignrcase.awk \
	ignrcase.in \
	ignrcase.ok \
	incdupe.ok \
	incdupe2.ok \
	incdupe3.ok \
	incdupe4.ok \
	incdupe5.ok \
	incdupe6.ok \
	incdupe7.ok \
	inchello.awk \
	inclib.awk \
	include.awk \
	include.ok \
	include2.ok \
	indirectbuiltin.awk \
	indirectbuiltin.ok \
	indirectcall.awk \
	indirectcall.in \
	indirectcall.ok \
	indirectcall2.awk \
	indirectcall2.ok \
	inftest.awk \
	inftest.ok \
	inplace.in \
	inplace.1.in \
	inplace.2.in \
	inplace1.ok \
	inplace1.1.ok \
	inplace1.2.ok \
	inplace2.ok \
	inplace2.1.ok \
	inplace2.1.bak.ok \
	inplace2.2.ok \
	inplace2.2.bak.ok \
	inplace3.ok \
	inplace3.1.ok \
	inplace3.1.bak.ok \
	inplace3.2.ok \
	inplace3.2.bak.ok \
	inputred.awk \
	inputred.ok \
	intarray.awk \
	intarray.ok \
	intest.awk \
	intest.ok \
	intformat.awk \
	intformat.ok \
	intprec.awk \
	intprec.ok \
	iobug1.awk \
	iobug1.ok \
	jarebug.awk \
	jarebug.in \
	jarebug.ok \
	jarebug.sh \
	lc_num1.awk \
	lc_num1.ok \
	leaddig.awk \
	leaddig.ok \
	leadnl.awk \
	leadnl.in \
	leadnl.ok \
	lint.awk \
	lint.ok \
	lintexp.awk \
	lintexp.ok \
	lintindex.awk \
	lintindex.ok \
	lintint.awk \
	lintint.ok \
	lintlength.awk \
	lintlength.ok \
	lintold.awk \
	lintold.in \
	lintold.ok \
	lintset.awk \
	lintset.ok \
	lintwarn.awk \
	lintwarn.ok \
	litoct.awk \
	litoct.ok \
	localenl.ok \
	localenl.sh \
	longdbl.awk \
	longdbl.in \
	longdbl.ok \
	longsub.awk \
	longsub.in \
	longsub.ok \
	longwrds.awk \
	longwrds.in \
	longwrds.ok \
	manglprm.awk \
	manglprm.in \
	manglprm.ok \
	manyfiles.awk \
	manyfiles.ok \
	muldimposix.awk \
	muldimposix.ok \
	match1.awk \
	match1.ok \
	match2.awk \
	match2.ok \
	match3.awk \
	match3.in \
	match3.ok \
	math.awk \
	math.ok \
	mbfw1.awk \
	mbfw1.in \
	mbfw1.ok \
	mbprintf1.awk \
	mbprintf1.in \
	mbprintf1.ok \
	mbprintf2.awk \
	mbprintf2.ok \
	mbprintf3.awk \
	mbprintf3.in \
	mbprintf3.ok \
	mbprintf4.awk \
	mbprintf4.in \
	mbprintf4.ok \
	mbstr1.awk \
	mbstr1.ok \
	mbstr2.awk \
	mbstr2.in \
	mbstr2.ok \
	membug1.awk \
	membug1.in \
	membug1.ok \
	messages.awk \
	minusstr.awk \
	minusstr.ok \
	mixed1.ok \
	mmap8k.in \
	mpfrbigint.awk \
	mpfrbigint.ok \
	mpfrexprange.awk \
	mpfrexprange.ok \
	mpfrieee.awk \
	mpfrieee.ok \
	mpfrmemok1.awk \
	mpfrmemok1.ok \
	mpfrnegzero.awk \
	mpfrnegzero.ok \
	mpfrnr.awk \
	mpfrnr.in \
	mpfrnr.ok \
	mpfrrem.awk \
	mpfrrem.ok \
	mpfrrnd.awk \
	mpfrrnd.ok \
	mpfrsort.awk \
	mpfrsort.ok \
	mpfrsqrt.awk \
	mpfrsqrt.ok \
	mpfrstrtonum.awk \
	mpfrstrtonum.ok \
	mpgforcenum.awk \
	mpgforcenum.ok \
	mtchi18n.awk \
	mtchi18n.in \
	mtchi18n.ok \
	nasty.awk \
	nasty.ok \
	nasty2.awk \
	nasty2.ok \
	nastyparm.awk \
	nastyparm.ok \
	negexp.awk \
	negexp.ok \
	negrange.awk \
	negrange.ok \
	negtime.awk \
	negtime.ok \
	nested.awk \
	nested.in \
	nested.ok \
	next.ok \
	next.sh \
	nfldstr.awk \
	nfldstr.in \
	nfldstr.ok \
	nfloop.awk \
	nfloop.ok \
	nfneg.awk \
	nfneg.ok \
	nfset.awk \
	nfset.in \
	nfset.ok \
	nlfldsep.awk \
	nlfldsep.in \
	nlfldsep.ok \
	nlinstr.awk \
	nlinstr.in \
	nlinstr.ok \
	nlstrina.awk \
	nlstrina.ok \
	noeffect.awk \
	noeffect.ok \
	nofile.ok \
	nofmtch.awk \
	nofmtch.ok \
	noloop1.awk \
	noloop1.in \
	noloop1.ok \
	noloop2.awk \
	noloop2.in \
	noloop2.ok \
	nondec.awk \
	nondec.ok \
	nondec2.awk \
	nondec2.ok \
	nonfatal1.awk \
	nonfatal1.ok \
	nonfatal2.awk \
	nonfatal2.ok \
	nonfatal3.awk \
	nonfatal3.ok \
	nonl.awk \
	nonl.ok \
	noparms.awk \
	noparms.ok \
	nors.in \
	nors.ok \
	nulinsrc.awk \
	nulinsrc.ok \
	nulrsend.awk \
	nulrsend.in \
	nulrsend.ok \
	numindex.awk \
	numindex.in \
	numindex.ok \
	numsubstr.awk \
	numsubstr.in \
	numsubstr.ok \
	octsub.awk \
	octsub.ok \
	ofmt.awk \
	ofmt.in \
	ofmt.ok \
	ofmta.awk \
	ofmta.ok \
	ofmtbig.awk \
	ofmtbig.in \
	ofmtbig.ok \
	ofmtfidl.awk \
	ofmtfidl.in \
	ofmtfidl.ok \
	ofmts.awk \
	ofmts.in \
	ofmts.ok \
	ofmtstrnum.awk \
	ofmtstrnum.ok \
	ofs1.awk \
	ofs1.in \
	ofs1.ok \
	onlynl.awk \
	onlynl.in \
	onlynl.ok \
	opasnidx.awk \
	opasnidx.ok \
	opasnslf.awk \
	opasnslf.ok \
	ordchr.awk \
	ordchr.ok \
	ordchr2.ok \
	out1.ok \
	out2.ok \
	out3.ok \
	paramasfunc1.awk \
	paramasfunc1.ok \
	paramasfunc2.awk \
	paramasfunc2.ok \
	paramdup.awk \
	paramdup.ok \
	paramres.awk \
	paramres.ok \
	paramtyp.awk \
	paramtyp.ok \
	paramuninitglobal.awk \
	paramuninitglobal.ok \
	parse1.awk \
	parse1.in \
	parse1.ok \
	parsefld.awk \
	parsefld.in \
	parsefld.ok \
	parseme.awk \
	parseme.ok \
	patsplit.awk \
	patsplit.ok \
	pcntplus.awk \
	pcntplus.ok \
	pid.awk \
	pid.ok \
	pid.sh \
	pipeio1.awk \
	pipeio1.ok \
	pipeio2.awk \
	pipeio2.in \
	pipeio2.ok \
	posix.awk \
	posix.in \
	posix.ok \
	posix2008sub.awk \
	posix2008sub.ok \
	poundbang.awk \
	prdupval.awk \
	prdupval.in \
	prdupval.ok \
	prec.awk \
	prec.ok \
	printf0.awk \
	printf0.ok \
	printf1.awk \
	printf1.ok \
	printfbad1.awk \
	printfbad1.ok \
	printfbad2.awk \
	printfbad2.in \
	printfbad2.ok \
	printfbad3.awk \
	printfbad3.ok \
	printfbad4.awk \
	printfbad4.ok \
	printfchar.awk \
	printfchar.ok \
	printfloat.awk \
	printhuge.awk \
	printhuge.ok \
	printlang.awk \
	prmarscl.awk \
	prmarscl.ok \
	prmreuse.awk \
	prmreuse.ok \
	procinfs.awk \
	procinfs.ok \
	profile0.awk \
	profile0.in \
	profile0.ok \
	profile2.ok \
	profile3.awk \
	profile3.ok \
	profile4.awk \
	profile4.ok \
	profile5.awk \
	profile5.ok \
	profile6.awk \
	profile6.ok \
	profile7.awk \
	profile7.ok \
	profile8.awk \
	profile8.ok \
	profile9.awk \
	profile9.ok \
	profile10.awk \
	profile10.ok \
	prt1eval.awk \
	prt1eval.ok \
	prtoeval.awk \
	prtoeval.ok \
	pty1.awk \
	pty1.ok \
	rand-mpfr.ok \
	rand.awk \
	rand.ok \
	randtest.sh \
	randtest.ok \
	range1.awk \
	range1.in \
	range1.ok \
	readbuf.awk \
	readbuf.ok \
	readdir.awk \
	readdir0.awk \
	readfile2.awk \
	readfile2.ok \
	rebrackloc.awk \
	rebrackloc.in \
	rebrackloc.ok \
	rebt8b1.awk \
	rebt8b1.ok \
	rebt8b2.awk \
	rebt8b2.ok \
	rebuf.awk \
	rebuf.in \
	rebuf.ok \
	rebuild.awk \
	rebuild.in \
	rebuild.ok \
	redfilnm.awk \
	redfilnm.in \
	redfilnm.ok \
	regeq.awk \
	regeq.in \
	regeq.ok \
	regexpbrack.awk \
	regexpbrack.in \
	regexpbrack.ok \
	regexpbrack2.awk \
	regexpbrack2.in \
	regexpbrack2.ok \
	regexprange.awk \
	regexprange.ok \
	reginttrad.awk \
	reginttrad.ok \
	regnul1.awk \
	regnul1.ok \
	regnul2.awk \
	regnul2.ok \
	regrange.awk \
	regrange.ok \
	regtest.sh \
	regx8bit.awk \
	regx8bit.ok \
	reindops.awk \
	reindops.in \
	reindops.ok \
	reint.awk \
	reint.in \
	reint.ok \
	reint2.awk \
	reint2.in \
	reint2.ok \
	reparse.awk \
	reparse.in \
	reparse.ok \
	resplit.awk \
	resplit.in \
	resplit.ok \
	revout.awk \
	revout.ok \
	revtwoway.awk \
	revtwoway.ok \
	rri1.awk \
	rri1.in \
	rri1.ok \
	rs.awk \
	rs.in \
	rs.ok \
	rscompat.awk \
	rscompat.in \
	rscompat.ok \
	rsgetline.awk \
	rsgetline.in \
	rsgetline.ok \
	rsglstdin.ok \
	rsnul1nl.awk \
	rsnul1nl.in \
	rsnul1nl.ok \
	rsnulbig.ok \
	rsnulbig2.ok \
	rsstart1.awk \
	rsstart1.in \
	rsstart1.ok \
	rsstart2.awk \
	rsstart2.ok \
	rsstart3.ok \
	rstest1.awk \
	rstest1.ok \
	rstest2.awk \
	rstest2.ok \
	rstest3.awk \
	rstest3.ok \
	rstest4.awk \
	rstest4.ok \
	rstest5.awk \
	rstest5.ok \
	rstest6.awk \
	rstest6.in \
	rstest6.ok \
	rswhite.awk \
	rswhite.in \
	rswhite.ok \
	rtlen.ok \
	rtlen.sh \
	rtlenmb.ok \
	rtlen01.ok \
	rtlen01.sh \
	rwarray.awk \
	rwarray.in \
	rwarray.ok \
	scalar.awk \
	scalar.ok \
	sclforin.awk \
	sclforin.ok \
	sclifin.awk \
	sclifin.ok \
	shadow.awk \
	shadow.ok \
	shadowbuiltin.awk \
	shadowbuiltin.ok \
	sigpipe1.awk \
	sigpipe1.ok \
	sort1.awk \
	sort1.ok \
	sortempty.awk \
	sortempty.ok \
	sortfor.awk \
	sortfor.in \
	sortfor.ok \
	sortfor2.awk \
	sortfor2.in \
	sortfor2.ok \
	sortglos.awk \
	sortglos.in \
	sortglos.ok \
	sortu.awk \
	sortu.ok \
	space.ok \
	split_after_fpat.awk \
	split_after_fpat.in \
	split_after_fpat.ok \
	splitarg4.awk \
	splitarg4.in \
	splitarg4.ok \
	splitargv.awk \
	splitargv.in \
	splitargv.ok \
	splitarr.awk \
	splitarr.ok \
	splitdef.awk \
	splitdef.ok \
	splitvar.awk \
	splitvar.in \
	splitvar.ok \
	splitwht.awk \
	splitwht.ok \
	sprintfc.awk \
	sprintfc.in \
	sprintfc.ok \
	status-close.awk \
	status-close.ok \
	strcat1.awk \
	strcat1.ok \
	strftime.awk \
	strftlng.awk \
	strftlng.ok \
	strnum1.awk \
	strnum1.ok \
	strnum2.awk \
	strnum2.ok \
	strtod.awk \
	strtod.in \
	strtod.ok \
	strtonum.awk \
	strtonum.ok \
	strtonum1.awk \
	strtonum1.ok \
	subamp.awk \
	subamp.in \
	subamp.ok \
	subback.awk \
	subback.in \
	subback.ok \
	subi18n.awk \
	subi18n.ok \
	subsepnm.awk \
	subsepnm.ok \
	subslash.awk \
	subslash.ok \
	substr.awk \
	substr.ok \
	swaplns.awk \
	swaplns.in \
	swaplns.ok \
	switch2.awk \
	switch2.ok \
	symtab1.awk \
	symtab1.ok \
	symtab2.awk \
	symtab2.ok \
	symtab3.awk \
	symtab3.ok \
	symtab4.awk \
	symtab4.in \
	symtab4.ok \
	symtab5.awk \
	symtab5.in \
	symtab5.ok \
	symtab6.awk \
	symtab6.ok \
	symtab7.awk \
	symtab7.in \
	symtab7.ok \
	symtab8.awk \
	symtab8.in \
	symtab8.ok \
	symtab9.awk \
	symtab9.ok \
	symtab10.awk \
	symtab10.in \
	symtab10.ok \
	synerr1.awk \
	synerr1.ok \
	synerr2.awk \
	synerr2.ok \
	testext.ok \
	time.awk \
	time.ok \
	timeout.awk \
	timeout.ok \
	tradanch.awk \
	tradanch.in \
	tradanch.ok \
	tweakfld.awk \
	tweakfld.in \
	tweakfld.ok \
	typedregex1.awk \
	typedregex1.ok \
	typedregex2.awk \
	typedregex2.ok \
	typedregex3.awk \
	typedregex3.ok \
	typeof1.awk \
	typeof1.ok \
	typeof2.awk \
	typeof2.ok \
	typeof3.awk \
	typeof3.ok \
	typeof4.awk \
	typeof4.ok \
	uninit2.awk \
	uninit2.ok \
	uninit3.awk \
	uninit3.ok \
	uninit4.awk \
	uninit4.ok \
	uninit5.awk \
	uninit5.ok \
	uninitialized.awk \
	uninitialized.ok \
	unterm.awk \
	unterm.ok \
	uparrfs.awk \
	uparrfs.in \
	uparrfs.ok \
	watchpoint1.awk \
	watchpoint1.in \
	watchpoint1.ok \
	watchpoint1.script \
	wideidx.awk \
	wideidx.in \
	wideidx.ok \
	wideidx2.awk \
	wideidx2.ok \
	widesub.awk \
	widesub.ok \
	widesub2.awk \
	widesub2.ok \
	widesub3.awk \
	widesub3.in \
	widesub3.ok \
	widesub4.awk \
	widesub4.ok \
	wjposer1.awk \
	wjposer1.in \
	wjposer1.ok \
	xref.awk \
	xref.original \
	zero2.awk \
	zero2.ok \
	zeroe0.awk \
	zeroe0.ok \
	zeroflag.awk \
	zeroflag.ok


TESTS_WE_ARE_NOT_DOING_YET_FIXME_ONE_DAY = longdbl

# Get rid of core files when cleaning and generated .ok file
CLEANFILES = core core.* fmtspcl.ok

# try to keep these sorted. each letter starts a new line
BASIC_TESTS = \
	addcomma anchgsub argarray arrayind1 arrayind2 arrayparm arrayprm2 arrayprm3 \
	arrayref arrymem1 arryref2 arryref3 arryref4 arryref5 arynasty \
	arynocls aryprm1 aryprm2 aryprm3 aryprm4 aryprm5 aryprm6 aryprm7 \
	aryprm8 aryprm9 arysubnm asgext awkpath \
	back89 backgsub badassign1 badbuild \
	callparam childin clobber closebad clsflnam compare compare2 concat1 concat2 \
	concat3 concat4 convfmt \
	datanonl defref delargv delarpm2 delarprm delfunc dfamb1 dfastress dynlj \
	eofsplit exit2 exitval1 exitval2 exitval3 \
	fcall_exit fcall_exit2 fldchg fldchgnf fnamedat fnarray fnarray2 \
	fnaryscl fnasgnm fnmisc fordel forref forsimp fsbs fsnul1 fsrs fsspcoln \
	fstabplus funsemnl funsmnam funstack \
	getline getline2 getline3 getline4 getline5 getlnbuf getnr2tb getnr2tm \
	gsubasgn gsubtest gsubtst2 gsubtst3 gsubtst4 gsubtst5 gsubtst6 \
	gsubtst7 gsubtst8 \
	hex hex2 hsprint \
	inpref inputred intest intprec iobug1 \
	leaddig leadnl litoct longsub longwrds \
	manglprm math membug1 messages minusstr mmap8k mtchi18n \
	nasty nasty2 negexp negrange nested nfldstr nfloop nfneg nfset nlfldsep \
	nlinstr nlstrina noeffect nofile nofmtch noloop1 noloop2 nonl \
	noparms nors nulinsrc nulrsend numindex numsubstr \
	octsub ofmt ofmta ofmtbig ofmtfidl ofmts ofmtstrnum ofs1 onlynl \
	opasnidx opasnslf \
	paramasfunc1 paramasfunc2 \
	paramdup paramres paramtyp paramuninitglobal parse1 parsefld parseme \
	pcntplus posix2008sub prdupval prec printf0 printf1 printfchar prmarscl prmreuse \
	prt1eval prtoeval \
	rand randtest range1 readbuf rebrackloc rebt8b1 rebuild redfilnm \
	regeq regexpbrack regexpbrack2 \
	regexprange regrange reindops \
	reparse resplit rri1 rs rscompat rsnul1nl rsnulbig rsnulbig2 rstest1 rstest2 \
	rstest3 rstest4 rstest5 rswhite \
	scalar sclforin sclifin sigpipe1 sortempty sortglos splitargv splitarr splitdef \
	splitvar splitwht status-close strcat1 strnum1 strnum2 strtod subamp subback subi18n \
	subsepnm subslash substr swaplns synerr1 synerr2 tradanch tweakfld \
	uninit2 uninit3 uninit4 uninit5 uninitialized unterm uparrfs \
	wideidx wideidx2 widesub widesub2 widesub3 widesub4 wjposer1 \
	zero2 zeroe0 zeroflag

UNIX_TESTS = \
	fflush getlnhd localenl pid pipeio1 pipeio2 poundbang \
	rtlen rtlen01 space strftlng

GAWK_EXT_TESTS = \
	aadelete1 aadelete2 aarray1 aasort aasorti argtest arraysort \
	backw badargs beginfile1 beginfile2 binmode1 charasbytes \
	colonwarn clos1way clos1way2 clos1way3 clos1way4 clos1way5 clos1way6 \
	crlf dbugeval dbugeval2 dbugtypedre1 dbugtypedre2 delsub \
	devfd devfd1 devfd2 dumpvars errno exit \
	fieldwdth forcenum fpat1 fpat2 fpat3 fpat4 fpat5 fpatnull fsfwfs funlen \
	functab1 functab2 functab3 fwtest fwtest2 fwtest3 \
<<<<<<< HEAD
	genpot gensub gensub2 getlndir gnuops2 gnuops3 gnureops gsubind \
	icasefs icasers id igncdym igncfs ignrcas2 ignrcas3 ignrcas4 ignrcase \
=======
	genpot gensub gensub2 getlndir gnuops2 gnuops3 gnureops \
	icasefs icasers id igncdym igncfs ignrcas2 ignrcase \
>>>>>>> 4f068c06
	incdupe incdupe2 incdupe3 incdupe4 incdupe5 incdupe6 incdupe7 \
	include include2 indirectbuiltin indirectcall indirectcall2 intarray \
	lint lintexp lintindex lintint lintlength lintold lintset lintwarn \
	mixed1 manyfiles match1 match2 match3 mbstr1 mbstr2 \
	muldimposix \
	nastyparm negtime next nondec nondec2 \
	nonfatal1 nonfatal2 nonfatal3 \
	patsplit posix printfbad1 printfbad2 printfbad3 printfbad4 printhuge procinfs \
	profile0 profile1 profile2 profile3 profile4 profile5 profile6 profile7 \
	profile8 profile9 profile10 pty1 \
	rebuf regnul1 regnul2 regx8bit reginttrad reint reint2 rsgetline rsglstdin rsstart1 \
	rsstart2 rsstart3 rstest6 shadow shadowbuiltin \
	sortfor sortfor2 sortu split_after_fpat \
	splitarg4 strftime \
	strtonum strtonum1 switch2 symtab1 symtab2 symtab3 symtab4 symtab5 symtab6 \
	symtab7 symtab8 symtab9 symtab10 \
	typedregex1 typedregex2 typedregex3 typeof1 typeof2 typeof3 typeof4 \
	timeout \
	watchpoint1

EXTRA_TESTS = inftest regtest ignrcas3 

INET_TESTS = inetdayu inetdayt inetechu inetecht

MACHINE_TESTS = double1 double2 fmtspcl intformat

MPFR_TESTS = mpfrnr mpfrnegzero mpfrmemok1 mpfrrem mpfrrnd mpfrieee \
	mpfrexprange mpfrsort mpfrsqrt mpfrbigint mpfrstrtonum mpgforcenum

LOCALE_CHARSET_TESTS = \
	asort asorti backbigs1 backsmalls1 backsmalls2 \
	fmttest fnarydel fnparydl jarebug lc_num1 mbfw1 \
	mbprintf1 mbprintf2 mbprintf3 mbprintf4 rebt8b2 rtlenmb sort1 sprintfc

SHLIB_TESTS = \
	fnmatch filefuncs fork fork2 fts functab4 getfile inplace1 inplace2 inplace3 \
	ordchr ordchr2 readdir readfile readfile2 revout revtwoway rwarray testext time

# List of the tests which should be run with --lint option:
NEED_LINT = \
	defref fmtspcl lintexp lintindex lintint lintlength lintwarn noeffect nofmtch shadow \
	uninit2 uninit3 uninit4 uninit5 uninitialized

# List of the tests which should be run with --lint-old option:
NEED_LINT_OLD = lintold

# List of the tests which fail with EXIT CODE 1
FAIL_CODE1 = \
	badassign1 badbuild callparam delfunc fcall_exit fcall_exit2 \
	fnamedat fnarray fnarray2 fnasgnm fnmisc funsmnam gsubasgn \
	incdupe2 lintwarn match2 mixed1 noparms paramasfunc1 paramasfunc2 \
	paramdup paramres parseme readbuf synerr1 synerr2 unterm

# List of files which have .ok versions for MPFR
CHECK_MPFR = \
	rand fnarydel fnparydl

# List of the files that appear in manual tests or are for reserve testing:
GENTESTS_UNUSED = Makefile.in dtdgport.awk gtlnbufv.awk hello.awk \
	inchello.awk inclib.awk inplace.1.in inplace.2.in inplace.in \
	longdbl.awk longdbl.in printfloat.awk readdir0.awk xref.awk

CMP = cmp
AWKPROG = ../gawk$(EXEEXT)

# Default for VALGRIND is empty unless overridden by a command-line argument.
# This protects against cruft in the environment.
VALGRIND = 

# This business forces the locale to be C for running the tests,
# unless we override it to something else for testing.
#
# This can also be done in individual tests where we wish to
# check things specifically not in the C locale.

#
# And we set AWKLIBPATH to find the extension libraries we built.
LOCALES = LC_ALL=$${GAWKLOCALE:-C} LANG=$${GAWKLOCALE:-C}
AWK = $(LOCALES) AWKLIBPATH=../extension/.libs $(VALGRIND) $(AWKPROG)

# Message stuff is to make it a little easier to follow.
# Make the pass-fail last and dependent on others to avoid
# spurious errors if `make -j' in effect.
check:	msg \
	printlang \
	basic-msg-start  basic           basic-msg-end \
	unix-msg-start   unix-tests      unix-msg-end \
	extend-msg-start gawk-extensions extend-msg-end \
	machine-msg-start machine-tests machine-msg-end \
	charset-tests-all \
	shlib-msg-start  shlib-tests     shlib-msg-end \
	mpfr-msg-start   mpfr-tests      mpfr-msg-end
	@$(MAKE) pass-fail || { $(MAKE) diffout; exit 1; }

basic:	$(BASIC_TESTS)

unix-tests: $(UNIX_TESTS)

gawk-extensions: $(GAWK_EXT_TESTS)

charset-tests-all:
	@if locale -a | grep -i 'en_US.UTF.*8' > /dev/null && \
	    locale -a | grep -i 'ru_RU.UTF.*8' > /dev/null && \
	    locale -a | grep -i 'ja_JP.UTF.*8' > /dev/null  ; \
	then \
		$(MAKE) charset-msg-start charset-tests charset-msg-end; \
	else \
		echo %%%%%%%%%% Inadequate locale support: skipping charset tests. ; \
		echo %%%%%%%%%% At least en_US.UTF-8, ru_RU.UTF-8 and ja_JP.UTF-8 are needed. ; \
	fi

charset-tests: $(LOCALE_CHARSET_TESTS)

extra:	$(EXTRA_TESTS) inet

inet:	inetmesg $(INET_TESTS)

machine-tests: $(MACHINE_TESTS)

# The blank between ' and /MPFR/ is for running tests on Windows under
# MSYS, which thinks /MPFR is a Unix-style file name and converts it
# to Windows format, butchering it in the process.  Likewise for /API/
# in the next shlib-tests.
mpfr-tests:
	@if $(AWK) --version | $(AWK) ' /MPFR/ { exit 1 }' ; then \
	echo MPFR tests not supported on this system ; \
	else $(MAKE) $(MPFR_TESTS) ; \
	fi

shlib-tests:
	@if $(AWK) --version | $(AWK) ' /API/ { exit 1 }' ; then \
	echo shlib tests not supported on this system ; \
	else $(MAKE) shlib-real-tests ; \
	fi

shlib-real-tests: $(SHLIB_TESTS)

msg::
	@echo ''
	@echo 'Any output from "cmp" is bad news, although some differences'
	@echo 'in floating point values are probably benign -- in particular,'
	@echo 'some systems may omit a leading zero and the floating point'
	@echo 'precision may lead to slightly different output in a few cases.'

printlang::
	@$(AWK) -f "$(srcdir)"/printlang.awk

basic-msg-start:
	@echo "======== Starting basic tests ========"

basic-msg-end:
	@echo "======== Done with basic tests ========"

unix-msg-start:
	@echo "======== Starting Unix tests ========"

unix-msg-end:
	@echo "======== Done with Unix tests ========"

extend-msg-start:
	@echo "======== Starting gawk extension tests ========"

extend-msg-end:
	@echo "======== Done with gawk extension tests ========"

machine-msg-start:
	@echo "======== Starting machine-specific tests ========"

machine-msg-end:
	@echo "======== Done with machine-specific tests ========"

charset-msg-start:
	@echo "======== Starting tests that can vary based on character set or locale support ========"
	@echo "**************************************************************************"
	@echo "* Some or all of these tests may fail if you have inadequate or missing  *"
	@echo "* locale support. At least en_US.UTF-8, ru_RU.UTF-8 and ja_JP.UTF-8 are  *"
	@echo "* needed. However, if you see this message, the Makefile thinks you have *"
	@echo "* what you need ...                                                      *"
	@echo "**************************************************************************"

charset-msg-end:
	@echo "======== Done with tests that can vary based on character set or locale support ========"

shlib-msg-start:
	@echo "======== Starting shared library tests ========"

shlib-msg-end:
	@echo "======== Done with shared library tests ========"

mpfr-msg-start:
	@echo "======== Starting MPFR tests ========"

mpfr-msg-end:
	@echo "======== Done with MPFR tests ========"


lc_num1:
	@echo $@
	@[ -z "$$GAWKLOCALE" ] && GAWKLOCALE=en_US.UTF-8; \
	AWKPATH="$(srcdir)" $(AWK) -f $@.awk >_$@ 2>&1 || echo EXIT CODE: $$? >>_$@
	@-$(CMP) "$(srcdir)"/$@.ok _$@ && rm -f _$@


# This test is a PITA because increasingly, /tmp is getting
# mounted noexec.  So, we'll test it locally.  Sigh.
#
# More PITA; some systems have medium short limits on #! paths,
# so this can still fail
poundbang::
	@echo $@
	@sed "s;/tmp/gawk;`pwd`/$(AWKPROG);" < "$(srcdir)"/poundbang.awk > ./_pbd.awk
	@chmod +x ./_pbd.awk
	@if ./_pbd.awk "$(srcdir)"/poundbang.awk > _`basename $@` ; \
	then : ; \
	else \
		sed "s;/tmp/gawk;$(AWKPROG);" < "$(srcdir)"/poundbang.awk > ./_pbd.awk ; \
		chmod +x ./_pbd.awk ; \
		LC_ALL=$${GAWKLOCALE:-C} LANG=$${GAWKLOCALE:-C} ./_pbd.awk "$(srcdir)"/poundbang.awk > _`basename $@`;  \
	fi
	@-$(CMP) "$(srcdir)"/poundbang.awk _`basename $@` && rm -f _`basename $@` _pbd.awk

messages::
	@echo $@
	@$(AWK) -f "$(srcdir)"/messages.awk >_out2 2>_out3
	@-$(CMP) "$(srcdir)"/out1.ok _out1 && $(CMP) "$(srcdir)"/out2.ok _out2 && $(CMP) "$(srcdir)"/out3.ok _out3 && rm -f _out1 _out2 _out3

argarray::
	@echo $@
	@case "$(srcdir)" in \
	.)	: ;; \
	*)	cp "$(srcdir)"/argarray.in . ;; \
	esac
	@TEST=test echo just a test | $(AWK) -f "$(srcdir)"/argarray.awk ./argarray.in - >_$@
	@case "$(srcdir)" in \
	.)	: ;; \
	*)	rm -f ./argarray.in ;; \
	esac
	@-$(CMP) "$(srcdir)"/$@.ok _$@ && rm -f _$@

regtest::
	@echo 'Some of the output from regtest is very system specific, do not'
	@echo 'be distressed if your output differs from that distributed.'
	@echo 'Manual inspection is called for.'
	AWK=$(AWKPROG) "$(srcdir)"/regtest.sh

manyfiles::
	@echo manyfiles
	@rm -rf junk
	@mkdir junk
	@$(AWK) 'BEGIN { for (i = 1; i <= 1030; i++) print i, i}' >_$@
	@$(AWK) -f "$(srcdir)"/manyfiles.awk _$@ _$@
	@wc -l junk/* | $(AWK) '$$1 != 2' | wc -l | sed "s/  *//g" > _$@
	@rm -rf junk
	@-$(CMP) "$(srcdir)"/$@.ok _$@ && rm -f _$@

compare::
	@echo $@
	@$(AWK) -f "$(srcdir)"/compare.awk 0 1 "$(srcdir)"/compare.in >_$@
	@-$(CMP) "$(srcdir)"/$@.ok _$@ && rm -f _$@

inftest::
	@echo $@
	@echo This test is very machine specific...
	@$(AWK) -f "$(srcdir)"/inftest.awk | sed "s/inf/Inf/g" >_$@
	@-$(CMP) "$(srcdir)"/$@.ok _$@ && rm -f _$@

getline2::
	@echo $@
	@$(AWK) -f "$(srcdir)"/getline2.awk "$(srcdir)"/getline2.awk "$(srcdir)"/getline2.awk >_$@
	@-$(CMP) "$(srcdir)"/$@.ok _$@ && rm -f _$@

awkpath::
	@echo $@
	@AWKPATH="$(srcdir)$(PATH_SEPARATOR)$(srcdir)/lib" $(AWK) -f awkpath.awk >_$@
	@-$(CMP) "$(srcdir)"/$@.ok _$@ && rm -f _$@

argtest::
	@echo $@
	@$(AWK) -f "$(srcdir)"/argtest.awk -x -y abc >_$@
	@-$(CMP) "$(srcdir)"/$@.ok _$@ && rm -f _$@

badargs::
	@echo $@
	@-$(AWK) -f 2>&1 | grep -v patchlevel >_$@
	@-$(CMP) "$(srcdir)"/$@.ok _$@ && rm -f _$@

nonl::
	@echo $@
	@-AWKPATH="$(srcdir)" $(AWK) --lint -f nonl.awk /dev/null >_$@ 2>&1
	@-$(CMP) "$(srcdir)"/$@.ok _$@ && rm -f _$@

strftime::
	@echo $@
	@GAWKLOCALE=C; export GAWKLOCALE; \
	TZ=GMT0; export TZ; \
	$(AWK) -v OUTPUT=_$@ -f "$(srcdir)"/strftime.awk
	@-$(CMP) strftime.ok _$@ && rm -f _$@ strftime.ok || exit 0

litoct::
	@echo $@
	@echo ab | $(AWK) --traditional -f "$(srcdir)"/litoct.awk >_$@
	@-$(CMP) "$(srcdir)"/$@.ok _$@ && rm -f _$@

devfd::
	@echo $@
	@$(AWK) 1 /dev/fd/4 /dev/fd/5 4<"$(srcdir)"/devfd.in4 5<"$(srcdir)"/devfd.in5 >_$@ 2>&1 || echo EXIT CODE: $$? >> _$@
	@-$(CMP) "$(srcdir)"/$@.ok _$@ && rm -f _$@

errno:
	@echo $@
	@AWKPATH="$(srcdir)" $(AWK) -f $@.awk "$(srcdir)"/$@.in >_$@ 2>&1 || echo EXIT CODE: $$? >>_$@
	@-$(CMP) "$(srcdir)"/$@.ok _$@ && rm -f _$@

fflush::
	@echo $@
	@"$(srcdir)"/fflush.sh >_$@
	@-$(CMP) "$(srcdir)"/$@.ok _$@ && rm -f _$@

tweakfld::
	@echo $@
	@$(AWK) -f "$(srcdir)"/tweakfld.awk "$(srcdir)"/tweakfld.in >_$@
	@rm -f errors.cleanup
	@-$(CMP) "$(srcdir)"/$@.ok _$@ && rm -f _$@

mmap8k::
	@echo $@
	@$(AWK) '{ print }' "$(srcdir)"/mmap8k.in >_$@
	@-$(CMP) "$(srcdir)"/mmap8k.in _$@ && rm -f _$@ || cp "$(srcdir)"/$@.in $@.ok

tradanch::
	@echo $@
	@$(AWK) --traditional -f "$(srcdir)"/tradanch.awk "$(srcdir)"/tradanch.in >_$@
	@-$(CMP) "$(srcdir)"/$@.ok _$@ && rm -f _$@

# AIX /bin/sh exec's the last command in a list, therefore issue a ":"
# command so that pid.sh is fork'ed as a child before being exec'ed.
pid::
	@echo pid
	@AWKPATH="$(srcdir)" AWK=$(AWKPROG) $(SHELL) "$(srcdir)"/pid.sh $$$$ > _`basename $@` ; :
	@-$(CMP) "$(srcdir)"/pid.ok _`basename $@` && rm -f _`basename $@`

strftlng::
	@echo $@
	@TZ=UTC; export TZ; $(AWK) -f "$(srcdir)"/strftlng.awk >_$@
	@if $(CMP) "$(srcdir)"/strftlng.ok _$@ >/dev/null 2>&1 ; then : ; else \
	TZ=UTC0; export TZ; $(AWK) -f "$(srcdir)"/strftlng.awk >_$@ ; \
	fi
	@-$(CMP) "$(srcdir)"/$@.ok _$@ && rm -f _$@

nors::
	@echo $@
	@echo A B C D E | tr -d '\12\15' | $(AWK) '{ print $$NF }' - "$(srcdir)"/nors.in > _$@
	@-$(CMP) "$(srcdir)"/$@.ok _$@ && rm -f _$@

fmtspcl.ok: fmtspcl.tok Makefile
	@$(AWK) -v "sd=$(srcdir)" 'BEGIN {pnan = sprintf("%g",sqrt(-1)); nnan = sprintf("%g",-sqrt(-1)); pinf = sprintf("%g",-log(0)); ninf = sprintf("%g",log(0))} {sub(/positive_nan/,pnan); sub(/negative_nan/,nnan); sub(/positive_infinity/,pinf); sub(/negative_infinity/,ninf); sub(/fmtspcl/,(sd"/fmtspcl")); print}' < "$(srcdir)"/fmtspcl.tok > $@ 2>/dev/null

fmtspcl: fmtspcl.ok
	@echo $@
	@$(AWK) $(AWKFLAGS) -f "$(srcdir)"/fmtspcl.awk  --lint >_$@ 2>&1 || echo EXIT CODE: $$? >>_$@
	@-if test -z "$$AWKFLAGS" ; then $(CMP) $@.ok _$@ && rm -f _$@ ; else \
	$(CMP) "$(srcdir)"/$@-mpfr.ok _$@ && rm -f _$@ ; \
	fi

rebuf::
	@echo $@
	@AWKBUFSIZE=4096 AWKPATH="$(srcdir)" $(AWK) -f $@.awk  < "$(srcdir)"/$@.in >_$@ 2>&1 || echo EXIT CODE: $$? >>_$@
	@-$(CMP) "$(srcdir)"/$@.ok _$@ && rm -f _$@

rsglstdin:: 
	@echo $@
	@cat  "$(srcdir)"/rsgetline.in | AWKPATH="$(srcdir)" $(AWK) -f rsgetline.awk >_$@ 2>&1 || echo EXIT CODE: $$? >>_$@
	@-$(CMP) "$(srcdir)"/$@.ok _$@ && rm -f _$@

reint::
	@echo $@
	@$(AWK) --re-interval -f "$(srcdir)"/reint.awk "$(srcdir)"/reint.in >_$@
	@-$(CMP) "$(srcdir)"/$@.ok _$@ && rm -f _$@

pipeio1::
	@echo $@
	@$(AWK) -f "$(srcdir)"/pipeio1.awk >_$@
	@rm -f test1 test2
	@-$(CMP) "$(srcdir)"/$@.ok _$@ && rm -f _$@

pipeio2::
	@echo $@
	@$(AWK) -v SRCDIR="$(srcdir)" -f "$(srcdir)"/pipeio2.awk >_$@
	@-$(CMP) "$(srcdir)"/$@.ok _$@ && rm -f _$@

clobber::
	@echo $@
	@$(AWK) -f "$(srcdir)"/clobber.awk >_$@
	@-$(CMP) "$(srcdir)"/clobber.ok seq && $(CMP) "$(srcdir)"/clobber.ok _$@ && rm -f _$@
	@rm -f seq

arynocls::
	@echo $@
	@-AWKPATH="$(srcdir)" $(AWK) -v INPUT="$(srcdir)"/arynocls.in -f arynocls.awk >_$@
	@-$(CMP) "$(srcdir)"/$@.ok _$@ && rm -f _$@

getlnbuf::
	@echo $@
	@-AWKPATH="$(srcdir)" $(AWK) -f getlnbuf.awk "$(srcdir)"/getlnbuf.in > _$@
	@-AWKPATH="$(srcdir)" $(AWK) -f gtlnbufv.awk "$(srcdir)"/getlnbuf.in > _2$@
	@-$(CMP) "$(srcdir)"/getlnbuf.ok _$@ && $(CMP) "$(srcdir)"/getlnbuf.ok _2$@ && rm -f _$@ _2$@

inetmesg::
	@echo These tests only work if your system supports the services
	@echo "'discard'" at port 9 and "'daytimed'" at port 13. Check your
	@echo file /etc/services and do "'netstat -a'".

inetechu::
	@echo This test is for establishing UDP connections
	@$(AWK) 'BEGIN {print "" |& "/inet/udp/0/127.0.0.1/9"}'

inetecht::
	@echo This test is for establishing TCP connections
	@$(AWK) 'BEGIN {print "" |& "/inet/tcp/0/127.0.0.1/9"}'

inetdayu::
	@echo This test is for bidirectional UDP transmission
	@$(AWK) 'BEGIN { print "" |& "/inet/udp/0/127.0.0.1/13"; \
	"/inet/udp/0/127.0.0.1/13" |& getline; print $0}'

inetdayt::
	@echo This test is for bidirectional TCP transmission
	@$(AWK) 'BEGIN { print "" |& "/inet/tcp/0/127.0.0.1/13"; \
	"/inet/tcp/0/127.0.0.1/13" |& getline; print $0}'

redfilnm::
	@echo $@
	@$(AWK) -f "$(srcdir)"/redfilnm.awk srcdir="$(srcdir)" "$(srcdir)"/redfilnm.in >_$@
	@-$(CMP) "$(srcdir)"/$@.ok _$@ && rm -f _$@

leaddig::
	@echo $@
	@$(AWK) -v x=2E  -f "$(srcdir)"/leaddig.awk >_$@
	@-$(CMP) "$(srcdir)"/$@.ok _$@ && rm -f _$@

gsubtst3::
	@echo $@
	@$(AWK) --re-interval -f "$(srcdir)"/$@.awk "$(srcdir)"/$@.in >_$@
	@-$(CMP) "$(srcdir)"/$@.ok _$@ && rm -f _$@

space::
	@echo $@
	@$(AWK) -f ' ' "$(srcdir)"/space.awk >_$@ 2>&1 || echo EXIT CODE: $$? >>_$@
	@-$(CMP) "$(srcdir)"/$@.ok _$@ && rm -f _$@

printf0::
	@echo $@
	@$(AWK) --posix -f "$(srcdir)"/$@.awk >_$@ 2>&1 || echo EXIT CODE: $$? >>_$@
	@-$(CMP) "$(srcdir)"/$@.ok _$@ && rm -f _$@

rsnulbig::
	@echo $@
	@ : Suppose that block size for pipe is at most 128kB:
	@$(AWK) 'BEGIN { for (i = 1; i <= 128*64+1; i++) print "abcdefgh123456\n" }' 2>&1 | \
	$(AWK) 'BEGIN { RS = ""; ORS = "\n\n" }; { print }' 2>&1 | \
	$(AWK) '/^[^a]/; END{ print NR }' >_$@ 2>&1 || echo EXIT CODE: $$? >>_$@
	@-$(CMP) "$(srcdir)"/$@.ok _$@ && rm -f _$@

rsnulbig2::
	@echo $@
	@$(AWK) 'BEGIN { ORS = ""; n = "\n"; for (i = 1; i <= 10; i++) n = (n n); \
		for (i = 1; i <= 128; i++) print n; print "abc\n" }' 2>&1 | \
		$(AWK) 'BEGIN { RS = ""; ORS = "\n\n" };{ print }' 2>&1 | \
		$(AWK) '/^[^a]/; END { print NR }' >_$@ 2>&1 || echo EXIT CODE: $$? >>_$@
	@-$(CMP) "$(srcdir)"/$@.ok _$@ && rm -f _$@

wideidx::
	@echo $@
	@[ -z "$$GAWKLOCALE" ] && GAWKLOCALE=en_US.UTF-8; \
	AWKPATH="$(srcdir)" $(AWK) -f $@.awk  < "$(srcdir)"/$@.in >_$@ 2>&1 || echo EXIT CODE: $$? >>_$@
	@-$(CMP) "$(srcdir)"/$@.ok _$@ && rm -f _$@

wideidx2::
	@echo $@
	@[ -z "$$GAWKLOCALE" ] && GAWKLOCALE=en_US.UTF-8; \
	AWKPATH="$(srcdir)" $(AWK) -f $@.awk >_$@ 2>&1 || echo EXIT CODE: $$? >>_$@
	@-$(CMP) "$(srcdir)"/$@.ok _$@ && rm -f _$@

widesub::
	@echo $@
	@[ -z "$$GAWKLOCALE" ] && GAWKLOCALE=en_US.UTF-8; \
	AWKPATH="$(srcdir)" $(AWK) -f $@.awk  >_$@ 2>&1 || echo EXIT CODE: $$? >>_$@
	@-$(CMP) "$(srcdir)"/$@.ok _$@ && rm -f _$@

widesub2::
	@echo $@
	@[ -z "$$GAWKLOCALE" ] && GAWKLOCALE=en_US.UTF-8; \
	AWKPATH="$(srcdir)" $(AWK) -f $@.awk  >_$@ 2>&1 || echo EXIT CODE: $$? >>_$@
	@-$(CMP) "$(srcdir)"/$@.ok _$@ && rm -f _$@

widesub3::
	@echo $@
	@[ -z "$$GAWKLOCALE" ] && GAWKLOCALE=en_US.UTF-8; \
	AWKPATH="$(srcdir)" $(AWK) -f $@.awk  < "$(srcdir)"/$@.in >_$@ 2>&1 || echo EXIT CODE: $$? >>_$@
	@-$(CMP) "$(srcdir)"/$@.ok _$@ && rm -f _$@

widesub4::
	@echo $@
	@[ -z "$$GAWKLOCALE" ] && GAWKLOCALE=en_US.UTF-8; \
	AWKPATH="$(srcdir)" $(AWK) -f $@.awk >_$@ 2>&1 || echo EXIT CODE: $$? >>_$@
	@-$(CMP) "$(srcdir)"/$@.ok _$@ && rm -f _$@

ignrcas2::
	@echo $@
	@GAWKLOCALE=en_US.UTF-8 ; export GAWKLOCALE ; \
	$(AWK) -f "$(srcdir)"/$@.awk >_$@ 2>&1 || echo EXIT CODE: $$? >> _$@
	@-$(CMP) "$(srcdir)"/$@.ok _$@ && rm -f _$@

subamp::
	@echo $@
	@GAWKLOCALE=en_US.UTF-8 ; export GAWKLOCALE ; \
	$(AWK) -f "$(srcdir)"/$@.awk "$(srcdir)"/$@.in >_$@ 2>&1 || echo EXIT CODE: $$? >> _$@
	@-$(CMP) "$(srcdir)"/$@.ok _$@ && rm -f _$@

# This test makes sure gawk exits with a zero code.
# Thus, unconditionally generate the exit code.
exitval1::
	@echo $@
	@$(AWK) -f "$(srcdir)"/exitval1.awk >_$@ 2>&1; echo EXIT CODE: $$? >>_$@
	@-$(CMP) "$(srcdir)"/$@.ok _$@ && rm -f _$@

fsspcoln::
	@echo $@
	@$(AWK) -f "$(srcdir)"/$@.awk 'FS=[ :]+' "$(srcdir)"/$@.in >_$@
	@-$(CMP) "$(srcdir)"/$@.ok _$@ && rm -f _$@

rsstart1::
	@echo $@
	@$(AWK) -f "$(srcdir)"/$@.awk "$(srcdir)"/rsstart1.in >_$@
	@-$(CMP) "$(srcdir)"/$@.ok _$@ && rm -f _$@

rsstart2::
	@echo $@
	@$(AWK) -f "$(srcdir)"/$@.awk "$(srcdir)"/rsstart1.in >_$@
	@-$(CMP) "$(srcdir)"/$@.ok _$@ && rm -f _$@

rsstart3::
	@echo $@
	@head "$(srcdir)"/rsstart1.in | $(AWK) -f "$(srcdir)"/rsstart2.awk >_$@
	@-$(CMP) "$(srcdir)"/$@.ok _$@ && rm -f _$@

rtlen::
	@echo $@
	@"$(srcdir)"/$@.sh >_$@ || echo EXIT CODE: $$? >>_$@
	@-$(CMP) "$(srcdir)"/$@.ok _$@ && rm -f _$@

rtlen01::
	@echo $@
	@"$(srcdir)"/$@.sh >_$@ || echo EXIT CODE: $$? >>_$@
	@-$(CMP) "$(srcdir)"/$@.ok _$@ && rm -f _$@

rtlenmb::
	@echo $@
	@GAWKLOCALE=en_US.UTF-8 ; export GAWKLOCALE ; \
	"$(srcdir)"/rtlen.sh >_$@ || echo EXIT CODE: $$? >>_$@
	@-$(CMP) "$(srcdir)"/$@.ok _$@ && rm -f _$@

nondec2::
	@echo $@
	@$(AWK) --non-decimal-data -v a=0x1 -f "$(srcdir)"/$@.awk >_$@
	@-$(CMP) "$(srcdir)"/$@.ok _$@ && rm -f _$@

intarray::
	@echo $@
	@$(AWK) --non-decimal-data -f "$(srcdir)"/$@.awk >_$@
	@-$(CMP) "$(srcdir)"/$@.ok _$@ && rm -f _$@

forcenum::
	@echo $@
	@$(AWK) --non-decimal-data -f "$(srcdir)"/$@.awk >_$@
	@-$(CMP) "$(srcdir)"/$@.ok _$@ && rm -f _$@

nofile::
	@echo $@
	@$(AWK) '{}' no/such/file >_$@ 2>&1 || echo EXIT CODE: $$? >>_$@
	@-$(CMP) "$(srcdir)"/$@.ok _$@ && rm -f _$@

binmode1::
	@echo $@
	@$(AWK) -v BINMODE=3 'BEGIN { print BINMODE }' >_$@ 2>&1 || echo EXIT CODE: $$? >>_$@
	@-$(CMP) "$(srcdir)"/$@.ok _$@ && rm -f _$@

subi18n::
	@echo $@
	@GAWKLOCALE=en_US.UTF-8 ; $(AWK) -f "$(srcdir)"/$@.awk > _$@
	@-$(CMP) "$(srcdir)"/$@.ok _$@ && rm -f _$@

concat4::
	@echo $@
	@GAWKLOCALE=en_US.UTF-8 ; $(AWK) -f "$(srcdir)"/$@.awk "$(srcdir)"/$@.in > _$@
	@-$(CMP) "$(srcdir)"/$@.ok _$@ && rm -f _$@

devfd1::
	@echo $@
	@$(AWK) -f "$(srcdir)"/$@.awk 4< "$(srcdir)"/devfd.in1 5< "$(srcdir)"/devfd.in2 >_$@ 2>&1 || echo EXIT CODE: $$? >>_$@
	@-$(CMP) "$(srcdir)"/$@.ok _$@ && rm -f _$@

# The program text is the '1' which will print each record. How compact can you get?
devfd2::
	@echo $@
	@$(AWK) 1 /dev/fd/4 /dev/fd/5 4< "$(srcdir)"/devfd.in1 5< "$(srcdir)"/devfd.in2 >_$@ 2>&1 || echo EXIT CODE: $$? >>_$@
	@-$(CMP) "$(srcdir)"/$@.ok _$@ && rm -f _$@

mixed1::
	@echo $@
	@$(AWK) -f /dev/null --source 'BEGIN {return junk}' >_$@ 2>&1 || echo EXIT CODE: $$? >>_$@
	@-$(CMP) "$(srcdir)"/$@.ok _$@ && rm -f _$@

mtchi18n::
	@echo $@
	@GAWKLOCALE=ru_RU.UTF-8 ; export GAWKLOCALE ; \
	$(AWK) -f "$(srcdir)"/$@.awk "$(srcdir)"/$@.in >_$@ 2>&1 || echo EXIT CODE: $$? >> _$@
	@-$(CMP) "$(srcdir)"/$@.ok _$@ && rm -f _$@

reint2::
	@echo $@
	@[ -z "$$GAWKLOCALE" ] && GAWKLOCALE=en_US.UTF-8; \
	AWKPATH="$(srcdir)" $(AWK) --re-interval -f $@.awk "$(srcdir)"/$@.in >_$@ 2>&1 || echo EXIT CODE: $$? >>_$@
	@-$(CMP) "$(srcdir)"/$@.ok _$@ && rm -f _$@

localenl::
	@echo $@
	@"$(srcdir)"/$@.sh >_$@ 2>/dev/null
	@-$(CMP) "$(srcdir)"/$@.ok _$@ && rm -f _$@

mbprintf1::
	@echo $@
	@GAWKLOCALE=en_US.UTF-8 ; export GAWKLOCALE ; \
	$(AWK) -f "$(srcdir)"/$@.awk "$(srcdir)"/$@.in >_$@ 2>&1 || echo EXIT CODE: $$? >> _$@
	@-$(CMP) "$(srcdir)"/$@.ok _$@ && rm -f _$@

mbprintf2::
	@echo $@
	@GAWKLOCALE=ja_JP.UTF-8 ; export GAWKLOCALE ; \
	$(AWK) -f "$(srcdir)"/$@.awk >_$@ 2>&1 || echo EXIT CODE: $$? >> _$@
	@-$(CMP) "$(srcdir)"/$@.ok _$@ && rm -f _$@

mbprintf3::
	@echo $@
	@GAWKLOCALE=en_US.UTF-8 ; export GAWKLOCALE ; \
	$(AWK) -f "$(srcdir)"/$@.awk "$(srcdir)"/$@.in >_$@ 2>&1 || echo EXIT CODE: $$? >> _$@
	@-$(CMP) "$(srcdir)"/$@.ok _$@ && rm -f _$@

mbprintf4::
	@echo $@
	@GAWKLOCALE=en_US.UTF-8 ; export GAWKLOCALE ; \
	$(AWK) -f "$(srcdir)"/$@.awk "$(srcdir)"/$@.in >_$@ 2>&1 || echo EXIT CODE: $$? >> _$@
	@-$(CMP) "$(srcdir)"/$@.ok _$@ && rm -f _$@

mbfw1::
	@echo $@
	@GAWKLOCALE=en_US.UTF-8 ; export GAWKLOCALE ; \
	$(AWK) -f "$(srcdir)"/$@.awk "$(srcdir)"/$@.in >_$@ 2>&1 || echo EXIT CODE: $$? >> _$@
	@-$(CMP) "$(srcdir)"/$@.ok _$@ && rm -f _$@

gsubtst6::
	@echo $@
	@GAWKLOCALE=C ; $(AWK) -f "$(srcdir)"/$@.awk > _$@
	@-$(CMP) "$(srcdir)"/$@.ok _$@ && rm -f _$@

mbstr1::
	@echo $@
	@[ -z "$$GAWKLOCALE" ] && GAWKLOCALE=en_US.UTF-8; \
	AWKPATH="$(srcdir)" $(AWK) -f $@.awk  >_$@ 2>&1 || echo EXIT CODE: $$? >>_$@
	@-$(CMP) "$(srcdir)"/$@.ok _$@ && rm -f _$@

mbstr2::
	@echo $@
	@[ -z "$$GAWKLOCALE" ] && GAWKLOCALE=en_US.UTF-8; \
	AWKPATH="$(srcdir)" $(AWK) -f $@.awk < "$(srcdir)"/$@.in >_$@ 2>&1 || echo EXIT CODE: $$? >>_$@
	@-$(CMP) "$(srcdir)"/$@.ok _$@ && rm -f _$@

printfbad2: printfbad2.ok
	@echo $@
	@$(AWK) --lint -f "$(srcdir)"/$@.awk "$(srcdir)"/$@.in 2>&1 | sed 's;$(srcdir)/;;g' >_$@ || echo EXIT CODE: $$?  >>_$@
	@-$(CMP) "$(srcdir)"/$@.ok _$@ && rm -f _$@

beginfile1::
	@echo $@
	@AWKPATH="$(srcdir)" $(AWK) -f $@.awk "$(srcdir)"/$@.awk . ./no/such/file Makefile  >_$@ 2>&1 || echo EXIT CODE: $$? >>_$@
	@-$(CMP) "$(srcdir)"/$@.ok _$@ && rm -f _$@

beginfile2:
	@echo $@
	@-( cd "$(srcdir)" && LC_ALL=C AWK="$(abs_builddir)/$(AWKPROG)" $(abs_srcdir)/$@.sh $(abs_srcdir)/$@.in ) > _$@ 2>&1
	@-$(CMP) "$(srcdir)"/$@.ok _$@ && rm -f _$@

dumpvars::
	@echo $@
	@AWKPATH="$(srcdir)" $(AWK) --dump-variables 1 < "$(srcdir)"/$@.in >/dev/null 2>&1 || echo EXIT CODE: $$? >>_$@
	@grep -v ENVIRON < awkvars.out | grep -v PROCINFO > _$@; rm awkvars.out
	@-$(CMP) "$(srcdir)"/$@.ok _$@ && rm -f _$@

profile0:
	@echo $@
	@$(AWK) --profile=ap-$@.out -f "$(srcdir)"/$@.awk "$(srcdir)"/$@.in > /dev/null
	@sed 1,2d < ap-$@.out > _$@; rm ap-$@.out
	@-$(CMP) "$(srcdir)"/$@.ok _$@ && rm -f _$@

profile1:
	@echo $@
	@$(AWK) -f "$(srcdir)"/xref.awk "$(srcdir)"/dtdgport.awk > _$@.out1
	@$(AWK) --pretty-print=ap-$@.out -f "$(srcdir)"/xref.awk
	@$(AWK) -f ./ap-$@.out "$(srcdir)"/dtdgport.awk > _$@.out2 ; rm ap-$@.out
	@$(CMP) _$@.out1 _$@.out2 && rm _$@.out[12] || { echo EXIT CODE: $$? >>_$@ ; \
	cp "$(srcdir)"/dtdgport.awk $@.ok ; }
	

profile2:
	@echo $@
	@$(AWK) --profile=ap-$@.out -v sortcmd=sort -f "$(srcdir)"/xref.awk "$(srcdir)"/dtdgport.awk > /dev/null
	@sed 1,2d < ap-$@.out > _$@; rm ap-$@.out
	@-$(CMP) "$(srcdir)"/$@.ok _$@ && rm -f _$@

profile3:
	@echo $@
	@$(AWK) --profile=ap-$@.out -f "$(srcdir)"/$@.awk > /dev/null
	@sed 1,2d < ap-$@.out > _$@; rm ap-$@.out
	@-$(CMP) "$(srcdir)"/$@.ok _$@ && rm -f _$@

profile4:
	@echo $@
	@$(AWK) --pretty-print=_$@ -f "$(srcdir)"/$@.awk > /dev/null
	@-$(CMP) "$(srcdir)"/$@.ok _$@ && rm -f _$@

profile5:
	@echo $@
	@$(AWK) --pretty-print=_$@ -f "$(srcdir)"/$@.awk > /dev/null
	@-$(CMP) "$(srcdir)"/$@.ok _$@ && rm -f _$@

profile6:
	@echo $@
	@$(AWK) --profile=ap-$@.out -f "$(srcdir)"/$@.awk > /dev/null
	@sed 1,2d < ap-$@.out > _$@; rm ap-$@.out
	@-$(CMP) "$(srcdir)"/$@.ok _$@ && rm -f _$@

profile7:
	@echo $@
	@$(AWK) --profile=ap-$@.out -f "$(srcdir)"/$@.awk > /dev/null
	@sed 1,2d < ap-$@.out > _$@; rm ap-$@.out
	@-$(CMP) "$(srcdir)"/$@.ok _$@ && rm -f _$@

profile8:
	@echo $@
	@$(AWK) --pretty-print=_$@ -f "$(srcdir)"/$@.awk > /dev/null
	@-$(CMP) "$(srcdir)"/$@.ok _$@ && rm -f _$@

profile9:
	@echo $@
	@$(AWK) --pretty-print=_$@ -f "$(srcdir)"/$@.awk > /dev/null
	@-$(CMP) "$(srcdir)"/$@.ok _$@ && rm -f _$@

profile10:
	@echo $@
	@$(AWK) --pretty-print=_$@ -f "$(srcdir)"/$@.awk > /dev/null
	@-$(CMP) "$(srcdir)"/$@.ok _$@ && rm -f _$@

posix2008sub:
	@echo $@
	@$(AWK) --posix -f "$(srcdir)"/$@.awk > _$@ 2>&1
	@-$(CMP) "$(srcdir)"/$@.ok _$@ && rm -f _$@

next:
	@echo $@
	@-$(LOCALES) AWK="$(AWKPROG)" "$(srcdir)"/$@.sh > _$@ 2>&1
	@-LC_ALL=C $(CMP) "$(srcdir)"/$@.ok _$@ && rm -f _$@

exit:
	@echo $@
	@-AWK="$(AWKPROG)" "$(srcdir)"/$@.sh > _$@ 2>&1
	@-$(CMP) "$(srcdir)"/$@.ok _$@ && rm -f _$@

rri1::
	@echo $@
	@[ -z "$$GAWKLOCALE" ] && GAWKLOCALE=en_US.UTF-8; \
	AWKPATH="$(srcdir)" $(AWK) -f $@.awk  < "$(srcdir)"/$@.in >_$@ 2>&1 || echo EXIT CODE: $$? >>_$@
	@-$(CMP) "$(srcdir)"/$@.ok _$@ && rm -f _$@

mpfrieee:
	@echo $@
	@$(AWK) -M -vPREC=double -f "$(srcdir)"/$@.awk > _$@ 2>&1
	@-$(CMP) "$(srcdir)"/$@.ok _$@ && rm -f _$@

mpfrexprange:
	@echo $@
	@$(AWK) -M -vPREC=53 -f "$(srcdir)"/$@.awk > _$@ 2>&1
	@-$(CMP) "$(srcdir)"/$@.ok _$@ && rm -f _$@

mpfrrnd:
	@echo $@
	@$(AWK) -M -vPREC=53 -f "$(srcdir)"/$@.awk > _$@ 2>&1
	@-$(CMP) "$(srcdir)"/$@.ok _$@ && rm -f _$@

mpfrnegzero:
	@echo $@
	@$(AWK) -M -f "$(srcdir)"/$@.awk > _$@ 2>&1
	@-$(CMP) "$(srcdir)"/$@.ok _$@ && rm -f _$@

mpfrnr:
	@echo $@
	@$(AWK) -M -vPREC=113 -f "$(srcdir)"/$@.awk "$(srcdir)"/$@.in > _$@
	@-$(CMP) "$(srcdir)"/$@.ok _$@ && rm -f _$@

mpfrsort:
	@echo $@
	@$(AWK) -M -vPREC=53 -f "$(srcdir)"/$@.awk > _$@ 2>&1
	@-$(CMP) "$(srcdir)"/$@.ok _$@ && rm -f _$@

mpfrbigint:
	@echo $@
	@$(AWK) -M -f "$(srcdir)"/$@.awk > _$@ 2>&1
	@-$(CMP) "$(srcdir)"/$@.ok _$@ && rm -f _$@

mpfrsqrt:
	@echo $@
	@$(AWK) -M -f "$(srcdir)"/$@.awk > _$@ 2>&1
	@-$(CMP) "$(srcdir)"/$@.ok _$@ && rm -f _$@

mpfrstrtonum:
	@echo $@
	@$(AWK) -M -f "$(srcdir)"/$@.awk > _$@ 2>&1
	@-$(CMP) "$(srcdir)"/$@.ok _$@ && rm -f _$@

mpgforcenum:
	@echo $@
	@$(AWK) -M -f "$(srcdir)"/$@.awk > _$@ 2>&1
	@-$(CMP) "$(srcdir)"/$@.ok _$@ && rm -f _$@

mpfrrem:
	@echo $@
	@$(AWK) -M -f "$(srcdir)"/$@.awk > _$@ 2>&1
	@-$(CMP) "$(srcdir)"/$@.ok _$@ && rm -f _$@

mpfrmemok1:
	@echo $@
	@$(AWK) -p- -M -f "$(srcdir)"/$@.awk 2>&1 | sed 1d > _$@
	@-$(CMP) "$(srcdir)"/$@.ok _$@ && rm -f _$@

jarebug::
	@echo $@
	@"$(srcdir)"/$@.sh "$(AWKPROG)" "$(srcdir)"/$@.awk "$(srcdir)"/$@.in "_$@"
	@-$(CMP) "$(srcdir)"/$@.ok _$@ && rm -f _$@

ordchr2::
	@echo $@
	@$(AWK) --load ordchr 'BEGIN {print chr(ord("z"))}' >_$@ 2>&1 || echo EXIT CODE: $$? >>_$@
	@-$(CMP) "$(srcdir)"/$@.ok _$@ && rm -f _$@

# N.B. If the test fails, create readfile.ok so that "make diffout" will work
readfile::
	@echo $@
	@$(AWK) -l readfile 'BEGIN {printf "%s", readfile("Makefile")}' >_$@ 2>&1 || echo EXIT CODE: $$? >>_$@
	@-$(CMP) Makefile _$@ && rm -f _$@ || cp -p Makefile $@.ok

readfile2::
	@echo $@
	@$(AWK) -f "$(srcdir)"/$@.awk "$(srcdir)"/$@.awk "$(srcdir)"/readdir.awk > _$@ || echo EXIT CODE: $$? >>_$@
	@-$(CMP) "$(srcdir)"/$@.ok _$@ && rm -f _$@

include2::
	@echo $@
	@AWKPATH="$(srcdir)" $(AWK) --include inclib 'BEGIN {print sandwich("a", "b", "c")}' >_$@ 2>&1 || echo EXIT CODE: $$? >>_$@
	@-$(CMP) "$(srcdir)"/$@.ok _$@ && rm -f _$@

incdupe::
	@echo $@
	@AWKPATH="$(srcdir)" $(AWK) --lint -i inclib -i inclib.awk 'BEGIN {print sandwich("a", "b", "c")}' >_$@ 2>&1 || echo EXIT CODE: $$? >>_$@
	@-$(CMP) "$(srcdir)"/$@.ok _$@ && rm -f _$@

incdupe2::
	@echo $@
	@AWKPATH="$(srcdir)" $(AWK) --lint -f inclib -f inclib.awk >_$@ 2>&1 || echo EXIT CODE: $$? >>_$@
	@-$(CMP) "$(srcdir)"/$@.ok _$@ && rm -f _$@

incdupe3::
	@echo $@
	@AWKPATH="$(srcdir)" $(AWK) --lint -f hello -f hello.awk >_$@ 2>&1 || echo EXIT CODE: $$? >>_$@
	@-$(CMP) "$(srcdir)"/$@.ok _$@ && rm -f _$@

incdupe4::
	@echo $@
	@AWKPATH="$(srcdir)" $(AWK) --lint -f hello -i hello.awk >_$@ 2>&1 || echo EXIT CODE: $$? >>_$@
	@-$(CMP) "$(srcdir)"/$@.ok _$@ && rm -f _$@

incdupe5::
	@echo $@
	@AWKPATH="$(srcdir)" $(AWK) --lint -i hello -f hello.awk >_$@ 2>&1 || echo EXIT CODE: $$? >>_$@
	@-$(CMP) "$(srcdir)"/$@.ok _$@ && rm -f _$@

incdupe6::
	@echo $@
	@AWKPATH="$(srcdir)" $(AWK) --lint -i inchello -f hello.awk >_$@ 2>&1 || echo EXIT CODE: $$? >>_$@
	@-$(CMP) "$(srcdir)"/$@.ok _$@ && rm -f _$@

incdupe7::
	@echo $@
	@AWKPATH="$(srcdir)" $(AWK) --lint -f hello -i inchello >_$@ 2>&1 || echo EXIT CODE: $$? >>_$@
	@-$(CMP) "$(srcdir)"/$@.ok _$@ && rm -f _$@

inplace1::
	@echo $@
	@cp "$(srcdir)"/inplace.1.in _$@.1
	@cp "$(srcdir)"/inplace.2.in _$@.2
	@AWKPATH="$(srcdir)"/../awklib/eg/lib $(AWK) -i inplace 'BEGIN {print "before"} {gsub(/foo/, "bar"); print} END {print "after"}' _$@.1 - _$@.2 < "$(srcdir)"/inplace.in >_$@ 2>&1 || echo EXIT CODE: $$? >>_$@
	@-$(CMP) "$(srcdir)"/$@.ok _$@ && rm -f _$@
	@-$(CMP) "$(srcdir)"/$@.1.ok _$@.1 && rm -f _$@.1
	@-$(CMP) "$(srcdir)"/$@.2.ok _$@.2 && rm -f _$@.2

inplace2::
	@echo $@
	@cp "$(srcdir)"/inplace.1.in _$@.1
	@cp "$(srcdir)"/inplace.2.in _$@.2
	@AWKPATH="$(srcdir)"/../awklib/eg/lib $(AWK) -i inplace -v INPLACE_SUFFIX=.bak 'BEGIN {print "before"} {gsub(/foo/, "bar"); print} END {print "after"}' _$@.1 - _$@.2 < "$(srcdir)"/inplace.in >_$@ 2>&1 || echo EXIT CODE: $$? >>_$@
	@-$(CMP) "$(srcdir)"/$@.ok _$@ && rm -f _$@
	@-$(CMP) "$(srcdir)"/$@.1.ok _$@.1 && rm -f _$@.1
	@-$(CMP) "$(srcdir)"/$@.1.bak.ok _$@.1.bak && rm -f _$@.1.bak
	@-$(CMP) "$(srcdir)"/$@.2.ok _$@.2 && rm -f _$@.2
	@-$(CMP) "$(srcdir)"/$@.2.bak.ok _$@.2.bak && rm -f _$@.2.bak

inplace3::
	@echo $@
	@cp "$(srcdir)"/inplace.1.in _$@.1
	@cp "$(srcdir)"/inplace.2.in _$@.2
	@AWKPATH="$(srcdir)"/../awklib/eg/lib $(AWK) -i inplace -v INPLACE_SUFFIX=.bak 'BEGIN {print "before"} {gsub(/foo/, "bar"); print} END {print "after"}' _$@.1 - _$@.2 < "$(srcdir)"/inplace.in >_$@ 2>&1 || echo EXIT CODE: $$? >>_$@
	@AWKPATH="$(srcdir)"/../awklib/eg/lib $(AWK) -i inplace -v INPLACE_SUFFIX=.bak 'BEGIN {print "Before"} {gsub(/bar/, "foo"); print} END {print "After"}' _$@.1 - _$@.2 < "$(srcdir)"/inplace.in >>_$@ 2>&1 || echo EXIT CODE: $$? >>_$@
	@-$(CMP) "$(srcdir)"/$@.ok _$@ && rm -f _$@
	@-$(CMP) "$(srcdir)"/$@.1.ok _$@.1 && rm -f _$@.1
	@-$(CMP) "$(srcdir)"/$@.1.bak.ok _$@.1.bak && rm -f _$@.1.bak
	@-$(CMP) "$(srcdir)"/$@.2.ok _$@.2 && rm -f _$@.2
	@-$(CMP) "$(srcdir)"/$@.2.bak.ok _$@.2.bak && rm -f _$@.2.bak

testext::
	@echo $@
	@$(AWK) '/^(@load|BEGIN)/,/^}/' "$(top_srcdir)"/extension/testext.c > testext.awk
	@$(AWK) -f ./testext.awk >_$@ 2>&1 || echo EXIT CODE: $$? >>_$@
	@-$(CMP) "$(srcdir)"/$@.ok _$@ && rm -f _$@ testext.awk

getfile:
	@echo $@
	@AWKPATH="$(srcdir)" $(AWK) -v TESTEXT_QUIET=1 -ltestext -f $@.awk < $(srcdir)/$@.awk >_$@ 2>&1 || echo EXIT CODE: $$? >>_$@
	@-$(CMP) "$(srcdir)"/$@.ok _$@ && rm -f _$@

readdir:
	@if [ "`uname`" = Linux ] && [ "`stat -f . 2>/dev/null | awk 'NR == 2 { print $$NF }'`" = nfs ];  then \
	echo This test may fail on GNU/Linux systems when run on an NFS filesystem.; \
	echo If it does, try rerunning on an ext'[234]' filesystem. ; \
	fi
	@echo $@
	@$(AWK) -f "$(srcdir)"/readdir.awk "$(top_srcdir)" > _$@
	@ls -afi "$(top_srcdir)" > _dirlist
	@ls -lna "$(top_srcdir)" | sed 1d > _longlist
	@$(AWK) -f "$(srcdir)"/readdir0.awk -v extout=_$@  \
		-v dirlist=_dirlist -v longlist=_longlist > $@.ok
	@-$(CMP) $@.ok _$@ && rm -f $@.ok _$@ _dirlist _longlist

fts:
	@case `uname` in \
	IRIX) \
	echo This test may fail on IRIX systems when run on an NFS filesystem.; \
	echo If it does, try rerunning on an xfs filesystem. ;; \
	CYGWIN*) \
	echo This test may fail on CYGWIN systems when run on an NFS filesystem.; \
	echo If it does, try rerunning on an ntfs filesystem. ;; \
	esac
	@echo $@
	@$(AWK) -f "$(srcdir)"/fts.awk
	@-$(CMP) $@.ok _$@ && rm -f $@.ok _$@

charasbytes:
	@echo $@
	@[ -z "$$GAWKLOCALE" ] && GAWKLOCALE=en_US.UTF-8; \
	AWKPATH="$(srcdir)" $(AWK) -b -f $@.awk "$(srcdir)"/$@.in | \
	od -c -t x1 | tr '	' ' ' | sed -e 's/  */ /g' -e 's/ *$$//' >_$@ 2>&1 || echo EXIT CODE: $$? >>_$@
	@-$(CMP) "$(srcdir)"/$@.ok _$@ && rm -f _$@

symtab6:
	@echo $@
	@$(AWK) -d__$@ -f "$(srcdir)"/$@.awk
	@grep -v '^ENVIRON' __$@ | grep -v '^PROCINFO' > _$@ ; rm __$@
	@-$(CMP) "$(srcdir)"/$@.ok _$@ && rm -f _$@

symtab8:
	@echo $@
	@$(AWK) -d__$@ -f "$(srcdir)"/$@.awk "$(srcdir)"/$@.in >_$@
	@grep -v '^ENVIRON' __$@ | grep -v '^PROCINFO' | grep -v '^FILENAME' >> _$@ ; rm __$@
	@-$(CMP) "$(srcdir)"/$@.ok _$@ && rm -f _$@

symtab9:
	@echo $@
	@$(AWK) -f "$(srcdir)"/$@.awk >_$@
	@rm -f testit.txt
	@-$(CMP) "$(srcdir)"/$@.ok _$@ && rm -f _$@

reginttrad:
	@echo $@
	@$(AWK) --traditional -r -f "$(srcdir)"/$@.awk > _$@
	@-$(CMP) "$(srcdir)"/$@.ok _$@ && rm -f _$@

colonwarn:
	@echo $@
	@for i in 1 2 3 ; \
	do $(AWK) -f "$(srcdir)"/$@.awk $$i < "$(srcdir)"/$@.in ; \
	done > _$@
	@-$(CMP) "$(srcdir)"/$@.ok _$@ && rm -f _$@

clos1way:
	@echo $@
	@AWKPATH="$(srcdir)" LC_ALL=C $(AWK) -f $@.awk  >_$@ 2>&1 || echo EXIT CODE: $$? >>_$@
	@-$(CMP) "$(srcdir)"/$@.ok _$@ && rm -f _$@

dfamb1:
	@echo $@
	@[ -z "$$GAWKLOCALE" ] && GAWKLOCALE=en_US.UTF-8; \
	AWKPATH="$(srcdir)" $(AWK) -f $@.awk "$(srcdir)"/$@.in >_$@ 2>&1 || echo EXIT CODE: $$? >>_$@
	@-$(CMP) "$(srcdir)"/$@.ok _$@ && rm -f _$@


randtest::
	@echo $@
	@GAWK="$(AWKPROG)" "$(srcdir)"/randtest.sh >_$@
	@-$(CMP) "$(srcdir)"/$@.ok _$@ && rm -f _$@

backbigs1:
	@echo $@
	@[ -z "$$GAWKLOCALE" ] && GAWKLOCALE=en_US.UTF-8; \
	AWKPATH="$(srcdir)" $(AWK) -f $@.awk "$(srcdir)"/$@.in >_$@ 2>&1 || echo EXIT CODE: $$? >>_$@
	@-$(CMP) "$(srcdir)"/$@.ok _$@ && rm -f _$@

backsmalls1:
	@echo $@
	@[ -z "$$GAWKLOCALE" ] && GAWKLOCALE=en_US.UTF-8; \
	AWKPATH="$(srcdir)" $(AWK) -f $@.awk "$(srcdir)"/$@.in >_$@ 2>&1 || echo EXIT CODE: $$? >>_$@
	@-$(CMP) "$(srcdir)"/$@.ok _$@ && rm -f _$@

backsmalls2:
	@echo $@
	@[ -z "$$GAWKLOCALE" ] && GAWKLOCALE=en_US.UTF-8; \
	AWKPATH="$(srcdir)" $(AWK) -f $@.awk "$(srcdir)"/$@.in >_$@ 2>&1 || echo EXIT CODE: $$? >>_$@
	@-$(CMP) "$(srcdir)"/$@.ok _$@ && rm -f _$@

dbugeval::
	@echo $@
	@if [ -t 0 ]; then \
	$(AWK) --debug -f /dev/null < "$(srcdir)"/$@.in > _$@  2>&1 || echo EXIT CODE: $$? >>_$@ ; \
	$(CMP) "$(srcdir)"/$@.ok _$@ && rm -f _$@ ; \
	fi

printhuge::
	@echo $@
	@[ -z "$$GAWKLOCALE" ] && GAWKLOCALE=en_US.UTF-8; \
	AWKPATH="$(srcdir)" $(AWK) -f $@.awk >_$@ 2>&1 || echo EXIT CODE: $$? >>_$@
	@-$(CMP) "$(srcdir)"/$@.ok _$@ && rm -f _$@

filefuncs:
	@echo $@
	@AWKPATH="$(srcdir)" $(AWK) -f $@.awk -v builddir="$(abs_top_builddir)"  >_$@ 2>&1 || echo EXIT CODE: $$? >>_$@
	@-$(CMP) "$(srcdir)"/$@.ok _$@ && rm -f _$@

genpot:
	@echo $@
	@AWKPATH="$(srcdir)" $(AWK) -f $@.awk --gen-pot >_$@ 2>&1 || echo EXIT CODE: $$? >>_$@
	@-$(CMP) "$(srcdir)"/$@.ok _$@ && rm -f _$@

paramasfunc1::
	@echo $@
	@AWKPATH="$(srcdir)" $(AWK) -f $@.awk --posix >_$@ 2>&1 || echo EXIT CODE: $$? >>_$@
	@-$(CMP) "$(srcdir)"/$@.ok _$@ && rm -f _$@

paramasfunc2::
	@echo $@
	@AWKPATH="$(srcdir)" $(AWK) -f $@.awk --posix >_$@ 2>&1 || echo EXIT CODE: $$? >>_$@
	@-$(CMP) "$(srcdir)"/$@.ok _$@ && rm -f _$@

negtime::
	@echo $@
	@TZ=GMT AWKPATH="$(srcdir)" $(AWK) -f $@.awk >_$@ 2>&1 || echo EXIT CODE: $$? >>_$@
	@AWKPATH="$(srcdir)" $(AWK) -f checknegtime.awk "$(srcdir)"/$@.ok _$@ && rm -f _$@

dbugtypedre1:
	@echo $@
	@AWKPATH="$(srcdir)" $(AWK) -D -f $@.awk < "$(srcdir)"/$@.in >_$@ 2>&1 || echo EXIT CODE: $$? >>_$@
	@-$(CMP) "$(srcdir)"/$@.ok _$@ && rm -f _$@

dbugtypedre2:
	@echo $@
	@AWKPATH="$(srcdir)" $(AWK) -D -f $@.awk < "$(srcdir)"/$@.in >_$@ 2>&1 || echo EXIT CODE: $$? >>_$@
	@-$(CMP) "$(srcdir)"/$@.ok _$@ && rm -f _$@

dbugeval2:
	@echo $@
	@AWKPATH="$(srcdir)" $(AWK) -D -f $@.awk < "$(srcdir)"/$@.in >_$@ 2>&1 || echo EXIT CODE: $$? >>_$@
	@-$(CMP) "$(srcdir)"/$@.ok _$@ && rm -f _$@

muldimposix::
	@echo $@
	@AWKPATH="$(srcdir)" $(AWK) -f $@.awk --posix >_$@ 2>&1 || echo EXIT CODE: $$? >>_$@
	@-$(CMP) "$(srcdir)"/$@.ok _$@ && rm -f _$@

watchpoint1:
	@echo $@
	@AWKPATH="$(srcdir)" $(AWK) -D -f $@.awk $(srcdir)/$@.in < $(srcdir)/$@.script >_$@ 2>&1 || echo EXIT CODE: $$? >>_$@
	@-$(CMP) "$(srcdir)"/$@.ok _$@ && rm -f _$@

pty1:
	@echo $@
	@-case `uname` in \
	*[Oo][Ss]/390*) : ;; \
	*) AWKPATH="$(srcdir)" $(AWK) -f $@.awk  >_$@ 2>&1 || echo EXIT CODE: $$? >>_$@ ; \
	$(CMP) "$(srcdir)"/$@.ok _$@ && rm -f _$@ ;; \
	esac

rscompat:
	@echo $@
	@AWKPATH="$(srcdir)" $(AWK) --traditional -f $@.awk "$(srcdir)/$@.in" >_$@ 2>&1 || echo EXIT CODE: $$? >>_$@
	@-$(CMP) "$(srcdir)"/$@.ok _$@ && rm -f _$@

symtab10:
	@echo $@
	@AWKPATH="$(srcdir)" $(AWK) -D -f $@.awk < "$(srcdir)/$@.in" >_$@ 2>&1 || echo EXIT CODE: $$? >>_$@
	@-$(CMP) "$(srcdir)"/$@.ok _$@ && rm -f _$@

ignrcas3::
	@echo $@
	@if locale -a | grep el_GR.iso88597 > /dev/null ; then \
	GAWKLOCALE=el_GR.iso88597 \
	AWKPATH="$(srcdir)" $(AWK) -f $@.awk >_$@ 2>&1 || echo EXIT CODE: $$? >>_$@ ; \
	$(CMP) "$(srcdir)"/$@.ok _$@ && rm -f _$@ ; \
	fi

# Targets generated for other tests:
include Maketests

Maketests: $(srcdir)/Makefile.am $(srcdir)/Gentests
	files=`cd "$(srcdir)" && echo *.awk *.in`; \
	$(AWK) -f "$(srcdir)"/Gentests "$(srcdir)"/Makefile.am $$files > $@

clean-local:
	rm -fr _* core core.* fmtspcl.ok junk strftime.ok test1 test2 \
	seq *~ readfile.ok fork.tmp.* testext.awk fts.ok readdir.ok \
	mmap8k.ok profile1.ok

# An attempt to print something that can be grepped for in build logs
pass-fail:
	@COUNT=`ls _* 2>/dev/null | wc -l` ; \
	if test $$COUNT = 0 ; \
	then	echo ALL TESTS PASSED ; \
	else	echo $$COUNT TESTS FAILED ; exit 1; \
	fi

# This target for my convenience to look at all the results
# Don't use POSIX or bash-isms so that it'll work on !@#$%^&*() Solaris.
diffout:
	for i in _* ; \
	do  \
		if [ "$$i" != "_*" ]; then \
		echo ============== $$i ============= ; \
		base=`echo $$i | sed 's/^_//'` ; \
		if [ -r $${base}.ok ]; then \
		diff -c $${base}.ok $$i ; \
		else \
		diff -c "$(srcdir)"/$${base}.ok  $$i ; \
		fi ; \
		fi ; \
	done | more

# convenient way to scan valgrind results for errors
valgrind-scan:
	@echo "Scanning valgrind log files for problems:"
	@$(AWK) '\
	function show() {if (cmd) {printf "%s: %s\n",FILENAME,cmd; cmd = ""}; \
	  printf "\t%s\n",$$0}; \
	{$$1 = ""}; \
	$$2 == "Command:" {incmd = 1; $$2 = ""; cmd = $$0; next}; \
	incmd {if (/Parent PID:/) incmd = 0; else {cmd = (cmd $$0); next}}; \
	/ERROR SUMMARY:/ && !/: 0 errors from 0 contexts/ {show()}; \
	/definitely lost:/ && !/: 0 bytes in 0 blocks/ {show()}; \
	/possibly lost:/ && !/: 0 bytes in 0 blocks/ {show()}; \
	/ suppressed:/ && !/: 0 bytes in 0 blocks/ {show()}; \
	' log.[0-9]*

# This target is for testing with electric fence.
efence:
	for i in $$(ls _* | sed 's;_\(.*\);\1;') ; \
	do \
		bad=$$(wc -l < _$$i) \
		ok=$$(wc -l < $$i.ok) ; \
		if (( $$bad == $$ok + 2 )) ; \
		then \
			rm _$$i ; \
		fi ; \
	done<|MERGE_RESOLUTION|>--- conflicted
+++ resolved
@@ -1198,13 +1198,8 @@
 	devfd devfd1 devfd2 dumpvars errno exit \
 	fieldwdth forcenum fpat1 fpat2 fpat3 fpat4 fpat5 fpatnull fsfwfs funlen \
 	functab1 functab2 functab3 fwtest fwtest2 fwtest3 \
-<<<<<<< HEAD
 	genpot gensub gensub2 getlndir gnuops2 gnuops3 gnureops gsubind \
-	icasefs icasers id igncdym igncfs ignrcas2 ignrcas3 ignrcas4 ignrcase \
-=======
-	genpot gensub gensub2 getlndir gnuops2 gnuops3 gnureops \
-	icasefs icasers id igncdym igncfs ignrcas2 ignrcase \
->>>>>>> 4f068c06
+	icasefs icasers id igncdym igncfs ignrcas2 ignrcas4 ignrcase \
 	incdupe incdupe2 incdupe3 incdupe4 incdupe5 incdupe6 incdupe7 \
 	include include2 indirectbuiltin indirectcall indirectcall2 intarray \
 	lint lintexp lintindex lintint lintlength lintold lintset lintwarn \
