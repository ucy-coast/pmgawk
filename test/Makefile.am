#
# test/Makefile.am --- automake input file for gawk
#
# Copyright (C) 1988-2016 the Free Software Foundation, Inc.
#
# This file is part of GAWK, the GNU implementation of the
# AWK Programming Language.
#
# GAWK is free software; you can redistribute it and/or modify
# it under the terms of the GNU General Public License as published by
# the Free Software Foundation; either version 3 of the License, or
# (at your option) any later version.
#
# GAWK is distributed in the hope that it will be useful,
# but WITHOUT ANY WARRANTY; without even the implied warranty of
# MERCHANTABILITY or FITNESS FOR A PARTICULAR PURPOSE.  See the
# GNU General Public License for more details.
#
# You should have received a copy of the GNU General Public License
# along with this program; if not, write to the Free Software
# Foundation, Inc., 51 Franklin Street, Fifth Floor, Boston, MA  02110-1301, USA
#

## process this file with automake to produce Makefile.in

EXTRA_DIST = \
	reg \
	lib \
	ChangeLog.0 \
	Gentests \
	Gentests.vms \
	Maketests \
	README \
	aadelete1.awk \
	aadelete1.ok \
	aadelete2.awk \
	aadelete2.ok \
	aarray1.awk \
	aarray1.ok \
	aasort.awk \
	aasort.ok \
	aasorti.awk \
	aasorti.ok \
	addcomma.awk \
	addcomma.in \
	addcomma.ok \
	anchgsub.awk \
	anchgsub.in \
	anchgsub.ok \
	argarray.awk \
	argarray.in \
	argarray.ok \
	argtest.awk \
	argtest.ok \
	arrayind1.awk \
	arrayind1.in \
	arrayind1.ok \
	arrayind2.awk \
	arrayind2.ok \
	arrayparm.awk \
	arrayparm.ok \
	arrayprm2.awk \
	arrayprm2.ok \
	arrayprm3.awk \
	arrayprm3.ok \
	arrayref.awk \
	arrayref.ok \
	arraysort.awk \
	arraysort.ok \
	arrymem1.awk \
	arrymem1.ok \
	arryref2.awk \
	arryref2.ok \
	arryref3.awk \
	arryref3.ok \
	arryref4.awk \
	arryref4.ok \
	arryref5.awk \
	arryref5.ok \
	arynasty.awk \
	arynasty.ok \
	arynocls.awk \
	arynocls.in \
	arynocls.ok \
	aryprm1.awk \
	aryprm1.ok \
	aryprm2.awk \
	aryprm2.ok \
	aryprm3.awk \
	aryprm3.ok \
	aryprm4.awk \
	aryprm4.ok \
	aryprm5.awk \
	aryprm5.ok \
	aryprm6.awk \
	aryprm6.ok \
	aryprm7.awk \
	aryprm7.ok \
	aryprm8.awk \
	aryprm8.ok \
	aryprm9.awk \
	aryprm9.ok \
	arysubnm.awk \
	arysubnm.ok \
	asgext.awk \
	asgext.in \
	asgext.ok \
	asort.awk \
	asort.ok \
	asorti.awk \
	asorti.ok \
	awkpath.ok \
	back89.awk \
	back89.in \
	back89.ok \
	backgsub.awk \
	backgsub.in \
	backgsub.ok \
	backw.awk \
	backw.in \
	backw.ok \
	backbigs1.awk \
	backbigs1.in \
	backbigs1.ok \
	backsmalls1.awk \
	backsmalls1.in \
	backsmalls1.ok \
	backsmalls2.awk \
	backsmalls2.ok \
	badargs.ok \
	badassign1.awk \
	badassign1.ok \
	badbuild.awk \
	badbuild.in \
	badbuild.ok \
	beginfile1.awk \
	beginfile1.ok \
	beginfile2.in \
	beginfile2.ok \
	beginfile2.sh \
	binmode1.ok \
	callparam.awk \
	callparam.ok \
	charasbytes.awk \
	charasbytes.in \
	charasbytes.ok \
	checknegtime.awk \
	childin.awk \
	childin.in \
	childin.ok \
	clobber.awk \
	clobber.ok \
	clos1way.awk \
	clos1way.ok \
	clos1way2.awk \
	clos1way2.in \
	clos1way2.ok \
	clos1way3.awk \
	clos1way3.ok \
	clos1way4.awk \
	clos1way4.ok \
	clos1way5.awk \
	clos1way5.ok \
	clos1way6.awk \
	clos1way6.ok \
	closebad.awk \
	closebad.ok \
	clsflnam.awk \
	clsflnam.in \
	clsflnam.ok \
	colonwarn.awk \
	colonwarn.in \
	colonwarn.ok \
	compare.awk \
	compare.in \
	compare.ok \
	compare2.awk \
	compare2.ok \
	concat1.awk \
	concat1.in \
	concat1.ok \
	concat2.awk \
	concat2.ok \
	concat3.awk \
	concat3.ok \
	concat4.awk \
	concat4.in \
	concat4.ok \
	convfmt.awk \
	convfmt.ok \
	crlf.awk \
	crlf.ok \
	datanonl.awk \
	datanonl.in \
	datanonl.ok \
	dbugeval.in \
	dbugeval.ok \
	dbugeval2.awk \
	dbugeval2.in \
	dbugeval2.ok \
	dbugtypedre1.awk \
	dbugtypedre1.in \
	dbugtypedre1.ok \
	dbugtypedre2.awk \
	dbugtypedre2.in \
	dbugtypedre2.ok \
	defref.awk \
	defref.ok \
	delargv.awk \
	delargv.ok \
	delarpm2.awk \
	delarpm2.ok \
	delarprm.awk \
	delarprm.ok \
	delfunc.awk \
	delfunc.ok \
	delsub.awk \
	delsub.ok \
	devfd.in1 \
	devfd.in2 \
	devfd.in4 \
	devfd.in5 \
	devfd.ok \
	devfd1.awk \
	devfd1.ok \
	devfd2.ok \
	dfamb1.awk \
	dfamb1.in \
	dfamb1.ok \
	dfastress.awk \
	dfastress.ok \
	double1.awk \
	double1.ok \
	double2.awk \
	double2.ok \
	dtdgport.awk \
	dumpvars.in \
	dumpvars.ok \
	dynlj.awk \
	dynlj.ok \
	eofsplit.awk \
	eofsplit.ok \
	errno.awk \
	errno.in \
	errno.ok \
	exit.ok \
	exit.sh \
	exit2.awk \
	exit2.ok \
	exitval1.awk \
	exitval1.ok \
	exitval2.awk \
	exitval2.ok \
	exitval2.w32 \
	exitval3.awk \
	exitval3.ok \
	fcall_exit.awk \
	fcall_exit.ok \
	fcall_exit2.awk \
	fcall_exit2.in \
	fcall_exit2.ok \
	fflush.ok \
	fflush.sh \
	fieldwdth.awk \
	fieldwdth.in \
	fieldwdth.ok \
	filefuncs.awk \
	filefuncs.ok \
	fldchg.awk \
	fldchg.in \
	fldchg.ok \
	fldchgnf.awk \
	fldchgnf.in \
	fldchgnf.ok \
	fmtspcl-mpfr.ok \
	fmtspcl.awk \
	fmtspcl.tok \
	fmttest.awk \
	fmttest.ok \
	fnamedat.awk \
	fnamedat.in \
	fnamedat.ok \
	fnarray.awk \
	fnarray.ok \
	fnarray2.awk \
	fnarray2.in \
	fnarray2.ok \
	fnarydel-mpfr.ok \
	fnarydel.awk \
	fnarydel.ok \
	fnaryscl.awk \
	fnaryscl.ok \
	fnasgnm.awk \
	fnasgnm.in \
	fnasgnm.ok \
	fnmatch.awk \
	fnmatch.ok \
	fnmisc.awk \
	fnmisc.ok \
	fnparydl-mpfr.ok \
	fnparydl.awk \
	fnparydl.ok \
	forcenum.awk \
	forcenum.ok \
	fordel.awk \
	fordel.ok \
	fork.awk \
	fork.ok \
	fork2.awk \
	fork2.ok \
	forref.awk \
	forref.ok \
	forsimp.awk \
	forsimp.ok \
	fpat1.awk \
	fpat1.in \
	fpat1.ok \
	fpat2.awk \
	fpat2.ok \
	fpat3.awk \
	fpat3.in \
	fpat3.ok \
	fpat4.awk \
	fpat4.ok \
	fpat5.awk \
	fpat5.in \
	fpat5.ok \
	fpatnull.awk \
	fpatnull.in \
	fpatnull.ok \
	fsbs.awk \
	fsbs.in \
	fsbs.ok \
	fsfwfs.awk \
	fsfwfs.in \
	fsfwfs.ok \
	fsnul1.awk \
	fsnul1.in \
	fsnul1.ok \
	fsrs.awk \
	fsrs.in \
	fsrs.ok \
	fsspcoln.awk \
	fsspcoln.in \
	fsspcoln.ok \
	fstabplus.awk \
	fstabplus.in \
	fstabplus.ok \
	fts.awk \
	functab1.awk \
	functab1.ok \
	functab2.awk \
	functab2.ok \
	functab3.awk \
	functab3.ok \
	functab4.awk \
	functab4.ok \
	funlen.awk \
	funlen.in \
	funlen.ok \
	funsemnl.awk \
	funsemnl.ok \
	funsmnam.awk \
	funsmnam.ok \
	funstack.awk \
	funstack.in \
	funstack.ok \
	fwtest.awk \
	fwtest.in \
	fwtest.ok \
	fwtest2.awk \
	fwtest2.in \
	fwtest2.ok \
	fwtest3.awk \
	fwtest3.in \
	fwtest3.ok \
	genpot.awk \
	genpot.ok \
	gensub.awk \
	gensub.in \
	gensub.ok \
	gensub2.awk \
	gensub2.ok \
	getfile.awk \
	getfile.ok \
	getline.awk \
	getline.in \
	getline.ok \
	getline2.awk \
	getline2.ok \
	getline3.awk \
	getline3.ok \
	getline4.awk \
	getline4.in \
	getline4.ok \
	getline5.awk \
	getline5.ok \
	getlnbuf.awk \
	getlnbuf.in \
	getlnbuf.ok \
	getlndir.awk \
	getlndir.ok \
	getlnhd.awk \
	getlnhd.ok \
	getnr2tb.awk \
	getnr2tb.in \
	getnr2tb.ok \
	getnr2tm.awk \
	getnr2tm.in \
	getnr2tm.ok \
	gnuops2.awk \
	gnuops2.ok \
	gnuops3.awk \
	gnuops3.ok \
	gnureops.awk \
	gnureops.ok \
	gsubasgn.awk \
	gsubasgn.ok \
	gsubind.awk \
	gsubind.ok \
	gsubtest.awk \
	gsubtest.ok \
	gsubtst2.awk \
	gsubtst2.ok \
	gsubtst3.awk \
	gsubtst3.in \
	gsubtst3.ok \
	gsubtst4.awk \
	gsubtst4.ok \
	gsubtst5.awk \
	gsubtst5.in \
	gsubtst5.ok \
	gsubtst6.awk \
	gsubtst6.ok \
	gsubtst7.awk \
	gsubtst7.in \
	gsubtst7.ok \
	gsubtst8.awk \
	gsubtst8.in \
	gsubtst8.ok \
	gtlnbufv.awk \
	hello.awk \
	hex.awk \
	hex.ok \
	hex2.awk \
	hex2.in \
	hex2.ok \
	hsprint.awk \
	hsprint.ok \
	icasefs.awk \
	icasefs.ok \
	icasers.awk \
	icasers.in \
	icasers.ok \
	inpref.awk \
	inpref.in \
	inpref.ok \
	id.awk \
	id.ok \
	igncdym.awk \
	igncdym.in \
	igncdym.ok \
	igncfs.awk \
	igncfs.in \
	igncfs.ok \
	ignrcas2.awk \
	ignrcas2.ok \
	ignrcas3.awk \
	ignrcas3.ok \
	ignrcase.awk \
	ignrcase.in \
	ignrcase.ok \
	incdupe.ok \
	incdupe2.ok \
	incdupe3.ok \
	incdupe4.ok \
	incdupe5.ok \
	incdupe6.ok \
	incdupe7.ok \
	inchello.awk \
	inclib.awk \
	include.awk \
	include.ok \
	include2.ok \
	indirectbuiltin.awk \
	indirectbuiltin.ok \
	indirectcall.awk \
	indirectcall.in \
	indirectcall.ok \
	indirectcall2.awk \
	indirectcall2.ok \
	inftest.awk \
	inftest.ok \
	inplace.in \
	inplace.1.in \
	inplace.2.in \
	inplace1.ok \
	inplace1.1.ok \
	inplace1.2.ok \
	inplace2.ok \
	inplace2.1.ok \
	inplace2.1.bak.ok \
	inplace2.2.ok \
	inplace2.2.bak.ok \
	inplace3.ok \
	inplace3.1.ok \
	inplace3.1.bak.ok \
	inplace3.2.ok \
	inplace3.2.bak.ok \
	inputred.awk \
	inputred.ok \
	intarray.awk \
	intarray.ok \
	intest.awk \
	intest.ok \
	intformat.awk \
	intformat.ok \
	intprec.awk \
	intprec.ok \
	iobug1.awk \
	iobug1.ok \
	jarebug.awk \
	jarebug.in \
	jarebug.ok \
	jarebug.sh \
	lc_num1.awk \
	lc_num1.ok \
	leaddig.awk \
	leaddig.ok \
	leadnl.awk \
	leadnl.in \
	leadnl.ok \
	lint.awk \
	lint.ok \
	lintexp.awk \
	lintexp.ok \
	lintindex.awk \
	lintindex.ok \
	lintint.awk \
	lintint.ok \
	lintlength.awk \
	lintlength.ok \
	lintold.awk \
	lintold.in \
	lintold.ok \
	lintset.awk \
	lintset.ok \
	lintwarn.awk \
	lintwarn.ok \
	litoct.awk \
	litoct.ok \
	localenl.ok \
	localenl.sh \
	longdbl.awk \
	longdbl.in \
	longdbl.ok \
	longsub.awk \
	longsub.in \
	longsub.ok \
	longwrds.awk \
	longwrds.in \
	longwrds.ok \
	manglprm.awk \
	manglprm.in \
	manglprm.ok \
	manyfiles.awk \
	manyfiles.ok \
	muldimposix.awk \
	muldimposix.ok \
	match1.awk \
	match1.ok \
	match2.awk \
	match2.ok \
	match3.awk \
	match3.in \
	match3.ok \
	math.awk \
	math.ok \
	mbfw1.awk \
	mbfw1.in \
	mbfw1.ok \
	mbprintf1.awk \
	mbprintf1.in \
	mbprintf1.ok \
	mbprintf2.awk \
	mbprintf2.ok \
	mbprintf3.awk \
	mbprintf3.in \
	mbprintf3.ok \
	mbprintf4.awk \
	mbprintf4.in \
	mbprintf4.ok \
	mbstr1.awk \
	mbstr1.ok \
	mbstr2.awk \
	mbstr2.in \
	mbstr2.ok \
	membug1.awk \
	membug1.in \
	membug1.ok \
	messages.awk \
	minusstr.awk \
	minusstr.ok \
	mixed1.ok \
	mmap8k.in \
	mpfrbigint.awk \
	mpfrbigint.ok \
	mpfrexprange.awk \
	mpfrexprange.ok \
	mpfrieee.awk \
	mpfrieee.ok \
	mpfrmemok1.awk \
	mpfrmemok1.ok \
	mpfrnegzero.awk \
	mpfrnegzero.ok \
	mpfrnr.awk \
	mpfrnr.in \
	mpfrnr.ok \
	mpfrrem.awk \
	mpfrrem.ok \
	mpfrrnd.awk \
	mpfrrnd.ok \
	mpfrsort.awk \
	mpfrsort.ok \
	mpfrsqrt.awk \
	mpfrsqrt.ok \
	mpfrstrtonum.awk \
	mpfrstrtonum.ok \
	mpgforcenum.awk \
	mpgforcenum.ok \
	mtchi18n.awk \
	mtchi18n.in \
	mtchi18n.ok \
	nasty.awk \
	nasty.ok \
	nasty2.awk \
	nasty2.ok \
	nastyparm.awk \
	nastyparm.ok \
	negexp.awk \
	negexp.ok \
	negrange.awk \
	negrange.ok \
	negtime.awk \
	negtime.ok \
	nested.awk \
	nested.in \
	nested.ok \
	next.ok \
	next.sh \
	nfldstr.awk \
	nfldstr.in \
	nfldstr.ok \
	nfloop.awk \
	nfloop.ok \
	nfneg.awk \
	nfneg.ok \
	nfset.awk \
	nfset.in \
	nfset.ok \
	nlfldsep.awk \
	nlfldsep.in \
	nlfldsep.ok \
	nlinstr.awk \
	nlinstr.in \
	nlinstr.ok \
	nlstrina.awk \
	nlstrina.ok \
	noeffect.awk \
	noeffect.ok \
	nofile.ok \
	nofmtch.awk \
	nofmtch.ok \
	noloop1.awk \
	noloop1.in \
	noloop1.ok \
	noloop2.awk \
	noloop2.in \
	noloop2.ok \
	nondec.awk \
	nondec.ok \
	nondec2.awk \
	nondec2.ok \
	nonfatal1.awk \
	nonfatal1.ok \
	nonfatal2.awk \
	nonfatal2.ok \
	nonfatal3.awk \
	nonfatal3.ok \
	nonl.awk \
	nonl.ok \
	noparms.awk \
	noparms.ok \
	nors.in \
	nors.ok \
	nulinsrc.awk \
	nulinsrc.ok \
	nulrsend.awk \
	nulrsend.in \
	nulrsend.ok \
	numindex.awk \
	numindex.in \
	numindex.ok \
	numsubstr.awk \
	numsubstr.in \
	numsubstr.ok \
	octsub.awk \
	octsub.ok \
	ofmt.awk \
	ofmt.in \
	ofmt.ok \
	ofmta.awk \
	ofmta.ok \
	ofmtbig.awk \
	ofmtbig.in \
	ofmtbig.ok \
	ofmtfidl.awk \
	ofmtfidl.in \
	ofmtfidl.ok \
	ofmts.awk \
	ofmts.in \
	ofmts.ok \
	ofmtstrnum.awk \
	ofmtstrnum.ok \
	ofs1.awk \
	ofs1.in \
	ofs1.ok \
	onlynl.awk \
	onlynl.in \
	onlynl.ok \
	opasnidx.awk \
	opasnidx.ok \
	opasnslf.awk \
	opasnslf.ok \
	ordchr.awk \
	ordchr.ok \
	ordchr2.ok \
	out1.ok \
	out2.ok \
	out3.ok \
	paramasfunc1.awk \
	paramasfunc1.ok \
	paramasfunc2.awk \
	paramasfunc2.ok \
	paramdup.awk \
	paramdup.ok \
	paramres.awk \
	paramres.ok \
	paramtyp.awk \
	paramtyp.ok \
	paramuninitglobal.awk \
	paramuninitglobal.ok \
	parse1.awk \
	parse1.in \
	parse1.ok \
	parsefld.awk \
	parsefld.in \
	parsefld.ok \
	parseme.awk \
	parseme.ok \
	patsplit.awk \
	patsplit.ok \
	pcntplus.awk \
	pcntplus.ok \
	pid.awk \
	pid.ok \
	pid.sh \
	pipeio1.awk \
	pipeio1.ok \
	pipeio2.awk \
	pipeio2.in \
	pipeio2.ok \
	posix.awk \
	posix.in \
	posix.ok \
	posix2008sub.awk \
	posix2008sub.ok \
	poundbang.awk \
	prdupval.awk \
	prdupval.in \
	prdupval.ok \
	prec.awk \
	prec.ok \
	printf0.awk \
	printf0.ok \
	printf1.awk \
	printf1.ok \
	printfbad1.awk \
	printfbad1.ok \
	printfbad2.awk \
	printfbad2.in \
	printfbad2.ok \
	printfbad3.awk \
	printfbad3.ok \
	printfbad4.awk \
	printfbad4.ok \
	printfchar.awk \
	printfchar.ok \
	printfloat.awk \
	printhuge.awk \
	printhuge.ok \
	printlang.awk \
	prmarscl.awk \
	prmarscl.ok \
	prmreuse.awk \
	prmreuse.ok \
	procinfs.awk \
	procinfs.ok \
	profile0.awk \
	profile0.in \
	profile0.ok \
	profile2.ok \
	profile3.awk \
	profile3.ok \
	profile4.awk \
	profile4.ok \
	profile5.awk \
	profile5.ok \
	profile6.awk \
	profile6.ok \
	profile7.awk \
	profile7.ok \
	profile8.awk \
	profile8.ok \
	profile9.awk \
	profile9.ok \
	profile10.awk \
	profile10.ok \
	prt1eval.awk \
	prt1eval.ok \
	prtoeval.awk \
	prtoeval.ok \
	pty1.awk \
	pty1.ok \
	rand-mpfr.ok \
	rand.awk \
	rand.ok \
	randtest.sh \
	randtest.ok \
	range1.awk \
	range1.in \
	range1.ok \
	readbuf.awk \
	readbuf.ok \
	readdir.awk \
	readdir0.awk \
	readfile2.awk \
	readfile2.ok \
	rebrackloc.awk \
	rebrackloc.in \
	rebrackloc.ok \
	rebt8b1.awk \
	rebt8b1.ok \
	rebt8b2.awk \
	rebt8b2.ok \
	rebuf.awk \
	rebuf.in \
	rebuf.ok \
	rebuild.awk \
	rebuild.in \
	rebuild.ok \
	redfilnm.awk \
	redfilnm.in \
	redfilnm.ok \
	regeq.awk \
	regeq.in \
	regeq.ok \
	regexpbrack.awk \
	regexpbrack.in \
	regexpbrack.ok \
	regexpbrack2.awk \
	regexpbrack2.in \
	regexpbrack2.ok \
	regexprange.awk \
	regexprange.ok \
	reginttrad.awk \
	reginttrad.ok \
	regnul1.awk \
	regnul1.ok \
	regnul2.awk \
	regnul2.ok \
	regrange.awk \
	regrange.ok \
	regtest.sh \
	regx8bit.awk \
	regx8bit.ok \
	reindops.awk \
	reindops.in \
	reindops.ok \
	reint.awk \
	reint.in \
	reint.ok \
	reint2.awk \
	reint2.in \
	reint2.ok \
	reparse.awk \
	reparse.in \
	reparse.ok \
	resplit.awk \
	resplit.in \
	resplit.ok \
	revout.awk \
	revout.ok \
	revtwoway.awk \
	revtwoway.ok \
	rri1.awk \
	rri1.in \
	rri1.ok \
	rs.awk \
	rs.in \
	rs.ok \
	rscompat.awk \
	rscompat.in \
	rscompat.ok \
	rsgetline.awk \
	rsgetline.in \
	rsgetline.ok \
	rsglstdin.ok \
	rsnul1nl.awk \
	rsnul1nl.in \
	rsnul1nl.ok \
	rsnulbig.ok \
	rsnulbig2.ok \
	rsstart1.awk \
	rsstart1.in \
	rsstart1.ok \
	rsstart2.awk \
	rsstart2.ok \
	rsstart3.ok \
	rstest1.awk \
	rstest1.ok \
	rstest2.awk \
	rstest2.ok \
	rstest3.awk \
	rstest3.ok \
	rstest4.awk \
	rstest4.ok \
	rstest5.awk \
	rstest5.ok \
	rstest6.awk \
	rstest6.in \
	rstest6.ok \
	rswhite.awk \
	rswhite.in \
	rswhite.ok \
	rtlen.ok \
	rtlen.sh \
	rtlenmb.ok \
	rtlen01.ok \
	rtlen01.sh \
	rwarray.awk \
	rwarray.in \
	rwarray.ok \
	scalar.awk \
	scalar.ok \
	sclforin.awk \
	sclforin.ok \
	sclifin.awk \
	sclifin.ok \
	shadow.awk \
	shadow.ok \
	shadowbuiltin.awk \
	shadowbuiltin.ok \
	sigpipe1.awk \
	sigpipe1.ok \
	sort1.awk \
	sort1.ok \
	sortempty.awk \
	sortempty.ok \
	sortfor.awk \
	sortfor.in \
	sortfor.ok \
	sortfor2.awk \
	sortfor2.in \
	sortfor2.ok \
	sortglos.awk \
	sortglos.in \
	sortglos.ok \
	sortu.awk \
	sortu.ok \
	space.ok \
	split_after_fpat.awk \
	split_after_fpat.in \
	split_after_fpat.ok \
	splitarg4.awk \
	splitarg4.in \
	splitarg4.ok \
	splitargv.awk \
	splitargv.in \
	splitargv.ok \
	splitarr.awk \
	splitarr.ok \
	splitdef.awk \
	splitdef.ok \
	splitvar.awk \
	splitvar.in \
	splitvar.ok \
	splitwht.awk \
	splitwht.ok \
	sprintfc.awk \
	sprintfc.in \
	sprintfc.ok \
	status-close.awk \
	status-close.ok \
	strcat1.awk \
	strcat1.ok \
	strftime.awk \
	strftlng.awk \
	strftlng.ok \
	strnum1.awk \
	strnum1.ok \
	strnum2.awk \
	strnum2.ok \
	strtod.awk \
	strtod.in \
	strtod.ok \
	strtonum.awk \
	strtonum.ok \
	strtonum1.awk \
	strtonum1.ok \
	subamp.awk \
	subamp.in \
	subamp.ok \
	subback.awk \
	subback.in \
	subback.ok \
	subi18n.awk \
	subi18n.ok \
	subsepnm.awk \
	subsepnm.ok \
	subslash.awk \
	subslash.ok \
	substr.awk \
	substr.ok \
	swaplns.awk \
	swaplns.in \
	swaplns.ok \
	switch2.awk \
	switch2.ok \
	symtab1.awk \
	symtab1.ok \
	symtab2.awk \
	symtab2.ok \
	symtab3.awk \
	symtab3.ok \
	symtab4.awk \
	symtab4.in \
	symtab4.ok \
	symtab5.awk \
	symtab5.in \
	symtab5.ok \
	symtab6.awk \
	symtab6.ok \
	symtab7.awk \
	symtab7.in \
	symtab7.ok \
	symtab8.awk \
	symtab8.in \
	symtab8.ok \
	symtab9.awk \
	symtab9.ok \
	symtab10.awk \
	symtab10.in \
	symtab10.ok \
	synerr1.awk \
	synerr1.ok \
	synerr2.awk \
	synerr2.ok \
	testext.ok \
	time.awk \
	time.ok \
	timeout.awk \
	timeout.ok \
	tradanch.awk \
	tradanch.in \
	tradanch.ok \
	tweakfld.awk \
	tweakfld.in \
	tweakfld.ok \
	typedregex1.awk \
	typedregex1.ok \
	typedregex2.awk \
	typedregex2.ok \
	typedregex3.awk \
	typedregex3.ok \
	typeof1.awk \
	typeof1.ok \
	typeof2.awk \
	typeof2.ok \
	typeof3.awk \
	typeof3.ok \
	typeof4.awk \
	typeof4.ok \
	uninit2.awk \
	uninit2.ok \
	uninit3.awk \
	uninit3.ok \
	uninit4.awk \
	uninit4.ok \
	uninit5.awk \
	uninit5.ok \
	uninitialized.awk \
	uninitialized.ok \
	unterm.awk \
	unterm.ok \
	uparrfs.awk \
	uparrfs.in \
	uparrfs.ok \
	watchpoint1.awk \
	watchpoint1.in \
	watchpoint1.ok \
	watchpoint1.script \
	wideidx.awk \
	wideidx.in \
	wideidx.ok \
	wideidx2.awk \
	wideidx2.ok \
	widesub.awk \
	widesub.ok \
	widesub2.awk \
	widesub2.ok \
	widesub3.awk \
	widesub3.in \
	widesub3.ok \
	widesub4.awk \
	widesub4.ok \
	wjposer1.awk \
	wjposer1.in \
	wjposer1.ok \
	xref.awk \
	xref.original \
	zero2.awk \
	zero2.ok \
	zeroe0.awk \
	zeroe0.ok \
	zeroflag.awk \
	zeroflag.ok


TESTS_WE_ARE_NOT_DOING_YET_FIXME_ONE_DAY = longdbl

# Get rid of core files when cleaning and generated .ok file
CLEANFILES = core core.* fmtspcl.ok

# try to keep these sorted. each letter starts a new line
BASIC_TESTS = \
	addcomma anchgsub argarray arrayind1 arrayind2 arrayparm arrayprm2 arrayprm3 \
	arrayref arrymem1 arryref2 arryref3 arryref4 arryref5 arynasty \
	arynocls aryprm1 aryprm2 aryprm3 aryprm4 aryprm5 aryprm6 aryprm7 \
	aryprm8 aryprm9 arysubnm asgext awkpath \
	back89 backgsub badassign1 badbuild \
	callparam childin clobber closebad clsflnam compare compare2 concat1 concat2 \
	concat3 concat4 convfmt \
	datanonl defref delargv delarpm2 delarprm delfunc dfamb1 dfastress dynlj \
	eofsplit exit2 exitval1 exitval2 exitval3 \
	fcall_exit fcall_exit2 fldchg fldchgnf fnamedat fnarray fnarray2 \
	fnaryscl fnasgnm fnmisc fordel forref forsimp fsbs fsnul1 fsrs fsspcoln \
	fstabplus funsemnl funsmnam funstack \
	getline getline2 getline3 getline4 getline5 getlnbuf getnr2tb getnr2tm \
	gsubasgn gsubtest gsubtst2 gsubtst3 gsubtst4 gsubtst5 gsubtst6 \
	gsubtst7 gsubtst8 \
	hex hex2 hsprint \
	inpref inputred intest intprec iobug1 \
	leaddig leadnl litoct longsub longwrds \
	manglprm math membug1 messages minusstr mmap8k mtchi18n \
	nasty nasty2 negexp negrange nested nfldstr nfloop nfneg nfset nlfldsep \
	nlinstr nlstrina noeffect nofile nofmtch noloop1 noloop2 nonl \
	noparms nors nulinsrc nulrsend numindex numsubstr \
	octsub ofmt ofmta ofmtbig ofmtfidl ofmts ofmtstrnum ofs1 onlynl \
	opasnidx opasnslf \
	paramasfunc1 paramasfunc2 \
	paramdup paramres paramtyp paramuninitglobal parse1 parsefld parseme \
	pcntplus posix2008sub prdupval prec printf0 printf1 printfchar prmarscl prmreuse \
	prt1eval prtoeval \
	rand randtest range1 readbuf rebrackloc rebt8b1 rebuild redfilnm \
	regeq regexpbrack regexpbrack2 \
	regexprange regrange reindops \
	reparse resplit rri1 rs rscompat rsnul1nl rsnulbig rsnulbig2 rstest1 rstest2 \
	rstest3 rstest4 rstest5 rswhite \
	scalar sclforin sclifin sigpipe1 sortempty sortglos splitargv splitarr splitdef \
	splitvar splitwht status-close strcat1 strnum1 strnum2 strtod subamp subback subi18n \
	subsepnm subslash substr swaplns synerr1 synerr2 tradanch tweakfld \
	uninit2 uninit3 uninit4 uninit5 uninitialized unterm uparrfs \
	wideidx wideidx2 widesub widesub2 widesub3 widesub4 wjposer1 \
	zero2 zeroe0 zeroflag

UNIX_TESTS = \
	fflush getlnhd localenl pid pipeio1 pipeio2 poundbang \
	rtlen rtlen01 space strftlng

GAWK_EXT_TESTS = \
	aadelete1 aadelete2 aarray1 aasort aasorti argtest arraysort \
	backw badargs beginfile1 beginfile2 binmode1 charasbytes \
	colonwarn clos1way clos1way2 clos1way3 clos1way4 clos1way5 clos1way6 \
	crlf dbugeval dbugeval2 dbugtypedre1 dbugtypedre2 delsub \
	devfd devfd1 devfd2 dumpvars errno exit \
	fieldwdth forcenum fpat1 fpat2 fpat3 fpat4 fpat5 fpatnull fsfwfs funlen \
	functab1 functab2 functab3 fwtest fwtest2 fwtest3 \
<<<<<<< HEAD
	genpot gensub gensub2 getlndir gnuops2 gnuops3 gnureops gsubind \
=======
	genpot gensub gensub2 getlndir gnuops2 gnuops3 gnureops \
>>>>>>> 385636c3
	icasefs icasers id igncdym igncfs ignrcas2 ignrcas3 ignrcase \
	incdupe incdupe2 incdupe3 incdupe4 incdupe5 incdupe6 incdupe7 \
	include include2 indirectbuiltin indirectcall indirectcall2 intarray \
	lint lintexp lintindex lintint lintlength lintold lintset lintwarn \
	mixed1 manyfiles match1 match2 match3 mbstr1 mbstr2 \
	muldimposix \
	nastyparm negtime next nondec nondec2 \
	nonfatal1 nonfatal2 nonfatal3 \
	patsplit posix printfbad1 printfbad2 printfbad3 printfbad4 printhuge procinfs \
	profile0 profile1 profile2 profile3 profile4 profile5 profile6 profile7 \
	profile8 profile9 profile10 pty1 \
	rebuf regnul1 regnul2 regx8bit reginttrad reint reint2 rsgetline rsglstdin rsstart1 \
<<<<<<< HEAD
	rsstart2 rsstart3 rstest6 shadow shadowbuiltin \
	sortfor sortu split_after_fpat \
=======
	rsstart2 rsstart3 rstest6 shadow sortfor sortfor2 sortu split_after_fpat \
>>>>>>> 385636c3
	splitarg4 strftime \
	strtonum strtonum1 switch2 symtab1 symtab2 symtab3 symtab4 symtab5 symtab6 \
	symtab7 symtab8 symtab9 symtab10 \
	typedregex1 typedregex2 typedregex3 typeof1 typeof2 typeof3 typeof4 \
	timeout \
	watchpoint1

EXTRA_TESTS = inftest regtest

INET_TESTS = inetdayu inetdayt inetechu inetecht

MACHINE_TESTS = double1 double2 fmtspcl intformat

MPFR_TESTS = mpfrnr mpfrnegzero mpfrmemok1 mpfrrem mpfrrnd mpfrieee \
	mpfrexprange mpfrsort mpfrsqrt mpfrbigint mpfrstrtonum mpgforcenum

LOCALE_CHARSET_TESTS = \
	asort asorti backbigs1 backsmalls1 backsmalls2 \
	fmttest fnarydel fnparydl jarebug lc_num1 mbfw1 \
	mbprintf1 mbprintf2 mbprintf3 mbprintf4 rebt8b2 rtlenmb sort1 sprintfc

SHLIB_TESTS = \
	fnmatch filefuncs fork fork2 fts functab4 getfile inplace1 inplace2 inplace3 \
	ordchr ordchr2 readdir readfile readfile2 revout revtwoway rwarray testext time

# List of the tests which should be run with --lint option:
NEED_LINT = \
	defref fmtspcl lintexp lintindex lintint lintlength lintwarn noeffect nofmtch shadow \
	uninit2 uninit3 uninit4 uninit5 uninitialized

# List of the tests which should be run with --lint-old option:
NEED_LINT_OLD = lintold

# List of the tests which fail with EXIT CODE 1
FAIL_CODE1 = \
	badassign1 badbuild callparam delfunc fcall_exit fcall_exit2 \
	fnamedat fnarray fnarray2 fnasgnm fnmisc funsmnam gsubasgn \
	incdupe2 lintwarn match2 mixed1 noparms paramasfunc1 paramasfunc2 \
	paramdup paramres parseme readbuf synerr1 synerr2 unterm

# List of files which have .ok versions for MPFR
CHECK_MPFR = \
	rand fnarydel fnparydl

# List of the files that appear in manual tests or are for reserve testing:
GENTESTS_UNUSED = Makefile.in dtdgport.awk gtlnbufv.awk hello.awk \
	inchello.awk inclib.awk inplace.1.in inplace.2.in inplace.in \
	longdbl.awk longdbl.in printfloat.awk readdir0.awk xref.awk

CMP = cmp
AWKPROG = ../gawk$(EXEEXT)

# Default for VALGRIND is empty unless overridden by a command-line argument.
# This protects against cruft in the environment.
VALGRIND = 

# This business forces the locale to be C for running the tests,
# unless we override it to something else for testing.
#
# This can also be done in individual tests where we wish to
# check things specifically not in the C locale.

#
# And we set AWKLIBPATH to find the extension libraries we built.
LOCALES = LC_ALL=$${GAWKLOCALE:-C} LANG=$${GAWKLOCALE:-C}
AWK = $(LOCALES) AWKLIBPATH=../extension/.libs $(VALGRIND) $(AWKPROG)

# Message stuff is to make it a little easier to follow.
# Make the pass-fail last and dependent on others to avoid
# spurious errors if `make -j' in effect.
check:	msg \
	printlang \
	basic-msg-start  basic           basic-msg-end \
	unix-msg-start   unix-tests      unix-msg-end \
	extend-msg-start gawk-extensions extend-msg-end \
	machine-msg-start machine-tests machine-msg-end \
	charset-tests-all \
	shlib-msg-start  shlib-tests     shlib-msg-end \
	mpfr-msg-start   mpfr-tests      mpfr-msg-end
	@$(MAKE) pass-fail || { $(MAKE) diffout; exit 1; }

basic:	$(BASIC_TESTS)

unix-tests: $(UNIX_TESTS)

gawk-extensions: $(GAWK_EXT_TESTS)

charset-tests-all:
	@if locale -a | grep -i 'en_US.UTF.*8' > /dev/null && \
	    locale -a | grep -i 'ru_RU.UTF.*8' > /dev/null && \
	    locale -a | grep -i 'ja_JP.UTF.*8' > /dev/null  ; \
	then \
		$(MAKE) charset-msg-start charset-tests charset-msg-end; \
	else \
		echo %%%%%%%%%% Inadequate locale support: skipping charset tests. ; \
		echo %%%%%%%%%% At least en_US.UTF-8, ru_RU.UTF-8 and ja_JP.UTF-8 are needed. ; \
	fi

charset-tests: $(LOCALE_CHARSET_TESTS)

extra:	$(EXTRA_TESTS) inet

inet:	inetmesg $(INET_TESTS)

machine-tests: $(MACHINE_TESTS)

# The blank between ' and /MPFR/ is for running tests on Windows under
# MSYS, which thinks /MPFR is a Unix-style file name and converts it
# to Windows format, butchering it in the process.  Likewise for /API/
# in the next shlib-tests.
mpfr-tests:
	@if $(AWK) --version | $(AWK) ' /MPFR/ { exit 1 }' ; then \
	echo MPFR tests not supported on this system ; \
	else $(MAKE) $(MPFR_TESTS) ; \
	fi

shlib-tests:
	@if $(AWK) --version | $(AWK) ' /API/ { exit 1 }' ; then \
	echo shlib tests not supported on this system ; \
	else $(MAKE) shlib-real-tests ; \
	fi

shlib-real-tests: $(SHLIB_TESTS)

msg::
	@echo ''
	@echo 'Any output from "cmp" is bad news, although some differences'
	@echo 'in floating point values are probably benign -- in particular,'
	@echo 'some systems may omit a leading zero and the floating point'
	@echo 'precision may lead to slightly different output in a few cases.'

printlang::
	@$(AWK) -f "$(srcdir)"/printlang.awk

basic-msg-start:
	@echo "======== Starting basic tests ========"

basic-msg-end:
	@echo "======== Done with basic tests ========"

unix-msg-start:
	@echo "======== Starting Unix tests ========"

unix-msg-end:
	@echo "======== Done with Unix tests ========"

extend-msg-start:
	@echo "======== Starting gawk extension tests ========"

extend-msg-end:
	@echo "======== Done with gawk extension tests ========"

machine-msg-start:
	@echo "======== Starting machine-specific tests ========"

machine-msg-end:
	@echo "======== Done with machine-specific tests ========"

charset-msg-start:
	@echo "======== Starting tests that can vary based on character set or locale support ========"
	@echo "**************************************************************************"
	@echo "* Some or all of these tests may fail if you have inadequate or missing  *"
	@echo "* locale support. At least en_US.UTF-8, ru_RU.UTF-8 and ja_JP.UTF-8 are  *"
	@echo "* needed. However, if you see this message, the Makefile thinks you have *"
	@echo "* what you need ...                                                      *"
	@echo "**************************************************************************"

charset-msg-end:
	@echo "======== Done with tests that can vary based on character set or locale support ========"

shlib-msg-start:
	@echo "======== Starting shared library tests ========"

shlib-msg-end:
	@echo "======== Done with shared library tests ========"

mpfr-msg-start:
	@echo "======== Starting MPFR tests ========"

mpfr-msg-end:
	@echo "======== Done with MPFR tests ========"


lc_num1:
	@echo $@
	@[ -z "$$GAWKLOCALE" ] && GAWKLOCALE=en_US.UTF-8; \
	AWKPATH="$(srcdir)" $(AWK) -f $@.awk >_$@ 2>&1 || echo EXIT CODE: $$? >>_$@
	@-$(CMP) "$(srcdir)"/$@.ok _$@ && rm -f _$@


# This test is a PITA because increasingly, /tmp is getting
# mounted noexec.  So, we'll test it locally.  Sigh.
#
# More PITA; some systems have medium short limits on #! paths,
# so this can still fail
poundbang::
	@echo $@
	@sed "s;/tmp/gawk;`pwd`/$(AWKPROG);" < "$(srcdir)"/poundbang.awk > ./_pbd.awk
	@chmod +x ./_pbd.awk
	@if ./_pbd.awk "$(srcdir)"/poundbang.awk > _`basename $@` ; \
	then : ; \
	else \
		sed "s;/tmp/gawk;$(AWKPROG);" < "$(srcdir)"/poundbang.awk > ./_pbd.awk ; \
		chmod +x ./_pbd.awk ; \
		LC_ALL=$${GAWKLOCALE:-C} LANG=$${GAWKLOCALE:-C} ./_pbd.awk "$(srcdir)"/poundbang.awk > _`basename $@`;  \
	fi
	@-$(CMP) "$(srcdir)"/poundbang.awk _`basename $@` && rm -f _`basename $@` _pbd.awk

messages::
	@echo $@
	@$(AWK) -f "$(srcdir)"/messages.awk >_out2 2>_out3
	@-$(CMP) "$(srcdir)"/out1.ok _out1 && $(CMP) "$(srcdir)"/out2.ok _out2 && $(CMP) "$(srcdir)"/out3.ok _out3 && rm -f _out1 _out2 _out3

argarray::
	@echo $@
	@case "$(srcdir)" in \
	.)	: ;; \
	*)	cp "$(srcdir)"/argarray.in . ;; \
	esac
	@TEST=test echo just a test | $(AWK) -f "$(srcdir)"/argarray.awk ./argarray.in - >_$@
	@case "$(srcdir)" in \
	.)	: ;; \
	*)	rm -f ./argarray.in ;; \
	esac
	@-$(CMP) "$(srcdir)"/$@.ok _$@ && rm -f _$@

regtest::
	@echo 'Some of the output from regtest is very system specific, do not'
	@echo 'be distressed if your output differs from that distributed.'
	@echo 'Manual inspection is called for.'
	AWK=$(AWKPROG) "$(srcdir)"/regtest.sh

manyfiles::
	@echo manyfiles
	@rm -rf junk
	@mkdir junk
	@$(AWK) 'BEGIN { for (i = 1; i <= 1030; i++) print i, i}' >_$@
	@$(AWK) -f "$(srcdir)"/manyfiles.awk _$@ _$@
	@wc -l junk/* | $(AWK) '$$1 != 2' | wc -l | sed "s/  *//g" > _$@
	@rm -rf junk
	@-$(CMP) "$(srcdir)"/$@.ok _$@ && rm -f _$@

compare::
	@echo $@
	@$(AWK) -f "$(srcdir)"/compare.awk 0 1 "$(srcdir)"/compare.in >_$@
	@-$(CMP) "$(srcdir)"/$@.ok _$@ && rm -f _$@

inftest::
	@echo $@
	@echo This test is very machine specific...
	@$(AWK) -f "$(srcdir)"/inftest.awk | sed "s/inf/Inf/g" >_$@
	@-$(CMP) "$(srcdir)"/$@.ok _$@ && rm -f _$@

getline2::
	@echo $@
	@$(AWK) -f "$(srcdir)"/getline2.awk "$(srcdir)"/getline2.awk "$(srcdir)"/getline2.awk >_$@
	@-$(CMP) "$(srcdir)"/$@.ok _$@ && rm -f _$@

awkpath::
	@echo $@
	@AWKPATH="$(srcdir)$(PATH_SEPARATOR)$(srcdir)/lib" $(AWK) -f awkpath.awk >_$@
	@-$(CMP) "$(srcdir)"/$@.ok _$@ && rm -f _$@

argtest::
	@echo $@
	@$(AWK) -f "$(srcdir)"/argtest.awk -x -y abc >_$@
	@-$(CMP) "$(srcdir)"/$@.ok _$@ && rm -f _$@

badargs::
	@echo $@
	@-$(AWK) -f 2>&1 | grep -v patchlevel >_$@
	@-$(CMP) "$(srcdir)"/$@.ok _$@ && rm -f _$@

nonl::
	@echo $@
	@-AWKPATH="$(srcdir)" $(AWK) --lint -f nonl.awk /dev/null >_$@ 2>&1
	@-$(CMP) "$(srcdir)"/$@.ok _$@ && rm -f _$@

strftime::
	@echo $@
	@GAWKLOCALE=C; export GAWKLOCALE; \
	TZ=GMT0; export TZ; \
	$(AWK) -v OUTPUT=_$@ -f "$(srcdir)"/strftime.awk
	@-$(CMP) strftime.ok _$@ && rm -f _$@ strftime.ok || exit 0

litoct::
	@echo $@
	@echo ab | $(AWK) --traditional -f "$(srcdir)"/litoct.awk >_$@
	@-$(CMP) "$(srcdir)"/$@.ok _$@ && rm -f _$@

devfd::
	@echo $@
	@$(AWK) 1 /dev/fd/4 /dev/fd/5 4<"$(srcdir)"/devfd.in4 5<"$(srcdir)"/devfd.in5 >_$@ 2>&1 || echo EXIT CODE: $$? >> _$@
	@-$(CMP) "$(srcdir)"/$@.ok _$@ && rm -f _$@

errno:
	@echo $@
	@AWKPATH="$(srcdir)" $(AWK) -f $@.awk "$(srcdir)"/$@.in >_$@ 2>&1 || echo EXIT CODE: $$? >>_$@
	@-$(CMP) "$(srcdir)"/$@.ok _$@ && rm -f _$@

fflush::
	@echo $@
	@"$(srcdir)"/fflush.sh >_$@
	@-$(CMP) "$(srcdir)"/$@.ok _$@ && rm -f _$@

tweakfld::
	@echo $@
	@$(AWK) -f "$(srcdir)"/tweakfld.awk "$(srcdir)"/tweakfld.in >_$@
	@rm -f errors.cleanup
	@-$(CMP) "$(srcdir)"/$@.ok _$@ && rm -f _$@

mmap8k::
	@echo $@
	@$(AWK) '{ print }' "$(srcdir)"/mmap8k.in >_$@
	@-$(CMP) "$(srcdir)"/mmap8k.in _$@ && rm -f _$@ || cp "$(srcdir)"/$@.in $@.ok

tradanch::
	@echo $@
	@$(AWK) --traditional -f "$(srcdir)"/tradanch.awk "$(srcdir)"/tradanch.in >_$@
	@-$(CMP) "$(srcdir)"/$@.ok _$@ && rm -f _$@

# AIX /bin/sh exec's the last command in a list, therefore issue a ":"
# command so that pid.sh is fork'ed as a child before being exec'ed.
pid::
	@echo pid
	@AWKPATH="$(srcdir)" AWK=$(AWKPROG) $(SHELL) "$(srcdir)"/pid.sh $$$$ > _`basename $@` ; :
	@-$(CMP) "$(srcdir)"/pid.ok _`basename $@` && rm -f _`basename $@`

strftlng::
	@echo $@
	@TZ=UTC; export TZ; $(AWK) -f "$(srcdir)"/strftlng.awk >_$@
	@if $(CMP) "$(srcdir)"/strftlng.ok _$@ >/dev/null 2>&1 ; then : ; else \
	TZ=UTC0; export TZ; $(AWK) -f "$(srcdir)"/strftlng.awk >_$@ ; \
	fi
	@-$(CMP) "$(srcdir)"/$@.ok _$@ && rm -f _$@

nors::
	@echo $@
	@echo A B C D E | tr -d '\12\15' | $(AWK) '{ print $$NF }' - "$(srcdir)"/nors.in > _$@
	@-$(CMP) "$(srcdir)"/$@.ok _$@ && rm -f _$@

fmtspcl.ok: fmtspcl.tok Makefile
	@$(AWK) -v "sd=$(srcdir)" 'BEGIN {pnan = sprintf("%g",sqrt(-1)); nnan = sprintf("%g",-sqrt(-1)); pinf = sprintf("%g",-log(0)); ninf = sprintf("%g",log(0))} {sub(/positive_nan/,pnan); sub(/negative_nan/,nnan); sub(/positive_infinity/,pinf); sub(/negative_infinity/,ninf); sub(/fmtspcl/,(sd"/fmtspcl")); print}' < "$(srcdir)"/fmtspcl.tok > $@ 2>/dev/null

fmtspcl: fmtspcl.ok
	@echo $@
	@$(AWK) $(AWKFLAGS) -f "$(srcdir)"/fmtspcl.awk  --lint >_$@ 2>&1 || echo EXIT CODE: $$? >>_$@
	@-if test -z "$$AWKFLAGS" ; then $(CMP) $@.ok _$@ && rm -f _$@ ; else \
	$(CMP) "$(srcdir)"/$@-mpfr.ok _$@ && rm -f _$@ ; \
	fi

rebuf::
	@echo $@
	@AWKBUFSIZE=4096 AWKPATH="$(srcdir)" $(AWK) -f $@.awk  < "$(srcdir)"/$@.in >_$@ 2>&1 || echo EXIT CODE: $$? >>_$@
	@-$(CMP) "$(srcdir)"/$@.ok _$@ && rm -f _$@

rsglstdin:: 
	@echo $@
	@cat  "$(srcdir)"/rsgetline.in | AWKPATH="$(srcdir)" $(AWK) -f rsgetline.awk >_$@ 2>&1 || echo EXIT CODE: $$? >>_$@
	@-$(CMP) "$(srcdir)"/$@.ok _$@ && rm -f _$@

reint::
	@echo $@
	@$(AWK) --re-interval -f "$(srcdir)"/reint.awk "$(srcdir)"/reint.in >_$@
	@-$(CMP) "$(srcdir)"/$@.ok _$@ && rm -f _$@

pipeio1::
	@echo $@
	@$(AWK) -f "$(srcdir)"/pipeio1.awk >_$@
	@rm -f test1 test2
	@-$(CMP) "$(srcdir)"/$@.ok _$@ && rm -f _$@

pipeio2::
	@echo $@
	@$(AWK) -v SRCDIR="$(srcdir)" -f "$(srcdir)"/pipeio2.awk >_$@
	@-$(CMP) "$(srcdir)"/$@.ok _$@ && rm -f _$@

clobber::
	@echo $@
	@$(AWK) -f "$(srcdir)"/clobber.awk >_$@
	@-$(CMP) "$(srcdir)"/clobber.ok seq && $(CMP) "$(srcdir)"/clobber.ok _$@ && rm -f _$@
	@rm -f seq

arynocls::
	@echo $@
	@-AWKPATH="$(srcdir)" $(AWK) -v INPUT="$(srcdir)"/arynocls.in -f arynocls.awk >_$@
	@-$(CMP) "$(srcdir)"/$@.ok _$@ && rm -f _$@

getlnbuf::
	@echo $@
	@-AWKPATH="$(srcdir)" $(AWK) -f getlnbuf.awk "$(srcdir)"/getlnbuf.in > _$@
	@-AWKPATH="$(srcdir)" $(AWK) -f gtlnbufv.awk "$(srcdir)"/getlnbuf.in > _2$@
	@-$(CMP) "$(srcdir)"/getlnbuf.ok _$@ && $(CMP) "$(srcdir)"/getlnbuf.ok _2$@ && rm -f _$@ _2$@

inetmesg::
	@echo These tests only work if your system supports the services
	@echo "'discard'" at port 9 and "'daytimed'" at port 13. Check your
	@echo file /etc/services and do "'netstat -a'".

inetechu::
	@echo This test is for establishing UDP connections
	@$(AWK) 'BEGIN {print "" |& "/inet/udp/0/127.0.0.1/9"}'

inetecht::
	@echo This test is for establishing TCP connections
	@$(AWK) 'BEGIN {print "" |& "/inet/tcp/0/127.0.0.1/9"}'

inetdayu::
	@echo This test is for bidirectional UDP transmission
	@$(AWK) 'BEGIN { print "" |& "/inet/udp/0/127.0.0.1/13"; \
	"/inet/udp/0/127.0.0.1/13" |& getline; print $0}'

inetdayt::
	@echo This test is for bidirectional TCP transmission
	@$(AWK) 'BEGIN { print "" |& "/inet/tcp/0/127.0.0.1/13"; \
	"/inet/tcp/0/127.0.0.1/13" |& getline; print $0}'

redfilnm::
	@echo $@
	@$(AWK) -f "$(srcdir)"/redfilnm.awk srcdir="$(srcdir)" "$(srcdir)"/redfilnm.in >_$@
	@-$(CMP) "$(srcdir)"/$@.ok _$@ && rm -f _$@

leaddig::
	@echo $@
	@$(AWK) -v x=2E  -f "$(srcdir)"/leaddig.awk >_$@
	@-$(CMP) "$(srcdir)"/$@.ok _$@ && rm -f _$@

gsubtst3::
	@echo $@
	@$(AWK) --re-interval -f "$(srcdir)"/$@.awk "$(srcdir)"/$@.in >_$@
	@-$(CMP) "$(srcdir)"/$@.ok _$@ && rm -f _$@

space::
	@echo $@
	@$(AWK) -f ' ' "$(srcdir)"/space.awk >_$@ 2>&1 || echo EXIT CODE: $$? >>_$@
	@-$(CMP) "$(srcdir)"/$@.ok _$@ && rm -f _$@

printf0::
	@echo $@
	@$(AWK) --posix -f "$(srcdir)"/$@.awk >_$@ 2>&1 || echo EXIT CODE: $$? >>_$@
	@-$(CMP) "$(srcdir)"/$@.ok _$@ && rm -f _$@

rsnulbig::
	@echo $@
	@ : Suppose that block size for pipe is at most 128kB:
	@$(AWK) 'BEGIN { for (i = 1; i <= 128*64+1; i++) print "abcdefgh123456\n" }' 2>&1 | \
	$(AWK) 'BEGIN { RS = ""; ORS = "\n\n" }; { print }' 2>&1 | \
	$(AWK) '/^[^a]/; END{ print NR }' >_$@ 2>&1 || echo EXIT CODE: $$? >>_$@
	@-$(CMP) "$(srcdir)"/$@.ok _$@ && rm -f _$@

rsnulbig2::
	@echo $@
	@$(AWK) 'BEGIN { ORS = ""; n = "\n"; for (i = 1; i <= 10; i++) n = (n n); \
		for (i = 1; i <= 128; i++) print n; print "abc\n" }' 2>&1 | \
		$(AWK) 'BEGIN { RS = ""; ORS = "\n\n" };{ print }' 2>&1 | \
		$(AWK) '/^[^a]/; END { print NR }' >_$@ 2>&1 || echo EXIT CODE: $$? >>_$@
	@-$(CMP) "$(srcdir)"/$@.ok _$@ && rm -f _$@

wideidx::
	@echo $@
	@[ -z "$$GAWKLOCALE" ] && GAWKLOCALE=en_US.UTF-8; \
	AWKPATH="$(srcdir)" $(AWK) -f $@.awk  < "$(srcdir)"/$@.in >_$@ 2>&1 || echo EXIT CODE: $$? >>_$@
	@-$(CMP) "$(srcdir)"/$@.ok _$@ && rm -f _$@

wideidx2::
	@echo $@
	@[ -z "$$GAWKLOCALE" ] && GAWKLOCALE=en_US.UTF-8; \
	AWKPATH="$(srcdir)" $(AWK) -f $@.awk >_$@ 2>&1 || echo EXIT CODE: $$? >>_$@
	@-$(CMP) "$(srcdir)"/$@.ok _$@ && rm -f _$@

widesub::
	@echo $@
	@[ -z "$$GAWKLOCALE" ] && GAWKLOCALE=en_US.UTF-8; \
	AWKPATH="$(srcdir)" $(AWK) -f $@.awk  >_$@ 2>&1 || echo EXIT CODE: $$? >>_$@
	@-$(CMP) "$(srcdir)"/$@.ok _$@ && rm -f _$@

widesub2::
	@echo $@
	@[ -z "$$GAWKLOCALE" ] && GAWKLOCALE=en_US.UTF-8; \
	AWKPATH="$(srcdir)" $(AWK) -f $@.awk  >_$@ 2>&1 || echo EXIT CODE: $$? >>_$@
	@-$(CMP) "$(srcdir)"/$@.ok _$@ && rm -f _$@

widesub3::
	@echo $@
	@[ -z "$$GAWKLOCALE" ] && GAWKLOCALE=en_US.UTF-8; \
	AWKPATH="$(srcdir)" $(AWK) -f $@.awk  < "$(srcdir)"/$@.in >_$@ 2>&1 || echo EXIT CODE: $$? >>_$@
	@-$(CMP) "$(srcdir)"/$@.ok _$@ && rm -f _$@

widesub4::
	@echo $@
	@[ -z "$$GAWKLOCALE" ] && GAWKLOCALE=en_US.UTF-8; \
	AWKPATH="$(srcdir)" $(AWK) -f $@.awk >_$@ 2>&1 || echo EXIT CODE: $$? >>_$@
	@-$(CMP) "$(srcdir)"/$@.ok _$@ && rm -f _$@

ignrcas2::
	@echo $@
	@GAWKLOCALE=en_US.UTF-8 ; export GAWKLOCALE ; \
	$(AWK) -f "$(srcdir)"/$@.awk >_$@ 2>&1 || echo EXIT CODE: $$? >> _$@
	@-$(CMP) "$(srcdir)"/$@.ok _$@ && rm -f _$@

subamp::
	@echo $@
	@GAWKLOCALE=en_US.UTF-8 ; export GAWKLOCALE ; \
	$(AWK) -f "$(srcdir)"/$@.awk "$(srcdir)"/$@.in >_$@ 2>&1 || echo EXIT CODE: $$? >> _$@
	@-$(CMP) "$(srcdir)"/$@.ok _$@ && rm -f _$@

# This test makes sure gawk exits with a zero code.
# Thus, unconditionally generate the exit code.
exitval1::
	@echo $@
	@$(AWK) -f "$(srcdir)"/exitval1.awk >_$@ 2>&1; echo EXIT CODE: $$? >>_$@
	@-$(CMP) "$(srcdir)"/$@.ok _$@ && rm -f _$@

fsspcoln::
	@echo $@
	@$(AWK) -f "$(srcdir)"/$@.awk 'FS=[ :]+' "$(srcdir)"/$@.in >_$@
	@-$(CMP) "$(srcdir)"/$@.ok _$@ && rm -f _$@

rsstart1::
	@echo $@
	@$(AWK) -f "$(srcdir)"/$@.awk "$(srcdir)"/rsstart1.in >_$@
	@-$(CMP) "$(srcdir)"/$@.ok _$@ && rm -f _$@

rsstart2::
	@echo $@
	@$(AWK) -f "$(srcdir)"/$@.awk "$(srcdir)"/rsstart1.in >_$@
	@-$(CMP) "$(srcdir)"/$@.ok _$@ && rm -f _$@

rsstart3::
	@echo $@
	@head "$(srcdir)"/rsstart1.in | $(AWK) -f "$(srcdir)"/rsstart2.awk >_$@
	@-$(CMP) "$(srcdir)"/$@.ok _$@ && rm -f _$@

rtlen::
	@echo $@
	@"$(srcdir)"/$@.sh >_$@ || echo EXIT CODE: $$? >>_$@
	@-$(CMP) "$(srcdir)"/$@.ok _$@ && rm -f _$@

rtlen01::
	@echo $@
	@"$(srcdir)"/$@.sh >_$@ || echo EXIT CODE: $$? >>_$@
	@-$(CMP) "$(srcdir)"/$@.ok _$@ && rm -f _$@

rtlenmb::
	@echo $@
	@GAWKLOCALE=en_US.UTF-8 ; export GAWKLOCALE ; \
	"$(srcdir)"/rtlen.sh >_$@ || echo EXIT CODE: $$? >>_$@
	@-$(CMP) "$(srcdir)"/$@.ok _$@ && rm -f _$@

nondec2::
	@echo $@
	@$(AWK) --non-decimal-data -v a=0x1 -f "$(srcdir)"/$@.awk >_$@
	@-$(CMP) "$(srcdir)"/$@.ok _$@ && rm -f _$@

intarray::
	@echo $@
	@$(AWK) --non-decimal-data -f "$(srcdir)"/$@.awk >_$@
	@-$(CMP) "$(srcdir)"/$@.ok _$@ && rm -f _$@

forcenum::
	@echo $@
	@$(AWK) --non-decimal-data -f "$(srcdir)"/$@.awk >_$@
	@-$(CMP) "$(srcdir)"/$@.ok _$@ && rm -f _$@

nofile::
	@echo $@
	@$(AWK) '{}' no/such/file >_$@ 2>&1 || echo EXIT CODE: $$? >>_$@
	@-$(CMP) "$(srcdir)"/$@.ok _$@ && rm -f _$@

binmode1::
	@echo $@
	@$(AWK) -v BINMODE=3 'BEGIN { print BINMODE }' >_$@ 2>&1 || echo EXIT CODE: $$? >>_$@
	@-$(CMP) "$(srcdir)"/$@.ok _$@ && rm -f _$@

subi18n::
	@echo $@
	@GAWKLOCALE=en_US.UTF-8 ; $(AWK) -f "$(srcdir)"/$@.awk > _$@
	@-$(CMP) "$(srcdir)"/$@.ok _$@ && rm -f _$@

concat4::
	@echo $@
	@GAWKLOCALE=en_US.UTF-8 ; $(AWK) -f "$(srcdir)"/$@.awk "$(srcdir)"/$@.in > _$@
	@-$(CMP) "$(srcdir)"/$@.ok _$@ && rm -f _$@

devfd1::
	@echo $@
	@$(AWK) -f "$(srcdir)"/$@.awk 4< "$(srcdir)"/devfd.in1 5< "$(srcdir)"/devfd.in2 >_$@ 2>&1 || echo EXIT CODE: $$? >>_$@
	@-$(CMP) "$(srcdir)"/$@.ok _$@ && rm -f _$@

# The program text is the '1' which will print each record. How compact can you get?
devfd2::
	@echo $@
	@$(AWK) 1 /dev/fd/4 /dev/fd/5 4< "$(srcdir)"/devfd.in1 5< "$(srcdir)"/devfd.in2 >_$@ 2>&1 || echo EXIT CODE: $$? >>_$@
	@-$(CMP) "$(srcdir)"/$@.ok _$@ && rm -f _$@

mixed1::
	@echo $@
	@$(AWK) -f /dev/null --source 'BEGIN {return junk}' >_$@ 2>&1 || echo EXIT CODE: $$? >>_$@
	@-$(CMP) "$(srcdir)"/$@.ok _$@ && rm -f _$@

mtchi18n::
	@echo $@
	@GAWKLOCALE=ru_RU.UTF-8 ; export GAWKLOCALE ; \
	$(AWK) -f "$(srcdir)"/$@.awk "$(srcdir)"/$@.in >_$@ 2>&1 || echo EXIT CODE: $$? >> _$@
	@-$(CMP) "$(srcdir)"/$@.ok _$@ && rm -f _$@

reint2::
	@echo $@
	@[ -z "$$GAWKLOCALE" ] && GAWKLOCALE=en_US.UTF-8; \
	AWKPATH="$(srcdir)" $(AWK) --re-interval -f $@.awk "$(srcdir)"/$@.in >_$@ 2>&1 || echo EXIT CODE: $$? >>_$@
	@-$(CMP) "$(srcdir)"/$@.ok _$@ && rm -f _$@

localenl::
	@echo $@
	@"$(srcdir)"/$@.sh >_$@ 2>/dev/null
	@-$(CMP) "$(srcdir)"/$@.ok _$@ && rm -f _$@

mbprintf1::
	@echo $@
	@GAWKLOCALE=en_US.UTF-8 ; export GAWKLOCALE ; \
	$(AWK) -f "$(srcdir)"/$@.awk "$(srcdir)"/$@.in >_$@ 2>&1 || echo EXIT CODE: $$? >> _$@
	@-$(CMP) "$(srcdir)"/$@.ok _$@ && rm -f _$@

mbprintf2::
	@echo $@
	@GAWKLOCALE=ja_JP.UTF-8 ; export GAWKLOCALE ; \
	$(AWK) -f "$(srcdir)"/$@.awk >_$@ 2>&1 || echo EXIT CODE: $$? >> _$@
	@-$(CMP) "$(srcdir)"/$@.ok _$@ && rm -f _$@

mbprintf3::
	@echo $@
	@GAWKLOCALE=en_US.UTF-8 ; export GAWKLOCALE ; \
	$(AWK) -f "$(srcdir)"/$@.awk "$(srcdir)"/$@.in >_$@ 2>&1 || echo EXIT CODE: $$? >> _$@
	@-$(CMP) "$(srcdir)"/$@.ok _$@ && rm -f _$@

mbprintf4::
	@echo $@
	@GAWKLOCALE=en_US.UTF-8 ; export GAWKLOCALE ; \
	$(AWK) -f "$(srcdir)"/$@.awk "$(srcdir)"/$@.in >_$@ 2>&1 || echo EXIT CODE: $$? >> _$@
	@-$(CMP) "$(srcdir)"/$@.ok _$@ && rm -f _$@

mbfw1::
	@echo $@
	@GAWKLOCALE=en_US.UTF-8 ; export GAWKLOCALE ; \
	$(AWK) -f "$(srcdir)"/$@.awk "$(srcdir)"/$@.in >_$@ 2>&1 || echo EXIT CODE: $$? >> _$@
	@-$(CMP) "$(srcdir)"/$@.ok _$@ && rm -f _$@

gsubtst6::
	@echo $@
	@GAWKLOCALE=C ; $(AWK) -f "$(srcdir)"/$@.awk > _$@
	@-$(CMP) "$(srcdir)"/$@.ok _$@ && rm -f _$@

mbstr1::
	@echo $@
	@[ -z "$$GAWKLOCALE" ] && GAWKLOCALE=en_US.UTF-8; \
	AWKPATH="$(srcdir)" $(AWK) -f $@.awk  >_$@ 2>&1 || echo EXIT CODE: $$? >>_$@
	@-$(CMP) "$(srcdir)"/$@.ok _$@ && rm -f _$@

mbstr2::
	@echo $@
	@[ -z "$$GAWKLOCALE" ] && GAWKLOCALE=en_US.UTF-8; \
	AWKPATH="$(srcdir)" $(AWK) -f $@.awk < "$(srcdir)"/$@.in >_$@ 2>&1 || echo EXIT CODE: $$? >>_$@
	@-$(CMP) "$(srcdir)"/$@.ok _$@ && rm -f _$@

printfbad2: printfbad2.ok
	@echo $@
	@$(AWK) --lint -f "$(srcdir)"/$@.awk "$(srcdir)"/$@.in 2>&1 | sed 's;$(srcdir)/;;g' >_$@ || echo EXIT CODE: $$?  >>_$@
	@-$(CMP) "$(srcdir)"/$@.ok _$@ && rm -f _$@

beginfile1::
	@echo $@
	@AWKPATH="$(srcdir)" $(AWK) -f $@.awk "$(srcdir)"/$@.awk . ./no/such/file Makefile  >_$@ 2>&1 || echo EXIT CODE: $$? >>_$@
	@-$(CMP) "$(srcdir)"/$@.ok _$@ && rm -f _$@

beginfile2:
	@echo $@
	@-( cd "$(srcdir)" && LC_ALL=C AWK="$(abs_builddir)/$(AWKPROG)" $(abs_srcdir)/$@.sh $(abs_srcdir)/$@.in ) > _$@ 2>&1
	@-$(CMP) "$(srcdir)"/$@.ok _$@ && rm -f _$@

dumpvars::
	@echo $@
	@AWKPATH="$(srcdir)" $(AWK) --dump-variables 1 < "$(srcdir)"/$@.in >/dev/null 2>&1 || echo EXIT CODE: $$? >>_$@
	@grep -v ENVIRON < awkvars.out | grep -v PROCINFO > _$@; rm awkvars.out
	@-$(CMP) "$(srcdir)"/$@.ok _$@ && rm -f _$@

profile0:
	@echo $@
	@$(AWK) --profile=ap-$@.out -f "$(srcdir)"/$@.awk "$(srcdir)"/$@.in > /dev/null
	@sed 1,2d < ap-$@.out > _$@; rm ap-$@.out
	@-$(CMP) "$(srcdir)"/$@.ok _$@ && rm -f _$@

profile1:
	@echo $@
	@$(AWK) -f "$(srcdir)"/xref.awk "$(srcdir)"/dtdgport.awk > _$@.out1
	@$(AWK) --pretty-print=ap-$@.out -f "$(srcdir)"/xref.awk
	@$(AWK) -f ./ap-$@.out "$(srcdir)"/dtdgport.awk > _$@.out2 ; rm ap-$@.out
	@$(CMP) _$@.out1 _$@.out2 && rm _$@.out[12] || { echo EXIT CODE: $$? >>_$@ ; \
	cp "$(srcdir)"/dtdgport.awk $@.ok ; }
	

profile2:
	@echo $@
	@$(AWK) --profile=ap-$@.out -v sortcmd=sort -f "$(srcdir)"/xref.awk "$(srcdir)"/dtdgport.awk > /dev/null
	@sed 1,2d < ap-$@.out > _$@; rm ap-$@.out
	@-$(CMP) "$(srcdir)"/$@.ok _$@ && rm -f _$@

profile3:
	@echo $@
	@$(AWK) --profile=ap-$@.out -f "$(srcdir)"/$@.awk > /dev/null
	@sed 1,2d < ap-$@.out > _$@; rm ap-$@.out
	@-$(CMP) "$(srcdir)"/$@.ok _$@ && rm -f _$@

profile4:
	@echo $@
	@$(AWK) --pretty-print=_$@ -f "$(srcdir)"/$@.awk > /dev/null
	@-$(CMP) "$(srcdir)"/$@.ok _$@ && rm -f _$@

profile5:
	@echo $@
	@$(AWK) --pretty-print=_$@ -f "$(srcdir)"/$@.awk > /dev/null
	@-$(CMP) "$(srcdir)"/$@.ok _$@ && rm -f _$@

profile6:
	@echo $@
	@$(AWK) --profile=ap-$@.out -f "$(srcdir)"/$@.awk > /dev/null
	@sed 1,2d < ap-$@.out > _$@; rm ap-$@.out
	@-$(CMP) "$(srcdir)"/$@.ok _$@ && rm -f _$@

profile7:
	@echo $@
	@$(AWK) --profile=ap-$@.out -f "$(srcdir)"/$@.awk > /dev/null
	@sed 1,2d < ap-$@.out > _$@; rm ap-$@.out
	@-$(CMP) "$(srcdir)"/$@.ok _$@ && rm -f _$@

profile8:
	@echo $@
	@$(AWK) --pretty-print=_$@ -f "$(srcdir)"/$@.awk > /dev/null
	@-$(CMP) "$(srcdir)"/$@.ok _$@ && rm -f _$@

profile9:
	@echo $@
	@$(AWK) --pretty-print=_$@ -f "$(srcdir)"/$@.awk > /dev/null
	@-$(CMP) "$(srcdir)"/$@.ok _$@ && rm -f _$@

profile10:
	@echo $@
	@$(AWK) --pretty-print=_$@ -f "$(srcdir)"/$@.awk > /dev/null
	@-$(CMP) "$(srcdir)"/$@.ok _$@ && rm -f _$@

posix2008sub:
	@echo $@
	@$(AWK) --posix -f "$(srcdir)"/$@.awk > _$@ 2>&1
	@-$(CMP) "$(srcdir)"/$@.ok _$@ && rm -f _$@

next:
	@echo $@
	@-$(LOCALES) AWK="$(AWKPROG)" "$(srcdir)"/$@.sh > _$@ 2>&1
	@-LC_ALL=C $(CMP) "$(srcdir)"/$@.ok _$@ && rm -f _$@

exit:
	@echo $@
	@-AWK="$(AWKPROG)" "$(srcdir)"/$@.sh > _$@ 2>&1
	@-$(CMP) "$(srcdir)"/$@.ok _$@ && rm -f _$@

rri1::
	@echo $@
	@[ -z "$$GAWKLOCALE" ] && GAWKLOCALE=en_US.UTF-8; \
	AWKPATH="$(srcdir)" $(AWK) -f $@.awk  < "$(srcdir)"/$@.in >_$@ 2>&1 || echo EXIT CODE: $$? >>_$@
	@-$(CMP) "$(srcdir)"/$@.ok _$@ && rm -f _$@

mpfrieee:
	@echo $@
	@$(AWK) -M -vPREC=double -f "$(srcdir)"/$@.awk > _$@ 2>&1
	@-$(CMP) "$(srcdir)"/$@.ok _$@ && rm -f _$@

mpfrexprange:
	@echo $@
	@$(AWK) -M -vPREC=53 -f "$(srcdir)"/$@.awk > _$@ 2>&1
	@-$(CMP) "$(srcdir)"/$@.ok _$@ && rm -f _$@

mpfrrnd:
	@echo $@
	@$(AWK) -M -vPREC=53 -f "$(srcdir)"/$@.awk > _$@ 2>&1
	@-$(CMP) "$(srcdir)"/$@.ok _$@ && rm -f _$@

mpfrnegzero:
	@echo $@
	@$(AWK) -M -f "$(srcdir)"/$@.awk > _$@ 2>&1
	@-$(CMP) "$(srcdir)"/$@.ok _$@ && rm -f _$@

mpfrnr:
	@echo $@
	@$(AWK) -M -vPREC=113 -f "$(srcdir)"/$@.awk "$(srcdir)"/$@.in > _$@
	@-$(CMP) "$(srcdir)"/$@.ok _$@ && rm -f _$@

mpfrsort:
	@echo $@
	@$(AWK) -M -vPREC=53 -f "$(srcdir)"/$@.awk > _$@ 2>&1
	@-$(CMP) "$(srcdir)"/$@.ok _$@ && rm -f _$@

mpfrbigint:
	@echo $@
	@$(AWK) -M -f "$(srcdir)"/$@.awk > _$@ 2>&1
	@-$(CMP) "$(srcdir)"/$@.ok _$@ && rm -f _$@

mpfrsqrt:
	@echo $@
	@$(AWK) -M -f "$(srcdir)"/$@.awk > _$@ 2>&1
	@-$(CMP) "$(srcdir)"/$@.ok _$@ && rm -f _$@

mpfrstrtonum:
	@echo $@
	@$(AWK) -M -f "$(srcdir)"/$@.awk > _$@ 2>&1
	@-$(CMP) "$(srcdir)"/$@.ok _$@ && rm -f _$@

mpgforcenum:
	@echo $@
	@$(AWK) -M -f "$(srcdir)"/$@.awk > _$@ 2>&1
	@-$(CMP) "$(srcdir)"/$@.ok _$@ && rm -f _$@

mpfrrem:
	@echo $@
	@$(AWK) -M -f "$(srcdir)"/$@.awk > _$@ 2>&1
	@-$(CMP) "$(srcdir)"/$@.ok _$@ && rm -f _$@

mpfrmemok1:
	@echo $@
	@$(AWK) -p- -M -f "$(srcdir)"/$@.awk 2>&1 | sed 1d > _$@
	@-$(CMP) "$(srcdir)"/$@.ok _$@ && rm -f _$@

jarebug::
	@echo $@
	@"$(srcdir)"/$@.sh "$(AWKPROG)" "$(srcdir)"/$@.awk "$(srcdir)"/$@.in "_$@"
	@-$(CMP) "$(srcdir)"/$@.ok _$@ && rm -f _$@

ordchr2::
	@echo $@
	@$(AWK) --load ordchr 'BEGIN {print chr(ord("z"))}' >_$@ 2>&1 || echo EXIT CODE: $$? >>_$@
	@-$(CMP) "$(srcdir)"/$@.ok _$@ && rm -f _$@

# N.B. If the test fails, create readfile.ok so that "make diffout" will work
readfile::
	@echo $@
	@$(AWK) -l readfile 'BEGIN {printf "%s", readfile("Makefile")}' >_$@ 2>&1 || echo EXIT CODE: $$? >>_$@
	@-$(CMP) Makefile _$@ && rm -f _$@ || cp -p Makefile $@.ok

readfile2::
	@echo $@
	@$(AWK) -f "$(srcdir)"/$@.awk "$(srcdir)"/$@.awk "$(srcdir)"/readdir.awk > _$@ || echo EXIT CODE: $$? >>_$@
	@-$(CMP) "$(srcdir)"/$@.ok _$@ && rm -f _$@

include2::
	@echo $@
	@AWKPATH="$(srcdir)" $(AWK) --include inclib 'BEGIN {print sandwich("a", "b", "c")}' >_$@ 2>&1 || echo EXIT CODE: $$? >>_$@
	@-$(CMP) "$(srcdir)"/$@.ok _$@ && rm -f _$@

incdupe::
	@echo $@
	@AWKPATH="$(srcdir)" $(AWK) --lint -i inclib -i inclib.awk 'BEGIN {print sandwich("a", "b", "c")}' >_$@ 2>&1 || echo EXIT CODE: $$? >>_$@
	@-$(CMP) "$(srcdir)"/$@.ok _$@ && rm -f _$@

incdupe2::
	@echo $@
	@AWKPATH="$(srcdir)" $(AWK) --lint -f inclib -f inclib.awk >_$@ 2>&1 || echo EXIT CODE: $$? >>_$@
	@-$(CMP) "$(srcdir)"/$@.ok _$@ && rm -f _$@

incdupe3::
	@echo $@
	@AWKPATH="$(srcdir)" $(AWK) --lint -f hello -f hello.awk >_$@ 2>&1 || echo EXIT CODE: $$? >>_$@
	@-$(CMP) "$(srcdir)"/$@.ok _$@ && rm -f _$@

incdupe4::
	@echo $@
	@AWKPATH="$(srcdir)" $(AWK) --lint -f hello -i hello.awk >_$@ 2>&1 || echo EXIT CODE: $$? >>_$@
	@-$(CMP) "$(srcdir)"/$@.ok _$@ && rm -f _$@

incdupe5::
	@echo $@
	@AWKPATH="$(srcdir)" $(AWK) --lint -i hello -f hello.awk >_$@ 2>&1 || echo EXIT CODE: $$? >>_$@
	@-$(CMP) "$(srcdir)"/$@.ok _$@ && rm -f _$@

incdupe6::
	@echo $@
	@AWKPATH="$(srcdir)" $(AWK) --lint -i inchello -f hello.awk >_$@ 2>&1 || echo EXIT CODE: $$? >>_$@
	@-$(CMP) "$(srcdir)"/$@.ok _$@ && rm -f _$@

incdupe7::
	@echo $@
	@AWKPATH="$(srcdir)" $(AWK) --lint -f hello -i inchello >_$@ 2>&1 || echo EXIT CODE: $$? >>_$@
	@-$(CMP) "$(srcdir)"/$@.ok _$@ && rm -f _$@

inplace1::
	@echo $@
	@cp "$(srcdir)"/inplace.1.in _$@.1
	@cp "$(srcdir)"/inplace.2.in _$@.2
	@AWKPATH="$(srcdir)"/../awklib/eg/lib $(AWK) -i inplace 'BEGIN {print "before"} {gsub(/foo/, "bar"); print} END {print "after"}' _$@.1 - _$@.2 < "$(srcdir)"/inplace.in >_$@ 2>&1 || echo EXIT CODE: $$? >>_$@
	@-$(CMP) "$(srcdir)"/$@.ok _$@ && rm -f _$@
	@-$(CMP) "$(srcdir)"/$@.1.ok _$@.1 && rm -f _$@.1
	@-$(CMP) "$(srcdir)"/$@.2.ok _$@.2 && rm -f _$@.2

inplace2::
	@echo $@
	@cp "$(srcdir)"/inplace.1.in _$@.1
	@cp "$(srcdir)"/inplace.2.in _$@.2
	@AWKPATH="$(srcdir)"/../awklib/eg/lib $(AWK) -i inplace -v INPLACE_SUFFIX=.bak 'BEGIN {print "before"} {gsub(/foo/, "bar"); print} END {print "after"}' _$@.1 - _$@.2 < "$(srcdir)"/inplace.in >_$@ 2>&1 || echo EXIT CODE: $$? >>_$@
	@-$(CMP) "$(srcdir)"/$@.ok _$@ && rm -f _$@
	@-$(CMP) "$(srcdir)"/$@.1.ok _$@.1 && rm -f _$@.1
	@-$(CMP) "$(srcdir)"/$@.1.bak.ok _$@.1.bak && rm -f _$@.1.bak
	@-$(CMP) "$(srcdir)"/$@.2.ok _$@.2 && rm -f _$@.2
	@-$(CMP) "$(srcdir)"/$@.2.bak.ok _$@.2.bak && rm -f _$@.2.bak

inplace3::
	@echo $@
	@cp "$(srcdir)"/inplace.1.in _$@.1
	@cp "$(srcdir)"/inplace.2.in _$@.2
	@AWKPATH="$(srcdir)"/../awklib/eg/lib $(AWK) -i inplace -v INPLACE_SUFFIX=.bak 'BEGIN {print "before"} {gsub(/foo/, "bar"); print} END {print "after"}' _$@.1 - _$@.2 < "$(srcdir)"/inplace.in >_$@ 2>&1 || echo EXIT CODE: $$? >>_$@
	@AWKPATH="$(srcdir)"/../awklib/eg/lib $(AWK) -i inplace -v INPLACE_SUFFIX=.bak 'BEGIN {print "Before"} {gsub(/bar/, "foo"); print} END {print "After"}' _$@.1 - _$@.2 < "$(srcdir)"/inplace.in >>_$@ 2>&1 || echo EXIT CODE: $$? >>_$@
	@-$(CMP) "$(srcdir)"/$@.ok _$@ && rm -f _$@
	@-$(CMP) "$(srcdir)"/$@.1.ok _$@.1 && rm -f _$@.1
	@-$(CMP) "$(srcdir)"/$@.1.bak.ok _$@.1.bak && rm -f _$@.1.bak
	@-$(CMP) "$(srcdir)"/$@.2.ok _$@.2 && rm -f _$@.2
	@-$(CMP) "$(srcdir)"/$@.2.bak.ok _$@.2.bak && rm -f _$@.2.bak

testext::
	@echo $@
	@$(AWK) '/^(@load|BEGIN)/,/^}/' "$(top_srcdir)"/extension/testext.c > testext.awk
	@$(AWK) -f ./testext.awk >_$@ 2>&1 || echo EXIT CODE: $$? >>_$@
	@-$(CMP) "$(srcdir)"/$@.ok _$@ && rm -f _$@ testext.awk

getfile:
	@echo $@
	@AWKPATH="$(srcdir)" $(AWK) -v TESTEXT_QUIET=1 -ltestext -f $@.awk < $(srcdir)/$@.awk >_$@ 2>&1 || echo EXIT CODE: $$? >>_$@
	@-$(CMP) "$(srcdir)"/$@.ok _$@ && rm -f _$@

readdir:
	@if [ "`uname`" = Linux ] && [ "`stat -f . 2>/dev/null | awk 'NR == 2 { print $$NF }'`" = nfs ];  then \
	echo This test may fail on GNU/Linux systems when run on an NFS filesystem.; \
	echo If it does, try rerunning on an ext'[234]' filesystem. ; \
	fi
	@echo $@
	@$(AWK) -f "$(srcdir)"/readdir.awk "$(top_srcdir)" > _$@
	@ls -afi "$(top_srcdir)" > _dirlist
	@ls -lna "$(top_srcdir)" | sed 1d > _longlist
	@$(AWK) -f "$(srcdir)"/readdir0.awk -v extout=_$@  \
		-v dirlist=_dirlist -v longlist=_longlist > $@.ok
	@-$(CMP) $@.ok _$@ && rm -f $@.ok _$@ _dirlist _longlist

fts:
	@case `uname` in \
	IRIX) \
	echo This test may fail on IRIX systems when run on an NFS filesystem.; \
	echo If it does, try rerunning on an xfs filesystem. ;; \
	CYGWIN*) \
	echo This test may fail on CYGWIN systems when run on an NFS filesystem.; \
	echo If it does, try rerunning on an ntfs filesystem. ;; \
	esac
	@echo $@
	@$(AWK) -f "$(srcdir)"/fts.awk
	@-$(CMP) $@.ok _$@ && rm -f $@.ok _$@

charasbytes:
	@echo $@
	@[ -z "$$GAWKLOCALE" ] && GAWKLOCALE=en_US.UTF-8; \
	AWKPATH="$(srcdir)" $(AWK) -b -f $@.awk "$(srcdir)"/$@.in | \
	od -c -t x1 | tr '	' ' ' | sed -e 's/  */ /g' -e 's/ *$$//' >_$@ 2>&1 || echo EXIT CODE: $$? >>_$@
	@-$(CMP) "$(srcdir)"/$@.ok _$@ && rm -f _$@

symtab6:
	@echo $@
	@$(AWK) -d__$@ -f "$(srcdir)"/$@.awk
	@grep -v '^ENVIRON' __$@ | grep -v '^PROCINFO' > _$@ ; rm __$@
	@-$(CMP) "$(srcdir)"/$@.ok _$@ && rm -f _$@

symtab8:
	@echo $@
	@$(AWK) -d__$@ -f "$(srcdir)"/$@.awk "$(srcdir)"/$@.in >_$@
	@grep -v '^ENVIRON' __$@ | grep -v '^PROCINFO' | grep -v '^FILENAME' >> _$@ ; rm __$@
	@-$(CMP) "$(srcdir)"/$@.ok _$@ && rm -f _$@

symtab9:
	@echo $@
	@$(AWK) -f "$(srcdir)"/$@.awk >_$@
	@rm -f testit.txt
	@-$(CMP) "$(srcdir)"/$@.ok _$@ && rm -f _$@

reginttrad:
	@echo $@
	@$(AWK) --traditional -r -f "$(srcdir)"/$@.awk > _$@
	@-$(CMP) "$(srcdir)"/$@.ok _$@ && rm -f _$@

colonwarn:
	@echo $@
	@for i in 1 2 3 ; \
	do $(AWK) -f "$(srcdir)"/$@.awk $$i < "$(srcdir)"/$@.in ; \
	done > _$@
	@-$(CMP) "$(srcdir)"/$@.ok _$@ && rm -f _$@

clos1way:
	@echo $@
	@AWKPATH="$(srcdir)" LC_ALL=C $(AWK) -f $@.awk  >_$@ 2>&1 || echo EXIT CODE: $$? >>_$@
	@-$(CMP) "$(srcdir)"/$@.ok _$@ && rm -f _$@

dfamb1:
	@echo $@
	@[ -z "$$GAWKLOCALE" ] && GAWKLOCALE=en_US.UTF-8; \
	AWKPATH="$(srcdir)" $(AWK) -f $@.awk "$(srcdir)"/$@.in >_$@ 2>&1 || echo EXIT CODE: $$? >>_$@
	@-$(CMP) "$(srcdir)"/$@.ok _$@ && rm -f _$@


randtest::
	@echo $@
	@GAWK="$(AWKPROG)" "$(srcdir)"/randtest.sh >_$@
	@-$(CMP) "$(srcdir)"/$@.ok _$@ && rm -f _$@

backbigs1:
	@echo $@
	@[ -z "$$GAWKLOCALE" ] && GAWKLOCALE=en_US.UTF-8; \
	AWKPATH="$(srcdir)" $(AWK) -f $@.awk "$(srcdir)"/$@.in >_$@ 2>&1 || echo EXIT CODE: $$? >>_$@
	@-$(CMP) "$(srcdir)"/$@.ok _$@ && rm -f _$@

backsmalls1:
	@echo $@
	@[ -z "$$GAWKLOCALE" ] && GAWKLOCALE=en_US.UTF-8; \
	AWKPATH="$(srcdir)" $(AWK) -f $@.awk "$(srcdir)"/$@.in >_$@ 2>&1 || echo EXIT CODE: $$? >>_$@
	@-$(CMP) "$(srcdir)"/$@.ok _$@ && rm -f _$@

backsmalls2:
	@echo $@
	@[ -z "$$GAWKLOCALE" ] && GAWKLOCALE=en_US.UTF-8; \
	AWKPATH="$(srcdir)" $(AWK) -f $@.awk "$(srcdir)"/$@.in >_$@ 2>&1 || echo EXIT CODE: $$? >>_$@
	@-$(CMP) "$(srcdir)"/$@.ok _$@ && rm -f _$@

dbugeval::
	@echo $@
	@if [ -t 0 ]; then \
	$(AWK) --debug -f /dev/null < "$(srcdir)"/$@.in > _$@  2>&1 || echo EXIT CODE: $$? >>_$@ ; \
	$(CMP) "$(srcdir)"/$@.ok _$@ && rm -f _$@ ; \
	fi

printhuge::
	@echo $@
	@[ -z "$$GAWKLOCALE" ] && GAWKLOCALE=en_US.UTF-8; \
	AWKPATH="$(srcdir)" $(AWK) -f $@.awk >_$@ 2>&1 || echo EXIT CODE: $$? >>_$@
	@-$(CMP) "$(srcdir)"/$@.ok _$@ && rm -f _$@

filefuncs:
	@echo $@
	@AWKPATH="$(srcdir)" $(AWK) -f $@.awk -v builddir="$(abs_top_builddir)"  >_$@ 2>&1 || echo EXIT CODE: $$? >>_$@
	@-$(CMP) "$(srcdir)"/$@.ok _$@ && rm -f _$@

genpot:
	@echo $@
	@AWKPATH="$(srcdir)" $(AWK) -f $@.awk --gen-pot >_$@ 2>&1 || echo EXIT CODE: $$? >>_$@
	@-$(CMP) "$(srcdir)"/$@.ok _$@ && rm -f _$@

paramasfunc1::
	@echo $@
	@AWKPATH="$(srcdir)" $(AWK) -f $@.awk --posix >_$@ 2>&1 || echo EXIT CODE: $$? >>_$@
	@-$(CMP) "$(srcdir)"/$@.ok _$@ && rm -f _$@

paramasfunc2::
	@echo $@
	@AWKPATH="$(srcdir)" $(AWK) -f $@.awk --posix >_$@ 2>&1 || echo EXIT CODE: $$? >>_$@
	@-$(CMP) "$(srcdir)"/$@.ok _$@ && rm -f _$@

negtime::
	@echo $@
	@TZ=GMT AWKPATH="$(srcdir)" $(AWK) -f $@.awk >_$@ 2>&1 || echo EXIT CODE: $$? >>_$@
	@AWKPATH="$(srcdir)" $(AWK) -f checknegtime.awk "$(srcdir)"/$@.ok _$@ && rm -f _$@

dbugtypedre1:
	@echo $@
	@AWKPATH="$(srcdir)" $(AWK) -D -f $@.awk < "$(srcdir)"/$@.in >_$@ 2>&1 || echo EXIT CODE: $$? >>_$@
	@-$(CMP) "$(srcdir)"/$@.ok _$@ && rm -f _$@

dbugtypedre2:
	@echo $@
	@AWKPATH="$(srcdir)" $(AWK) -D -f $@.awk < "$(srcdir)"/$@.in >_$@ 2>&1 || echo EXIT CODE: $$? >>_$@
	@-$(CMP) "$(srcdir)"/$@.ok _$@ && rm -f _$@

dbugeval2:
	@echo $@
	@AWKPATH="$(srcdir)" $(AWK) -D -f $@.awk < "$(srcdir)"/$@.in >_$@ 2>&1 || echo EXIT CODE: $$? >>_$@
	@-$(CMP) "$(srcdir)"/$@.ok _$@ && rm -f _$@

muldimposix::
	@echo $@
	@AWKPATH="$(srcdir)" $(AWK) -f $@.awk --posix >_$@ 2>&1 || echo EXIT CODE: $$? >>_$@
	@-$(CMP) "$(srcdir)"/$@.ok _$@ && rm -f _$@

watchpoint1:
	@echo $@
	@AWKPATH="$(srcdir)" $(AWK) -D -f $@.awk $(srcdir)/$@.in < $(srcdir)/$@.script >_$@ 2>&1 || echo EXIT CODE: $$? >>_$@
	@-$(CMP) "$(srcdir)"/$@.ok _$@ && rm -f _$@

pty1:
	@echo $@
	@-case `uname` in \
	*[Oo][Ss]/390*) : ;; \
	*) AWKPATH="$(srcdir)" $(AWK) -f $@.awk  >_$@ 2>&1 || echo EXIT CODE: $$? >>_$@ ; \
	$(CMP) "$(srcdir)"/$@.ok _$@ && rm -f _$@ ;; \
	esac

rscompat:
	@echo $@
	@AWKPATH="$(srcdir)" $(AWK) --traditional -f $@.awk "$(srcdir)/$@.in" >_$@ 2>&1 || echo EXIT CODE: $$? >>_$@
	@-$(CMP) "$(srcdir)"/$@.ok _$@ && rm -f _$@

symtab10:
	@echo $@
	@AWKPATH="$(srcdir)" $(AWK) -D -f $@.awk < "$(srcdir)/$@.in" >_$@ 2>&1 || echo EXIT CODE: $$? >>_$@
	@-$(CMP) "$(srcdir)"/$@.ok _$@ && rm -f _$@

ignrcas3::
	@echo $@
	@GAWKLOCALE=el_GR.iso88597 \
	AWKPATH="$(srcdir)" $(AWK) -f $@.awk >_$@ 2>&1 || echo EXIT CODE: $$? >>_$@
	@-$(CMP) "$(srcdir)"/$@.ok _$@ && rm -f _$@

# Targets generated for other tests:
include Maketests

Maketests: $(srcdir)/Makefile.am $(srcdir)/Gentests
	files=`cd "$(srcdir)" && echo *.awk *.in`; \
	$(AWK) -f "$(srcdir)"/Gentests "$(srcdir)"/Makefile.am $$files > $@

clean-local:
	rm -fr _* core core.* fmtspcl.ok junk strftime.ok test1 test2 \
	seq *~ readfile.ok fork.tmp.* testext.awk fts.ok readdir.ok \
	mmap8k.ok profile1.ok

# An attempt to print something that can be grepped for in build logs
pass-fail:
	@COUNT=`ls _* 2>/dev/null | wc -l` ; \
	if test $$COUNT = 0 ; \
	then	echo ALL TESTS PASSED ; \
	else	echo $$COUNT TESTS FAILED ; exit 1; \
	fi

# This target for my convenience to look at all the results
# Don't use POSIX or bash-isms so that it'll work on !@#$%^&*() Solaris.
diffout:
	for i in _* ; \
	do  \
		if [ "$$i" != "_*" ]; then \
		echo ============== $$i ============= ; \
		base=`echo $$i | sed 's/^_//'` ; \
		if [ -r $${base}.ok ]; then \
		diff -c $${base}.ok $$i ; \
		else \
		diff -c "$(srcdir)"/$${base}.ok  $$i ; \
		fi ; \
		fi ; \
	done | more

# convenient way to scan valgrind results for errors
valgrind-scan:
	@echo "Scanning valgrind log files for problems:"
	@$(AWK) '\
	function show() {if (cmd) {printf "%s: %s\n",FILENAME,cmd; cmd = ""}; \
	  printf "\t%s\n",$$0}; \
	{$$1 = ""}; \
	$$2 == "Command:" {incmd = 1; $$2 = ""; cmd = $$0; next}; \
	incmd {if (/Parent PID:/) incmd = 0; else {cmd = (cmd $$0); next}}; \
	/ERROR SUMMARY:/ && !/: 0 errors from 0 contexts/ {show()}; \
	/definitely lost:/ && !/: 0 bytes in 0 blocks/ {show()}; \
	/possibly lost:/ && !/: 0 bytes in 0 blocks/ {show()}; \
	/ suppressed:/ && !/: 0 bytes in 0 blocks/ {show()}; \
	' log.[0-9]*

# This target is for testing with electric fence.
efence:
	for i in $$(ls _* | sed 's;_\(.*\);\1;') ; \
	do \
		bad=$$(wc -l < _$$i) \
		ok=$$(wc -l < $$i.ok) ; \
		if (( $$bad == $$ok + 2 )) ; \
		then \
			rm _$$i ; \
		fi ; \
	done<|MERGE_RESOLUTION|>--- conflicted
+++ resolved
@@ -467,6 +467,8 @@
 	ignrcas2.ok \
 	ignrcas3.awk \
 	ignrcas3.ok \
+	ignrcas4.awk \
+	ignrcas4.ok \
 	ignrcase.awk \
 	ignrcase.in \
 	ignrcase.ok \
@@ -1196,12 +1198,8 @@
 	devfd devfd1 devfd2 dumpvars errno exit \
 	fieldwdth forcenum fpat1 fpat2 fpat3 fpat4 fpat5 fpatnull fsfwfs funlen \
 	functab1 functab2 functab3 fwtest fwtest2 fwtest3 \
-<<<<<<< HEAD
 	genpot gensub gensub2 getlndir gnuops2 gnuops3 gnureops gsubind \
-=======
-	genpot gensub gensub2 getlndir gnuops2 gnuops3 gnureops \
->>>>>>> 385636c3
-	icasefs icasers id igncdym igncfs ignrcas2 ignrcas3 ignrcase \
+	icasefs icasers id igncdym igncfs ignrcas2 ignrcas3 ignrcas4 ignrcase \
 	incdupe incdupe2 incdupe3 incdupe4 incdupe5 incdupe6 incdupe7 \
 	include include2 indirectbuiltin indirectcall indirectcall2 intarray \
 	lint lintexp lintindex lintint lintlength lintold lintset lintwarn \
@@ -1213,12 +1211,8 @@
 	profile0 profile1 profile2 profile3 profile4 profile5 profile6 profile7 \
 	profile8 profile9 profile10 pty1 \
 	rebuf regnul1 regnul2 regx8bit reginttrad reint reint2 rsgetline rsglstdin rsstart1 \
-<<<<<<< HEAD
 	rsstart2 rsstart3 rstest6 shadow shadowbuiltin \
-	sortfor sortu split_after_fpat \
-=======
-	rsstart2 rsstart3 rstest6 shadow sortfor sortfor2 sortu split_after_fpat \
->>>>>>> 385636c3
+	sortfor sortfor2 sortu split_after_fpat \
 	splitarg4 strftime \
 	strtonum strtonum1 switch2 symtab1 symtab2 symtab3 symtab4 symtab5 symtab6 \
 	symtab7 symtab8 symtab9 symtab10 \
