--- conflicted
+++ resolved
@@ -1054,12 +1054,8 @@
 	paramdup paramres paramtyp paramuninitglobal parse1 parsefld parseme \
 	pcntplus posix2008sub prdupval prec printf0 printf1 prmarscl prmreuse \
 	prt1eval prtoeval \
-<<<<<<< HEAD
-	rand randtest range1 rebt8b1 redfilnm regeq regexpbrack regexpbrack2 regexprange regrange reindops \
-=======
-	rand range1 rebrackloc rebt8b1 redfilnm regeq regexpbrack regexpbrack2 \
+	rand randtest range1 rebrackloc rebt8b1 redfilnm regeq regexpbrack regexpbrack2 \
 	regexprange regrange reindops \
->>>>>>> 14df926d
 	reparse resplit rri1 rs rsnul1nl rsnulbig rsnulbig2 rstest1 rstest2 \
 	rstest3 rstest4 rstest5 rswhite \
 	scalar sclforin sclifin sortempty sortglos splitargv splitarr splitdef \
