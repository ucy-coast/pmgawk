#
# test/Makefile.am --- automake input file for gawk
#
# Copyright (C) 1988-2014 the Free Software Foundation, Inc.
#
# This file is part of GAWK, the GNU implementation of the
# AWK Programming Language.
#
# GAWK is free software; you can redistribute it and/or modify
# it under the terms of the GNU General Public License as published by
# the Free Software Foundation; either version 3 of the License, or
# (at your option) any later version.
#
# GAWK is distributed in the hope that it will be useful,
# but WITHOUT ANY WARRANTY; without even the implied warranty of
# MERCHANTABILITY or FITNESS FOR A PARTICULAR PURPOSE.  See the
# GNU General Public License for more details.
#
# You should have received a copy of the GNU General Public License
# along with this program; if not, write to the Free Software
# Foundation, Inc., 51 Franklin Street, Fifth Floor, Boston, MA  02110-1301, USA
#

## process this file with automake to produce Makefile.in

EXTRA_DIST = \
	reg \
	lib \
	ChangeLog.0 \
	Gentests \
	Gentests.vms \
	Maketests \
	README \
	aadelete1.awk \
	aadelete1.ok \
	aadelete2.awk \
	aadelete2.ok \
	aarray1.awk \
	aarray1.ok \
	aasort.awk \
	aasort.ok \
	aasorti.awk \
	aasorti.ok \
	addcomma.awk \
	addcomma.in \
	addcomma.ok \
	anchgsub.awk \
	anchgsub.in \
	anchgsub.ok \
	argarray.awk \
	argarray.in \
	argarray.ok \
	argtest.awk \
	argtest.ok \
	arrayparm.awk \
	arrayparm.ok \
	arrayprm2.awk \
	arrayprm2.ok \
	arrayprm3.awk \
	arrayprm3.ok \
	arrayref.awk \
	arrayref.ok \
	arraysort.awk \
	arraysort.ok \
	arrymem1.awk \
	arrymem1.ok \
	arryref2.awk \
	arryref2.ok \
	arryref3.awk \
	arryref3.ok \
	arryref4.awk \
	arryref4.ok \
	arryref5.awk \
	arryref5.ok \
	arynasty.awk \
	arynasty.ok \
	arynocls.awk \
	arynocls.in \
	arynocls.ok \
	aryprm1.awk \
	aryprm1.ok \
	aryprm2.awk \
	aryprm2.ok \
	aryprm3.awk \
	aryprm3.ok \
	aryprm4.awk \
	aryprm4.ok \
	aryprm5.awk \
	aryprm5.ok \
	aryprm6.awk \
	aryprm6.ok \
	aryprm7.awk \
	aryprm7.ok \
	aryprm8.awk \
	aryprm8.ok \
	arysubnm.awk \
	arysubnm.ok \
	asgext.awk \
	asgext.in \
	asgext.ok \
	asort.awk \
	asort.ok \
	asorti.awk \
	asorti.ok \
	awkpath.ok \
	back89.awk \
	back89.in \
	back89.ok \
	backgsub.awk \
	backgsub.in \
	backgsub.ok \
	backw.awk \
	backw.in \
	backw.ok \
	backbigs1.awk \
	backbigs1.in \
	backbigs1.ok \
	backsmalls1.awk \
	backsmalls1.in \
	backsmalls1.ok \
	backsmalls2.awk \
	backsmalls2.ok \
	badargs.ok \
	badassign1.awk \
	badassign1.ok \
	beginfile1.awk \
	beginfile1.ok \
	beginfile2.in \
	beginfile2.ok \
	beginfile2.sh \
	binmode1.ok \
	charasbytes.awk \
	charasbytes.in \
	charasbytes.ok \
	childin.awk \
	childin.in \
	childin.ok \
	clobber.awk \
	clobber.ok \
	clos1way.awk \
	clos1way.ok \
	closebad.awk \
	closebad.ok \
	clsflnam.awk \
	clsflnam.in \
	clsflnam.ok \
	colonwarn.awk \
	colonwarn.in \
	colonwarn.ok \
	compare.awk \
	compare.in \
	compare.ok \
	compare2.awk \
	compare2.ok \
	concat1.awk \
	concat1.in \
	concat1.ok \
	concat2.awk \
	concat2.ok \
	concat3.awk \
	concat3.ok \
	concat4.awk \
	concat4.in \
	concat4.ok \
	convfmt.awk \
	convfmt.ok \
	datanonl.awk \
	datanonl.in \
	datanonl.ok \
	dbugeval.in \
	dbugeval.ok \
	defref.awk \
	defref.ok \
	delargv.awk \
	delargv.ok \
	delarpm2.awk \
	delarpm2.ok \
	delarprm.awk \
	delarprm.ok \
	delfunc.awk \
	delfunc.ok \
	delsub.awk \
	delsub.ok \
	devfd.in1 \
	devfd.in2 \
	devfd.in4 \
	devfd.in5 \
	devfd.ok \
	devfd1.awk \
	devfd1.ok \
	devfd2.ok \
	dfamb1.awk \
	dfamb1.in \
	dfamb1.ok \
	dfastress.awk \
	dfastress.ok \
	double1.awk \
	double1.ok \
	double2.awk \
	double2.ok \
	dtdgport.awk \
	dumpvars.in \
	dumpvars.ok \
	dynlj.awk \
	dynlj.ok \
	eofsplit.awk \
	eofsplit.ok \
	exit.ok \
	exit.sh \
	exit2.awk \
	exit2.ok \
	exitval1.awk \
	exitval1.ok \
	exitval2.awk \
	exitval2.ok \
	exitval2.w32 \
	fcall_exit.awk \
	fcall_exit.ok \
	fcall_exit2.awk \
	fcall_exit2.in \
	fcall_exit2.ok \
	fflush.ok \
	fflush.sh \
	fieldwdth.awk \
	fieldwdth.in \
	fieldwdth.ok \
	filefuncs.awk \
	filefuncs.ok \
	fldchg.awk \
	fldchg.in \
	fldchg.ok \
	fldchgnf.awk \
	fldchgnf.in \
	fldchgnf.ok \
	fmtspcl-mpfr.ok \
	fmtspcl.awk \
	fmtspcl.tok \
	fmttest.awk \
	fmttest.ok \
	fnamedat.awk \
	fnamedat.in \
	fnamedat.ok \
	fnarray.awk \
	fnarray.ok \
	fnarray2.awk \
	fnarray2.in \
	fnarray2.ok \
	fnarydel-mpfr.ok \
	fnarydel.awk \
	fnarydel.ok \
	fnaryscl.awk \
	fnaryscl.ok \
	fnasgnm.awk \
	fnasgnm.in \
	fnasgnm.ok \
	fnmatch.awk \
	fnmatch.ok \
	fnmisc.awk \
	fnmisc.ok \
	fnparydl-mpfr.ok \
	fnparydl.awk \
	fnparydl.ok \
	fordel.awk \
	fordel.ok \
	fork.awk \
	fork.ok \
	fork2.awk \
	fork2.ok \
	forref.awk \
	forref.ok \
	forsimp.awk \
	forsimp.ok \
	fpat1.awk \
	fpat1.in \
	fpat1.ok \
	fpat2.awk \
	fpat2.ok \
	fpat3.awk \
	fpat3.in \
	fpat3.ok \
	fpatnull.awk \
	fpatnull.in \
	fpatnull.ok \
	fsbs.awk \
	fsbs.in \
	fsbs.ok \
	fsfwfs.awk \
	fsfwfs.in \
	fsfwfs.ok \
	fsrs.awk \
	fsrs.in \
	fsrs.ok \
	fsspcoln.awk \
	fsspcoln.in \
	fsspcoln.ok \
	fstabplus.awk \
	fstabplus.in \
	fstabplus.ok \
	fts.awk \
	functab1.awk \
	functab1.ok \
	functab2.awk \
	functab2.ok \
	functab3.awk \
	functab3.ok \
	functab4.awk \
	functab4.ok \
	funlen.awk \
	funlen.in \
	funlen.ok \
	funsemnl.awk \
	funsemnl.ok \
	funsmnam.awk \
	funsmnam.ok \
	funstack.awk \
	funstack.in \
	funstack.ok \
	fwtest.awk \
	fwtest.in \
	fwtest.ok \
	fwtest2.awk \
	fwtest2.in \
	fwtest2.ok \
	fwtest3.awk \
	fwtest3.in \
	fwtest3.ok \
	genpot.awk \
	genpot.ok \
	gensub.awk \
	gensub.in \
	gensub.ok \
	gensub2.awk \
	gensub2.ok \
	getline.awk \
	getline.in \
	getline.ok \
	getline2.awk \
	getline2.ok \
	getline3.awk \
	getline3.ok \
	getline4.awk \
	getline4.in \
	getline4.ok \
	getline5.awk \
	getline5.ok \
	getlnbuf.awk \
	getlnbuf.in \
	getlnbuf.ok \
	getlndir.awk \
	getlndir.ok \
	getlnhd.awk \
	getlnhd.ok \
	getnr2tb.awk \
	getnr2tb.in \
	getnr2tb.ok \
	getnr2tm.awk \
	getnr2tm.in \
	getnr2tm.ok \
	gnuops2.awk \
	gnuops2.ok \
	gnuops3.awk \
	gnuops3.ok \
	gnureops.awk \
	gnureops.ok \
	gsubasgn.awk \
	gsubasgn.ok \
	gsubtest.awk \
	gsubtest.ok \
	gsubtst2.awk \
	gsubtst2.ok \
	gsubtst3.awk \
	gsubtst3.in \
	gsubtst3.ok \
	gsubtst4.awk \
	gsubtst4.ok \
	gsubtst5.awk \
	gsubtst5.in \
	gsubtst5.ok \
	gsubtst6.awk \
	gsubtst6.ok \
	gsubtst7.awk \
	gsubtst7.in \
	gsubtst7.ok \
	gsubtst8.awk \
	gsubtst8.in \
	gsubtst8.ok \
	gtlnbufv.awk \
	hello.awk \
	hex.awk \
	hex.ok \
	hsprint.awk \
	hsprint.ok \
	icasefs.awk \
	icasefs.ok \
	icasers.awk \
	icasers.in \
	icasers.ok \
	id.awk \
	id.ok \
	igncdym.awk \
	igncdym.in \
	igncdym.ok \
	igncfs.awk \
	igncfs.in \
	igncfs.ok \
	ignrcas2.awk \
	ignrcas2.ok \
	ignrcase.awk \
	ignrcase.in \
	ignrcase.ok \
	incdupe.ok \
	incdupe2.ok \
	incdupe3.ok \
	incdupe4.ok \
	incdupe5.ok \
	incdupe6.ok \
	incdupe7.ok \
	inchello.awk \
	inclib.awk \
	include.awk \
	include.ok \
	include2.ok \
	indirectcall.awk \
	indirectcall.in \
	indirectcall.ok \
	indirectcall2.awk \
	indirectcall2.ok \
	inftest.awk \
	inftest.ok \
	inplace.in \
	inplace.1.in \
	inplace.2.in \
	inplace1.ok \
	inplace1.1.ok \
	inplace1.2.ok \
	inplace2.ok \
	inplace2.1.ok \
	inplace2.1.bak.ok \
	inplace2.2.ok \
	inplace2.2.bak.ok \
	inplace3.ok \
	inplace3.1.ok \
	inplace3.1.bak.ok \
	inplace3.2.ok \
	inplace3.2.bak.ok \
	inputred.awk \
	inputred.ok \
	intest.awk \
	intest.ok \
	intformat.awk \
	intformat.ok \
	intprec.awk \
	intprec.ok \
	iobug1.awk \
	iobug1.ok \
	jarebug.awk \
	jarebug.in \
	jarebug.ok \
	jarebug.sh \
	lc_num1.awk \
	lc_num1.ok \
	leaddig.awk \
	leaddig.ok \
	leadnl.awk \
	leadnl.in \
	leadnl.ok \
	lint.awk \
	lint.ok \
	lintold.awk \
	lintold.in \
	lintold.ok \
	lintwarn.awk \
	lintwarn.ok \
	litoct.awk \
	litoct.ok \
	localenl.ok \
	localenl.sh \
	longdbl.awk \
	longdbl.in \
	longdbl.ok \
	longsub.awk \
	longsub.in \
	longsub.ok \
	longwrds.awk \
	longwrds.in \
	longwrds.ok \
	manglprm.awk \
	manglprm.in \
	manglprm.ok \
	manyfiles.awk \
	manyfiles.ok \
	match1.awk \
	match1.ok \
	match2.awk \
	match2.ok \
	match3.awk \
	match3.in \
	match3.ok \
	math.awk \
	math.ok \
	mbfw1.awk \
	mbfw1.in \
	mbfw1.ok \
	mbprintf1.awk \
	mbprintf1.in \
	mbprintf1.ok \
	mbprintf2.awk \
	mbprintf2.ok \
	mbprintf3.awk \
	mbprintf3.in \
	mbprintf3.ok \
	mbprintf4.awk \
	mbprintf4.in \
	mbprintf4.ok \
	mbstr1.awk \
	mbstr1.ok \
	membug1.awk \
	membug1.in \
	membug1.ok \
	messages.awk \
	minusstr.awk \
	minusstr.ok \
	mixed1.ok \
	mmap8k.in \
	mpfrbigint.awk \
	mpfrbigint.ok \
	mpfrexprange.awk \
	mpfrexprange.ok \
	mpfrieee.awk \
	mpfrieee.ok \
	mpfrnegzero.awk \
	mpfrnegzero.ok \
	mpfrnr.awk \
	mpfrnr.in \
	mpfrnr.ok \
	mpfrrem.awk \
	mpfrrem.ok \
	mpfrrnd.awk \
	mpfrrnd.ok \
	mpfrsort.awk \
	mpfrsort.ok \
	mpfrsqrt.awk \
	mpfrsqrt.ok \
	mtchi18n.awk \
	mtchi18n.in \
	mtchi18n.ok \
	nasty.awk \
	nasty.ok \
	nasty2.awk \
	nasty2.ok \
	nastyparm.awk \
	nastyparm.ok \
	negexp.awk \
	negexp.ok \
	negrange.awk \
	negrange.ok \
	nested.awk \
	nested.in \
	nested.ok \
	next.ok \
	next.sh \
	nfldstr.awk \
	nfldstr.in \
	nfldstr.ok \
	nfloop.awk \
	nfloop.ok \
	nfneg.awk \
	nfneg.ok \
	nfset.awk \
	nfset.in \
	nfset.ok \
	nlfldsep.awk \
	nlfldsep.in \
	nlfldsep.ok \
	nlinstr.awk \
	nlinstr.in \
	nlinstr.ok \
	nlstrina.awk \
	nlstrina.ok \
	noeffect.awk \
	noeffect.ok \
	nofile.ok \
	nofmtch.awk \
	nofmtch.ok \
	noloop1.awk \
	noloop1.in \
	noloop1.ok \
	noloop2.awk \
	noloop2.in \
	noloop2.ok \
	nondec.awk \
	nondec.ok \
	nondec2.awk \
	nondec2.ok \
	nonl.awk \
	nonl.ok \
	noparms.awk \
	noparms.ok \
	nors.in \
	nors.ok \
	nulrsend.awk \
	nulrsend.in \
	nulrsend.ok \
	numindex.awk \
	numindex.in \
	numindex.ok \
	numsubstr.awk \
	numsubstr.in \
	numsubstr.ok \
	octsub.awk \
	octsub.ok \
	ofmt.awk \
	ofmt.in \
	ofmt.ok \
	ofmta.awk \
	ofmta.ok \
	ofmtbig.awk \
	ofmtbig.in \
	ofmtbig.ok \
	ofmtfidl.awk \
	ofmtfidl.in \
	ofmtfidl.ok \
	ofmts.awk \
	ofmts.in \
	ofmts.ok \
	ofs1.awk \
	ofs1.in \
	ofs1.ok \
	onlynl.awk \
	onlynl.in \
	onlynl.ok \
	opasnidx.awk \
	opasnidx.ok \
	opasnslf.awk \
	opasnslf.ok \
	ordchr.awk \
	ordchr.ok \
	ordchr2.ok \
	out1.ok \
	out2.ok \
	out3.ok \
	paramdup.awk \
	paramdup.ok \
	paramres.awk \
	paramres.ok \
	paramtyp.awk \
	paramtyp.ok \
	paramuninitglobal.awk \
	paramuninitglobal.ok \
	parse1.awk \
	parse1.in \
	parse1.ok \
	parsefld.awk \
	parsefld.in \
	parsefld.ok \
	parseme.awk \
	parseme.ok \
	patsplit.awk \
	patsplit.ok \
	pcntplus.awk \
	pcntplus.ok \
	pid.awk \
	pid.ok \
	pid.sh \
	pipeio1.awk \
	pipeio1.ok \
	pipeio2.awk \
	pipeio2.in \
	pipeio2.ok \
	posix.awk \
	posix.in \
	posix.ok \
	posix2008sub.awk \
	posix2008sub.ok \
	poundbang.awk \
	prdupval.awk \
	prdupval.in \
	prdupval.ok \
	prec.awk \
	prec.ok \
	printf0.awk \
	printf0.ok \
	printf1.awk \
	printf1.ok \
	printfbad1.awk \
	printfbad1.ok \
	printfbad2.awk \
	printfbad2.in \
	printfbad2.ok \
	printfbad3.awk \
	printfbad3.ok \
	printfloat.awk \
	printhuge.awk \
	printhuge.ok \
	printlang.awk \
	prmarscl.awk \
	prmarscl.ok \
	prmreuse.awk \
	prmreuse.ok \
	procinfs.awk \
	procinfs.ok \
	profile2.ok \
	profile3.awk \
	profile3.ok \
	profile4.awk \
	profile4.ok \
	profile5.awk \
	profile5.ok \
	prt1eval.awk \
	prt1eval.ok \
	prtoeval.awk \
	prtoeval.ok \
	pty1.awk \
	pty1.ok \
	rand-mpfr.ok \
	rand.awk \
	rand.ok \
	randtest.sh \
	randtest.ok \
	range1.awk \
	range1.in \
	range1.ok \
	readdir.awk \
	readdir0.awk \
	readfile2.awk \
	readfile2.ok \
	rebt8b1.awk \
	rebt8b1.ok \
	rebt8b2.awk \
	rebt8b2.ok \
	rebuf.awk \
	rebuf.in \
	rebuf.ok \
	redfilnm.awk \
	redfilnm.in \
	redfilnm.ok \
	regeq.awk \
	regeq.in \
	regeq.ok \
	regexprange.awk \
	regexprange.ok \
	reginttrad.awk \
	reginttrad.ok \
	regnul1.awk \
	regnul1.ok \
	regnul2.awk \
	regnul2.ok \
	regrange.awk \
	regrange.ok \
	regtest.sh \
	regx8bit.awk \
	regx8bit.ok \
	reindops.awk \
	reindops.in \
	reindops.ok \
	reint.awk \
	reint.in \
	reint.ok \
	reint2.awk \
	reint2.in \
	reint2.ok \
	reparse.awk \
	reparse.in \
	reparse.ok \
	resplit.awk \
	resplit.in \
	resplit.ok \
	revout.awk \
	revout.ok \
	revtwoway.awk \
	revtwoway.ok \
	rri1.awk \
	rri1.in \
	rri1.ok \
	rs.awk \
	rs.in \
	rs.ok \
	rsgetline.awk \
	rsgetline.in \
	rsgetline.ok \
	rsglstdin.ok \
	rsnul1nl.awk \
	rsnul1nl.in \
	rsnul1nl.ok \
	rsnulbig.ok \
	rsnulbig2.ok \
	rsstart1.awk \
	rsstart1.in \
	rsstart1.ok \
	rsstart2.awk \
	rsstart2.ok \
	rsstart3.ok \
	rstest1.awk \
	rstest1.ok \
	rstest2.awk \
	rstest2.ok \
	rstest3.awk \
	rstest3.ok \
	rstest4.awk \
	rstest4.ok \
	rstest5.awk \
	rstest5.ok \
	rstest6.awk \
	rstest6.in \
	rstest6.ok \
	rswhite.awk \
	rswhite.in \
	rswhite.ok \
	rtlen.ok \
	rtlen.sh \
	rtlenmb.ok \
	rtlen01.ok \
	rtlen01.sh \
	rwarray.awk \
	rwarray.in \
	rwarray.ok \
	scalar.awk \
	scalar.ok \
	sclforin.awk \
	sclforin.ok \
	sclifin.awk \
	sclifin.ok \
	shadow.awk \
	shadow.ok \
	sort1.awk \
	sort1.ok \
	sortempty.awk \
	sortempty.ok \
	sortfor.awk \
	sortfor.in \
	sortfor.ok \
	sortu.awk \
	sortu.ok \
	space.ok \
	split_after_fpat.awk \
	split_after_fpat.in \
	split_after_fpat.ok \
	splitarg4.awk \
	splitarg4.in \
	splitarg4.ok \
	splitargv.awk \
	splitargv.in \
	splitargv.ok \
	splitarr.awk \
	splitarr.ok \
	splitdef.awk \
	splitdef.ok \
	splitvar.awk \
	splitvar.in \
	splitvar.ok \
	splitwht.awk \
	splitwht.ok \
	sprintfc.awk \
	sprintfc.in \
	sprintfc.ok \
	strcat1.awk \
	strcat1.ok \
	strftime.awk \
	strftlng.awk \
	strftlng.ok \
	strnum1.awk \
	strnum1.ok \
	strtod.awk \
	strtod.in \
	strtod.ok \
	strtonum.awk \
	strtonum.ok \
	subamp.awk \
	subamp.in \
	subamp.ok \
	subi18n.awk \
	subi18n.ok \
	subsepnm.awk \
	subsepnm.ok \
	subslash.awk \
	subslash.ok \
	substr.awk \
	substr.ok \
	swaplns.awk \
	swaplns.in \
	swaplns.ok \
	switch2.awk \
	switch2.ok \
	symtab1.awk \
	symtab1.ok \
	symtab2.awk \
	symtab2.ok \
	symtab3.awk \
	symtab3.ok \
	symtab4.awk \
	symtab4.in \
	symtab4.ok \
	symtab5.awk \
	symtab5.in \
	symtab5.ok \
	symtab6.awk \
	symtab6.ok \
	symtab7.awk \
	symtab7.in \
	symtab7.ok \
	symtab8.awk \
	symtab8.in \
	symtab8.ok \
	symtab9.awk \
	symtab9.ok \
	synerr1.awk \
	synerr1.ok \
	synerr2.awk \
	synerr2.ok \
	testext.ok \
	time.awk \
	time.ok \
	tradanch.awk \
	tradanch.in \
	tradanch.ok \
	tweakfld.awk \
	tweakfld.in \
	tweakfld.ok \
	uninit2.awk \
	uninit2.ok \
	uninit3.awk \
	uninit3.ok \
	uninit4.awk \
	uninit4.ok \
	uninit5.awk \
	uninit5.ok \
	uninitialized.awk \
	uninitialized.ok \
	unterm.awk \
	unterm.ok \
	uparrfs.awk \
	uparrfs.in \
	uparrfs.ok \
	wideidx.awk \
	wideidx.in \
	wideidx.ok \
	wideidx2.awk \
	wideidx2.ok \
	widesub.awk \
	widesub.ok \
	widesub2.awk \
	widesub2.ok \
	widesub3.awk \
	widesub3.in \
	widesub3.ok \
	widesub4.awk \
	widesub4.ok \
	wjposer1.awk \
	wjposer1.in \
	wjposer1.ok \
	xref.awk \
	xref.original \
	zero2.awk \
	zero2.ok \
	zeroe0.awk \
	zeroe0.ok \
	zeroflag.awk \
	zeroflag.ok


TESTS_WE_ARE_NOT_DOING_YET_FIXME_ONE_DAY = longdbl

# Get rid of core files when cleaning and generated .ok file
CLEANFILES = core core.* fmtspcl.ok

# try to keep these sorted. each letter starts a new line
BASIC_TESTS = \
	addcomma anchgsub argarray arrayparm arrayprm2 arrayprm3 \
	arrayref arrymem1 arryref2 arryref3 arryref4 arryref5 arynasty \
	arynocls aryprm1 aryprm2 aryprm3 aryprm4 aryprm5 aryprm6 aryprm7 \
	aryprm8 arysubnm asgext awkpath \
	back89 backgsub badassign1 \
	childin clobber closebad clsflnam compare compare2 concat1 concat2 \
	concat3 concat4 convfmt \
	datanonl defref delargv delarpm2 delarprm delfunc dfamb1 dfastress dynlj \
	eofsplit exit2 exitval1 exitval2 \
	fcall_exit fcall_exit2 fldchg fldchgnf fnamedat fnarray fnarray2 \
	fnaryscl fnasgnm fnmisc fordel forref forsimp fsbs fsrs fsspcoln \
	fstabplus funsemnl funsmnam funstack \
	getline getline2 getline3 getline4 getline5 getlnbuf getnr2tb getnr2tm \
	gsubasgn gsubtest gsubtst2 gsubtst3 gsubtst4 gsubtst5 gsubtst6 \
	gsubtst7 gsubtst8 \
	hex hsprint \
	inputred intest intprec iobug1 \
	leaddig leadnl litoct longsub longwrds \
	manglprm math membug1 messages minusstr mmap8k mtchi18n \
	nasty nasty2 negexp negrange nested nfldstr nfloop nfneg nfset nlfldsep \
	nlinstr nlstrina noeffect nofile nofmtch noloop1 noloop2 nonl \
	noparms nors nulrsend numindex numsubstr \
	octsub ofmt ofmta ofmtbig ofmtfidl ofmts ofs1 onlynl opasnidx opasnslf \
	paramdup paramres paramtyp paramuninitglobal parse1 parsefld parseme \
	pcntplus posix2008sub prdupval prec printf0 printf1 prmarscl prmreuse \
	prt1eval prtoeval \
	rand randtest range1 rebt8b1 redfilnm regeq regexprange regrange reindops \
	reparse resplit rri1 rs rsnul1nl rsnulbig rsnulbig2 rstest1 rstest2 \
	rstest3 rstest4 rstest5 rswhite \
	scalar sclforin sclifin sortempty splitargv splitarr splitdef \
	splitvar splitwht strcat1 strnum1 strtod subamp subi18n \
	subsepnm subslash substr swaplns synerr1 synerr2 tradanch tweakfld \
	uninit2 uninit3 uninit4 uninit5 uninitialized unterm uparrfs \
	wideidx wideidx2 widesub widesub2 widesub3 widesub4 wjposer1 \
	zero2 zeroe0 zeroflag

UNIX_TESTS = \
	fflush getlnhd localenl pid pipeio1 pipeio2 poundbang \
	rtlen rtlen01 space strftlng

GAWK_EXT_TESTS = \
	aadelete1 aadelete2 aarray1 aasort aasorti argtest arraysort \
	backw badargs beginfile1 beginfile2 binmode1 charasbytes \
	colonwarn clos1way dbugeval delsub devfd devfd1 devfd2 dumpvars exit \
	fieldwdth fpat1 fpat2 fpat3  fpatnull fsfwfs funlen \
	functab1 functab2 functab3 fwtest fwtest2 fwtest3 \
	genpot gensub gensub2 getlndir gnuops2 gnuops3 gnureops \
	icasefs icasers id igncdym igncfs ignrcas2 ignrcase \
	incdupe incdupe2 incdupe3 incdupe4 incdupe5 incdupe6 incdupe7 \
	include include2 indirectcall indirectcall2 \
	lint lintold lintwarn \
	manyfiles match1 match2 match3 mbstr1 \
	nastyparm next nondec nondec2 \
	patsplit posix printfbad1 printfbad2 printfbad3 printhuge procinfs \
	profile1 profile2 profile3 profile4 profile5 pty1 \
	rebuf regnul1 regnul2 regx8bit reginttrad reint reint2 rsgetline rsglstdin rsstart1 \
	rsstart2 rsstart3 rstest6 shadow sortfor sortu split_after_fpat \
	splitarg4 strftime \
	strtonum switch2 symtab1 symtab2 symtab3 symtab4 symtab5 symtab6 \
	symtab7 symtab8 symtab9

EXTRA_TESTS = inftest regtest

INET_TESTS = inetdayu inetdayt inetechu inetecht

MACHINE_TESTS = double1 double2 fmtspcl intformat

MPFR_TESTS = mpfrnr mpfrnegzero mpfrrem mpfrrnd mpfrieee mpfrexprange \
	mpfrsort mpfrsqrt mpfrbigint

LOCALE_CHARSET_TESTS = \
	asort asorti backbigs1 backsmalls1 backsmalls2 \
	fmttest fnarydel fnparydl jarebug lc_num1 mbfw1 \
	mbprintf1 mbprintf2 mbprintf3 mbprintf4 rebt8b2 rtlenmb sort1 sprintfc

SHLIB_TESTS = \
	fnmatch filefuncs fork fork2 fts functab4 inplace1 inplace2 inplace3 \
	ordchr ordchr2 readdir readfile readfile2 revout revtwoway rwarray testext time

# List of the tests which should be run with --lint option:
NEED_LINT = \
	defref fmtspcl lintwarn noeffect nofmtch shadow \
	uninit2 uninit3 uninit4 uninit5 uninitialized

# List of the tests which should be run with --lint-old option:
NEED_LINT_OLD = lintold

# List of the tests which fail with EXIT CODE 1
FAIL_CODE1 = \
	fnarray2 fnmisc gsubasgn mixed1 noparms paramdup synerr1 synerr2 unterm

# List of files which have .ok versions for MPFR
CHECK_MPFR = \
	rand fnarydel fnparydl

# List of the files that appear in manual tests or are for reserve testing:
GENTESTS_UNUSED = Makefile.in dtdgport.awk gtlnbufv.awk hello.awk \
	inchello.awk inclib.awk inplace.1.in inplace.2.in inplace.in \
	longdbl.awk longdbl.in printfloat.awk readdir0.awk xref.awk

CMP = cmp
AWKPROG = ../gawk$(EXEEXT)

# Default for VALGRIND is empty unless overridden by a command-line argument.
# This protects against cruft in the environment.
VALGRIND = 

# This business forces the locale to be C for running the tests,
# unless we override it to something else for testing.
#
# This can also be done in individual tests where we wish to
# check things specifically not in the C locale.

#
# And we set AWKLIBPATH to find the extension libraries we built.
LOCALES = LC_ALL=$${GAWKLOCALE:-C} LANG=$${GAWKLOCALE:-C}
AWK = $(LOCALES) AWKLIBPATH=../extension/.libs $(VALGRIND) $(AWKPROG)

# Message stuff is to make it a little easier to follow.
# Make the pass-fail last and dependent on others to avoid
# spurious errors if `make -j' in effect.
check:	msg \
	printlang \
	basic-msg-start  basic           basic-msg-end \
	unix-msg-start   unix-tests      unix-msg-end \
	extend-msg-start gawk-extensions extend-msg-end \
	machine-msg-start machine-tests machine-msg-end \
	charset-msg-start charset-tests charset-msg-end \
	shlib-msg-start  shlib-tests     shlib-msg-end \
	mpfr-msg-start   mpfr-tests      mpfr-msg-end
	@$(MAKE) pass-fail

basic:	$(BASIC_TESTS)

unix-tests: $(UNIX_TESTS)

gawk-extensions: $(GAWK_EXT_TESTS)

charset-tests: $(LOCALE_CHARSET_TESTS)

extra:	$(EXTRA_TESTS) inet

inet:	inetmesg $(INET_TESTS)

machine-tests: $(MACHINE_TESTS)

# The blank between ' and /MPFR/ is for running tests on Windows under
# MSYS, which thinks /MPFR is a Unix-style file name and converts it
# to Windows format, butchering it in the process.  Likewise for /API/
# in the next shlib-tests.
mpfr-tests:
	@if $(AWK) --version | $(AWK) ' /MPFR/ { exit 1 }' ; then \
	echo MPFR tests not supported on this system ; \
	else $(MAKE) $(MPFR_TESTS) ; \
	fi

shlib-tests:
	@if $(AWK) --version | $(AWK) ' /API/ { exit 1 }' ; then \
	echo shlib tests not supported on this system ; \
	else $(MAKE) shlib-real-tests ; \
	fi

shlib-real-tests: $(SHLIB_TESTS)

msg::
	@echo ''
	@echo 'Any output from "cmp" is bad news, although some differences'
	@echo 'in floating point values are probably benign -- in particular,'
	@echo 'some systems may omit a leading zero and the floating point'
	@echo 'precision may lead to slightly different output in a few cases.'

printlang::
	@$(AWK) -f "$(srcdir)"/printlang.awk

basic-msg-start:
	@echo "======== Starting basic tests ========"

basic-msg-end:
	@echo "======== Done with basic tests ========"

unix-msg-start:
	@echo "======== Starting Unix tests ========"

unix-msg-end:
	@echo "======== Done with Unix tests ========"

extend-msg-start:
	@echo "======== Starting gawk extension tests ========"

extend-msg-end:
	@echo "======== Done with gawk extension tests ========"

machine-msg-start:
	@echo "======== Starting machine-specific tests ========"

machine-msg-end:
	@echo "======== Done with machine-specific tests ========"

charset-msg-start:
	@echo "======== Starting tests that can vary based on character set or locale support ========"
	@echo "************************************************"
	@echo "** Some or all of these tests may fail if you **"
	@echo "** have inadequate or missing locale support  **"
	@echo "** At least en_US.UTF-8, ru_RU.UTF-8 and      **"
	@echo "** ja_JP.UTF-8 are needed.                    **"
	@echo "************************************************"

charset-msg-end:
	@echo "======== Done with tests that can vary based on character set or locale support ========"

shlib-msg-start:
	@echo "======== Starting shared library tests ========"

shlib-msg-end:
	@echo "======== Done with shared library tests ========"

mpfr-msg-start:
	@echo "======== Starting MPFR tests ========"

mpfr-msg-end:
	@echo "======== Done with MPFR tests ========"


lc_num1:
	@echo $@
	@[ -z "$$GAWKLOCALE" ] && GAWKLOCALE=en_US.UTF-8; \
	AWKPATH="$(srcdir)" $(AWK) -f $@.awk >_$@ 2>&1 || echo EXIT CODE: $$? >>_$@
	@-$(CMP) "$(srcdir)"/$@.ok _$@ && rm -f _$@


# This test is a PITA because increasingly, /tmp is getting
# mounted noexec.  So, we'll test it locally.  Sigh.
#
# More PITA; some systems have medium short limits on #! paths,
# so this can still fail
poundbang::
	@echo $@
	@sed "s;/tmp/gawk;`pwd`/$(AWKPROG);" < "$(srcdir)"/poundbang.awk > ./_pbd.awk
	@chmod +x ./_pbd.awk
	@if ./_pbd.awk "$(srcdir)"/poundbang.awk > _`basename $@` ; \
	then : ; \
	else \
		sed "s;/tmp/gawk;$(AWKPROG);" < "$(srcdir)"/poundbang.awk > ./_pbd.awk ; \
		chmod +x ./_pbd.awk ; \
		LC_ALL=$${GAWKLOCALE:-C} LANG=$${GAWKLOCALE:-C} ./_pbd.awk "$(srcdir)"/poundbang.awk > _`basename $@`;  \
	fi
	@-$(CMP) "$(srcdir)"/poundbang.awk _`basename $@` && rm -f _`basename $@` _pbd.awk

messages::
	@echo $@
	@$(AWK) -f "$(srcdir)"/messages.awk >_out2 2>_out3
	@-$(CMP) "$(srcdir)"/out1.ok _out1 && $(CMP) "$(srcdir)"/out2.ok _out2 && $(CMP) "$(srcdir)"/out3.ok _out3 && rm -f _out1 _out2 _out3

argarray::
	@echo $@
	@case "$(srcdir)" in \
	.)	: ;; \
	*)	cp "$(srcdir)"/argarray.in . ;; \
	esac
	@TEST=test echo just a test | $(AWK) -f "$(srcdir)"/argarray.awk ./argarray.in - >_$@
	@case "$(srcdir)" in \
	.)	: ;; \
	*)	rm -f ./argarray.in ;; \
	esac
	@-$(CMP) "$(srcdir)"/$@.ok _$@ && rm -f _$@

regtest::
	@echo 'Some of the output from regtest is very system specific, do not'
	@echo 'be distressed if your output differs from that distributed.'
	@echo 'Manual inspection is called for.'
	AWK=$(AWKPROG) "$(srcdir)"/regtest.sh

manyfiles::
	@echo manyfiles
	@rm -rf junk
	@mkdir junk
	@$(AWK) 'BEGIN { for (i = 1; i <= 1030; i++) print i, i}' >_$@
	@$(AWK) -f "$(srcdir)"/manyfiles.awk _$@ _$@
	@wc -l junk/* | $(AWK) '$$1 != 2' | wc -l | sed "s/  *//g" > _$@
	@rm -rf junk
	@-$(CMP) "$(srcdir)"/$@.ok _$@ && rm -f _$@

compare::
	@echo $@
	@$(AWK) -f "$(srcdir)"/compare.awk 0 1 "$(srcdir)"/compare.in >_$@
	@-$(CMP) "$(srcdir)"/$@.ok _$@ && rm -f _$@

inftest::
	@echo $@
	@echo This test is very machine specific...
	@$(AWK) -f "$(srcdir)"/inftest.awk | sed "s/inf/Inf/g" >_$@
	@-$(CMP) "$(srcdir)"/$@.ok _$@ && rm -f _$@

getline2::
	@echo $@
	@$(AWK) -f "$(srcdir)"/getline2.awk "$(srcdir)"/getline2.awk "$(srcdir)"/getline2.awk >_$@
	@-$(CMP) "$(srcdir)"/$@.ok _$@ && rm -f _$@

awkpath::
	@echo $@
	@AWKPATH="$(srcdir)$(PATH_SEPARATOR)$(srcdir)/lib" $(AWK) -f awkpath.awk >_$@
	@-$(CMP) "$(srcdir)"/$@.ok _$@ && rm -f _$@

argtest::
	@echo $@
	@$(AWK) -f "$(srcdir)"/argtest.awk -x -y abc >_$@
	@-$(CMP) "$(srcdir)"/$@.ok _$@ && rm -f _$@

badargs::
	@echo $@
	@-$(AWK) -f 2>&1 | grep -v patchlevel >_$@
	@-$(CMP) "$(srcdir)"/$@.ok _$@ && rm -f _$@

nonl::
	@echo $@
	@-AWKPATH="$(srcdir)" $(AWK) --lint -f nonl.awk /dev/null >_$@ 2>&1
	@-$(CMP) "$(srcdir)"/$@.ok _$@ && rm -f _$@

strftime::
	@echo $@
	@GAWKLOCALE=C; export GAWKLOCALE; \
	TZ=GMT0; export TZ; \
	$(AWK) -v OUTPUT=_$@ -f "$(srcdir)"/strftime.awk
	@-$(CMP) strftime.ok _$@ && rm -f _$@ strftime.ok || exit 0

litoct::
	@echo $@
	@echo ab | $(AWK) --traditional -f "$(srcdir)"/litoct.awk >_$@
	@-$(CMP) "$(srcdir)"/$@.ok _$@ && rm -f _$@

devfd::
	@echo $@
	@$(AWK) 1 /dev/fd/4 /dev/fd/5 4<"$(srcdir)"/devfd.in4 5<"$(srcdir)"/devfd.in5 >_$@ 2>&1 || echo EXIT CODE: $$? >> _$@
	@-$(CMP) "$(srcdir)"/$@.ok _$@ && rm -f _$@

fflush::
	@echo $@
	@"$(srcdir)"/fflush.sh >_$@
	@-$(CMP) "$(srcdir)"/$@.ok _$@ && rm -f _$@

tweakfld::
	@echo $@
	@$(AWK) -f "$(srcdir)"/tweakfld.awk "$(srcdir)"/tweakfld.in >_$@
	@rm -f errors.cleanup
	@-$(CMP) "$(srcdir)"/$@.ok _$@ && rm -f _$@

mmap8k::
	@echo $@
	@$(AWK) '{ print }' "$(srcdir)"/mmap8k.in >_$@
	@-$(CMP) "$(srcdir)"/mmap8k.in _$@ && rm -f _$@ || cp "$(srcdir)"/$@.in $@.ok

tradanch::
	@echo $@
	@$(AWK) --traditional -f "$(srcdir)"/tradanch.awk "$(srcdir)"/tradanch.in >_$@
	@-$(CMP) "$(srcdir)"/$@.ok _$@ && rm -f _$@

# AIX /bin/sh exec's the last command in a list, therefore issue a ":"
# command so that pid.sh is fork'ed as a child before being exec'ed.
pid::
	@echo pid
	@AWKPATH="$(srcdir)" AWK=$(AWKPROG) $(SHELL) "$(srcdir)"/pid.sh $$$$ > _`basename $@` ; :
	@-$(CMP) "$(srcdir)"/pid.ok _`basename $@` && rm -f _`basename $@`

strftlng::
	@echo $@
	@TZ=UTC; export TZ; $(AWK) -f "$(srcdir)"/strftlng.awk >_$@
	@if $(CMP) "$(srcdir)"/strftlng.ok _$@ >/dev/null 2>&1 ; then : ; else \
	TZ=UTC0; export TZ; $(AWK) -f "$(srcdir)"/strftlng.awk >_$@ ; \
	fi
	@-$(CMP) "$(srcdir)"/$@.ok _$@ && rm -f _$@

nors::
	@echo $@
	@echo A B C D E | tr -d '\12\15' | $(AWK) '{ print $$NF }' - "$(srcdir)"/nors.in > _$@
	@-$(CMP) "$(srcdir)"/$@.ok _$@ && rm -f _$@

fmtspcl.ok: fmtspcl.tok Makefile
	@$(AWK) -v "sd=$(srcdir)" 'BEGIN {pnan = sprintf("%g",sqrt(-1)); nnan = sprintf("%g",-sqrt(-1)); pinf = sprintf("%g",-log(0)); ninf = sprintf("%g",log(0))} {sub(/positive_nan/,pnan); sub(/negative_nan/,nnan); sub(/positive_infinity/,pinf); sub(/negative_infinity/,ninf); sub(/fmtspcl/,(sd"/fmtspcl")); print}' < "$(srcdir)"/fmtspcl.tok > $@ 2>/dev/null

fmtspcl: fmtspcl.ok
	@echo $@
	@$(AWK) $(AWKFLAGS) -f "$(srcdir)"/fmtspcl.awk  --lint >_$@ 2>&1 || echo EXIT CODE: $$? >>_$@
	@-if test -z "$$AWKFLAGS" ; then $(CMP) $@.ok _$@ && rm -f _$@ ; else \
	$(CMP) "$(srcdir)"/$@-mpfr.ok _$@ && rm -f _$@ ; \
	fi

rebuf::
	@echo $@
	@AWKBUFSIZE=4096 AWKPATH="$(srcdir)" $(AWK) -f $@.awk  < "$(srcdir)"/$@.in >_$@ 2>&1 || echo EXIT CODE: $$? >>_$@
	@-$(CMP) "$(srcdir)"/$@.ok _$@ && rm -f _$@

rsglstdin:: 
	@echo $@
	@cat  "$(srcdir)"/rsgetline.in | AWKPATH="$(srcdir)" $(AWK) -f rsgetline.awk >_$@ 2>&1 || echo EXIT CODE: $$? >>_$@
	@-$(CMP) "$(srcdir)"/$@.ok _$@ && rm -f _$@

reint::
	@echo $@
	@$(AWK) --re-interval -f "$(srcdir)"/reint.awk "$(srcdir)"/reint.in >_$@
	@-$(CMP) "$(srcdir)"/$@.ok _$@ && rm -f _$@

pipeio1::
	@echo $@
	@$(AWK) -f "$(srcdir)"/pipeio1.awk >_$@
	@rm -f test1 test2
	@-$(CMP) "$(srcdir)"/$@.ok _$@ && rm -f _$@

pipeio2::
	@echo $@
	@$(AWK) -v SRCDIR="$(srcdir)" -f "$(srcdir)"/pipeio2.awk >_$@
	@-$(CMP) "$(srcdir)"/$@.ok _$@ && rm -f _$@

clobber::
	@echo $@
	@$(AWK) -f "$(srcdir)"/clobber.awk >_$@
	@-$(CMP) "$(srcdir)"/clobber.ok seq && $(CMP) "$(srcdir)"/clobber.ok _$@ && rm -f _$@
	@rm -f seq

arynocls::
	@echo $@
	@-AWKPATH="$(srcdir)" $(AWK) -v INPUT="$(srcdir)"/arynocls.in -f arynocls.awk >_$@
	@-$(CMP) "$(srcdir)"/$@.ok _$@ && rm -f _$@

getlnbuf::
	@echo $@
	@-AWKPATH="$(srcdir)" $(AWK) -f getlnbuf.awk "$(srcdir)"/getlnbuf.in > _$@
	@-AWKPATH="$(srcdir)" $(AWK) -f gtlnbufv.awk "$(srcdir)"/getlnbuf.in > _2$@
	@-$(CMP) "$(srcdir)"/getlnbuf.ok _$@ && $(CMP) "$(srcdir)"/getlnbuf.ok _2$@ && rm -f _$@ _2$@

inetmesg::
	@echo These tests only work if your system supports the services
	@echo "'discard'" at port 9 and "'daytimed'" at port 13. Check your
	@echo file /etc/services and do "'netstat -a'".

inetechu::
	@echo This test is for establishing UDP connections
	@$(AWK) 'BEGIN {print "" |& "/inet/udp/0/127.0.0.1/9"}'

inetecht::
	@echo This test is for establishing TCP connections
	@$(AWK) 'BEGIN {print "" |& "/inet/tcp/0/127.0.0.1/9"}'

inetdayu::
	@echo This test is for bidirectional UDP transmission
	@$(AWK) 'BEGIN { print "" |& "/inet/udp/0/127.0.0.1/13"; \
	"/inet/udp/0/127.0.0.1/13" |& getline; print $0}'

inetdayt::
	@echo This test is for bidirectional TCP transmission
	@$(AWK) 'BEGIN { print "" |& "/inet/tcp/0/127.0.0.1/13"; \
	"/inet/tcp/0/127.0.0.1/13" |& getline; print $0}'

redfilnm::
	@echo $@
	@$(AWK) -f "$(srcdir)"/redfilnm.awk srcdir="$(srcdir)" "$(srcdir)"/redfilnm.in >_$@
	@-$(CMP) "$(srcdir)"/$@.ok _$@ && rm -f _$@

leaddig::
	@echo $@
	@$(AWK) -v x=2E  -f "$(srcdir)"/leaddig.awk >_$@
	@-$(CMP) "$(srcdir)"/$@.ok _$@ && rm -f _$@

gsubtst3::
	@echo $@
	@$(AWK) --re-interval -f "$(srcdir)"/$@.awk "$(srcdir)"/$@.in >_$@
	@-$(CMP) "$(srcdir)"/$@.ok _$@ && rm -f _$@

space::
	@echo $@
	@$(AWK) -f ' ' "$(srcdir)"/space.awk >_$@ 2>&1 || echo EXIT CODE: $$? >>_$@
	@-$(CMP) "$(srcdir)"/$@.ok _$@ && rm -f _$@

printf0::
	@echo $@
	@$(AWK) --posix -f "$(srcdir)"/$@.awk >_$@ 2>&1 || echo EXIT CODE: $$? >>_$@
	@-$(CMP) "$(srcdir)"/$@.ok _$@ && rm -f _$@

rsnulbig::
	@echo $@
	@ : Suppose that block size for pipe is at most 128kB:
	@$(AWK) 'BEGIN { for (i = 1; i <= 128*64+1; i++) print "abcdefgh123456\n" }' 2>&1 | \
	$(AWK) 'BEGIN { RS = ""; ORS = "\n\n" }; { print }' 2>&1 | \
	$(AWK) '/^[^a]/; END{ print NR }' >_$@ 2>&1 || echo EXIT CODE: $$? >>_$@
	@-$(CMP) "$(srcdir)"/$@.ok _$@ && rm -f _$@

rsnulbig2::
	@echo $@
	@$(AWK) 'BEGIN { ORS = ""; n = "\n"; for (i = 1; i <= 10; i++) n = (n n); \
		for (i = 1; i <= 128; i++) print n; print "abc\n" }' 2>&1 | \
		$(AWK) 'BEGIN { RS = ""; ORS = "\n\n" };{ print }' 2>&1 | \
		$(AWK) '/^[^a]/; END { print NR }' >_$@ 2>&1 || echo EXIT CODE: $$? >>_$@
	@-$(CMP) "$(srcdir)"/$@.ok _$@ && rm -f _$@

wideidx::
	@echo $@
	@[ -z "$$GAWKLOCALE" ] && GAWKLOCALE=en_US.UTF-8; \
	AWKPATH="$(srcdir)" $(AWK) -f $@.awk  < "$(srcdir)"/$@.in >_$@ 2>&1 || echo EXIT CODE: $$? >>_$@
	@-$(CMP) "$(srcdir)"/$@.ok _$@ && rm -f _$@

wideidx2::
	@echo $@
	@[ -z "$$GAWKLOCALE" ] && GAWKLOCALE=en_US.UTF-8; \
	AWKPATH="$(srcdir)" $(AWK) -f $@.awk >_$@ 2>&1 || echo EXIT CODE: $$? >>_$@
	@-$(CMP) "$(srcdir)"/$@.ok _$@ && rm -f _$@

widesub::
	@echo $@
	@[ -z "$$GAWKLOCALE" ] && GAWKLOCALE=en_US.UTF-8; \
	AWKPATH="$(srcdir)" $(AWK) -f $@.awk  >_$@ 2>&1 || echo EXIT CODE: $$? >>_$@
	@-$(CMP) "$(srcdir)"/$@.ok _$@ && rm -f _$@

widesub2::
	@echo $@
	@[ -z "$$GAWKLOCALE" ] && GAWKLOCALE=en_US.UTF-8; \
	AWKPATH="$(srcdir)" $(AWK) -f $@.awk  >_$@ 2>&1 || echo EXIT CODE: $$? >>_$@
	@-$(CMP) "$(srcdir)"/$@.ok _$@ && rm -f _$@

widesub3::
	@echo $@
	@[ -z "$$GAWKLOCALE" ] && GAWKLOCALE=en_US.UTF-8; \
	AWKPATH="$(srcdir)" $(AWK) -f $@.awk  < "$(srcdir)"/$@.in >_$@ 2>&1 || echo EXIT CODE: $$? >>_$@
	@-$(CMP) "$(srcdir)"/$@.ok _$@ && rm -f _$@

widesub4::
	@echo $@
	@[ -z "$$GAWKLOCALE" ] && GAWKLOCALE=en_US.UTF-8; \
	AWKPATH="$(srcdir)" $(AWK) -f $@.awk >_$@ 2>&1 || echo EXIT CODE: $$? >>_$@
	@-$(CMP) "$(srcdir)"/$@.ok _$@ && rm -f _$@

ignrcas2::
	@echo $@
	@GAWKLOCALE=en_US.UTF-8 ; export GAWKLOCALE ; \
	$(AWK) -f "$(srcdir)"/$@.awk >_$@ 2>&1 || echo EXIT CODE: $$? >> _$@
	@-$(CMP) "$(srcdir)"/$@.ok _$@ && rm -f _$@

subamp::
	@echo $@
	@GAWKLOCALE=en_US.UTF-8 ; export GAWKLOCALE ; \
	$(AWK) -f "$(srcdir)"/$@.awk "$(srcdir)"/$@.in >_$@ 2>&1 || echo EXIT CODE: $$? >> _$@
	@-$(CMP) "$(srcdir)"/$@.ok _$@ && rm -f _$@

# This test makes sure gawk exits with a zero code.
# Thus, unconditionally generate the exit code.
exitval1::
	@echo $@
	@$(AWK) -f "$(srcdir)"/exitval1.awk >_$@ 2>&1; echo EXIT CODE: $$? >>_$@
	@-$(CMP) "$(srcdir)"/$@.ok _$@ && rm -f _$@

fsspcoln::
	@echo $@
	@$(AWK) -f "$(srcdir)"/$@.awk 'FS=[ :]+' "$(srcdir)"/$@.in >_$@
	@-$(CMP) "$(srcdir)"/$@.ok _$@ && rm -f _$@

rsstart1::
	@echo $@
	@$(AWK) -f "$(srcdir)"/$@.awk "$(srcdir)"/rsstart1.in >_$@
	@-$(CMP) "$(srcdir)"/$@.ok _$@ && rm -f _$@

rsstart2::
	@echo $@
	@$(AWK) -f "$(srcdir)"/$@.awk "$(srcdir)"/rsstart1.in >_$@
	@-$(CMP) "$(srcdir)"/$@.ok _$@ && rm -f _$@

rsstart3::
	@echo $@
	@head "$(srcdir)"/rsstart1.in | $(AWK) -f "$(srcdir)"/rsstart2.awk >_$@
	@-$(CMP) "$(srcdir)"/$@.ok _$@ && rm -f _$@

rtlen::
	@echo $@
	@"$(srcdir)"/$@.sh >_$@ || echo EXIT CODE: $$? >>_$@
	@-$(CMP) "$(srcdir)"/$@.ok _$@ && rm -f _$@

rtlen01::
	@echo $@
	@"$(srcdir)"/$@.sh >_$@ || echo EXIT CODE: $$? >>_$@
	@-$(CMP) "$(srcdir)"/$@.ok _$@ && rm -f _$@

rtlenmb::
	@echo $@
	@GAWKLOCALE=en_US.UTF-8 ; export GAWKLOCALE ; \
	"$(srcdir)"/rtlen.sh >_$@ || echo EXIT CODE: $$? >>_$@
	@-$(CMP) "$(srcdir)"/$@.ok _$@ && rm -f _$@

nondec2::
	@echo $@
	@$(AWK) --non-decimal-data -v a=0x1 -f "$(srcdir)"/$@.awk >_$@
	@-$(CMP) "$(srcdir)"/$@.ok _$@ && rm -f _$@

nofile::
	@echo $@
	@$(AWK) '{}' no/such/file >_$@ 2>&1 || echo EXIT CODE: $$? >>_$@
	@-$(CMP) "$(srcdir)"/$@.ok _$@ && rm -f _$@

binmode1::
	@echo $@
	@$(AWK) -v BINMODE=3 'BEGIN { print BINMODE }' >_$@ 2>&1 || echo EXIT CODE: $$? >>_$@
	@-$(CMP) "$(srcdir)"/$@.ok _$@ && rm -f _$@

subi18n::
	@echo $@
	@GAWKLOCALE=en_US.UTF-8 ; $(AWK) -f "$(srcdir)"/$@.awk > _$@
	@-$(CMP) "$(srcdir)"/$@.ok _$@ && rm -f _$@

concat4::
	@echo $@
	@GAWKLOCALE=en_US.UTF-8 ; $(AWK) -f "$(srcdir)"/$@.awk "$(srcdir)"/$@.in > _$@
	@-$(CMP) "$(srcdir)"/$@.ok _$@ && rm -f _$@

devfd1::
	@echo $@
	@$(AWK) -f "$(srcdir)"/$@.awk 4< "$(srcdir)"/devfd.in1 5< "$(srcdir)"/devfd.in2 >_$@ 2>&1 || echo EXIT CODE: $$? >>_$@
	@-$(CMP) "$(srcdir)"/$@.ok _$@ && rm -f _$@

# The program text is the '1' which will print each record. How compact can you get?
devfd2::
	@echo $@
	@$(AWK) 1 /dev/fd/4 /dev/fd/5 4< "$(srcdir)"/devfd.in1 5< "$(srcdir)"/devfd.in2 >_$@ 2>&1 || echo EXIT CODE: $$? >>_$@
	@-$(CMP) "$(srcdir)"/$@.ok _$@ && rm -f _$@

mixed1::
	@echo $@
	@$(AWK) -f /dev/null --source 'BEGIN {return junk}' >_$@ 2>&1 || echo EXIT CODE: $$? >>_$@
	@-$(CMP) "$(srcdir)"/$@.ok _$@ && rm -f _$@

mtchi18n::
	@echo $@
	@GAWKLOCALE=ru_RU.UTF-8 ; export GAWKLOCALE ; \
	$(AWK) -f "$(srcdir)"/$@.awk "$(srcdir)"/$@.in >_$@ 2>&1 || echo EXIT CODE: $$? >> _$@
	@-$(CMP) "$(srcdir)"/$@.ok _$@ && rm -f _$@

reint2::
	@echo $@
	@[ -z "$$GAWKLOCALE" ] && GAWKLOCALE=en_US.UTF-8; \
	AWKPATH="$(srcdir)" $(AWK) --re-interval -f $@.awk "$(srcdir)"/$@.in >_$@ 2>&1 || echo EXIT CODE: $$? >>_$@
	@-$(CMP) "$(srcdir)"/$@.ok _$@ && rm -f _$@

localenl::
	@echo $@
	@"$(srcdir)"/$@.sh >_$@ 2>/dev/null
	@-$(CMP) "$(srcdir)"/$@.ok _$@ && rm -f _$@

mbprintf1::
	@echo $@
	@GAWKLOCALE=en_US.UTF-8 ; export GAWKLOCALE ; \
	$(AWK) -f "$(srcdir)"/$@.awk "$(srcdir)"/$@.in >_$@ 2>&1 || echo EXIT CODE: $$? >> _$@
	@-$(CMP) "$(srcdir)"/$@.ok _$@ && rm -f _$@

mbprintf2::
	@echo $@
	@GAWKLOCALE=ja_JP.UTF-8 ; export GAWKLOCALE ; \
	$(AWK) -f "$(srcdir)"/$@.awk >_$@ 2>&1 || echo EXIT CODE: $$? >> _$@
	@-$(CMP) "$(srcdir)"/$@.ok _$@ && rm -f _$@

mbprintf3::
	@echo $@
	@GAWKLOCALE=en_US.UTF-8 ; export GAWKLOCALE ; \
	$(AWK) -f "$(srcdir)"/$@.awk "$(srcdir)"/$@.in >_$@ 2>&1 || echo EXIT CODE: $$? >> _$@
	@-$(CMP) "$(srcdir)"/$@.ok _$@ && rm -f _$@

mbprintf4::
	@echo $@
	@GAWKLOCALE=en_US.UTF-8 ; export GAWKLOCALE ; \
	$(AWK) -f "$(srcdir)"/$@.awk "$(srcdir)"/$@.in >_$@ 2>&1 || echo EXIT CODE: $$? >> _$@
	@-$(CMP) "$(srcdir)"/$@.ok _$@ && rm -f _$@

mbfw1::
	@echo $@
	@GAWKLOCALE=en_US.UTF-8 ; export GAWKLOCALE ; \
	$(AWK) -f "$(srcdir)"/$@.awk "$(srcdir)"/$@.in >_$@ 2>&1 || echo EXIT CODE: $$? >> _$@
	@-$(CMP) "$(srcdir)"/$@.ok _$@ && rm -f _$@

gsubtst6::
	@echo $@
	@GAWKLOCALE=C ; $(AWK) -f "$(srcdir)"/$@.awk > _$@
	@-$(CMP) "$(srcdir)"/$@.ok _$@ && rm -f _$@

mbstr1::
	@echo $@
	@[ -z "$$GAWKLOCALE" ] && GAWKLOCALE=en_US.UTF-8; \
	AWKPATH="$(srcdir)" $(AWK) -f $@.awk  >_$@ 2>&1 || echo EXIT CODE: $$? >>_$@
	@-$(CMP) "$(srcdir)"/$@.ok _$@ && rm -f _$@

printfbad2: printfbad2.ok
	@echo $@
	@$(AWK) --lint -f "$(srcdir)"/$@.awk "$(srcdir)"/$@.in 2>&1 | sed 's;$(srcdir)/;;g' >_$@ || echo EXIT CODE: $$?  >>_$@
	@-$(CMP) "$(srcdir)"/$@.ok _$@ && rm -f _$@

beginfile1::
	@echo $@
	@AWKPATH="$(srcdir)" $(AWK) -f $@.awk "$(srcdir)"/$@.awk . ./no/such/file Makefile  >_$@ 2>&1 || echo EXIT CODE: $$? >>_$@
	@-$(CMP) "$(srcdir)"/$@.ok _$@ && rm -f _$@

beginfile2:
	@echo $@
	@-( cd "$(srcdir)" && LC_ALL=C AWK="$(abs_builddir)/$(AWKPROG)" $(abs_srcdir)/$@.sh $(abs_srcdir)/$@.in ) > _$@ 2>&1
	@-$(CMP) "$(srcdir)"/$@.ok _$@ && rm -f _$@

dumpvars::
	@echo $@
	@AWKPATH="$(srcdir)" $(AWK) --dump-variables 1 < "$(srcdir)"/$@.in >/dev/null 2>&1 || echo EXIT CODE: $$? >>_$@
	@mv awkvars.out _$@
	@-$(CMP) "$(srcdir)"/$@.ok _$@ && rm -f _$@

profile1:
	@echo $@
<<<<<<< HEAD
	@$(AWK) -f "$(srcdir)"/xref.awk "$(srcdir)"/dtdgport.awk > _$@.out1
	@$(AWK) --pretty-print=ap-$@.out -f "$(srcdir)"/xref.awk
	@$(AWK) -f ap-$@.out "$(srcdir)"/dtdgport.awk > _$@.out2 ; rm ap-$@.out
=======
	@$(AWK) --pretty-print=ap-$@.out -f "$(srcdir)"/xref.awk "$(srcdir)"/dtdgport.awk > _$@.out1
	@$(AWK) -f ./ap-$@.out "$(srcdir)"/dtdgport.awk > _$@.out2 ; rm ap-$@.out
>>>>>>> 49a291d1
	@$(CMP) _$@.out1 _$@.out2 && rm _$@.out[12] || { echo EXIT CODE: $$? >>_$@ ; \
	cp "$(srcdir)"/dtdgport.awk $@.ok ; }
	

profile2:
	@echo $@
	@$(AWK) --profile=ap-$@.out -v sortcmd=sort -f "$(srcdir)"/xref.awk "$(srcdir)"/dtdgport.awk > /dev/null
	@sed 1,2d < ap-$@.out > _$@; rm ap-$@.out
	@-$(CMP) "$(srcdir)"/$@.ok _$@ && rm -f _$@

profile3:
	@echo $@
	@$(AWK) --profile=ap-$@.out -f "$(srcdir)"/$@.awk > /dev/null
	@sed 1,2d < ap-$@.out > _$@; rm ap-$@.out
	@-$(CMP) "$(srcdir)"/$@.ok _$@ && rm -f _$@

profile4:
	@echo $@
	@$(AWK) --pretty-print=_$@ -f "$(srcdir)"/$@.awk > /dev/null
	@-$(CMP) "$(srcdir)"/$@.ok _$@ && rm -f _$@

profile5:
	@echo $@
	@$(AWK) --pretty-print=_$@ -f "$(srcdir)"/$@.awk > /dev/null
	@-$(CMP) "$(srcdir)"/$@.ok _$@ && rm -f _$@

posix2008sub:
	@echo $@
	@$(AWK) --posix -f "$(srcdir)"/$@.awk > _$@ 2>&1
	@-$(CMP) "$(srcdir)"/$@.ok _$@ && rm -f _$@

next:
	@echo $@
	@-$(LOCALES) AWK="$(AWKPROG)" "$(srcdir)"/$@.sh > _$@ 2>&1
	@-LC_ALL=C $(CMP) "$(srcdir)"/$@.ok _$@ && rm -f _$@

exit:
	@echo $@
	@-AWK="$(AWKPROG)" "$(srcdir)"/$@.sh > _$@ 2>&1
	@-$(CMP) "$(srcdir)"/$@.ok _$@ && rm -f _$@

rri1::
	@echo $@
	@[ -z "$$GAWKLOCALE" ] && GAWKLOCALE=en_US.UTF-8; \
	AWKPATH="$(srcdir)" $(AWK) -f $@.awk  < "$(srcdir)"/$@.in >_$@ 2>&1 || echo EXIT CODE: $$? >>_$@
	@-$(CMP) "$(srcdir)"/$@.ok _$@ && rm -f _$@

mpfrieee:
	@echo $@
	@$(AWK) -M -vPREC=double -f "$(srcdir)"/$@.awk > _$@ 2>&1
	@-$(CMP) "$(srcdir)"/$@.ok _$@ && rm -f _$@

mpfrexprange:
	@echo $@
	@$(AWK) -M -vPREC=53 -f "$(srcdir)"/$@.awk > _$@ 2>&1
	@-$(CMP) "$(srcdir)"/$@.ok _$@ && rm -f _$@

mpfrrnd:
	@echo $@
	@$(AWK) -M -vPREC=53 -f "$(srcdir)"/$@.awk > _$@ 2>&1
	@-$(CMP) "$(srcdir)"/$@.ok _$@ && rm -f _$@

mpfrnegzero:
	@echo $@
	@$(AWK) -M -f "$(srcdir)"/$@.awk > _$@ 2>&1
	@-$(CMP) "$(srcdir)"/$@.ok _$@ && rm -f _$@

mpfrnr:
	@echo $@
	@$(AWK) -M -vPREC=113 -f "$(srcdir)"/$@.awk "$(srcdir)"/$@.in > _$@
	@-$(CMP) "$(srcdir)"/$@.ok _$@ && rm -f _$@

mpfrsort:
	@echo $@
	@$(AWK) -M -vPREC=53 -f "$(srcdir)"/$@.awk > _$@ 2>&1
	@-$(CMP) "$(srcdir)"/$@.ok _$@ && rm -f _$@

mpfrbigint:
	@echo $@
	@$(AWK) -M -f "$(srcdir)"/$@.awk > _$@ 2>&1
	@-$(CMP) "$(srcdir)"/$@.ok _$@ && rm -f _$@

mpfrsqrt:
	@echo $@
	@$(AWK) -M -f "$(srcdir)"/$@.awk > _$@ 2>&1
	@-$(CMP) "$(srcdir)"/$@.ok _$@ && rm -f _$@

mpfrrem:
	@echo $@
	@$(AWK) -M -f "$(srcdir)"/$@.awk > _$@ 2>&1
	@-$(CMP) "$(srcdir)"/$@.ok _$@ && rm -f _$@

jarebug::
	@echo $@
	@"$(srcdir)"/$@.sh "$(AWKPROG)" "$(srcdir)"/$@.awk "$(srcdir)"/$@.in "_$@"
	@-$(CMP) "$(srcdir)"/$@.ok _$@ && rm -f _$@

ordchr2::
	@echo $@
	@$(AWK) --load ordchr 'BEGIN {print chr(ord("z"))}' >_$@ 2>&1 || echo EXIT CODE: $$? >>_$@
	@-$(CMP) "$(srcdir)"/$@.ok _$@ && rm -f _$@

# N.B. If the test fails, create readfile.ok so that "make diffout" will work
readfile::
	@echo $@
	@$(AWK) -l readfile 'BEGIN {printf "%s", readfile("Makefile")}' >_$@ 2>&1 || echo EXIT CODE: $$? >>_$@
	@-$(CMP) Makefile _$@ && rm -f _$@ || cp -p Makefile $@.ok

readfile2::
	@echo $@
	@$(AWK) -f "$(srcdir)"/$@.awk "$(srcdir)"/$@.awk "$(srcdir)"/readdir.awk > _$@ || echo EXIT CODE: $$? >>_$@
	@-$(CMP) "$(srcdir)"/$@.ok _$@ && rm -f _$@

include2::
	@echo $@
	@AWKPATH="$(srcdir)" $(AWK) --include inclib 'BEGIN {print sandwich("a", "b", "c")}' >_$@ 2>&1 || echo EXIT CODE: $$? >>_$@
	@-$(CMP) "$(srcdir)"/$@.ok _$@ && rm -f _$@

incdupe::
	@echo $@
	@AWKPATH="$(srcdir)" $(AWK) --lint -i inclib -i inclib.awk 'BEGIN {print sandwich("a", "b", "c")}' >_$@ 2>&1 || echo EXIT CODE: $$? >>_$@
	@-$(CMP) "$(srcdir)"/$@.ok _$@ && rm -f _$@

incdupe2::
	@echo $@
	@AWKPATH="$(srcdir)" $(AWK) --lint -f inclib -f inclib.awk >_$@ 2>&1 || echo EXIT CODE: $$? >>_$@
	@-$(CMP) "$(srcdir)"/$@.ok _$@ && rm -f _$@

incdupe3::
	@echo $@
	@AWKPATH="$(srcdir)" $(AWK) --lint -f hello -f hello.awk >_$@ 2>&1 || echo EXIT CODE: $$? >>_$@
	@-$(CMP) "$(srcdir)"/$@.ok _$@ && rm -f _$@

incdupe4::
	@echo $@
	@AWKPATH="$(srcdir)" $(AWK) --lint -f hello -i hello.awk >_$@ 2>&1 || echo EXIT CODE: $$? >>_$@
	@-$(CMP) "$(srcdir)"/$@.ok _$@ && rm -f _$@

incdupe5::
	@echo $@
	@AWKPATH="$(srcdir)" $(AWK) --lint -i hello -f hello.awk >_$@ 2>&1 || echo EXIT CODE: $$? >>_$@
	@-$(CMP) "$(srcdir)"/$@.ok _$@ && rm -f _$@

incdupe6::
	@echo $@
	@AWKPATH="$(srcdir)" $(AWK) --lint -i inchello -f hello.awk >_$@ 2>&1 || echo EXIT CODE: $$? >>_$@
	@-$(CMP) "$(srcdir)"/$@.ok _$@ && rm -f _$@

incdupe7::
	@echo $@
	@AWKPATH="$(srcdir)" $(AWK) --lint -f hello -i inchello >_$@ 2>&1 || echo EXIT CODE: $$? >>_$@
	@-$(CMP) "$(srcdir)"/$@.ok _$@ && rm -f _$@

inplace1::
	@echo $@
	@cp "$(srcdir)"/inplace.1.in _$@.1
	@cp "$(srcdir)"/inplace.2.in _$@.2
	@AWKPATH="$(srcdir)"/../awklib/eg/lib $(AWK) -i inplace 'BEGIN {print "before"} {gsub(/foo/, "bar"); print} END {print "after"}' _$@.1 - _$@.2 < "$(srcdir)"/inplace.in >_$@ 2>&1 || echo EXIT CODE: $$? >>_$@
	@-$(CMP) "$(srcdir)"/$@.ok _$@ && rm -f _$@
	@-$(CMP) "$(srcdir)"/$@.1.ok _$@.1 && rm -f _$@.1
	@-$(CMP) "$(srcdir)"/$@.2.ok _$@.2 && rm -f _$@.2

inplace2::
	@echo $@
	@cp "$(srcdir)"/inplace.1.in _$@.1
	@cp "$(srcdir)"/inplace.2.in _$@.2
	@AWKPATH="$(srcdir)"/../awklib/eg/lib $(AWK) -i inplace -v INPLACE_SUFFIX=.bak 'BEGIN {print "before"} {gsub(/foo/, "bar"); print} END {print "after"}' _$@.1 - _$@.2 < "$(srcdir)"/inplace.in >_$@ 2>&1 || echo EXIT CODE: $$? >>_$@
	@-$(CMP) "$(srcdir)"/$@.ok _$@ && rm -f _$@
	@-$(CMP) "$(srcdir)"/$@.1.ok _$@.1 && rm -f _$@.1
	@-$(CMP) "$(srcdir)"/$@.1.bak.ok _$@.1.bak && rm -f _$@.1.bak
	@-$(CMP) "$(srcdir)"/$@.2.ok _$@.2 && rm -f _$@.2
	@-$(CMP) "$(srcdir)"/$@.2.bak.ok _$@.2.bak && rm -f _$@.2.bak

inplace3::
	@echo $@
	@cp "$(srcdir)"/inplace.1.in _$@.1
	@cp "$(srcdir)"/inplace.2.in _$@.2
	@AWKPATH="$(srcdir)"/../awklib/eg/lib $(AWK) -i inplace -v INPLACE_SUFFIX=.bak 'BEGIN {print "before"} {gsub(/foo/, "bar"); print} END {print "after"}' _$@.1 - _$@.2 < "$(srcdir)"/inplace.in >_$@ 2>&1 || echo EXIT CODE: $$? >>_$@
	@AWKPATH="$(srcdir)"/../awklib/eg/lib $(AWK) -i inplace -v INPLACE_SUFFIX=.bak 'BEGIN {print "Before"} {gsub(/bar/, "foo"); print} END {print "After"}' _$@.1 - _$@.2 < "$(srcdir)"/inplace.in >>_$@ 2>&1 || echo EXIT CODE: $$? >>_$@
	@-$(CMP) "$(srcdir)"/$@.ok _$@ && rm -f _$@
	@-$(CMP) "$(srcdir)"/$@.1.ok _$@.1 && rm -f _$@.1
	@-$(CMP) "$(srcdir)"/$@.1.bak.ok _$@.1.bak && rm -f _$@.1.bak
	@-$(CMP) "$(srcdir)"/$@.2.ok _$@.2 && rm -f _$@.2
	@-$(CMP) "$(srcdir)"/$@.2.bak.ok _$@.2.bak && rm -f _$@.2.bak

testext::
	@echo $@
	@$(AWK) '/^(@load|BEGIN)/,/^}/' "$(top_srcdir)"/extension/testext.c > testext.awk
	@$(AWK) -f ./testext.awk >_$@ 2>&1 || echo EXIT CODE: $$? >>_$@
	@-$(CMP) "$(srcdir)"/$@.ok _$@ && rm -f _$@ testext.awk

readdir:
	@if [ "`uname`" = Linux ] && [ "`stat -f . 2>/dev/null | awk 'NR == 2 { print $$NF }'`" = nfs ];  then \
	echo This test may fail on GNU/Linux systems when run on an NFS filesystem.; \
	echo If it does, try rerunning on an ext'[234]' filesystem. ; \
	fi
	@echo $@
	@$(AWK) -f "$(srcdir)"/readdir.awk "$(top_srcdir)" > _$@
	@ls -afi "$(top_srcdir)" > _dirlist
	@ls -lna "$(top_srcdir)" | sed 1d > _longlist
	@$(AWK) -f "$(srcdir)"/readdir0.awk -v extout=_$@  \
		-v dirlist=_dirlist -v longlist=_longlist > $@.ok
	@-$(CMP) $@.ok _$@ && rm -f $@.ok _$@ _dirlist _longlist

fts:
	@case `uname` in \
	IRIX) \
	echo This test may fail on IRIX systems when run on an NFS filesystem.; \
	echo If it does, try rerunning on an xfs filesystem. ;; \
	CYGWIN*) \
	echo This test may fail on CYGWIN systems when run on an NFS filesystem.; \
	echo If it does, try rerunning on an ntfs filesystem. ;; \
	esac
	@echo $@
	@$(AWK) -f "$(srcdir)"/fts.awk
	@-$(CMP) $@.ok _$@ && rm -f $@.ok _$@

charasbytes:
	@echo $@
	@[ -z "$$GAWKLOCALE" ] && GAWKLOCALE=en_US.UTF-8; \
	AWKPATH="$(srcdir)" $(AWK) -b -f $@.awk "$(srcdir)"/$@.in | \
	od -c -t x1 | tr '	' ' ' | sed -e 's/  */ /g' -e 's/ *$$//' >_$@ 2>&1 || echo EXIT CODE: $$? >>_$@
	@-$(CMP) "$(srcdir)"/$@.ok _$@ && rm -f _$@

symtab6:
	@echo $@
	@$(AWK) -d__$@ -f "$(srcdir)"/$@.awk
	@grep -v '^ENVIRON' __$@ | grep -v '^PROCINFO' > _$@ ; rm __$@
	@-$(CMP) "$(srcdir)"/$@.ok _$@ && rm -f _$@

symtab8:
	@echo $@
	@$(AWK) -d__$@ -f "$(srcdir)"/$@.awk "$(srcdir)"/$@.in >_$@
	@grep -v '^ENVIRON' __$@ | grep -v '^PROCINFO' | grep -v '^FILENAME' >> _$@ ; rm __$@
	@-$(CMP) "$(srcdir)"/$@.ok _$@ && rm -f _$@

symtab9:
	@echo $@
	@$(AWK) -f "$(srcdir)"/$@.awk >_$@
	@rm -f testit.txt
	@-$(CMP) "$(srcdir)"/$@.ok _$@ && rm -f _$@

reginttrad:
	@echo $@
	@$(AWK) --traditional -r -f "$(srcdir)"/$@.awk > _$@
	@-$(CMP) "$(srcdir)"/$@.ok _$@ && rm -f _$@

colonwarn:
	@echo $@
	@for i in 1 2 3 ; \
	do $(AWK) -f "$(srcdir)"/$@.awk $$i < "$(srcdir)"/$@.in ; \
	done > _$@
	@-$(CMP) "$(srcdir)"/$@.ok _$@ && rm -f _$@

clos1way:
	@echo $@
	@AWKPATH="$(srcdir)" LC_ALL=C $(AWK) -f $@.awk  >_$@ 2>&1 || echo EXIT CODE: $$? >>_$@
	@-$(CMP) "$(srcdir)"/$@.ok _$@ && rm -f _$@

dfamb1:
	@echo $@
	@[ -z "$$GAWKLOCALE" ] && GAWKLOCALE=en_US.UTF-8; \
	AWKPATH="$(srcdir)" $(AWK) -f $@.awk "$(srcdir)"/$@.in >_$@ 2>&1 || echo EXIT CODE: $$? >>_$@
	@-$(CMP) "$(srcdir)"/$@.ok _$@ && rm -f _$@


randtest::
	@echo $@
	@GAWK="$(AWKPROG)" "$(srcdir)"/randtest.sh >_$@
	@-$(CMP) "$(srcdir)"/$@.ok _$@ && rm -f _$@

backbigs1:
	@echo $@
	@[ -z "$$GAWKLOCALE" ] && GAWKLOCALE=en_US.UTF-8; \
	AWKPATH="$(srcdir)" $(AWK) -f $@.awk "$(srcdir)"/$@.in >_$@ 2>&1 || echo EXIT CODE: $$? >>_$@
	@-$(CMP) "$(srcdir)"/$@.ok _$@ && rm -f _$@

backsmalls1:
	@echo $@
	@[ -z "$$GAWKLOCALE" ] && GAWKLOCALE=en_US.UTF-8; \
	AWKPATH="$(srcdir)" $(AWK) -f $@.awk "$(srcdir)"/$@.in >_$@ 2>&1 || echo EXIT CODE: $$? >>_$@
	@-$(CMP) "$(srcdir)"/$@.ok _$@ && rm -f _$@

backsmalls2:
	@echo $@
	@[ -z "$$GAWKLOCALE" ] && GAWKLOCALE=en_US.UTF-8; \
	AWKPATH="$(srcdir)" $(AWK) -f $@.awk "$(srcdir)"/$@.in >_$@ 2>&1 || echo EXIT CODE: $$? >>_$@
	@-$(CMP) "$(srcdir)"/$@.ok _$@ && rm -f _$@

dbugeval::
	@echo $@
	@$(AWK) --debug -f /dev/null < "$(srcdir)"/$@.in > _$@  2>&1 || echo EXIT CODE: $$? >>_$@
	@-$(CMP) "$(srcdir)"/$@.ok _$@ && rm -f _$@

printhuge::
	@echo $@
	@[ -z "$$GAWKLOCALE" ] && GAWKLOCALE=en_US.UTF-8; \
	AWKPATH="$(srcdir)" $(AWK) -f $@.awk >_$@ 2>&1 || echo EXIT CODE: $$? >>_$@
	@-$(CMP) "$(srcdir)"/$@.ok _$@ && rm -f _$@

filefuncs:
	@echo $@
	@AWKPATH="$(srcdir)" $(AWK) -f $@.awk -v builddir="$(abs_top_builddir)"  >_$@ 2>&1 || echo EXIT CODE: $$? >>_$@
	@-$(CMP) "$(srcdir)"/$@.ok _$@ && rm -f _$@

genpot:
	@echo $@
	@AWKPATH="$(srcdir)" $(AWK) -f $@.awk --gen-pot >_$@ 2>&1 || echo EXIT CODE: $$? >>_$@
	@-$(CMP) "$(srcdir)"/$@.ok _$@ && rm -f _$@


# Targets generated for other tests:
include Maketests

$(srcdir)/Maketests: $(srcdir)/Makefile.am $(srcdir)/Gentests
	files=`cd "$(srcdir)" && echo *.awk *.in`; \
	$(AWK) -f "$(srcdir)"/Gentests "$(srcdir)"/Makefile.am $$files > "$(srcdir)"/Maketests

clean:
	rm -fr _* core core.* fmtspcl.ok junk strftime.ok test1 test2 \
	seq *~ readfile.ok fork.tmp.* testext.awk fts.ok readdir.ok \
	mmap8k.ok profile1.ok

# An attempt to print something that can be grepped for in build logs
pass-fail:
	@COUNT=`ls _* 2>/dev/null | wc -l` ; \
	if test $$COUNT = 0 ; \
	then	echo ALL TESTS PASSED ; \
	else	echo $$COUNT TESTS FAILED ; exit 1; \
	fi

# This target for my convenience to look at all the results
# Don't use POSIX or bash-isms so that it'll work on !@#$%^&*() Solaris.
diffout:
	for i in _* ; \
	do  \
		if [ "$$i" != "_*" ]; then \
		echo ============== $$i ============= ; \
		base=`echo $$i | sed 's/^_//'` ; \
		if [ -r $${base}.ok ]; then \
		diff -c $${base}.ok $$i ; \
		else \
		diff -c "$(srcdir)"/$${base}.ok  $$i ; \
		fi ; \
		fi ; \
	done | more

# convenient way to scan valgrind results for errors
valgrind-scan:
	@echo "Scanning valgrind log files for problems:"
	@$(AWK) '\
	function show() {if (cmd) {printf "%s: %s\n",FILENAME,cmd; cmd = ""}; \
	  printf "\t%s\n",$$0}; \
	{$$1 = ""}; \
	$$2 == "Command:" {incmd = 1; $$2 = ""; cmd = $$0; next}; \
	incmd {if (/Parent PID:/) incmd = 0; else {cmd = (cmd $$0); next}}; \
	/ERROR SUMMARY:/ && !/: 0 errors from 0 contexts/ {show()}; \
	/definitely lost:/ && !/: 0 bytes in 0 blocks/ {show()}; \
	/possibly lost:/ && !/: 0 bytes in 0 blocks/ {show()}; \
	/ suppressed:/ && !/: 0 bytes in 0 blocks/ {show()}; \
	' log.[0-9]*

# This target is for testing with electric fence.
efence:
	for i in $$(ls _* | sed 's;_\(.*\);\1;') ; \
	do \
		bad=$$(wc -l < _$$i) \
		ok=$$(wc -l < $$i.ok) ; \
		if (( $$bad == $$ok + 2 )) ; \
		then \
			rm _$$i ; \
		fi ; \
	done<|MERGE_RESOLUTION|>--- conflicted
+++ resolved
@@ -1671,14 +1671,9 @@
 
 profile1:
 	@echo $@
-<<<<<<< HEAD
 	@$(AWK) -f "$(srcdir)"/xref.awk "$(srcdir)"/dtdgport.awk > _$@.out1
 	@$(AWK) --pretty-print=ap-$@.out -f "$(srcdir)"/xref.awk
-	@$(AWK) -f ap-$@.out "$(srcdir)"/dtdgport.awk > _$@.out2 ; rm ap-$@.out
-=======
-	@$(AWK) --pretty-print=ap-$@.out -f "$(srcdir)"/xref.awk "$(srcdir)"/dtdgport.awk > _$@.out1
 	@$(AWK) -f ./ap-$@.out "$(srcdir)"/dtdgport.awk > _$@.out2 ; rm ap-$@.out
->>>>>>> 49a291d1
 	@$(CMP) _$@.out1 _$@.out2 && rm _$@.out[12] || { echo EXIT CODE: $$? >>_$@ ; \
 	cp "$(srcdir)"/dtdgport.awk $@.ok ; }
 	
