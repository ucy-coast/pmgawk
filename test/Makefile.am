#
# test/Makefile.am --- automake input file for gawk
#
# Copyright (C) 1988-2015 the Free Software Foundation, Inc.
#
# This file is part of GAWK, the GNU implementation of the
# AWK Programming Language.
#
# GAWK is free software; you can redistribute it and/or modify
# it under the terms of the GNU General Public License as published by
# the Free Software Foundation; either version 3 of the License, or
# (at your option) any later version.
#
# GAWK is distributed in the hope that it will be useful,
# but WITHOUT ANY WARRANTY; without even the implied warranty of
# MERCHANTABILITY or FITNESS FOR A PARTICULAR PURPOSE.  See the
# GNU General Public License for more details.
#
# You should have received a copy of the GNU General Public License
# along with this program; if not, write to the Free Software
# Foundation, Inc., 51 Franklin Street, Fifth Floor, Boston, MA  02110-1301, USA
#

## process this file with automake to produce Makefile.in

EXTRA_DIST = \
	reg \
	lib \
	ChangeLog.0 \
	Gentests \
	Gentests.vms \
	Maketests \
	README \
	aadelete1.awk \
	aadelete1.ok \
	aadelete2.awk \
	aadelete2.ok \
	aarray1.awk \
	aarray1.ok \
	aasort.awk \
	aasort.ok \
	aasorti.awk \
	aasorti.ok \
	addcomma.awk \
	addcomma.in \
	addcomma.ok \
	anchgsub.awk \
	anchgsub.in \
	anchgsub.ok \
	argarray.awk \
	argarray.in \
	argarray.ok \
	argtest.awk \
	argtest.ok \
	arrayparm.awk \
	arrayparm.ok \
	arrayprm2.awk \
	arrayprm2.ok \
	arrayprm3.awk \
	arrayprm3.ok \
	arrayref.awk \
	arrayref.ok \
	arraysort.awk \
	arraysort.ok \
	arrymem1.awk \
	arrymem1.ok \
	arryref2.awk \
	arryref2.ok \
	arryref3.awk \
	arryref3.ok \
	arryref4.awk \
	arryref4.ok \
	arryref5.awk \
	arryref5.ok \
	arynasty.awk \
	arynasty.ok \
	arynocls.awk \
	arynocls.in \
	arynocls.ok \
	aryprm1.awk \
	aryprm1.ok \
	aryprm2.awk \
	aryprm2.ok \
	aryprm3.awk \
	aryprm3.ok \
	aryprm4.awk \
	aryprm4.ok \
	aryprm5.awk \
	aryprm5.ok \
	aryprm6.awk \
	aryprm6.ok \
	aryprm7.awk \
	aryprm7.ok \
	aryprm8.awk \
	aryprm8.ok \
	arysubnm.awk \
	arysubnm.ok \
	asgext.awk \
	asgext.in \
	asgext.ok \
	asort.awk \
	asort.ok \
	asorti.awk \
	asorti.ok \
	awkpath.ok \
	back89.awk \
	back89.in \
	back89.ok \
	backgsub.awk \
	backgsub.in \
	backgsub.ok \
	backw.awk \
	backw.in \
	backw.ok \
	backbigs1.awk \
	backbigs1.in \
	backbigs1.ok \
	backsmalls1.awk \
	backsmalls1.in \
	backsmalls1.ok \
	backsmalls2.awk \
	backsmalls2.ok \
	badargs.ok \
	badassign1.awk \
	badassign1.ok \
	badbuild.awk \
	badbuild.in \
	badbuild.ok \
	beginfile1.awk \
	beginfile1.ok \
	beginfile2.in \
	beginfile2.ok \
	beginfile2.sh \
	binmode1.ok \
	callparam.awk \
	callparam.ok \
	charasbytes.awk \
	charasbytes.in \
	charasbytes.ok \
	childin.awk \
	childin.in \
	childin.ok \
	clobber.awk \
	clobber.ok \
	clos1way.awk \
	clos1way.ok \
	closebad.awk \
	closebad.ok \
	clsflnam.awk \
	clsflnam.in \
	clsflnam.ok \
	colonwarn.awk \
	colonwarn.in \
	colonwarn.ok \
	compare.awk \
	compare.in \
	compare.ok \
	compare2.awk \
	compare2.ok \
	concat1.awk \
	concat1.in \
	concat1.ok \
	concat2.awk \
	concat2.ok \
	concat3.awk \
	concat3.ok \
	concat4.awk \
	concat4.in \
	concat4.ok \
	convfmt.awk \
	convfmt.ok \
	datanonl.awk \
	datanonl.in \
	datanonl.ok \
	dbugeval.in \
	dbugeval.ok \
	defref.awk \
	defref.ok \
	delargv.awk \
	delargv.ok \
	delarpm2.awk \
	delarpm2.ok \
	delarprm.awk \
	delarprm.ok \
	delfunc.awk \
	delfunc.ok \
	delsub.awk \
	delsub.ok \
	devfd.in1 \
	devfd.in2 \
	devfd.in4 \
	devfd.in5 \
	devfd.ok \
	devfd1.awk \
	devfd1.ok \
	devfd2.ok \
	dfamb1.awk \
	dfamb1.in \
	dfamb1.ok \
	dfastress.awk \
	dfastress.ok \
	double1.awk \
	double1.ok \
	double2.awk \
	double2.ok \
	dtdgport.awk \
	dumpvars.in \
	dumpvars.ok \
	dynlj.awk \
	dynlj.ok \
	eofsplit.awk \
	eofsplit.ok \
	exit.ok \
	exit.sh \
	exit2.awk \
	exit2.ok \
	exitval1.awk \
	exitval1.ok \
	exitval2.awk \
	exitval2.ok \
	exitval2.w32 \
	fcall_exit.awk \
	fcall_exit.ok \
	fcall_exit2.awk \
	fcall_exit2.in \
	fcall_exit2.ok \
	fflush.ok \
	fflush.sh \
	fieldwdth.awk \
	fieldwdth.in \
	fieldwdth.ok \
	filefuncs.awk \
	filefuncs.ok \
	fldchg.awk \
	fldchg.in \
	fldchg.ok \
	fldchgnf.awk \
	fldchgnf.in \
	fldchgnf.ok \
	fmtspcl-mpfr.ok \
	fmtspcl.awk \
	fmtspcl.tok \
	fmttest.awk \
	fmttest.ok \
	fnamedat.awk \
	fnamedat.in \
	fnamedat.ok \
	fnarray.awk \
	fnarray.ok \
	fnarray2.awk \
	fnarray2.in \
	fnarray2.ok \
	fnarydel-mpfr.ok \
	fnarydel.awk \
	fnarydel.ok \
	fnaryscl.awk \
	fnaryscl.ok \
	fnasgnm.awk \
	fnasgnm.in \
	fnasgnm.ok \
	fnmatch.awk \
	fnmatch.ok \
	fnmisc.awk \
	fnmisc.ok \
	fnparydl-mpfr.ok \
	fnparydl.awk \
	fnparydl.ok \
	fordel.awk \
	fordel.ok \
	fork.awk \
	fork.ok \
	fork2.awk \
	fork2.ok \
	forref.awk \
	forref.ok \
	forsimp.awk \
	forsimp.ok \
	fpat1.awk \
	fpat1.in \
	fpat1.ok \
	fpat2.awk \
	fpat2.ok \
	fpat3.awk \
	fpat3.in \
	fpat3.ok \
	fpatnull.awk \
	fpatnull.in \
	fpatnull.ok \
	fsbs.awk \
	fsbs.in \
	fsbs.ok \
	fsfwfs.awk \
	fsfwfs.in \
	fsfwfs.ok \
	fsrs.awk \
	fsrs.in \
	fsrs.ok \
	fsspcoln.awk \
	fsspcoln.in \
	fsspcoln.ok \
	fstabplus.awk \
	fstabplus.in \
	fstabplus.ok \
	fts.awk \
	functab1.awk \
	functab1.ok \
	functab2.awk \
	functab2.ok \
	functab3.awk \
	functab3.ok \
	functab4.awk \
	functab4.ok \
	funlen.awk \
	funlen.in \
	funlen.ok \
	funsemnl.awk \
	funsemnl.ok \
	funsmnam.awk \
	funsmnam.ok \
	funstack.awk \
	funstack.in \
	funstack.ok \
	fwtest.awk \
	fwtest.in \
	fwtest.ok \
	fwtest2.awk \
	fwtest2.in \
	fwtest2.ok \
	fwtest3.awk \
	fwtest3.in \
	fwtest3.ok \
	genpot.awk \
	genpot.ok \
	gensub.awk \
	gensub.in \
	gensub.ok \
	gensub2.awk \
	gensub2.ok \
	getline.awk \
	getline.in \
	getline.ok \
	getline2.awk \
	getline2.ok \
	getline3.awk \
	getline3.ok \
	getline4.awk \
	getline4.in \
	getline4.ok \
	getline5.awk \
	getline5.ok \
	getlnbuf.awk \
	getlnbuf.in \
	getlnbuf.ok \
	getlndir.awk \
	getlndir.ok \
	getlnhd.awk \
	getlnhd.ok \
	getnr2tb.awk \
	getnr2tb.in \
	getnr2tb.ok \
	getnr2tm.awk \
	getnr2tm.in \
	getnr2tm.ok \
	gnuops2.awk \
	gnuops2.ok \
	gnuops3.awk \
	gnuops3.ok \
	gnureops.awk \
	gnureops.ok \
	gsubasgn.awk \
	gsubasgn.ok \
	gsubtest.awk \
	gsubtest.ok \
	gsubtst2.awk \
	gsubtst2.ok \
	gsubtst3.awk \
	gsubtst3.in \
	gsubtst3.ok \
	gsubtst4.awk \
	gsubtst4.ok \
	gsubtst5.awk \
	gsubtst5.in \
	gsubtst5.ok \
	gsubtst6.awk \
	gsubtst6.ok \
	gsubtst7.awk \
	gsubtst7.in \
	gsubtst7.ok \
	gsubtst8.awk \
	gsubtst8.in \
	gsubtst8.ok \
	gtlnbufv.awk \
	hello.awk \
	hex.awk \
	hex.ok \
	hsprint.awk \
	hsprint.ok \
	icasefs.awk \
	icasefs.ok \
	icasers.awk \
	icasers.in \
	icasers.ok \
	id.awk \
	id.ok \
	igncdym.awk \
	igncdym.in \
	igncdym.ok \
	igncfs.awk \
	igncfs.in \
	igncfs.ok \
	ignrcas2.awk \
	ignrcas2.ok \
	ignrcase.awk \
	ignrcase.in \
	ignrcase.ok \
	incdupe.ok \
	incdupe2.ok \
	incdupe3.ok \
	incdupe4.ok \
	incdupe5.ok \
	incdupe6.ok \
	incdupe7.ok \
	inchello.awk \
	inclib.awk \
	include.awk \
	include.ok \
	include2.ok \
	indirectcall.awk \
	indirectcall.in \
	indirectcall.ok \
	indirectcall2.awk \
	indirectcall2.ok \
	inftest.awk \
	inftest.ok \
	inplace.in \
	inplace.1.in \
	inplace.2.in \
	inplace1.ok \
	inplace1.1.ok \
	inplace1.2.ok \
	inplace2.ok \
	inplace2.1.ok \
	inplace2.1.bak.ok \
	inplace2.2.ok \
	inplace2.2.bak.ok \
	inplace3.ok \
	inplace3.1.ok \
	inplace3.1.bak.ok \
	inplace3.2.ok \
	inplace3.2.bak.ok \
	inputred.awk \
	inputred.ok \
	intest.awk \
	intest.ok \
	intformat.awk \
	intformat.ok \
	intprec.awk \
	intprec.ok \
	iobug1.awk \
	iobug1.ok \
	jarebug.awk \
	jarebug.in \
	jarebug.ok \
	jarebug.sh \
	lc_num1.awk \
	lc_num1.ok \
	leaddig.awk \
	leaddig.ok \
	leadnl.awk \
	leadnl.in \
	leadnl.ok \
	lint.awk \
	lint.ok \
	lintold.awk \
	lintold.in \
	lintold.ok \
	lintwarn.awk \
	lintwarn.ok \
	litoct.awk \
	litoct.ok \
	localenl.ok \
	localenl.sh \
	longdbl.awk \
	longdbl.in \
	longdbl.ok \
	longsub.awk \
	longsub.in \
	longsub.ok \
	longwrds.awk \
	longwrds.in \
	longwrds.ok \
	manglprm.awk \
	manglprm.in \
	manglprm.ok \
	manyfiles.awk \
	manyfiles.ok \
	match1.awk \
	match1.ok \
	match2.awk \
	match2.ok \
	match3.awk \
	match3.in \
	match3.ok \
	math.awk \
	math.ok \
	mbfw1.awk \
	mbfw1.in \
	mbfw1.ok \
	mbprintf1.awk \
	mbprintf1.in \
	mbprintf1.ok \
	mbprintf2.awk \
	mbprintf2.ok \
	mbprintf3.awk \
	mbprintf3.in \
	mbprintf3.ok \
	mbprintf4.awk \
	mbprintf4.in \
	mbprintf4.ok \
	mbstr1.awk \
	mbstr1.ok \
	membug1.awk \
	membug1.in \
	membug1.ok \
	messages.awk \
	minusstr.awk \
	minusstr.ok \
	mixed1.ok \
	mmap8k.in \
	mpfrbigint.awk \
	mpfrbigint.ok \
	mpfrexprange.awk \
	mpfrexprange.ok \
	mpfrieee.awk \
	mpfrieee.ok \
	mpfrnegzero.awk \
	mpfrnegzero.ok \
	mpfrnr.awk \
	mpfrnr.in \
	mpfrnr.ok \
	mpfrrem.awk \
	mpfrrem.ok \
	mpfrrnd.awk \
	mpfrrnd.ok \
	mpfrsort.awk \
	mpfrsort.ok \
	mpfrsqrt.awk \
	mpfrsqrt.ok \
	mtchi18n.awk \
	mtchi18n.in \
	mtchi18n.ok \
	nasty.awk \
	nasty.ok \
	nasty2.awk \
	nasty2.ok \
	nastyparm.awk \
	nastyparm.ok \
	negexp.awk \
	negexp.ok \
	negrange.awk \
	negrange.ok \
	nested.awk \
	nested.in \
	nested.ok \
	next.ok \
	next.sh \
	nfldstr.awk \
	nfldstr.in \
	nfldstr.ok \
	nfloop.awk \
	nfloop.ok \
	nfneg.awk \
	nfneg.ok \
	nfset.awk \
	nfset.in \
	nfset.ok \
	nlfldsep.awk \
	nlfldsep.in \
	nlfldsep.ok \
	nlinstr.awk \
	nlinstr.in \
	nlinstr.ok \
	nlstrina.awk \
	nlstrina.ok \
	noeffect.awk \
	noeffect.ok \
	nofile.ok \
	nofmtch.awk \
	nofmtch.ok \
	noloop1.awk \
	noloop1.in \
	noloop1.ok \
	noloop2.awk \
	noloop2.in \
	noloop2.ok \
	nondec.awk \
	nondec.ok \
	nondec2.awk \
	nondec2.ok \
	nonfatal1.awk \
	nonfatal1.ok \
	nonfatal2.awk \
	nonfatal2.ok \
	nonl.awk \
	nonl.ok \
	noparms.awk \
	noparms.ok \
	nors.in \
	nors.ok \
	nulrsend.awk \
	nulrsend.in \
	nulrsend.ok \
	numindex.awk \
	numindex.in \
	numindex.ok \
	numsubstr.awk \
	numsubstr.in \
	numsubstr.ok \
	octsub.awk \
	octsub.ok \
	ofmt.awk \
	ofmt.in \
	ofmt.ok \
	ofmta.awk \
	ofmta.ok \
	ofmtbig.awk \
	ofmtbig.in \
	ofmtbig.ok \
	ofmtfidl.awk \
	ofmtfidl.in \
	ofmtfidl.ok \
	ofmts.awk \
	ofmts.in \
	ofmts.ok \
	ofs1.awk \
	ofs1.in \
	ofs1.ok \
	onlynl.awk \
	onlynl.in \
	onlynl.ok \
	opasnidx.awk \
	opasnidx.ok \
	opasnslf.awk \
	opasnslf.ok \
	ordchr.awk \
	ordchr.ok \
	ordchr2.ok \
	out1.ok \
	out2.ok \
	out3.ok \
	paramasfunc1.awk \
	paramasfunc1.ok \
	paramasfunc2.awk \
	paramasfunc2.ok \
	paramdup.awk \
	paramdup.ok \
	paramres.awk \
	paramres.ok \
	paramtyp.awk \
	paramtyp.ok \
	paramuninitglobal.awk \
	paramuninitglobal.ok \
	parse1.awk \
	parse1.in \
	parse1.ok \
	parsefld.awk \
	parsefld.in \
	parsefld.ok \
	parseme.awk \
	parseme.ok \
	patsplit.awk \
	patsplit.ok \
	pcntplus.awk \
	pcntplus.ok \
	pid.awk \
	pid.ok \
	pid.sh \
	pipeio1.awk \
	pipeio1.ok \
	pipeio2.awk \
	pipeio2.in \
	pipeio2.ok \
	posix.awk \
	posix.in \
	posix.ok \
	posix2008sub.awk \
	posix2008sub.ok \
	poundbang.awk \
	prdupval.awk \
	prdupval.in \
	prdupval.ok \
	prec.awk \
	prec.ok \
	printf0.awk \
	printf0.ok \
	printf1.awk \
	printf1.ok \
	printfbad1.awk \
	printfbad1.ok \
	printfbad2.awk \
	printfbad2.in \
	printfbad2.ok \
	printfbad3.awk \
	printfbad3.ok \
	printfbad4.awk \
	printfbad4.ok \
	printfloat.awk \
	printhuge.awk \
	printhuge.ok \
	printlang.awk \
	prmarscl.awk \
	prmarscl.ok \
	prmreuse.awk \
	prmreuse.ok \
	procinfs.awk \
	procinfs.ok \
	profile2.ok \
	profile3.awk \
	profile3.ok \
	profile4.awk \
	profile4.ok \
	profile5.awk \
	profile5.ok \
	profile6.awk \
	profile6.ok \
	profile7.awk \
	profile7.ok \
	profile8.awk \
	profile8.ok \
	prt1eval.awk \
	prt1eval.ok \
	prtoeval.awk \
	prtoeval.ok \
	pty1.awk \
	pty1.ok \
	rand-mpfr.ok \
	rand.awk \
	rand.ok \
	randtest.sh \
	randtest.ok \
	range1.awk \
	range1.in \
	range1.ok \
	readdir.awk \
	readdir0.awk \
	readfile2.awk \
	readfile2.ok \
	rebt8b1.awk \
	rebt8b1.ok \
	rebt8b2.awk \
	rebt8b2.ok \
	rebuf.awk \
	rebuf.in \
	rebuf.ok \
	redfilnm.awk \
	redfilnm.in \
	redfilnm.ok \
	regeq.awk \
	regeq.in \
	regeq.ok \
	regexpbrack.awk \
	regexpbrack.in \
	regexpbrack.ok \
	regexprange.awk \
	regexprange.ok \
	reginttrad.awk \
	reginttrad.ok \
	regnul1.awk \
	regnul1.ok \
	regnul2.awk \
	regnul2.ok \
	regrange.awk \
	regrange.ok \
	regtest.sh \
	regx8bit.awk \
	regx8bit.ok \
	reindops.awk \
	reindops.in \
	reindops.ok \
	reint.awk \
	reint.in \
	reint.ok \
	reint2.awk \
	reint2.in \
	reint2.ok \
	reparse.awk \
	reparse.in \
	reparse.ok \
	resplit.awk \
	resplit.in \
	resplit.ok \
	revout.awk \
	revout.ok \
	revtwoway.awk \
	revtwoway.ok \
	rri1.awk \
	rri1.in \
	rri1.ok \
	rs.awk \
	rs.in \
	rs.ok \
	rsgetline.awk \
	rsgetline.in \
	rsgetline.ok \
	rsglstdin.ok \
	rsnul1nl.awk \
	rsnul1nl.in \
	rsnul1nl.ok \
	rsnulbig.ok \
	rsnulbig2.ok \
	rsstart1.awk \
	rsstart1.in \
	rsstart1.ok \
	rsstart2.awk \
	rsstart2.ok \
	rsstart3.ok \
	rstest1.awk \
	rstest1.ok \
	rstest2.awk \
	rstest2.ok \
	rstest3.awk \
	rstest3.ok \
	rstest4.awk \
	rstest4.ok \
	rstest5.awk \
	rstest5.ok \
	rstest6.awk \
	rstest6.in \
	rstest6.ok \
	rswhite.awk \
	rswhite.in \
	rswhite.ok \
	rtlen.ok \
	rtlen.sh \
	rtlenmb.ok \
	rtlen01.ok \
	rtlen01.sh \
	rwarray.awk \
	rwarray.in \
	rwarray.ok \
	scalar.awk \
	scalar.ok \
	sclforin.awk \
	sclforin.ok \
	sclifin.awk \
	sclifin.ok \
	shadow.awk \
	shadow.ok \
	sort1.awk \
	sort1.ok \
	sortempty.awk \
	sortempty.ok \
	sortfor.awk \
	sortfor.in \
	sortfor.ok \
	sortglos.awk \
	sortglos.in \
	sortglos.ok \
	sortu.awk \
	sortu.ok \
	space.ok \
	split_after_fpat.awk \
	split_after_fpat.in \
	split_after_fpat.ok \
	splitarg4.awk \
	splitarg4.in \
	splitarg4.ok \
	splitargv.awk \
	splitargv.in \
	splitargv.ok \
	splitarr.awk \
	splitarr.ok \
	splitdef.awk \
	splitdef.ok \
	splitvar.awk \
	splitvar.in \
	splitvar.ok \
	splitwht.awk \
	splitwht.ok \
	sprintfc.awk \
	sprintfc.in \
	sprintfc.ok \
	strcat1.awk \
	strcat1.ok \
	strftime.awk \
	strftlng.awk \
	strftlng.ok \
	strnum1.awk \
	strnum1.ok \
	strtod.awk \
	strtod.in \
	strtod.ok \
	strtonum.awk \
	strtonum.ok \
	subamp.awk \
	subamp.in \
	subamp.ok \
	subi18n.awk \
	subi18n.ok \
	subsepnm.awk \
	subsepnm.ok \
	subslash.awk \
	subslash.ok \
	substr.awk \
	substr.ok \
	swaplns.awk \
	swaplns.in \
	swaplns.ok \
	switch2.awk \
	switch2.ok \
	symtab1.awk \
	symtab1.ok \
	symtab2.awk \
	symtab2.ok \
	symtab3.awk \
	symtab3.ok \
	symtab4.awk \
	symtab4.in \
	symtab4.ok \
	symtab5.awk \
	symtab5.in \
	symtab5.ok \
	symtab6.awk \
	symtab6.ok \
	symtab7.awk \
	symtab7.in \
	symtab7.ok \
	symtab8.awk \
	symtab8.in \
	symtab8.ok \
	symtab9.awk \
	symtab9.ok \
	synerr1.awk \
	synerr1.ok \
	synerr2.awk \
	synerr2.ok \
	testext.ok \
	time.awk \
	time.ok \
	tradanch.awk \
	tradanch.in \
	tradanch.ok \
	tweakfld.awk \
	tweakfld.in \
	tweakfld.ok \
	uninit2.awk \
	uninit2.ok \
	uninit3.awk \
	uninit3.ok \
	uninit4.awk \
	uninit4.ok \
	uninit5.awk \
	uninit5.ok \
	uninitialized.awk \
	uninitialized.ok \
	unterm.awk \
	unterm.ok \
	uparrfs.awk \
	uparrfs.in \
	uparrfs.ok \
	wideidx.awk \
	wideidx.in \
	wideidx.ok \
	wideidx2.awk \
	wideidx2.ok \
	widesub.awk \
	widesub.ok \
	widesub2.awk \
	widesub2.ok \
	widesub3.awk \
	widesub3.in \
	widesub3.ok \
	widesub4.awk \
	widesub4.ok \
	wjposer1.awk \
	wjposer1.in \
	wjposer1.ok \
	xref.awk \
	xref.original \
	zero2.awk \
	zero2.ok \
	zeroe0.awk \
	zeroe0.ok \
	zeroflag.awk \
	zeroflag.ok


TESTS_WE_ARE_NOT_DOING_YET_FIXME_ONE_DAY = longdbl

# Get rid of core files when cleaning and generated .ok file
CLEANFILES = core core.* fmtspcl.ok

# try to keep these sorted. each letter starts a new line
BASIC_TESTS = \
	addcomma anchgsub argarray arrayparm arrayprm2 arrayprm3 \
	arrayref arrymem1 arryref2 arryref3 arryref4 arryref5 arynasty \
	arynocls aryprm1 aryprm2 aryprm3 aryprm4 aryprm5 aryprm6 aryprm7 \
	aryprm8 arysubnm asgext awkpath \
	back89 backgsub badassign1 badbuild \
	callparam childin clobber closebad clsflnam compare compare2 concat1 concat2 \
	concat3 concat4 convfmt \
	datanonl defref delargv delarpm2 delarprm delfunc dfamb1 dfastress dynlj \
	eofsplit exit2 exitval1 exitval2 \
	fcall_exit fcall_exit2 fldchg fldchgnf fnamedat fnarray fnarray2 \
	fnaryscl fnasgnm fnmisc fordel forref forsimp fsbs fsrs fsspcoln \
	fstabplus funsemnl funsmnam funstack \
	getline getline2 getline3 getline4 getline5 getlnbuf getnr2tb getnr2tm \
	gsubasgn gsubtest gsubtst2 gsubtst3 gsubtst4 gsubtst5 gsubtst6 \
	gsubtst7 gsubtst8 \
	hex hsprint \
	inputred intest intprec iobug1 \
	leaddig leadnl litoct longsub longwrds \
	manglprm math membug1 messages minusstr mmap8k mtchi18n \
	nasty nasty2 negexp negrange nested nfldstr nfloop nfneg nfset nlfldsep \
	nlinstr nlstrina noeffect nofile nofmtch noloop1 noloop2 nonl \
	noparms nors nulrsend numindex numsubstr \
	octsub ofmt ofmta ofmtbig ofmtfidl ofmts ofs1 onlynl opasnidx opasnslf \
	paramasfunc1 paramasfunc2 \
	paramdup paramres paramtyp paramuninitglobal parse1 parsefld parseme \
	pcntplus posix2008sub prdupval prec printf0 printf1 prmarscl prmreuse \
	prt1eval prtoeval \
	rand randtest range1 rebt8b1 redfilnm regeq regexpbrack regexprange regrange reindops \
	reparse resplit rri1 rs rsnul1nl rsnulbig rsnulbig2 rstest1 rstest2 \
	rstest3 rstest4 rstest5 rswhite \
	scalar sclforin sclifin sortempty sortglos splitargv splitarr splitdef \
	splitvar splitwht strcat1 strnum1 strtod subamp subi18n \
	subsepnm subslash substr swaplns synerr1 synerr2 tradanch tweakfld \
	uninit2 uninit3 uninit4 uninit5 uninitialized unterm uparrfs \
	wideidx wideidx2 widesub widesub2 widesub3 widesub4 wjposer1 \
	zero2 zeroe0 zeroflag

UNIX_TESTS = \
	fflush getlnhd localenl pid pipeio1 pipeio2 poundbang \
	rtlen rtlen01 space strftlng

GAWK_EXT_TESTS = \
	aadelete1 aadelete2 aarray1 aasort aasorti argtest arraysort \
	backw badargs beginfile1 beginfile2 binmode1 charasbytes \
	colonwarn clos1way dbugeval delsub devfd devfd1 devfd2 dumpvars exit \
	fieldwdth fpat1 fpat2 fpat3  fpatnull fsfwfs funlen \
	functab1 functab2 functab3 fwtest fwtest2 fwtest3 \
	genpot gensub gensub2 getlndir gnuops2 gnuops3 gnureops \
	icasefs icasers id igncdym igncfs ignrcas2 ignrcase \
	incdupe incdupe2 incdupe3 incdupe4 incdupe5 incdupe6 incdupe7 \
	include include2 indirectcall indirectcall2 \
	lint lintold lintwarn \
	manyfiles match1 match2 match3 mbstr1 \
	nastyparm next nondec nondec2 \
<<<<<<< HEAD
	nonfatal1 nonfatal2 \
	patsplit posix printfbad1 printfbad2 printfbad3 printhuge procinfs \
	profile1 profile2 profile3 profile4 profile5 profile6 profile7 pty1 \
=======
	patsplit posix printfbad1 printfbad2 printfbad3 printfbad4 printhuge procinfs \
	profile1 profile2 profile3 profile4 profile5 profile6 profile7 \
	profile8 pty1 \
>>>>>>> 7306300f
	rebuf regnul1 regnul2 regx8bit reginttrad reint reint2 rsgetline rsglstdin rsstart1 \
	rsstart2 rsstart3 rstest6 shadow sortfor sortu split_after_fpat \
	splitarg4 strftime \
	strtonum switch2 symtab1 symtab2 symtab3 symtab4 symtab5 symtab6 \
	symtab7 symtab8 symtab9

EXTRA_TESTS = inftest regtest

INET_TESTS = inetdayu inetdayt inetechu inetecht

MACHINE_TESTS = double1 double2 fmtspcl intformat

MPFR_TESTS = mpfrnr mpfrnegzero mpfrrem mpfrrnd mpfrieee mpfrexprange \
	mpfrsort mpfrsqrt mpfrbigint

LOCALE_CHARSET_TESTS = \
	asort asorti backbigs1 backsmalls1 backsmalls2 \
	fmttest fnarydel fnparydl jarebug lc_num1 mbfw1 \
	mbprintf1 mbprintf2 mbprintf3 mbprintf4 rebt8b2 rtlenmb sort1 sprintfc

SHLIB_TESTS = \
	fnmatch filefuncs fork fork2 fts functab4 inplace1 inplace2 inplace3 \
	ordchr ordchr2 readdir readfile readfile2 revout revtwoway rwarray testext time

# List of the tests which should be run with --lint option:
NEED_LINT = \
	defref fmtspcl lintwarn noeffect nofmtch shadow \
	uninit2 uninit3 uninit4 uninit5 uninitialized

# List of the tests which should be run with --lint-old option:
NEED_LINT_OLD = lintold

# List of the tests which fail with EXIT CODE 1
FAIL_CODE1 = \
	fnarray2 fnmisc gsubasgn mixed1 noparms paramdup synerr1 synerr2 unterm

# List of files which have .ok versions for MPFR
CHECK_MPFR = \
	rand fnarydel fnparydl

# List of the files that appear in manual tests or are for reserve testing:
GENTESTS_UNUSED = Makefile.in dtdgport.awk gtlnbufv.awk hello.awk \
	inchello.awk inclib.awk inplace.1.in inplace.2.in inplace.in \
	longdbl.awk longdbl.in printfloat.awk readdir0.awk xref.awk

CMP = cmp
AWKPROG = ../gawk$(EXEEXT)

# Default for VALGRIND is empty unless overridden by a command-line argument.
# This protects against cruft in the environment.
VALGRIND = 

# This business forces the locale to be C for running the tests,
# unless we override it to something else for testing.
#
# This can also be done in individual tests where we wish to
# check things specifically not in the C locale.

#
# And we set AWKLIBPATH to find the extension libraries we built.
LOCALES = LC_ALL=$${GAWKLOCALE:-C} LANG=$${GAWKLOCALE:-C}
AWK = $(LOCALES) AWKLIBPATH=../extension/.libs $(VALGRIND) $(AWKPROG)

# Message stuff is to make it a little easier to follow.
# Make the pass-fail last and dependent on others to avoid
# spurious errors if `make -j' in effect.
check:	msg \
	printlang \
	basic-msg-start  basic           basic-msg-end \
	unix-msg-start   unix-tests      unix-msg-end \
	extend-msg-start gawk-extensions extend-msg-end \
	machine-msg-start machine-tests machine-msg-end \
	charset-msg-start charset-tests charset-msg-end \
	shlib-msg-start  shlib-tests     shlib-msg-end \
	mpfr-msg-start   mpfr-tests      mpfr-msg-end
	@$(MAKE) pass-fail || { $(MAKE) diffout; exit 1; }

basic:	$(BASIC_TESTS)

unix-tests: $(UNIX_TESTS)

gawk-extensions: $(GAWK_EXT_TESTS)

charset-tests: $(LOCALE_CHARSET_TESTS)

extra:	$(EXTRA_TESTS) inet

inet:	inetmesg $(INET_TESTS)

machine-tests: $(MACHINE_TESTS)

# The blank between ' and /MPFR/ is for running tests on Windows under
# MSYS, which thinks /MPFR is a Unix-style file name and converts it
# to Windows format, butchering it in the process.  Likewise for /API/
# in the next shlib-tests.
mpfr-tests:
	@if $(AWK) --version | $(AWK) ' /MPFR/ { exit 1 }' ; then \
	echo MPFR tests not supported on this system ; \
	else $(MAKE) $(MPFR_TESTS) ; \
	fi

shlib-tests:
	@if $(AWK) --version | $(AWK) ' /API/ { exit 1 }' ; then \
	echo shlib tests not supported on this system ; \
	else $(MAKE) shlib-real-tests ; \
	fi

shlib-real-tests: $(SHLIB_TESTS)

msg::
	@echo ''
	@echo 'Any output from "cmp" is bad news, although some differences'
	@echo 'in floating point values are probably benign -- in particular,'
	@echo 'some systems may omit a leading zero and the floating point'
	@echo 'precision may lead to slightly different output in a few cases.'

printlang::
	@$(AWK) -f "$(srcdir)"/printlang.awk

basic-msg-start:
	@echo "======== Starting basic tests ========"

basic-msg-end:
	@echo "======== Done with basic tests ========"

unix-msg-start:
	@echo "======== Starting Unix tests ========"

unix-msg-end:
	@echo "======== Done with Unix tests ========"

extend-msg-start:
	@echo "======== Starting gawk extension tests ========"

extend-msg-end:
	@echo "======== Done with gawk extension tests ========"

machine-msg-start:
	@echo "======== Starting machine-specific tests ========"

machine-msg-end:
	@echo "======== Done with machine-specific tests ========"

charset-msg-start:
	@echo "======== Starting tests that can vary based on character set or locale support ========"
	@echo "************************************************"
	@echo "** Some or all of these tests may fail if you **"
	@echo "** have inadequate or missing locale support  **"
	@echo "** At least en_US.UTF-8, ru_RU.UTF-8 and      **"
	@echo "** ja_JP.UTF-8 are needed.                    **"
	@echo "************************************************"

charset-msg-end:
	@echo "======== Done with tests that can vary based on character set or locale support ========"

shlib-msg-start:
	@echo "======== Starting shared library tests ========"

shlib-msg-end:
	@echo "======== Done with shared library tests ========"

mpfr-msg-start:
	@echo "======== Starting MPFR tests ========"

mpfr-msg-end:
	@echo "======== Done with MPFR tests ========"


lc_num1:
	@echo $@
	@[ -z "$$GAWKLOCALE" ] && GAWKLOCALE=en_US.UTF-8; \
	AWKPATH="$(srcdir)" $(AWK) -f $@.awk >_$@ 2>&1 || echo EXIT CODE: $$? >>_$@
	@-$(CMP) "$(srcdir)"/$@.ok _$@ && rm -f _$@


# This test is a PITA because increasingly, /tmp is getting
# mounted noexec.  So, we'll test it locally.  Sigh.
#
# More PITA; some systems have medium short limits on #! paths,
# so this can still fail
poundbang::
	@echo $@
	@sed "s;/tmp/gawk;`pwd`/$(AWKPROG);" < "$(srcdir)"/poundbang.awk > ./_pbd.awk
	@chmod +x ./_pbd.awk
	@if ./_pbd.awk "$(srcdir)"/poundbang.awk > _`basename $@` ; \
	then : ; \
	else \
		sed "s;/tmp/gawk;$(AWKPROG);" < "$(srcdir)"/poundbang.awk > ./_pbd.awk ; \
		chmod +x ./_pbd.awk ; \
		LC_ALL=$${GAWKLOCALE:-C} LANG=$${GAWKLOCALE:-C} ./_pbd.awk "$(srcdir)"/poundbang.awk > _`basename $@`;  \
	fi
	@-$(CMP) "$(srcdir)"/poundbang.awk _`basename $@` && rm -f _`basename $@` _pbd.awk

messages::
	@echo $@
	@$(AWK) -f "$(srcdir)"/messages.awk >_out2 2>_out3
	@-$(CMP) "$(srcdir)"/out1.ok _out1 && $(CMP) "$(srcdir)"/out2.ok _out2 && $(CMP) "$(srcdir)"/out3.ok _out3 && rm -f _out1 _out2 _out3

argarray::
	@echo $@
	@case "$(srcdir)" in \
	.)	: ;; \
	*)	cp "$(srcdir)"/argarray.in . ;; \
	esac
	@TEST=test echo just a test | $(AWK) -f "$(srcdir)"/argarray.awk ./argarray.in - >_$@
	@case "$(srcdir)" in \
	.)	: ;; \
	*)	rm -f ./argarray.in ;; \
	esac
	@-$(CMP) "$(srcdir)"/$@.ok _$@ && rm -f _$@

regtest::
	@echo 'Some of the output from regtest is very system specific, do not'
	@echo 'be distressed if your output differs from that distributed.'
	@echo 'Manual inspection is called for.'
	AWK=$(AWKPROG) "$(srcdir)"/regtest.sh

manyfiles::
	@echo manyfiles
	@rm -rf junk
	@mkdir junk
	@$(AWK) 'BEGIN { for (i = 1; i <= 1030; i++) print i, i}' >_$@
	@$(AWK) -f "$(srcdir)"/manyfiles.awk _$@ _$@
	@wc -l junk/* | $(AWK) '$$1 != 2' | wc -l | sed "s/  *//g" > _$@
	@rm -rf junk
	@-$(CMP) "$(srcdir)"/$@.ok _$@ && rm -f _$@

compare::
	@echo $@
	@$(AWK) -f "$(srcdir)"/compare.awk 0 1 "$(srcdir)"/compare.in >_$@
	@-$(CMP) "$(srcdir)"/$@.ok _$@ && rm -f _$@

inftest::
	@echo $@
	@echo This test is very machine specific...
	@$(AWK) -f "$(srcdir)"/inftest.awk | sed "s/inf/Inf/g" >_$@
	@-$(CMP) "$(srcdir)"/$@.ok _$@ && rm -f _$@

getline2::
	@echo $@
	@$(AWK) -f "$(srcdir)"/getline2.awk "$(srcdir)"/getline2.awk "$(srcdir)"/getline2.awk >_$@
	@-$(CMP) "$(srcdir)"/$@.ok _$@ && rm -f _$@

awkpath::
	@echo $@
	@AWKPATH="$(srcdir)$(PATH_SEPARATOR)$(srcdir)/lib" $(AWK) -f awkpath.awk >_$@
	@-$(CMP) "$(srcdir)"/$@.ok _$@ && rm -f _$@

argtest::
	@echo $@
	@$(AWK) -f "$(srcdir)"/argtest.awk -x -y abc >_$@
	@-$(CMP) "$(srcdir)"/$@.ok _$@ && rm -f _$@

badargs::
	@echo $@
	@-$(AWK) -f 2>&1 | grep -v patchlevel >_$@
	@-$(CMP) "$(srcdir)"/$@.ok _$@ && rm -f _$@

nonl::
	@echo $@
	@-AWKPATH="$(srcdir)" $(AWK) --lint -f nonl.awk /dev/null >_$@ 2>&1
	@-$(CMP) "$(srcdir)"/$@.ok _$@ && rm -f _$@

strftime::
	@echo $@
	@GAWKLOCALE=C; export GAWKLOCALE; \
	TZ=GMT0; export TZ; \
	$(AWK) -v OUTPUT=_$@ -f "$(srcdir)"/strftime.awk
	@-$(CMP) strftime.ok _$@ && rm -f _$@ strftime.ok || exit 0

litoct::
	@echo $@
	@echo ab | $(AWK) --traditional -f "$(srcdir)"/litoct.awk >_$@
	@-$(CMP) "$(srcdir)"/$@.ok _$@ && rm -f _$@

devfd::
	@echo $@
	@$(AWK) 1 /dev/fd/4 /dev/fd/5 4<"$(srcdir)"/devfd.in4 5<"$(srcdir)"/devfd.in5 >_$@ 2>&1 || echo EXIT CODE: $$? >> _$@
	@-$(CMP) "$(srcdir)"/$@.ok _$@ && rm -f _$@

fflush::
	@echo $@
	@"$(srcdir)"/fflush.sh >_$@
	@-$(CMP) "$(srcdir)"/$@.ok _$@ && rm -f _$@

tweakfld::
	@echo $@
	@$(AWK) -f "$(srcdir)"/tweakfld.awk "$(srcdir)"/tweakfld.in >_$@
	@rm -f errors.cleanup
	@-$(CMP) "$(srcdir)"/$@.ok _$@ && rm -f _$@

mmap8k::
	@echo $@
	@$(AWK) '{ print }' "$(srcdir)"/mmap8k.in >_$@
	@-$(CMP) "$(srcdir)"/mmap8k.in _$@ && rm -f _$@ || cp "$(srcdir)"/$@.in $@.ok

tradanch::
	@echo $@
	@$(AWK) --traditional -f "$(srcdir)"/tradanch.awk "$(srcdir)"/tradanch.in >_$@
	@-$(CMP) "$(srcdir)"/$@.ok _$@ && rm -f _$@

# AIX /bin/sh exec's the last command in a list, therefore issue a ":"
# command so that pid.sh is fork'ed as a child before being exec'ed.
pid::
	@echo pid
	@AWKPATH="$(srcdir)" AWK=$(AWKPROG) $(SHELL) "$(srcdir)"/pid.sh $$$$ > _`basename $@` ; :
	@-$(CMP) "$(srcdir)"/pid.ok _`basename $@` && rm -f _`basename $@`

strftlng::
	@echo $@
	@TZ=UTC; export TZ; $(AWK) -f "$(srcdir)"/strftlng.awk >_$@
	@if $(CMP) "$(srcdir)"/strftlng.ok _$@ >/dev/null 2>&1 ; then : ; else \
	TZ=UTC0; export TZ; $(AWK) -f "$(srcdir)"/strftlng.awk >_$@ ; \
	fi
	@-$(CMP) "$(srcdir)"/$@.ok _$@ && rm -f _$@

nors::
	@echo $@
	@echo A B C D E | tr -d '\12\15' | $(AWK) '{ print $$NF }' - "$(srcdir)"/nors.in > _$@
	@-$(CMP) "$(srcdir)"/$@.ok _$@ && rm -f _$@

fmtspcl.ok: fmtspcl.tok Makefile
	@$(AWK) -v "sd=$(srcdir)" 'BEGIN {pnan = sprintf("%g",sqrt(-1)); nnan = sprintf("%g",-sqrt(-1)); pinf = sprintf("%g",-log(0)); ninf = sprintf("%g",log(0))} {sub(/positive_nan/,pnan); sub(/negative_nan/,nnan); sub(/positive_infinity/,pinf); sub(/negative_infinity/,ninf); sub(/fmtspcl/,(sd"/fmtspcl")); print}' < "$(srcdir)"/fmtspcl.tok > $@ 2>/dev/null

fmtspcl: fmtspcl.ok
	@echo $@
	@$(AWK) $(AWKFLAGS) -f "$(srcdir)"/fmtspcl.awk  --lint >_$@ 2>&1 || echo EXIT CODE: $$? >>_$@
	@-if test -z "$$AWKFLAGS" ; then $(CMP) $@.ok _$@ && rm -f _$@ ; else \
	$(CMP) "$(srcdir)"/$@-mpfr.ok _$@ && rm -f _$@ ; \
	fi

rebuf::
	@echo $@
	@AWKBUFSIZE=4096 AWKPATH="$(srcdir)" $(AWK) -f $@.awk  < "$(srcdir)"/$@.in >_$@ 2>&1 || echo EXIT CODE: $$? >>_$@
	@-$(CMP) "$(srcdir)"/$@.ok _$@ && rm -f _$@

rsglstdin:: 
	@echo $@
	@cat  "$(srcdir)"/rsgetline.in | AWKPATH="$(srcdir)" $(AWK) -f rsgetline.awk >_$@ 2>&1 || echo EXIT CODE: $$? >>_$@
	@-$(CMP) "$(srcdir)"/$@.ok _$@ && rm -f _$@

reint::
	@echo $@
	@$(AWK) --re-interval -f "$(srcdir)"/reint.awk "$(srcdir)"/reint.in >_$@
	@-$(CMP) "$(srcdir)"/$@.ok _$@ && rm -f _$@

pipeio1::
	@echo $@
	@$(AWK) -f "$(srcdir)"/pipeio1.awk >_$@
	@rm -f test1 test2
	@-$(CMP) "$(srcdir)"/$@.ok _$@ && rm -f _$@

pipeio2::
	@echo $@
	@$(AWK) -v SRCDIR="$(srcdir)" -f "$(srcdir)"/pipeio2.awk >_$@
	@-$(CMP) "$(srcdir)"/$@.ok _$@ && rm -f _$@

clobber::
	@echo $@
	@$(AWK) -f "$(srcdir)"/clobber.awk >_$@
	@-$(CMP) "$(srcdir)"/clobber.ok seq && $(CMP) "$(srcdir)"/clobber.ok _$@ && rm -f _$@
	@rm -f seq

arynocls::
	@echo $@
	@-AWKPATH="$(srcdir)" $(AWK) -v INPUT="$(srcdir)"/arynocls.in -f arynocls.awk >_$@
	@-$(CMP) "$(srcdir)"/$@.ok _$@ && rm -f _$@

getlnbuf::
	@echo $@
	@-AWKPATH="$(srcdir)" $(AWK) -f getlnbuf.awk "$(srcdir)"/getlnbuf.in > _$@
	@-AWKPATH="$(srcdir)" $(AWK) -f gtlnbufv.awk "$(srcdir)"/getlnbuf.in > _2$@
	@-$(CMP) "$(srcdir)"/getlnbuf.ok _$@ && $(CMP) "$(srcdir)"/getlnbuf.ok _2$@ && rm -f _$@ _2$@

inetmesg::
	@echo These tests only work if your system supports the services
	@echo "'discard'" at port 9 and "'daytimed'" at port 13. Check your
	@echo file /etc/services and do "'netstat -a'".

inetechu::
	@echo This test is for establishing UDP connections
	@$(AWK) 'BEGIN {print "" |& "/inet/udp/0/127.0.0.1/9"}'

inetecht::
	@echo This test is for establishing TCP connections
	@$(AWK) 'BEGIN {print "" |& "/inet/tcp/0/127.0.0.1/9"}'

inetdayu::
	@echo This test is for bidirectional UDP transmission
	@$(AWK) 'BEGIN { print "" |& "/inet/udp/0/127.0.0.1/13"; \
	"/inet/udp/0/127.0.0.1/13" |& getline; print $0}'

inetdayt::
	@echo This test is for bidirectional TCP transmission
	@$(AWK) 'BEGIN { print "" |& "/inet/tcp/0/127.0.0.1/13"; \
	"/inet/tcp/0/127.0.0.1/13" |& getline; print $0}'

redfilnm::
	@echo $@
	@$(AWK) -f "$(srcdir)"/redfilnm.awk srcdir="$(srcdir)" "$(srcdir)"/redfilnm.in >_$@
	@-$(CMP) "$(srcdir)"/$@.ok _$@ && rm -f _$@

leaddig::
	@echo $@
	@$(AWK) -v x=2E  -f "$(srcdir)"/leaddig.awk >_$@
	@-$(CMP) "$(srcdir)"/$@.ok _$@ && rm -f _$@

gsubtst3::
	@echo $@
	@$(AWK) --re-interval -f "$(srcdir)"/$@.awk "$(srcdir)"/$@.in >_$@
	@-$(CMP) "$(srcdir)"/$@.ok _$@ && rm -f _$@

space::
	@echo $@
	@$(AWK) -f ' ' "$(srcdir)"/space.awk >_$@ 2>&1 || echo EXIT CODE: $$? >>_$@
	@-$(CMP) "$(srcdir)"/$@.ok _$@ && rm -f _$@

printf0::
	@echo $@
	@$(AWK) --posix -f "$(srcdir)"/$@.awk >_$@ 2>&1 || echo EXIT CODE: $$? >>_$@
	@-$(CMP) "$(srcdir)"/$@.ok _$@ && rm -f _$@

rsnulbig::
	@echo $@
	@ : Suppose that block size for pipe is at most 128kB:
	@$(AWK) 'BEGIN { for (i = 1; i <= 128*64+1; i++) print "abcdefgh123456\n" }' 2>&1 | \
	$(AWK) 'BEGIN { RS = ""; ORS = "\n\n" }; { print }' 2>&1 | \
	$(AWK) '/^[^a]/; END{ print NR }' >_$@ 2>&1 || echo EXIT CODE: $$? >>_$@
	@-$(CMP) "$(srcdir)"/$@.ok _$@ && rm -f _$@

rsnulbig2::
	@echo $@
	@$(AWK) 'BEGIN { ORS = ""; n = "\n"; for (i = 1; i <= 10; i++) n = (n n); \
		for (i = 1; i <= 128; i++) print n; print "abc\n" }' 2>&1 | \
		$(AWK) 'BEGIN { RS = ""; ORS = "\n\n" };{ print }' 2>&1 | \
		$(AWK) '/^[^a]/; END { print NR }' >_$@ 2>&1 || echo EXIT CODE: $$? >>_$@
	@-$(CMP) "$(srcdir)"/$@.ok _$@ && rm -f _$@

wideidx::
	@echo $@
	@[ -z "$$GAWKLOCALE" ] && GAWKLOCALE=en_US.UTF-8; \
	AWKPATH="$(srcdir)" $(AWK) -f $@.awk  < "$(srcdir)"/$@.in >_$@ 2>&1 || echo EXIT CODE: $$? >>_$@
	@-$(CMP) "$(srcdir)"/$@.ok _$@ && rm -f _$@

wideidx2::
	@echo $@
	@[ -z "$$GAWKLOCALE" ] && GAWKLOCALE=en_US.UTF-8; \
	AWKPATH="$(srcdir)" $(AWK) -f $@.awk >_$@ 2>&1 || echo EXIT CODE: $$? >>_$@
	@-$(CMP) "$(srcdir)"/$@.ok _$@ && rm -f _$@

widesub::
	@echo $@
	@[ -z "$$GAWKLOCALE" ] && GAWKLOCALE=en_US.UTF-8; \
	AWKPATH="$(srcdir)" $(AWK) -f $@.awk  >_$@ 2>&1 || echo EXIT CODE: $$? >>_$@
	@-$(CMP) "$(srcdir)"/$@.ok _$@ && rm -f _$@

widesub2::
	@echo $@
	@[ -z "$$GAWKLOCALE" ] && GAWKLOCALE=en_US.UTF-8; \
	AWKPATH="$(srcdir)" $(AWK) -f $@.awk  >_$@ 2>&1 || echo EXIT CODE: $$? >>_$@
	@-$(CMP) "$(srcdir)"/$@.ok _$@ && rm -f _$@

widesub3::
	@echo $@
	@[ -z "$$GAWKLOCALE" ] && GAWKLOCALE=en_US.UTF-8; \
	AWKPATH="$(srcdir)" $(AWK) -f $@.awk  < "$(srcdir)"/$@.in >_$@ 2>&1 || echo EXIT CODE: $$? >>_$@
	@-$(CMP) "$(srcdir)"/$@.ok _$@ && rm -f _$@

widesub4::
	@echo $@
	@[ -z "$$GAWKLOCALE" ] && GAWKLOCALE=en_US.UTF-8; \
	AWKPATH="$(srcdir)" $(AWK) -f $@.awk >_$@ 2>&1 || echo EXIT CODE: $$? >>_$@
	@-$(CMP) "$(srcdir)"/$@.ok _$@ && rm -f _$@

ignrcas2::
	@echo $@
	@GAWKLOCALE=en_US.UTF-8 ; export GAWKLOCALE ; \
	$(AWK) -f "$(srcdir)"/$@.awk >_$@ 2>&1 || echo EXIT CODE: $$? >> _$@
	@-$(CMP) "$(srcdir)"/$@.ok _$@ && rm -f _$@

subamp::
	@echo $@
	@GAWKLOCALE=en_US.UTF-8 ; export GAWKLOCALE ; \
	$(AWK) -f "$(srcdir)"/$@.awk "$(srcdir)"/$@.in >_$@ 2>&1 || echo EXIT CODE: $$? >> _$@
	@-$(CMP) "$(srcdir)"/$@.ok _$@ && rm -f _$@

# This test makes sure gawk exits with a zero code.
# Thus, unconditionally generate the exit code.
exitval1::
	@echo $@
	@$(AWK) -f "$(srcdir)"/exitval1.awk >_$@ 2>&1; echo EXIT CODE: $$? >>_$@
	@-$(CMP) "$(srcdir)"/$@.ok _$@ && rm -f _$@

fsspcoln::
	@echo $@
	@$(AWK) -f "$(srcdir)"/$@.awk 'FS=[ :]+' "$(srcdir)"/$@.in >_$@
	@-$(CMP) "$(srcdir)"/$@.ok _$@ && rm -f _$@

rsstart1::
	@echo $@
	@$(AWK) -f "$(srcdir)"/$@.awk "$(srcdir)"/rsstart1.in >_$@
	@-$(CMP) "$(srcdir)"/$@.ok _$@ && rm -f _$@

rsstart2::
	@echo $@
	@$(AWK) -f "$(srcdir)"/$@.awk "$(srcdir)"/rsstart1.in >_$@
	@-$(CMP) "$(srcdir)"/$@.ok _$@ && rm -f _$@

rsstart3::
	@echo $@
	@head "$(srcdir)"/rsstart1.in | $(AWK) -f "$(srcdir)"/rsstart2.awk >_$@
	@-$(CMP) "$(srcdir)"/$@.ok _$@ && rm -f _$@

rtlen::
	@echo $@
	@"$(srcdir)"/$@.sh >_$@ || echo EXIT CODE: $$? >>_$@
	@-$(CMP) "$(srcdir)"/$@.ok _$@ && rm -f _$@

rtlen01::
	@echo $@
	@"$(srcdir)"/$@.sh >_$@ || echo EXIT CODE: $$? >>_$@
	@-$(CMP) "$(srcdir)"/$@.ok _$@ && rm -f _$@

rtlenmb::
	@echo $@
	@GAWKLOCALE=en_US.UTF-8 ; export GAWKLOCALE ; \
	"$(srcdir)"/rtlen.sh >_$@ || echo EXIT CODE: $$? >>_$@
	@-$(CMP) "$(srcdir)"/$@.ok _$@ && rm -f _$@

nondec2::
	@echo $@
	@$(AWK) --non-decimal-data -v a=0x1 -f "$(srcdir)"/$@.awk >_$@
	@-$(CMP) "$(srcdir)"/$@.ok _$@ && rm -f _$@

nofile::
	@echo $@
	@$(AWK) '{}' no/such/file >_$@ 2>&1 || echo EXIT CODE: $$? >>_$@
	@-$(CMP) "$(srcdir)"/$@.ok _$@ && rm -f _$@

binmode1::
	@echo $@
	@$(AWK) -v BINMODE=3 'BEGIN { print BINMODE }' >_$@ 2>&1 || echo EXIT CODE: $$? >>_$@
	@-$(CMP) "$(srcdir)"/$@.ok _$@ && rm -f _$@

subi18n::
	@echo $@
	@GAWKLOCALE=en_US.UTF-8 ; $(AWK) -f "$(srcdir)"/$@.awk > _$@
	@-$(CMP) "$(srcdir)"/$@.ok _$@ && rm -f _$@

concat4::
	@echo $@
	@GAWKLOCALE=en_US.UTF-8 ; $(AWK) -f "$(srcdir)"/$@.awk "$(srcdir)"/$@.in > _$@
	@-$(CMP) "$(srcdir)"/$@.ok _$@ && rm -f _$@

devfd1::
	@echo $@
	@$(AWK) -f "$(srcdir)"/$@.awk 4< "$(srcdir)"/devfd.in1 5< "$(srcdir)"/devfd.in2 >_$@ 2>&1 || echo EXIT CODE: $$? >>_$@
	@-$(CMP) "$(srcdir)"/$@.ok _$@ && rm -f _$@

# The program text is the '1' which will print each record. How compact can you get?
devfd2::
	@echo $@
	@$(AWK) 1 /dev/fd/4 /dev/fd/5 4< "$(srcdir)"/devfd.in1 5< "$(srcdir)"/devfd.in2 >_$@ 2>&1 || echo EXIT CODE: $$? >>_$@
	@-$(CMP) "$(srcdir)"/$@.ok _$@ && rm -f _$@

mixed1::
	@echo $@
	@$(AWK) -f /dev/null --source 'BEGIN {return junk}' >_$@ 2>&1 || echo EXIT CODE: $$? >>_$@
	@-$(CMP) "$(srcdir)"/$@.ok _$@ && rm -f _$@

mtchi18n::
	@echo $@
	@GAWKLOCALE=ru_RU.UTF-8 ; export GAWKLOCALE ; \
	$(AWK) -f "$(srcdir)"/$@.awk "$(srcdir)"/$@.in >_$@ 2>&1 || echo EXIT CODE: $$? >> _$@
	@-$(CMP) "$(srcdir)"/$@.ok _$@ && rm -f _$@

reint2::
	@echo $@
	@[ -z "$$GAWKLOCALE" ] && GAWKLOCALE=en_US.UTF-8; \
	AWKPATH="$(srcdir)" $(AWK) --re-interval -f $@.awk "$(srcdir)"/$@.in >_$@ 2>&1 || echo EXIT CODE: $$? >>_$@
	@-$(CMP) "$(srcdir)"/$@.ok _$@ && rm -f _$@

localenl::
	@echo $@
	@"$(srcdir)"/$@.sh >_$@ 2>/dev/null
	@-$(CMP) "$(srcdir)"/$@.ok _$@ && rm -f _$@

mbprintf1::
	@echo $@
	@GAWKLOCALE=en_US.UTF-8 ; export GAWKLOCALE ; \
	$(AWK) -f "$(srcdir)"/$@.awk "$(srcdir)"/$@.in >_$@ 2>&1 || echo EXIT CODE: $$? >> _$@
	@-$(CMP) "$(srcdir)"/$@.ok _$@ && rm -f _$@

mbprintf2::
	@echo $@
	@GAWKLOCALE=ja_JP.UTF-8 ; export GAWKLOCALE ; \
	$(AWK) -f "$(srcdir)"/$@.awk >_$@ 2>&1 || echo EXIT CODE: $$? >> _$@
	@-$(CMP) "$(srcdir)"/$@.ok _$@ && rm -f _$@

mbprintf3::
	@echo $@
	@GAWKLOCALE=en_US.UTF-8 ; export GAWKLOCALE ; \
	$(AWK) -f "$(srcdir)"/$@.awk "$(srcdir)"/$@.in >_$@ 2>&1 || echo EXIT CODE: $$? >> _$@
	@-$(CMP) "$(srcdir)"/$@.ok _$@ && rm -f _$@

mbprintf4::
	@echo $@
	@GAWKLOCALE=en_US.UTF-8 ; export GAWKLOCALE ; \
	$(AWK) -f "$(srcdir)"/$@.awk "$(srcdir)"/$@.in >_$@ 2>&1 || echo EXIT CODE: $$? >> _$@
	@-$(CMP) "$(srcdir)"/$@.ok _$@ && rm -f _$@

mbfw1::
	@echo $@
	@GAWKLOCALE=en_US.UTF-8 ; export GAWKLOCALE ; \
	$(AWK) -f "$(srcdir)"/$@.awk "$(srcdir)"/$@.in >_$@ 2>&1 || echo EXIT CODE: $$? >> _$@
	@-$(CMP) "$(srcdir)"/$@.ok _$@ && rm -f _$@

gsubtst6::
	@echo $@
	@GAWKLOCALE=C ; $(AWK) -f "$(srcdir)"/$@.awk > _$@
	@-$(CMP) "$(srcdir)"/$@.ok _$@ && rm -f _$@

mbstr1::
	@echo $@
	@[ -z "$$GAWKLOCALE" ] && GAWKLOCALE=en_US.UTF-8; \
	AWKPATH="$(srcdir)" $(AWK) -f $@.awk  >_$@ 2>&1 || echo EXIT CODE: $$? >>_$@
	@-$(CMP) "$(srcdir)"/$@.ok _$@ && rm -f _$@

printfbad2: printfbad2.ok
	@echo $@
	@$(AWK) --lint -f "$(srcdir)"/$@.awk "$(srcdir)"/$@.in 2>&1 | sed 's;$(srcdir)/;;g' >_$@ || echo EXIT CODE: $$?  >>_$@
	@-$(CMP) "$(srcdir)"/$@.ok _$@ && rm -f _$@

beginfile1::
	@echo $@
	@AWKPATH="$(srcdir)" $(AWK) -f $@.awk "$(srcdir)"/$@.awk . ./no/such/file Makefile  >_$@ 2>&1 || echo EXIT CODE: $$? >>_$@
	@-$(CMP) "$(srcdir)"/$@.ok _$@ && rm -f _$@

beginfile2:
	@echo $@
	@-( cd "$(srcdir)" && LC_ALL=C AWK="$(abs_builddir)/$(AWKPROG)" $(abs_srcdir)/$@.sh $(abs_srcdir)/$@.in ) > _$@ 2>&1
	@-$(CMP) "$(srcdir)"/$@.ok _$@ && rm -f _$@

dumpvars::
	@echo $@
	@AWKPATH="$(srcdir)" $(AWK) --dump-variables 1 < "$(srcdir)"/$@.in >/dev/null 2>&1 || echo EXIT CODE: $$? >>_$@
	@grep -v ENVIRON < awkvars.out | grep -v PROCINFO > _$@; rm awkvars.out
	@-$(CMP) "$(srcdir)"/$@.ok _$@ && rm -f _$@

profile1:
	@echo $@
	@$(AWK) -f "$(srcdir)"/xref.awk "$(srcdir)"/dtdgport.awk > _$@.out1
	@$(AWK) --pretty-print=ap-$@.out -f "$(srcdir)"/xref.awk
	@$(AWK) -f ./ap-$@.out "$(srcdir)"/dtdgport.awk > _$@.out2 ; rm ap-$@.out
	@$(CMP) _$@.out1 _$@.out2 && rm _$@.out[12] || { echo EXIT CODE: $$? >>_$@ ; \
	cp "$(srcdir)"/dtdgport.awk $@.ok ; }
	

profile2:
	@echo $@
	@$(AWK) --profile=ap-$@.out -v sortcmd=sort -f "$(srcdir)"/xref.awk "$(srcdir)"/dtdgport.awk > /dev/null
	@sed 1,2d < ap-$@.out > _$@; rm ap-$@.out
	@-$(CMP) "$(srcdir)"/$@.ok _$@ && rm -f _$@

profile3:
	@echo $@
	@$(AWK) --profile=ap-$@.out -f "$(srcdir)"/$@.awk > /dev/null
	@sed 1,2d < ap-$@.out > _$@; rm ap-$@.out
	@-$(CMP) "$(srcdir)"/$@.ok _$@ && rm -f _$@

profile4:
	@echo $@
	@$(AWK) --pretty-print=_$@ -f "$(srcdir)"/$@.awk > /dev/null
	@-$(CMP) "$(srcdir)"/$@.ok _$@ && rm -f _$@

profile5:
	@echo $@
	@$(AWK) --pretty-print=_$@ -f "$(srcdir)"/$@.awk > /dev/null
	@-$(CMP) "$(srcdir)"/$@.ok _$@ && rm -f _$@

profile6:
	@echo $@
	@$(AWK) --profile=ap-$@.out -f "$(srcdir)"/$@.awk > /dev/null
	@sed 1,2d < ap-$@.out > _$@; rm ap-$@.out
	@-$(CMP) "$(srcdir)"/$@.ok _$@ && rm -f _$@

profile7:
	@echo $@
	@$(AWK) --profile=ap-$@.out -f "$(srcdir)"/$@.awk > /dev/null
	@sed 1,2d < ap-$@.out > _$@; rm ap-$@.out
	@-$(CMP) "$(srcdir)"/$@.ok _$@ && rm -f _$@

profile8:
	@echo $@
	@$(AWK) --pretty-print=_$@ -f "$(srcdir)"/$@.awk > /dev/null
	@-$(CMP) "$(srcdir)"/$@.ok _$@ && rm -f _$@

posix2008sub:
	@echo $@
	@$(AWK) --posix -f "$(srcdir)"/$@.awk > _$@ 2>&1
	@-$(CMP) "$(srcdir)"/$@.ok _$@ && rm -f _$@

next:
	@echo $@
	@-$(LOCALES) AWK="$(AWKPROG)" "$(srcdir)"/$@.sh > _$@ 2>&1
	@-LC_ALL=C $(CMP) "$(srcdir)"/$@.ok _$@ && rm -f _$@

exit:
	@echo $@
	@-AWK="$(AWKPROG)" "$(srcdir)"/$@.sh > _$@ 2>&1
	@-$(CMP) "$(srcdir)"/$@.ok _$@ && rm -f _$@

rri1::
	@echo $@
	@[ -z "$$GAWKLOCALE" ] && GAWKLOCALE=en_US.UTF-8; \
	AWKPATH="$(srcdir)" $(AWK) -f $@.awk  < "$(srcdir)"/$@.in >_$@ 2>&1 || echo EXIT CODE: $$? >>_$@
	@-$(CMP) "$(srcdir)"/$@.ok _$@ && rm -f _$@

mpfrieee:
	@echo $@
	@$(AWK) -M -vPREC=double -f "$(srcdir)"/$@.awk > _$@ 2>&1
	@-$(CMP) "$(srcdir)"/$@.ok _$@ && rm -f _$@

mpfrexprange:
	@echo $@
	@$(AWK) -M -vPREC=53 -f "$(srcdir)"/$@.awk > _$@ 2>&1
	@-$(CMP) "$(srcdir)"/$@.ok _$@ && rm -f _$@

mpfrrnd:
	@echo $@
	@$(AWK) -M -vPREC=53 -f "$(srcdir)"/$@.awk > _$@ 2>&1
	@-$(CMP) "$(srcdir)"/$@.ok _$@ && rm -f _$@

mpfrnegzero:
	@echo $@
	@$(AWK) -M -f "$(srcdir)"/$@.awk > _$@ 2>&1
	@-$(CMP) "$(srcdir)"/$@.ok _$@ && rm -f _$@

mpfrnr:
	@echo $@
	@$(AWK) -M -vPREC=113 -f "$(srcdir)"/$@.awk "$(srcdir)"/$@.in > _$@
	@-$(CMP) "$(srcdir)"/$@.ok _$@ && rm -f _$@

mpfrsort:
	@echo $@
	@$(AWK) -M -vPREC=53 -f "$(srcdir)"/$@.awk > _$@ 2>&1
	@-$(CMP) "$(srcdir)"/$@.ok _$@ && rm -f _$@

mpfrbigint:
	@echo $@
	@$(AWK) -M -f "$(srcdir)"/$@.awk > _$@ 2>&1
	@-$(CMP) "$(srcdir)"/$@.ok _$@ && rm -f _$@

mpfrsqrt:
	@echo $@
	@$(AWK) -M -f "$(srcdir)"/$@.awk > _$@ 2>&1
	@-$(CMP) "$(srcdir)"/$@.ok _$@ && rm -f _$@

mpfrrem:
	@echo $@
	@$(AWK) -M -f "$(srcdir)"/$@.awk > _$@ 2>&1
	@-$(CMP) "$(srcdir)"/$@.ok _$@ && rm -f _$@

jarebug::
	@echo $@
	@"$(srcdir)"/$@.sh "$(AWKPROG)" "$(srcdir)"/$@.awk "$(srcdir)"/$@.in "_$@"
	@-$(CMP) "$(srcdir)"/$@.ok _$@ && rm -f _$@

ordchr2::
	@echo $@
	@$(AWK) --load ordchr 'BEGIN {print chr(ord("z"))}' >_$@ 2>&1 || echo EXIT CODE: $$? >>_$@
	@-$(CMP) "$(srcdir)"/$@.ok _$@ && rm -f _$@

# N.B. If the test fails, create readfile.ok so that "make diffout" will work
readfile::
	@echo $@
	@$(AWK) -l readfile 'BEGIN {printf "%s", readfile("Makefile")}' >_$@ 2>&1 || echo EXIT CODE: $$? >>_$@
	@-$(CMP) Makefile _$@ && rm -f _$@ || cp -p Makefile $@.ok

readfile2::
	@echo $@
	@$(AWK) -f "$(srcdir)"/$@.awk "$(srcdir)"/$@.awk "$(srcdir)"/readdir.awk > _$@ || echo EXIT CODE: $$? >>_$@
	@-$(CMP) "$(srcdir)"/$@.ok _$@ && rm -f _$@

include2::
	@echo $@
	@AWKPATH="$(srcdir)" $(AWK) --include inclib 'BEGIN {print sandwich("a", "b", "c")}' >_$@ 2>&1 || echo EXIT CODE: $$? >>_$@
	@-$(CMP) "$(srcdir)"/$@.ok _$@ && rm -f _$@

incdupe::
	@echo $@
	@AWKPATH="$(srcdir)" $(AWK) --lint -i inclib -i inclib.awk 'BEGIN {print sandwich("a", "b", "c")}' >_$@ 2>&1 || echo EXIT CODE: $$? >>_$@
	@-$(CMP) "$(srcdir)"/$@.ok _$@ && rm -f _$@

incdupe2::
	@echo $@
	@AWKPATH="$(srcdir)" $(AWK) --lint -f inclib -f inclib.awk >_$@ 2>&1 || echo EXIT CODE: $$? >>_$@
	@-$(CMP) "$(srcdir)"/$@.ok _$@ && rm -f _$@

incdupe3::
	@echo $@
	@AWKPATH="$(srcdir)" $(AWK) --lint -f hello -f hello.awk >_$@ 2>&1 || echo EXIT CODE: $$? >>_$@
	@-$(CMP) "$(srcdir)"/$@.ok _$@ && rm -f _$@

incdupe4::
	@echo $@
	@AWKPATH="$(srcdir)" $(AWK) --lint -f hello -i hello.awk >_$@ 2>&1 || echo EXIT CODE: $$? >>_$@
	@-$(CMP) "$(srcdir)"/$@.ok _$@ && rm -f _$@

incdupe5::
	@echo $@
	@AWKPATH="$(srcdir)" $(AWK) --lint -i hello -f hello.awk >_$@ 2>&1 || echo EXIT CODE: $$? >>_$@
	@-$(CMP) "$(srcdir)"/$@.ok _$@ && rm -f _$@

incdupe6::
	@echo $@
	@AWKPATH="$(srcdir)" $(AWK) --lint -i inchello -f hello.awk >_$@ 2>&1 || echo EXIT CODE: $$? >>_$@
	@-$(CMP) "$(srcdir)"/$@.ok _$@ && rm -f _$@

incdupe7::
	@echo $@
	@AWKPATH="$(srcdir)" $(AWK) --lint -f hello -i inchello >_$@ 2>&1 || echo EXIT CODE: $$? >>_$@
	@-$(CMP) "$(srcdir)"/$@.ok _$@ && rm -f _$@

inplace1::
	@echo $@
	@cp "$(srcdir)"/inplace.1.in _$@.1
	@cp "$(srcdir)"/inplace.2.in _$@.2
	@AWKPATH="$(srcdir)"/../awklib/eg/lib $(AWK) -i inplace 'BEGIN {print "before"} {gsub(/foo/, "bar"); print} END {print "after"}' _$@.1 - _$@.2 < "$(srcdir)"/inplace.in >_$@ 2>&1 || echo EXIT CODE: $$? >>_$@
	@-$(CMP) "$(srcdir)"/$@.ok _$@ && rm -f _$@
	@-$(CMP) "$(srcdir)"/$@.1.ok _$@.1 && rm -f _$@.1
	@-$(CMP) "$(srcdir)"/$@.2.ok _$@.2 && rm -f _$@.2

inplace2::
	@echo $@
	@cp "$(srcdir)"/inplace.1.in _$@.1
	@cp "$(srcdir)"/inplace.2.in _$@.2
	@AWKPATH="$(srcdir)"/../awklib/eg/lib $(AWK) -i inplace -v INPLACE_SUFFIX=.bak 'BEGIN {print "before"} {gsub(/foo/, "bar"); print} END {print "after"}' _$@.1 - _$@.2 < "$(srcdir)"/inplace.in >_$@ 2>&1 || echo EXIT CODE: $$? >>_$@
	@-$(CMP) "$(srcdir)"/$@.ok _$@ && rm -f _$@
	@-$(CMP) "$(srcdir)"/$@.1.ok _$@.1 && rm -f _$@.1
	@-$(CMP) "$(srcdir)"/$@.1.bak.ok _$@.1.bak && rm -f _$@.1.bak
	@-$(CMP) "$(srcdir)"/$@.2.ok _$@.2 && rm -f _$@.2
	@-$(CMP) "$(srcdir)"/$@.2.bak.ok _$@.2.bak && rm -f _$@.2.bak

inplace3::
	@echo $@
	@cp "$(srcdir)"/inplace.1.in _$@.1
	@cp "$(srcdir)"/inplace.2.in _$@.2
	@AWKPATH="$(srcdir)"/../awklib/eg/lib $(AWK) -i inplace -v INPLACE_SUFFIX=.bak 'BEGIN {print "before"} {gsub(/foo/, "bar"); print} END {print "after"}' _$@.1 - _$@.2 < "$(srcdir)"/inplace.in >_$@ 2>&1 || echo EXIT CODE: $$? >>_$@
	@AWKPATH="$(srcdir)"/../awklib/eg/lib $(AWK) -i inplace -v INPLACE_SUFFIX=.bak 'BEGIN {print "Before"} {gsub(/bar/, "foo"); print} END {print "After"}' _$@.1 - _$@.2 < "$(srcdir)"/inplace.in >>_$@ 2>&1 || echo EXIT CODE: $$? >>_$@
	@-$(CMP) "$(srcdir)"/$@.ok _$@ && rm -f _$@
	@-$(CMP) "$(srcdir)"/$@.1.ok _$@.1 && rm -f _$@.1
	@-$(CMP) "$(srcdir)"/$@.1.bak.ok _$@.1.bak && rm -f _$@.1.bak
	@-$(CMP) "$(srcdir)"/$@.2.ok _$@.2 && rm -f _$@.2
	@-$(CMP) "$(srcdir)"/$@.2.bak.ok _$@.2.bak && rm -f _$@.2.bak

testext::
	@echo $@
	@$(AWK) '/^(@load|BEGIN)/,/^}/' "$(top_srcdir)"/extension/testext.c > testext.awk
	@$(AWK) -f ./testext.awk >_$@ 2>&1 || echo EXIT CODE: $$? >>_$@
	@-$(CMP) "$(srcdir)"/$@.ok _$@ && rm -f _$@ testext.awk

readdir:
	@if [ "`uname`" = Linux ] && [ "`stat -f . 2>/dev/null | awk 'NR == 2 { print $$NF }'`" = nfs ];  then \
	echo This test may fail on GNU/Linux systems when run on an NFS filesystem.; \
	echo If it does, try rerunning on an ext'[234]' filesystem. ; \
	fi
	@echo $@
	@$(AWK) -f "$(srcdir)"/readdir.awk "$(top_srcdir)" > _$@
	@ls -afi "$(top_srcdir)" > _dirlist
	@ls -lna "$(top_srcdir)" | sed 1d > _longlist
	@$(AWK) -f "$(srcdir)"/readdir0.awk -v extout=_$@  \
		-v dirlist=_dirlist -v longlist=_longlist > $@.ok
	@-$(CMP) $@.ok _$@ && rm -f $@.ok _$@ _dirlist _longlist

fts:
	@case `uname` in \
	IRIX) \
	echo This test may fail on IRIX systems when run on an NFS filesystem.; \
	echo If it does, try rerunning on an xfs filesystem. ;; \
	CYGWIN*) \
	echo This test may fail on CYGWIN systems when run on an NFS filesystem.; \
	echo If it does, try rerunning on an ntfs filesystem. ;; \
	esac
	@echo $@
	@$(AWK) -f "$(srcdir)"/fts.awk
	@-$(CMP) $@.ok _$@ && rm -f $@.ok _$@

charasbytes:
	@echo $@
	@[ -z "$$GAWKLOCALE" ] && GAWKLOCALE=en_US.UTF-8; \
	AWKPATH="$(srcdir)" $(AWK) -b -f $@.awk "$(srcdir)"/$@.in | \
	od -c -t x1 | tr '	' ' ' | sed -e 's/  */ /g' -e 's/ *$$//' >_$@ 2>&1 || echo EXIT CODE: $$? >>_$@
	@-$(CMP) "$(srcdir)"/$@.ok _$@ && rm -f _$@

symtab6:
	@echo $@
	@$(AWK) -d__$@ -f "$(srcdir)"/$@.awk
	@grep -v '^ENVIRON' __$@ | grep -v '^PROCINFO' > _$@ ; rm __$@
	@-$(CMP) "$(srcdir)"/$@.ok _$@ && rm -f _$@

symtab8:
	@echo $@
	@$(AWK) -d__$@ -f "$(srcdir)"/$@.awk "$(srcdir)"/$@.in >_$@
	@grep -v '^ENVIRON' __$@ | grep -v '^PROCINFO' | grep -v '^FILENAME' >> _$@ ; rm __$@
	@-$(CMP) "$(srcdir)"/$@.ok _$@ && rm -f _$@

symtab9:
	@echo $@
	@$(AWK) -f "$(srcdir)"/$@.awk >_$@
	@rm -f testit.txt
	@-$(CMP) "$(srcdir)"/$@.ok _$@ && rm -f _$@

reginttrad:
	@echo $@
	@$(AWK) --traditional -r -f "$(srcdir)"/$@.awk > _$@
	@-$(CMP) "$(srcdir)"/$@.ok _$@ && rm -f _$@

colonwarn:
	@echo $@
	@for i in 1 2 3 ; \
	do $(AWK) -f "$(srcdir)"/$@.awk $$i < "$(srcdir)"/$@.in ; \
	done > _$@
	@-$(CMP) "$(srcdir)"/$@.ok _$@ && rm -f _$@

clos1way:
	@echo $@
	@AWKPATH="$(srcdir)" LC_ALL=C $(AWK) -f $@.awk  >_$@ 2>&1 || echo EXIT CODE: $$? >>_$@
	@-$(CMP) "$(srcdir)"/$@.ok _$@ && rm -f _$@

dfamb1:
	@echo $@
	@[ -z "$$GAWKLOCALE" ] && GAWKLOCALE=en_US.UTF-8; \
	AWKPATH="$(srcdir)" $(AWK) -f $@.awk "$(srcdir)"/$@.in >_$@ 2>&1 || echo EXIT CODE: $$? >>_$@
	@-$(CMP) "$(srcdir)"/$@.ok _$@ && rm -f _$@


randtest::
	@echo $@
	@GAWK="$(AWKPROG)" "$(srcdir)"/randtest.sh >_$@
	@-$(CMP) "$(srcdir)"/$@.ok _$@ && rm -f _$@

backbigs1:
	@echo $@
	@[ -z "$$GAWKLOCALE" ] && GAWKLOCALE=en_US.UTF-8; \
	AWKPATH="$(srcdir)" $(AWK) -f $@.awk "$(srcdir)"/$@.in >_$@ 2>&1 || echo EXIT CODE: $$? >>_$@
	@-$(CMP) "$(srcdir)"/$@.ok _$@ && rm -f _$@

backsmalls1:
	@echo $@
	@[ -z "$$GAWKLOCALE" ] && GAWKLOCALE=en_US.UTF-8; \
	AWKPATH="$(srcdir)" $(AWK) -f $@.awk "$(srcdir)"/$@.in >_$@ 2>&1 || echo EXIT CODE: $$? >>_$@
	@-$(CMP) "$(srcdir)"/$@.ok _$@ && rm -f _$@

backsmalls2:
	@echo $@
	@[ -z "$$GAWKLOCALE" ] && GAWKLOCALE=en_US.UTF-8; \
	AWKPATH="$(srcdir)" $(AWK) -f $@.awk "$(srcdir)"/$@.in >_$@ 2>&1 || echo EXIT CODE: $$? >>_$@
	@-$(CMP) "$(srcdir)"/$@.ok _$@ && rm -f _$@

dbugeval::
	@echo $@
	@$(AWK) --debug -f /dev/null < "$(srcdir)"/$@.in > _$@  2>&1 || echo EXIT CODE: $$? >>_$@
	@-$(CMP) "$(srcdir)"/$@.ok _$@ && rm -f _$@

printhuge::
	@echo $@
	@[ -z "$$GAWKLOCALE" ] && GAWKLOCALE=en_US.UTF-8; \
	AWKPATH="$(srcdir)" $(AWK) -f $@.awk >_$@ 2>&1 || echo EXIT CODE: $$? >>_$@
	@-$(CMP) "$(srcdir)"/$@.ok _$@ && rm -f _$@

filefuncs:
	@echo $@
	@AWKPATH="$(srcdir)" $(AWK) -f $@.awk -v builddir="$(abs_top_builddir)"  >_$@ 2>&1 || echo EXIT CODE: $$? >>_$@
	@-$(CMP) "$(srcdir)"/$@.ok _$@ && rm -f _$@

genpot:
	@echo $@
	@AWKPATH="$(srcdir)" $(AWK) -f $@.awk --gen-pot >_$@ 2>&1 || echo EXIT CODE: $$? >>_$@
	@-$(CMP) "$(srcdir)"/$@.ok _$@ && rm -f _$@

paramasfunc1::
	@echo $@
	@AWKPATH="$(srcdir)" $(AWK) -f $@.awk --posix >_$@ 2>&1 || echo EXIT CODE: $$? >>_$@
	@-$(CMP) "$(srcdir)"/$@.ok _$@ && rm -f _$@

paramasfunc2::
	@echo $@
	@AWKPATH="$(srcdir)" $(AWK) -f $@.awk --posix >_$@ 2>&1 || echo EXIT CODE: $$? >>_$@
	@-$(CMP) "$(srcdir)"/$@.ok _$@ && rm -f _$@

# Targets generated for other tests:
include Maketests

$(srcdir)/Maketests: $(srcdir)/Makefile.am $(srcdir)/Gentests
	files=`cd "$(srcdir)" && echo *.awk *.in`; \
	$(AWK) -f "$(srcdir)"/Gentests "$(srcdir)"/Makefile.am $$files > "$(srcdir)"/Maketests

clean:
	rm -fr _* core core.* fmtspcl.ok junk strftime.ok test1 test2 \
	seq *~ readfile.ok fork.tmp.* testext.awk fts.ok readdir.ok \
	mmap8k.ok profile1.ok

# An attempt to print something that can be grepped for in build logs
pass-fail:
	@COUNT=`ls _* 2>/dev/null | wc -l` ; \
	if test $$COUNT = 0 ; \
	then	echo ALL TESTS PASSED ; \
	else	echo $$COUNT TESTS FAILED ; exit 1; \
	fi

# This target for my convenience to look at all the results
# Don't use POSIX or bash-isms so that it'll work on !@#$%^&*() Solaris.
diffout:
	for i in _* ; \
	do  \
		if [ "$$i" != "_*" ]; then \
		echo ============== $$i ============= ; \
		base=`echo $$i | sed 's/^_//'` ; \
		if [ -r $${base}.ok ]; then \
		diff -c $${base}.ok $$i ; \
		else \
		diff -c "$(srcdir)"/$${base}.ok  $$i ; \
		fi ; \
		fi ; \
	done | more

# convenient way to scan valgrind results for errors
valgrind-scan:
	@echo "Scanning valgrind log files for problems:"
	@$(AWK) '\
	function show() {if (cmd) {printf "%s: %s\n",FILENAME,cmd; cmd = ""}; \
	  printf "\t%s\n",$$0}; \
	{$$1 = ""}; \
	$$2 == "Command:" {incmd = 1; $$2 = ""; cmd = $$0; next}; \
	incmd {if (/Parent PID:/) incmd = 0; else {cmd = (cmd $$0); next}}; \
	/ERROR SUMMARY:/ && !/: 0 errors from 0 contexts/ {show()}; \
	/definitely lost:/ && !/: 0 bytes in 0 blocks/ {show()}; \
	/possibly lost:/ && !/: 0 bytes in 0 blocks/ {show()}; \
	/ suppressed:/ && !/: 0 bytes in 0 blocks/ {show()}; \
	' log.[0-9]*

# This target is for testing with electric fence.
efence:
	for i in $$(ls _* | sed 's;_\(.*\);\1;') ; \
	do \
		bad=$$(wc -l < _$$i) \
		ok=$$(wc -l < $$i.ok) ; \
		if (( $$bad == $$ok + 2 )) ; \
		then \
			rm _$$i ; \
		fi ; \
	done<|MERGE_RESOLUTION|>--- conflicted
+++ resolved
@@ -1046,15 +1046,10 @@
 	lint lintold lintwarn \
 	manyfiles match1 match2 match3 mbstr1 \
 	nastyparm next nondec nondec2 \
-<<<<<<< HEAD
 	nonfatal1 nonfatal2 \
-	patsplit posix printfbad1 printfbad2 printfbad3 printhuge procinfs \
-	profile1 profile2 profile3 profile4 profile5 profile6 profile7 pty1 \
-=======
 	patsplit posix printfbad1 printfbad2 printfbad3 printfbad4 printhuge procinfs \
 	profile1 profile2 profile3 profile4 profile5 profile6 profile7 \
 	profile8 pty1 \
->>>>>>> 7306300f
 	rebuf regnul1 regnul2 regx8bit reginttrad reint reint2 rsgetline rsglstdin rsstart1 \
 	rsstart2 rsstart3 rstest6 shadow sortfor sortu split_after_fpat \
 	splitarg4 strftime \
