--- conflicted
+++ resolved
@@ -1745,7 +1745,7 @@
 	od -c -t x1 | sed -e 's/  */ /g' -e 's/ *$$//' >_$@ 2>&1 || echo EXIT CODE: $$? >>_$@
 	@-$(CMP) $(srcdir)/$@.ok _$@ && rm -f _$@
 
-<<<<<<< HEAD
+
 symtab6:
 	@echo $@
 	@$(AWK) -d__$@ -f $(srcdir)/$@.awk
@@ -1756,11 +1756,11 @@
 	@echo $@
 	@$(AWK) -d__$@ -f $(srcdir)/$@.awk $(srcdir)/$@.in >_$@
 	@grep -v '^ENVIRON' __$@ | grep -v '^PROCINFO' | grep -v '^FILENAME' >> _$@ ; rm __$@
-=======
+	@-$(CMP) $(srcdir)/$@.ok _$@ && rm -f _$@
+
 reginttrad:
 	@echo $@
 	@$(AWK) --traditional -r -f $@.awk > _$@
->>>>>>> cb565f17
 	@-$(CMP) $(srcdir)/$@.ok _$@ && rm -f _$@
 
 # Targets generated for other tests:
