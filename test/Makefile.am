--- conflicted
+++ resolved
@@ -1104,14 +1104,9 @@
 GAWK_EXT_TESTS = \
 	aadelete1 aadelete2 aarray1 aasort aasorti argtest arraysort \
 	backw badargs beginfile1 beginfile2 binmode1 charasbytes \
-<<<<<<< HEAD
 	colonwarn clos1way crlf dbugeval dbugeval2 dbugtypedre1 dbugtypedre2 delsub \
 	devfd devfd1 devfd2 dumpvars errno exit \
-	fieldwdth fpat1 fpat2 fpat3 fpat4 fpatnull fsfwfs funlen \
-=======
-	colonwarn clos1way crlf dbugeval delsub devfd devfd1 devfd2 dumpvars exit \
 	fieldwdth fpat1 fpat2 fpat3 fpat4 fpat5 fpatnull fsfwfs funlen \
->>>>>>> e982b948
 	functab1 functab2 functab3 fwtest fwtest2 fwtest3 \
 	genpot gensub gensub2 getlndir gnuops2 gnuops3 gnureops gsubind \
 	icasefs icasers id igncdym igncfs ignrcas2 ignrcase \
