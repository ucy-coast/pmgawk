--- conflicted
+++ resolved
@@ -234,14 +234,11 @@
 	fnmisc.ok \
 	fnparydl.awk \
 	fnparydl.ok \
-<<<<<<< HEAD
 	fnparydl-mpfr.ok \
-=======
 	fork.awk \
 	fork.ok \
 	fork2.awk \
 	fork2.ok \
->>>>>>> c41908d0
 	fpat1.awk \
 	fpat1.in \
 	fpat1.ok \
@@ -909,15 +906,8 @@
 #
 # This can also be done in individual tests where we wish to
 # check things specifically not in the C locale.
-<<<<<<< HEAD
+
 AWK = LC_ALL=$${GAWKLOCALE:-C} LANG=$${GAWKLOCALE:-C} $(AWKPROG) $(AWKFLAGS)
-
-=======
-#
-# And we set AWKLIBPATH to find the extension libraries we built.
-AWK = LC_ALL=$${GAWKLOCALE:-C} LANG=$${GAWKLOCALE:-C} AWKLIBPATH=../extension/.libs $(VALGRIND) $(AWKPROG)
-PGAWK = LC_ALL=$${GAWKLOCALE:-C} LANG=$${GAWKLOCALE:-C} AWKLIBPATH=../extension/.libs $(VALGRIND) $(PGAWKPROG)
->>>>>>> c41908d0
 
 # Message stuff is to make it a little easier to follow.
 # Make the pass-fail last and dependent on others to avoid
@@ -946,11 +936,9 @@
 
 machine-tests: $(MACHINE_TESTS)
 
-<<<<<<< HEAD
 mpfr-tests: $(MPFR_TESTS)
-=======
+
 shlib-tests: $(SHLIB_TESTS)
->>>>>>> c41908d0
 
 msg::
 	@echo ''
@@ -1505,7 +1493,6 @@
 	AWKPATH=$(srcdir) $(AWK) -f $@.awk  < $(srcdir)/$@.in >_$@ 2>&1 || echo EXIT CODE: $$? >>_$@
 	@-$(CMP) $(srcdir)/$@.ok _$@ && rm -f _$@
 
-<<<<<<< HEAD
 rand:
 	@echo $@
 	@AWKPATH=$(srcdir) $(AWK) -f $@.awk  >_$@ 2>&1 || echo EXIT CODE: $$? >>_$@
@@ -1548,7 +1535,7 @@
 	@GAWKLOCALE=ja_JP.EUC-JP ; export GAWKLOCALE ; \
 	$(AWK) -f $(srcdir)/$@.awk $(srcdir)/$@.in >_$@ 2>&1 || echo EXIT CODE: $$? >> _$@
 	@-$(CMP) $(srcdir)/$@.ok _$@ && rm -f _$@
-=======
+
 ordchr2::
 	@echo $@
 	@$(AWK) -l ordchr 'BEGIN {print chr(ord("z"))}' >_$@ 2>&1 || echo EXIT CODE: $$? >>_$@
@@ -1558,7 +1545,6 @@
 	@echo $@
 	@$(AWK) -l readfile 'BEGIN {printf "%s", readfile("Makefile")}' >_$@ 2>&1 || echo EXIT CODE: $$? >>_$@
 	@-$(CMP) Makefile _$@ && rm -f _$@ || cp -p Makefile $@.ok
->>>>>>> c41908d0
 
 # Targets generated for other tests:
 include Maketests
