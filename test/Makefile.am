#
# test/Makefile.am --- automake input file for gawk
#
# Copyright (C) 1988-2016 the Free Software Foundation, Inc.
#
# This file is part of GAWK, the GNU implementation of the
# AWK Programming Language.
#
# GAWK is free software; you can redistribute it and/or modify
# it under the terms of the GNU General Public License as published by
# the Free Software Foundation; either version 3 of the License, or
# (at your option) any later version.
#
# GAWK is distributed in the hope that it will be useful,
# but WITHOUT ANY WARRANTY; without even the implied warranty of
# MERCHANTABILITY or FITNESS FOR A PARTICULAR PURPOSE.  See the
# GNU General Public License for more details.
#
# You should have received a copy of the GNU General Public License
# along with this program; if not, write to the Free Software
# Foundation, Inc., 51 Franklin Street, Fifth Floor, Boston, MA  02110-1301, USA
#

## process this file with automake to produce Makefile.in

EXTRA_DIST = \
	reg \
	lib \
	ChangeLog.0 \
	Gentests \
	Gentests.vms \
	Maketests \
	README \
	aadelete1.awk \
	aadelete1.ok \
	aadelete2.awk \
	aadelete2.ok \
	aarray1.awk \
	aarray1.ok \
	aasort.awk \
	aasort.ok \
	aasorti.awk \
	aasorti.ok \
	addcomma.awk \
	addcomma.in \
	addcomma.ok \
	anchgsub.awk \
	anchgsub.in \
	anchgsub.ok \
	argarray.awk \
	argarray.in \
	argarray.ok \
	argtest.awk \
	argtest.ok \
	arrayind1.awk \
	arrayind1.in \
	arrayind1.ok \
	arrayind2.awk \
	arrayind2.ok \
	arrayparm.awk \
	arrayparm.ok \
	arrayprm2.awk \
	arrayprm2.ok \
	arrayprm3.awk \
	arrayprm3.ok \
	arrayref.awk \
	arrayref.ok \
	arraysort.awk \
	arraysort.ok \
	arrymem1.awk \
	arrymem1.ok \
	arryref2.awk \
	arryref2.ok \
	arryref3.awk \
	arryref3.ok \
	arryref4.awk \
	arryref4.ok \
	arryref5.awk \
	arryref5.ok \
	arynasty.awk \
	arynasty.ok \
	arynocls.awk \
	arynocls.in \
	arynocls.ok \
	aryprm1.awk \
	aryprm1.ok \
	aryprm2.awk \
	aryprm2.ok \
	aryprm3.awk \
	aryprm3.ok \
	aryprm4.awk \
	aryprm4.ok \
	aryprm5.awk \
	aryprm5.ok \
	aryprm6.awk \
	aryprm6.ok \
	aryprm7.awk \
	aryprm7.ok \
	aryprm8.awk \
	aryprm8.ok \
	aryprm9.awk \
	aryprm9.ok \
	arysubnm.awk \
	arysubnm.ok \
	asgext.awk \
	asgext.in \
	asgext.ok \
	asort.awk \
	asort.ok \
	asorti.awk \
	asorti.ok \
	awkpath.ok \
	back89.awk \
	back89.in \
	back89.ok \
	backgsub.awk \
	backgsub.in \
	backgsub.ok \
	backw.awk \
	backw.in \
	backw.ok \
	backbigs1.awk \
	backbigs1.in \
	backbigs1.ok \
	backsmalls1.awk \
	backsmalls1.in \
	backsmalls1.ok \
	backsmalls2.awk \
	backsmalls2.ok \
	badargs.ok \
	badassign1.awk \
	badassign1.ok \
	badbuild.awk \
	badbuild.in \
	badbuild.ok \
	beginfile1.awk \
	beginfile1.ok \
	beginfile2.in \
	beginfile2.ok \
	beginfile2.sh \
	binmode1.ok \
	callparam.awk \
	callparam.ok \
	charasbytes.awk \
	charasbytes.in \
	charasbytes.ok \
	checknegtime.awk \
	childin.awk \
	childin.in \
	childin.ok \
	clobber.awk \
	clobber.ok \
	clos1way.awk \
	clos1way.ok \
	clos1way2.awk \
	clos1way2.in \
	clos1way2.ok \
	clos1way3.awk \
	clos1way3.ok \
	clos1way4.awk \
	clos1way4.ok \
	clos1way5.awk \
	clos1way5.ok \
	clos1way6.awk \
	clos1way6.ok \
	closebad.awk \
	closebad.ok \
	clsflnam.awk \
	clsflnam.in \
	clsflnam.ok \
	colonwarn.awk \
	colonwarn.in \
	colonwarn.ok \
	compare.awk \
	compare.in \
	compare.ok \
	compare2.awk \
	compare2.ok \
	concat1.awk \
	concat1.in \
	concat1.ok \
	concat2.awk \
	concat2.ok \
	concat3.awk \
	concat3.ok \
	concat4.awk \
	concat4.in \
	concat4.ok \
	convfmt.awk \
	convfmt.ok \
	crlf.awk \
	crlf.ok \
	datanonl.awk \
	datanonl.in \
	datanonl.ok \
	dbugeval.in \
	dbugeval.ok \
	dbugeval2.awk \
	dbugeval2.in \
	dbugeval2.ok \
	dbugtypedre1.awk \
	dbugtypedre1.in \
	dbugtypedre1.ok \
	dbugtypedre2.awk \
	dbugtypedre2.in \
	dbugtypedre2.ok \
	defref.awk \
	defref.ok \
	delargv.awk \
	delargv.ok \
	delarpm2.awk \
	delarpm2.ok \
	delarprm.awk \
	delarprm.ok \
	delfunc.awk \
	delfunc.ok \
	delsub.awk \
	delsub.ok \
	devfd.in1 \
	devfd.in2 \
	devfd.in4 \
	devfd.in5 \
	devfd.ok \
	devfd1.awk \
	devfd1.ok \
	devfd2.ok \
	dfamb1.awk \
	dfamb1.in \
	dfamb1.ok \
	dfastress.awk \
	dfastress.ok \
	double1.awk \
	double1.ok \
	double2.awk \
	double2.ok \
	dtdgport.awk \
	dumpvars.in \
	dumpvars.ok \
	dynlj.awk \
	dynlj.ok \
	eofsplit.awk \
	eofsplit.ok \
	errno.awk \
	errno.in \
	errno.ok \
	exit.ok \
	exit.sh \
	exit2.awk \
	exit2.ok \
	exitval1.awk \
	exitval1.ok \
	exitval2.awk \
	exitval2.ok \
	exitval2.w32 \
	exitval3.awk \
	exitval3.ok \
	fcall_exit.awk \
	fcall_exit.ok \
	fcall_exit2.awk \
	fcall_exit2.in \
	fcall_exit2.ok \
	fflush.ok \
	fflush.sh \
	fieldwdth.awk \
	fieldwdth.in \
	fieldwdth.ok \
	filefuncs.awk \
	filefuncs.ok \
	fldchg.awk \
	fldchg.in \
	fldchg.ok \
	fldchgnf.awk \
	fldchgnf.in \
	fldchgnf.ok \
	fmtspcl-mpfr.ok \
	fmtspcl.awk \
	fmtspcl.tok \
	fmttest.awk \
	fmttest.ok \
	fnamedat.awk \
	fnamedat.in \
	fnamedat.ok \
	fnarray.awk \
	fnarray.ok \
	fnarray2.awk \
	fnarray2.in \
	fnarray2.ok \
	fnarydel-mpfr.ok \
	fnarydel.awk \
	fnarydel.ok \
	fnaryscl.awk \
	fnaryscl.ok \
	fnasgnm.awk \
	fnasgnm.in \
	fnasgnm.ok \
	fnmatch.awk \
	fnmatch.ok \
	fnmisc.awk \
	fnmisc.ok \
	fnparydl-mpfr.ok \
	fnparydl.awk \
	fnparydl.ok \
	fordel.awk \
	fordel.ok \
	fork.awk \
	fork.ok \
	fork2.awk \
	fork2.ok \
	forref.awk \
	forref.ok \
	forsimp.awk \
	forsimp.ok \
	fpat1.awk \
	fpat1.in \
	fpat1.ok \
	fpat2.awk \
	fpat2.ok \
	fpat3.awk \
	fpat3.in \
	fpat3.ok \
	fpat4.awk \
	fpat4.ok \
	fpat5.awk \
	fpat5.in \
	fpat5.ok \
	fpatnull.awk \
	fpatnull.in \
	fpatnull.ok \
	fsbs.awk \
	fsbs.in \
	fsbs.ok \
	fsfwfs.awk \
	fsfwfs.in \
	fsfwfs.ok \
	fsnul1.awk \
	fsnul1.in \
	fsnul1.ok \
	fsrs.awk \
	fsrs.in \
	fsrs.ok \
	fsspcoln.awk \
	fsspcoln.in \
	fsspcoln.ok \
	fstabplus.awk \
	fstabplus.in \
	fstabplus.ok \
	fts.awk \
	functab1.awk \
	functab1.ok \
	functab2.awk \
	functab2.ok \
	functab3.awk \
	functab3.ok \
	functab4.awk \
	functab4.ok \
	funlen.awk \
	funlen.in \
	funlen.ok \
	funsemnl.awk \
	funsemnl.ok \
	funsmnam.awk \
	funsmnam.ok \
	funstack.awk \
	funstack.in \
	funstack.ok \
	fwtest.awk \
	fwtest.in \
	fwtest.ok \
	fwtest2.awk \
	fwtest2.in \
	fwtest2.ok \
	fwtest3.awk \
	fwtest3.in \
	fwtest3.ok \
	genpot.awk \
	genpot.ok \
	gensub.awk \
	gensub.in \
	gensub.ok \
	gensub2.awk \
	gensub2.ok \
	getfile.awk \
	getfile.ok \
	getline.awk \
	getline.in \
	getline.ok \
	getline2.awk \
	getline2.ok \
	getline3.awk \
	getline3.ok \
	getline4.awk \
	getline4.in \
	getline4.ok \
	getline5.awk \
	getline5.ok \
	getlnbuf.awk \
	getlnbuf.in \
	getlnbuf.ok \
	getlndir.awk \
	getlndir.ok \
	getlnhd.awk \
	getlnhd.ok \
	getnr2tb.awk \
	getnr2tb.in \
	getnr2tb.ok \
	getnr2tm.awk \
	getnr2tm.in \
	getnr2tm.ok \
	gnuops2.awk \
	gnuops2.ok \
	gnuops3.awk \
	gnuops3.ok \
	gnureops.awk \
	gnureops.ok \
	gsubasgn.awk \
	gsubasgn.ok \
	gsubind.awk \
	gsubind.ok \
	gsubtest.awk \
	gsubtest.ok \
	gsubtst2.awk \
	gsubtst2.ok \
	gsubtst3.awk \
	gsubtst3.in \
	gsubtst3.ok \
	gsubtst4.awk \
	gsubtst4.ok \
	gsubtst5.awk \
	gsubtst5.in \
	gsubtst5.ok \
	gsubtst6.awk \
	gsubtst6.ok \
	gsubtst7.awk \
	gsubtst7.in \
	gsubtst7.ok \
	gsubtst8.awk \
	gsubtst8.in \
	gsubtst8.ok \
	gtlnbufv.awk \
	hello.awk \
	hex.awk \
	hex.ok \
	hex2.awk \
	hex2.in \
	hex2.ok \
	hsprint.awk \
	hsprint.ok \
	icasefs.awk \
	icasefs.ok \
	icasers.awk \
	icasers.in \
	icasers.ok \
	inpref.awk \
	inpref.in \
	inpref.ok \
	id.awk \
	id.ok \
	igncdym.awk \
	igncdym.in \
	igncdym.ok \
	igncfs.awk \
	igncfs.in \
	igncfs.ok \
	ignrcas2.awk \
	ignrcas2.ok \
	ignrcase.awk \
	ignrcase.in \
	ignrcase.ok \
	incdupe.ok \
	incdupe2.ok \
	incdupe3.ok \
	incdupe4.ok \
	incdupe5.ok \
	incdupe6.ok \
	incdupe7.ok \
	inchello.awk \
	inclib.awk \
	include.awk \
	include.ok \
	include2.ok \
	indirectbuiltin.awk \
	indirectbuiltin.ok \
	indirectcall.awk \
	indirectcall.in \
	indirectcall.ok \
	indirectcall2.awk \
	indirectcall2.ok \
	inftest.awk \
	inftest.ok \
	inplace.in \
	inplace.1.in \
	inplace.2.in \
	inplace1.ok \
	inplace1.1.ok \
	inplace1.2.ok \
	inplace2.ok \
	inplace2.1.ok \
	inplace2.1.bak.ok \
	inplace2.2.ok \
	inplace2.2.bak.ok \
	inplace3.ok \
	inplace3.1.ok \
	inplace3.1.bak.ok \
	inplace3.2.ok \
	inplace3.2.bak.ok \
	inputred.awk \
	inputred.ok \
	intest.awk \
	intest.ok \
	intformat.awk \
	intformat.ok \
	intprec.awk \
	intprec.ok \
	iobug1.awk \
	iobug1.ok \
	jarebug.awk \
	jarebug.in \
	jarebug.ok \
	jarebug.sh \
	lc_num1.awk \
	lc_num1.ok \
	leaddig.awk \
	leaddig.ok \
	leadnl.awk \
	leadnl.in \
	leadnl.ok \
	lint.awk \
	lint.ok \
	lintold.awk \
	lintold.in \
	lintold.ok \
	lintwarn.awk \
	lintwarn.ok \
	litoct.awk \
	litoct.ok \
	localenl.ok \
	localenl.sh \
	longdbl.awk \
	longdbl.in \
	longdbl.ok \
	longsub.awk \
	longsub.in \
	longsub.ok \
	longwrds.awk \
	longwrds.in \
	longwrds.ok \
	manglprm.awk \
	manglprm.in \
	manglprm.ok \
	manyfiles.awk \
	manyfiles.ok \
	muldimposix.awk \
	muldimposix.ok \
	match1.awk \
	match1.ok \
	match2.awk \
	match2.ok \
	match3.awk \
	match3.in \
	match3.ok \
	math.awk \
	math.ok \
	mbfw1.awk \
	mbfw1.in \
	mbfw1.ok \
	mbprintf1.awk \
	mbprintf1.in \
	mbprintf1.ok \
	mbprintf2.awk \
	mbprintf2.ok \
	mbprintf3.awk \
	mbprintf3.in \
	mbprintf3.ok \
	mbprintf4.awk \
	mbprintf4.in \
	mbprintf4.ok \
	mbstr1.awk \
	mbstr1.ok \
	mbstr2.awk \
	mbstr2.in \
	mbstr2.ok \
	membug1.awk \
	membug1.in \
	membug1.ok \
	messages.awk \
	minusstr.awk \
	minusstr.ok \
	mixed1.ok \
	mmap8k.in \
	mpfrbigint.awk \
	mpfrbigint.ok \
	mpfrexprange.awk \
	mpfrexprange.ok \
	mpfrieee.awk \
	mpfrieee.ok \
	mpfrmemok1.awk \
	mpfrmemok1.ok \
	mpfrnegzero.awk \
	mpfrnegzero.ok \
	mpfrnr.awk \
	mpfrnr.in \
	mpfrnr.ok \
	mpfrrem.awk \
	mpfrrem.ok \
	mpfrrnd.awk \
	mpfrrnd.ok \
	mpfrsort.awk \
	mpfrsort.ok \
	mpfrsqrt.awk \
	mpfrsqrt.ok \
	mtchi18n.awk \
	mtchi18n.in \
	mtchi18n.ok \
	nasty.awk \
	nasty.ok \
	nasty2.awk \
	nasty2.ok \
	nastyparm.awk \
	nastyparm.ok \
	negexp.awk \
	negexp.ok \
	negrange.awk \
	negrange.ok \
	negtime.awk \
	negtime.ok \
	nested.awk \
	nested.in \
	nested.ok \
	next.ok \
	next.sh \
	nfldstr.awk \
	nfldstr.in \
	nfldstr.ok \
	nfloop.awk \
	nfloop.ok \
	nfneg.awk \
	nfneg.ok \
	nfset.awk \
	nfset.in \
	nfset.ok \
	nlfldsep.awk \
	nlfldsep.in \
	nlfldsep.ok \
	nlinstr.awk \
	nlinstr.in \
	nlinstr.ok \
	nlstrina.awk \
	nlstrina.ok \
	noeffect.awk \
	noeffect.ok \
	nofile.ok \
	nofmtch.awk \
	nofmtch.ok \
	noloop1.awk \
	noloop1.in \
	noloop1.ok \
	noloop2.awk \
	noloop2.in \
	noloop2.ok \
	nondec.awk \
	nondec.ok \
	nondec2.awk \
	nondec2.ok \
	nonfatal1.awk \
	nonfatal1.ok \
	nonfatal2.awk \
	nonfatal2.ok \
	nonfatal3.awk \
	nonfatal3.ok \
	nonl.awk \
	nonl.ok \
	noparms.awk \
	noparms.ok \
	nors.in \
	nors.ok \
	nulinsrc.awk \
	nulinsrc.ok \
	nulrsend.awk \
	nulrsend.in \
	nulrsend.ok \
	numindex.awk \
	numindex.in \
	numindex.ok \
	numsubstr.awk \
	numsubstr.in \
	numsubstr.ok \
	octsub.awk \
	octsub.ok \
	ofmt.awk \
	ofmt.in \
	ofmt.ok \
	ofmta.awk \
	ofmta.ok \
	ofmtbig.awk \
	ofmtbig.in \
	ofmtbig.ok \
	ofmtfidl.awk \
	ofmtfidl.in \
	ofmtfidl.ok \
	ofmts.awk \
	ofmts.in \
	ofmts.ok \
	ofs1.awk \
	ofs1.in \
	ofs1.ok \
	onlynl.awk \
	onlynl.in \
	onlynl.ok \
	opasnidx.awk \
	opasnidx.ok \
	opasnslf.awk \
	opasnslf.ok \
	ordchr.awk \
	ordchr.ok \
	ordchr2.ok \
	out1.ok \
	out2.ok \
	out3.ok \
	paramasfunc1.awk \
	paramasfunc1.ok \
	paramasfunc2.awk \
	paramasfunc2.ok \
	paramdup.awk \
	paramdup.ok \
	paramres.awk \
	paramres.ok \
	paramtyp.awk \
	paramtyp.ok \
	paramuninitglobal.awk \
	paramuninitglobal.ok \
	parse1.awk \
	parse1.in \
	parse1.ok \
	parsefld.awk \
	parsefld.in \
	parsefld.ok \
	parseme.awk \
	parseme.ok \
	patsplit.awk \
	patsplit.ok \
	pcntplus.awk \
	pcntplus.ok \
	pid.awk \
	pid.ok \
	pid.sh \
	pipeio1.awk \
	pipeio1.ok \
	pipeio2.awk \
	pipeio2.in \
	pipeio2.ok \
	posix.awk \
	posix.in \
	posix.ok \
	posix2008sub.awk \
	posix2008sub.ok \
	poundbang.awk \
	prdupval.awk \
	prdupval.in \
	prdupval.ok \
	prec.awk \
	prec.ok \
	printf0.awk \
	printf0.ok \
	printf1.awk \
	printf1.ok \
	printfbad1.awk \
	printfbad1.ok \
	printfbad2.awk \
	printfbad2.in \
	printfbad2.ok \
	printfbad3.awk \
	printfbad3.ok \
	printfbad4.awk \
	printfbad4.ok \
	printfloat.awk \
	printhuge.awk \
	printhuge.ok \
	printlang.awk \
	prmarscl.awk \
	prmarscl.ok \
	prmreuse.awk \
	prmreuse.ok \
	procinfs.awk \
	procinfs.ok \
	profile0.awk \
	profile0.in \
	profile0.ok \
	profile2.ok \
	profile3.awk \
	profile3.ok \
	profile4.awk \
	profile4.ok \
	profile5.awk \
	profile5.ok \
	profile6.awk \
	profile6.ok \
	profile7.awk \
	profile7.ok \
	profile8.awk \
	profile8.ok \
	profile9.awk \
	profile9.ok \
	profile10.awk \
	profile10.ok \
	prt1eval.awk \
	prt1eval.ok \
	prtoeval.awk \
	prtoeval.ok \
	pty1.awk \
	pty1.ok \
	rand-mpfr.ok \
	rand.awk \
	rand.ok \
	randtest.sh \
	randtest.ok \
	range1.awk \
	range1.in \
	range1.ok \
	readbuf.awk \
	readbuf.ok \
	readdir.awk \
	readdir0.awk \
	readfile2.awk \
	readfile2.ok \
	rebrackloc.awk \
	rebrackloc.in \
	rebrackloc.ok \
	rebt8b1.awk \
	rebt8b1.ok \
	rebt8b2.awk \
	rebt8b2.ok \
	rebuf.awk \
	rebuf.in \
	rebuf.ok \
	redfilnm.awk \
	redfilnm.in \
	redfilnm.ok \
	regeq.awk \
	regeq.in \
	regeq.ok \
	regexpbrack.awk \
	regexpbrack.in \
	regexpbrack.ok \
	regexpbrack2.awk \
	regexpbrack2.in \
	regexpbrack2.ok \
	regexprange.awk \
	regexprange.ok \
	reginttrad.awk \
	reginttrad.ok \
	regnul1.awk \
	regnul1.ok \
	regnul2.awk \
	regnul2.ok \
	regrange.awk \
	regrange.ok \
	regtest.sh \
	regx8bit.awk \
	regx8bit.ok \
	reindops.awk \
	reindops.in \
	reindops.ok \
	reint.awk \
	reint.in \
	reint.ok \
	reint2.awk \
	reint2.in \
	reint2.ok \
	reparse.awk \
	reparse.in \
	reparse.ok \
	resplit.awk \
	resplit.in \
	resplit.ok \
	revout.awk \
	revout.ok \
	revtwoway.awk \
	revtwoway.ok \
	rri1.awk \
	rri1.in \
	rri1.ok \
	rs.awk \
	rs.in \
	rs.ok \
	rscompat.awk \
	rscompat.in \
	rscompat.ok \
	rsgetline.awk \
	rsgetline.in \
	rsgetline.ok \
	rsglstdin.ok \
	rsnul1nl.awk \
	rsnul1nl.in \
	rsnul1nl.ok \
	rsnulbig.ok \
	rsnulbig2.ok \
	rsstart1.awk \
	rsstart1.in \
	rsstart1.ok \
	rsstart2.awk \
	rsstart2.ok \
	rsstart3.ok \
	rstest1.awk \
	rstest1.ok \
	rstest2.awk \
	rstest2.ok \
	rstest3.awk \
	rstest3.ok \
	rstest4.awk \
	rstest4.ok \
	rstest5.awk \
	rstest5.ok \
	rstest6.awk \
	rstest6.in \
	rstest6.ok \
	rswhite.awk \
	rswhite.in \
	rswhite.ok \
	rtlen.ok \
	rtlen.sh \
	rtlenmb.ok \
	rtlen01.ok \
	rtlen01.sh \
	rwarray.awk \
	rwarray.in \
	rwarray.ok \
	scalar.awk \
	scalar.ok \
	sclforin.awk \
	sclforin.ok \
	sclifin.awk \
	sclifin.ok \
	shadow.awk \
	shadow.ok \
	shadowbuiltin.awk \
	shadowbuiltin.ok \
	sigpipe1.awk \
	sigpipe1.ok \
	sort1.awk \
	sort1.ok \
	sortempty.awk \
	sortempty.ok \
	sortfor.awk \
	sortfor.in \
	sortfor.ok \
	sortglos.awk \
	sortglos.in \
	sortglos.ok \
	sortu.awk \
	sortu.ok \
	space.ok \
	split_after_fpat.awk \
	split_after_fpat.in \
	split_after_fpat.ok \
	splitarg4.awk \
	splitarg4.in \
	splitarg4.ok \
	splitargv.awk \
	splitargv.in \
	splitargv.ok \
	splitarr.awk \
	splitarr.ok \
	splitdef.awk \
	splitdef.ok \
	splitvar.awk \
	splitvar.in \
	splitvar.ok \
	splitwht.awk \
	splitwht.ok \
	sprintfc.awk \
	sprintfc.in \
	sprintfc.ok \
	strcat1.awk \
	strcat1.ok \
	strftime.awk \
	strftlng.awk \
	strftlng.ok \
	strnum1.awk \
	strnum1.ok \
	strtod.awk \
	strtod.in \
	strtod.ok \
	strtonum.awk \
	strtonum.ok \
	subamp.awk \
	subamp.in \
	subamp.ok \
	subi18n.awk \
	subi18n.ok \
	subsepnm.awk \
	subsepnm.ok \
	subslash.awk \
	subslash.ok \
	substr.awk \
	substr.ok \
	swaplns.awk \
	swaplns.in \
	swaplns.ok \
	switch2.awk \
	switch2.ok \
	symtab1.awk \
	symtab1.ok \
	symtab2.awk \
	symtab2.ok \
	symtab3.awk \
	symtab3.ok \
	symtab4.awk \
	symtab4.in \
	symtab4.ok \
	symtab5.awk \
	symtab5.in \
	symtab5.ok \
	symtab6.awk \
	symtab6.ok \
	symtab7.awk \
	symtab7.in \
	symtab7.ok \
	symtab8.awk \
	symtab8.in \
	symtab8.ok \
	symtab9.awk \
	symtab9.ok \
	symtab10.awk \
	symtab10.in \
	symtab10.ok \
	synerr1.awk \
	synerr1.ok \
	synerr2.awk \
	synerr2.ok \
	testext.ok \
	time.awk \
	time.ok \
	timeout.awk \
	timeout.ok \
	tradanch.awk \
	tradanch.in \
	tradanch.ok \
	tweakfld.awk \
	tweakfld.in \
	tweakfld.ok \
	typedregex1.awk \
	typedregex1.ok \
	typedregex2.awk \
	typedregex2.ok \
	typedregex3.awk \
	typedregex3.ok \
	typeof1.awk \
	typeof1.ok \
	typeof2.awk \
	typeof2.ok \
	typeof3.awk \
	typeof3.ok \
	typeof4.awk \
	typeof4.ok \
	uninit2.awk \
	uninit2.ok \
	uninit3.awk \
	uninit3.ok \
	uninit4.awk \
	uninit4.ok \
	uninit5.awk \
	uninit5.ok \
	uninitialized.awk \
	uninitialized.ok \
	unterm.awk \
	unterm.ok \
	uparrfs.awk \
	uparrfs.in \
	uparrfs.ok \
	watchpoint1.awk \
	watchpoint1.in \
	watchpoint1.ok \
	watchpoint1.script \
	wideidx.awk \
	wideidx.in \
	wideidx.ok \
	wideidx2.awk \
	wideidx2.ok \
	widesub.awk \
	widesub.ok \
	widesub2.awk \
	widesub2.ok \
	widesub3.awk \
	widesub3.in \
	widesub3.ok \
	widesub4.awk \
	widesub4.ok \
	wjposer1.awk \
	wjposer1.in \
	wjposer1.ok \
	xref.awk \
	xref.original \
	zero2.awk \
	zero2.ok \
	zeroe0.awk \
	zeroe0.ok \
	zeroflag.awk \
	zeroflag.ok


TESTS_WE_ARE_NOT_DOING_YET_FIXME_ONE_DAY = longdbl

# Get rid of core files when cleaning and generated .ok file
CLEANFILES = core core.* fmtspcl.ok

# try to keep these sorted. each letter starts a new line
BASIC_TESTS = \
	addcomma anchgsub argarray arrayind1 arrayind2 arrayparm arrayprm2 arrayprm3 \
	arrayref arrymem1 arryref2 arryref3 arryref4 arryref5 arynasty \
	arynocls aryprm1 aryprm2 aryprm3 aryprm4 aryprm5 aryprm6 aryprm7 \
	aryprm8 aryprm9 arysubnm asgext awkpath \
	back89 backgsub badassign1 badbuild \
	callparam childin clobber closebad clsflnam compare compare2 concat1 concat2 \
	concat3 concat4 convfmt \
	datanonl defref delargv delarpm2 delarprm delfunc dfamb1 dfastress dynlj \
	eofsplit exit2 exitval1 exitval2 exitval3 \
	fcall_exit fcall_exit2 fldchg fldchgnf fnamedat fnarray fnarray2 \
	fnaryscl fnasgnm fnmisc fordel forref forsimp fsbs fsnul1 fsrs fsspcoln \
	fstabplus funsemnl funsmnam funstack \
	getline getline2 getline3 getline4 getline5 getlnbuf getnr2tb getnr2tm \
	gsubasgn gsubtest gsubtst2 gsubtst3 gsubtst4 gsubtst5 gsubtst6 \
	gsubtst7 gsubtst8 \
	hex hex2 hsprint \
	inpref inputred intest intprec iobug1 \
	leaddig leadnl litoct longsub longwrds \
	manglprm math membug1 messages minusstr mmap8k mtchi18n \
	nasty nasty2 negexp negrange nested nfldstr nfloop nfneg nfset nlfldsep \
	nlinstr nlstrina noeffect nofile nofmtch noloop1 noloop2 nonl \
	noparms nors nulinsrc nulrsend numindex numsubstr \
	octsub ofmt ofmta ofmtbig ofmtfidl ofmts ofs1 onlynl opasnidx opasnslf \
	paramasfunc1 paramasfunc2 \
	paramdup paramres paramtyp paramuninitglobal parse1 parsefld parseme \
	pcntplus posix2008sub prdupval prec printf0 printf1 prmarscl prmreuse \
	prt1eval prtoeval \
	rand randtest range1 readbuf rebrackloc rebt8b1 redfilnm \
	regeq regexpbrack regexpbrack2 \
	regexprange regrange reindops \
	reparse resplit rri1 rs rscompat rsnul1nl rsnulbig rsnulbig2 rstest1 rstest2 \
	rstest3 rstest4 rstest5 rswhite \
	scalar sclforin sclifin sigpipe1 sortempty sortglos splitargv splitarr splitdef \
	splitvar splitwht strcat1 strnum1 strtod subamp subi18n \
	subsepnm subslash substr swaplns synerr1 synerr2 tradanch tweakfld \
	uninit2 uninit3 uninit4 uninit5 uninitialized unterm uparrfs \
	wideidx wideidx2 widesub widesub2 widesub3 widesub4 wjposer1 \
	zero2 zeroe0 zeroflag

UNIX_TESTS = \
	fflush getlnhd localenl pid pipeio1 pipeio2 poundbang \
	rtlen rtlen01 space strftlng

GAWK_EXT_TESTS = \
	aadelete1 aadelete2 aarray1 aasort aasorti argtest arraysort \
	backw badargs beginfile1 beginfile2 binmode1 charasbytes \
	colonwarn clos1way clos1way2 clos1way3 clos1way4 clos1way5 clos1way6 \
	crlf dbugeval dbugeval2 dbugtypedre1 dbugtypedre2 delsub \
	devfd devfd1 devfd2 dumpvars errno exit \
	fieldwdth fpat1 fpat2 fpat3 fpat4 fpat5 fpatnull fsfwfs funlen \
	functab1 functab2 functab3 fwtest fwtest2 fwtest3 \
	genpot gensub gensub2 getlndir gnuops2 gnuops3 gnureops gsubind \
	icasefs icasers id igncdym igncfs ignrcas2 ignrcase \
	incdupe incdupe2 incdupe3 incdupe4 incdupe5 incdupe6 incdupe7 \
	include include2 indirectbuiltin indirectcall indirectcall2 \
	lint lintold lintwarn \
	manyfiles match1 match2 match3 mbstr1 mbstr2 \
	muldimposix \
	nastyparm negtime next nondec nondec2 \
	nonfatal1 nonfatal2 nonfatal3 \
	patsplit posix printfbad1 printfbad2 printfbad3 printfbad4 printhuge procinfs \
	profile0 profile1 profile2 profile3 profile4 profile5 profile6 profile7 \
	profile8 profile9 profile10 pty1 \
	rebuf regnul1 regnul2 regx8bit reginttrad reint reint2 rsgetline rsglstdin rsstart1 \
	rsstart2 rsstart3 rstest6 shadow shadowbuiltin \
	sortfor sortu split_after_fpat \
	splitarg4 strftime \
	strtonum switch2 symtab1 symtab2 symtab3 symtab4 symtab5 symtab6 \
<<<<<<< HEAD
	symtab7 symtab8 symtab9 \
	typedregex1 typedregex2 typedregex3 typeof1 typeof2 typeof3 typeof4 \
	timeout \
=======
	symtab7 symtab8 symtab9 symtab10 \
>>>>>>> b504b270
	watchpoint1

EXTRA_TESTS = inftest regtest

INET_TESTS = inetdayu inetdayt inetechu inetecht

MACHINE_TESTS = double1 double2 fmtspcl intformat

MPFR_TESTS = mpfrnr mpfrnegzero mpfrmemok1 mpfrrem mpfrrnd mpfrieee \
	mpfrexprange mpfrsort mpfrsqrt mpfrbigint

LOCALE_CHARSET_TESTS = \
	asort asorti backbigs1 backsmalls1 backsmalls2 \
	fmttest fnarydel fnparydl jarebug lc_num1 mbfw1 \
	mbprintf1 mbprintf2 mbprintf3 mbprintf4 rebt8b2 rtlenmb sort1 sprintfc

SHLIB_TESTS = \
	fnmatch filefuncs fork fork2 fts functab4 getfile inplace1 inplace2 inplace3 \
	ordchr ordchr2 readdir readfile readfile2 revout revtwoway rwarray testext time

# List of the tests which should be run with --lint option:
NEED_LINT = \
	defref fmtspcl lintwarn noeffect nofmtch shadow \
	uninit2 uninit3 uninit4 uninit5 uninitialized

# List of the tests which should be run with --lint-old option:
NEED_LINT_OLD = lintold

# List of the tests which fail with EXIT CODE 1
FAIL_CODE1 = \
	fnarray2 fnmisc gsubasgn mixed1 noparms paramdup synerr1 synerr2 unterm

# List of files which have .ok versions for MPFR
CHECK_MPFR = \
	rand fnarydel fnparydl

# List of the files that appear in manual tests or are for reserve testing:
GENTESTS_UNUSED = Makefile.in dtdgport.awk gtlnbufv.awk hello.awk \
	inchello.awk inclib.awk inplace.1.in inplace.2.in inplace.in \
	longdbl.awk longdbl.in printfloat.awk readdir0.awk xref.awk

CMP = cmp
AWKPROG = ../gawk$(EXEEXT)

# Default for VALGRIND is empty unless overridden by a command-line argument.
# This protects against cruft in the environment.
VALGRIND = 

# This business forces the locale to be C for running the tests,
# unless we override it to something else for testing.
#
# This can also be done in individual tests where we wish to
# check things specifically not in the C locale.

#
# And we set AWKLIBPATH to find the extension libraries we built.
LOCALES = LC_ALL=$${GAWKLOCALE:-C} LANG=$${GAWKLOCALE:-C}
AWK = $(LOCALES) AWKLIBPATH=../extension/.libs $(VALGRIND) $(AWKPROG)

# Message stuff is to make it a little easier to follow.
# Make the pass-fail last and dependent on others to avoid
# spurious errors if `make -j' in effect.
check:	msg \
	printlang \
	basic-msg-start  basic           basic-msg-end \
	unix-msg-start   unix-tests      unix-msg-end \
	extend-msg-start gawk-extensions extend-msg-end \
	machine-msg-start machine-tests machine-msg-end \
	charset-tests-all \
	shlib-msg-start  shlib-tests     shlib-msg-end \
	mpfr-msg-start   mpfr-tests      mpfr-msg-end
	@$(MAKE) pass-fail || { $(MAKE) diffout; exit 1; }

basic:	$(BASIC_TESTS)

unix-tests: $(UNIX_TESTS)

gawk-extensions: $(GAWK_EXT_TESTS)

charset-tests-all:
	@if locale -a | grep -i 'en_US.UTF.*8' > /dev/null && \
	    locale -a | grep -i 'ru_RU.UTF.*8' > /dev/null && \
	    locale -a | grep -i 'ja_JP.UTF.*8' > /dev/null  ; \
	then \
		$(MAKE) charset-msg-start charset-tests charset-msg-end; \
	else \
		echo %%%%%%%%%% Inadequate locale support: skipping charset tests. ; \
		echo %%%%%%%%%% At least en_US.UTF-8, ru_RU.UTF-8 and ja_JP.UTF-8 are needed. ; \
	fi

charset-tests: $(LOCALE_CHARSET_TESTS)

extra:	$(EXTRA_TESTS) inet

inet:	inetmesg $(INET_TESTS)

machine-tests: $(MACHINE_TESTS)

# The blank between ' and /MPFR/ is for running tests on Windows under
# MSYS, which thinks /MPFR is a Unix-style file name and converts it
# to Windows format, butchering it in the process.  Likewise for /API/
# in the next shlib-tests.
mpfr-tests:
	@if $(AWK) --version | $(AWK) ' /MPFR/ { exit 1 }' ; then \
	echo MPFR tests not supported on this system ; \
	else $(MAKE) $(MPFR_TESTS) ; \
	fi

shlib-tests:
	@if $(AWK) --version | $(AWK) ' /API/ { exit 1 }' ; then \
	echo shlib tests not supported on this system ; \
	else $(MAKE) shlib-real-tests ; \
	fi

shlib-real-tests: $(SHLIB_TESTS)

msg::
	@echo ''
	@echo 'Any output from "cmp" is bad news, although some differences'
	@echo 'in floating point values are probably benign -- in particular,'
	@echo 'some systems may omit a leading zero and the floating point'
	@echo 'precision may lead to slightly different output in a few cases.'

printlang::
	@$(AWK) -f "$(srcdir)"/printlang.awk

basic-msg-start:
	@echo "======== Starting basic tests ========"

basic-msg-end:
	@echo "======== Done with basic tests ========"

unix-msg-start:
	@echo "======== Starting Unix tests ========"

unix-msg-end:
	@echo "======== Done with Unix tests ========"

extend-msg-start:
	@echo "======== Starting gawk extension tests ========"

extend-msg-end:
	@echo "======== Done with gawk extension tests ========"

machine-msg-start:
	@echo "======== Starting machine-specific tests ========"

machine-msg-end:
	@echo "======== Done with machine-specific tests ========"

charset-msg-start:
	@echo "======== Starting tests that can vary based on character set or locale support ========"
	@echo "**************************************************************************"
	@echo "* Some or all of these tests may fail if you have inadequate or missing  *"
	@echo "* locale support. At least en_US.UTF-8, ru_RU.UTF-8 and ja_JP.UTF-8 are  *"
	@echo "* needed. However, if you see this message, the Makefile thinks you have *"
	@echo "* what you need ...                                                      *"
	@echo "**************************************************************************"

charset-msg-end:
	@echo "======== Done with tests that can vary based on character set or locale support ========"

shlib-msg-start:
	@echo "======== Starting shared library tests ========"

shlib-msg-end:
	@echo "======== Done with shared library tests ========"

mpfr-msg-start:
	@echo "======== Starting MPFR tests ========"

mpfr-msg-end:
	@echo "======== Done with MPFR tests ========"


lc_num1:
	@echo $@
	@[ -z "$$GAWKLOCALE" ] && GAWKLOCALE=en_US.UTF-8; \
	AWKPATH="$(srcdir)" $(AWK) -f $@.awk >_$@ 2>&1 || echo EXIT CODE: $$? >>_$@
	@-$(CMP) "$(srcdir)"/$@.ok _$@ && rm -f _$@


# This test is a PITA because increasingly, /tmp is getting
# mounted noexec.  So, we'll test it locally.  Sigh.
#
# More PITA; some systems have medium short limits on #! paths,
# so this can still fail
poundbang::
	@echo $@
	@sed "s;/tmp/gawk;`pwd`/$(AWKPROG);" < "$(srcdir)"/poundbang.awk > ./_pbd.awk
	@chmod +x ./_pbd.awk
	@if ./_pbd.awk "$(srcdir)"/poundbang.awk > _`basename $@` ; \
	then : ; \
	else \
		sed "s;/tmp/gawk;$(AWKPROG);" < "$(srcdir)"/poundbang.awk > ./_pbd.awk ; \
		chmod +x ./_pbd.awk ; \
		LC_ALL=$${GAWKLOCALE:-C} LANG=$${GAWKLOCALE:-C} ./_pbd.awk "$(srcdir)"/poundbang.awk > _`basename $@`;  \
	fi
	@-$(CMP) "$(srcdir)"/poundbang.awk _`basename $@` && rm -f _`basename $@` _pbd.awk

messages::
	@echo $@
	@$(AWK) -f "$(srcdir)"/messages.awk >_out2 2>_out3
	@-$(CMP) "$(srcdir)"/out1.ok _out1 && $(CMP) "$(srcdir)"/out2.ok _out2 && $(CMP) "$(srcdir)"/out3.ok _out3 && rm -f _out1 _out2 _out3

argarray::
	@echo $@
	@case "$(srcdir)" in \
	.)	: ;; \
	*)	cp "$(srcdir)"/argarray.in . ;; \
	esac
	@TEST=test echo just a test | $(AWK) -f "$(srcdir)"/argarray.awk ./argarray.in - >_$@
	@case "$(srcdir)" in \
	.)	: ;; \
	*)	rm -f ./argarray.in ;; \
	esac
	@-$(CMP) "$(srcdir)"/$@.ok _$@ && rm -f _$@

regtest::
	@echo 'Some of the output from regtest is very system specific, do not'
	@echo 'be distressed if your output differs from that distributed.'
	@echo 'Manual inspection is called for.'
	AWK=$(AWKPROG) "$(srcdir)"/regtest.sh

manyfiles::
	@echo manyfiles
	@rm -rf junk
	@mkdir junk
	@$(AWK) 'BEGIN { for (i = 1; i <= 1030; i++) print i, i}' >_$@
	@$(AWK) -f "$(srcdir)"/manyfiles.awk _$@ _$@
	@wc -l junk/* | $(AWK) '$$1 != 2' | wc -l | sed "s/  *//g" > _$@
	@rm -rf junk
	@-$(CMP) "$(srcdir)"/$@.ok _$@ && rm -f _$@

compare::
	@echo $@
	@$(AWK) -f "$(srcdir)"/compare.awk 0 1 "$(srcdir)"/compare.in >_$@
	@-$(CMP) "$(srcdir)"/$@.ok _$@ && rm -f _$@

inftest::
	@echo $@
	@echo This test is very machine specific...
	@$(AWK) -f "$(srcdir)"/inftest.awk | sed "s/inf/Inf/g" >_$@
	@-$(CMP) "$(srcdir)"/$@.ok _$@ && rm -f _$@

getline2::
	@echo $@
	@$(AWK) -f "$(srcdir)"/getline2.awk "$(srcdir)"/getline2.awk "$(srcdir)"/getline2.awk >_$@
	@-$(CMP) "$(srcdir)"/$@.ok _$@ && rm -f _$@

awkpath::
	@echo $@
	@AWKPATH="$(srcdir)$(PATH_SEPARATOR)$(srcdir)/lib" $(AWK) -f awkpath.awk >_$@
	@-$(CMP) "$(srcdir)"/$@.ok _$@ && rm -f _$@

argtest::
	@echo $@
	@$(AWK) -f "$(srcdir)"/argtest.awk -x -y abc >_$@
	@-$(CMP) "$(srcdir)"/$@.ok _$@ && rm -f _$@

badargs::
	@echo $@
	@-$(AWK) -f 2>&1 | grep -v patchlevel >_$@
	@-$(CMP) "$(srcdir)"/$@.ok _$@ && rm -f _$@

nonl::
	@echo $@
	@-AWKPATH="$(srcdir)" $(AWK) --lint -f nonl.awk /dev/null >_$@ 2>&1
	@-$(CMP) "$(srcdir)"/$@.ok _$@ && rm -f _$@

strftime::
	@echo $@
	@GAWKLOCALE=C; export GAWKLOCALE; \
	TZ=GMT0; export TZ; \
	$(AWK) -v OUTPUT=_$@ -f "$(srcdir)"/strftime.awk
	@-$(CMP) strftime.ok _$@ && rm -f _$@ strftime.ok || exit 0

litoct::
	@echo $@
	@echo ab | $(AWK) --traditional -f "$(srcdir)"/litoct.awk >_$@
	@-$(CMP) "$(srcdir)"/$@.ok _$@ && rm -f _$@

devfd::
	@echo $@
	@$(AWK) 1 /dev/fd/4 /dev/fd/5 4<"$(srcdir)"/devfd.in4 5<"$(srcdir)"/devfd.in5 >_$@ 2>&1 || echo EXIT CODE: $$? >> _$@
	@-$(CMP) "$(srcdir)"/$@.ok _$@ && rm -f _$@

errno:
	@echo $@
	@AWKPATH="$(srcdir)" $(AWK) -f $@.awk "$(srcdir)"/$@.in >_$@ 2>&1 || echo EXIT CODE: $$? >>_$@
	@-$(CMP) "$(srcdir)"/$@.ok _$@ && rm -f _$@

fflush::
	@echo $@
	@"$(srcdir)"/fflush.sh >_$@
	@-$(CMP) "$(srcdir)"/$@.ok _$@ && rm -f _$@

tweakfld::
	@echo $@
	@$(AWK) -f "$(srcdir)"/tweakfld.awk "$(srcdir)"/tweakfld.in >_$@
	@rm -f errors.cleanup
	@-$(CMP) "$(srcdir)"/$@.ok _$@ && rm -f _$@

mmap8k::
	@echo $@
	@$(AWK) '{ print }' "$(srcdir)"/mmap8k.in >_$@
	@-$(CMP) "$(srcdir)"/mmap8k.in _$@ && rm -f _$@ || cp "$(srcdir)"/$@.in $@.ok

tradanch::
	@echo $@
	@$(AWK) --traditional -f "$(srcdir)"/tradanch.awk "$(srcdir)"/tradanch.in >_$@
	@-$(CMP) "$(srcdir)"/$@.ok _$@ && rm -f _$@

# AIX /bin/sh exec's the last command in a list, therefore issue a ":"
# command so that pid.sh is fork'ed as a child before being exec'ed.
pid::
	@echo pid
	@AWKPATH="$(srcdir)" AWK=$(AWKPROG) $(SHELL) "$(srcdir)"/pid.sh $$$$ > _`basename $@` ; :
	@-$(CMP) "$(srcdir)"/pid.ok _`basename $@` && rm -f _`basename $@`

strftlng::
	@echo $@
	@TZ=UTC; export TZ; $(AWK) -f "$(srcdir)"/strftlng.awk >_$@
	@if $(CMP) "$(srcdir)"/strftlng.ok _$@ >/dev/null 2>&1 ; then : ; else \
	TZ=UTC0; export TZ; $(AWK) -f "$(srcdir)"/strftlng.awk >_$@ ; \
	fi
	@-$(CMP) "$(srcdir)"/$@.ok _$@ && rm -f _$@

nors::
	@echo $@
	@echo A B C D E | tr -d '\12\15' | $(AWK) '{ print $$NF }' - "$(srcdir)"/nors.in > _$@
	@-$(CMP) "$(srcdir)"/$@.ok _$@ && rm -f _$@

fmtspcl.ok: fmtspcl.tok Makefile
	@$(AWK) -v "sd=$(srcdir)" 'BEGIN {pnan = sprintf("%g",sqrt(-1)); nnan = sprintf("%g",-sqrt(-1)); pinf = sprintf("%g",-log(0)); ninf = sprintf("%g",log(0))} {sub(/positive_nan/,pnan); sub(/negative_nan/,nnan); sub(/positive_infinity/,pinf); sub(/negative_infinity/,ninf); sub(/fmtspcl/,(sd"/fmtspcl")); print}' < "$(srcdir)"/fmtspcl.tok > $@ 2>/dev/null

fmtspcl: fmtspcl.ok
	@echo $@
	@$(AWK) $(AWKFLAGS) -f "$(srcdir)"/fmtspcl.awk  --lint >_$@ 2>&1 || echo EXIT CODE: $$? >>_$@
	@-if test -z "$$AWKFLAGS" ; then $(CMP) $@.ok _$@ && rm -f _$@ ; else \
	$(CMP) "$(srcdir)"/$@-mpfr.ok _$@ && rm -f _$@ ; \
	fi

rebuf::
	@echo $@
	@AWKBUFSIZE=4096 AWKPATH="$(srcdir)" $(AWK) -f $@.awk  < "$(srcdir)"/$@.in >_$@ 2>&1 || echo EXIT CODE: $$? >>_$@
	@-$(CMP) "$(srcdir)"/$@.ok _$@ && rm -f _$@

rsglstdin:: 
	@echo $@
	@cat  "$(srcdir)"/rsgetline.in | AWKPATH="$(srcdir)" $(AWK) -f rsgetline.awk >_$@ 2>&1 || echo EXIT CODE: $$? >>_$@
	@-$(CMP) "$(srcdir)"/$@.ok _$@ && rm -f _$@

reint::
	@echo $@
	@$(AWK) --re-interval -f "$(srcdir)"/reint.awk "$(srcdir)"/reint.in >_$@
	@-$(CMP) "$(srcdir)"/$@.ok _$@ && rm -f _$@

pipeio1::
	@echo $@
	@$(AWK) -f "$(srcdir)"/pipeio1.awk >_$@
	@rm -f test1 test2
	@-$(CMP) "$(srcdir)"/$@.ok _$@ && rm -f _$@

pipeio2::
	@echo $@
	@$(AWK) -v SRCDIR="$(srcdir)" -f "$(srcdir)"/pipeio2.awk >_$@
	@-$(CMP) "$(srcdir)"/$@.ok _$@ && rm -f _$@

clobber::
	@echo $@
	@$(AWK) -f "$(srcdir)"/clobber.awk >_$@
	@-$(CMP) "$(srcdir)"/clobber.ok seq && $(CMP) "$(srcdir)"/clobber.ok _$@ && rm -f _$@
	@rm -f seq

arynocls::
	@echo $@
	@-AWKPATH="$(srcdir)" $(AWK) -v INPUT="$(srcdir)"/arynocls.in -f arynocls.awk >_$@
	@-$(CMP) "$(srcdir)"/$@.ok _$@ && rm -f _$@

getlnbuf::
	@echo $@
	@-AWKPATH="$(srcdir)" $(AWK) -f getlnbuf.awk "$(srcdir)"/getlnbuf.in > _$@
	@-AWKPATH="$(srcdir)" $(AWK) -f gtlnbufv.awk "$(srcdir)"/getlnbuf.in > _2$@
	@-$(CMP) "$(srcdir)"/getlnbuf.ok _$@ && $(CMP) "$(srcdir)"/getlnbuf.ok _2$@ && rm -f _$@ _2$@

inetmesg::
	@echo These tests only work if your system supports the services
	@echo "'discard'" at port 9 and "'daytimed'" at port 13. Check your
	@echo file /etc/services and do "'netstat -a'".

inetechu::
	@echo This test is for establishing UDP connections
	@$(AWK) 'BEGIN {print "" |& "/inet/udp/0/127.0.0.1/9"}'

inetecht::
	@echo This test is for establishing TCP connections
	@$(AWK) 'BEGIN {print "" |& "/inet/tcp/0/127.0.0.1/9"}'

inetdayu::
	@echo This test is for bidirectional UDP transmission
	@$(AWK) 'BEGIN { print "" |& "/inet/udp/0/127.0.0.1/13"; \
	"/inet/udp/0/127.0.0.1/13" |& getline; print $0}'

inetdayt::
	@echo This test is for bidirectional TCP transmission
	@$(AWK) 'BEGIN { print "" |& "/inet/tcp/0/127.0.0.1/13"; \
	"/inet/tcp/0/127.0.0.1/13" |& getline; print $0}'

redfilnm::
	@echo $@
	@$(AWK) -f "$(srcdir)"/redfilnm.awk srcdir="$(srcdir)" "$(srcdir)"/redfilnm.in >_$@
	@-$(CMP) "$(srcdir)"/$@.ok _$@ && rm -f _$@

leaddig::
	@echo $@
	@$(AWK) -v x=2E  -f "$(srcdir)"/leaddig.awk >_$@
	@-$(CMP) "$(srcdir)"/$@.ok _$@ && rm -f _$@

gsubtst3::
	@echo $@
	@$(AWK) --re-interval -f "$(srcdir)"/$@.awk "$(srcdir)"/$@.in >_$@
	@-$(CMP) "$(srcdir)"/$@.ok _$@ && rm -f _$@

space::
	@echo $@
	@$(AWK) -f ' ' "$(srcdir)"/space.awk >_$@ 2>&1 || echo EXIT CODE: $$? >>_$@
	@-$(CMP) "$(srcdir)"/$@.ok _$@ && rm -f _$@

printf0::
	@echo $@
	@$(AWK) --posix -f "$(srcdir)"/$@.awk >_$@ 2>&1 || echo EXIT CODE: $$? >>_$@
	@-$(CMP) "$(srcdir)"/$@.ok _$@ && rm -f _$@

rsnulbig::
	@echo $@
	@ : Suppose that block size for pipe is at most 128kB:
	@$(AWK) 'BEGIN { for (i = 1; i <= 128*64+1; i++) print "abcdefgh123456\n" }' 2>&1 | \
	$(AWK) 'BEGIN { RS = ""; ORS = "\n\n" }; { print }' 2>&1 | \
	$(AWK) '/^[^a]/; END{ print NR }' >_$@ 2>&1 || echo EXIT CODE: $$? >>_$@
	@-$(CMP) "$(srcdir)"/$@.ok _$@ && rm -f _$@

rsnulbig2::
	@echo $@
	@$(AWK) 'BEGIN { ORS = ""; n = "\n"; for (i = 1; i <= 10; i++) n = (n n); \
		for (i = 1; i <= 128; i++) print n; print "abc\n" }' 2>&1 | \
		$(AWK) 'BEGIN { RS = ""; ORS = "\n\n" };{ print }' 2>&1 | \
		$(AWK) '/^[^a]/; END { print NR }' >_$@ 2>&1 || echo EXIT CODE: $$? >>_$@
	@-$(CMP) "$(srcdir)"/$@.ok _$@ && rm -f _$@

wideidx::
	@echo $@
	@[ -z "$$GAWKLOCALE" ] && GAWKLOCALE=en_US.UTF-8; \
	AWKPATH="$(srcdir)" $(AWK) -f $@.awk  < "$(srcdir)"/$@.in >_$@ 2>&1 || echo EXIT CODE: $$? >>_$@
	@-$(CMP) "$(srcdir)"/$@.ok _$@ && rm -f _$@

wideidx2::
	@echo $@
	@[ -z "$$GAWKLOCALE" ] && GAWKLOCALE=en_US.UTF-8; \
	AWKPATH="$(srcdir)" $(AWK) -f $@.awk >_$@ 2>&1 || echo EXIT CODE: $$? >>_$@
	@-$(CMP) "$(srcdir)"/$@.ok _$@ && rm -f _$@

widesub::
	@echo $@
	@[ -z "$$GAWKLOCALE" ] && GAWKLOCALE=en_US.UTF-8; \
	AWKPATH="$(srcdir)" $(AWK) -f $@.awk  >_$@ 2>&1 || echo EXIT CODE: $$? >>_$@
	@-$(CMP) "$(srcdir)"/$@.ok _$@ && rm -f _$@

widesub2::
	@echo $@
	@[ -z "$$GAWKLOCALE" ] && GAWKLOCALE=en_US.UTF-8; \
	AWKPATH="$(srcdir)" $(AWK) -f $@.awk  >_$@ 2>&1 || echo EXIT CODE: $$? >>_$@
	@-$(CMP) "$(srcdir)"/$@.ok _$@ && rm -f _$@

widesub3::
	@echo $@
	@[ -z "$$GAWKLOCALE" ] && GAWKLOCALE=en_US.UTF-8; \
	AWKPATH="$(srcdir)" $(AWK) -f $@.awk  < "$(srcdir)"/$@.in >_$@ 2>&1 || echo EXIT CODE: $$? >>_$@
	@-$(CMP) "$(srcdir)"/$@.ok _$@ && rm -f _$@

widesub4::
	@echo $@
	@[ -z "$$GAWKLOCALE" ] && GAWKLOCALE=en_US.UTF-8; \
	AWKPATH="$(srcdir)" $(AWK) -f $@.awk >_$@ 2>&1 || echo EXIT CODE: $$? >>_$@
	@-$(CMP) "$(srcdir)"/$@.ok _$@ && rm -f _$@

ignrcas2::
	@echo $@
	@GAWKLOCALE=en_US.UTF-8 ; export GAWKLOCALE ; \
	$(AWK) -f "$(srcdir)"/$@.awk >_$@ 2>&1 || echo EXIT CODE: $$? >> _$@
	@-$(CMP) "$(srcdir)"/$@.ok _$@ && rm -f _$@

subamp::
	@echo $@
	@GAWKLOCALE=en_US.UTF-8 ; export GAWKLOCALE ; \
	$(AWK) -f "$(srcdir)"/$@.awk "$(srcdir)"/$@.in >_$@ 2>&1 || echo EXIT CODE: $$? >> _$@
	@-$(CMP) "$(srcdir)"/$@.ok _$@ && rm -f _$@

# This test makes sure gawk exits with a zero code.
# Thus, unconditionally generate the exit code.
exitval1::
	@echo $@
	@$(AWK) -f "$(srcdir)"/exitval1.awk >_$@ 2>&1; echo EXIT CODE: $$? >>_$@
	@-$(CMP) "$(srcdir)"/$@.ok _$@ && rm -f _$@

fsspcoln::
	@echo $@
	@$(AWK) -f "$(srcdir)"/$@.awk 'FS=[ :]+' "$(srcdir)"/$@.in >_$@
	@-$(CMP) "$(srcdir)"/$@.ok _$@ && rm -f _$@

rsstart1::
	@echo $@
	@$(AWK) -f "$(srcdir)"/$@.awk "$(srcdir)"/rsstart1.in >_$@
	@-$(CMP) "$(srcdir)"/$@.ok _$@ && rm -f _$@

rsstart2::
	@echo $@
	@$(AWK) -f "$(srcdir)"/$@.awk "$(srcdir)"/rsstart1.in >_$@
	@-$(CMP) "$(srcdir)"/$@.ok _$@ && rm -f _$@

rsstart3::
	@echo $@
	@head "$(srcdir)"/rsstart1.in | $(AWK) -f "$(srcdir)"/rsstart2.awk >_$@
	@-$(CMP) "$(srcdir)"/$@.ok _$@ && rm -f _$@

rtlen::
	@echo $@
	@"$(srcdir)"/$@.sh >_$@ || echo EXIT CODE: $$? >>_$@
	@-$(CMP) "$(srcdir)"/$@.ok _$@ && rm -f _$@

rtlen01::
	@echo $@
	@"$(srcdir)"/$@.sh >_$@ || echo EXIT CODE: $$? >>_$@
	@-$(CMP) "$(srcdir)"/$@.ok _$@ && rm -f _$@

rtlenmb::
	@echo $@
	@GAWKLOCALE=en_US.UTF-8 ; export GAWKLOCALE ; \
	"$(srcdir)"/rtlen.sh >_$@ || echo EXIT CODE: $$? >>_$@
	@-$(CMP) "$(srcdir)"/$@.ok _$@ && rm -f _$@

nondec2::
	@echo $@
	@$(AWK) --non-decimal-data -v a=0x1 -f "$(srcdir)"/$@.awk >_$@
	@-$(CMP) "$(srcdir)"/$@.ok _$@ && rm -f _$@

nofile::
	@echo $@
	@$(AWK) '{}' no/such/file >_$@ 2>&1 || echo EXIT CODE: $$? >>_$@
	@-$(CMP) "$(srcdir)"/$@.ok _$@ && rm -f _$@

binmode1::
	@echo $@
	@$(AWK) -v BINMODE=3 'BEGIN { print BINMODE }' >_$@ 2>&1 || echo EXIT CODE: $$? >>_$@
	@-$(CMP) "$(srcdir)"/$@.ok _$@ && rm -f _$@

subi18n::
	@echo $@
	@GAWKLOCALE=en_US.UTF-8 ; $(AWK) -f "$(srcdir)"/$@.awk > _$@
	@-$(CMP) "$(srcdir)"/$@.ok _$@ && rm -f _$@

concat4::
	@echo $@
	@GAWKLOCALE=en_US.UTF-8 ; $(AWK) -f "$(srcdir)"/$@.awk "$(srcdir)"/$@.in > _$@
	@-$(CMP) "$(srcdir)"/$@.ok _$@ && rm -f _$@

devfd1::
	@echo $@
	@$(AWK) -f "$(srcdir)"/$@.awk 4< "$(srcdir)"/devfd.in1 5< "$(srcdir)"/devfd.in2 >_$@ 2>&1 || echo EXIT CODE: $$? >>_$@
	@-$(CMP) "$(srcdir)"/$@.ok _$@ && rm -f _$@

# The program text is the '1' which will print each record. How compact can you get?
devfd2::
	@echo $@
	@$(AWK) 1 /dev/fd/4 /dev/fd/5 4< "$(srcdir)"/devfd.in1 5< "$(srcdir)"/devfd.in2 >_$@ 2>&1 || echo EXIT CODE: $$? >>_$@
	@-$(CMP) "$(srcdir)"/$@.ok _$@ && rm -f _$@

mixed1::
	@echo $@
	@$(AWK) -f /dev/null --source 'BEGIN {return junk}' >_$@ 2>&1 || echo EXIT CODE: $$? >>_$@
	@-$(CMP) "$(srcdir)"/$@.ok _$@ && rm -f _$@

mtchi18n::
	@echo $@
	@GAWKLOCALE=ru_RU.UTF-8 ; export GAWKLOCALE ; \
	$(AWK) -f "$(srcdir)"/$@.awk "$(srcdir)"/$@.in >_$@ 2>&1 || echo EXIT CODE: $$? >> _$@
	@-$(CMP) "$(srcdir)"/$@.ok _$@ && rm -f _$@

reint2::
	@echo $@
	@[ -z "$$GAWKLOCALE" ] && GAWKLOCALE=en_US.UTF-8; \
	AWKPATH="$(srcdir)" $(AWK) --re-interval -f $@.awk "$(srcdir)"/$@.in >_$@ 2>&1 || echo EXIT CODE: $$? >>_$@
	@-$(CMP) "$(srcdir)"/$@.ok _$@ && rm -f _$@

localenl::
	@echo $@
	@"$(srcdir)"/$@.sh >_$@ 2>/dev/null
	@-$(CMP) "$(srcdir)"/$@.ok _$@ && rm -f _$@

mbprintf1::
	@echo $@
	@GAWKLOCALE=en_US.UTF-8 ; export GAWKLOCALE ; \
	$(AWK) -f "$(srcdir)"/$@.awk "$(srcdir)"/$@.in >_$@ 2>&1 || echo EXIT CODE: $$? >> _$@
	@-$(CMP) "$(srcdir)"/$@.ok _$@ && rm -f _$@

mbprintf2::
	@echo $@
	@GAWKLOCALE=ja_JP.UTF-8 ; export GAWKLOCALE ; \
	$(AWK) -f "$(srcdir)"/$@.awk >_$@ 2>&1 || echo EXIT CODE: $$? >> _$@
	@-$(CMP) "$(srcdir)"/$@.ok _$@ && rm -f _$@

mbprintf3::
	@echo $@
	@GAWKLOCALE=en_US.UTF-8 ; export GAWKLOCALE ; \
	$(AWK) -f "$(srcdir)"/$@.awk "$(srcdir)"/$@.in >_$@ 2>&1 || echo EXIT CODE: $$? >> _$@
	@-$(CMP) "$(srcdir)"/$@.ok _$@ && rm -f _$@

mbprintf4::
	@echo $@
	@GAWKLOCALE=en_US.UTF-8 ; export GAWKLOCALE ; \
	$(AWK) -f "$(srcdir)"/$@.awk "$(srcdir)"/$@.in >_$@ 2>&1 || echo EXIT CODE: $$? >> _$@
	@-$(CMP) "$(srcdir)"/$@.ok _$@ && rm -f _$@

mbfw1::
	@echo $@
	@GAWKLOCALE=en_US.UTF-8 ; export GAWKLOCALE ; \
	$(AWK) -f "$(srcdir)"/$@.awk "$(srcdir)"/$@.in >_$@ 2>&1 || echo EXIT CODE: $$? >> _$@
	@-$(CMP) "$(srcdir)"/$@.ok _$@ && rm -f _$@

gsubtst6::
	@echo $@
	@GAWKLOCALE=C ; $(AWK) -f "$(srcdir)"/$@.awk > _$@
	@-$(CMP) "$(srcdir)"/$@.ok _$@ && rm -f _$@

mbstr1::
	@echo $@
	@[ -z "$$GAWKLOCALE" ] && GAWKLOCALE=en_US.UTF-8; \
	AWKPATH="$(srcdir)" $(AWK) -f $@.awk  >_$@ 2>&1 || echo EXIT CODE: $$? >>_$@
	@-$(CMP) "$(srcdir)"/$@.ok _$@ && rm -f _$@

mbstr2::
	@echo $@
	@[ -z "$$GAWKLOCALE" ] && GAWKLOCALE=en_US.UTF-8; \
	AWKPATH="$(srcdir)" $(AWK) -f $@.awk < "$(srcdir)"/$@.in >_$@ 2>&1 || echo EXIT CODE: $$? >>_$@
	@-$(CMP) "$(srcdir)"/$@.ok _$@ && rm -f _$@

printfbad2: printfbad2.ok
	@echo $@
	@$(AWK) --lint -f "$(srcdir)"/$@.awk "$(srcdir)"/$@.in 2>&1 | sed 's;$(srcdir)/;;g' >_$@ || echo EXIT CODE: $$?  >>_$@
	@-$(CMP) "$(srcdir)"/$@.ok _$@ && rm -f _$@

beginfile1::
	@echo $@
	@AWKPATH="$(srcdir)" $(AWK) -f $@.awk "$(srcdir)"/$@.awk . ./no/such/file Makefile  >_$@ 2>&1 || echo EXIT CODE: $$? >>_$@
	@-$(CMP) "$(srcdir)"/$@.ok _$@ && rm -f _$@

beginfile2:
	@echo $@
	@-( cd "$(srcdir)" && LC_ALL=C AWK="$(abs_builddir)/$(AWKPROG)" $(abs_srcdir)/$@.sh $(abs_srcdir)/$@.in ) > _$@ 2>&1
	@-$(CMP) "$(srcdir)"/$@.ok _$@ && rm -f _$@

dumpvars::
	@echo $@
	@AWKPATH="$(srcdir)" $(AWK) --dump-variables 1 < "$(srcdir)"/$@.in >/dev/null 2>&1 || echo EXIT CODE: $$? >>_$@
	@grep -v ENVIRON < awkvars.out | grep -v PROCINFO > _$@; rm awkvars.out
	@-$(CMP) "$(srcdir)"/$@.ok _$@ && rm -f _$@

profile0:
	@echo $@
	@$(AWK) --profile=ap-$@.out -f "$(srcdir)"/$@.awk "$(srcdir)"/$@.in > /dev/null
	@sed 1,2d < ap-$@.out > _$@; rm ap-$@.out
	@-$(CMP) "$(srcdir)"/$@.ok _$@ && rm -f _$@

profile1:
	@echo $@
	@$(AWK) -f "$(srcdir)"/xref.awk "$(srcdir)"/dtdgport.awk > _$@.out1
	@$(AWK) --pretty-print=ap-$@.out -f "$(srcdir)"/xref.awk
	@$(AWK) -f ./ap-$@.out "$(srcdir)"/dtdgport.awk > _$@.out2 ; rm ap-$@.out
	@$(CMP) _$@.out1 _$@.out2 && rm _$@.out[12] || { echo EXIT CODE: $$? >>_$@ ; \
	cp "$(srcdir)"/dtdgport.awk $@.ok ; }
	

profile2:
	@echo $@
	@$(AWK) --profile=ap-$@.out -v sortcmd=sort -f "$(srcdir)"/xref.awk "$(srcdir)"/dtdgport.awk > /dev/null
	@sed 1,2d < ap-$@.out > _$@; rm ap-$@.out
	@-$(CMP) "$(srcdir)"/$@.ok _$@ && rm -f _$@

profile3:
	@echo $@
	@$(AWK) --profile=ap-$@.out -f "$(srcdir)"/$@.awk > /dev/null
	@sed 1,2d < ap-$@.out > _$@; rm ap-$@.out
	@-$(CMP) "$(srcdir)"/$@.ok _$@ && rm -f _$@

profile4:
	@echo $@
	@$(AWK) --pretty-print=_$@ -f "$(srcdir)"/$@.awk > /dev/null
	@-$(CMP) "$(srcdir)"/$@.ok _$@ && rm -f _$@

profile5:
	@echo $@
	@$(AWK) --pretty-print=_$@ -f "$(srcdir)"/$@.awk > /dev/null
	@-$(CMP) "$(srcdir)"/$@.ok _$@ && rm -f _$@

profile6:
	@echo $@
	@$(AWK) --profile=ap-$@.out -f "$(srcdir)"/$@.awk > /dev/null
	@sed 1,2d < ap-$@.out > _$@; rm ap-$@.out
	@-$(CMP) "$(srcdir)"/$@.ok _$@ && rm -f _$@

profile7:
	@echo $@
	@$(AWK) --profile=ap-$@.out -f "$(srcdir)"/$@.awk > /dev/null
	@sed 1,2d < ap-$@.out > _$@; rm ap-$@.out
	@-$(CMP) "$(srcdir)"/$@.ok _$@ && rm -f _$@

profile8:
	@echo $@
	@$(AWK) --pretty-print=_$@ -f "$(srcdir)"/$@.awk > /dev/null
	@-$(CMP) "$(srcdir)"/$@.ok _$@ && rm -f _$@

profile9:
	@echo $@
	@$(AWK) --pretty-print=_$@ -f "$(srcdir)"/$@.awk > /dev/null
	@-$(CMP) "$(srcdir)"/$@.ok _$@ && rm -f _$@

profile10:
	@echo $@
	@$(AWK) --pretty-print=_$@ -f "$(srcdir)"/$@.awk > /dev/null
	@-$(CMP) "$(srcdir)"/$@.ok _$@ && rm -f _$@

posix2008sub:
	@echo $@
	@$(AWK) --posix -f "$(srcdir)"/$@.awk > _$@ 2>&1
	@-$(CMP) "$(srcdir)"/$@.ok _$@ && rm -f _$@

next:
	@echo $@
	@-$(LOCALES) AWK="$(AWKPROG)" "$(srcdir)"/$@.sh > _$@ 2>&1
	@-LC_ALL=C $(CMP) "$(srcdir)"/$@.ok _$@ && rm -f _$@

exit:
	@echo $@
	@-AWK="$(AWKPROG)" "$(srcdir)"/$@.sh > _$@ 2>&1
	@-$(CMP) "$(srcdir)"/$@.ok _$@ && rm -f _$@

rri1::
	@echo $@
	@[ -z "$$GAWKLOCALE" ] && GAWKLOCALE=en_US.UTF-8; \
	AWKPATH="$(srcdir)" $(AWK) -f $@.awk  < "$(srcdir)"/$@.in >_$@ 2>&1 || echo EXIT CODE: $$? >>_$@
	@-$(CMP) "$(srcdir)"/$@.ok _$@ && rm -f _$@

mpfrieee:
	@echo $@
	@$(AWK) -M -vPREC=double -f "$(srcdir)"/$@.awk > _$@ 2>&1
	@-$(CMP) "$(srcdir)"/$@.ok _$@ && rm -f _$@

mpfrexprange:
	@echo $@
	@$(AWK) -M -vPREC=53 -f "$(srcdir)"/$@.awk > _$@ 2>&1
	@-$(CMP) "$(srcdir)"/$@.ok _$@ && rm -f _$@

mpfrrnd:
	@echo $@
	@$(AWK) -M -vPREC=53 -f "$(srcdir)"/$@.awk > _$@ 2>&1
	@-$(CMP) "$(srcdir)"/$@.ok _$@ && rm -f _$@

mpfrnegzero:
	@echo $@
	@$(AWK) -M -f "$(srcdir)"/$@.awk > _$@ 2>&1
	@-$(CMP) "$(srcdir)"/$@.ok _$@ && rm -f _$@

mpfrnr:
	@echo $@
	@$(AWK) -M -vPREC=113 -f "$(srcdir)"/$@.awk "$(srcdir)"/$@.in > _$@
	@-$(CMP) "$(srcdir)"/$@.ok _$@ && rm -f _$@

mpfrsort:
	@echo $@
	@$(AWK) -M -vPREC=53 -f "$(srcdir)"/$@.awk > _$@ 2>&1
	@-$(CMP) "$(srcdir)"/$@.ok _$@ && rm -f _$@

mpfrbigint:
	@echo $@
	@$(AWK) -M -f "$(srcdir)"/$@.awk > _$@ 2>&1
	@-$(CMP) "$(srcdir)"/$@.ok _$@ && rm -f _$@

mpfrsqrt:
	@echo $@
	@$(AWK) -M -f "$(srcdir)"/$@.awk > _$@ 2>&1
	@-$(CMP) "$(srcdir)"/$@.ok _$@ && rm -f _$@

mpfrrem:
	@echo $@
	@$(AWK) -M -f "$(srcdir)"/$@.awk > _$@ 2>&1
	@-$(CMP) "$(srcdir)"/$@.ok _$@ && rm -f _$@

mpfrmemok1:
	@echo $@
	@$(AWK) -p- -M -f "$(srcdir)"/$@.awk 2>&1 | sed 1d > _$@
	@-$(CMP) "$(srcdir)"/$@.ok _$@ && rm -f _$@

jarebug::
	@echo $@
	@"$(srcdir)"/$@.sh "$(AWKPROG)" "$(srcdir)"/$@.awk "$(srcdir)"/$@.in "_$@"
	@-$(CMP) "$(srcdir)"/$@.ok _$@ && rm -f _$@

ordchr2::
	@echo $@
	@$(AWK) --load ordchr 'BEGIN {print chr(ord("z"))}' >_$@ 2>&1 || echo EXIT CODE: $$? >>_$@
	@-$(CMP) "$(srcdir)"/$@.ok _$@ && rm -f _$@

# N.B. If the test fails, create readfile.ok so that "make diffout" will work
readfile::
	@echo $@
	@$(AWK) -l readfile 'BEGIN {printf "%s", readfile("Makefile")}' >_$@ 2>&1 || echo EXIT CODE: $$? >>_$@
	@-$(CMP) Makefile _$@ && rm -f _$@ || cp -p Makefile $@.ok

readfile2::
	@echo $@
	@$(AWK) -f "$(srcdir)"/$@.awk "$(srcdir)"/$@.awk "$(srcdir)"/readdir.awk > _$@ || echo EXIT CODE: $$? >>_$@
	@-$(CMP) "$(srcdir)"/$@.ok _$@ && rm -f _$@

include2::
	@echo $@
	@AWKPATH="$(srcdir)" $(AWK) --include inclib 'BEGIN {print sandwich("a", "b", "c")}' >_$@ 2>&1 || echo EXIT CODE: $$? >>_$@
	@-$(CMP) "$(srcdir)"/$@.ok _$@ && rm -f _$@

incdupe::
	@echo $@
	@AWKPATH="$(srcdir)" $(AWK) --lint -i inclib -i inclib.awk 'BEGIN {print sandwich("a", "b", "c")}' >_$@ 2>&1 || echo EXIT CODE: $$? >>_$@
	@-$(CMP) "$(srcdir)"/$@.ok _$@ && rm -f _$@

incdupe2::
	@echo $@
	@AWKPATH="$(srcdir)" $(AWK) --lint -f inclib -f inclib.awk >_$@ 2>&1 || echo EXIT CODE: $$? >>_$@
	@-$(CMP) "$(srcdir)"/$@.ok _$@ && rm -f _$@

incdupe3::
	@echo $@
	@AWKPATH="$(srcdir)" $(AWK) --lint -f hello -f hello.awk >_$@ 2>&1 || echo EXIT CODE: $$? >>_$@
	@-$(CMP) "$(srcdir)"/$@.ok _$@ && rm -f _$@

incdupe4::
	@echo $@
	@AWKPATH="$(srcdir)" $(AWK) --lint -f hello -i hello.awk >_$@ 2>&1 || echo EXIT CODE: $$? >>_$@
	@-$(CMP) "$(srcdir)"/$@.ok _$@ && rm -f _$@

incdupe5::
	@echo $@
	@AWKPATH="$(srcdir)" $(AWK) --lint -i hello -f hello.awk >_$@ 2>&1 || echo EXIT CODE: $$? >>_$@
	@-$(CMP) "$(srcdir)"/$@.ok _$@ && rm -f _$@

incdupe6::
	@echo $@
	@AWKPATH="$(srcdir)" $(AWK) --lint -i inchello -f hello.awk >_$@ 2>&1 || echo EXIT CODE: $$? >>_$@
	@-$(CMP) "$(srcdir)"/$@.ok _$@ && rm -f _$@

incdupe7::
	@echo $@
	@AWKPATH="$(srcdir)" $(AWK) --lint -f hello -i inchello >_$@ 2>&1 || echo EXIT CODE: $$? >>_$@
	@-$(CMP) "$(srcdir)"/$@.ok _$@ && rm -f _$@

inplace1::
	@echo $@
	@cp "$(srcdir)"/inplace.1.in _$@.1
	@cp "$(srcdir)"/inplace.2.in _$@.2
	@AWKPATH="$(srcdir)"/../awklib/eg/lib $(AWK) -i inplace 'BEGIN {print "before"} {gsub(/foo/, "bar"); print} END {print "after"}' _$@.1 - _$@.2 < "$(srcdir)"/inplace.in >_$@ 2>&1 || echo EXIT CODE: $$? >>_$@
	@-$(CMP) "$(srcdir)"/$@.ok _$@ && rm -f _$@
	@-$(CMP) "$(srcdir)"/$@.1.ok _$@.1 && rm -f _$@.1
	@-$(CMP) "$(srcdir)"/$@.2.ok _$@.2 && rm -f _$@.2

inplace2::
	@echo $@
	@cp "$(srcdir)"/inplace.1.in _$@.1
	@cp "$(srcdir)"/inplace.2.in _$@.2
	@AWKPATH="$(srcdir)"/../awklib/eg/lib $(AWK) -i inplace -v INPLACE_SUFFIX=.bak 'BEGIN {print "before"} {gsub(/foo/, "bar"); print} END {print "after"}' _$@.1 - _$@.2 < "$(srcdir)"/inplace.in >_$@ 2>&1 || echo EXIT CODE: $$? >>_$@
	@-$(CMP) "$(srcdir)"/$@.ok _$@ && rm -f _$@
	@-$(CMP) "$(srcdir)"/$@.1.ok _$@.1 && rm -f _$@.1
	@-$(CMP) "$(srcdir)"/$@.1.bak.ok _$@.1.bak && rm -f _$@.1.bak
	@-$(CMP) "$(srcdir)"/$@.2.ok _$@.2 && rm -f _$@.2
	@-$(CMP) "$(srcdir)"/$@.2.bak.ok _$@.2.bak && rm -f _$@.2.bak

inplace3::
	@echo $@
	@cp "$(srcdir)"/inplace.1.in _$@.1
	@cp "$(srcdir)"/inplace.2.in _$@.2
	@AWKPATH="$(srcdir)"/../awklib/eg/lib $(AWK) -i inplace -v INPLACE_SUFFIX=.bak 'BEGIN {print "before"} {gsub(/foo/, "bar"); print} END {print "after"}' _$@.1 - _$@.2 < "$(srcdir)"/inplace.in >_$@ 2>&1 || echo EXIT CODE: $$? >>_$@
	@AWKPATH="$(srcdir)"/../awklib/eg/lib $(AWK) -i inplace -v INPLACE_SUFFIX=.bak 'BEGIN {print "Before"} {gsub(/bar/, "foo"); print} END {print "After"}' _$@.1 - _$@.2 < "$(srcdir)"/inplace.in >>_$@ 2>&1 || echo EXIT CODE: $$? >>_$@
	@-$(CMP) "$(srcdir)"/$@.ok _$@ && rm -f _$@
	@-$(CMP) "$(srcdir)"/$@.1.ok _$@.1 && rm -f _$@.1
	@-$(CMP) "$(srcdir)"/$@.1.bak.ok _$@.1.bak && rm -f _$@.1.bak
	@-$(CMP) "$(srcdir)"/$@.2.ok _$@.2 && rm -f _$@.2
	@-$(CMP) "$(srcdir)"/$@.2.bak.ok _$@.2.bak && rm -f _$@.2.bak

testext::
	@echo $@
	@$(AWK) '/^(@load|BEGIN)/,/^}/' "$(top_srcdir)"/extension/testext.c > testext.awk
	@$(AWK) -f ./testext.awk >_$@ 2>&1 || echo EXIT CODE: $$? >>_$@
	@-$(CMP) "$(srcdir)"/$@.ok _$@ && rm -f _$@ testext.awk

getfile:
	@echo $@
	@AWKPATH="$(srcdir)" $(AWK) -v TESTEXT_QUIET=1 -ltestext -f $@.awk < $(srcdir)/$@.awk >_$@ 2>&1 || echo EXIT CODE: $$? >>_$@
	@-$(CMP) "$(srcdir)"/$@.ok _$@ && rm -f _$@

readdir:
	@if [ "`uname`" = Linux ] && [ "`stat -f . 2>/dev/null | awk 'NR == 2 { print $$NF }'`" = nfs ];  then \
	echo This test may fail on GNU/Linux systems when run on an NFS filesystem.; \
	echo If it does, try rerunning on an ext'[234]' filesystem. ; \
	fi
	@echo $@
	@$(AWK) -f "$(srcdir)"/readdir.awk "$(top_srcdir)" > _$@
	@ls -afi "$(top_srcdir)" > _dirlist
	@ls -lna "$(top_srcdir)" | sed 1d > _longlist
	@$(AWK) -f "$(srcdir)"/readdir0.awk -v extout=_$@  \
		-v dirlist=_dirlist -v longlist=_longlist > $@.ok
	@-$(CMP) $@.ok _$@ && rm -f $@.ok _$@ _dirlist _longlist

fts:
	@case `uname` in \
	IRIX) \
	echo This test may fail on IRIX systems when run on an NFS filesystem.; \
	echo If it does, try rerunning on an xfs filesystem. ;; \
	CYGWIN*) \
	echo This test may fail on CYGWIN systems when run on an NFS filesystem.; \
	echo If it does, try rerunning on an ntfs filesystem. ;; \
	esac
	@echo $@
	@$(AWK) -f "$(srcdir)"/fts.awk
	@-$(CMP) $@.ok _$@ && rm -f $@.ok _$@

charasbytes:
	@echo $@
	@[ -z "$$GAWKLOCALE" ] && GAWKLOCALE=en_US.UTF-8; \
	AWKPATH="$(srcdir)" $(AWK) -b -f $@.awk "$(srcdir)"/$@.in | \
	od -c -t x1 | tr '	' ' ' | sed -e 's/  */ /g' -e 's/ *$$//' >_$@ 2>&1 || echo EXIT CODE: $$? >>_$@
	@-$(CMP) "$(srcdir)"/$@.ok _$@ && rm -f _$@

symtab6:
	@echo $@
	@$(AWK) -d__$@ -f "$(srcdir)"/$@.awk
	@grep -v '^ENVIRON' __$@ | grep -v '^PROCINFO' > _$@ ; rm __$@
	@-$(CMP) "$(srcdir)"/$@.ok _$@ && rm -f _$@

symtab8:
	@echo $@
	@$(AWK) -d__$@ -f "$(srcdir)"/$@.awk "$(srcdir)"/$@.in >_$@
	@grep -v '^ENVIRON' __$@ | grep -v '^PROCINFO' | grep -v '^FILENAME' >> _$@ ; rm __$@
	@-$(CMP) "$(srcdir)"/$@.ok _$@ && rm -f _$@

symtab9:
	@echo $@
	@$(AWK) -f "$(srcdir)"/$@.awk >_$@
	@rm -f testit.txt
	@-$(CMP) "$(srcdir)"/$@.ok _$@ && rm -f _$@

reginttrad:
	@echo $@
	@$(AWK) --traditional -r -f "$(srcdir)"/$@.awk > _$@
	@-$(CMP) "$(srcdir)"/$@.ok _$@ && rm -f _$@

colonwarn:
	@echo $@
	@for i in 1 2 3 ; \
	do $(AWK) -f "$(srcdir)"/$@.awk $$i < "$(srcdir)"/$@.in ; \
	done > _$@
	@-$(CMP) "$(srcdir)"/$@.ok _$@ && rm -f _$@

clos1way:
	@echo $@
	@AWKPATH="$(srcdir)" LC_ALL=C $(AWK) -f $@.awk  >_$@ 2>&1 || echo EXIT CODE: $$? >>_$@
	@-$(CMP) "$(srcdir)"/$@.ok _$@ && rm -f _$@

dfamb1:
	@echo $@
	@[ -z "$$GAWKLOCALE" ] && GAWKLOCALE=en_US.UTF-8; \
	AWKPATH="$(srcdir)" $(AWK) -f $@.awk "$(srcdir)"/$@.in >_$@ 2>&1 || echo EXIT CODE: $$? >>_$@
	@-$(CMP) "$(srcdir)"/$@.ok _$@ && rm -f _$@


randtest::
	@echo $@
	@GAWK="$(AWKPROG)" "$(srcdir)"/randtest.sh >_$@
	@-$(CMP) "$(srcdir)"/$@.ok _$@ && rm -f _$@

backbigs1:
	@echo $@
	@[ -z "$$GAWKLOCALE" ] && GAWKLOCALE=en_US.UTF-8; \
	AWKPATH="$(srcdir)" $(AWK) -f $@.awk "$(srcdir)"/$@.in >_$@ 2>&1 || echo EXIT CODE: $$? >>_$@
	@-$(CMP) "$(srcdir)"/$@.ok _$@ && rm -f _$@

backsmalls1:
	@echo $@
	@[ -z "$$GAWKLOCALE" ] && GAWKLOCALE=en_US.UTF-8; \
	AWKPATH="$(srcdir)" $(AWK) -f $@.awk "$(srcdir)"/$@.in >_$@ 2>&1 || echo EXIT CODE: $$? >>_$@
	@-$(CMP) "$(srcdir)"/$@.ok _$@ && rm -f _$@

backsmalls2:
	@echo $@
	@[ -z "$$GAWKLOCALE" ] && GAWKLOCALE=en_US.UTF-8; \
	AWKPATH="$(srcdir)" $(AWK) -f $@.awk "$(srcdir)"/$@.in >_$@ 2>&1 || echo EXIT CODE: $$? >>_$@
	@-$(CMP) "$(srcdir)"/$@.ok _$@ && rm -f _$@

dbugeval::
	@echo $@
	@if [ -t 0 ]; then \
	$(AWK) --debug -f /dev/null < "$(srcdir)"/$@.in > _$@  2>&1 || echo EXIT CODE: $$? >>_$@ ; \
	$(CMP) "$(srcdir)"/$@.ok _$@ && rm -f _$@ ; \
	fi

printhuge::
	@echo $@
	@[ -z "$$GAWKLOCALE" ] && GAWKLOCALE=en_US.UTF-8; \
	AWKPATH="$(srcdir)" $(AWK) -f $@.awk >_$@ 2>&1 || echo EXIT CODE: $$? >>_$@
	@-$(CMP) "$(srcdir)"/$@.ok _$@ && rm -f _$@

filefuncs:
	@echo $@
	@AWKPATH="$(srcdir)" $(AWK) -f $@.awk -v builddir="$(abs_top_builddir)"  >_$@ 2>&1 || echo EXIT CODE: $$? >>_$@
	@-$(CMP) "$(srcdir)"/$@.ok _$@ && rm -f _$@

genpot:
	@echo $@
	@AWKPATH="$(srcdir)" $(AWK) -f $@.awk --gen-pot >_$@ 2>&1 || echo EXIT CODE: $$? >>_$@
	@-$(CMP) "$(srcdir)"/$@.ok _$@ && rm -f _$@

paramasfunc1::
	@echo $@
	@AWKPATH="$(srcdir)" $(AWK) -f $@.awk --posix >_$@ 2>&1 || echo EXIT CODE: $$? >>_$@
	@-$(CMP) "$(srcdir)"/$@.ok _$@ && rm -f _$@

paramasfunc2::
	@echo $@
	@AWKPATH="$(srcdir)" $(AWK) -f $@.awk --posix >_$@ 2>&1 || echo EXIT CODE: $$? >>_$@
	@-$(CMP) "$(srcdir)"/$@.ok _$@ && rm -f _$@

negtime::
	@echo $@
	@TZ=GMT AWKPATH="$(srcdir)" $(AWK) -f $@.awk >_$@ 2>&1 || echo EXIT CODE: $$? >>_$@
	@AWKPATH="$(srcdir)" $(AWK) -f checknegtime.awk "$(srcdir)"/$@.ok _$@ && rm -f _$@

dbugtypedre1:
	@echo $@
	@AWKPATH="$(srcdir)" $(AWK) -D -f $@.awk < "$(srcdir)"/$@.in >_$@ 2>&1 || echo EXIT CODE: $$? >>_$@
	@-$(CMP) "$(srcdir)"/$@.ok _$@ && rm -f _$@

dbugtypedre2:
	@echo $@
	@AWKPATH="$(srcdir)" $(AWK) -D -f $@.awk < "$(srcdir)"/$@.in >_$@ 2>&1 || echo EXIT CODE: $$? >>_$@
	@-$(CMP) "$(srcdir)"/$@.ok _$@ && rm -f _$@

dbugeval2:
	@echo $@
	@AWKPATH="$(srcdir)" $(AWK) -D -f $@.awk < "$(srcdir)"/$@.in >_$@ 2>&1 || echo EXIT CODE: $$? >>_$@
	@-$(CMP) "$(srcdir)"/$@.ok _$@ && rm -f _$@

muldimposix::
	@echo $@
	@AWKPATH="$(srcdir)" $(AWK) -f $@.awk --posix >_$@ 2>&1 || echo EXIT CODE: $$? >>_$@
	@-$(CMP) "$(srcdir)"/$@.ok _$@ && rm -f _$@

watchpoint1:
	@echo $@
	@AWKPATH="$(srcdir)" $(AWK) -D -f $@.awk $(srcdir)/$@.in < $(srcdir)/$@.script >_$@ 2>&1 || echo EXIT CODE: $$? >>_$@
	@-$(CMP) "$(srcdir)"/$@.ok _$@ && rm -f _$@

pty1:
	@echo $@
	@-case `uname` in \
	*[Oo][Ss]/390*) : ;; \
	*) AWKPATH="$(srcdir)" $(AWK) -f $@.awk  >_$@ 2>&1 || echo EXIT CODE: $$? >>_$@ ; \
	$(CMP) "$(srcdir)"/$@.ok _$@ && rm -f _$@ ;; \
	esac

rscompat:
	@echo $@
	@AWKPATH="$(srcdir)" $(AWK) --traditional -f $@.awk "$(srcdir)/$@.in" >_$@ 2>&1 || echo EXIT CODE: $$? >>_$@
	@-$(CMP) "$(srcdir)"/$@.ok _$@ && rm -f _$@

symtab10:
	@echo $@
	@AWKPATH="$(srcdir)" $(AWK) -D -f $@.awk < "$(srcdir)/$@.in" >_$@ 2>&1 || echo EXIT CODE: $$? >>_$@
	@-$(CMP) "$(srcdir)"/$@.ok _$@ && rm -f _$@

# Targets generated for other tests:
include Maketests

Maketests: $(srcdir)/Makefile.am $(srcdir)/Gentests
	files=`cd "$(srcdir)" && echo *.awk *.in`; \
	$(AWK) -f "$(srcdir)"/Gentests "$(srcdir)"/Makefile.am $$files > $@

clean-local:
	rm -fr _* core core.* fmtspcl.ok junk strftime.ok test1 test2 \
	seq *~ readfile.ok fork.tmp.* testext.awk fts.ok readdir.ok \
	mmap8k.ok profile1.ok

# An attempt to print something that can be grepped for in build logs
pass-fail:
	@COUNT=`ls _* 2>/dev/null | wc -l` ; \
	if test $$COUNT = 0 ; \
	then	echo ALL TESTS PASSED ; \
	else	echo $$COUNT TESTS FAILED ; exit 1; \
	fi

# This target for my convenience to look at all the results
# Don't use POSIX or bash-isms so that it'll work on !@#$%^&*() Solaris.
diffout:
	for i in _* ; \
	do  \
		if [ "$$i" != "_*" ]; then \
		echo ============== $$i ============= ; \
		base=`echo $$i | sed 's/^_//'` ; \
		if [ -r $${base}.ok ]; then \
		diff -c $${base}.ok $$i ; \
		else \
		diff -c "$(srcdir)"/$${base}.ok  $$i ; \
		fi ; \
		fi ; \
	done | more

# convenient way to scan valgrind results for errors
valgrind-scan:
	@echo "Scanning valgrind log files for problems:"
	@$(AWK) '\
	function show() {if (cmd) {printf "%s: %s\n",FILENAME,cmd; cmd = ""}; \
	  printf "\t%s\n",$$0}; \
	{$$1 = ""}; \
	$$2 == "Command:" {incmd = 1; $$2 = ""; cmd = $$0; next}; \
	incmd {if (/Parent PID:/) incmd = 0; else {cmd = (cmd $$0); next}}; \
	/ERROR SUMMARY:/ && !/: 0 errors from 0 contexts/ {show()}; \
	/definitely lost:/ && !/: 0 bytes in 0 blocks/ {show()}; \
	/possibly lost:/ && !/: 0 bytes in 0 blocks/ {show()}; \
	/ suppressed:/ && !/: 0 bytes in 0 blocks/ {show()}; \
	' log.[0-9]*

# This target is for testing with electric fence.
efence:
	for i in $$(ls _* | sed 's;_\(.*\);\1;') ; \
	do \
		bad=$$(wc -l < _$$i) \
		ok=$$(wc -l < $$i.ok) ; \
		if (( $$bad == $$ok + 2 )) ; \
		then \
			rm _$$i ; \
		fi ; \
	done<|MERGE_RESOLUTION|>--- conflicted
+++ resolved
@@ -1173,13 +1173,9 @@
 	sortfor sortu split_after_fpat \
 	splitarg4 strftime \
 	strtonum switch2 symtab1 symtab2 symtab3 symtab4 symtab5 symtab6 \
-<<<<<<< HEAD
-	symtab7 symtab8 symtab9 \
+	symtab7 symtab8 symtab9 symtab10 \
 	typedregex1 typedregex2 typedregex3 typeof1 typeof2 typeof3 typeof4 \
 	timeout \
-=======
-	symtab7 symtab8 symtab9 symtab10 \
->>>>>>> b504b270
 	watchpoint1
 
 EXTRA_TESTS = inftest regtest
