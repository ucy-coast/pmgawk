#
# test/Makefile.am --- automake input file for gawk
#
# Copyright (C) 1988-2015 the Free Software Foundation, Inc.
#
# This file is part of GAWK, the GNU implementation of the
# AWK Programming Language.
#
# GAWK is free software; you can redistribute it and/or modify
# it under the terms of the GNU General Public License as published by
# the Free Software Foundation; either version 3 of the License, or
# (at your option) any later version.
#
# GAWK is distributed in the hope that it will be useful,
# but WITHOUT ANY WARRANTY; without even the implied warranty of
# MERCHANTABILITY or FITNESS FOR A PARTICULAR PURPOSE.  See the
# GNU General Public License for more details.
#
# You should have received a copy of the GNU General Public License
# along with this program; if not, write to the Free Software
# Foundation, Inc., 51 Franklin Street, Fifth Floor, Boston, MA  02110-1301, USA
#

## process this file with automake to produce Makefile.in

EXTRA_DIST = \
	reg \
	lib \
	ChangeLog.0 \
	Gentests \
	Gentests.vms \
	Maketests \
	README \
	aadelete1.awk \
	aadelete1.ok \
	aadelete2.awk \
	aadelete2.ok \
	aarray1.awk \
	aarray1.ok \
	aasort.awk \
	aasort.ok \
	aasorti.awk \
	aasorti.ok \
	addcomma.awk \
	addcomma.in \
	addcomma.ok \
	anchgsub.awk \
	anchgsub.in \
	anchgsub.ok \
	argarray.awk \
	argarray.in \
	argarray.ok \
	argtest.awk \
	argtest.ok \
	arrayparm.awk \
	arrayparm.ok \
	arrayprm2.awk \
	arrayprm2.ok \
	arrayprm3.awk \
	arrayprm3.ok \
	arrayref.awk \
	arrayref.ok \
	arraysort.awk \
	arraysort.ok \
	arrymem1.awk \
	arrymem1.ok \
	arryref2.awk \
	arryref2.ok \
	arryref3.awk \
	arryref3.ok \
	arryref4.awk \
	arryref4.ok \
	arryref5.awk \
	arryref5.ok \
	arynasty.awk \
	arynasty.ok \
	arynocls.awk \
	arynocls.in \
	arynocls.ok \
	aryprm1.awk \
	aryprm1.ok \
	aryprm2.awk \
	aryprm2.ok \
	aryprm3.awk \
	aryprm3.ok \
	aryprm4.awk \
	aryprm4.ok \
	aryprm5.awk \
	aryprm5.ok \
	aryprm6.awk \
	aryprm6.ok \
	aryprm7.awk \
	aryprm7.ok \
	aryprm8.awk \
	aryprm8.ok \
	arysubnm.awk \
	arysubnm.ok \
	asgext.awk \
	asgext.in \
	asgext.ok \
	asort.awk \
	asort.ok \
	asorti.awk \
	asorti.ok \
	awkpath.ok \
	back89.awk \
	back89.in \
	back89.ok \
	backgsub.awk \
	backgsub.in \
	backgsub.ok \
	backw.awk \
	backw.in \
	backw.ok \
	backbigs1.awk \
	backbigs1.in \
	backbigs1.ok \
	backsmalls1.awk \
	backsmalls1.in \
	backsmalls1.ok \
	backsmalls2.awk \
	backsmalls2.ok \
	badargs.ok \
	badassign1.awk \
	badassign1.ok \
	badbuild.awk \
	badbuild.in \
	badbuild.ok \
	beginfile1.awk \
	beginfile1.ok \
	beginfile2.in \
	beginfile2.ok \
	beginfile2.sh \
	binmode1.ok \
	callparam.awk \
	callparam.ok \
	charasbytes.awk \
	charasbytes.in \
	charasbytes.ok \
	checknegtime.awk \
	childin.awk \
	childin.in \
	childin.ok \
	clobber.awk \
	clobber.ok \
	clos1way.awk \
	clos1way.ok \
	closebad.awk \
	closebad.ok \
	clsflnam.awk \
	clsflnam.in \
	clsflnam.ok \
	colonwarn.awk \
	colonwarn.in \
	colonwarn.ok \
	compare.awk \
	compare.in \
	compare.ok \
	compare2.awk \
	compare2.ok \
	concat1.awk \
	concat1.in \
	concat1.ok \
	concat2.awk \
	concat2.ok \
	concat3.awk \
	concat3.ok \
	concat4.awk \
	concat4.in \
	concat4.ok \
	convfmt.awk \
	convfmt.ok \
	crlf.awk \
	crlf.ok \
	datanonl.awk \
	datanonl.in \
	datanonl.ok \
	dbugeval.in \
	dbugeval.ok \
	dbugeval2.awk \
	dbugeval2.in \
	dbugeval2.ok \
	dbugtypedre1.awk \
	dbugtypedre1.in \
	dbugtypedre1.ok \
	dbugtypedre2.awk \
	dbugtypedre2.in \
	dbugtypedre2.ok \
	defref.awk \
	defref.ok \
	delargv.awk \
	delargv.ok \
	delarpm2.awk \
	delarpm2.ok \
	delarprm.awk \
	delarprm.ok \
	delfunc.awk \
	delfunc.ok \
	delsub.awk \
	delsub.ok \
	devfd.in1 \
	devfd.in2 \
	devfd.in4 \
	devfd.in5 \
	devfd.ok \
	devfd1.awk \
	devfd1.ok \
	devfd2.ok \
	dfamb1.awk \
	dfamb1.in \
	dfamb1.ok \
	dfastress.awk \
	dfastress.ok \
	double1.awk \
	double1.ok \
	double2.awk \
	double2.ok \
	dtdgport.awk \
	dumpvars.in \
	dumpvars.ok \
	dynlj.awk \
	dynlj.ok \
	eofsplit.awk \
	eofsplit.ok \
	errno.awk \
	errno.in \
	errno.ok \
	exit.ok \
	exit.sh \
	exit2.awk \
	exit2.ok \
	exitval1.awk \
	exitval1.ok \
	exitval2.awk \
	exitval2.ok \
	exitval2.w32 \
	exitval3.awk \
	exitval3.ok \
	fcall_exit.awk \
	fcall_exit.ok \
	fcall_exit2.awk \
	fcall_exit2.in \
	fcall_exit2.ok \
	fflush.ok \
	fflush.sh \
	fieldwdth.awk \
	fieldwdth.in \
	fieldwdth.ok \
	filefuncs.awk \
	filefuncs.ok \
	fldchg.awk \
	fldchg.in \
	fldchg.ok \
	fldchgnf.awk \
	fldchgnf.in \
	fldchgnf.ok \
	fmtspcl-mpfr.ok \
	fmtspcl.awk \
	fmtspcl.tok \
	fmttest.awk \
	fmttest.ok \
	fnamedat.awk \
	fnamedat.in \
	fnamedat.ok \
	fnarray.awk \
	fnarray.ok \
	fnarray2.awk \
	fnarray2.in \
	fnarray2.ok \
	fnarydel-mpfr.ok \
	fnarydel.awk \
	fnarydel.ok \
	fnaryscl.awk \
	fnaryscl.ok \
	fnasgnm.awk \
	fnasgnm.in \
	fnasgnm.ok \
	fnmatch.awk \
	fnmatch.ok \
	fnmisc.awk \
	fnmisc.ok \
	fnparydl-mpfr.ok \
	fnparydl.awk \
	fnparydl.ok \
	fordel.awk \
	fordel.ok \
	fork.awk \
	fork.ok \
	fork2.awk \
	fork2.ok \
	forref.awk \
	forref.ok \
	forsimp.awk \
	forsimp.ok \
	fpat1.awk \
	fpat1.in \
	fpat1.ok \
	fpat2.awk \
	fpat2.ok \
	fpat3.awk \
	fpat3.in \
	fpat3.ok \
	fpat4.awk \
	fpat4.ok \
	fpat5.awk \
	fpat5.in \
	fpat5.ok \
	fpatnull.awk \
	fpatnull.in \
	fpatnull.ok \
	fsbs.awk \
	fsbs.in \
	fsbs.ok \
	fsfwfs.awk \
	fsfwfs.in \
	fsfwfs.ok \
	fsrs.awk \
	fsrs.in \
	fsrs.ok \
	fsspcoln.awk \
	fsspcoln.in \
	fsspcoln.ok \
	fstabplus.awk \
	fstabplus.in \
	fstabplus.ok \
	fts.awk \
	functab1.awk \
	functab1.ok \
	functab2.awk \
	functab2.ok \
	functab3.awk \
	functab3.ok \
	functab4.awk \
	functab4.ok \
	funlen.awk \
	funlen.in \
	funlen.ok \
	funsemnl.awk \
	funsemnl.ok \
	funsmnam.awk \
	funsmnam.ok \
	funstack.awk \
	funstack.in \
	funstack.ok \
	fwtest.awk \
	fwtest.in \
	fwtest.ok \
	fwtest2.awk \
	fwtest2.in \
	fwtest2.ok \
	fwtest3.awk \
	fwtest3.in \
	fwtest3.ok \
	genpot.awk \
	genpot.ok \
	gensub.awk \
	gensub.in \
	gensub.ok \
	gensub2.awk \
	gensub2.ok \
	getfile.awk \
	getfile.ok \
	getline.awk \
	getline.in \
	getline.ok \
	getline2.awk \
	getline2.ok \
	getline3.awk \
	getline3.ok \
	getline4.awk \
	getline4.in \
	getline4.ok \
	getline5.awk \
	getline5.ok \
	getlnbuf.awk \
	getlnbuf.in \
	getlnbuf.ok \
	getlndir.awk \
	getlndir.ok \
	getlnhd.awk \
	getlnhd.ok \
	getnr2tb.awk \
	getnr2tb.in \
	getnr2tb.ok \
	getnr2tm.awk \
	getnr2tm.in \
	getnr2tm.ok \
	gnuops2.awk \
	gnuops2.ok \
	gnuops3.awk \
	gnuops3.ok \
	gnureops.awk \
	gnureops.ok \
	gsubasgn.awk \
	gsubasgn.ok \
	gsubind.awk \
	gsubind.ok \
	gsubtest.awk \
	gsubtest.ok \
	gsubtst2.awk \
	gsubtst2.ok \
	gsubtst3.awk \
	gsubtst3.in \
	gsubtst3.ok \
	gsubtst4.awk \
	gsubtst4.ok \
	gsubtst5.awk \
	gsubtst5.in \
	gsubtst5.ok \
	gsubtst6.awk \
	gsubtst6.ok \
	gsubtst7.awk \
	gsubtst7.in \
	gsubtst7.ok \
	gsubtst8.awk \
	gsubtst8.in \
	gsubtst8.ok \
	gtlnbufv.awk \
	hello.awk \
	hex.awk \
	hex.ok \
	hsprint.awk \
	hsprint.ok \
	icasefs.awk \
	icasefs.ok \
	icasers.awk \
	icasers.in \
	icasers.ok \
	inpref.awk \
	inpref.in \
	inpref.ok \
	id.awk \
	id.ok \
	igncdym.awk \
	igncdym.in \
	igncdym.ok \
	igncfs.awk \
	igncfs.in \
	igncfs.ok \
	ignrcas2.awk \
	ignrcas2.ok \
	ignrcase.awk \
	ignrcase.in \
	ignrcase.ok \
	incdupe.ok \
	incdupe2.ok \
	incdupe3.ok \
	incdupe4.ok \
	incdupe5.ok \
	incdupe6.ok \
	incdupe7.ok \
	inchello.awk \
	inclib.awk \
	include.awk \
	include.ok \
	include2.ok \
	indirectbuiltin.awk \
	indirectbuiltin.ok \
	indirectcall.awk \
	indirectcall.in \
	indirectcall.ok \
	indirectcall2.awk \
	indirectcall2.ok \
	inftest.awk \
	inftest.ok \
	inplace.in \
	inplace.1.in \
	inplace.2.in \
	inplace1.ok \
	inplace1.1.ok \
	inplace1.2.ok \
	inplace2.ok \
	inplace2.1.ok \
	inplace2.1.bak.ok \
	inplace2.2.ok \
	inplace2.2.bak.ok \
	inplace3.ok \
	inplace3.1.ok \
	inplace3.1.bak.ok \
	inplace3.2.ok \
	inplace3.2.bak.ok \
	inputred.awk \
	inputred.ok \
	intest.awk \
	intest.ok \
	intformat.awk \
	intformat.ok \
	intprec.awk \
	intprec.ok \
	iobug1.awk \
	iobug1.ok \
	jarebug.awk \
	jarebug.in \
	jarebug.ok \
	jarebug.sh \
	lc_num1.awk \
	lc_num1.ok \
	leaddig.awk \
	leaddig.ok \
	leadnl.awk \
	leadnl.in \
	leadnl.ok \
	lint.awk \
	lint.ok \
	lintold.awk \
	lintold.in \
	lintold.ok \
	lintwarn.awk \
	lintwarn.ok \
	litoct.awk \
	litoct.ok \
	localenl.ok \
	localenl.sh \
	longdbl.awk \
	longdbl.in \
	longdbl.ok \
	longsub.awk \
	longsub.in \
	longsub.ok \
	longwrds.awk \
	longwrds.in \
	longwrds.ok \
	manglprm.awk \
	manglprm.in \
	manglprm.ok \
	manyfiles.awk \
	manyfiles.ok \
	muldimposix.awk \
	muldimposix.ok \
	match1.awk \
	match1.ok \
	match2.awk \
	match2.ok \
	match3.awk \
	match3.in \
	match3.ok \
	math.awk \
	math.ok \
	mbfw1.awk \
	mbfw1.in \
	mbfw1.ok \
	mbprintf1.awk \
	mbprintf1.in \
	mbprintf1.ok \
	mbprintf2.awk \
	mbprintf2.ok \
	mbprintf3.awk \
	mbprintf3.in \
	mbprintf3.ok \
	mbprintf4.awk \
	mbprintf4.in \
	mbprintf4.ok \
	mbstr1.awk \
	mbstr1.ok \
	mbstr2.awk \
	mbstr2.in \
	mbstr2.ok \
	membug1.awk \
	membug1.in \
	membug1.ok \
	messages.awk \
	minusstr.awk \
	minusstr.ok \
	mixed1.ok \
	mmap8k.in \
	mpfrbigint.awk \
	mpfrbigint.ok \
	mpfrexprange.awk \
	mpfrexprange.ok \
	mpfrieee.awk \
	mpfrieee.ok \
	mpfrmemok1.awk \
	mpfrmemok1.ok \
	mpfrnegzero.awk \
	mpfrnegzero.ok \
	mpfrnr.awk \
	mpfrnr.in \
	mpfrnr.ok \
	mpfrrem.awk \
	mpfrrem.ok \
	mpfrrnd.awk \
	mpfrrnd.ok \
	mpfrsort.awk \
	mpfrsort.ok \
	mpfrsqrt.awk \
	mpfrsqrt.ok \
	mtchi18n.awk \
	mtchi18n.in \
	mtchi18n.ok \
	nasty.awk \
	nasty.ok \
	nasty2.awk \
	nasty2.ok \
	nastyparm.awk \
	nastyparm.ok \
	negexp.awk \
	negexp.ok \
	negrange.awk \
	negrange.ok \
	negtime.awk \
	negtime.ok \
	nested.awk \
	nested.in \
	nested.ok \
	next.ok \
	next.sh \
	nfldstr.awk \
	nfldstr.in \
	nfldstr.ok \
	nfloop.awk \
	nfloop.ok \
	nfneg.awk \
	nfneg.ok \
	nfset.awk \
	nfset.in \
	nfset.ok \
	nlfldsep.awk \
	nlfldsep.in \
	nlfldsep.ok \
	nlinstr.awk \
	nlinstr.in \
	nlinstr.ok \
	nlstrina.awk \
	nlstrina.ok \
	noeffect.awk \
	noeffect.ok \
	nofile.ok \
	nofmtch.awk \
	nofmtch.ok \
	noloop1.awk \
	noloop1.in \
	noloop1.ok \
	noloop2.awk \
	noloop2.in \
	noloop2.ok \
	nondec.awk \
	nondec.ok \
	nondec2.awk \
	nondec2.ok \
	nonfatal1.awk \
	nonfatal1.ok \
	nonfatal2.awk \
	nonfatal2.ok \
	nonfatal3.awk \
	nonfatal3.ok \
	nonl.awk \
	nonl.ok \
	noparms.awk \
	noparms.ok \
	nors.in \
	nors.ok \
	nulinsrc.awk \
	nulinsrc.ok \
	nulrsend.awk \
	nulrsend.in \
	nulrsend.ok \
	numindex.awk \
	numindex.in \
	numindex.ok \
	numsubstr.awk \
	numsubstr.in \
	numsubstr.ok \
	octsub.awk \
	octsub.ok \
	ofmt.awk \
	ofmt.in \
	ofmt.ok \
	ofmta.awk \
	ofmta.ok \
	ofmtbig.awk \
	ofmtbig.in \
	ofmtbig.ok \
	ofmtfidl.awk \
	ofmtfidl.in \
	ofmtfidl.ok \
	ofmts.awk \
	ofmts.in \
	ofmts.ok \
	ofs1.awk \
	ofs1.in \
	ofs1.ok \
	onlynl.awk \
	onlynl.in \
	onlynl.ok \
	opasnidx.awk \
	opasnidx.ok \
	opasnslf.awk \
	opasnslf.ok \
	ordchr.awk \
	ordchr.ok \
	ordchr2.ok \
	out1.ok \
	out2.ok \
	out3.ok \
	paramasfunc1.awk \
	paramasfunc1.ok \
	paramasfunc2.awk \
	paramasfunc2.ok \
	paramdup.awk \
	paramdup.ok \
	paramres.awk \
	paramres.ok \
	paramtyp.awk \
	paramtyp.ok \
	paramuninitglobal.awk \
	paramuninitglobal.ok \
	parse1.awk \
	parse1.in \
	parse1.ok \
	parsefld.awk \
	parsefld.in \
	parsefld.ok \
	parseme.awk \
	parseme.ok \
	patsplit.awk \
	patsplit.ok \
	pcntplus.awk \
	pcntplus.ok \
	pid.awk \
	pid.ok \
	pid.sh \
	pipeio1.awk \
	pipeio1.ok \
	pipeio2.awk \
	pipeio2.in \
	pipeio2.ok \
	posix.awk \
	posix.in \
	posix.ok \
	posix2008sub.awk \
	posix2008sub.ok \
	poundbang.awk \
	prdupval.awk \
	prdupval.in \
	prdupval.ok \
	prec.awk \
	prec.ok \
	printf0.awk \
	printf0.ok \
	printf1.awk \
	printf1.ok \
	printfbad1.awk \
	printfbad1.ok \
	printfbad2.awk \
	printfbad2.in \
	printfbad2.ok \
	printfbad3.awk \
	printfbad3.ok \
	printfbad4.awk \
	printfbad4.ok \
	printfloat.awk \
	printhuge.awk \
	printhuge.ok \
	printlang.awk \
	prmarscl.awk \
	prmarscl.ok \
	prmreuse.awk \
	prmreuse.ok \
	procinfs.awk \
	procinfs.ok \
	profile0.awk \
	profile0.in \
	profile0.ok \
	profile2.ok \
	profile3.awk \
	profile3.ok \
	profile4.awk \
	profile4.ok \
	profile5.awk \
	profile5.ok \
	profile6.awk \
	profile6.ok \
	profile7.awk \
	profile7.ok \
	profile8.awk \
	profile8.ok \
	prt1eval.awk \
	prt1eval.ok \
	prtoeval.awk \
	prtoeval.ok \
	pty1.awk \
	pty1.ok \
	rand-mpfr.ok \
	rand.awk \
	rand.ok \
	randtest.sh \
	randtest.ok \
	range1.awk \
	range1.in \
	range1.ok \
	readbuf.awk \
	readbuf.ok \
	readdir.awk \
	readdir0.awk \
	readfile2.awk \
	readfile2.ok \
	rebrackloc.awk \
	rebrackloc.in \
	rebrackloc.ok \
	rebt8b1.awk \
	rebt8b1.ok \
	rebt8b2.awk \
	rebt8b2.ok \
	rebuf.awk \
	rebuf.in \
	rebuf.ok \
	redfilnm.awk \
	redfilnm.in \
	redfilnm.ok \
	regeq.awk \
	regeq.in \
	regeq.ok \
	regexpbrack.awk \
	regexpbrack.in \
	regexpbrack.ok \
	regexpbrack2.awk \
	regexpbrack2.in \
	regexpbrack2.ok \
	regexprange.awk \
	regexprange.ok \
	reginttrad.awk \
	reginttrad.ok \
	regnul1.awk \
	regnul1.ok \
	regnul2.awk \
	regnul2.ok \
	regrange.awk \
	regrange.ok \
	regtest.sh \
	regx8bit.awk \
	regx8bit.ok \
	reindops.awk \
	reindops.in \
	reindops.ok \
	reint.awk \
	reint.in \
	reint.ok \
	reint2.awk \
	reint2.in \
	reint2.ok \
	reparse.awk \
	reparse.in \
	reparse.ok \
	resplit.awk \
	resplit.in \
	resplit.ok \
	revout.awk \
	revout.ok \
	revtwoway.awk \
	revtwoway.ok \
	rri1.awk \
	rri1.in \
	rri1.ok \
	rs.awk \
	rs.in \
	rs.ok \
	rsgetline.awk \
	rsgetline.in \
	rsgetline.ok \
	rsglstdin.ok \
	rsnul1nl.awk \
	rsnul1nl.in \
	rsnul1nl.ok \
	rsnulbig.ok \
	rsnulbig2.ok \
	rsstart1.awk \
	rsstart1.in \
	rsstart1.ok \
	rsstart2.awk \
	rsstart2.ok \
	rsstart3.ok \
	rstest1.awk \
	rstest1.ok \
	rstest2.awk \
	rstest2.ok \
	rstest3.awk \
	rstest3.ok \
	rstest4.awk \
	rstest4.ok \
	rstest5.awk \
	rstest5.ok \
	rstest6.awk \
	rstest6.in \
	rstest6.ok \
	rswhite.awk \
	rswhite.in \
	rswhite.ok \
	rtlen.ok \
	rtlen.sh \
	rtlenmb.ok \
	rtlen01.ok \
	rtlen01.sh \
	rwarray.awk \
	rwarray.in \
	rwarray.ok \
	scalar.awk \
	scalar.ok \
	sclforin.awk \
	sclforin.ok \
	sclifin.awk \
	sclifin.ok \
	shadow.awk \
	shadow.ok \
	shadowbuiltin.awk \
	shadowbuiltin.ok \
	sort1.awk \
	sort1.ok \
	sortempty.awk \
	sortempty.ok \
	sortfor.awk \
	sortfor.in \
	sortfor.ok \
	sortglos.awk \
	sortglos.in \
	sortglos.ok \
	sortu.awk \
	sortu.ok \
	space.ok \
	split_after_fpat.awk \
	split_after_fpat.in \
	split_after_fpat.ok \
	splitarg4.awk \
	splitarg4.in \
	splitarg4.ok \
	splitargv.awk \
	splitargv.in \
	splitargv.ok \
	splitarr.awk \
	splitarr.ok \
	splitdef.awk \
	splitdef.ok \
	splitvar.awk \
	splitvar.in \
	splitvar.ok \
	splitwht.awk \
	splitwht.ok \
	sprintfc.awk \
	sprintfc.in \
	sprintfc.ok \
	strcat1.awk \
	strcat1.ok \
	strftime.awk \
	strftlng.awk \
	strftlng.ok \
	strnum1.awk \
	strnum1.ok \
	strtod.awk \
	strtod.in \
	strtod.ok \
	strtonum.awk \
	strtonum.ok \
	subamp.awk \
	subamp.in \
	subamp.ok \
	subi18n.awk \
	subi18n.ok \
	subsepnm.awk \
	subsepnm.ok \
	subslash.awk \
	subslash.ok \
	substr.awk \
	substr.ok \
	swaplns.awk \
	swaplns.in \
	swaplns.ok \
	switch2.awk \
	switch2.ok \
	symtab1.awk \
	symtab1.ok \
	symtab2.awk \
	symtab2.ok \
	symtab3.awk \
	symtab3.ok \
	symtab4.awk \
	symtab4.in \
	symtab4.ok \
	symtab5.awk \
	symtab5.in \
	symtab5.ok \
	symtab6.awk \
	symtab6.ok \
	symtab7.awk \
	symtab7.in \
	symtab7.ok \
	symtab8.awk \
	symtab8.in \
	symtab8.ok \
	symtab9.awk \
	symtab9.ok \
	synerr1.awk \
	synerr1.ok \
	synerr2.awk \
	synerr2.ok \
	testext.ok \
	time.awk \
	time.ok \
	timeout.awk \
	timeout.ok \
	tradanch.awk \
	tradanch.in \
	tradanch.ok \
	tweakfld.awk \
	tweakfld.in \
	tweakfld.ok \
	typedregex1.awk \
	typedregex1.ok \
	typedregex2.awk \
	typedregex2.ok \
	typedregex3.awk \
	typedregex3.ok \
	typeof1.awk \
	typeof1.ok \
	typeof2.awk \
	typeof2.ok \
	typeof3.awk \
	typeof3.ok \
	typeof4.awk \
	typeof4.ok \
	uninit2.awk \
	uninit2.ok \
	uninit3.awk \
	uninit3.ok \
	uninit4.awk \
	uninit4.ok \
	uninit5.awk \
	uninit5.ok \
	uninitialized.awk \
	uninitialized.ok \
	unterm.awk \
	unterm.ok \
	uparrfs.awk \
	uparrfs.in \
	uparrfs.ok \
	watchpoint1.awk \
	watchpoint1.in \
	watchpoint1.ok \
	watchpoint1.script \
	wideidx.awk \
	wideidx.in \
	wideidx.ok \
	wideidx2.awk \
	wideidx2.ok \
	widesub.awk \
	widesub.ok \
	widesub2.awk \
	widesub2.ok \
	widesub3.awk \
	widesub3.in \
	widesub3.ok \
	widesub4.awk \
	widesub4.ok \
	wjposer1.awk \
	wjposer1.in \
	wjposer1.ok \
	xref.awk \
	xref.original \
	zero2.awk \
	zero2.ok \
	zeroe0.awk \
	zeroe0.ok \
	zeroflag.awk \
	zeroflag.ok


TESTS_WE_ARE_NOT_DOING_YET_FIXME_ONE_DAY = longdbl

# Get rid of core files when cleaning and generated .ok file
CLEANFILES = core core.* fmtspcl.ok

# try to keep these sorted. each letter starts a new line
BASIC_TESTS = \
	addcomma anchgsub argarray arrayparm arrayprm2 arrayprm3 \
	arrayref arrymem1 arryref2 arryref3 arryref4 arryref5 arynasty \
	arynocls aryprm1 aryprm2 aryprm3 aryprm4 aryprm5 aryprm6 aryprm7 \
	aryprm8 arysubnm asgext awkpath \
	back89 backgsub badassign1 badbuild \
	callparam childin clobber closebad clsflnam compare compare2 concat1 concat2 \
	concat3 concat4 convfmt \
	datanonl defref delargv delarpm2 delarprm delfunc dfamb1 dfastress dynlj \
	eofsplit exit2 exitval1 exitval2 exitval3 \
	fcall_exit fcall_exit2 fldchg fldchgnf fnamedat fnarray fnarray2 \
	fnaryscl fnasgnm fnmisc fordel forref forsimp fsbs fsrs fsspcoln \
	fstabplus funsemnl funsmnam funstack \
	getline getline2 getline3 getline4 getline5 getlnbuf getnr2tb getnr2tm \
	gsubasgn gsubtest gsubtst2 gsubtst3 gsubtst4 gsubtst5 gsubtst6 \
	gsubtst7 gsubtst8 \
	hex hsprint \
	inpref inputred intest intprec iobug1 \
	leaddig leadnl litoct longsub longwrds \
	manglprm math membug1 messages minusstr mmap8k mtchi18n \
	nasty nasty2 negexp negrange nested nfldstr nfloop nfneg nfset nlfldsep \
	nlinstr nlstrina noeffect nofile nofmtch noloop1 noloop2 nonl \
	noparms nors nulinsrc nulrsend numindex numsubstr \
	octsub ofmt ofmta ofmtbig ofmtfidl ofmts ofs1 onlynl opasnidx opasnslf \
	paramasfunc1 paramasfunc2 \
	paramdup paramres paramtyp paramuninitglobal parse1 parsefld parseme \
	pcntplus posix2008sub prdupval prec printf0 printf1 prmarscl prmreuse \
	prt1eval prtoeval \
	rand randtest range1 readbuf rebrackloc rebt8b1 redfilnm \
	regeq regexpbrack regexpbrack2 \
	regexprange regrange reindops \
	reparse resplit rri1 rs rsnul1nl rsnulbig rsnulbig2 rstest1 rstest2 \
	rstest3 rstest4 rstest5 rswhite \
	scalar sclforin sclifin sortempty sortglos splitargv splitarr splitdef \
	splitvar splitwht strcat1 strnum1 strtod subamp subi18n \
	subsepnm subslash substr swaplns synerr1 synerr2 tradanch tweakfld \
	uninit2 uninit3 uninit4 uninit5 uninitialized unterm uparrfs \
	wideidx wideidx2 widesub widesub2 widesub3 widesub4 wjposer1 \
	zero2 zeroe0 zeroflag

UNIX_TESTS = \
	fflush getlnhd localenl pid pipeio1 pipeio2 poundbang \
	rtlen rtlen01 space strftlng

GAWK_EXT_TESTS = \
	aadelete1 aadelete2 aarray1 aasort aasorti argtest arraysort \
	backw badargs beginfile1 beginfile2 binmode1 charasbytes \
	colonwarn clos1way crlf dbugeval dbugeval2 dbugtypedre1 dbugtypedre2 delsub \
	devfd devfd1 devfd2 dumpvars errno exit \
	fieldwdth fpat1 fpat2 fpat3 fpat4 fpat5 fpatnull fsfwfs funlen \
	functab1 functab2 functab3 fwtest fwtest2 fwtest3 \
	genpot gensub gensub2 getlndir gnuops2 gnuops3 gnureops gsubind \
	icasefs icasers id igncdym igncfs ignrcas2 ignrcase \
	incdupe incdupe2 incdupe3 incdupe4 incdupe5 incdupe6 incdupe7 \
	include include2 indirectbuiltin indirectcall indirectcall2 \
	lint lintold lintwarn \
	manyfiles match1 match2 match3 mbstr1 mbstr2 \
	muldimposix \
	nastyparm negtime next nondec nondec2 \
	nonfatal1 nonfatal2 nonfatal3 \
	patsplit posix printfbad1 printfbad2 printfbad3 printfbad4 printhuge procinfs \
	profile0 profile1 profile2 profile3 profile4 profile5 profile6 profile7 \
	profile8 pty1 \
	rebuf regnul1 regnul2 regx8bit reginttrad reint reint2 rsgetline rsglstdin rsstart1 \
	rsstart2 rsstart3 rstest6 shadow shadowbuiltin \
	sortfor sortu split_after_fpat \
	splitarg4 strftime \
	strtonum switch2 symtab1 symtab2 symtab3 symtab4 symtab5 symtab6 \
	symtab7 symtab8 symtab9 \
<<<<<<< HEAD
	typedregex1 typedregex2 typedregex3 typeof1 typeof2 typeof3 typeof4
	timeout
=======
	watchpoint1
>>>>>>> 20d333af

EXTRA_TESTS = inftest regtest

INET_TESTS = inetdayu inetdayt inetechu inetecht

MACHINE_TESTS = double1 double2 fmtspcl intformat

MPFR_TESTS = mpfrnr mpfrnegzero mpfrmemok1 mpfrrem mpfrrnd mpfrieee \
	mpfrexprange mpfrsort mpfrsqrt mpfrbigint

LOCALE_CHARSET_TESTS = \
	asort asorti backbigs1 backsmalls1 backsmalls2 \
	fmttest fnarydel fnparydl jarebug lc_num1 mbfw1 \
	mbprintf1 mbprintf2 mbprintf3 mbprintf4 rebt8b2 rtlenmb sort1 sprintfc

SHLIB_TESTS = \
	fnmatch filefuncs fork fork2 fts functab4 getfile inplace1 inplace2 inplace3 \
	ordchr ordchr2 readdir readfile readfile2 revout revtwoway rwarray testext time

# List of the tests which should be run with --lint option:
NEED_LINT = \
	defref fmtspcl lintwarn noeffect nofmtch shadow \
	uninit2 uninit3 uninit4 uninit5 uninitialized

# List of the tests which should be run with --lint-old option:
NEED_LINT_OLD = lintold

# List of the tests which fail with EXIT CODE 1
FAIL_CODE1 = \
	fnarray2 fnmisc gsubasgn mixed1 noparms paramdup synerr1 synerr2 unterm

# List of files which have .ok versions for MPFR
CHECK_MPFR = \
	rand fnarydel fnparydl

# List of the files that appear in manual tests or are for reserve testing:
GENTESTS_UNUSED = Makefile.in dtdgport.awk gtlnbufv.awk hello.awk \
	inchello.awk inclib.awk inplace.1.in inplace.2.in inplace.in \
	longdbl.awk longdbl.in printfloat.awk readdir0.awk xref.awk

CMP = cmp
AWKPROG = ../gawk$(EXEEXT)

# Default for VALGRIND is empty unless overridden by a command-line argument.
# This protects against cruft in the environment.
VALGRIND = 

# This business forces the locale to be C for running the tests,
# unless we override it to something else for testing.
#
# This can also be done in individual tests where we wish to
# check things specifically not in the C locale.

#
# And we set AWKLIBPATH to find the extension libraries we built.
LOCALES = LC_ALL=$${GAWKLOCALE:-C} LANG=$${GAWKLOCALE:-C}
AWK = $(LOCALES) AWKLIBPATH=../extension/.libs $(VALGRIND) $(AWKPROG)

# Message stuff is to make it a little easier to follow.
# Make the pass-fail last and dependent on others to avoid
# spurious errors if `make -j' in effect.
check:	msg \
	printlang \
	basic-msg-start  basic           basic-msg-end \
	unix-msg-start   unix-tests      unix-msg-end \
	extend-msg-start gawk-extensions extend-msg-end \
	machine-msg-start machine-tests machine-msg-end \
	charset-tests-all \
	shlib-msg-start  shlib-tests     shlib-msg-end \
	mpfr-msg-start   mpfr-tests      mpfr-msg-end
	@$(MAKE) pass-fail || { $(MAKE) diffout; exit 1; }

basic:	$(BASIC_TESTS)

unix-tests: $(UNIX_TESTS)

gawk-extensions: $(GAWK_EXT_TESTS)

charset-tests-all:
	@if locale -a | grep -i 'en_US.UTF.*8' > /dev/null && \
	    locale -a | grep -i 'ru_RU.UTF.*8' > /dev/null && \
	    locale -a | grep -i 'ja_JP.UTF.*8' > /dev/null  ; \
	then \
		$(MAKE) charset-msg-start charset-tests charset-msg-end; \
	else \
		echo %%%%%%%%%% Inadequate locale support: skipping charset tests. ; \
		echo %%%%%%%%%% At least en_US.UTF-8, ru_RU.UTF-8 and ja_JP.UTF-8 are needed. ; \
	fi

charset-tests: $(LOCALE_CHARSET_TESTS)

extra:	$(EXTRA_TESTS) inet

inet:	inetmesg $(INET_TESTS)

machine-tests: $(MACHINE_TESTS)

# The blank between ' and /MPFR/ is for running tests on Windows under
# MSYS, which thinks /MPFR is a Unix-style file name and converts it
# to Windows format, butchering it in the process.  Likewise for /API/
# in the next shlib-tests.
mpfr-tests:
	@if $(AWK) --version | $(AWK) ' /MPFR/ { exit 1 }' ; then \
	echo MPFR tests not supported on this system ; \
	else $(MAKE) $(MPFR_TESTS) ; \
	fi

shlib-tests:
	@if $(AWK) --version | $(AWK) ' /API/ { exit 1 }' ; then \
	echo shlib tests not supported on this system ; \
	else $(MAKE) shlib-real-tests ; \
	fi

shlib-real-tests: $(SHLIB_TESTS)

msg::
	@echo ''
	@echo 'Any output from "cmp" is bad news, although some differences'
	@echo 'in floating point values are probably benign -- in particular,'
	@echo 'some systems may omit a leading zero and the floating point'
	@echo 'precision may lead to slightly different output in a few cases.'

printlang::
	@$(AWK) -f "$(srcdir)"/printlang.awk

basic-msg-start:
	@echo "======== Starting basic tests ========"

basic-msg-end:
	@echo "======== Done with basic tests ========"

unix-msg-start:
	@echo "======== Starting Unix tests ========"

unix-msg-end:
	@echo "======== Done with Unix tests ========"

extend-msg-start:
	@echo "======== Starting gawk extension tests ========"

extend-msg-end:
	@echo "======== Done with gawk extension tests ========"

machine-msg-start:
	@echo "======== Starting machine-specific tests ========"

machine-msg-end:
	@echo "======== Done with machine-specific tests ========"

charset-msg-start:
	@echo "======== Starting tests that can vary based on character set or locale support ========"
	@echo "**************************************************************************"
	@echo "* Some or all of these tests may fail if you have inadequate or missing  *"
	@echo "* locale support. At least en_US.UTF-8, ru_RU.UTF-8 and ja_JP.UTF-8 are  *"
	@echo "* needed. However, if you see this message, the Makefile thinks you have *"
	@echo "* what you need ...                                                      *"
	@echo "**************************************************************************"

charset-msg-end:
	@echo "======== Done with tests that can vary based on character set or locale support ========"

shlib-msg-start:
	@echo "======== Starting shared library tests ========"

shlib-msg-end:
	@echo "======== Done with shared library tests ========"

mpfr-msg-start:
	@echo "======== Starting MPFR tests ========"

mpfr-msg-end:
	@echo "======== Done with MPFR tests ========"


lc_num1:
	@echo $@
	@[ -z "$$GAWKLOCALE" ] && GAWKLOCALE=en_US.UTF-8; \
	AWKPATH="$(srcdir)" $(AWK) -f $@.awk >_$@ 2>&1 || echo EXIT CODE: $$? >>_$@
	@-$(CMP) "$(srcdir)"/$@.ok _$@ && rm -f _$@


# This test is a PITA because increasingly, /tmp is getting
# mounted noexec.  So, we'll test it locally.  Sigh.
#
# More PITA; some systems have medium short limits on #! paths,
# so this can still fail
poundbang::
	@echo $@
	@sed "s;/tmp/gawk;`pwd`/$(AWKPROG);" < "$(srcdir)"/poundbang.awk > ./_pbd.awk
	@chmod +x ./_pbd.awk
	@if ./_pbd.awk "$(srcdir)"/poundbang.awk > _`basename $@` ; \
	then : ; \
	else \
		sed "s;/tmp/gawk;$(AWKPROG);" < "$(srcdir)"/poundbang.awk > ./_pbd.awk ; \
		chmod +x ./_pbd.awk ; \
		LC_ALL=$${GAWKLOCALE:-C} LANG=$${GAWKLOCALE:-C} ./_pbd.awk "$(srcdir)"/poundbang.awk > _`basename $@`;  \
	fi
	@-$(CMP) "$(srcdir)"/poundbang.awk _`basename $@` && rm -f _`basename $@` _pbd.awk

messages::
	@echo $@
	@$(AWK) -f "$(srcdir)"/messages.awk >_out2 2>_out3
	@-$(CMP) "$(srcdir)"/out1.ok _out1 && $(CMP) "$(srcdir)"/out2.ok _out2 && $(CMP) "$(srcdir)"/out3.ok _out3 && rm -f _out1 _out2 _out3

argarray::
	@echo $@
	@case "$(srcdir)" in \
	.)	: ;; \
	*)	cp "$(srcdir)"/argarray.in . ;; \
	esac
	@TEST=test echo just a test | $(AWK) -f "$(srcdir)"/argarray.awk ./argarray.in - >_$@
	@case "$(srcdir)" in \
	.)	: ;; \
	*)	rm -f ./argarray.in ;; \
	esac
	@-$(CMP) "$(srcdir)"/$@.ok _$@ && rm -f _$@

regtest::
	@echo 'Some of the output from regtest is very system specific, do not'
	@echo 'be distressed if your output differs from that distributed.'
	@echo 'Manual inspection is called for.'
	AWK=$(AWKPROG) "$(srcdir)"/regtest.sh

manyfiles::
	@echo manyfiles
	@rm -rf junk
	@mkdir junk
	@$(AWK) 'BEGIN { for (i = 1; i <= 1030; i++) print i, i}' >_$@
	@$(AWK) -f "$(srcdir)"/manyfiles.awk _$@ _$@
	@wc -l junk/* | $(AWK) '$$1 != 2' | wc -l | sed "s/  *//g" > _$@
	@rm -rf junk
	@-$(CMP) "$(srcdir)"/$@.ok _$@ && rm -f _$@

compare::
	@echo $@
	@$(AWK) -f "$(srcdir)"/compare.awk 0 1 "$(srcdir)"/compare.in >_$@
	@-$(CMP) "$(srcdir)"/$@.ok _$@ && rm -f _$@

inftest::
	@echo $@
	@echo This test is very machine specific...
	@$(AWK) -f "$(srcdir)"/inftest.awk | sed "s/inf/Inf/g" >_$@
	@-$(CMP) "$(srcdir)"/$@.ok _$@ && rm -f _$@

getline2::
	@echo $@
	@$(AWK) -f "$(srcdir)"/getline2.awk "$(srcdir)"/getline2.awk "$(srcdir)"/getline2.awk >_$@
	@-$(CMP) "$(srcdir)"/$@.ok _$@ && rm -f _$@

awkpath::
	@echo $@
	@AWKPATH="$(srcdir)$(PATH_SEPARATOR)$(srcdir)/lib" $(AWK) -f awkpath.awk >_$@
	@-$(CMP) "$(srcdir)"/$@.ok _$@ && rm -f _$@

argtest::
	@echo $@
	@$(AWK) -f "$(srcdir)"/argtest.awk -x -y abc >_$@
	@-$(CMP) "$(srcdir)"/$@.ok _$@ && rm -f _$@

badargs::
	@echo $@
	@-$(AWK) -f 2>&1 | grep -v patchlevel >_$@
	@-$(CMP) "$(srcdir)"/$@.ok _$@ && rm -f _$@

nonl::
	@echo $@
	@-AWKPATH="$(srcdir)" $(AWK) --lint -f nonl.awk /dev/null >_$@ 2>&1
	@-$(CMP) "$(srcdir)"/$@.ok _$@ && rm -f _$@

strftime::
	@echo $@
	@GAWKLOCALE=C; export GAWKLOCALE; \
	TZ=GMT0; export TZ; \
	$(AWK) -v OUTPUT=_$@ -f "$(srcdir)"/strftime.awk
	@-$(CMP) strftime.ok _$@ && rm -f _$@ strftime.ok || exit 0

litoct::
	@echo $@
	@echo ab | $(AWK) --traditional -f "$(srcdir)"/litoct.awk >_$@
	@-$(CMP) "$(srcdir)"/$@.ok _$@ && rm -f _$@

devfd::
	@echo $@
	@$(AWK) 1 /dev/fd/4 /dev/fd/5 4<"$(srcdir)"/devfd.in4 5<"$(srcdir)"/devfd.in5 >_$@ 2>&1 || echo EXIT CODE: $$? >> _$@
	@-$(CMP) "$(srcdir)"/$@.ok _$@ && rm -f _$@

errno:
	@echo $@
	@AWKPATH="$(srcdir)" $(AWK) -f $@.awk "$(srcdir)"/$@.in >_$@ 2>&1 || echo EXIT CODE: $$? >>_$@
	@-$(CMP) "$(srcdir)"/$@.ok _$@ && rm -f _$@

fflush::
	@echo $@
	@"$(srcdir)"/fflush.sh >_$@
	@-$(CMP) "$(srcdir)"/$@.ok _$@ && rm -f _$@

tweakfld::
	@echo $@
	@$(AWK) -f "$(srcdir)"/tweakfld.awk "$(srcdir)"/tweakfld.in >_$@
	@rm -f errors.cleanup
	@-$(CMP) "$(srcdir)"/$@.ok _$@ && rm -f _$@

mmap8k::
	@echo $@
	@$(AWK) '{ print }' "$(srcdir)"/mmap8k.in >_$@
	@-$(CMP) "$(srcdir)"/mmap8k.in _$@ && rm -f _$@ || cp "$(srcdir)"/$@.in $@.ok

tradanch::
	@echo $@
	@$(AWK) --traditional -f "$(srcdir)"/tradanch.awk "$(srcdir)"/tradanch.in >_$@
	@-$(CMP) "$(srcdir)"/$@.ok _$@ && rm -f _$@

# AIX /bin/sh exec's the last command in a list, therefore issue a ":"
# command so that pid.sh is fork'ed as a child before being exec'ed.
pid::
	@echo pid
	@AWKPATH="$(srcdir)" AWK=$(AWKPROG) $(SHELL) "$(srcdir)"/pid.sh $$$$ > _`basename $@` ; :
	@-$(CMP) "$(srcdir)"/pid.ok _`basename $@` && rm -f _`basename $@`

strftlng::
	@echo $@
	@TZ=UTC; export TZ; $(AWK) -f "$(srcdir)"/strftlng.awk >_$@
	@if $(CMP) "$(srcdir)"/strftlng.ok _$@ >/dev/null 2>&1 ; then : ; else \
	TZ=UTC0; export TZ; $(AWK) -f "$(srcdir)"/strftlng.awk >_$@ ; \
	fi
	@-$(CMP) "$(srcdir)"/$@.ok _$@ && rm -f _$@

nors::
	@echo $@
	@echo A B C D E | tr -d '\12\15' | $(AWK) '{ print $$NF }' - "$(srcdir)"/nors.in > _$@
	@-$(CMP) "$(srcdir)"/$@.ok _$@ && rm -f _$@

fmtspcl.ok: fmtspcl.tok Makefile
	@$(AWK) -v "sd=$(srcdir)" 'BEGIN {pnan = sprintf("%g",sqrt(-1)); nnan = sprintf("%g",-sqrt(-1)); pinf = sprintf("%g",-log(0)); ninf = sprintf("%g",log(0))} {sub(/positive_nan/,pnan); sub(/negative_nan/,nnan); sub(/positive_infinity/,pinf); sub(/negative_infinity/,ninf); sub(/fmtspcl/,(sd"/fmtspcl")); print}' < "$(srcdir)"/fmtspcl.tok > $@ 2>/dev/null

fmtspcl: fmtspcl.ok
	@echo $@
	@$(AWK) $(AWKFLAGS) -f "$(srcdir)"/fmtspcl.awk  --lint >_$@ 2>&1 || echo EXIT CODE: $$? >>_$@
	@-if test -z "$$AWKFLAGS" ; then $(CMP) $@.ok _$@ && rm -f _$@ ; else \
	$(CMP) "$(srcdir)"/$@-mpfr.ok _$@ && rm -f _$@ ; \
	fi

rebuf::
	@echo $@
	@AWKBUFSIZE=4096 AWKPATH="$(srcdir)" $(AWK) -f $@.awk  < "$(srcdir)"/$@.in >_$@ 2>&1 || echo EXIT CODE: $$? >>_$@
	@-$(CMP) "$(srcdir)"/$@.ok _$@ && rm -f _$@

rsglstdin:: 
	@echo $@
	@cat  "$(srcdir)"/rsgetline.in | AWKPATH="$(srcdir)" $(AWK) -f rsgetline.awk >_$@ 2>&1 || echo EXIT CODE: $$? >>_$@
	@-$(CMP) "$(srcdir)"/$@.ok _$@ && rm -f _$@

reint::
	@echo $@
	@$(AWK) --re-interval -f "$(srcdir)"/reint.awk "$(srcdir)"/reint.in >_$@
	@-$(CMP) "$(srcdir)"/$@.ok _$@ && rm -f _$@

pipeio1::
	@echo $@
	@$(AWK) -f "$(srcdir)"/pipeio1.awk >_$@
	@rm -f test1 test2
	@-$(CMP) "$(srcdir)"/$@.ok _$@ && rm -f _$@

pipeio2::
	@echo $@
	@$(AWK) -v SRCDIR="$(srcdir)" -f "$(srcdir)"/pipeio2.awk >_$@
	@-$(CMP) "$(srcdir)"/$@.ok _$@ && rm -f _$@

clobber::
	@echo $@
	@$(AWK) -f "$(srcdir)"/clobber.awk >_$@
	@-$(CMP) "$(srcdir)"/clobber.ok seq && $(CMP) "$(srcdir)"/clobber.ok _$@ && rm -f _$@
	@rm -f seq

arynocls::
	@echo $@
	@-AWKPATH="$(srcdir)" $(AWK) -v INPUT="$(srcdir)"/arynocls.in -f arynocls.awk >_$@
	@-$(CMP) "$(srcdir)"/$@.ok _$@ && rm -f _$@

getlnbuf::
	@echo $@
	@-AWKPATH="$(srcdir)" $(AWK) -f getlnbuf.awk "$(srcdir)"/getlnbuf.in > _$@
	@-AWKPATH="$(srcdir)" $(AWK) -f gtlnbufv.awk "$(srcdir)"/getlnbuf.in > _2$@
	@-$(CMP) "$(srcdir)"/getlnbuf.ok _$@ && $(CMP) "$(srcdir)"/getlnbuf.ok _2$@ && rm -f _$@ _2$@

inetmesg::
	@echo These tests only work if your system supports the services
	@echo "'discard'" at port 9 and "'daytimed'" at port 13. Check your
	@echo file /etc/services and do "'netstat -a'".

inetechu::
	@echo This test is for establishing UDP connections
	@$(AWK) 'BEGIN {print "" |& "/inet/udp/0/127.0.0.1/9"}'

inetecht::
	@echo This test is for establishing TCP connections
	@$(AWK) 'BEGIN {print "" |& "/inet/tcp/0/127.0.0.1/9"}'

inetdayu::
	@echo This test is for bidirectional UDP transmission
	@$(AWK) 'BEGIN { print "" |& "/inet/udp/0/127.0.0.1/13"; \
	"/inet/udp/0/127.0.0.1/13" |& getline; print $0}'

inetdayt::
	@echo This test is for bidirectional TCP transmission
	@$(AWK) 'BEGIN { print "" |& "/inet/tcp/0/127.0.0.1/13"; \
	"/inet/tcp/0/127.0.0.1/13" |& getline; print $0}'

redfilnm::
	@echo $@
	@$(AWK) -f "$(srcdir)"/redfilnm.awk srcdir="$(srcdir)" "$(srcdir)"/redfilnm.in >_$@
	@-$(CMP) "$(srcdir)"/$@.ok _$@ && rm -f _$@

leaddig::
	@echo $@
	@$(AWK) -v x=2E  -f "$(srcdir)"/leaddig.awk >_$@
	@-$(CMP) "$(srcdir)"/$@.ok _$@ && rm -f _$@

gsubtst3::
	@echo $@
	@$(AWK) --re-interval -f "$(srcdir)"/$@.awk "$(srcdir)"/$@.in >_$@
	@-$(CMP) "$(srcdir)"/$@.ok _$@ && rm -f _$@

space::
	@echo $@
	@$(AWK) -f ' ' "$(srcdir)"/space.awk >_$@ 2>&1 || echo EXIT CODE: $$? >>_$@
	@-$(CMP) "$(srcdir)"/$@.ok _$@ && rm -f _$@

printf0::
	@echo $@
	@$(AWK) --posix -f "$(srcdir)"/$@.awk >_$@ 2>&1 || echo EXIT CODE: $$? >>_$@
	@-$(CMP) "$(srcdir)"/$@.ok _$@ && rm -f _$@

rsnulbig::
	@echo $@
	@ : Suppose that block size for pipe is at most 128kB:
	@$(AWK) 'BEGIN { for (i = 1; i <= 128*64+1; i++) print "abcdefgh123456\n" }' 2>&1 | \
	$(AWK) 'BEGIN { RS = ""; ORS = "\n\n" }; { print }' 2>&1 | \
	$(AWK) '/^[^a]/; END{ print NR }' >_$@ 2>&1 || echo EXIT CODE: $$? >>_$@
	@-$(CMP) "$(srcdir)"/$@.ok _$@ && rm -f _$@

rsnulbig2::
	@echo $@
	@$(AWK) 'BEGIN { ORS = ""; n = "\n"; for (i = 1; i <= 10; i++) n = (n n); \
		for (i = 1; i <= 128; i++) print n; print "abc\n" }' 2>&1 | \
		$(AWK) 'BEGIN { RS = ""; ORS = "\n\n" };{ print }' 2>&1 | \
		$(AWK) '/^[^a]/; END { print NR }' >_$@ 2>&1 || echo EXIT CODE: $$? >>_$@
	@-$(CMP) "$(srcdir)"/$@.ok _$@ && rm -f _$@

wideidx::
	@echo $@
	@[ -z "$$GAWKLOCALE" ] && GAWKLOCALE=en_US.UTF-8; \
	AWKPATH="$(srcdir)" $(AWK) -f $@.awk  < "$(srcdir)"/$@.in >_$@ 2>&1 || echo EXIT CODE: $$? >>_$@
	@-$(CMP) "$(srcdir)"/$@.ok _$@ && rm -f _$@

wideidx2::
	@echo $@
	@[ -z "$$GAWKLOCALE" ] && GAWKLOCALE=en_US.UTF-8; \
	AWKPATH="$(srcdir)" $(AWK) -f $@.awk >_$@ 2>&1 || echo EXIT CODE: $$? >>_$@
	@-$(CMP) "$(srcdir)"/$@.ok _$@ && rm -f _$@

widesub::
	@echo $@
	@[ -z "$$GAWKLOCALE" ] && GAWKLOCALE=en_US.UTF-8; \
	AWKPATH="$(srcdir)" $(AWK) -f $@.awk  >_$@ 2>&1 || echo EXIT CODE: $$? >>_$@
	@-$(CMP) "$(srcdir)"/$@.ok _$@ && rm -f _$@

widesub2::
	@echo $@
	@[ -z "$$GAWKLOCALE" ] && GAWKLOCALE=en_US.UTF-8; \
	AWKPATH="$(srcdir)" $(AWK) -f $@.awk  >_$@ 2>&1 || echo EXIT CODE: $$? >>_$@
	@-$(CMP) "$(srcdir)"/$@.ok _$@ && rm -f _$@

widesub3::
	@echo $@
	@[ -z "$$GAWKLOCALE" ] && GAWKLOCALE=en_US.UTF-8; \
	AWKPATH="$(srcdir)" $(AWK) -f $@.awk  < "$(srcdir)"/$@.in >_$@ 2>&1 || echo EXIT CODE: $$? >>_$@
	@-$(CMP) "$(srcdir)"/$@.ok _$@ && rm -f _$@

widesub4::
	@echo $@
	@[ -z "$$GAWKLOCALE" ] && GAWKLOCALE=en_US.UTF-8; \
	AWKPATH="$(srcdir)" $(AWK) -f $@.awk >_$@ 2>&1 || echo EXIT CODE: $$? >>_$@
	@-$(CMP) "$(srcdir)"/$@.ok _$@ && rm -f _$@

ignrcas2::
	@echo $@
	@GAWKLOCALE=en_US.UTF-8 ; export GAWKLOCALE ; \
	$(AWK) -f "$(srcdir)"/$@.awk >_$@ 2>&1 || echo EXIT CODE: $$? >> _$@
	@-$(CMP) "$(srcdir)"/$@.ok _$@ && rm -f _$@

subamp::
	@echo $@
	@GAWKLOCALE=en_US.UTF-8 ; export GAWKLOCALE ; \
	$(AWK) -f "$(srcdir)"/$@.awk "$(srcdir)"/$@.in >_$@ 2>&1 || echo EXIT CODE: $$? >> _$@
	@-$(CMP) "$(srcdir)"/$@.ok _$@ && rm -f _$@

# This test makes sure gawk exits with a zero code.
# Thus, unconditionally generate the exit code.
exitval1::
	@echo $@
	@$(AWK) -f "$(srcdir)"/exitval1.awk >_$@ 2>&1; echo EXIT CODE: $$? >>_$@
	@-$(CMP) "$(srcdir)"/$@.ok _$@ && rm -f _$@

fsspcoln::
	@echo $@
	@$(AWK) -f "$(srcdir)"/$@.awk 'FS=[ :]+' "$(srcdir)"/$@.in >_$@
	@-$(CMP) "$(srcdir)"/$@.ok _$@ && rm -f _$@

rsstart1::
	@echo $@
	@$(AWK) -f "$(srcdir)"/$@.awk "$(srcdir)"/rsstart1.in >_$@
	@-$(CMP) "$(srcdir)"/$@.ok _$@ && rm -f _$@

rsstart2::
	@echo $@
	@$(AWK) -f "$(srcdir)"/$@.awk "$(srcdir)"/rsstart1.in >_$@
	@-$(CMP) "$(srcdir)"/$@.ok _$@ && rm -f _$@

rsstart3::
	@echo $@
	@head "$(srcdir)"/rsstart1.in | $(AWK) -f "$(srcdir)"/rsstart2.awk >_$@
	@-$(CMP) "$(srcdir)"/$@.ok _$@ && rm -f _$@

rtlen::
	@echo $@
	@"$(srcdir)"/$@.sh >_$@ || echo EXIT CODE: $$? >>_$@
	@-$(CMP) "$(srcdir)"/$@.ok _$@ && rm -f _$@

rtlen01::
	@echo $@
	@"$(srcdir)"/$@.sh >_$@ || echo EXIT CODE: $$? >>_$@
	@-$(CMP) "$(srcdir)"/$@.ok _$@ && rm -f _$@

rtlenmb::
	@echo $@
	@GAWKLOCALE=en_US.UTF-8 ; export GAWKLOCALE ; \
	"$(srcdir)"/rtlen.sh >_$@ || echo EXIT CODE: $$? >>_$@
	@-$(CMP) "$(srcdir)"/$@.ok _$@ && rm -f _$@

nondec2::
	@echo $@
	@$(AWK) --non-decimal-data -v a=0x1 -f "$(srcdir)"/$@.awk >_$@
	@-$(CMP) "$(srcdir)"/$@.ok _$@ && rm -f _$@

nofile::
	@echo $@
	@$(AWK) '{}' no/such/file >_$@ 2>&1 || echo EXIT CODE: $$? >>_$@
	@-$(CMP) "$(srcdir)"/$@.ok _$@ && rm -f _$@

binmode1::
	@echo $@
	@$(AWK) -v BINMODE=3 'BEGIN { print BINMODE }' >_$@ 2>&1 || echo EXIT CODE: $$? >>_$@
	@-$(CMP) "$(srcdir)"/$@.ok _$@ && rm -f _$@

subi18n::
	@echo $@
	@GAWKLOCALE=en_US.UTF-8 ; $(AWK) -f "$(srcdir)"/$@.awk > _$@
	@-$(CMP) "$(srcdir)"/$@.ok _$@ && rm -f _$@

concat4::
	@echo $@
	@GAWKLOCALE=en_US.UTF-8 ; $(AWK) -f "$(srcdir)"/$@.awk "$(srcdir)"/$@.in > _$@
	@-$(CMP) "$(srcdir)"/$@.ok _$@ && rm -f _$@

devfd1::
	@echo $@
	@$(AWK) -f "$(srcdir)"/$@.awk 4< "$(srcdir)"/devfd.in1 5< "$(srcdir)"/devfd.in2 >_$@ 2>&1 || echo EXIT CODE: $$? >>_$@
	@-$(CMP) "$(srcdir)"/$@.ok _$@ && rm -f _$@

# The program text is the '1' which will print each record. How compact can you get?
devfd2::
	@echo $@
	@$(AWK) 1 /dev/fd/4 /dev/fd/5 4< "$(srcdir)"/devfd.in1 5< "$(srcdir)"/devfd.in2 >_$@ 2>&1 || echo EXIT CODE: $$? >>_$@
	@-$(CMP) "$(srcdir)"/$@.ok _$@ && rm -f _$@

mixed1::
	@echo $@
	@$(AWK) -f /dev/null --source 'BEGIN {return junk}' >_$@ 2>&1 || echo EXIT CODE: $$? >>_$@
	@-$(CMP) "$(srcdir)"/$@.ok _$@ && rm -f _$@

mtchi18n::
	@echo $@
	@GAWKLOCALE=ru_RU.UTF-8 ; export GAWKLOCALE ; \
	$(AWK) -f "$(srcdir)"/$@.awk "$(srcdir)"/$@.in >_$@ 2>&1 || echo EXIT CODE: $$? >> _$@
	@-$(CMP) "$(srcdir)"/$@.ok _$@ && rm -f _$@

reint2::
	@echo $@
	@[ -z "$$GAWKLOCALE" ] && GAWKLOCALE=en_US.UTF-8; \
	AWKPATH="$(srcdir)" $(AWK) --re-interval -f $@.awk "$(srcdir)"/$@.in >_$@ 2>&1 || echo EXIT CODE: $$? >>_$@
	@-$(CMP) "$(srcdir)"/$@.ok _$@ && rm -f _$@

localenl::
	@echo $@
	@"$(srcdir)"/$@.sh >_$@ 2>/dev/null
	@-$(CMP) "$(srcdir)"/$@.ok _$@ && rm -f _$@

mbprintf1::
	@echo $@
	@GAWKLOCALE=en_US.UTF-8 ; export GAWKLOCALE ; \
	$(AWK) -f "$(srcdir)"/$@.awk "$(srcdir)"/$@.in >_$@ 2>&1 || echo EXIT CODE: $$? >> _$@
	@-$(CMP) "$(srcdir)"/$@.ok _$@ && rm -f _$@

mbprintf2::
	@echo $@
	@GAWKLOCALE=ja_JP.UTF-8 ; export GAWKLOCALE ; \
	$(AWK) -f "$(srcdir)"/$@.awk >_$@ 2>&1 || echo EXIT CODE: $$? >> _$@
	@-$(CMP) "$(srcdir)"/$@.ok _$@ && rm -f _$@

mbprintf3::
	@echo $@
	@GAWKLOCALE=en_US.UTF-8 ; export GAWKLOCALE ; \
	$(AWK) -f "$(srcdir)"/$@.awk "$(srcdir)"/$@.in >_$@ 2>&1 || echo EXIT CODE: $$? >> _$@
	@-$(CMP) "$(srcdir)"/$@.ok _$@ && rm -f _$@

mbprintf4::
	@echo $@
	@GAWKLOCALE=en_US.UTF-8 ; export GAWKLOCALE ; \
	$(AWK) -f "$(srcdir)"/$@.awk "$(srcdir)"/$@.in >_$@ 2>&1 || echo EXIT CODE: $$? >> _$@
	@-$(CMP) "$(srcdir)"/$@.ok _$@ && rm -f _$@

mbfw1::
	@echo $@
	@GAWKLOCALE=en_US.UTF-8 ; export GAWKLOCALE ; \
	$(AWK) -f "$(srcdir)"/$@.awk "$(srcdir)"/$@.in >_$@ 2>&1 || echo EXIT CODE: $$? >> _$@
	@-$(CMP) "$(srcdir)"/$@.ok _$@ && rm -f _$@

gsubtst6::
	@echo $@
	@GAWKLOCALE=C ; $(AWK) -f "$(srcdir)"/$@.awk > _$@
	@-$(CMP) "$(srcdir)"/$@.ok _$@ && rm -f _$@

mbstr1::
	@echo $@
	@[ -z "$$GAWKLOCALE" ] && GAWKLOCALE=en_US.UTF-8; \
	AWKPATH="$(srcdir)" $(AWK) -f $@.awk  >_$@ 2>&1 || echo EXIT CODE: $$? >>_$@
	@-$(CMP) "$(srcdir)"/$@.ok _$@ && rm -f _$@

mbstr2::
	@echo $@
	@[ -z "$$GAWKLOCALE" ] && GAWKLOCALE=en_US.UTF-8; \
	AWKPATH="$(srcdir)" $(AWK) -f $@.awk < "$(srcdir)"/$@.in >_$@ 2>&1 || echo EXIT CODE: $$? >>_$@
	@-$(CMP) "$(srcdir)"/$@.ok _$@ && rm -f _$@

printfbad2: printfbad2.ok
	@echo $@
	@$(AWK) --lint -f "$(srcdir)"/$@.awk "$(srcdir)"/$@.in 2>&1 | sed 's;$(srcdir)/;;g' >_$@ || echo EXIT CODE: $$?  >>_$@
	@-$(CMP) "$(srcdir)"/$@.ok _$@ && rm -f _$@

beginfile1::
	@echo $@
	@AWKPATH="$(srcdir)" $(AWK) -f $@.awk "$(srcdir)"/$@.awk . ./no/such/file Makefile  >_$@ 2>&1 || echo EXIT CODE: $$? >>_$@
	@-$(CMP) "$(srcdir)"/$@.ok _$@ && rm -f _$@

beginfile2:
	@echo $@
	@-( cd "$(srcdir)" && LC_ALL=C AWK="$(abs_builddir)/$(AWKPROG)" $(abs_srcdir)/$@.sh $(abs_srcdir)/$@.in ) > _$@ 2>&1
	@-$(CMP) "$(srcdir)"/$@.ok _$@ && rm -f _$@

dumpvars::
	@echo $@
	@AWKPATH="$(srcdir)" $(AWK) --dump-variables 1 < "$(srcdir)"/$@.in >/dev/null 2>&1 || echo EXIT CODE: $$? >>_$@
	@grep -v ENVIRON < awkvars.out | grep -v PROCINFO > _$@; rm awkvars.out
	@-$(CMP) "$(srcdir)"/$@.ok _$@ && rm -f _$@

profile0:
	@echo $@
	@$(AWK) --profile=ap-$@.out -f "$(srcdir)"/$@.awk "$(srcdir)"/$@.in > /dev/null
	@sed 1,2d < ap-$@.out > _$@; rm ap-$@.out
	@-$(CMP) "$(srcdir)"/$@.ok _$@ && rm -f _$@

profile1:
	@echo $@
	@$(AWK) -f "$(srcdir)"/xref.awk "$(srcdir)"/dtdgport.awk > _$@.out1
	@$(AWK) --pretty-print=ap-$@.out -f "$(srcdir)"/xref.awk
	@$(AWK) -f ./ap-$@.out "$(srcdir)"/dtdgport.awk > _$@.out2 ; rm ap-$@.out
	@$(CMP) _$@.out1 _$@.out2 && rm _$@.out[12] || { echo EXIT CODE: $$? >>_$@ ; \
	cp "$(srcdir)"/dtdgport.awk $@.ok ; }
	

profile2:
	@echo $@
	@$(AWK) --profile=ap-$@.out -v sortcmd=sort -f "$(srcdir)"/xref.awk "$(srcdir)"/dtdgport.awk > /dev/null
	@sed 1,2d < ap-$@.out > _$@; rm ap-$@.out
	@-$(CMP) "$(srcdir)"/$@.ok _$@ && rm -f _$@

profile3:
	@echo $@
	@$(AWK) --profile=ap-$@.out -f "$(srcdir)"/$@.awk > /dev/null
	@sed 1,2d < ap-$@.out > _$@; rm ap-$@.out
	@-$(CMP) "$(srcdir)"/$@.ok _$@ && rm -f _$@

profile4:
	@echo $@
	@$(AWK) --pretty-print=_$@ -f "$(srcdir)"/$@.awk > /dev/null
	@-$(CMP) "$(srcdir)"/$@.ok _$@ && rm -f _$@

profile5:
	@echo $@
	@$(AWK) --pretty-print=_$@ -f "$(srcdir)"/$@.awk > /dev/null
	@-$(CMP) "$(srcdir)"/$@.ok _$@ && rm -f _$@

profile6:
	@echo $@
	@$(AWK) --profile=ap-$@.out -f "$(srcdir)"/$@.awk > /dev/null
	@sed 1,2d < ap-$@.out > _$@; rm ap-$@.out
	@-$(CMP) "$(srcdir)"/$@.ok _$@ && rm -f _$@

profile7:
	@echo $@
	@$(AWK) --profile=ap-$@.out -f "$(srcdir)"/$@.awk > /dev/null
	@sed 1,2d < ap-$@.out > _$@; rm ap-$@.out
	@-$(CMP) "$(srcdir)"/$@.ok _$@ && rm -f _$@

profile8:
	@echo $@
	@$(AWK) --pretty-print=_$@ -f "$(srcdir)"/$@.awk > /dev/null
	@-$(CMP) "$(srcdir)"/$@.ok _$@ && rm -f _$@

posix2008sub:
	@echo $@
	@$(AWK) --posix -f "$(srcdir)"/$@.awk > _$@ 2>&1
	@-$(CMP) "$(srcdir)"/$@.ok _$@ && rm -f _$@

next:
	@echo $@
	@-$(LOCALES) AWK="$(AWKPROG)" "$(srcdir)"/$@.sh > _$@ 2>&1
	@-LC_ALL=C $(CMP) "$(srcdir)"/$@.ok _$@ && rm -f _$@

exit:
	@echo $@
	@-AWK="$(AWKPROG)" "$(srcdir)"/$@.sh > _$@ 2>&1
	@-$(CMP) "$(srcdir)"/$@.ok _$@ && rm -f _$@

rri1::
	@echo $@
	@[ -z "$$GAWKLOCALE" ] && GAWKLOCALE=en_US.UTF-8; \
	AWKPATH="$(srcdir)" $(AWK) -f $@.awk  < "$(srcdir)"/$@.in >_$@ 2>&1 || echo EXIT CODE: $$? >>_$@
	@-$(CMP) "$(srcdir)"/$@.ok _$@ && rm -f _$@

mpfrieee:
	@echo $@
	@$(AWK) -M -vPREC=double -f "$(srcdir)"/$@.awk > _$@ 2>&1
	@-$(CMP) "$(srcdir)"/$@.ok _$@ && rm -f _$@

mpfrexprange:
	@echo $@
	@$(AWK) -M -vPREC=53 -f "$(srcdir)"/$@.awk > _$@ 2>&1
	@-$(CMP) "$(srcdir)"/$@.ok _$@ && rm -f _$@

mpfrrnd:
	@echo $@
	@$(AWK) -M -vPREC=53 -f "$(srcdir)"/$@.awk > _$@ 2>&1
	@-$(CMP) "$(srcdir)"/$@.ok _$@ && rm -f _$@

mpfrnegzero:
	@echo $@
	@$(AWK) -M -f "$(srcdir)"/$@.awk > _$@ 2>&1
	@-$(CMP) "$(srcdir)"/$@.ok _$@ && rm -f _$@

mpfrnr:
	@echo $@
	@$(AWK) -M -vPREC=113 -f "$(srcdir)"/$@.awk "$(srcdir)"/$@.in > _$@
	@-$(CMP) "$(srcdir)"/$@.ok _$@ && rm -f _$@

mpfrsort:
	@echo $@
	@$(AWK) -M -vPREC=53 -f "$(srcdir)"/$@.awk > _$@ 2>&1
	@-$(CMP) "$(srcdir)"/$@.ok _$@ && rm -f _$@

mpfrbigint:
	@echo $@
	@$(AWK) -M -f "$(srcdir)"/$@.awk > _$@ 2>&1
	@-$(CMP) "$(srcdir)"/$@.ok _$@ && rm -f _$@

mpfrsqrt:
	@echo $@
	@$(AWK) -M -f "$(srcdir)"/$@.awk > _$@ 2>&1
	@-$(CMP) "$(srcdir)"/$@.ok _$@ && rm -f _$@

mpfrrem:
	@echo $@
	@$(AWK) -M -f "$(srcdir)"/$@.awk > _$@ 2>&1
	@-$(CMP) "$(srcdir)"/$@.ok _$@ && rm -f _$@

mpfrmemok1:
	@echo $@
	@$(AWK) -p- -M -f "$(srcdir)"/$@.awk 2>&1 | sed 1d > _$@
	@-$(CMP) "$(srcdir)"/$@.ok _$@ && rm -f _$@

jarebug::
	@echo $@
	@"$(srcdir)"/$@.sh "$(AWKPROG)" "$(srcdir)"/$@.awk "$(srcdir)"/$@.in "_$@"
	@-$(CMP) "$(srcdir)"/$@.ok _$@ && rm -f _$@

ordchr2::
	@echo $@
	@$(AWK) --load ordchr 'BEGIN {print chr(ord("z"))}' >_$@ 2>&1 || echo EXIT CODE: $$? >>_$@
	@-$(CMP) "$(srcdir)"/$@.ok _$@ && rm -f _$@

# N.B. If the test fails, create readfile.ok so that "make diffout" will work
readfile::
	@echo $@
	@$(AWK) -l readfile 'BEGIN {printf "%s", readfile("Makefile")}' >_$@ 2>&1 || echo EXIT CODE: $$? >>_$@
	@-$(CMP) Makefile _$@ && rm -f _$@ || cp -p Makefile $@.ok

readfile2::
	@echo $@
	@$(AWK) -f "$(srcdir)"/$@.awk "$(srcdir)"/$@.awk "$(srcdir)"/readdir.awk > _$@ || echo EXIT CODE: $$? >>_$@
	@-$(CMP) "$(srcdir)"/$@.ok _$@ && rm -f _$@

include2::
	@echo $@
	@AWKPATH="$(srcdir)" $(AWK) --include inclib 'BEGIN {print sandwich("a", "b", "c")}' >_$@ 2>&1 || echo EXIT CODE: $$? >>_$@
	@-$(CMP) "$(srcdir)"/$@.ok _$@ && rm -f _$@

incdupe::
	@echo $@
	@AWKPATH="$(srcdir)" $(AWK) --lint -i inclib -i inclib.awk 'BEGIN {print sandwich("a", "b", "c")}' >_$@ 2>&1 || echo EXIT CODE: $$? >>_$@
	@-$(CMP) "$(srcdir)"/$@.ok _$@ && rm -f _$@

incdupe2::
	@echo $@
	@AWKPATH="$(srcdir)" $(AWK) --lint -f inclib -f inclib.awk >_$@ 2>&1 || echo EXIT CODE: $$? >>_$@
	@-$(CMP) "$(srcdir)"/$@.ok _$@ && rm -f _$@

incdupe3::
	@echo $@
	@AWKPATH="$(srcdir)" $(AWK) --lint -f hello -f hello.awk >_$@ 2>&1 || echo EXIT CODE: $$? >>_$@
	@-$(CMP) "$(srcdir)"/$@.ok _$@ && rm -f _$@

incdupe4::
	@echo $@
	@AWKPATH="$(srcdir)" $(AWK) --lint -f hello -i hello.awk >_$@ 2>&1 || echo EXIT CODE: $$? >>_$@
	@-$(CMP) "$(srcdir)"/$@.ok _$@ && rm -f _$@

incdupe5::
	@echo $@
	@AWKPATH="$(srcdir)" $(AWK) --lint -i hello -f hello.awk >_$@ 2>&1 || echo EXIT CODE: $$? >>_$@
	@-$(CMP) "$(srcdir)"/$@.ok _$@ && rm -f _$@

incdupe6::
	@echo $@
	@AWKPATH="$(srcdir)" $(AWK) --lint -i inchello -f hello.awk >_$@ 2>&1 || echo EXIT CODE: $$? >>_$@
	@-$(CMP) "$(srcdir)"/$@.ok _$@ && rm -f _$@

incdupe7::
	@echo $@
	@AWKPATH="$(srcdir)" $(AWK) --lint -f hello -i inchello >_$@ 2>&1 || echo EXIT CODE: $$? >>_$@
	@-$(CMP) "$(srcdir)"/$@.ok _$@ && rm -f _$@

inplace1::
	@echo $@
	@cp "$(srcdir)"/inplace.1.in _$@.1
	@cp "$(srcdir)"/inplace.2.in _$@.2
	@AWKPATH="$(srcdir)"/../awklib/eg/lib $(AWK) -i inplace 'BEGIN {print "before"} {gsub(/foo/, "bar"); print} END {print "after"}' _$@.1 - _$@.2 < "$(srcdir)"/inplace.in >_$@ 2>&1 || echo EXIT CODE: $$? >>_$@
	@-$(CMP) "$(srcdir)"/$@.ok _$@ && rm -f _$@
	@-$(CMP) "$(srcdir)"/$@.1.ok _$@.1 && rm -f _$@.1
	@-$(CMP) "$(srcdir)"/$@.2.ok _$@.2 && rm -f _$@.2

inplace2::
	@echo $@
	@cp "$(srcdir)"/inplace.1.in _$@.1
	@cp "$(srcdir)"/inplace.2.in _$@.2
	@AWKPATH="$(srcdir)"/../awklib/eg/lib $(AWK) -i inplace -v INPLACE_SUFFIX=.bak 'BEGIN {print "before"} {gsub(/foo/, "bar"); print} END {print "after"}' _$@.1 - _$@.2 < "$(srcdir)"/inplace.in >_$@ 2>&1 || echo EXIT CODE: $$? >>_$@
	@-$(CMP) "$(srcdir)"/$@.ok _$@ && rm -f _$@
	@-$(CMP) "$(srcdir)"/$@.1.ok _$@.1 && rm -f _$@.1
	@-$(CMP) "$(srcdir)"/$@.1.bak.ok _$@.1.bak && rm -f _$@.1.bak
	@-$(CMP) "$(srcdir)"/$@.2.ok _$@.2 && rm -f _$@.2
	@-$(CMP) "$(srcdir)"/$@.2.bak.ok _$@.2.bak && rm -f _$@.2.bak

inplace3::
	@echo $@
	@cp "$(srcdir)"/inplace.1.in _$@.1
	@cp "$(srcdir)"/inplace.2.in _$@.2
	@AWKPATH="$(srcdir)"/../awklib/eg/lib $(AWK) -i inplace -v INPLACE_SUFFIX=.bak 'BEGIN {print "before"} {gsub(/foo/, "bar"); print} END {print "after"}' _$@.1 - _$@.2 < "$(srcdir)"/inplace.in >_$@ 2>&1 || echo EXIT CODE: $$? >>_$@
	@AWKPATH="$(srcdir)"/../awklib/eg/lib $(AWK) -i inplace -v INPLACE_SUFFIX=.bak 'BEGIN {print "Before"} {gsub(/bar/, "foo"); print} END {print "After"}' _$@.1 - _$@.2 < "$(srcdir)"/inplace.in >>_$@ 2>&1 || echo EXIT CODE: $$? >>_$@
	@-$(CMP) "$(srcdir)"/$@.ok _$@ && rm -f _$@
	@-$(CMP) "$(srcdir)"/$@.1.ok _$@.1 && rm -f _$@.1
	@-$(CMP) "$(srcdir)"/$@.1.bak.ok _$@.1.bak && rm -f _$@.1.bak
	@-$(CMP) "$(srcdir)"/$@.2.ok _$@.2 && rm -f _$@.2
	@-$(CMP) "$(srcdir)"/$@.2.bak.ok _$@.2.bak && rm -f _$@.2.bak

testext::
	@echo $@
	@$(AWK) '/^(@load|BEGIN)/,/^}/' "$(top_srcdir)"/extension/testext.c > testext.awk
	@$(AWK) -f ./testext.awk >_$@ 2>&1 || echo EXIT CODE: $$? >>_$@
	@-$(CMP) "$(srcdir)"/$@.ok _$@ && rm -f _$@ testext.awk

getfile:
	@echo $@
	@AWKPATH="$(srcdir)" $(AWK) -v TESTEXT_QUIET=1 -ltestext -f $@.awk < $(srcdir)/$@.awk >_$@ 2>&1 || echo EXIT CODE: $$? >>_$@
	@-$(CMP) "$(srcdir)"/$@.ok _$@ && rm -f _$@

readdir:
	@if [ "`uname`" = Linux ] && [ "`stat -f . 2>/dev/null | awk 'NR == 2 { print $$NF }'`" = nfs ];  then \
	echo This test may fail on GNU/Linux systems when run on an NFS filesystem.; \
	echo If it does, try rerunning on an ext'[234]' filesystem. ; \
	fi
	@echo $@
	@$(AWK) -f "$(srcdir)"/readdir.awk "$(top_srcdir)" > _$@
	@ls -afi "$(top_srcdir)" > _dirlist
	@ls -lna "$(top_srcdir)" | sed 1d > _longlist
	@$(AWK) -f "$(srcdir)"/readdir0.awk -v extout=_$@  \
		-v dirlist=_dirlist -v longlist=_longlist > $@.ok
	@-$(CMP) $@.ok _$@ && rm -f $@.ok _$@ _dirlist _longlist

fts:
	@case `uname` in \
	IRIX) \
	echo This test may fail on IRIX systems when run on an NFS filesystem.; \
	echo If it does, try rerunning on an xfs filesystem. ;; \
	CYGWIN*) \
	echo This test may fail on CYGWIN systems when run on an NFS filesystem.; \
	echo If it does, try rerunning on an ntfs filesystem. ;; \
	esac
	@echo $@
	@$(AWK) -f "$(srcdir)"/fts.awk
	@-$(CMP) $@.ok _$@ && rm -f $@.ok _$@

charasbytes:
	@echo $@
	@[ -z "$$GAWKLOCALE" ] && GAWKLOCALE=en_US.UTF-8; \
	AWKPATH="$(srcdir)" $(AWK) -b -f $@.awk "$(srcdir)"/$@.in | \
	od -c -t x1 | tr '	' ' ' | sed -e 's/  */ /g' -e 's/ *$$//' >_$@ 2>&1 || echo EXIT CODE: $$? >>_$@
	@-$(CMP) "$(srcdir)"/$@.ok _$@ && rm -f _$@

symtab6:
	@echo $@
	@$(AWK) -d__$@ -f "$(srcdir)"/$@.awk
	@grep -v '^ENVIRON' __$@ | grep -v '^PROCINFO' > _$@ ; rm __$@
	@-$(CMP) "$(srcdir)"/$@.ok _$@ && rm -f _$@

symtab8:
	@echo $@
	@$(AWK) -d__$@ -f "$(srcdir)"/$@.awk "$(srcdir)"/$@.in >_$@
	@grep -v '^ENVIRON' __$@ | grep -v '^PROCINFO' | grep -v '^FILENAME' >> _$@ ; rm __$@
	@-$(CMP) "$(srcdir)"/$@.ok _$@ && rm -f _$@

symtab9:
	@echo $@
	@$(AWK) -f "$(srcdir)"/$@.awk >_$@
	@rm -f testit.txt
	@-$(CMP) "$(srcdir)"/$@.ok _$@ && rm -f _$@

reginttrad:
	@echo $@
	@$(AWK) --traditional -r -f "$(srcdir)"/$@.awk > _$@
	@-$(CMP) "$(srcdir)"/$@.ok _$@ && rm -f _$@

colonwarn:
	@echo $@
	@for i in 1 2 3 ; \
	do $(AWK) -f "$(srcdir)"/$@.awk $$i < "$(srcdir)"/$@.in ; \
	done > _$@
	@-$(CMP) "$(srcdir)"/$@.ok _$@ && rm -f _$@

clos1way:
	@echo $@
	@AWKPATH="$(srcdir)" LC_ALL=C $(AWK) -f $@.awk  >_$@ 2>&1 || echo EXIT CODE: $$? >>_$@
	@-$(CMP) "$(srcdir)"/$@.ok _$@ && rm -f _$@

dfamb1:
	@echo $@
	@[ -z "$$GAWKLOCALE" ] && GAWKLOCALE=en_US.UTF-8; \
	AWKPATH="$(srcdir)" $(AWK) -f $@.awk "$(srcdir)"/$@.in >_$@ 2>&1 || echo EXIT CODE: $$? >>_$@
	@-$(CMP) "$(srcdir)"/$@.ok _$@ && rm -f _$@


randtest::
	@echo $@
	@GAWK="$(AWKPROG)" "$(srcdir)"/randtest.sh >_$@
	@-$(CMP) "$(srcdir)"/$@.ok _$@ && rm -f _$@

backbigs1:
	@echo $@
	@[ -z "$$GAWKLOCALE" ] && GAWKLOCALE=en_US.UTF-8; \
	AWKPATH="$(srcdir)" $(AWK) -f $@.awk "$(srcdir)"/$@.in >_$@ 2>&1 || echo EXIT CODE: $$? >>_$@
	@-$(CMP) "$(srcdir)"/$@.ok _$@ && rm -f _$@

backsmalls1:
	@echo $@
	@[ -z "$$GAWKLOCALE" ] && GAWKLOCALE=en_US.UTF-8; \
	AWKPATH="$(srcdir)" $(AWK) -f $@.awk "$(srcdir)"/$@.in >_$@ 2>&1 || echo EXIT CODE: $$? >>_$@
	@-$(CMP) "$(srcdir)"/$@.ok _$@ && rm -f _$@

backsmalls2:
	@echo $@
	@[ -z "$$GAWKLOCALE" ] && GAWKLOCALE=en_US.UTF-8; \
	AWKPATH="$(srcdir)" $(AWK) -f $@.awk "$(srcdir)"/$@.in >_$@ 2>&1 || echo EXIT CODE: $$? >>_$@
	@-$(CMP) "$(srcdir)"/$@.ok _$@ && rm -f _$@

dbugeval::
	@echo $@
	@if [ -t 0 ]; then \
	$(AWK) --debug -f /dev/null < "$(srcdir)"/$@.in > _$@  2>&1 || echo EXIT CODE: $$? >>_$@ ; \
	$(CMP) "$(srcdir)"/$@.ok _$@ && rm -f _$@ ; \
	fi

printhuge::
	@echo $@
	@[ -z "$$GAWKLOCALE" ] && GAWKLOCALE=en_US.UTF-8; \
	AWKPATH="$(srcdir)" $(AWK) -f $@.awk >_$@ 2>&1 || echo EXIT CODE: $$? >>_$@
	@-$(CMP) "$(srcdir)"/$@.ok _$@ && rm -f _$@

filefuncs:
	@echo $@
	@AWKPATH="$(srcdir)" $(AWK) -f $@.awk -v builddir="$(abs_top_builddir)"  >_$@ 2>&1 || echo EXIT CODE: $$? >>_$@
	@-$(CMP) "$(srcdir)"/$@.ok _$@ && rm -f _$@

genpot:
	@echo $@
	@AWKPATH="$(srcdir)" $(AWK) -f $@.awk --gen-pot >_$@ 2>&1 || echo EXIT CODE: $$? >>_$@
	@-$(CMP) "$(srcdir)"/$@.ok _$@ && rm -f _$@

paramasfunc1::
	@echo $@
	@AWKPATH="$(srcdir)" $(AWK) -f $@.awk --posix >_$@ 2>&1 || echo EXIT CODE: $$? >>_$@
	@-$(CMP) "$(srcdir)"/$@.ok _$@ && rm -f _$@

paramasfunc2::
	@echo $@
	@AWKPATH="$(srcdir)" $(AWK) -f $@.awk --posix >_$@ 2>&1 || echo EXIT CODE: $$? >>_$@
	@-$(CMP) "$(srcdir)"/$@.ok _$@ && rm -f _$@

negtime::
	@echo $@
	@TZ=GMT AWKPATH="$(srcdir)" $(AWK) -f $@.awk >_$@ 2>&1 || echo EXIT CODE: $$? >>_$@
	@AWKPATH="$(srcdir)" $(AWK) -f checknegtime.awk "$(srcdir)"/$@.ok _$@ && rm -f _$@

dbugtypedre1:
	@echo $@
	@AWKPATH="$(srcdir)" $(AWK) -D -f $@.awk < "$(srcdir)"/$@.in >_$@ 2>&1 || echo EXIT CODE: $$? >>_$@
	@-$(CMP) "$(srcdir)"/$@.ok _$@ && rm -f _$@

dbugtypedre2:
	@echo $@
	@AWKPATH="$(srcdir)" $(AWK) -D -f $@.awk < "$(srcdir)"/$@.in >_$@ 2>&1 || echo EXIT CODE: $$? >>_$@
	@-$(CMP) "$(srcdir)"/$@.ok _$@ && rm -f _$@

dbugeval2:
	@echo $@
	@AWKPATH="$(srcdir)" $(AWK) -D -f $@.awk < "$(srcdir)"/$@.in >_$@ 2>&1 || echo EXIT CODE: $$? >>_$@
	@-$(CMP) "$(srcdir)"/$@.ok _$@ && rm -f _$@

muldimposix::
	@echo $@
	@AWKPATH="$(srcdir)" $(AWK) -f $@.awk --posix >_$@ 2>&1 || echo EXIT CODE: $$? >>_$@
	@-$(CMP) "$(srcdir)"/$@.ok _$@ && rm -f _$@

watchpoint1:
	@echo $@
	@AWKPATH="$(srcdir)" $(AWK) -D -f $@.awk $@.in < $@.script >_$@ 2>&1 || echo EXIT CODE: $$? >>_$@
	@-$(CMP) "$(srcdir)"/$@.ok _$@ && rm -f _$@

# Targets generated for other tests:
include Maketests

Maketests: $(srcdir)/Makefile.am $(srcdir)/Gentests
	files=`cd "$(srcdir)" && echo *.awk *.in`; \
	$(AWK) -f "$(srcdir)"/Gentests "$(srcdir)"/Makefile.am $$files > $@

clean-local:
	rm -fr _* core core.* fmtspcl.ok junk strftime.ok test1 test2 \
	seq *~ readfile.ok fork.tmp.* testext.awk fts.ok readdir.ok \
	mmap8k.ok profile1.ok

# An attempt to print something that can be grepped for in build logs
pass-fail:
	@COUNT=`ls _* 2>/dev/null | wc -l` ; \
	if test $$COUNT = 0 ; \
	then	echo ALL TESTS PASSED ; \
	else	echo $$COUNT TESTS FAILED ; exit 1; \
	fi

# This target for my convenience to look at all the results
# Don't use POSIX or bash-isms so that it'll work on !@#$%^&*() Solaris.
diffout:
	for i in _* ; \
	do  \
		if [ "$$i" != "_*" ]; then \
		echo ============== $$i ============= ; \
		base=`echo $$i | sed 's/^_//'` ; \
		if [ -r $${base}.ok ]; then \
		diff -c $${base}.ok $$i ; \
		else \
		diff -c "$(srcdir)"/$${base}.ok  $$i ; \
		fi ; \
		fi ; \
	done | more

# convenient way to scan valgrind results for errors
valgrind-scan:
	@echo "Scanning valgrind log files for problems:"
	@$(AWK) '\
	function show() {if (cmd) {printf "%s: %s\n",FILENAME,cmd; cmd = ""}; \
	  printf "\t%s\n",$$0}; \
	{$$1 = ""}; \
	$$2 == "Command:" {incmd = 1; $$2 = ""; cmd = $$0; next}; \
	incmd {if (/Parent PID:/) incmd = 0; else {cmd = (cmd $$0); next}}; \
	/ERROR SUMMARY:/ && !/: 0 errors from 0 contexts/ {show()}; \
	/definitely lost:/ && !/: 0 bytes in 0 blocks/ {show()}; \
	/possibly lost:/ && !/: 0 bytes in 0 blocks/ {show()}; \
	/ suppressed:/ && !/: 0 bytes in 0 blocks/ {show()}; \
	' log.[0-9]*

# This target is for testing with electric fence.
efence:
	for i in $$(ls _* | sed 's;_\(.*\);\1;') ; \
	do \
		bad=$$(wc -l < _$$i) \
		ok=$$(wc -l < $$i.ok) ; \
		if (( $$bad == $$ok + 2 )) ; \
		then \
			rm _$$i ; \
		fi ; \
	done<|MERGE_RESOLUTION|>--- conflicted
+++ resolved
@@ -1137,12 +1137,9 @@
 	splitarg4 strftime \
 	strtonum switch2 symtab1 symtab2 symtab3 symtab4 symtab5 symtab6 \
 	symtab7 symtab8 symtab9 \
-<<<<<<< HEAD
-	typedregex1 typedregex2 typedregex3 typeof1 typeof2 typeof3 typeof4
-	timeout
-=======
+	typedregex1 typedregex2 typedregex3 typeof1 typeof2 typeof3 typeof4 \
+	timeout \
 	watchpoint1
->>>>>>> 20d333af
 
 EXTRA_TESTS = inftest regtest
 
