<<<<<<< HEAD
2012-09-14         Arnold D. Robbins     <arnold@skeeve.com>

	* testext.ok: Updated. Twice.

2012-09-11         Arnold D. Robbins     <arnold@skeeve.com>

	* Makefile.am (shlib-tests): Check if DYNAMIC is enabled and
	only if so run the tests. A bit hacky. Needed at least for
	z/OS.

2012-09-07         Arnold D. Robbins     <arnold@skeeve.com>

	* readdir.awk: Change argument to readdir_do_ftype().

2012-08-28         Andrew J. Schorr     <aschorr@telemetry-investments.com>

	* Makefile.am (EXTRA_DIST): Add jarebug.sh.
	(readdir): Use standard output filenames readdir.ok and _readdir
	instead of readdir.out1 and readdir.out2.  The standard names are
	required for the pass-fail and diffout rules to work correctly.
	(clean): Remove readdir.ok
=======
2012-09-23         Arnold D. Robbins     <arnold@skeeve.com>

	* lintwarn.ok: Updated.
>>>>>>> cf1aa2d7

2012-08-26         Arnold D. Robbins     <arnold@skeeve.com>

	* Makefile.am (charasbytes): Revise test to canonicalize
	whitespace. (For Mac OS X 10.5, at least.)
	* charasbytes.ok: Updated.

2012-08-23         Arnold D. Robbins     <arnold@skeeve.com>

	* Makefile.am (revout, revtwoway): New tests.
	* revout.awk, revout.ok, revtwoway.awk, revtwoway.ok: New files.

2012-08-11         Andrew J. Schorr     <aschorr@telemetry-investments.com>

	* Makefile.am (EXTRA_DIST): Add inchello.awk and incdupe[4-7].ok.
	(GAWK_EXT_TESTS): Add incdupe[4-7].
	(incdupe[4-7]): New tests to ensure that mixing -f with include
	causes a fatal error.
	* incdupe[4-7].ok, inchello.awk: New files.

2012-08-08         Arnold D. Robbins     <arnold@skeeve.com>

	* Makefile.am (fts): New test.
	* fts.awk: New file.

2012-07-30         Arnold D. Robbins     <arnold@skeeve.com>

	* Makefile.am (assignconst): Use AWKPATH to get results that will
	be consistent no matter where the test is run.
	* assignconst.ok: Updated.

2012-07-29         Arnold D. Robbins     <arnold@skeeve.com>

	* Makefile.am (readdir): New test.
	* readdir0.awk, readdir.awk: New files.

2012-07-16         Arnold D. Robbins     <arnold@skeeve.com>

	* fnmatch.awk, fnmatch.ok: Portability updates.

2012-07-15         Arnold D. Robbins     <arnold@skeeve.com>

	* testext.ok: Update contents.

2012-07-12         Arnold D. Robbins     <arnold@skeeve.com>

	* Makefile.am (fnmatch): New test.
	* fnmatch.awk, fnmatch.ok: New files.

	* Makefile.am (assignconst): New test.
	* assignconst.awk, assignconst.ok: New files.

2012-06-28         Andrew J. Schorr     <aschorr@telemetry-investments.com>

	* time.awk: Avoid possibly throwing a spurious error by protecting
	a race condition that depends on the order of expression evaluation.

2012-06-25         Arnold D. Robbins     <arnold@skeeve.com>

	* Makefile.am (rwarray): New test.
	* rwarray.awk, rwarray.in, rwarray.ok: New files.

2012-06-21         Arnold D. Robbins     <arnold@skeeve.com>

	* testext.ok: Update contents.

2012-06-20         Arnold D. Robbins     <arnold@skeeve.com>

	* testext.ok: Update contents.

2012-06-19         Arnold D. Robbins     <arnold@skeeve.com>

	* testext.ok: Update contents.

2012-06-18         Arnold D. Robbins     <arnold@skeeve.com>

	* Makefile.am (testext): New test.
	(EXTRA_DIST): Add new file testext.ok.
	(SHLIB_TESTS): Add testext.
	(clean): Add testext.awk to the list.
	* testext.ok: New file.

2012-06-12         Arnold D. Robbins     <arnold@skeeve.com>

	* Makefile.am (clean): Add fork.tmp.* to the list.

2012-06-10         Andrew J. Schorr     <aschorr@telemetry-investments.com>

	* Makefile.am (EXTRA_DIST): Add new files time.awk and time.ok.
	(SHLIB_TESTS): Add time.
	* time.awk, time.ok: New files.

2012-05-29         Arnold D. Robbins     <arnold@skeeve.com>

	* Makefile.am (clean): Add readfile.ok to list of files to removed.

2012-05-26         Andrew J. Schorr     <aschorr@telemetry-investments.com>

	* Makefile.am (readfile): Revert previous patch, and add comment
	explaining that we need to create readfile.ok on failure so that
	"make diffout" will work properly.
	(ordchr.awk, ordchr.ok): Add more tests to catch type conversion
	problems.

2012-05-25         Arnold D. Robbins     <arnold@skeeve.com>

	* Makefile.am (readfile): Don't copy the Makefile over readfile.ok
	if there's a problem.

2012-05-24         Andrew J. Schorr     <aschorr@telemetry-investments.com>

	* Makefile.am (fmtspcl, include2, incdupe, incdup2, incdupe3): Fix
	paths to work properly when built in another directory.

2012-05-19         Andrew J. Schorr     <aschorr@telemetry-investments.com>

	* Makefile.am (EXTRA_DIST): Add new files hello.awk, inclib.awk,
	include.awk, include.ok, include2.ok, incdupe.ok, incdupe2.ok and
	incdupe3.ok.
	(GAWK_EXT_TESTS): Add include, include2, incdupe, incdupe2 and incdupe3.
	(include2, incdupe, incdupe2, incdupe3): New tests.
	* badargs.ok: Fix usage message to include new -i option.
	* hello.awk, incdupe.ok, incdupe2.ok, incdupe3.ok, inclib.awk,
	include.awk, include.ok, include2.ok: New files.

2012-08-12         Arnold D. Robbins     <arnold@skeeve.com>

	* Makefile.am (regexprange): New test.
	* regexprange.awk, regexprange.ok: New files.

2012-08-05         Arnold D. Robbins     <arnold@skeeve.com>

	New test from Nelson Beebe.

	* Makefile.am (ofs1): New test.
	* ofs1.awk, ofs1.in, ofs1.ok: New files.

2012-07-13         Arnold D. Robbins     <arnold@skeeve.com>

	* Makefile.am (getline5): New test.
	* getline5.awk, getline5.ok: New files.

2012-06-19         Arnold D. Robbins     <arnold@skeeve.com>

	* Makefile.am (charasbytes): New test.
	* charasbytes.awk, charasbytes.in, charasbytes.ok: New files.

2012-05-20         Arnold D. Robbins     <arnold@skeeve.com>

	* jarebug.sh: New file. Handles Mac OS X also.
	* Makefile.am (jarebug): Use jarebug.sh to run the test.

2012-05-16         Arnold D. Robbins     <arnold@skeeve.com>

	* Makefile.am (jarebug): Remove leading `-' from $(CMP) line.

2012-05-14         Arnold D. Robbins     <arnold@skeeve.com>

	* Makefile.am (jarebug): Move to charset tests. Adjust to check
	for existence of needed Japanese locale before running the test.

2012-05-09         Arnold D. Robbins     <arnold@skeeve.com>

	* Makefile.am (jarebug): New test.
	* jarebug.awk, jarebug.in, jarebug.ok: New files.

2012-04-08         Andrew J. Schorr     <aschorr@telemetry-investments.com>

	* Makefile.am (VALGRIND): Set to empty to protect against random
	values in the environment.

2012-04-08         Andrew J. Schorr     <aschorr@telemetry-investments.com>

	* Makefile.am (EXTRA_DIST): Add missing files fork.ok, fork2.ok
	and ordchr2.ok.

2012-04-08         Andrew J. Schorr     <aschorr@telemetry-investments.com>

	* Makefile.am (AWK, PGAWK): Include new $(VALGRIND) variable in
	command line (now passed in by top-level Makefile).

2012-04-07         Andrew J. Schorr     <aschorr@telemetry-investments.com>

	* Makefile.am (ordchr2, readfile): Fix so "make diffout" will work
	properly.
	* orchr2.ok: New file.

2012-04-07         Andrew J. Schorr     <aschorr@telemetry-investments.com>

	* Makefile.am (check): Add new shlib-tests target.
	(SHLIB_TESTS): Add tests ordchr, ordchr2, fork, fork2, readfile and
	filefuncs.
	* ordchr.awk, ordchr.ok, fork.awk, fork.ok, fork2.awk, fork2.ok,
	filefuncs.awk, filefuncs.ok: New files.

2012-04-01         Andrew J. Schorr     <aschorr@telemetry-investments.com>

	* Makefile.am (valgrind-scan): Update to match modern valgrind output.

2012-04-01         John Haque      <j.eh@mchsi.com>

	* Makefile.am (mpfr-test): Add target for manual testing of MPFR
	and GMP numbers.
	* mpfrbigint.awk, mpfrexprange.awk, mpfrieee.awk, mpfrnr.awk,
	mpfrrnd.awk, mpfrsort.awk: New tests.
	(MPFR_TESTS): Add the new tests.
	* mpfrnr.in, mpfrbigint.ok, mpfrexprange.ok, mpfrieee.ok, mpfrnr.ok,
	mpfrrnd.ok, mpfrsort.ok: New files.
	(AWK): Add AWKFLAGS; useful for testing with 'gawk -M' invocation.

2012-02-28         Arnold D. Robbins     <arnold@skeeve.com>

	* fmtspcl-mpfr.ok, fnarydel-mpfr.ok, fnparydl-mpfr.ok,
	rand-mpfr.ok: New files.
	* Makefile.am (EXTRA_DIST): Add them.
	(CHECK_MPFR): New list of files that have MPFR variant .ok file.
	* Gentests: Deal with MPFR files by modifying the generated
	comparison command.

2011-12-26         John Haque      <j.eh@mchsi.com>

	* badargs.ok: Adjust for new and changed command line options.

2012-03-28         Arnold D. Robbins     <arnold@skeeve.com>

	* 4.0.1: Release tar ball made.

2012-03-20         Arnold D. Robbins     <arnold@skeeve.com>

	* Makefile.am (printfbad3): New test.
	* printfbad3.awk, printfbad3.ok: New files.

2012-02-22         Arnold D. Robbins     <arnold@skeeve.com>

	* Makefile.am (beginfile2, next): Set LC_ALL=C so that error
	messages will be in English for comparison with .ok files.
	Thanks to Jeroen Schot <schot@a-eskwadraat.nl>.

2011-12-26         Arnold D. Robbins     <arnold@skeeve.com>

	* Makefile.am (rri1): New test.
	* rri1.awk, rri1.in, rri1.ok: New files.

2011-12-06         Arnold D. Robbins     <arnold@skeeve.com>

	* Makefile.am: Rationalize the $(CMP) lines wherever possible.

2011-10-24         Arnold D. Robbins     <arnold@skeeve.com>

	* beginfile2.sh: Use `...` instead of $(...) for broken systems
	where /bin/sh doesn't support $(...).  Thanks to Nelson Beebe for
	the report.

2011-10-21         John Haque      <j.eh@mchsi.com>

	* beginfile2.in, beginfile2.sh, beginfile2.ok: Adjust input file names.

2011-10-21         Corinna Vinschen      <vinschen@redhat.com>

	* Makefile.am (beginfile2): Adjust for running out of srcdir.
	* beginfile2.sh: Same.

2011-10-02         Arnold D. Robbins     <arnold@skeeve.com>

	* Makefile.am (rtlen, rtlen01, rtlenmb): New tests.
	* rtlen.ok, rtlen.sh, rtlen01.ok, rtlen01.sh: New files.
	Thanks to Rogier <rogier777@gmail.com> as forwarded by
	Jeroen Schot <schot@A-Eskwadraat.nl>.

2011-08-10         Arnold D. Robbins     <arnold@skeeve.com>

	* Makefile.am (beginfile2, fpat3, fwtest3): New tests.
	* beginfile2.awk, beginfile2.in, beginfile2.ok: New files.
	* fpat3.awk, fpat3.in, fpat3.ok: New files.
	* fwtest3.awk, fwtest3.in, fwtest3.ok: New files.

2011-08-09         Arnold D. Robbins     <arnold@skeeve.com>

	* pty1.awk, pty1.ok: New files.
	* Makefile.am (pty1): New test.
	(profile1, profile2, profile3): Use unique names for the profile
	files to avoid problems with parallel 'make check'

2011-07-29         Arnold D. Robbins     <arnold@skeeve.com>

	* Makefile.am (next): Redirect output to output file!

2011-07-28         Arnold D. Robbins     <arnold@skeeve.com>

	* sortu.awk, sortu.ok: Modified to make numeric comparison do
	a stable sort.  Thanks to Peter Fales <Peter.Fales@alcatel-lucent.com>.
	* backgsub.ok: Update for change in code.
	* Makefile.am (posix2008sub): Add --posix to invocation.

2011-07-26         Arnold D. Robbins     <arnold@skeeve.com>

	* Makefile.am (getline4, gsubtst8): New tests.
	* getline4.awk, getline4.in, getline4.ok: New files.
	* gsubtst8.awk, gsubtst8.in, gsubtst8.ok: New files.

2011-07-15         Arnold D. Robbins     <arnold@skeeve.com>

	* Makefile.am (gsubtst7): New test.
	* gsubtst7.awk, gsubtst7.in, gsubtst7.ok: New files.

2011-06-24         Arnold D. Robbins     <arnold@skeeve.com>

	* Makefile.am (EXTRA_DIST): Add ChangeLog.0.
	* 4.0.0: Remake the tar ball.

2011-06-23         Arnold D. Robbins     <arnold@skeeve.com>

	* ChangeLog.0: Rotated ChangeLog into this file.
	* ChangeLog: Created anew for gawk 4.0.0 and on.
	* 4.0.0: Release tar ball made.<|MERGE_RESOLUTION|>--- conflicted
+++ resolved
@@ -1,4 +1,7 @@
-<<<<<<< HEAD
+2012-09-23         Arnold D. Robbins     <arnold@skeeve.com>
+
+	* lintwarn.ok: Updated.
+
 2012-09-14         Arnold D. Robbins     <arnold@skeeve.com>
 
 	* testext.ok: Updated. Twice.
@@ -20,11 +23,6 @@
 	instead of readdir.out1 and readdir.out2.  The standard names are
 	required for the pass-fail and diffout rules to work correctly.
 	(clean): Remove readdir.ok
-=======
-2012-09-23         Arnold D. Robbins     <arnold@skeeve.com>
-
-	* lintwarn.ok: Updated.
->>>>>>> cf1aa2d7
 
 2012-08-26         Arnold D. Robbins     <arnold@skeeve.com>
 
