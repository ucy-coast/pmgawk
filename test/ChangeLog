--- conflicted
+++ resolved
@@ -1,17 +1,15 @@
-<<<<<<< HEAD
 2013-01-14         Arnold D. Robbins     <arnold@skeeve.com>
 
 	* Makefile.am (rand): Let Gentests create the test.
 	(fmtspcl): Add $(AWKFLAGS).
 	* Gentests: For MPFR tests, add $(AWKFLAGS) on the command lie.
 	* mpfr-rand.ok: Updated.
-=======
+
 2013-01-14         Andrew J. Schorr     <aschorr@telemetry-investments.com>
 
 	* Makefile.am (symtab8): Use grep to remove FILENAME from the output
 	so the test will succeed when building outside the source tree.
 	* symtab8.ok: Remove FILENAME.
->>>>>>> 94890fcc
 
 2013-01-10         Andrew J. Schorr     <aschorr@telemetry-investments.com>
 
