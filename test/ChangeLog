--- conflicted
+++ resolved
@@ -1,4 +1,13 @@
-<<<<<<< HEAD
+2012-12-23         Arnold D. Robbins     <arnold@skeeve.com>
+
+	* 4.0.2: Release tar ball made.
+
+2012-12-23         Arnold D. Robbins     <arnold@skeeve.com>
+
+	* Makefile.am (paramuninitglobal): New test.
+	* paramuninitglobal.awk, paramuninitglobal.ok: New files.
+	Thanks to John Haque.
+
 2012-12-19         Arnold D. Robbins     <arnold@skeeve.com>
 
 	* symtab9.awk, symtab9.ok: New files.
@@ -47,17 +56,6 @@
 	* symtab1.awk: Adjust to not print ENVIRON and PROCINFO which won't
 	be the same as on the author's machine.
 	* lintwarn.ok: Adjust.
-=======
-2012-12-23         Arnold D. Robbins     <arnold@skeeve.com>
-
-	* 4.0.2: Release tar ball made.
-
-2012-12-23         Arnold D. Robbins     <arnold@skeeve.com>
-
-	* Makefile.am (paramuninitglobal): New test.
-	* paramuninitglobal.awk, paramuninitglobal.ok: New files.
-	Thanks to John Haque.
->>>>>>> b0648b57
 
 2012-10-13         Arnold D. Robbins     <arnold@skeeve.com>
 
