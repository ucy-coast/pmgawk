<<<<<<< HEAD
2015-02-06         Arnold D. Robbins     <arnold@skeeve.com>

	* Makefile.am (nonfatal1, nonfatal2): New tests.
	* nonfatal1.awk, nonfatal1.ok: New files.
	* nonfatal2.awk, nonfatal2.ok: New files.
=======
2015-02-01         Arnold D. Robbins     <arnold@skeeve.com>

	* Makefile.am (paramasfunc1, paramasfunc2): Now need --posix.
	* indirectcall.awk: Restore after code change.

2015-01-30         Arnold D. Robbins     <arnold@skeeve.com>

	* Makefile.am (callparam, paramasfunc1, paramasfunc2): New tests.
	* callparam.awk, callparam.ok: New files.
	* paramasfunc1.awk, paramasfunc1.ok: New files.
	* paramasfunc2.awk, paramasfunc2.ok: New files.
	* exit.sh, indirectcall.awk: Update after code change.

2015-01-19         Arnold D. Robbins     <arnold@skeeve.com>

	* Makefile.am (profile8): Actually add the test and the files.
	Thanks to Hermann Peifer for the report.

2015-01-16         Arnold D. Robbins     <arnold@skeeve.com>

	* Makefile.am (profile8): New test.
	* profile8.awk, profile8.ok: New files.

2015-01-14         Arnold D. Robbins     <arnold@skeeve.com>

	* Makefile.am (dumpvars): Grep out ENVIRON and PROCINFO since
	those can be different depending on who runs the test.
	* dumpvars.ok, id.ok: Updated after code changes.

2015-01-07         Arnold D. Robbins     <arnold@skeeve.com>

	* Makefile.am (regexpbrack): New test.
	* regexpbrack.awk, regexpbrack.in, regexpbrack.ok: New files.

	Unrelated:

	* Makefile.am (printfbad4): New test.
	* printfbad4.awk, printfbad4.ok: New files.

	Unrelated:

	* testext.ok: Adjust for code changes.
>>>>>>> 7306300f

2014-12-24         Arnold D. Robbins     <arnold@skeeve.com>

	* Makefile.am (badbuild): New test.
	* badbuild.awk, badbuild.in, badbuild.ok: New files.

2014-12-24         Andrew J. Schorr     <aschorr@telemetry-investments.com>

	* Makefile.am (check): If tests don't pass, run 'make diffout'
	and exit 1. Should help distros to notice when they have built
	gawk incorrectly. (Can you say "Fedora", boys and girls?)

2014-12-12         Arnold D. Robbins     <arnold@skeeve.com>

	* profile5.ok: Updated after code changes.

2014-11-26         Arnold D. Robbins     <arnold@skeeve.com>

	* Gentests: Fix gensub call after adding warning.

2014-11-26         Arnold D. Robbins     <arnold@skeeve.com>

	* gensub2.ok: Update after code changes.

2014-11-16         Arnold D. Robbins     <arnold@skeeve.com>

	* Makefile.am (sortglos): New test.
	* sortglos.awk, sortglos.in, sortglos.ok: New files.
	Thanks to Antonio Columbo.

2014-11-09         Arnold D. Robbins     <arnold@skeeve.com>

	* mbprintf4.awk: Add record and line number for debugging.
	* mpprint4.ok: Adjust.

2014-11-02         Arnold D. Robbins     <arnold@skeeve.com>

	* Makefile.am (profile7): New test.
	(profile6): Add missing @ in front of gawk run.
	* profile7.awk, profile7.ok: New files.

2014-11-01         Arnold D. Robbins     <arnold@skeeve.com>

	* Makefile.am (profile6): Actually run profiling. Should make test
	output consistent with what's in master.
	* profile6.ok: Updated.

2014-10-30         Arnold D. Robbins     <arnold@skeeve.com>

	* Makefile.am (profile6): New test.
	* profile6.awk, profile6.ok: New files.

2014-10-17         Andrew J. Schorr     <aschorr@telemetry-investments.com>

	* Makefile.am (profile1, testext): Use explicit ./foo.awk to avoid
	assumptions about AWKPATH in the environment.

2014-10-12         Arnold D. Robbins     <arnold@skeeve.com>

	* Makefile.am (charset-msg-start): Add a list of needed locales.
	Suggested by Shaun Jackman <sjackman@gmail.com>.

2014-10-05         Arnold D. Robbins     <arnold@skeeve.com>

	* profile2.ok, profile3.ok, profile4.ok, profile5.ok:
	Adjusted after minor code change. Again.

2014-10-04         Arnold D. Robbins     <arnold@skeeve.com>

	* Makefile.am (genpot): New test.
	* genpot.awk, genpot.ok: New files.

2014-09-29         Arnold D. Robbins     <arnold@skeeve.com>

	* testext.ok: Adjusted after minor code change.

2014-09-27         Arnold D. Robbins     <arnold@skeeve.com>

	* profile2.ok, profile3.ok, profile4.ok, profile5.ok:
	Adjusted after minor code change.

2014-09-18         Arnold D. Robbins     <arnold@skeeve.com>

	* filefuncs.awk: Change to build directory instead of "..".
	* Makefile.am (filefuncs): Pass in $(abs_top_builddir).

2014-09-13         Stephen Davies        <sdavies@sdc.com.au>

	* Makefile.am (profile4, profile5): Changes processing to not delete
	the first two lines. This is no longer needed.
	* profile4.ok, profile5.ok: Changed to suit new rules and comments.

2014-09-10         Arnold D. Robbins     <arnold@skeeve.com>

	* profile2.ok, profile4.ok, profile5.ok: Update for new code.

2014-09-05         Arnold D. Robbins     <arnold@skeeve.com>

	* functab4.awk: Changed to use stat instead of chdir since
	/tmp isn't /tmp on all systems (e.g. Mac OS X). Thanks to
	Hermann Peifer for the report.

	Sort of related:

	* indirectcall2.awk, indirectcall2.ok: New files.
	* id.ok: Updated.

2014-09-04         Arnold D. Robbins     <arnold@skeeve.com>

	* profile2.ok: Update after code improvement in profiler.
	* functab4.ok: Update after making indirect calls of
	extension functions work. :-)

2014-08-15         Arnold D. Robbins     <arnold@skeeve.com>

	* badargs.ok: Adjust after revising text for -L option.

2014-08-12         Arnold D. Robbins     <arnold@skeeve.com>

	* ofs1.ok: Updated to match corrected behavior in gawk.

2014-08-05         Arnold D. Robbins     <arnold@skeeve.com>

	* Makefile.am (mpfrsqrt): New test.
	* mpfrsqrt.awk, mpfrsqrt.ok: New files.
	Test from Katie Wasserman <katie@wass.net>.

2014-07-25         Arnold D. Robbins     <arnold@skeeve.com>

	* printhuge.awk: Add a newline to output.
	* printhuge.ok: Adjust.

2014-07-24         Arnold D. Robbins     <arnold@skeeve.com>

	* badargs.ok: Adjust after correctly alphabetizing options.

2014-07-10         Arnold D. Robbins     <arnold@skeeve.com>

	* Makefile.am (printhuge): New test.
	* printhuge.awk, printhuge.ok: New files.
	Test from mail.green.fox@gmail.com.

2014-06-24         Arnold D. Robbins     <arnold@skeeve.com>

	* Makefile.am (profile1, profile4, profile5): Adjust for change to
	--pretty-print option.

2014-06-19         Michael Forney       <forney@google.com>

	* Makefile.am (poundbang): Fix relative path of AWKPROG.

2014-06-08         Arnold D. Robbins     <arnold@skeeve.com>

	* Makefile.am (dbugeval): Add leading @ to recipe. Ooops.

2014-05-30         Arnold D. Robbins     <arnold@skeeve.com>

	* Makefile.am (regnul1, regnul2): New tests.
	* regnul1.awk, regnul1.ok, regnul1.awk, regnul2.ok: New files.

2014-05-22         Andrew J. Schorr     <aschorr@telemetry-investments.com>

	* lintwarn.ok: Updated.

2014-05-13         Arnold D. Robbins     <arnold@skeeve.com>

	* Makefile.am (EXTRA_DIST): Forgot dbugeval.ok. Ooops.

2014-05-11         Arnold D. Robbins     <arnold@skeeve.com>

	* Makefile.am (dbugeval): New test.
	* dbugeval.in, dbugeval.ok: New files.

2014-05-10         Andrew J. Schorr     <aschorr@telemetry-investments.com>

	* Makefile.am (rsglstdin): New test.
	* rsglstdin.ok: New file.

2014-05-09         Andrew J. Schorr     <aschorr@telemetry-investments.com>

	* Makefile.am (rebuf): Force buffer size to 4096 via AWKBUFSIZE
	environment variable.
	(rsgetline): New test.
	* rsgetline.awk, rsgetline.in, rsgetline.ok: New files.

2014-04-11         Arnold D. Robbins     <arnold@skeeve.com>

	* Makefile.am (charset-msg-start): Add a warning message that tests
	may fail without adequate locale support, per request from
	Nelson H.F. Beebe.

2014-04-08         Arnold D. Robbins     <arnold@skeeve.com>

	* 4.1.1: Release tar ball made.

2014-04-04         Arnold D. Robbins     <arnold@skeeve.com>

	* Makefile.am: Prettify list of tests a little bit.

2014-04-03         Arnold D. Robbins     <arnold@skeeve.com>

	* Makefile.am (EXTRA_DIST): Add readfile2.ok. Oops.

2014-03-27         Arnold D. Robbins     <arnold@skeeve.com>

	* Makefile.am (readfile2): New test.
	* readfile2.awk, readfile2.ok: New files.

2014-02-28         Arnold D. Robbins     <arnold@skeeve.com>

	* regrange.ok: Update after code improvements.

2014-02-03         Stepan Kasal         <kasal@ucw.cz>

	* strftime.awk: the default format uses %e, not %d (Introduced on
	2014-01-16; the previous code mangled the output of command "date"
	to match %d.) Remove the "mucking" for cygwin, it's obsolete and
	incompatible with %e.

2014-01-28         Eli Zaretskii        <eliz@gnu.org>

	* strftime.awk: If DATECMD variable is non-empty, use it instead
	of the literal "date" as the 'date'-like command.

2014-01-19         Arnold D. Robbins     <arnold@skeeve.com>

	* Makefile.am (mpfrnegzero): New test.
	* mpfrnegzero.awk, mpfrnegzero.ok: New files.

2014-01-17         Arnold D. Robbins     <arnold@skeeve.com>

	* Makefile.am (readdir): Run ls commands outside the awk script.
	* readdir0.awk: Read ls results from files. Helps with MinGW.
	Thanks to Eli Zaretskii for the problem report.

2014-01-17         Arnold D. Robbins     <arnold@skeeve.com>

	* Makefile.am: Quote instances of $(top_srcdir) also.

2014-01-16         Andrew J. Schorr     <aschorr@telemetry-investments.com>

	* Makefile.am (strftime): Remove comment about the race condition, since
	this should be fixed.  And gawk now calls date inside the script.
	* strftime.awk: Based on an idea from Pat Rankin, fix the race
	condition by looping repeatedly over strftime/date/strftime until
	the before and after strftime results match.  That should fix
	the race condition where the seconds field might increment between
	invocations.

2014-01-14         Arnold D. Robbins     <arnold@skeeve.com>

	* Makefile.am (split_after_fpat): New test.
	* split_after_fpat.awk, split_after_fpat.ok,
	split_after_fpat.in: New files.

2013-12-30         Arnold D. Robbins     <arnold@skeeve.com>

	* Makefile.am (ignrcas2): Change to use en_US.UTF-8; it
	seems that plain en_US doesn't exist anymore. Thanks to
	Richard Palo.

2013-12-29         John E. Malmberg      <wb8tyw@qsl.net>

	* fts.awk: Adjust for VMS.
	* rwarray.awk: Adjust for VMS.

2013-12-10         Arnold D. Robbins     <arnold@skeeve.com>

	* Makefile.am: Remove instances of "" that were incorrect.
	Thanks to Scott Deifik for the report.

2013-12-01         Arnold D. Robbins     <arnold@skeeve.com>

	* Makefile.am (fts): Add a check for Cygwin on NFS and print
	a message, similar to that of IRIX. Per Corinna Vinschen.

2013-11-29         Arnold D. Robbins     <arnold@skeeve.com>

	* Makefile.am (pipeio3): Removed test and reference to files.
	It was too ful of race conditions to work reliably everywhere.
	* pipeio3.awk, pipeio3.ok, pipeio3.ok2: Removed.

2013-11-28         Arnold D. Robbins     <arnold@skeeve.com>

	* readdir0.awk: Take argument which is directory to read.
	* Makefile.am (readdir): Pass $(top_srcdir) to readdir0.awk.

2013-11-27         Andrew J. Schorr     <aschorr@telemetry-investments.com>

	* readdir0.awk: Restore fix so that we do not fail on filesysystems
	such as XFS where the dirent does not contain the file type.

2013-11-27         Andrew J. Schorr     <aschorr@telemetry-investments.com>

	* Makefile.am (ordchr2): Use --load instead of -l to make sure the
	long option works properly.  Note that the readfile test still uses
	the short version.
	(include2): Use --include instead of -i to make sure that the long
	option works properly.  Note that many other tests use the -i short
	version.

2013-11-20         Arnold D. Robbins     <arnold@skeeve.com>

	* readdir0.awk: Use `ls -lan' to get numeric user and group ID
	numbers. This keeps the number of fields correct and consistent, even
	on systems (like, oh, say, Windows with Cygwin) where group names
	can contain spaces.

2013-11-07         Arnold D. Robbins     <arnold@skeeve.com>

	Solaris fixes.

	* readdir0.awk: Run ls -afi and ls -la separately since POSIX
	says that -f turns off -l. Thanks to Dagobert Michelsen
	<dam@opencsw.org> for the report.
	* Makefile.am (diffout): Don't use POSIX or bash-isms so that
	it will work on Solaris. Sigh.

2013-11-03         Arnold D. Robbins     <arnold@skeeve.com>

	* Makefile.am (backsmalls2): New test.
	(pipeio3): Check results against pipeio3.ok2 if
	the first check fails.
	* backsmalls2.awk, backsmalls2.ok: New files.
	* pipeio3.ok2: New file. This is the results on PPC Mac OS X.

2013-10-30         Arnold D. Robbins     <arnold@skeeve.com>

	* Makefile.am (pipeio3): Enhance test, again, to be more resilient
	to variations in error messages produced by different Bourne shells
	when a command is not found.  This time for Cygwin.

	Unrelated:

	(charasbytes): Translit any tabs to spaces. Should help on
	some System V systems such as Solaris. We hope.

	Unrelated:

	(pass-fail): Exit non-zero if tests fail. Useful for buildbots.

2013-10-22         Arnold D. Robbins     <arnold@skeeve.com>

	* Makefile.am (pipeio3): Enhance test to be more resilient to
	variations in error messages produced by different Bourne shells
	when a command is not found. Initially for Mac OS X.

2013-10-17         Arnold D. Robbins     <arnold@skeeve.com>

	* Makefile.am (pipeio3): New test.
	* pipeio3.awk, pipeio3.ok: New files.

2013-10-10         Arnold D. Robbins     <arnold@skeeve.com>

	* Makefile.am (backbigs1, backsmalls1): New tests.
	* backbigs1.awk, backbigs1.in, backbigs1.ok: New files.
	* backsmalls1.awk, backsmalls1.in, backsmalls1.ok: New files.

2013-10-09         Arnold D. Robbins     <arnold@skeeve.com>

	* Makefile.am (badassign1): New test.
	* badassign1.awk, badassign1.ok: New files.

2013-09-25         Arnold D. Robbins     <arnold@skeeve.com>

	* Makfile.am (randtest): New test.
	* randtest.sh, randtest.ok: New files.
	* rand.ok: Updated to reflect new results based on code change.

2013-09-13         Arnold D. Robbins     <arnold@skeeve.com>

	* Makefile.am: Fix quoting for generation of Maketests file so
	that it will happen correctly.

	Unrelated:

	* Makefile.am (nfloop): New test.
	* nfloop.awk, nfloop.ok: New files.

2013-08-15         Arnold D. Robbins     <arnold@skeeve.com>

	* Makefile.am: Quote $(srcdir) everywhere so that tests can run
	in locations with spaces in their names (think Windows or Mac OS X).
	* Gentests: Ditto for when creating Maketests file.

2013-07-30         Arnold D. Robbins     <arnold@skeeve.com>

	* profile2.ok, profile5.ok: Update.

2013-07-04         Arnold D. Robbins     <arnold@skeeve.com>

	* Makefile.am (mbprintf4): New test.
	* mbprintf4.awk, mbprintf4.in, mbprintf4.ok: New files.
	Test cases from Nethox <nethox@gmail.com>.

2013-06-27         Arnold D. Robbins     <arnold@skeeve.com>

	* Makefile.am (dfamb1): New test.
	* dfamb1.awk, dfamb1.in, dfamb1.ok: New files.
	Test case from Steven Daniels <stevendaniels88@gmail.com>.

2013-06-24         Arnold D. Robbins     <arnold@skeeve.com>

	* Makefile.am (clos1way): Move to here since Maketests gets
	regenerated whenever Makefile.am is touched.

2013-06-22	Eli Zaretskii  <eliz@gnu.org>

	* Maketests (clos1way): Set LC_ALL=C, since clos1way.awk no longer
	does.

2013-06-03         Arnold D. Robbins     <arnold@skeeve.com>

	* Makefile.am (exit2): New test.
	* exit2.awk, exit2.ok: New files.

2013-06-01  Eli Zaretskii  <eliz@gnu.org>

	* clos1way.awk: Don't use features of Posix shells, to allow this
	test to work on Windows.

	* beginfile2.sh: Leave one blank between the left quote and the
	following slash.  Use non-absolute name for a non-existent file.
	This is to avoid breakage on Windows due to MSYS transformation of
	Posix style /foo/bar absolute file names.

	* beginfile2.ok: Adapt to changes in beginfile2.sh.

2013-05-30         Arnold D. Robbins     <arnold@skeeve.com>

	* Makefile.am (profile4, profile5): New tests.
	* profile4.awk, profile4.in, profile5.awk, profile5.in: New files.

2013-05-20         Arnold D. Robbins     <arnold@skeeve.com>

	* Makefile.am (mpfr-tests, shlib-tests): Propogate Eli's changes
	and comment of 2013-05-14 to here, so that they get passed into
	Makefile.in whenever Makefile.am is modified.

2013-05-14  Eli Zaretskii  <eliz@gnu.org>

	* Makefile.in (mpfr-tests, shlib-tests): Add a blank character
	between ' and /FOO/ in Gawk command lines, for the benefit of
	testing under MSYS Bash.

	* filefuncs.awk (BEGIN): Call 'stat' on gawkapi.o, not on gawk,
	which does not exist on systems that produce gawk.exe.

2013-05-09         Arnold D. Robbins     <arnold@skeeve.com>

	* 4.1.0: Release tar ball made.

2013-05-02         Arnold D. Robbins     <arnold@skeeve.com>

	* symtab9.awk: Don't remove test file in END rule, breaks on Windows.
	* Makefile.am (symtab9): Add explicit rule and remove test file file.

2013-04-19         Arnold D. Robbins     <arnold@skeeve.com>

	* Makefile.am (LOCALES): New variable split out from AWK.
	(AWK): Adjust.
	(next): Add LOCALES to the test so that it will pass everywhere.
	Thanks to Juergen Kahrs for the report.

2013-04-16         Arnold D. Robbins     <arnold@skeeve.com>

	* Makefile.am: Prettify the lists of tests.
	(GENTESTS_UNUSED): Bring the list up to date.

2013-03-24         Arnold D. Robbins     <arnold@skeeve.com>

	* Makefile.am (readdir): Add a check for GNU/Linux and NFS directory
	and issue a warning if so.
	(fts): Ditto for IRIX - can't check for NFS so just print the message.
	(fnmatch.awk, fnmatch.ok): Improve portability.

2013-03-20         Arnold D. Robbins     <arnold@skeeve.com>

	* Makefile.am (readdir): Add -a to ls options. -f does not
	automatically mean -a on all systems.
	* jarebug.sh: Send error output of locale to /dev/null in case
	it doesn't exist.

2013-03-11         Arnold D. Robbins     <arnold@skeeve.com>

	* Makefile.am (colonwarn): New test.
	* colonwarn.awk, colonwarn.in, colonwarn.ok: New files.

2013-02-26         Arnold D. Robbins     <arnold@skeeve.com>

	* parseme.ok: Update after change in grammar. Now with new and
	improved error message!

2013-01-31         Arnold D. Robbins     <arnold@skeeve.com>

	* Makefile.am: Move functab4 into shlib tests, since it uses
	@load. Thanks to Anders Wallin for the report.
	(shlib-tests): Check --version output for "API" and run tests
	if there.

2013-01-31         Andrew J. Schorr     <aschorr@telemetry-investments.com>

	* Makefile.am: To decide whether to run MPFR tests, use the output
	of gawk --version instead of the automake TEST_MPFR conditional (which
	has now been removed from configure.ac).

2013-01-27         Arnold D. Robbins     <arnold@skeeve.com>

	* Makefile.am (EXTRA_DIST): Add all the mpfr test files. Duh.
	(reginttrad): Use $(srcdir)/$@.awk. Double Duh.

2013-01-27         Andrew J. Schorr     <aschorr@telemetry-investments.com>

	* Makefile.am: Add mpfr tests if MPFR is available.

2013-01-20         Arnold D. Robbins     <arnold@skeeve.com>

	* Makefile.am (reginttrad): New test.
	* reginttrad.awk, reginttrad.ok: New files.

2013-01-16         Arnold D. Robbins     <arnold@skeeve.com>

	Fix tests to work with make diffout:

	* rtlenmb.ok: New file.
	* Makefile.am (clobber, mmap8k, rtlenmb): Tests adjusted.
	(EXTRA_DIST): Add rtlenmb.ok.

2013-01-15         Andrew J. Schorr     <aschorr@telemetry-investments.com>

	* Gentests: Remove a debugging printf.

2013-01-15         Andrew J. Schorr     <aschorr@telemetry-investments.com>

	* Makefile.am (readdir): Try to protect against failure on filesystems
	lacking type information by invoking readdir.awk before readdir0.awk
	and passing the results of readdir to readdir0 for inspection.
	* readdir0.awk: Analyze the results of the readdir extension.
	If all file types are set to "u", we infer that this filesystem lacks
	type information.

2013-01-14         Arnold D. Robbins     <arnold@skeeve.com>

	* Makefile.am (rand): Let Gentests create the test.
	(fmtspcl): Add $(AWKFLAGS).
	* Gentests: For MPFR tests, add $(AWKFLAGS) on the command line.
	* mpfr-rand.ok: Updated.

2013-01-14         Andrew J. Schorr     <aschorr@telemetry-investments.com>

	* Makefile.am (symtab8): Use grep to remove FILENAME from the output
	so the test will succeed when building outside the source tree.
	* symtab8.ok: Remove FILENAME.

2013-01-10         Andrew J. Schorr     <aschorr@telemetry-investments.com>

	* inplace.1.in, inplace.2.in, inplace.in, inplace1.1.ok, inplace1.2.ok,
	inplace1.ok, inplace2.1.bak.ok, inplace2.1.ok, inplace2.2.bak.ok,
	inplace2.2.ok, inplace2.ok, inplace3.1.bak.ok, inplace3.1.ok,
	inplace3.2.bak.ok, inplace3.2.ok, inplace3.ok: New files.
	* Makefile.am (EXTRA_DIST): Add new files.
	(SHLIB_TESTS): Add inplace1, inplace2, and inplace3.
	(inplace1, inplace2, inplace3): New tests.

2012-12-25         Arnold D. Robbins     <arnold@skeeve.com>

	* assignconst.awk, assignconst.ok: Removed.
	* Makefile.am (EXTRA_DIST): Removed assignconst.awk, assignconst.ok.
	(SHLIB_TESTS): Removed assignconst.
	(assignconst): Removed test.

2012-12-24         Arnold D. Robbins     <arnold@skeeve.com>

	* 4.0.2: Release tar ball made.

2012-12-23         Arnold D. Robbins     <arnold@skeeve.com>

	* Makefile.am (paramuninitglobal): New test.
	* paramuninitglobal.awk, paramuninitglobal.ok: New files.
	Thanks to John Haque.

2012-12-19         Arnold D. Robbins     <arnold@skeeve.com>

	* symtab9.awk, symtab9.ok: New files.
	* Makefile.am (EXTRA_DIST): Add new files.
	(symtab9): New test.
	* symtab1.ok, testext.ok: Updated.

2012-12-16         Arnold D. Robbins     <arnold@skeeve.com>

	* symtab7.awk, symtab7.in, symtab7.ok, symtab8.awk, symtab8.in,
	symtab8.ok: New files.
	* Makefile.am (EXTRA_DIST): Add new files.
	(symtab7, symtab8): New tests.
	Thanks to Assaf Gordon <gordon@cshl.edu>.

2012-11-19         Arnold D. Robbins     <arnold@skeeve.com>

	* Makefile.am (readdir): Add a 'this could fail message'.
	* readdir.awk: Revise to match simplified behavior of the extension.

2012-11-13         Arnold D. Robbins     <arnold@skeeve.com>

	* Makefile.am (GAWK_EXTRA_TESTS): Move to sorted order of tests.

2012-11-12         Arnold D. Robbins     <arnold@skeeve.com>

	* symtab6.ok: Remove PROCINFO.
	* Makefile.am (symtab6): Adjust recipe.

2012-11-10         Arnold D. Robbins     <arnold@skeeve.com>

	* symtab4.awk, symtab4.in, symtab4.ok, symtab5.awk, symtab5.in,
	symtab5.ok, symtab6.awk: New files.
	* Makefile.am (EXTRA_DIST): Add new files.
	(symtab4, symtab5, symtab6): New tests.
	Thanks to Assaf Gordon <gordon@cshl.edu>.

2012-10-28         Andrew J. Schorr     <aschorr@telemetry-investments.com>

	* messages.awk, fts.awk: Adjusted so make diffout will work.
	* Makefile.am (messages): Adjust to use standard failure test for
	make diffout.

2012-10-19         Arnold D. Robbins     <arnold@skeeve.com>

	* symtab1.awk: Adjust to not print ENVIRON and PROCINFO which won't
	be the same as on the author's machine.
	* lintwarn.ok: Adjust.

2012-10-13         Arnold D. Robbins     <arnold@skeeve.com>

	* Makefile.am (EXTRA_DIST): Add jarebug.sh.

2012-10-11         Andrew J. Schorr     <aschorr@telemetry-investments.com>

	* Makefile.am (readdir): Use $(top_srcdir) instead of `.'. Helps
	when running the valgrind tests.

2012-10-11         Arnold D. Robbins     <arnold@skeeve.com>

	* testext.ok: Updated.

2012-10-04         Akim Demaille         <akim@lrde.epita.fr>

	Fix VPATH builds.

	* Makefile.am (shlib-tests): config.h is in builddir.
	(beginfile2): So is gawk itself.

	* Makefile.am (functab1, functab2, functab3, functab4, id, symtab1,
	symtab2, symtab3): New tests.
	* functab1.awk, functab1.ok, functab2.awk, functab2.ok, functab3.awk,
	functab3.ok, functab4.awk, functab4.ok, id.awk, id.ok, symtab1.awk,
	symtab1.ok, symtab2.awk, symtab2.ok, symtab3.awk, symtab3.ok:
	New files.

2012-09-23         Arnold D. Robbins     <arnold@skeeve.com>

	* lintwarn.ok: Updated.

2012-09-14         Arnold D. Robbins     <arnold@skeeve.com>

	* testext.ok: Updated. Twice.

2012-09-11         Arnold D. Robbins     <arnold@skeeve.com>

	* Makefile.am (shlib-tests): Check if DYNAMIC is enabled and
	only if so run the tests. A bit hacky. Needed at least for
	z/OS.

2012-09-07         Arnold D. Robbins     <arnold@skeeve.com>

	* readdir.awk: Change argument to readdir_do_ftype().

2012-08-28         Andrew J. Schorr     <aschorr@telemetry-investments.com>

	* Makefile.am (EXTRA_DIST): Add jarebug.sh.
	(readdir): Use standard output filenames readdir.ok and _readdir
	instead of readdir.out1 and readdir.out2.  The standard names are
	required for the pass-fail and diffout rules to work correctly.
	(clean): Remove readdir.ok

2012-08-26         Arnold D. Robbins     <arnold@skeeve.com>

	* Makefile.am (charasbytes): Revise test to canonicalize
	whitespace. (For Mac OS X 10.5, at least.)
	* charasbytes.ok: Updated.

2012-08-23         Arnold D. Robbins     <arnold@skeeve.com>

	* Makefile.am (revout, revtwoway): New tests.
	* revout.awk, revout.ok, revtwoway.awk, revtwoway.ok: New files.

2012-08-11         Andrew J. Schorr     <aschorr@telemetry-investments.com>

	* Makefile.am (EXTRA_DIST): Add inchello.awk and incdupe[4-7].ok.
	(GAWK_EXT_TESTS): Add incdupe[4-7].
	(incdupe[4-7]): New tests to ensure that mixing -f with include
	causes a fatal error.
	* incdupe[4-7].ok, inchello.awk: New files.

2012-08-08         Arnold D. Robbins     <arnold@skeeve.com>

	* Makefile.am (fts): New test.
	* fts.awk: New file.

2012-07-30         Arnold D. Robbins     <arnold@skeeve.com>

	* Makefile.am (assignconst): Use AWKPATH to get results that will
	be consistent no matter where the test is run.
	* assignconst.ok: Updated.

2012-07-29         Arnold D. Robbins     <arnold@skeeve.com>

	* Makefile.am (readdir): New test.
	* readdir0.awk, readdir.awk: New files.

2012-07-16         Arnold D. Robbins     <arnold@skeeve.com>

	* fnmatch.awk, fnmatch.ok: Portability updates.

2012-07-15         Arnold D. Robbins     <arnold@skeeve.com>

	* testext.ok: Update contents.

2012-07-12         Arnold D. Robbins     <arnold@skeeve.com>

	* Makefile.am (fnmatch): New test.
	* fnmatch.awk, fnmatch.ok: New files.

	* Makefile.am (assignconst): New test.
	* assignconst.awk, assignconst.ok: New files.

2012-06-28         Andrew J. Schorr     <aschorr@telemetry-investments.com>

	* time.awk: Avoid possibly throwing a spurious error by protecting
	a race condition that depends on the order of expression evaluation.

2012-06-25         Arnold D. Robbins     <arnold@skeeve.com>

	* Makefile.am (rwarray): New test.
	* rwarray.awk, rwarray.in, rwarray.ok: New files.

2012-06-21         Arnold D. Robbins     <arnold@skeeve.com>

	* testext.ok: Update contents.

2012-06-20         Arnold D. Robbins     <arnold@skeeve.com>

	* testext.ok: Update contents.

2012-06-19         Arnold D. Robbins     <arnold@skeeve.com>

	* testext.ok: Update contents.

2012-06-18         Arnold D. Robbins     <arnold@skeeve.com>

	* Makefile.am (testext): New test.
	(EXTRA_DIST): Add new file testext.ok.
	(SHLIB_TESTS): Add testext.
	(clean): Add testext.awk to the list.
	* testext.ok: New file.

2012-06-12         Arnold D. Robbins     <arnold@skeeve.com>

	* Makefile.am (clean): Add fork.tmp.* to the list.

2012-06-10         Andrew J. Schorr     <aschorr@telemetry-investments.com>

	* Makefile.am (EXTRA_DIST): Add new files time.awk and time.ok.
	(SHLIB_TESTS): Add time.
	* time.awk, time.ok: New files.

2012-05-29         Arnold D. Robbins     <arnold@skeeve.com>

	* Makefile.am (clean): Add readfile.ok to list of files to removed.

2012-05-26         Andrew J. Schorr     <aschorr@telemetry-investments.com>

	* Makefile.am (readfile): Revert previous patch, and add comment
	explaining that we need to create readfile.ok on failure so that
	"make diffout" will work properly.
	(ordchr.awk, ordchr.ok): Add more tests to catch type conversion
	problems.

2012-05-25         Arnold D. Robbins     <arnold@skeeve.com>

	* Makefile.am (readfile): Don't copy the Makefile over readfile.ok
	if there's a problem.

2012-05-24         Andrew J. Schorr     <aschorr@telemetry-investments.com>

	* Makefile.am (fmtspcl, include2, incdupe, incdup2, incdupe3): Fix
	paths to work properly when built in another directory.

2012-05-19         Andrew J. Schorr     <aschorr@telemetry-investments.com>

	* Makefile.am (EXTRA_DIST): Add new files hello.awk, inclib.awk,
	include.awk, include.ok, include2.ok, incdupe.ok, incdupe2.ok and
	incdupe3.ok.
	(GAWK_EXT_TESTS): Add include, include2, incdupe, incdupe2 and incdupe3.
	(include2, incdupe, incdupe2, incdupe3): New tests.
	* badargs.ok: Fix usage message to include new -i option.
	* hello.awk, incdupe.ok, incdupe2.ok, incdupe3.ok, inclib.awk,
	include.awk, include.ok, include2.ok: New files.

2012-08-12         Arnold D. Robbins     <arnold@skeeve.com>

	* Makefile.am (regexprange): New test.
	* regexprange.awk, regexprange.ok: New files.

2012-08-05         Arnold D. Robbins     <arnold@skeeve.com>

	New test from Nelson Beebe.

	* Makefile.am (ofs1): New test.
	* ofs1.awk, ofs1.in, ofs1.ok: New files.

2012-07-13         Arnold D. Robbins     <arnold@skeeve.com>

	* Makefile.am (getline5): New test.
	* getline5.awk, getline5.ok: New files.

2012-06-19         Arnold D. Robbins     <arnold@skeeve.com>

	* Makefile.am (charasbytes): New test.
	* charasbytes.awk, charasbytes.in, charasbytes.ok: New files.

2012-05-20         Arnold D. Robbins     <arnold@skeeve.com>

	* jarebug.sh: New file. Handles Mac OS X also.
	* Makefile.am (jarebug): Use jarebug.sh to run the test.

2012-05-16         Arnold D. Robbins     <arnold@skeeve.com>

	* Makefile.am (jarebug): Remove leading `-' from $(CMP) line.

2012-05-14         Arnold D. Robbins     <arnold@skeeve.com>

	* Makefile.am (jarebug): Move to charset tests. Adjust to check
	for existence of needed Japanese locale before running the test.

2012-05-09         Arnold D. Robbins     <arnold@skeeve.com>

	* Makefile.am (jarebug): New test.
	* jarebug.awk, jarebug.in, jarebug.ok: New files.

2012-04-08         Andrew J. Schorr     <aschorr@telemetry-investments.com>

	* Makefile.am (VALGRIND): Set to empty to protect against random
	values in the environment.

2012-04-08         Andrew J. Schorr     <aschorr@telemetry-investments.com>

	* Makefile.am (EXTRA_DIST): Add missing files fork.ok, fork2.ok
	and ordchr2.ok.

2012-04-08         Andrew J. Schorr     <aschorr@telemetry-investments.com>

	* Makefile.am (AWK, PGAWK): Include new $(VALGRIND) variable in
	command line (now passed in by top-level Makefile).

2012-04-07         Andrew J. Schorr     <aschorr@telemetry-investments.com>

	* Makefile.am (ordchr2, readfile): Fix so "make diffout" will work
	properly.
	* orchr2.ok: New file.

2012-04-07         Andrew J. Schorr     <aschorr@telemetry-investments.com>

	* Makefile.am (check): Add new shlib-tests target.
	(SHLIB_TESTS): Add tests ordchr, ordchr2, fork, fork2, readfile and
	filefuncs.
	* ordchr.awk, ordchr.ok, fork.awk, fork.ok, fork2.awk, fork2.ok,
	filefuncs.awk, filefuncs.ok: New files.

2012-04-01         Andrew J. Schorr     <aschorr@telemetry-investments.com>

	* Makefile.am (valgrind-scan): Update to match modern valgrind output.

2012-04-01         John Haque      <j.eh@mchsi.com>

	* Makefile.am (mpfr-test): Add target for manual testing of MPFR
	and GMP numbers.
	* mpfrbigint.awk, mpfrexprange.awk, mpfrieee.awk, mpfrnr.awk,
	mpfrrnd.awk, mpfrsort.awk: New tests.
	(MPFR_TESTS): Add the new tests.
	* mpfrnr.in, mpfrbigint.ok, mpfrexprange.ok, mpfrieee.ok, mpfrnr.ok,
	mpfrrnd.ok, mpfrsort.ok: New files.
	(AWK): Add AWKFLAGS; useful for testing with 'gawk -M' invocation.

2012-02-28         Arnold D. Robbins     <arnold@skeeve.com>

	* fmtspcl-mpfr.ok, fnarydel-mpfr.ok, fnparydl-mpfr.ok,
	rand-mpfr.ok: New files.
	* Makefile.am (EXTRA_DIST): Add them.
	(CHECK_MPFR): New list of files that have MPFR variant .ok file.
	* Gentests: Deal with MPFR files by modifying the generated
	comparison command.

2011-12-26         John Haque      <j.eh@mchsi.com>

	* badargs.ok: Adjust for new and changed command line options.

2012-03-28         Arnold D. Robbins     <arnold@skeeve.com>

	* 4.0.1: Release tar ball made.

2012-03-20         Arnold D. Robbins     <arnold@skeeve.com>

	* Makefile.am (printfbad3): New test.
	* printfbad3.awk, printfbad3.ok: New files.

2012-02-22         Arnold D. Robbins     <arnold@skeeve.com>

	* Makefile.am (beginfile2, next): Set LC_ALL=C so that error
	messages will be in English for comparison with .ok files.
	Thanks to Jeroen Schot <schot@a-eskwadraat.nl>.

2011-12-26         Arnold D. Robbins     <arnold@skeeve.com>

	* Makefile.am (rri1): New test.
	* rri1.awk, rri1.in, rri1.ok: New files.

2011-12-06         Arnold D. Robbins     <arnold@skeeve.com>

	* Makefile.am: Rationalize the $(CMP) lines wherever possible.

2011-10-24         Arnold D. Robbins     <arnold@skeeve.com>

	* beginfile2.sh: Use `...` instead of $(...) for broken systems
	where /bin/sh doesn't support $(...).  Thanks to Nelson Beebe for
	the report.

2011-10-21         John Haque      <j.eh@mchsi.com>

	* beginfile2.in, beginfile2.sh, beginfile2.ok: Adjust input file names.

2011-10-21         Corinna Vinschen      <vinschen@redhat.com>

	* Makefile.am (beginfile2): Adjust for running out of srcdir.
	* beginfile2.sh: Same.

2011-10-02         Arnold D. Robbins     <arnold@skeeve.com>

	* Makefile.am (rtlen, rtlen01, rtlenmb): New tests.
	* rtlen.ok, rtlen.sh, rtlen01.ok, rtlen01.sh: New files.
	Thanks to Rogier <rogier777@gmail.com> as forwarded by
	Jeroen Schot <schot@A-Eskwadraat.nl>.

2011-08-10         Arnold D. Robbins     <arnold@skeeve.com>

	* Makefile.am (beginfile2, fpat3, fwtest3): New tests.
	* beginfile2.awk, beginfile2.in, beginfile2.ok: New files.
	* fpat3.awk, fpat3.in, fpat3.ok: New files.
	* fwtest3.awk, fwtest3.in, fwtest3.ok: New files.

2011-08-09         Arnold D. Robbins     <arnold@skeeve.com>

	* pty1.awk, pty1.ok: New files.
	* Makefile.am (pty1): New test.
	(profile1, profile2, profile3): Use unique names for the profile
	files to avoid problems with parallel 'make check'

2011-07-29         Arnold D. Robbins     <arnold@skeeve.com>

	* Makefile.am (next): Redirect output to output file!

2011-07-28         Arnold D. Robbins     <arnold@skeeve.com>

	* sortu.awk, sortu.ok: Modified to make numeric comparison do
	a stable sort.  Thanks to Peter Fales <Peter.Fales@alcatel-lucent.com>.
	* backgsub.ok: Update for change in code.
	* Makefile.am (posix2008sub): Add --posix to invocation.

2011-07-26         Arnold D. Robbins     <arnold@skeeve.com>

	* Makefile.am (getline4, gsubtst8): New tests.
	* getline4.awk, getline4.in, getline4.ok: New files.
	* gsubtst8.awk, gsubtst8.in, gsubtst8.ok: New files.

2011-07-15         Arnold D. Robbins     <arnold@skeeve.com>

	* Makefile.am (gsubtst7): New test.
	* gsubtst7.awk, gsubtst7.in, gsubtst7.ok: New files.

2011-06-24         Arnold D. Robbins     <arnold@skeeve.com>

	* Makefile.am (EXTRA_DIST): Add ChangeLog.0.
	* 4.0.0: Remake the tar ball.

2011-06-23         Arnold D. Robbins     <arnold@skeeve.com>

	* ChangeLog.0: Rotated ChangeLog into this file.
	* ChangeLog: Created anew for gawk 4.0.0 and on.
	* 4.0.0: Release tar ball made.<|MERGE_RESOLUTION|>--- conflicted
+++ resolved
@@ -1,10 +1,9 @@
-<<<<<<< HEAD
 2015-02-06         Arnold D. Robbins     <arnold@skeeve.com>
 
 	* Makefile.am (nonfatal1, nonfatal2): New tests.
 	* nonfatal1.awk, nonfatal1.ok: New files.
 	* nonfatal2.awk, nonfatal2.ok: New files.
-=======
+
 2015-02-01         Arnold D. Robbins     <arnold@skeeve.com>
 
 	* Makefile.am (paramasfunc1, paramasfunc2): Now need --posix.
@@ -47,7 +46,6 @@
 	Unrelated:
 
 	* testext.ok: Adjust for code changes.
->>>>>>> 7306300f
 
 2014-12-24         Arnold D. Robbins     <arnold@skeeve.com>
 
