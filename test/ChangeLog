<<<<<<< HEAD
2015-03-27         Arnold D. Robbins     <arnold@skeeve.com>

	* Makefile.am: Remove defvar test and reference to files; test
	code moved into extension/testext.c.
	* defvar.awk, defvar.ok: Removed.
	* testext.ok: Updated.
=======
2015-03-31         Arnold D. Robbins     <arnold@skeeve.com>

	* Makefile.am (indirectbuiltin): New test.
	* indirectbuiltin.awk, indirectbuiltin.ok: New files.

2015-03-24         Arnold D. Robbins     <arnold@skeeve.com>

	* id.ok: Update after fixes in code.
>>>>>>> 9730efea

2015-03-24         Andrew J. Schorr     <aschorr@telemetry-investments.com>

	* Makefile.am (EXTRA_DIST): Add exitval3.awk and exitval3.ok.
	(BASIC_TESTS): Add new test exitval3.
	* exitval3.awk, exitval3.ok: New files.

2015-03-17         Andrew J. Schorr     <aschorr@telemetry-investments.com>

	* inplace1.ok, inplace2.ok, inplace3.ok: Update error message line
	numbers to reflect changes to inplace.awk.

2015-03-17         Arnold D. Robbins     <arnold@skeeve.com>

	* Makefile.am (mpfrmemok1): New test.
	* mpfrmemok1.awk, mpfrmemok1.ok: New files.

2015-03-10         Arnold D. Robbins     <arnold@skeeve.com>

	* Makefile.am (fpat4): New test.
	* fpat4.awk, fpat4.ok: New files.

2015-03-08         Arnold D. Robbins     <arnold@skeeve.com>

	* nonfatal3.awk, nonfatal3.ok: Adjust for portability.
	Thanks to Hermann Peifer for the report.

2015-03-06         Arnold D. Robbins     <arnold@skeeve.com>

	* charasbytes.awk, ofs1.awk, range1.awk, sortglos.awk,
	sortglos.in: Remove execute permission.

2015-03-02         Andrew J. Schorr     <aschorr@telemetry-investments.com>

	* nonfatal1.awk: Do not print ERRNO, since the value appears to be
	platform-dependent.  Instead, print (ERRNO != "").
	* nonfatal1.ok: Update.

2015-02-28         Andrew J. Schorr     <aschorr@telemetry-investments.com>

	* Makefile.am (EXTRA_DIST): Add nonfatal3.{awk,ok}.
	(GAWK_EXT_TESTS): Add nonfatal3.
	* nonfatal1.awk: Replace "ti10/357" with "local:host/25", since
	"local:host" should be a universally bad hostname due to the
	invalid ":" character.
	* nonfatal1.ok: Update.
	* nonfatal3.{awk,ok}: New test for connecting to a TCP port where
	nobody is listening.

2015-02-27         Arnold D. Robbins     <arnold@skeeve.com>

	* nonfatal1.ok: Update after code changes.

2015-02-26         Arnold D. Robbins     <arnold@skeeve.com>

	* Makefile.am (EXTRA_DIST): Add profile0.in which got forgotten
	earlier. Ooops.

2015-02-24         Arnold D. Robbins     <arnold@skeeve.com>

	* Makefile.am (crlf): New test.
	* crlf.awk, crlf.ok: New files.

2015-02-10         Arnold D. Robbins     <arnold@skeeve.com>

	* Makefile.am (profile0): New test.
	* profile0.awk, profile0.in, profile0.ok: New files.

2015-02-08         Arnold D. Robbins     <arnold@skeeve.com>

	* nonfatal1.awk, nonfatal2.awk: String is now "NONFATAL".

2015-02-06         Arnold D. Robbins     <arnold@skeeve.com>

	* Makefile.am (nonfatal1, nonfatal2): New tests.
	* nonfatal1.awk, nonfatal1.ok: New files.
	* nonfatal2.awk, nonfatal2.ok: New files.

2015-02-01         Arnold D. Robbins     <arnold@skeeve.com>

	* Makefile.am (paramasfunc1, paramasfunc2): Now need --posix.
	* indirectcall.awk: Restore after code change.

2015-01-30         Arnold D. Robbins     <arnold@skeeve.com>

	* Makefile.am (callparam, paramasfunc1, paramasfunc2): New tests.
	* callparam.awk, callparam.ok: New files.
	* paramasfunc1.awk, paramasfunc1.ok: New files.
	* paramasfunc2.awk, paramasfunc2.ok: New files.
	* exit.sh, indirectcall.awk: Update after code change.

2015-01-19         Arnold D. Robbins     <arnold@skeeve.com>

	* Makefile.am (profile8): Actually add the test and the files.
	Thanks to Hermann Peifer for the report.

2015-01-16         Arnold D. Robbins     <arnold@skeeve.com>

	* Makefile.am (profile8): New test.
	* profile8.awk, profile8.ok: New files.

2015-01-14         Arnold D. Robbins     <arnold@skeeve.com>

	* Makefile.am (dumpvars): Grep out ENVIRON and PROCINFO since
	those can be different depending on who runs the test.
	* dumpvars.ok, id.ok: Updated after code changes.

2015-01-07         Arnold D. Robbins     <arnold@skeeve.com>

	* Makefile.am (regexpbrack): New test.
	* regexpbrack.awk, regexpbrack.in, regexpbrack.ok: New files.

	Unrelated:

	* Makefile.am (printfbad4): New test.
	* printfbad4.awk, printfbad4.ok: New files.

	Unrelated:

	* testext.ok: Adjust for code changes.

2015-01-06         Andrew J. Schorr     <aschorr@telemetry-investments.com>

	* Makefile.am (EXTRA_DIST): Add defvar.awk and defvar.ok.
	(SHLIB_TESTS): Add defvar.
	(defvar): New test.
	* defvar.awk, defvar.ok: New files.

2015-01-05         Andrew J. Schorr     <aschorr@telemetry-investments.com>

	* Makefile.am (EXTRA_DIST): Add getfile.awk and getfile.ok.
	(SHLIB_TESTS): Add getfile.
	(getfile): New test.
	* getfile.awk, getfile.ok: New files.

2015-01-05         Andrew J. Schorr     <aschorr@telemetry-investments.com>

	* Makefile.am (EXTRA_DIST): Add timeout.awk and timeout.ok.
	(BASIC_TESTS): Remove errno.
	(GAWK_EXT_TESTS): Add errno and timeout.
	* timeout.awk, timeout.ok: New files.

2015-01-05         Andrew J. Schorr     <aschorr@telemetry-investments.com>

	* Makefile.am (EXTRA_DIST): Add errno.awk, errno.in, and errno.ok.
	(BASIC_TESTS): Add errno.
	(errno): New test.
	* errno.awk, errno.in, errno.ok: New files.

2014-12-24         Arnold D. Robbins     <arnold@skeeve.com>

	* Makefile.am (badbuild): New test.
	* badbuild.awk, badbuild.in, badbuild.ok: New files.

2014-12-24         Andrew J. Schorr     <aschorr@telemetry-investments.com>

	* Makefile.am (check): If tests don't pass, run 'make diffout'
	and exit 1. Should help distros to notice when they have built
	gawk incorrectly. (Can you say "Fedora", boys and girls?)

2014-12-12         Arnold D. Robbins     <arnold@skeeve.com>

	* profile5.ok: Updated after code changes.

2014-11-26         Arnold D. Robbins     <arnold@skeeve.com>

	* Gentests: Fix gensub call after adding warning.

2014-11-26         Arnold D. Robbins     <arnold@skeeve.com>

	* gensub2.ok: Update after code changes.

2014-11-16         Arnold D. Robbins     <arnold@skeeve.com>

	* Makefile.am (sortglos): New test.
	* sortglos.awk, sortglos.in, sortglos.ok: New files.
	Thanks to Antonio Columbo.

2014-11-09         Arnold D. Robbins     <arnold@skeeve.com>

	* mbprintf4.awk: Add record and line number for debugging.
	* mpprint4.ok: Adjust.

2014-11-06         Andrew J. Schorr     <aschorr@telemetry-investments.com>

	* testext.ok: Add results from new test_get_file test.

2014-11-02         Arnold D. Robbins     <arnold@skeeve.com>

	* Makefile.am (profile7): New test.
	(profile6): Add missing @ in front of gawk run.
	* profile7.awk, profile7.ok: New files.

2014-11-01         Arnold D. Robbins     <arnold@skeeve.com>

	* Makefile.am (profile6): Actually run profiling. Should make test
	output consistent with what's in master.
	* profile6.ok: Updated.

2014-10-30         Arnold D. Robbins     <arnold@skeeve.com>

	* Makefile.am (profile6): New test.
	* profile6.awk, profile6.ok: New files.

2014-10-17         Andrew J. Schorr     <aschorr@telemetry-investments.com>

	* Makefile.am (profile1, testext): Use explicit ./foo.awk to avoid
	assumptions about AWKPATH in the environment.

2014-10-12         Arnold D. Robbins     <arnold@skeeve.com>

	* Makefile.am (charset-msg-start): Add a list of needed locales.
	Suggested by Shaun Jackman <sjackman@gmail.com>.

2014-10-05         Arnold D. Robbins     <arnold@skeeve.com>

	* profile2.ok, profile3.ok, profile4.ok, profile5.ok:
	Adjusted after minor code change. Again.

2014-10-04         Arnold D. Robbins     <arnold@skeeve.com>

	* Makefile.am (genpot): New test.
	* genpot.awk, genpot.ok: New files.

2014-09-29         Arnold D. Robbins     <arnold@skeeve.com>

	* testext.ok: Adjusted after minor code change.

2014-09-27         Arnold D. Robbins     <arnold@skeeve.com>

	* profile2.ok, profile3.ok, profile4.ok, profile5.ok:
	Adjusted after minor code change.

2014-09-18         Arnold D. Robbins     <arnold@skeeve.com>

	* filefuncs.awk: Change to build directory instead of "..".
	* Makefile.am (filefuncs): Pass in $(abs_top_builddir).

2014-09-13         Stephen Davies        <sdavies@sdc.com.au>

	* Makefile.am (profile4, profile5): Changes processing to not delete
	the first two lines. This is no longer needed.
	* profile4.ok, profile5.ok: Changed to suit new rules and comments.

2014-09-10         Arnold D. Robbins     <arnold@skeeve.com>

	* profile2.ok, profile4.ok, profile5.ok: Update for new code.

2014-09-05         Arnold D. Robbins     <arnold@skeeve.com>

	* functab4.awk: Changed to use stat instead of chdir since
	/tmp isn't /tmp on all systems (e.g. Mac OS X). Thanks to
	Hermann Peifer for the report.

	Sort of related:

	* indirectcall2.awk, indirectcall2.ok: New files.
	* id.ok: Updated.

2014-09-04         Arnold D. Robbins     <arnold@skeeve.com>

	* profile2.ok: Update after code improvement in profiler.
	* functab4.ok: Update after making indirect calls of
	extension functions work. :-)

2014-08-15         Arnold D. Robbins     <arnold@skeeve.com>

	* badargs.ok: Adjust after revising text for -L option.

2014-08-12         Arnold D. Robbins     <arnold@skeeve.com>

	* ofs1.ok: Updated to match corrected behavior in gawk.

2014-08-05         Arnold D. Robbins     <arnold@skeeve.com>

	* Makefile.am (mpfrsqrt): New test.
	* mpfrsqrt.awk, mpfrsqrt.ok: New files.
	Test from Katie Wasserman <katie@wass.net>.

2014-07-25         Arnold D. Robbins     <arnold@skeeve.com>

	* printhuge.awk: Add a newline to output.
	* printhuge.ok: Adjust.

2014-07-24         Arnold D. Robbins     <arnold@skeeve.com>

	* badargs.ok: Adjust after correctly alphabetizing options.

2014-07-10         Arnold D. Robbins     <arnold@skeeve.com>

	* Makefile.am (printhuge): New test.
	* printhuge.awk, printhuge.ok: New files.
	Test from mail.green.fox@gmail.com.

2014-06-24         Arnold D. Robbins     <arnold@skeeve.com>

	* Makefile.am (profile1, profile4, profile5): Adjust for change to
	--pretty-print option.

2014-06-19         Michael Forney       <forney@google.com>

	* Makefile.am (poundbang): Fix relative path of AWKPROG.

2014-06-08         Arnold D. Robbins     <arnold@skeeve.com>

	* Makefile.am (dbugeval): Add leading @ to recipe. Ooops.

2014-05-30         Arnold D. Robbins     <arnold@skeeve.com>

	* Makefile.am (regnul1, regnul2): New tests.
	* regnul1.awk, regnul1.ok, regnul1.awk, regnul2.ok: New files.

2014-05-22         Andrew J. Schorr     <aschorr@telemetry-investments.com>

	* lintwarn.ok: Updated.

2014-05-13         Arnold D. Robbins     <arnold@skeeve.com>

	* Makefile.am (EXTRA_DIST): Forgot dbugeval.ok. Ooops.

2014-05-11         Arnold D. Robbins     <arnold@skeeve.com>

	* Makefile.am (dbugeval): New test.
	* dbugeval.in, dbugeval.ok: New files.

2014-05-10         Andrew J. Schorr     <aschorr@telemetry-investments.com>

	* Makefile.am (rsglstdin): New test.
	* rsglstdin.ok: New file.

2014-05-09         Andrew J. Schorr     <aschorr@telemetry-investments.com>

	* Makefile.am (rebuf): Force buffer size to 4096 via AWKBUFSIZE
	environment variable.
	(rsgetline): New test.
	* rsgetline.awk, rsgetline.in, rsgetline.ok: New files.

2014-04-11         Arnold D. Robbins     <arnold@skeeve.com>

	* Makefile.am (charset-msg-start): Add a warning message that tests
	may fail without adequate locale support, per request from
	Nelson H.F. Beebe.

2014-04-08         Arnold D. Robbins     <arnold@skeeve.com>

	* 4.1.1: Release tar ball made.

2014-04-04         Arnold D. Robbins     <arnold@skeeve.com>

	* Makefile.am: Prettify list of tests a little bit.

2014-04-03         Arnold D. Robbins     <arnold@skeeve.com>

	* Makefile.am (EXTRA_DIST): Add readfile2.ok. Oops.

2014-03-27         Arnold D. Robbins     <arnold@skeeve.com>

	* Makefile.am (readfile2): New test.
	* readfile2.awk, readfile2.ok: New files.

2014-02-28         Arnold D. Robbins     <arnold@skeeve.com>

	* regrange.ok: Update after code improvements.

2014-02-03         Stepan Kasal         <kasal@ucw.cz>

	* strftime.awk: the default format uses %e, not %d (Introduced on
	2014-01-16; the previous code mangled the output of command "date"
	to match %d.) Remove the "mucking" for cygwin, it's obsolete and
	incompatible with %e.

2014-01-28         Eli Zaretskii        <eliz@gnu.org>

	* strftime.awk: If DATECMD variable is non-empty, use it instead
	of the literal "date" as the 'date'-like command.

2014-01-19         Arnold D. Robbins     <arnold@skeeve.com>

	* Makefile.am (mpfrnegzero): New test.
	* mpfrnegzero.awk, mpfrnegzero.ok: New files.

2014-01-17         Arnold D. Robbins     <arnold@skeeve.com>

	* Makefile.am (readdir): Run ls commands outside the awk script.
	* readdir0.awk: Read ls results from files. Helps with MinGW.
	Thanks to Eli Zaretskii for the problem report.

2014-01-17         Arnold D. Robbins     <arnold@skeeve.com>

	* Makefile.am: Quote instances of $(top_srcdir) also.

2014-01-16         Andrew J. Schorr     <aschorr@telemetry-investments.com>

	* Makefile.am (strftime): Remove comment about the race condition, since
	this should be fixed.  And gawk now calls date inside the script.
	* strftime.awk: Based on an idea from Pat Rankin, fix the race
	condition by looping repeatedly over strftime/date/strftime until
	the before and after strftime results match.  That should fix
	the race condition where the seconds field might increment between
	invocations.

2014-01-14         Arnold D. Robbins     <arnold@skeeve.com>

	* Makefile.am (split_after_fpat): New test.
	* split_after_fpat.awk, split_after_fpat.ok,
	split_after_fpat.in: New files.

2013-12-30         Arnold D. Robbins     <arnold@skeeve.com>

	* Makefile.am (ignrcas2): Change to use en_US.UTF-8; it
	seems that plain en_US doesn't exist anymore. Thanks to
	Richard Palo.

2013-12-29         John E. Malmberg      <wb8tyw@qsl.net>

	* fts.awk: Adjust for VMS.
	* rwarray.awk: Adjust for VMS.

2013-12-10         Arnold D. Robbins     <arnold@skeeve.com>

	* Makefile.am: Remove instances of "" that were incorrect.
	Thanks to Scott Deifik for the report.

2013-12-01         Arnold D. Robbins     <arnold@skeeve.com>

	* Makefile.am (fts): Add a check for Cygwin on NFS and print
	a message, similar to that of IRIX. Per Corinna Vinschen.

2013-11-29         Arnold D. Robbins     <arnold@skeeve.com>

	* Makefile.am (pipeio3): Removed test and reference to files.
	It was too ful of race conditions to work reliably everywhere.
	* pipeio3.awk, pipeio3.ok, pipeio3.ok2: Removed.

2013-11-28         Arnold D. Robbins     <arnold@skeeve.com>

	* readdir0.awk: Take argument which is directory to read.
	* Makefile.am (readdir): Pass $(top_srcdir) to readdir0.awk.

2013-11-27         Andrew J. Schorr     <aschorr@telemetry-investments.com>

	* readdir0.awk: Restore fix so that we do not fail on filesysystems
	such as XFS where the dirent does not contain the file type.

2013-11-27         Andrew J. Schorr     <aschorr@telemetry-investments.com>

	* Makefile.am (ordchr2): Use --load instead of -l to make sure the
	long option works properly.  Note that the readfile test still uses
	the short version.
	(include2): Use --include instead of -i to make sure that the long
	option works properly.  Note that many other tests use the -i short
	version.

2013-11-20         Arnold D. Robbins     <arnold@skeeve.com>

	* readdir0.awk: Use `ls -lan' to get numeric user and group ID
	numbers. This keeps the number of fields correct and consistent, even
	on systems (like, oh, say, Windows with Cygwin) where group names
	can contain spaces.

2013-11-07         Arnold D. Robbins     <arnold@skeeve.com>

	Solaris fixes.

	* readdir0.awk: Run ls -afi and ls -la separately since POSIX
	says that -f turns off -l. Thanks to Dagobert Michelsen
	<dam@opencsw.org> for the report.
	* Makefile.am (diffout): Don't use POSIX or bash-isms so that
	it will work on Solaris. Sigh.

2013-11-03         Arnold D. Robbins     <arnold@skeeve.com>

	* Makefile.am (backsmalls2): New test.
	(pipeio3): Check results against pipeio3.ok2 if
	the first check fails.
	* backsmalls2.awk, backsmalls2.ok: New files.
	* pipeio3.ok2: New file. This is the results on PPC Mac OS X.

2013-10-30         Arnold D. Robbins     <arnold@skeeve.com>

	* Makefile.am (pipeio3): Enhance test, again, to be more resilient
	to variations in error messages produced by different Bourne shells
	when a command is not found.  This time for Cygwin.

	Unrelated:

	(charasbytes): Translit any tabs to spaces. Should help on
	some System V systems such as Solaris. We hope.

	Unrelated:

	(pass-fail): Exit non-zero if tests fail. Useful for buildbots.

2013-10-22         Arnold D. Robbins     <arnold@skeeve.com>

	* Makefile.am (pipeio3): Enhance test to be more resilient to
	variations in error messages produced by different Bourne shells
	when a command is not found. Initially for Mac OS X.

2013-10-17         Arnold D. Robbins     <arnold@skeeve.com>

	* Makefile.am (pipeio3): New test.
	* pipeio3.awk, pipeio3.ok: New files.

2013-10-10         Arnold D. Robbins     <arnold@skeeve.com>

	* Makefile.am (backbigs1, backsmalls1): New tests.
	* backbigs1.awk, backbigs1.in, backbigs1.ok: New files.
	* backsmalls1.awk, backsmalls1.in, backsmalls1.ok: New files.

2013-10-09         Arnold D. Robbins     <arnold@skeeve.com>

	* Makefile.am (badassign1): New test.
	* badassign1.awk, badassign1.ok: New files.

2013-09-25         Arnold D. Robbins     <arnold@skeeve.com>

	* Makfile.am (randtest): New test.
	* randtest.sh, randtest.ok: New files.
	* rand.ok: Updated to reflect new results based on code change.

2013-09-13         Arnold D. Robbins     <arnold@skeeve.com>

	* Makefile.am: Fix quoting for generation of Maketests file so
	that it will happen correctly.

	Unrelated:

	* Makefile.am (nfloop): New test.
	* nfloop.awk, nfloop.ok: New files.

2013-08-15         Arnold D. Robbins     <arnold@skeeve.com>

	* Makefile.am: Quote $(srcdir) everywhere so that tests can run
	in locations with spaces in their names (think Windows or Mac OS X).
	* Gentests: Ditto for when creating Maketests file.

2013-07-30         Arnold D. Robbins     <arnold@skeeve.com>

	* profile2.ok, profile5.ok: Update.

2013-07-04         Arnold D. Robbins     <arnold@skeeve.com>

	* Makefile.am (mbprintf4): New test.
	* mbprintf4.awk, mbprintf4.in, mbprintf4.ok: New files.
	Test cases from Nethox <nethox@gmail.com>.

2013-06-27         Arnold D. Robbins     <arnold@skeeve.com>

	* Makefile.am (dfamb1): New test.
	* dfamb1.awk, dfamb1.in, dfamb1.ok: New files.
	Test case from Steven Daniels <stevendaniels88@gmail.com>.

2013-06-24         Arnold D. Robbins     <arnold@skeeve.com>

	* Makefile.am (clos1way): Move to here since Maketests gets
	regenerated whenever Makefile.am is touched.

2013-06-22	Eli Zaretskii  <eliz@gnu.org>

	* Maketests (clos1way): Set LC_ALL=C, since clos1way.awk no longer
	does.

2013-06-03         Arnold D. Robbins     <arnold@skeeve.com>

	* Makefile.am (exit2): New test.
	* exit2.awk, exit2.ok: New files.

2013-06-01  Eli Zaretskii  <eliz@gnu.org>

	* clos1way.awk: Don't use features of Posix shells, to allow this
	test to work on Windows.

	* beginfile2.sh: Leave one blank between the left quote and the
	following slash.  Use non-absolute name for a non-existent file.
	This is to avoid breakage on Windows due to MSYS transformation of
	Posix style /foo/bar absolute file names.

	* beginfile2.ok: Adapt to changes in beginfile2.sh.

2013-05-30         Arnold D. Robbins     <arnold@skeeve.com>

	* Makefile.am (profile4, profile5): New tests.
	* profile4.awk, profile4.in, profile5.awk, profile5.in: New files.

2013-05-20         Arnold D. Robbins     <arnold@skeeve.com>

	* Makefile.am (mpfr-tests, shlib-tests): Propogate Eli's changes
	and comment of 2013-05-14 to here, so that they get passed into
	Makefile.in whenever Makefile.am is modified.

2013-05-14  Eli Zaretskii  <eliz@gnu.org>

	* Makefile.in (mpfr-tests, shlib-tests): Add a blank character
	between ' and /FOO/ in Gawk command lines, for the benefit of
	testing under MSYS Bash.

	* filefuncs.awk (BEGIN): Call 'stat' on gawkapi.o, not on gawk,
	which does not exist on systems that produce gawk.exe.

2013-05-09         Arnold D. Robbins     <arnold@skeeve.com>

	* 4.1.0: Release tar ball made.

2013-05-02         Arnold D. Robbins     <arnold@skeeve.com>

	* symtab9.awk: Don't remove test file in END rule, breaks on Windows.
	* Makefile.am (symtab9): Add explicit rule and remove test file file.

2013-04-19         Arnold D. Robbins     <arnold@skeeve.com>

	* Makefile.am (LOCALES): New variable split out from AWK.
	(AWK): Adjust.
	(next): Add LOCALES to the test so that it will pass everywhere.
	Thanks to Juergen Kahrs for the report.

2013-04-16         Arnold D. Robbins     <arnold@skeeve.com>

	* Makefile.am: Prettify the lists of tests.
	(GENTESTS_UNUSED): Bring the list up to date.

2013-03-24         Arnold D. Robbins     <arnold@skeeve.com>

	* Makefile.am (readdir): Add a check for GNU/Linux and NFS directory
	and issue a warning if so.
	(fts): Ditto for IRIX - can't check for NFS so just print the message.
	(fnmatch.awk, fnmatch.ok): Improve portability.

2013-03-20         Arnold D. Robbins     <arnold@skeeve.com>

	* Makefile.am (readdir): Add -a to ls options. -f does not
	automatically mean -a on all systems.
	* jarebug.sh: Send error output of locale to /dev/null in case
	it doesn't exist.

2013-03-11         Arnold D. Robbins     <arnold@skeeve.com>

	* Makefile.am (colonwarn): New test.
	* colonwarn.awk, colonwarn.in, colonwarn.ok: New files.

2013-02-26         Arnold D. Robbins     <arnold@skeeve.com>

	* parseme.ok: Update after change in grammar. Now with new and
	improved error message!

2013-01-31         Arnold D. Robbins     <arnold@skeeve.com>

	* Makefile.am: Move functab4 into shlib tests, since it uses
	@load. Thanks to Anders Wallin for the report.
	(shlib-tests): Check --version output for "API" and run tests
	if there.

2013-01-31         Andrew J. Schorr     <aschorr@telemetry-investments.com>

	* Makefile.am: To decide whether to run MPFR tests, use the output
	of gawk --version instead of the automake TEST_MPFR conditional (which
	has now been removed from configure.ac).

2013-01-27         Arnold D. Robbins     <arnold@skeeve.com>

	* Makefile.am (EXTRA_DIST): Add all the mpfr test files. Duh.
	(reginttrad): Use $(srcdir)/$@.awk. Double Duh.

2013-01-27         Andrew J. Schorr     <aschorr@telemetry-investments.com>

	* Makefile.am: Add mpfr tests if MPFR is available.

2013-01-20         Arnold D. Robbins     <arnold@skeeve.com>

	* Makefile.am (reginttrad): New test.
	* reginttrad.awk, reginttrad.ok: New files.

2013-01-16         Arnold D. Robbins     <arnold@skeeve.com>

	Fix tests to work with make diffout:

	* rtlenmb.ok: New file.
	* Makefile.am (clobber, mmap8k, rtlenmb): Tests adjusted.
	(EXTRA_DIST): Add rtlenmb.ok.

2013-01-15         Andrew J. Schorr     <aschorr@telemetry-investments.com>

	* Gentests: Remove a debugging printf.

2013-01-15         Andrew J. Schorr     <aschorr@telemetry-investments.com>

	* Makefile.am (readdir): Try to protect against failure on filesystems
	lacking type information by invoking readdir.awk before readdir0.awk
	and passing the results of readdir to readdir0 for inspection.
	* readdir0.awk: Analyze the results of the readdir extension.
	If all file types are set to "u", we infer that this filesystem lacks
	type information.

2013-01-14         Arnold D. Robbins     <arnold@skeeve.com>

	* Makefile.am (rand): Let Gentests create the test.
	(fmtspcl): Add $(AWKFLAGS).
	* Gentests: For MPFR tests, add $(AWKFLAGS) on the command line.
	* mpfr-rand.ok: Updated.

2013-01-14         Andrew J. Schorr     <aschorr@telemetry-investments.com>

	* Makefile.am (symtab8): Use grep to remove FILENAME from the output
	so the test will succeed when building outside the source tree.
	* symtab8.ok: Remove FILENAME.

2013-01-10         Andrew J. Schorr     <aschorr@telemetry-investments.com>

	* inplace.1.in, inplace.2.in, inplace.in, inplace1.1.ok, inplace1.2.ok,
	inplace1.ok, inplace2.1.bak.ok, inplace2.1.ok, inplace2.2.bak.ok,
	inplace2.2.ok, inplace2.ok, inplace3.1.bak.ok, inplace3.1.ok,
	inplace3.2.bak.ok, inplace3.2.ok, inplace3.ok: New files.
	* Makefile.am (EXTRA_DIST): Add new files.
	(SHLIB_TESTS): Add inplace1, inplace2, and inplace3.
	(inplace1, inplace2, inplace3): New tests.

2012-12-25         Arnold D. Robbins     <arnold@skeeve.com>

	* assignconst.awk, assignconst.ok: Removed.
	* Makefile.am (EXTRA_DIST): Removed assignconst.awk, assignconst.ok.
	(SHLIB_TESTS): Removed assignconst.
	(assignconst): Removed test.

2012-12-24         Arnold D. Robbins     <arnold@skeeve.com>

	* 4.0.2: Release tar ball made.

2012-12-23         Arnold D. Robbins     <arnold@skeeve.com>

	* Makefile.am (paramuninitglobal): New test.
	* paramuninitglobal.awk, paramuninitglobal.ok: New files.
	Thanks to John Haque.

2012-12-19         Arnold D. Robbins     <arnold@skeeve.com>

	* symtab9.awk, symtab9.ok: New files.
	* Makefile.am (EXTRA_DIST): Add new files.
	(symtab9): New test.
	* symtab1.ok, testext.ok: Updated.

2012-12-16         Arnold D. Robbins     <arnold@skeeve.com>

	* symtab7.awk, symtab7.in, symtab7.ok, symtab8.awk, symtab8.in,
	symtab8.ok: New files.
	* Makefile.am (EXTRA_DIST): Add new files.
	(symtab7, symtab8): New tests.
	Thanks to Assaf Gordon <gordon@cshl.edu>.

2012-11-19         Arnold D. Robbins     <arnold@skeeve.com>

	* Makefile.am (readdir): Add a 'this could fail message'.
	* readdir.awk: Revise to match simplified behavior of the extension.

2012-11-13         Arnold D. Robbins     <arnold@skeeve.com>

	* Makefile.am (GAWK_EXTRA_TESTS): Move to sorted order of tests.

2012-11-12         Arnold D. Robbins     <arnold@skeeve.com>

	* symtab6.ok: Remove PROCINFO.
	* Makefile.am (symtab6): Adjust recipe.

2012-11-10         Arnold D. Robbins     <arnold@skeeve.com>

	* symtab4.awk, symtab4.in, symtab4.ok, symtab5.awk, symtab5.in,
	symtab5.ok, symtab6.awk: New files.
	* Makefile.am (EXTRA_DIST): Add new files.
	(symtab4, symtab5, symtab6): New tests.
	Thanks to Assaf Gordon <gordon@cshl.edu>.

2012-10-28         Andrew J. Schorr     <aschorr@telemetry-investments.com>

	* messages.awk, fts.awk: Adjusted so make diffout will work.
	* Makefile.am (messages): Adjust to use standard failure test for
	make diffout.

2012-10-19         Arnold D. Robbins     <arnold@skeeve.com>

	* symtab1.awk: Adjust to not print ENVIRON and PROCINFO which won't
	be the same as on the author's machine.
	* lintwarn.ok: Adjust.

2012-10-13         Arnold D. Robbins     <arnold@skeeve.com>

	* Makefile.am (EXTRA_DIST): Add jarebug.sh.

2012-10-11         Andrew J. Schorr     <aschorr@telemetry-investments.com>

	* Makefile.am (readdir): Use $(top_srcdir) instead of `.'. Helps
	when running the valgrind tests.

2012-10-11         Arnold D. Robbins     <arnold@skeeve.com>

	* testext.ok: Updated.

2012-10-04         Akim Demaille         <akim@lrde.epita.fr>

	Fix VPATH builds.

	* Makefile.am (shlib-tests): config.h is in builddir.
	(beginfile2): So is gawk itself.

	* Makefile.am (functab1, functab2, functab3, functab4, id, symtab1,
	symtab2, symtab3): New tests.
	* functab1.awk, functab1.ok, functab2.awk, functab2.ok, functab3.awk,
	functab3.ok, functab4.awk, functab4.ok, id.awk, id.ok, symtab1.awk,
	symtab1.ok, symtab2.awk, symtab2.ok, symtab3.awk, symtab3.ok:
	New files.

2012-09-23         Arnold D. Robbins     <arnold@skeeve.com>

	* lintwarn.ok: Updated.

2012-09-14         Arnold D. Robbins     <arnold@skeeve.com>

	* testext.ok: Updated. Twice.

2012-09-11         Arnold D. Robbins     <arnold@skeeve.com>

	* Makefile.am (shlib-tests): Check if DYNAMIC is enabled and
	only if so run the tests. A bit hacky. Needed at least for
	z/OS.

2012-09-07         Arnold D. Robbins     <arnold@skeeve.com>

	* readdir.awk: Change argument to readdir_do_ftype().

2012-08-28         Andrew J. Schorr     <aschorr@telemetry-investments.com>

	* Makefile.am (EXTRA_DIST): Add jarebug.sh.
	(readdir): Use standard output filenames readdir.ok and _readdir
	instead of readdir.out1 and readdir.out2.  The standard names are
	required for the pass-fail and diffout rules to work correctly.
	(clean): Remove readdir.ok

2012-08-26         Arnold D. Robbins     <arnold@skeeve.com>

	* Makefile.am (charasbytes): Revise test to canonicalize
	whitespace. (For Mac OS X 10.5, at least.)
	* charasbytes.ok: Updated.

2012-08-23         Arnold D. Robbins     <arnold@skeeve.com>

	* Makefile.am (revout, revtwoway): New tests.
	* revout.awk, revout.ok, revtwoway.awk, revtwoway.ok: New files.

2012-08-11         Andrew J. Schorr     <aschorr@telemetry-investments.com>

	* Makefile.am (EXTRA_DIST): Add inchello.awk and incdupe[4-7].ok.
	(GAWK_EXT_TESTS): Add incdupe[4-7].
	(incdupe[4-7]): New tests to ensure that mixing -f with include
	causes a fatal error.
	* incdupe[4-7].ok, inchello.awk: New files.

2012-08-08         Arnold D. Robbins     <arnold@skeeve.com>

	* Makefile.am (fts): New test.
	* fts.awk: New file.

2012-07-30         Arnold D. Robbins     <arnold@skeeve.com>

	* Makefile.am (assignconst): Use AWKPATH to get results that will
	be consistent no matter where the test is run.
	* assignconst.ok: Updated.

2012-07-29         Arnold D. Robbins     <arnold@skeeve.com>

	* Makefile.am (readdir): New test.
	* readdir0.awk, readdir.awk: New files.

2012-07-16         Arnold D. Robbins     <arnold@skeeve.com>

	* fnmatch.awk, fnmatch.ok: Portability updates.

2012-07-15         Arnold D. Robbins     <arnold@skeeve.com>

	* testext.ok: Update contents.

2012-07-12         Arnold D. Robbins     <arnold@skeeve.com>

	* Makefile.am (fnmatch): New test.
	* fnmatch.awk, fnmatch.ok: New files.

	* Makefile.am (assignconst): New test.
	* assignconst.awk, assignconst.ok: New files.

2012-06-28         Andrew J. Schorr     <aschorr@telemetry-investments.com>

	* time.awk: Avoid possibly throwing a spurious error by protecting
	a race condition that depends on the order of expression evaluation.

2012-06-25         Arnold D. Robbins     <arnold@skeeve.com>

	* Makefile.am (rwarray): New test.
	* rwarray.awk, rwarray.in, rwarray.ok: New files.

2012-06-21         Arnold D. Robbins     <arnold@skeeve.com>

	* testext.ok: Update contents.

2012-06-20         Arnold D. Robbins     <arnold@skeeve.com>

	* testext.ok: Update contents.

2012-06-19         Arnold D. Robbins     <arnold@skeeve.com>

	* testext.ok: Update contents.

2012-06-18         Arnold D. Robbins     <arnold@skeeve.com>

	* Makefile.am (testext): New test.
	(EXTRA_DIST): Add new file testext.ok.
	(SHLIB_TESTS): Add testext.
	(clean): Add testext.awk to the list.
	* testext.ok: New file.

2012-06-12         Arnold D. Robbins     <arnold@skeeve.com>

	* Makefile.am (clean): Add fork.tmp.* to the list.

2012-06-10         Andrew J. Schorr     <aschorr@telemetry-investments.com>

	* Makefile.am (EXTRA_DIST): Add new files time.awk and time.ok.
	(SHLIB_TESTS): Add time.
	* time.awk, time.ok: New files.

2012-05-29         Arnold D. Robbins     <arnold@skeeve.com>

	* Makefile.am (clean): Add readfile.ok to list of files to removed.

2012-05-26         Andrew J. Schorr     <aschorr@telemetry-investments.com>

	* Makefile.am (readfile): Revert previous patch, and add comment
	explaining that we need to create readfile.ok on failure so that
	"make diffout" will work properly.
	(ordchr.awk, ordchr.ok): Add more tests to catch type conversion
	problems.

2012-05-25         Arnold D. Robbins     <arnold@skeeve.com>

	* Makefile.am (readfile): Don't copy the Makefile over readfile.ok
	if there's a problem.

2012-05-24         Andrew J. Schorr     <aschorr@telemetry-investments.com>

	* Makefile.am (fmtspcl, include2, incdupe, incdup2, incdupe3): Fix
	paths to work properly when built in another directory.

2012-05-19         Andrew J. Schorr     <aschorr@telemetry-investments.com>

	* Makefile.am (EXTRA_DIST): Add new files hello.awk, inclib.awk,
	include.awk, include.ok, include2.ok, incdupe.ok, incdupe2.ok and
	incdupe3.ok.
	(GAWK_EXT_TESTS): Add include, include2, incdupe, incdupe2 and incdupe3.
	(include2, incdupe, incdupe2, incdupe3): New tests.
	* badargs.ok: Fix usage message to include new -i option.
	* hello.awk, incdupe.ok, incdupe2.ok, incdupe3.ok, inclib.awk,
	include.awk, include.ok, include2.ok: New files.

2012-08-12         Arnold D. Robbins     <arnold@skeeve.com>

	* Makefile.am (regexprange): New test.
	* regexprange.awk, regexprange.ok: New files.

2012-08-05         Arnold D. Robbins     <arnold@skeeve.com>

	New test from Nelson Beebe.

	* Makefile.am (ofs1): New test.
	* ofs1.awk, ofs1.in, ofs1.ok: New files.

2012-07-13         Arnold D. Robbins     <arnold@skeeve.com>

	* Makefile.am (getline5): New test.
	* getline5.awk, getline5.ok: New files.

2012-06-19         Arnold D. Robbins     <arnold@skeeve.com>

	* Makefile.am (charasbytes): New test.
	* charasbytes.awk, charasbytes.in, charasbytes.ok: New files.

2012-05-20         Arnold D. Robbins     <arnold@skeeve.com>

	* jarebug.sh: New file. Handles Mac OS X also.
	* Makefile.am (jarebug): Use jarebug.sh to run the test.

2012-05-16         Arnold D. Robbins     <arnold@skeeve.com>

	* Makefile.am (jarebug): Remove leading `-' from $(CMP) line.

2012-05-14         Arnold D. Robbins     <arnold@skeeve.com>

	* Makefile.am (jarebug): Move to charset tests. Adjust to check
	for existence of needed Japanese locale before running the test.

2012-05-09         Arnold D. Robbins     <arnold@skeeve.com>

	* Makefile.am (jarebug): New test.
	* jarebug.awk, jarebug.in, jarebug.ok: New files.

2012-04-08         Andrew J. Schorr     <aschorr@telemetry-investments.com>

	* Makefile.am (VALGRIND): Set to empty to protect against random
	values in the environment.

2012-04-08         Andrew J. Schorr     <aschorr@telemetry-investments.com>

	* Makefile.am (EXTRA_DIST): Add missing files fork.ok, fork2.ok
	and ordchr2.ok.

2012-04-08         Andrew J. Schorr     <aschorr@telemetry-investments.com>

	* Makefile.am (AWK, PGAWK): Include new $(VALGRIND) variable in
	command line (now passed in by top-level Makefile).

2012-04-07         Andrew J. Schorr     <aschorr@telemetry-investments.com>

	* Makefile.am (ordchr2, readfile): Fix so "make diffout" will work
	properly.
	* orchr2.ok: New file.

2012-04-07         Andrew J. Schorr     <aschorr@telemetry-investments.com>

	* Makefile.am (check): Add new shlib-tests target.
	(SHLIB_TESTS): Add tests ordchr, ordchr2, fork, fork2, readfile and
	filefuncs.
	* ordchr.awk, ordchr.ok, fork.awk, fork.ok, fork2.awk, fork2.ok,
	filefuncs.awk, filefuncs.ok: New files.

2012-04-01         Andrew J. Schorr     <aschorr@telemetry-investments.com>

	* Makefile.am (valgrind-scan): Update to match modern valgrind output.

2012-04-01         John Haque      <j.eh@mchsi.com>

	* Makefile.am (mpfr-test): Add target for manual testing of MPFR
	and GMP numbers.
	* mpfrbigint.awk, mpfrexprange.awk, mpfrieee.awk, mpfrnr.awk,
	mpfrrnd.awk, mpfrsort.awk: New tests.
	(MPFR_TESTS): Add the new tests.
	* mpfrnr.in, mpfrbigint.ok, mpfrexprange.ok, mpfrieee.ok, mpfrnr.ok,
	mpfrrnd.ok, mpfrsort.ok: New files.
	(AWK): Add AWKFLAGS; useful for testing with 'gawk -M' invocation.

2012-02-28         Arnold D. Robbins     <arnold@skeeve.com>

	* fmtspcl-mpfr.ok, fnarydel-mpfr.ok, fnparydl-mpfr.ok,
	rand-mpfr.ok: New files.
	* Makefile.am (EXTRA_DIST): Add them.
	(CHECK_MPFR): New list of files that have MPFR variant .ok file.
	* Gentests: Deal with MPFR files by modifying the generated
	comparison command.

2011-12-26         John Haque      <j.eh@mchsi.com>

	* badargs.ok: Adjust for new and changed command line options.

2012-03-28         Arnold D. Robbins     <arnold@skeeve.com>

	* 4.0.1: Release tar ball made.

2012-03-20         Arnold D. Robbins     <arnold@skeeve.com>

	* Makefile.am (printfbad3): New test.
	* printfbad3.awk, printfbad3.ok: New files.

2012-02-22         Arnold D. Robbins     <arnold@skeeve.com>

	* Makefile.am (beginfile2, next): Set LC_ALL=C so that error
	messages will be in English for comparison with .ok files.
	Thanks to Jeroen Schot <schot@a-eskwadraat.nl>.

2011-12-26         Arnold D. Robbins     <arnold@skeeve.com>

	* Makefile.am (rri1): New test.
	* rri1.awk, rri1.in, rri1.ok: New files.

2011-12-06         Arnold D. Robbins     <arnold@skeeve.com>

	* Makefile.am: Rationalize the $(CMP) lines wherever possible.

2011-10-24         Arnold D. Robbins     <arnold@skeeve.com>

	* beginfile2.sh: Use `...` instead of $(...) for broken systems
	where /bin/sh doesn't support $(...).  Thanks to Nelson Beebe for
	the report.

2011-10-21         John Haque      <j.eh@mchsi.com>

	* beginfile2.in, beginfile2.sh, beginfile2.ok: Adjust input file names.

2011-10-21         Corinna Vinschen      <vinschen@redhat.com>

	* Makefile.am (beginfile2): Adjust for running out of srcdir.
	* beginfile2.sh: Same.

2011-10-02         Arnold D. Robbins     <arnold@skeeve.com>

	* Makefile.am (rtlen, rtlen01, rtlenmb): New tests.
	* rtlen.ok, rtlen.sh, rtlen01.ok, rtlen01.sh: New files.
	Thanks to Rogier <rogier777@gmail.com> as forwarded by
	Jeroen Schot <schot@A-Eskwadraat.nl>.

2011-08-10         Arnold D. Robbins     <arnold@skeeve.com>

	* Makefile.am (beginfile2, fpat3, fwtest3): New tests.
	* beginfile2.awk, beginfile2.in, beginfile2.ok: New files.
	* fpat3.awk, fpat3.in, fpat3.ok: New files.
	* fwtest3.awk, fwtest3.in, fwtest3.ok: New files.

2011-08-09         Arnold D. Robbins     <arnold@skeeve.com>

	* pty1.awk, pty1.ok: New files.
	* Makefile.am (pty1): New test.
	(profile1, profile2, profile3): Use unique names for the profile
	files to avoid problems with parallel 'make check'

2011-07-29         Arnold D. Robbins     <arnold@skeeve.com>

	* Makefile.am (next): Redirect output to output file!

2011-07-28         Arnold D. Robbins     <arnold@skeeve.com>

	* sortu.awk, sortu.ok: Modified to make numeric comparison do
	a stable sort.  Thanks to Peter Fales <Peter.Fales@alcatel-lucent.com>.
	* backgsub.ok: Update for change in code.
	* Makefile.am (posix2008sub): Add --posix to invocation.

2011-07-26         Arnold D. Robbins     <arnold@skeeve.com>

	* Makefile.am (getline4, gsubtst8): New tests.
	* getline4.awk, getline4.in, getline4.ok: New files.
	* gsubtst8.awk, gsubtst8.in, gsubtst8.ok: New files.

2011-07-15         Arnold D. Robbins     <arnold@skeeve.com>

	* Makefile.am (gsubtst7): New test.
	* gsubtst7.awk, gsubtst7.in, gsubtst7.ok: New files.

2011-06-24         Arnold D. Robbins     <arnold@skeeve.com>

	* Makefile.am (EXTRA_DIST): Add ChangeLog.0.
	* 4.0.0: Remake the tar ball.

2011-06-23         Arnold D. Robbins     <arnold@skeeve.com>

	* ChangeLog.0: Rotated ChangeLog into this file.
	* ChangeLog: Created anew for gawk 4.0.0 and on.
	* 4.0.0: Release tar ball made.<|MERGE_RESOLUTION|>--- conflicted
+++ resolved
@@ -1,20 +1,18 @@
-<<<<<<< HEAD
+2015-03-31         Arnold D. Robbins     <arnold@skeeve.com>
+
+	* Makefile.am (indirectbuiltin): New test.
+	* indirectbuiltin.awk, indirectbuiltin.ok: New files.
+
 2015-03-27         Arnold D. Robbins     <arnold@skeeve.com>
 
 	* Makefile.am: Remove defvar test and reference to files; test
 	code moved into extension/testext.c.
 	* defvar.awk, defvar.ok: Removed.
 	* testext.ok: Updated.
-=======
-2015-03-31         Arnold D. Robbins     <arnold@skeeve.com>
-
-	* Makefile.am (indirectbuiltin): New test.
-	* indirectbuiltin.awk, indirectbuiltin.ok: New files.
 
 2015-03-24         Arnold D. Robbins     <arnold@skeeve.com>
 
 	* id.ok: Update after fixes in code.
->>>>>>> 9730efea
 
 2015-03-24         Andrew J. Schorr     <aschorr@telemetry-investments.com>
 
