<<<<<<< HEAD
2015-03-24         Andrew J. Schorr     <aschorr@telemetry-investments.com>

	* Makefile.am (EXTRA_DIST): Add exitval3.awk and exitval3.ok.
	(BASIC_TESTS): Add new test exitval3.
	* exitval3.awk, exitval3.ok: New files.
=======
2015-03-31         Arnold D. Robbins     <arnold@skeeve.com>

	* Makefile.am (indirectbuiltin): New test.
	* indirectbuiltin.awk, indirectbuiltin.ok: New files.

2015-03-24         Arnold D. Robbins     <arnold@skeeve.com>

	* id.ok: Update after fixes in code.
>>>>>>> 0ed7e094

2015-03-17         Andrew J. Schorr     <aschorr@telemetry-investments.com>

	* inplace1.ok, inplace2.ok, inplace3.ok: Update error message line
	numbers to reflect changes to inplace.awk.

2015-03-17         Arnold D. Robbins     <arnold@skeeve.com>

	* Makefile.am (mpfrmemok1): New test.
	* mpfrmemok1.awk, mpfrmemok1.ok: New files.

2015-03-10         Arnold D. Robbins     <arnold@skeeve.com>

	* Makefile.am (fpat4): New test.
	* fpat4.awk, fpat4.ok: New files.

2015-03-06         Arnold D. Robbins     <arnold@skeeve.com>

	* charasbytes.awk, ofs1.awk, range1.awk, sortglos.awk,
	sortglos.in: Remove execute permission.

2015-02-26         Arnold D. Robbins     <arnold@skeeve.com>

	* Makefile.am (EXTRA_DIST): Add profile0.in which got forgotten
	earlier. Ooops.

2015-02-24         Arnold D. Robbins     <arnold@skeeve.com>

	* Makefile.am (crlf): New test.
	* crlf.awk, crlf.ok: New files.

2015-02-10         Arnold D. Robbins     <arnold@skeeve.com>

	* Makefile.am (profile0): New test.
	* profile0.awk, profile0.in, profile0.ok: New files.

2015-02-01         Arnold D. Robbins     <arnold@skeeve.com>

	* Makefile.am (paramasfunc1, paramasfunc2): Now need --posix.
	* indirectcall.awk: Restore after code change.

2015-01-30         Arnold D. Robbins     <arnold@skeeve.com>

	* Makefile.am (callparam, paramasfunc1, paramasfunc2): New tests.
	* callparam.awk, callparam.ok: New files.
	* paramasfunc1.awk, paramasfunc1.ok: New files.
	* paramasfunc2.awk, paramasfunc2.ok: New files.
	* exit.sh, indirectcall.awk: Update after code change.

2015-01-14         Arnold D. Robbins     <arnold@skeeve.com>

	* Makefile.am (dumpvars): Grep out ENVIRON and PROCINFO since
	those can be different depending on who runs the test.
	* dumpvars.ok, id.ok: Updated after code changes.

2015-01-07         Arnold D. Robbins     <arnold@skeeve.com>

	* Makefile.am (regexpbrack): New test.
	* regexpbrack.awk, regexpbrack.in, regexpbrack.ok: New files.

	Unrelated:

	* Makefile.am (printfbad4): New test.
	* printfbad4.awk, printfbad4.ok: New files.

	Unrelated:

	* testext.ok: Adjust for code changes.

2014-12-24         Arnold D. Robbins     <arnold@skeeve.com>

	* Makefile.am (badbuild): New test.
	* badbuild.awk, badbuild.in, badbuild.ok: New files.

2014-12-24         Andrew J. Schorr     <aschorr@telemetry-investments.com>

	* Makefile.am (check): If tests don't pass, run 'make diffout'
	and exit 1. Should help distros to notice when they have built
	gawk incorrectly. (Can you say "Fedora", boys and girls?)

2014-11-26         Arnold D. Robbins     <arnold@skeeve.com>

	* Gentests: Fix gensub call after adding warning.

2014-11-26         Arnold D. Robbins     <arnold@skeeve.com>

	* gensub2.ok: Update after code changes.

2014-11-16         Arnold D. Robbins     <arnold@skeeve.com>

	* Makefile.am (sortglos): New test.
	* sortglos.awk, sortglos.in, sortglos.ok: New files.

2014-11-09         Arnold D. Robbins     <arnold@skeeve.com>

	* mbprintf4.awk: Add record and line number for debugging.
	* mpprint4.ok: Adjust.

2014-11-02         Arnold D. Robbins     <arnold@skeeve.com>

	* Makefile.am (profile7): New test.
	(profile6): Add missing @ in front of gawk run.
	* profile7.awk, profile7.ok: New files.

2014-11-01         Arnold D. Robbins     <arnold@skeeve.com>

	* Makefile.am (profile6): Actually run profiling. Should make test
	output consistent with what's in master.
	* profile6.ok: Updated.

2014-10-30         Arnold D. Robbins     <arnold@skeeve.com>

	* Makefile.am (profile6): New test.
	* profile6.awk, profile6.ok: New files.

2014-10-17         Andrew J. Schorr     <aschorr@telemetry-investments.com>

	* Makefile.am (profile1, testext): Use explicit ./foo.awk to avoid
	assumptions about AWKPATH in the environment.

2014-10-12         Arnold D. Robbins     <arnold@skeeve.com>

	* Makefile.am (charset-msg-start): Add a list of needed locales.
	Suggested by Shaun Jackman <sjackman@gmail.com>.

2014-10-05         Arnold D. Robbins     <arnold@skeeve.com>

	* profile2.ok, profile3.ok, profile4.ok, profile5.ok:
	Adjusted after minor code change. Again.

2014-10-04         Arnold D. Robbins     <arnold@skeeve.com>

	* Makefile.am (genpot): New test.
	* genpot.awk, genpot.ok: New files.

2014-09-29         Arnold D. Robbins     <arnold@skeeve.com>

	* testext.ok: Adjusted after minor code change.

2014-09-27         Arnold D. Robbins     <arnold@skeeve.com>

	* profile2.ok, profile3.ok, profile4.ok, profile5.ok:
	Adjusted after minor code change.

2014-09-18         Arnold D. Robbins     <arnold@skeeve.com>

	* filefuncs.awk: Change to build directory instead of "..".
	* Makefile.am (filefuncs): Pass in $(abs_top_builddir).

2014-09-05         Arnold D. Robbins     <arnold@skeeve.com>

	* functab4.awk: Changed to use stat instead of chdir since
	/tmp isn't /tmp on all systems (e.g. Mac OS X). Thanks to
	Hermann Peifer for the report.

	Sort of related:

	* indirectcall2.awk, indirectcall2.ok: New files.
	* id.ok: Updated.

2014-09-04         Arnold D. Robbins     <arnold@skeeve.com>

	* profile2.ok: Update after code improvement in profiler.
	* functab4.ok: Update after making indirect calls of
	extension functions work. :-)

2014-08-15         Arnold D. Robbins     <arnold@skeeve.com>

	* badargs.ok: Adjust after revising text for -L option.

2014-08-12         Arnold D. Robbins     <arnold@skeeve.com>

	* ofs1.ok: Updated to match corrected behavior in gawk.

2014-08-05         Arnold D. Robbins     <arnold@skeeve.com>

	* Makefile.am (mpfrsqrt): New test.
	* mpfrsqrt.awk, mpfrsqrt.ok: New files.
	Test from Katie Wasserman <katie@wass.net>.

2014-07-25         Arnold D. Robbins     <arnold@skeeve.com>

	* printhuge.awk: Add a newline to output.
	* printhuge.ok: Adjust.

2014-07-24         Arnold D. Robbins     <arnold@skeeve.com>

	* badargs.ok: Adjust after correctly alphabetizing options.

2014-07-10         Arnold D. Robbins     <arnold@skeeve.com>

	* Makefile.am (printhuge): New test.
	* printhuge.awk, printhuge.ok: New files.
	Test from mail.green.fox@gmail.com.

2014-06-19         Michael Forney       <forney@google.com>

	* Makefile.am (poundbang): Fix relative path of AWKPROG.

2014-06-08         Arnold D. Robbins     <arnold@skeeve.com>

	* Makefile.am (dbugeval): Add leading @ to recipe. Ooops.

2014-05-30         Arnold D. Robbins     <arnold@skeeve.com>

	* Makefile.am (regnul1, regnul2): New tests.
	* regnul1.awk, regnul1.ok, regnul1.awk, regnul2.ok: New files.

2014-05-22         Andrew J. Schorr     <aschorr@telemetry-investments.com>

	* lintwarn.ok: Updated.

2014-05-13         Arnold D. Robbins     <arnold@skeeve.com>

	* Makefile.am (EXTRA_DIST): Forgot dbugeval.ok. Ooops.

2014-05-11         Arnold D. Robbins     <arnold@skeeve.com>

	* Makefile.am (dbugeval): New test.
	* dbugeval.in, dbugeval.ok: New files.

2014-05-10         Andrew J. Schorr     <aschorr@telemetry-investments.com>

	* Makefile.am (rsglstdin): New test.
	* rsglstdin.ok: New file.

2014-05-09         Andrew J. Schorr     <aschorr@telemetry-investments.com>

	* Makefile.am (rebuf): Force buffer size to 4096 via AWKBUFSIZE
	environment variable.
	(rsgetline): New test.
	* rsgetline.awk, rsgetline.in, rsgetline.ok: New files.

2014-04-11         Arnold D. Robbins     <arnold@skeeve.com>

	* Makefile.am (charset-msg-start): Add a warning message that tests
	may fail without adequate locale support, per request from
	Nelson H.F. Beebe.

2014-04-08         Arnold D. Robbins     <arnold@skeeve.com>

	* 4.1.1: Release tar ball made.

2014-04-04         Arnold D. Robbins     <arnold@skeeve.com>

	* Makefile.am: Prettify list of tests a little bit.

2014-04-03         Arnold D. Robbins     <arnold@skeeve.com>

	* Makefile.am (EXTRA_DIST): Add readfile2.ok. Oops.

2014-03-27         Arnold D. Robbins     <arnold@skeeve.com>

	* Makefile.am (readfile2): New test.
	* readfile2.awk, readfile2.ok: New files.

2014-02-28         Arnold D. Robbins     <arnold@skeeve.com>

	* regrange.ok: Update after code improvements.

2014-02-03         Stepan Kasal         <kasal@ucw.cz>

	* strftime.awk: the default format uses %e, not %d (Introduced on
	2014-01-16; the previous code mangled the output of command "date"
	to match %d.) Remove the "mucking" for cygwin, it's obsolete and
	incompatible with %e.

2014-01-28         Eli Zaretskii        <eliz@gnu.org>

	* strftime.awk: If DATECMD variable is non-empty, use it instead
	of the literal "date" as the 'date'-like command.

2014-01-19         Arnold D. Robbins     <arnold@skeeve.com>

	* Makefile.am (mpfrnegzero): New test.
	* mpfrnegzero.awk, mpfrnegzero.ok: New files.

2014-01-17         Arnold D. Robbins     <arnold@skeeve.com>

	* Makefile.am (readdir): Run ls commands outside the awk script.
	* readdir0.awk: Read ls results from files. Helps with MinGW.
	Thanks to Eli Zaretskii for the problem report.

2014-01-17         Arnold D. Robbins     <arnold@skeeve.com>

	* Makefile.am: Quote instances of $(top_srcdir) also.

2014-01-16         Andrew J. Schorr     <aschorr@telemetry-investments.com>

	* Makefile.am (strftime): Remove comment about the race condition, since
	this should be fixed.  And gawk now calls date inside the script.
	* strftime.awk: Based on an idea from Pat Rankin, fix the race
	condition by looping repeatedly over strftime/date/strftime until
	the before and after strftime results match.  That should fix
	the race condition where the seconds field might increment between
	invocations.

2014-01-14         Arnold D. Robbins     <arnold@skeeve.com>

	* Makefile.am (split_after_fpat): New test.
	* split_after_fpat.awk, split_after_fpat.ok,
	split_after_fpat.in: New files.

2013-12-30         Arnold D. Robbins     <arnold@skeeve.com>

	* Makefile.am (ignrcas2): Change to use en_US.UTF-8; it
	seems that plain en_US doesn't exist anymore. Thanks to
	Richard Palo.

2013-12-29         John E. Malmberg      <wb8tyw@qsl.net>

	* fts.awk: Adjust for VMS.
	* rwarray.awk: Adjust for VMS.

2013-12-10         Arnold D. Robbins     <arnold@skeeve.com>

	* Makefile.am: Remove instances of "" that were incorrect.
	Thanks to Scott Deifik for the report.

2013-12-01         Arnold D. Robbins     <arnold@skeeve.com>

	* Makefile.am (fts): Add a check for Cygwin on NFS and print
	a message, similar to that of IRIX. Per Corinna Vinschen.

2013-11-29         Arnold D. Robbins     <arnold@skeeve.com>

	* Makefile.am (pipeio3): Removed test and reference to files.
	It was too ful of race conditions to work reliably everywhere.
	* pipeio3.awk, pipeio3.ok, pipeio3.ok2: Removed.

2013-11-28         Arnold D. Robbins     <arnold@skeeve.com>

	* readdir0.awk: Take argument which is directory to read.
	* Makefile.am (readdir): Pass $(top_srcdir) to readdir0.awk.

2013-11-27         Andrew J. Schorr     <aschorr@telemetry-investments.com>

	* readdir0.awk: Restore fix so that we do not fail on filesysystems
	such as XFS where the dirent does not contain the file type.

2013-11-27         Andrew J. Schorr     <aschorr@telemetry-investments.com>

	* Makefile.am (ordchr2): Use --load instead of -l to make sure the
	long option works properly.  Note that the readfile test still uses
	the short version.
	(include2): Use --include instead of -i to make sure that the long
	option works properly.  Note that many other tests use the -i short
	version.

2013-11-20         Arnold D. Robbins     <arnold@skeeve.com>

	* readdir0.awk: Use `ls -lan' to get numeric user and group ID
	numbers. This keeps the number of fields correct and consistent, even
	on systems (like, oh, say, Windows with Cygwin) where group names
	can contain spaces.

2013-11-07         Arnold D. Robbins     <arnold@skeeve.com>

	Solaris fixes.

	* readdir0.awk: Run ls -afi and ls -la separately since POSIX
	says that -f turns off -l. Thanks to Dagobert Michelsen
	<dam@opencsw.org> for the report.
	* Makefile.am (diffout): Don't use POSIX or bash-isms so that
	it will work on Solaris. Sigh.

2013-11-03         Arnold D. Robbins     <arnold@skeeve.com>

	* Makefile.am (backsmalls2): New test.
	(pipeio3): Check results against pipeio3.ok2 if
	the first check fails.
	* backsmalls2.awk, backsmalls2.ok: New files.
	* pipeio3.ok2: New file. This is the results on PPC Mac OS X.

2013-10-30         Arnold D. Robbins     <arnold@skeeve.com>

	* Makefile.am (pipeio3): Enhance test, again, to be more resilient
	to variations in error messages produced by different Bourne shells
	when a command is not found.  This time for Cygwin.

	Unrelated:

	(charasbytes): Translit any tabs to spaces. Should help on
	some System V systems such as Solaris. We hope.

	Unrelated:

	(pass-fail): Exit non-zero if tests fail. Useful for buildbots.

2013-10-22         Arnold D. Robbins     <arnold@skeeve.com>

	* Makefile.am (pipeio3): Enhance test to be more resilient to
	variations in error messages produced by different Bourne shells
	when a command is not found. Initially for Mac OS X.

2013-10-17         Arnold D. Robbins     <arnold@skeeve.com>

	* Makefile.am (pipeio3): New test.
	* pipeio3.awk, pipeio3.ok: New files.

2013-10-10         Arnold D. Robbins     <arnold@skeeve.com>

	* Makefile.am (backbigs1, backsmalls1): New tests.
	* backbigs1.awk, backbigs1.in, backbigs1.ok: New files.
	* backsmalls1.awk, backsmalls1.in, backsmalls1.ok: New files.

2013-10-09         Arnold D. Robbins     <arnold@skeeve.com>

	* Makefile.am (badassign1): New test.
	* badassign1.awk, badassign1.ok: New files.

2013-09-13         Arnold D. Robbins     <arnold@skeeve.com>

	* Makefile.am: Fix quoting for generation of Maketests file so
	that it will happen correctly.

	Unrelated:

	* Makefile.am (nfloop): New test.
	* nfloop.awk, nfloop.ok: New files.

2013-08-15         Arnold D. Robbins     <arnold@skeeve.com>

	* Makefile.am: Quote $(srcdir) everywhere so that tests can run
	in locations with spaces in their names (think Windows or Mac OS X).
	* Gentests: Ditto for when creating Maketests file.

2013-07-04         Arnold D. Robbins     <arnold@skeeve.com>

	* Makefile.am (mbprintf4): New test.
	* mbprintf4.awk, mbprintf4.in, mbprintf4.ok: New files.
	Test cases from Nethox <nethox@gmail.com>.

2013-06-27         Arnold D. Robbins     <arnold@skeeve.com>

	* Makefile.am (dfamb1): New test.
	* dfamb1.awk, dfamb1.in, dfamb1.ok: New files.
	Test case from Steven Daniels <stevendaniels88@gmail.com>.

2013-06-24         Arnold D. Robbins     <arnold@skeeve.com>

	* Makefile.am (clos1way): Move to here since Maketests gets
	regenerated whenever Makefile.am is touched.

2013-06-22	Eli Zaretskii  <eliz@gnu.org>

	* Maketests (clos1way): Set LC_ALL=C, since clos1way.awk no longer
	does.

2013-06-03         Arnold D. Robbins     <arnold@skeeve.com>

	* Makefile.am (exit2): New test.
	* exit2.awk, exit2.ok: New files.

2013-06-01  Eli Zaretskii  <eliz@gnu.org>

	* clos1way.awk: Don't use features of Posix shells, to allow this
	test to work on Windows.

	* beginfile2.sh: Leave one blank between the left quote and the
	following slash.  Use non-absolute name for a non-existent file.
	This is to avoid breakage on Windows due to MSYS transformation of
	Posix style /foo/bar absolute file names.

	* beginfile2.ok: Adapt to changes in beginfile2.sh.

2013-05-30         Arnold D. Robbins     <arnold@skeeve.com>

	* Makefile.am (profile4, profile5): New tests.
	* profile4.awk, profile4.in, profile5.awk, profile5.in: New files.

2013-05-20         Arnold D. Robbins     <arnold@skeeve.com>

	* Makefile.am (mpfr-tests, shlib-tests): Propogate Eli's changes
	and comment of 2013-05-14 to here, so that they get passed into
	Makefile.in whenever Makefile.am is modified.

2013-05-14  Eli Zaretskii  <eliz@gnu.org>

	* Makefile.in (mpfr-tests, shlib-tests): Add a blank character
	between ' and /FOO/ in Gawk command lines, for the benefit of
	testing under MSYS Bash.

	* filefuncs.awk (BEGIN): Call 'stat' on gawkapi.o, not on gawk,
	which does not exist on systems that produce gawk.exe.

2013-05-09         Arnold D. Robbins     <arnold@skeeve.com>

	* 4.1.0: Release tar ball made.

2013-05-02         Arnold D. Robbins     <arnold@skeeve.com>

	* symtab9.awk: Don't remove test file in END rule, breaks on Windows.
	* Makefile.am (symtab9): Add explicit rule and remove test file file.

2013-04-19         Arnold D. Robbins     <arnold@skeeve.com>

	* Makefile.am (LOCALES): New variable split out from AWK.
	(AWK): Adjust.
	(next): Add LOCALES to the test so that it will pass everywhere.
	Thanks to Juergen Kahrs for the report.

2013-04-16         Arnold D. Robbins     <arnold@skeeve.com>

	* Makefile.am: Prettify the lists of tests.
	(GENTESTS_UNUSED): Bring the list up to date.

2013-03-24         Arnold D. Robbins     <arnold@skeeve.com>

	* Makefile.am (readdir): Add a check for GNU/Linux and NFS directory
	and issue a warning if so.
	(fts): Ditto for IRIX - can't check for NFS so just print the message.
	(fnmatch.awk, fnmatch.ok): Improve portability.

2013-03-20         Arnold D. Robbins     <arnold@skeeve.com>

	* Makefile.am (readdir): Add -a to ls options. -f does not
	automatically mean -a on all systems.
	* jarebug.sh: Send error output of locale to /dev/null in case
	it doesn't exist.

2013-03-11         Arnold D. Robbins     <arnold@skeeve.com>

	* Makefile.am (colonwarn): New test.
	* colonwarn.awk, colonwarn.in, colonwarn.ok: New files.

2013-02-26         Arnold D. Robbins     <arnold@skeeve.com>

	* parseme.ok: Update after change in grammar. Now with new and
	improved error message!

2013-01-31         Arnold D. Robbins     <arnold@skeeve.com>

	* Makefile.am: Move functab4 into shlib tests, since it uses
	@load. Thanks to Anders Wallin for the report.
	(shlib-tests): Check --version output for "API" and run tests
	if there.

2013-01-31         Andrew J. Schorr     <aschorr@telemetry-investments.com>

	* Makefile.am: To decide whether to run MPFR tests, use the output
	of gawk --version instead of the automake TEST_MPFR conditional (which
	has now been removed from configure.ac).

2013-01-27         Arnold D. Robbins     <arnold@skeeve.com>

	* Makefile.am (EXTRA_DIST): Add all the mpfr test files. Duh.
	(reginttrad): Use $(srcdir)/$@.awk. Double Duh.

2013-01-27         Andrew J. Schorr     <aschorr@telemetry-investments.com>

	* Makefile.am: Add mpfr tests if MPFR is available.

2013-01-20         Arnold D. Robbins     <arnold@skeeve.com>

	* Makefile.am (reginttrad): New test.
	* reginttrad.awk, reginttrad.ok: New files.

2013-01-16         Arnold D. Robbins     <arnold@skeeve.com>

	Fix tests to work with make diffout:

	* rtlenmb.ok: New file.
	* Makefile.am (clobber, mmap8k, rtlenmb): Tests adjusted.
	(EXTRA_DIST): Add rtlenmb.ok.

2013-01-15         Andrew J. Schorr     <aschorr@telemetry-investments.com>

	* Gentests: Remove a debugging printf.

2013-01-15         Andrew J. Schorr     <aschorr@telemetry-investments.com>

	* Makefile.am (readdir): Try to protect against failure on filesystems
	lacking type information by invoking readdir.awk before readdir0.awk
	and passing the results of readdir to readdir0 for inspection.
	* readdir0.awk: Analyze the results of the readdir extension.
	If all file types are set to "u", we infer that this filesystem lacks
	type information.

2013-01-14         Arnold D. Robbins     <arnold@skeeve.com>

	* Makefile.am (rand): Let Gentests create the test.
	(fmtspcl): Add $(AWKFLAGS).
	* Gentests: For MPFR tests, add $(AWKFLAGS) on the command line.
	* mpfr-rand.ok: Updated.

2013-01-14         Andrew J. Schorr     <aschorr@telemetry-investments.com>

	* Makefile.am (symtab8): Use grep to remove FILENAME from the output
	so the test will succeed when building outside the source tree.
	* symtab8.ok: Remove FILENAME.

2013-01-10         Andrew J. Schorr     <aschorr@telemetry-investments.com>

	* inplace.1.in, inplace.2.in, inplace.in, inplace1.1.ok, inplace1.2.ok,
	inplace1.ok, inplace2.1.bak.ok, inplace2.1.ok, inplace2.2.bak.ok,
	inplace2.2.ok, inplace2.ok, inplace3.1.bak.ok, inplace3.1.ok,
	inplace3.2.bak.ok, inplace3.2.ok, inplace3.ok: New files.
	* Makefile.am (EXTRA_DIST): Add new files.
	(SHLIB_TESTS): Add inplace1, inplace2, and inplace3.
	(inplace1, inplace2, inplace3): New tests.

2012-12-25         Arnold D. Robbins     <arnold@skeeve.com>

	* assignconst.awk, assignconst.ok: Removed.
	* Makefile.am (EXTRA_DIST): Removed assignconst.awk, assignconst.ok.
	(SHLIB_TESTS): Removed assignconst.
	(assignconst): Removed test.

2012-12-24         Arnold D. Robbins     <arnold@skeeve.com>

	* 4.0.2: Release tar ball made.

2012-12-23         Arnold D. Robbins     <arnold@skeeve.com>

	* Makefile.am (paramuninitglobal): New test.
	* paramuninitglobal.awk, paramuninitglobal.ok: New files.
	Thanks to John Haque.

2012-12-19         Arnold D. Robbins     <arnold@skeeve.com>

	* symtab9.awk, symtab9.ok: New files.
	* Makefile.am (EXTRA_DIST): Add new files.
	(symtab9): New test.
	* symtab1.ok, testext.ok: Updated.

2012-12-16         Arnold D. Robbins     <arnold@skeeve.com>

	* symtab7.awk, symtab7.in, symtab7.ok, symtab8.awk, symtab8.in,
	symtab8.ok: New files.
	* Makefile.am (EXTRA_DIST): Add new files.
	(symtab7, symtab8): New tests.
	Thanks to Assaf Gordon <gordon@cshl.edu>.

2012-11-19         Arnold D. Robbins     <arnold@skeeve.com>

	* Makefile.am (readdir): Add a 'this could fail message'.
	* readdir.awk: Revise to match simplified behavior of the extension.

2012-11-13         Arnold D. Robbins     <arnold@skeeve.com>

	* Makefile.am (GAWK_EXTRA_TESTS): Move to sorted order of tests.

2012-11-12         Arnold D. Robbins     <arnold@skeeve.com>

	* symtab6.ok: Remove PROCINFO.
	* Makefile.am (symtab6): Adjust recipe.

2012-11-10         Arnold D. Robbins     <arnold@skeeve.com>

	* symtab4.awk, symtab4.in, symtab4.ok, symtab5.awk, symtab5.in,
	symtab5.ok, symtab6.awk: New files.
	* Makefile.am (EXTRA_DIST): Add new files.
	(symtab4, symtab5, symtab6): New tests.
	Thanks to Assaf Gordon <gordon@cshl.edu>.

2012-10-28         Andrew J. Schorr     <aschorr@telemetry-investments.com>

	* messages.awk, fts.awk: Adjusted so make diffout will work.
	* Makefile.am (messages): Adjust to use standard failure test for
	make diffout.

2012-10-19         Arnold D. Robbins     <arnold@skeeve.com>

	* symtab1.awk: Adjust to not print ENVIRON and PROCINFO which won't
	be the same as on the author's machine.
	* lintwarn.ok: Adjust.

2012-10-13         Arnold D. Robbins     <arnold@skeeve.com>

	* Makefile.am (EXTRA_DIST): Add jarebug.sh.

2012-10-11         Andrew J. Schorr     <aschorr@telemetry-investments.com>

	* Makefile.am (readdir): Use $(top_srcdir) instead of `.'. Helps
	when running the valgrind tests.

2012-10-11         Arnold D. Robbins     <arnold@skeeve.com>

	* testext.ok: Updated.

2012-10-04         Akim Demaille         <akim@lrde.epita.fr>

	Fix VPATH builds.

	* Makefile.am (shlib-tests): config.h is in builddir.
	(beginfile2): So is gawk itself.

	* Makefile.am (functab1, functab2, functab3, functab4, id, symtab1,
	symtab2, symtab3): New tests.
	* functab1.awk, functab1.ok, functab2.awk, functab2.ok, functab3.awk,
	functab3.ok, functab4.awk, functab4.ok, id.awk, id.ok, symtab1.awk,
	symtab1.ok, symtab2.awk, symtab2.ok, symtab3.awk, symtab3.ok:
	New files.

2012-09-23         Arnold D. Robbins     <arnold@skeeve.com>

	* lintwarn.ok: Updated.

2012-09-14         Arnold D. Robbins     <arnold@skeeve.com>

	* testext.ok: Updated. Twice.

2012-09-11         Arnold D. Robbins     <arnold@skeeve.com>

	* Makefile.am (shlib-tests): Check if DYNAMIC is enabled and
	only if so run the tests. A bit hacky. Needed at least for
	z/OS.

2012-09-07         Arnold D. Robbins     <arnold@skeeve.com>

	* readdir.awk: Change argument to readdir_do_ftype().

2012-08-28         Andrew J. Schorr     <aschorr@telemetry-investments.com>

	* Makefile.am (EXTRA_DIST): Add jarebug.sh.
	(readdir): Use standard output filenames readdir.ok and _readdir
	instead of readdir.out1 and readdir.out2.  The standard names are
	required for the pass-fail and diffout rules to work correctly.
	(clean): Remove readdir.ok

2012-08-26         Arnold D. Robbins     <arnold@skeeve.com>

	* Makefile.am (charasbytes): Revise test to canonicalize
	whitespace. (For Mac OS X 10.5, at least.)
	* charasbytes.ok: Updated.

2012-08-23         Arnold D. Robbins     <arnold@skeeve.com>

	* Makefile.am (revout, revtwoway): New tests.
	* revout.awk, revout.ok, revtwoway.awk, revtwoway.ok: New files.

2012-08-11         Andrew J. Schorr     <aschorr@telemetry-investments.com>

	* Makefile.am (EXTRA_DIST): Add inchello.awk and incdupe[4-7].ok.
	(GAWK_EXT_TESTS): Add incdupe[4-7].
	(incdupe[4-7]): New tests to ensure that mixing -f with include
	causes a fatal error.
	* incdupe[4-7].ok, inchello.awk: New files.

2012-08-08         Arnold D. Robbins     <arnold@skeeve.com>

	* Makefile.am (fts): New test.
	* fts.awk: New file.

2012-07-30         Arnold D. Robbins     <arnold@skeeve.com>

	* Makefile.am (assignconst): Use AWKPATH to get results that will
	be consistent no matter where the test is run.
	* assignconst.ok: Updated.

2012-07-29         Arnold D. Robbins     <arnold@skeeve.com>

	* Makefile.am (readdir): New test.
	* readdir0.awk, readdir.awk: New files.

2012-07-16         Arnold D. Robbins     <arnold@skeeve.com>

	* fnmatch.awk, fnmatch.ok: Portability updates.

2012-07-15         Arnold D. Robbins     <arnold@skeeve.com>

	* testext.ok: Update contents.

2012-07-12         Arnold D. Robbins     <arnold@skeeve.com>

	* Makefile.am (fnmatch): New test.
	* fnmatch.awk, fnmatch.ok: New files.

	* Makefile.am (assignconst): New test.
	* assignconst.awk, assignconst.ok: New files.

2012-06-28         Andrew J. Schorr     <aschorr@telemetry-investments.com>

	* time.awk: Avoid possibly throwing a spurious error by protecting
	a race condition that depends on the order of expression evaluation.

2012-06-25         Arnold D. Robbins     <arnold@skeeve.com>

	* Makefile.am (rwarray): New test.
	* rwarray.awk, rwarray.in, rwarray.ok: New files.

2012-06-21         Arnold D. Robbins     <arnold@skeeve.com>

	* testext.ok: Update contents.

2012-06-20         Arnold D. Robbins     <arnold@skeeve.com>

	* testext.ok: Update contents.

2012-06-19         Arnold D. Robbins     <arnold@skeeve.com>

	* testext.ok: Update contents.

2012-06-18         Arnold D. Robbins     <arnold@skeeve.com>

	* Makefile.am (testext): New test.
	(EXTRA_DIST): Add new file testext.ok.
	(SHLIB_TESTS): Add testext.
	(clean): Add testext.awk to the list.
	* testext.ok: New file.

2012-06-12         Arnold D. Robbins     <arnold@skeeve.com>

	* Makefile.am (clean): Add fork.tmp.* to the list.

2012-06-10         Andrew J. Schorr     <aschorr@telemetry-investments.com>

	* Makefile.am (EXTRA_DIST): Add new files time.awk and time.ok.
	(SHLIB_TESTS): Add time.
	* time.awk, time.ok: New files.

2012-05-29         Arnold D. Robbins     <arnold@skeeve.com>

	* Makefile.am (clean): Add readfile.ok to list of files to removed.

2012-05-26         Andrew J. Schorr     <aschorr@telemetry-investments.com>

	* Makefile.am (readfile): Revert previous patch, and add comment
	explaining that we need to create readfile.ok on failure so that
	"make diffout" will work properly.
	(ordchr.awk, ordchr.ok): Add more tests to catch type conversion
	problems.

2012-05-25         Arnold D. Robbins     <arnold@skeeve.com>

	* Makefile.am (readfile): Don't copy the Makefile over readfile.ok
	if there's a problem.

2012-05-24         Andrew J. Schorr     <aschorr@telemetry-investments.com>

	* Makefile.am (fmtspcl, include2, incdupe, incdup2, incdupe3): Fix
	paths to work properly when built in another directory.

2012-05-19         Andrew J. Schorr     <aschorr@telemetry-investments.com>

	* Makefile.am (EXTRA_DIST): Add new files hello.awk, inclib.awk,
	include.awk, include.ok, include2.ok, incdupe.ok, incdupe2.ok and
	incdupe3.ok.
	(GAWK_EXT_TESTS): Add include, include2, incdupe, incdupe2 and incdupe3.
	(include2, incdupe, incdupe2, incdupe3): New tests.
	* badargs.ok: Fix usage message to include new -i option.
	* hello.awk, incdupe.ok, incdupe2.ok, incdupe3.ok, inclib.awk,
	include.awk, include.ok, include2.ok: New files.

2012-08-12         Arnold D. Robbins     <arnold@skeeve.com>

	* Makefile.am (regexprange): New test.
	* regexprange.awk, regexprange.ok: New files.

2012-08-05         Arnold D. Robbins     <arnold@skeeve.com>

	New test from Nelson Beebe.

	* Makefile.am (ofs1): New test.
	* ofs1.awk, ofs1.in, ofs1.ok: New files.

2012-07-13         Arnold D. Robbins     <arnold@skeeve.com>

	* Makefile.am (getline5): New test.
	* getline5.awk, getline5.ok: New files.

2012-06-19         Arnold D. Robbins     <arnold@skeeve.com>

	* Makefile.am (charasbytes): New test.
	* charasbytes.awk, charasbytes.in, charasbytes.ok: New files.

2012-05-20         Arnold D. Robbins     <arnold@skeeve.com>

	* jarebug.sh: New file. Handles Mac OS X also.
	* Makefile.am (jarebug): Use jarebug.sh to run the test.

2012-05-16         Arnold D. Robbins     <arnold@skeeve.com>

	* Makefile.am (jarebug): Remove leading `-' from $(CMP) line.

2012-05-14         Arnold D. Robbins     <arnold@skeeve.com>

	* Makefile.am (jarebug): Move to charset tests. Adjust to check
	for existence of needed Japanese locale before running the test.

2012-05-09         Arnold D. Robbins     <arnold@skeeve.com>

	* Makefile.am (jarebug): New test.
	* jarebug.awk, jarebug.in, jarebug.ok: New files.

2012-04-08         Andrew J. Schorr     <aschorr@telemetry-investments.com>

	* Makefile.am (VALGRIND): Set to empty to protect against random
	values in the environment.

2012-04-08         Andrew J. Schorr     <aschorr@telemetry-investments.com>

	* Makefile.am (EXTRA_DIST): Add missing files fork.ok, fork2.ok
	and ordchr2.ok.

2012-04-08         Andrew J. Schorr     <aschorr@telemetry-investments.com>

	* Makefile.am (AWK, PGAWK): Include new $(VALGRIND) variable in
	command line (now passed in by top-level Makefile).

2012-04-07         Andrew J. Schorr     <aschorr@telemetry-investments.com>

	* Makefile.am (ordchr2, readfile): Fix so "make diffout" will work
	properly.
	* orchr2.ok: New file.

2012-04-07         Andrew J. Schorr     <aschorr@telemetry-investments.com>

	* Makefile.am (check): Add new shlib-tests target.
	(SHLIB_TESTS): Add tests ordchr, ordchr2, fork, fork2, readfile and
	filefuncs.
	* ordchr.awk, ordchr.ok, fork.awk, fork.ok, fork2.awk, fork2.ok,
	filefuncs.awk, filefuncs.ok: New files.

2012-04-01         Andrew J. Schorr     <aschorr@telemetry-investments.com>

	* Makefile.am (valgrind-scan): Update to match modern valgrind output.

2012-04-01         John Haque      <j.eh@mchsi.com>

	* Makefile.am (mpfr-test): Add target for manual testing of MPFR
	and GMP numbers.
	* mpfrbigint.awk, mpfrexprange.awk, mpfrieee.awk, mpfrnr.awk,
	mpfrrnd.awk, mpfrsort.awk: New tests.
	(MPFR_TESTS): Add the new tests.
	* mpfrnr.in, mpfrbigint.ok, mpfrexprange.ok, mpfrieee.ok, mpfrnr.ok,
	mpfrrnd.ok, mpfrsort.ok: New files.
	(AWK): Add AWKFLAGS; useful for testing with 'gawk -M' invocation.

2012-02-28         Arnold D. Robbins     <arnold@skeeve.com>

	* fmtspcl-mpfr.ok, fnarydel-mpfr.ok, fnparydl-mpfr.ok,
	rand-mpfr.ok: New files.
	* Makefile.am (EXTRA_DIST): Add them.
	(CHECK_MPFR): New list of files that have MPFR variant .ok file.
	* Gentests: Deal with MPFR files by modifying the generated
	comparison command.

2011-12-26         John Haque      <j.eh@mchsi.com>

	* badargs.ok: Adjust for new and changed command line options.

2012-03-28         Arnold D. Robbins     <arnold@skeeve.com>

	* 4.0.1: Release tar ball made.

2012-03-20         Arnold D. Robbins     <arnold@skeeve.com>

	* Makefile.am (printfbad3): New test.
	* printfbad3.awk, printfbad3.ok: New files.

2012-02-22         Arnold D. Robbins     <arnold@skeeve.com>

	* Makefile.am (beginfile2, next): Set LC_ALL=C so that error
	messages will be in English for comparison with .ok files.
	Thanks to Jeroen Schot <schot@a-eskwadraat.nl>.

2011-12-26         Arnold D. Robbins     <arnold@skeeve.com>

	* Makefile.am (rri1): New test.
	* rri1.awk, rri1.in, rri1.ok: New files.

2011-12-06         Arnold D. Robbins     <arnold@skeeve.com>

	* Makefile.am: Rationalize the $(CMP) lines wherever possible.

2011-10-24         Arnold D. Robbins     <arnold@skeeve.com>

	* beginfile2.sh: Use `...` instead of $(...) for broken systems
	where /bin/sh doesn't support $(...).  Thanks to Nelson Beebe for
	the report.

2011-10-21         John Haque      <j.eh@mchsi.com>

	* beginfile2.in, beginfile2.sh, beginfile2.ok: Adjust input file names.

2011-10-21         Corinna Vinschen      <vinschen@redhat.com>

	* Makefile.am (beginfile2): Adjust for running out of srcdir.
	* beginfile2.sh: Same.

2011-10-02         Arnold D. Robbins     <arnold@skeeve.com>

	* Makefile.am (rtlen, rtlen01, rtlenmb): New tests.
	* rtlen.ok, rtlen.sh, rtlen01.ok, rtlen01.sh: New files.
	Thanks to Rogier <rogier777@gmail.com> as forwarded by
	Jeroen Schot <schot@A-Eskwadraat.nl>.

2011-08-10         Arnold D. Robbins     <arnold@skeeve.com>

	* Makefile.am (beginfile2, fpat3, fwtest3): New tests.
	* beginfile2.awk, beginfile2.in, beginfile2.ok: New files.
	* fpat3.awk, fpat3.in, fpat3.ok: New files.
	* fwtest3.awk, fwtest3.in, fwtest3.ok: New files.

2011-08-09         Arnold D. Robbins     <arnold@skeeve.com>

	* pty1.awk, pty1.ok: New files.
	* Makefile.am (pty1): New test.
	(profile1, profile2, profile3): Use unique names for the profile
	files to avoid problems with parallel 'make check'

2011-07-29         Arnold D. Robbins     <arnold@skeeve.com>

	* Makefile.am (next): Redirect output to output file!

2011-07-28         Arnold D. Robbins     <arnold@skeeve.com>

	* sortu.awk, sortu.ok: Modified to make numeric comparison do
	a stable sort.  Thanks to Peter Fales <Peter.Fales@alcatel-lucent.com>.
	* backgsub.ok: Update for change in code.
	* Makefile.am (posix2008sub): Add --posix to invocation.

2011-07-26         Arnold D. Robbins     <arnold@skeeve.com>

	* Makefile.am (getline4, gsubtst8): New tests.
	* getline4.awk, getline4.in, getline4.ok: New files.
	* gsubtst8.awk, gsubtst8.in, gsubtst8.ok: New files.

2011-07-15         Arnold D. Robbins     <arnold@skeeve.com>

	* Makefile.am (gsubtst7): New test.
	* gsubtst7.awk, gsubtst7.in, gsubtst7.ok: New files.

2011-06-24         Arnold D. Robbins     <arnold@skeeve.com>

	* Makefile.am (EXTRA_DIST): Add ChangeLog.0.
	* 4.0.0: Remake the tar ball.

2011-06-23         Arnold D. Robbins     <arnold@skeeve.com>

	* ChangeLog.0: Rotated ChangeLog into this file.
	* ChangeLog: Created anew for gawk 4.0.0 and on.
	* 4.0.0: Release tar ball made.<|MERGE_RESOLUTION|>--- conflicted
+++ resolved
@@ -1,19 +1,17 @@
-<<<<<<< HEAD
+2015-03-31         Arnold D. Robbins     <arnold@skeeve.com>
+
+	* Makefile.am (indirectbuiltin): New test.
+	* indirectbuiltin.awk, indirectbuiltin.ok: New files.
+
+2015-03-24         Arnold D. Robbins     <arnold@skeeve.com>
+
+	* id.ok: Update after fixes in code.
+
 2015-03-24         Andrew J. Schorr     <aschorr@telemetry-investments.com>
 
 	* Makefile.am (EXTRA_DIST): Add exitval3.awk and exitval3.ok.
 	(BASIC_TESTS): Add new test exitval3.
 	* exitval3.awk, exitval3.ok: New files.
-=======
-2015-03-31         Arnold D. Robbins     <arnold@skeeve.com>
-
-	* Makefile.am (indirectbuiltin): New test.
-	* indirectbuiltin.awk, indirectbuiltin.ok: New files.
-
-2015-03-24         Arnold D. Robbins     <arnold@skeeve.com>
-
-	* id.ok: Update after fixes in code.
->>>>>>> 0ed7e094
 
 2015-03-17         Andrew J. Schorr     <aschorr@telemetry-investments.com>
 
