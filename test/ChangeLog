<<<<<<< HEAD
2013-09-25         Arnold D. Robbins     <arnold@skeeve.com>

	* Makfile.am (randtest): New test.
	* randtest.sh, randtest.ok: New files.
	* rand.ok: Updated to reflect new results based on code change.
=======
2013-10-09         Arnold D. Robbins     <arnold@skeeve.com>

	* Makefile.am (badassign1): New test.
	* badassign1.awk, badassign1.ok: New files.
>>>>>>> 8e4ebdf2

2013-09-13         Arnold D. Robbins     <arnold@skeeve.com>

	* Makefile.am: Fix quoting for generation of Maketests file so
	that it will happen correctly.

	Unrelated:

	* Makefile.am (nfloop): New test.
	* nfloop.awk, nfloop.ok: New files.

2013-08-15         Arnold D. Robbins     <arnold@skeeve.com>

	* Makefile.am: Quote $(srcdir) everywhere so that tests can run
	in locations with spaces in their names (think Windows or Mac OS X).
	* Gentests: Ditto for when creating Maketests file.

2013-07-04         Arnold D. Robbins     <arnold@skeeve.com>

	* Makefile.am (mbprintf4): New test.
	* mbprintf4.awk, mbprintf4.in, mbprintf4.ok: New files.
	Test cases from Nethox <nethox@gmail.com>.

2013-06-27         Arnold D. Robbins     <arnold@skeeve.com>

	* Makefile.am (dfamb1): New test.
	* dfamb1.awk, dfamb1.in, dfamb1.ok: New files.
	Test case from Steven Daniels <stevendaniels88@gmail.com>.

2013-06-24         Arnold D. Robbins     <arnold@skeeve.com>

	* Makefile.am (clos1way): Move to here since Maketests gets
	regenerated whenever Makefile.am is touched.

2013-06-22	Eli Zaretskii  <eliz@gnu.org>

	* Maketests (clos1way): Set LC_ALL=C, since clos1way.awk no longer
	does.

2013-06-03         Arnold D. Robbins     <arnold@skeeve.com>

	* Makefile.am (exit2): New test.
	* exit2.awk, exit2.ok: New files.

2013-06-01  Eli Zaretskii  <eliz@gnu.org>

	* clos1way.awk: Don't use features of Posix shells, to allow this
	test to work on Windows.

	* beginfile2.sh: Leave one blank between the left quote and the
	following slash.  Use non-absolute name for a non-existent file.
	This is to avoid breakage on Windows due to MSYS transformation of
	Posix style /foo/bar absolute file names.

	* beginfile2.ok: Adapt to changes in beginfile2.sh.

2013-05-30         Arnold D. Robbins     <arnold@skeeve.com>

	* Makefile.am (profile4, profile5): New tests.
	* profile4.awk, profile4.in, profile5.awk, profile5.in: New files.

2013-05-20         Arnold D. Robbins     <arnold@skeeve.com>

	* Makefile.am (mpfr-tests, shlib-tests): Propogate Eli's changes
	and comment of 2013-05-14 to here, so that they get passed into
	Makefile.in whenever Makefile.am is modified.

2013-05-14  Eli Zaretskii  <eliz@gnu.org>

	* Makefile.in (mpfr-tests, shlib-tests): Add a blank character
	between ' and /FOO/ in Gawk command lines, for the benefit of
	testing under MSYS Bash.

	* filefuncs.awk (BEGIN): Call 'stat' on gawkapi.o, not on gawk,
	which does not exist on systems that produce gawk.exe.

2013-05-09         Arnold D. Robbins     <arnold@skeeve.com>

	* 4.1.0: Release tar ball made.

2013-05-02         Arnold D. Robbins     <arnold@skeeve.com>

	* symtab9.awk: Don't remove test file in END rule, breaks on Windows.
	* Makefile.am (symtab9): Add explicit rule and remove test file file.

2013-04-19         Arnold D. Robbins     <arnold@skeeve.com>

	* Makefile.am (LOCALES): New variable split out from AWK.
	(AWK): Adjust.
	(next): Add LOCALES to the test so that it will pass everywhere.
	Thanks to Juergen Kahrs for the report.

2013-04-16         Arnold D. Robbins     <arnold@skeeve.com>

	* Makefile.am: Prettify the lists of tests.
	(GENTESTS_UNUSED): Bring the list up to date.

2013-03-24         Arnold D. Robbins     <arnold@skeeve.com>

	* Makefile.am (readdir): Add a check for GNU/Linux and NFS directory
	and issue a warning if so.
	(fts): Ditto for IRIX - can't check for NFS so just print the message.
	(fnmatch.awk, fnmatch.ok): Improve portability.

2013-03-20         Arnold D. Robbins     <arnold@skeeve.com>

	* Makefile.am (readdir): Add -a to ls options. -f does not
	automatically mean -a on all systems.
	* jarebug.sh: Send error output of locale to /dev/null in case
	it doesn't exist.

2013-03-11         Arnold D. Robbins     <arnold@skeeve.com>

	* Makefile.am (colonwarn): New test.
	* colonwarn.awk, colonwarn.in, colonwarn.ok: New files.

2013-02-26         Arnold D. Robbins     <arnold@skeeve.com>

	* parseme.ok: Update after change in grammar. Now with new and
	improved error message!

2013-01-31         Arnold D. Robbins     <arnold@skeeve.com>

	* Makefile.am: Move functab4 into shlib tests, since it uses
	@load. Thanks to Anders Wallin for the report.
	(shlib-tests): Check --version output for "API" and run tests
	if there.

2013-01-31         Andrew J. Schorr     <aschorr@telemetry-investments.com>

	* Makefile.am: To decide whether to run MPFR tests, use the output
	of gawk --version instead of the automake TEST_MPFR conditional (which
	has now been removed from configure.ac).

2013-01-27         Arnold D. Robbins     <arnold@skeeve.com>

	* Makefile.am (EXTRA_DIST): Add all the mpfr test files. Duh.
	(reginttrad): Use $(srcdir)/$@.awk. Double Duh.

2013-01-27         Andrew J. Schorr     <aschorr@telemetry-investments.com>

	* Makefile.am: Add mpfr tests if MPFR is available.

2013-01-20         Arnold D. Robbins     <arnold@skeeve.com>

	* Makefile.am (reginttrad): New test.
	* reginttrad.awk, reginttrad.ok: New files.

2013-01-16         Arnold D. Robbins     <arnold@skeeve.com>

	Fix tests to work with make diffout:

	* rtlenmb.ok: New file.
	* Makefile.am (clobber, mmap8k, rtlenmb): Tests adjusted.
	(EXTRA_DIST): Add rtlenmb.ok.

2013-01-15         Andrew J. Schorr     <aschorr@telemetry-investments.com>

	* Gentests: Remove a debugging printf.

2013-01-15         Andrew J. Schorr     <aschorr@telemetry-investments.com>

	* Makefile.am (readdir): Try to protect against failure on filesystems
	lacking type information by invoking readdir.awk before readdir0.awk
	and passing the results of readdir to readdir0 for inspection.
	* readdir0.awk: Analyze the results of the readdir extension.
	If all file types are set to "u", we infer that this filesystem lacks
	type information.

2013-01-14         Arnold D. Robbins     <arnold@skeeve.com>

	* Makefile.am (rand): Let Gentests create the test.
	(fmtspcl): Add $(AWKFLAGS).
	* Gentests: For MPFR tests, add $(AWKFLAGS) on the command line.
	* mpfr-rand.ok: Updated.

2013-01-14         Andrew J. Schorr     <aschorr@telemetry-investments.com>

	* Makefile.am (symtab8): Use grep to remove FILENAME from the output
	so the test will succeed when building outside the source tree.
	* symtab8.ok: Remove FILENAME.

2013-01-10         Andrew J. Schorr     <aschorr@telemetry-investments.com>

	* inplace.1.in, inplace.2.in, inplace.in, inplace1.1.ok, inplace1.2.ok,
	inplace1.ok, inplace2.1.bak.ok, inplace2.1.ok, inplace2.2.bak.ok,
	inplace2.2.ok, inplace2.ok, inplace3.1.bak.ok, inplace3.1.ok,
	inplace3.2.bak.ok, inplace3.2.ok, inplace3.ok: New files.
	* Makefile.am (EXTRA_DIST): Add new files.
	(SHLIB_TESTS): Add inplace1, inplace2, and inplace3.
	(inplace1, inplace2, inplace3): New tests.

2012-12-25         Arnold D. Robbins     <arnold@skeeve.com>

	* assignconst.awk, assignconst.ok: Removed.
	* Makefile.am (EXTRA_DIST): Removed assignconst.awk, assignconst.ok.
	(SHLIB_TESTS): Removed assignconst.
	(assignconst): Removed test.

2012-12-24         Arnold D. Robbins     <arnold@skeeve.com>

	* 4.0.2: Release tar ball made.

2012-12-23         Arnold D. Robbins     <arnold@skeeve.com>

	* Makefile.am (paramuninitglobal): New test.
	* paramuninitglobal.awk, paramuninitglobal.ok: New files.
	Thanks to John Haque.

2012-12-19         Arnold D. Robbins     <arnold@skeeve.com>

	* symtab9.awk, symtab9.ok: New files.
	* Makefile.am (EXTRA_DIST): Add new files.
	(symtab9): New test.
	* symtab1.ok, testext.ok: Updated.

2012-12-16         Arnold D. Robbins     <arnold@skeeve.com>

	* symtab7.awk, symtab7.in, symtab7.ok, symtab8.awk, symtab8.in,
	symtab8.ok: New files.
	* Makefile.am (EXTRA_DIST): Add new files.
	(symtab7, symtab8): New tests.
	Thanks to Assaf Gordon <gordon@cshl.edu>.

2012-11-19         Arnold D. Robbins     <arnold@skeeve.com>

	* Makefile.am (readdir): Add a 'this could fail message'.
	* readdir.awk: Revise to match simplified behavior of the extension.

2012-11-13         Arnold D. Robbins     <arnold@skeeve.com>

	* Makefile.am (GAWK_EXTRA_TESTS): Move to sorted order of tests.

2012-11-12         Arnold D. Robbins     <arnold@skeeve.com>

	* symtab6.ok: Remove PROCINFO.
	* Makefile.am (symtab6): Adjust recipe.

2012-11-10         Arnold D. Robbins     <arnold@skeeve.com>

	* symtab4.awk, symtab4.in, symtab4.ok, symtab5.awk, symtab5.in,
	symtab5.ok, symtab6.awk: New files.
	* Makefile.am (EXTRA_DIST): Add new files.
	(symtab4, symtab5, symtab6): New tests.
	Thanks to Assaf Gordon <gordon@cshl.edu>.

2012-10-28         Andrew J. Schorr     <aschorr@telemetry-investments.com>

	* messages.awk, fts.awk: Adjusted so make diffout will work.
	* Makefile.am (messages): Adjust to use standard failure test for
	make diffout.

2012-10-19         Arnold D. Robbins     <arnold@skeeve.com>

	* symtab1.awk: Adjust to not print ENVIRON and PROCINFO which won't
	be the same as on the author's machine.
	* lintwarn.ok: Adjust.

2012-10-13         Arnold D. Robbins     <arnold@skeeve.com>

	* Makefile.am (EXTRA_DIST): Add jarebug.sh.

2012-10-11         Andrew J. Schorr     <aschorr@telemetry-investments.com>

	* Makefile.am (readdir): Use $(top_srcdir) instead of `.'. Helps
	when running the valgrind tests.

2012-10-11         Arnold D. Robbins     <arnold@skeeve.com>

	* testext.ok: Updated.

2012-10-04         Akim Demaille         <akim@lrde.epita.fr>

	Fix VPATH builds.

	* Makefile.am (shlib-tests): config.h is in builddir.
	(beginfile2): So is gawk itself.

	* Makefile.am (functab1, functab2, functab3, functab4, id, symtab1,
	symtab2, symtab3): New tests.
	* functab1.awk, functab1.ok, functab2.awk, functab2.ok, functab3.awk,
	functab3.ok, functab4.awk, functab4.ok, id.awk, id.ok, symtab1.awk,
	symtab1.ok, symtab2.awk, symtab2.ok, symtab3.awk, symtab3.ok:
	New files.

2012-09-23         Arnold D. Robbins     <arnold@skeeve.com>

	* lintwarn.ok: Updated.

2012-09-14         Arnold D. Robbins     <arnold@skeeve.com>

	* testext.ok: Updated. Twice.

2012-09-11         Arnold D. Robbins     <arnold@skeeve.com>

	* Makefile.am (shlib-tests): Check if DYNAMIC is enabled and
	only if so run the tests. A bit hacky. Needed at least for
	z/OS.

2012-09-07         Arnold D. Robbins     <arnold@skeeve.com>

	* readdir.awk: Change argument to readdir_do_ftype().

2012-08-28         Andrew J. Schorr     <aschorr@telemetry-investments.com>

	* Makefile.am (EXTRA_DIST): Add jarebug.sh.
	(readdir): Use standard output filenames readdir.ok and _readdir
	instead of readdir.out1 and readdir.out2.  The standard names are
	required for the pass-fail and diffout rules to work correctly.
	(clean): Remove readdir.ok

2012-08-26         Arnold D. Robbins     <arnold@skeeve.com>

	* Makefile.am (charasbytes): Revise test to canonicalize
	whitespace. (For Mac OS X 10.5, at least.)
	* charasbytes.ok: Updated.

2012-08-23         Arnold D. Robbins     <arnold@skeeve.com>

	* Makefile.am (revout, revtwoway): New tests.
	* revout.awk, revout.ok, revtwoway.awk, revtwoway.ok: New files.

2012-08-11         Andrew J. Schorr     <aschorr@telemetry-investments.com>

	* Makefile.am (EXTRA_DIST): Add inchello.awk and incdupe[4-7].ok.
	(GAWK_EXT_TESTS): Add incdupe[4-7].
	(incdupe[4-7]): New tests to ensure that mixing -f with include
	causes a fatal error.
	* incdupe[4-7].ok, inchello.awk: New files.

2012-08-08         Arnold D. Robbins     <arnold@skeeve.com>

	* Makefile.am (fts): New test.
	* fts.awk: New file.

2012-07-30         Arnold D. Robbins     <arnold@skeeve.com>

	* Makefile.am (assignconst): Use AWKPATH to get results that will
	be consistent no matter where the test is run.
	* assignconst.ok: Updated.

2012-07-29         Arnold D. Robbins     <arnold@skeeve.com>

	* Makefile.am (readdir): New test.
	* readdir0.awk, readdir.awk: New files.

2012-07-16         Arnold D. Robbins     <arnold@skeeve.com>

	* fnmatch.awk, fnmatch.ok: Portability updates.

2012-07-15         Arnold D. Robbins     <arnold@skeeve.com>

	* testext.ok: Update contents.

2012-07-12         Arnold D. Robbins     <arnold@skeeve.com>

	* Makefile.am (fnmatch): New test.
	* fnmatch.awk, fnmatch.ok: New files.

	* Makefile.am (assignconst): New test.
	* assignconst.awk, assignconst.ok: New files.

2012-06-28         Andrew J. Schorr     <aschorr@telemetry-investments.com>

	* time.awk: Avoid possibly throwing a spurious error by protecting
	a race condition that depends on the order of expression evaluation.

2012-06-25         Arnold D. Robbins     <arnold@skeeve.com>

	* Makefile.am (rwarray): New test.
	* rwarray.awk, rwarray.in, rwarray.ok: New files.

2012-06-21         Arnold D. Robbins     <arnold@skeeve.com>

	* testext.ok: Update contents.

2012-06-20         Arnold D. Robbins     <arnold@skeeve.com>

	* testext.ok: Update contents.

2012-06-19         Arnold D. Robbins     <arnold@skeeve.com>

	* testext.ok: Update contents.

2012-06-18         Arnold D. Robbins     <arnold@skeeve.com>

	* Makefile.am (testext): New test.
	(EXTRA_DIST): Add new file testext.ok.
	(SHLIB_TESTS): Add testext.
	(clean): Add testext.awk to the list.
	* testext.ok: New file.

2012-06-12         Arnold D. Robbins     <arnold@skeeve.com>

	* Makefile.am (clean): Add fork.tmp.* to the list.

2012-06-10         Andrew J. Schorr     <aschorr@telemetry-investments.com>

	* Makefile.am (EXTRA_DIST): Add new files time.awk and time.ok.
	(SHLIB_TESTS): Add time.
	* time.awk, time.ok: New files.

2012-05-29         Arnold D. Robbins     <arnold@skeeve.com>

	* Makefile.am (clean): Add readfile.ok to list of files to removed.

2012-05-26         Andrew J. Schorr     <aschorr@telemetry-investments.com>

	* Makefile.am (readfile): Revert previous patch, and add comment
	explaining that we need to create readfile.ok on failure so that
	"make diffout" will work properly.
	(ordchr.awk, ordchr.ok): Add more tests to catch type conversion
	problems.

2012-05-25         Arnold D. Robbins     <arnold@skeeve.com>

	* Makefile.am (readfile): Don't copy the Makefile over readfile.ok
	if there's a problem.

2012-05-24         Andrew J. Schorr     <aschorr@telemetry-investments.com>

	* Makefile.am (fmtspcl, include2, incdupe, incdup2, incdupe3): Fix
	paths to work properly when built in another directory.

2012-05-19         Andrew J. Schorr     <aschorr@telemetry-investments.com>

	* Makefile.am (EXTRA_DIST): Add new files hello.awk, inclib.awk,
	include.awk, include.ok, include2.ok, incdupe.ok, incdupe2.ok and
	incdupe3.ok.
	(GAWK_EXT_TESTS): Add include, include2, incdupe, incdupe2 and incdupe3.
	(include2, incdupe, incdupe2, incdupe3): New tests.
	* badargs.ok: Fix usage message to include new -i option.
	* hello.awk, incdupe.ok, incdupe2.ok, incdupe3.ok, inclib.awk,
	include.awk, include.ok, include2.ok: New files.

2012-08-12         Arnold D. Robbins     <arnold@skeeve.com>

	* Makefile.am (regexprange): New test.
	* regexprange.awk, regexprange.ok: New files.

2012-08-05         Arnold D. Robbins     <arnold@skeeve.com>

	New test from Nelson Beebe.

	* Makefile.am (ofs1): New test.
	* ofs1.awk, ofs1.in, ofs1.ok: New files.

2012-07-13         Arnold D. Robbins     <arnold@skeeve.com>

	* Makefile.am (getline5): New test.
	* getline5.awk, getline5.ok: New files.

2012-06-19         Arnold D. Robbins     <arnold@skeeve.com>

	* Makefile.am (charasbytes): New test.
	* charasbytes.awk, charasbytes.in, charasbytes.ok: New files.

2012-05-20         Arnold D. Robbins     <arnold@skeeve.com>

	* jarebug.sh: New file. Handles Mac OS X also.
	* Makefile.am (jarebug): Use jarebug.sh to run the test.

2012-05-16         Arnold D. Robbins     <arnold@skeeve.com>

	* Makefile.am (jarebug): Remove leading `-' from $(CMP) line.

2012-05-14         Arnold D. Robbins     <arnold@skeeve.com>

	* Makefile.am (jarebug): Move to charset tests. Adjust to check
	for existence of needed Japanese locale before running the test.

2012-05-09         Arnold D. Robbins     <arnold@skeeve.com>

	* Makefile.am (jarebug): New test.
	* jarebug.awk, jarebug.in, jarebug.ok: New files.

2012-04-08         Andrew J. Schorr     <aschorr@telemetry-investments.com>

	* Makefile.am (VALGRIND): Set to empty to protect against random
	values in the environment.

2012-04-08         Andrew J. Schorr     <aschorr@telemetry-investments.com>

	* Makefile.am (EXTRA_DIST): Add missing files fork.ok, fork2.ok
	and ordchr2.ok.

2012-04-08         Andrew J. Schorr     <aschorr@telemetry-investments.com>

	* Makefile.am (AWK, PGAWK): Include new $(VALGRIND) variable in
	command line (now passed in by top-level Makefile).

2012-04-07         Andrew J. Schorr     <aschorr@telemetry-investments.com>

	* Makefile.am (ordchr2, readfile): Fix so "make diffout" will work
	properly.
	* orchr2.ok: New file.

2012-04-07         Andrew J. Schorr     <aschorr@telemetry-investments.com>

	* Makefile.am (check): Add new shlib-tests target.
	(SHLIB_TESTS): Add tests ordchr, ordchr2, fork, fork2, readfile and
	filefuncs.
	* ordchr.awk, ordchr.ok, fork.awk, fork.ok, fork2.awk, fork2.ok,
	filefuncs.awk, filefuncs.ok: New files.

2012-04-01         Andrew J. Schorr     <aschorr@telemetry-investments.com>

	* Makefile.am (valgrind-scan): Update to match modern valgrind output.

2012-04-01         John Haque      <j.eh@mchsi.com>

	* Makefile.am (mpfr-test): Add target for manual testing of MPFR
	and GMP numbers.
	* mpfrbigint.awk, mpfrexprange.awk, mpfrieee.awk, mpfrnr.awk,
	mpfrrnd.awk, mpfrsort.awk: New tests.
	(MPFR_TESTS): Add the new tests.
	* mpfrnr.in, mpfrbigint.ok, mpfrexprange.ok, mpfrieee.ok, mpfrnr.ok,
	mpfrrnd.ok, mpfrsort.ok: New files.
	(AWK): Add AWKFLAGS; useful for testing with 'gawk -M' invocation.

2012-02-28         Arnold D. Robbins     <arnold@skeeve.com>

	* fmtspcl-mpfr.ok, fnarydel-mpfr.ok, fnparydl-mpfr.ok,
	rand-mpfr.ok: New files.
	* Makefile.am (EXTRA_DIST): Add them.
	(CHECK_MPFR): New list of files that have MPFR variant .ok file.
	* Gentests: Deal with MPFR files by modifying the generated
	comparison command.

2011-12-26         John Haque      <j.eh@mchsi.com>

	* badargs.ok: Adjust for new and changed command line options.

2012-03-28         Arnold D. Robbins     <arnold@skeeve.com>

	* 4.0.1: Release tar ball made.

2012-03-20         Arnold D. Robbins     <arnold@skeeve.com>

	* Makefile.am (printfbad3): New test.
	* printfbad3.awk, printfbad3.ok: New files.

2012-02-22         Arnold D. Robbins     <arnold@skeeve.com>

	* Makefile.am (beginfile2, next): Set LC_ALL=C so that error
	messages will be in English for comparison with .ok files.
	Thanks to Jeroen Schot <schot@a-eskwadraat.nl>.

2011-12-26         Arnold D. Robbins     <arnold@skeeve.com>

	* Makefile.am (rri1): New test.
	* rri1.awk, rri1.in, rri1.ok: New files.

2011-12-06         Arnold D. Robbins     <arnold@skeeve.com>

	* Makefile.am: Rationalize the $(CMP) lines wherever possible.

2011-10-24         Arnold D. Robbins     <arnold@skeeve.com>

	* beginfile2.sh: Use `...` instead of $(...) for broken systems
	where /bin/sh doesn't support $(...).  Thanks to Nelson Beebe for
	the report.

2011-10-21         John Haque      <j.eh@mchsi.com>

	* beginfile2.in, beginfile2.sh, beginfile2.ok: Adjust input file names.

2011-10-21         Corinna Vinschen      <vinschen@redhat.com>

	* Makefile.am (beginfile2): Adjust for running out of srcdir.
	* beginfile2.sh: Same.

2011-10-02         Arnold D. Robbins     <arnold@skeeve.com>

	* Makefile.am (rtlen, rtlen01, rtlenmb): New tests.
	* rtlen.ok, rtlen.sh, rtlen01.ok, rtlen01.sh: New files.
	Thanks to Rogier <rogier777@gmail.com> as forwarded by
	Jeroen Schot <schot@A-Eskwadraat.nl>.

2011-08-10         Arnold D. Robbins     <arnold@skeeve.com>

	* Makefile.am (beginfile2, fpat3, fwtest3): New tests.
	* beginfile2.awk, beginfile2.in, beginfile2.ok: New files.
	* fpat3.awk, fpat3.in, fpat3.ok: New files.
	* fwtest3.awk, fwtest3.in, fwtest3.ok: New files.

2011-08-09         Arnold D. Robbins     <arnold@skeeve.com>

	* pty1.awk, pty1.ok: New files.
	* Makefile.am (pty1): New test.
	(profile1, profile2, profile3): Use unique names for the profile
	files to avoid problems with parallel 'make check'

2011-07-29         Arnold D. Robbins     <arnold@skeeve.com>

	* Makefile.am (next): Redirect output to output file!

2011-07-28         Arnold D. Robbins     <arnold@skeeve.com>

	* sortu.awk, sortu.ok: Modified to make numeric comparison do
	a stable sort.  Thanks to Peter Fales <Peter.Fales@alcatel-lucent.com>.
	* backgsub.ok: Update for change in code.
	* Makefile.am (posix2008sub): Add --posix to invocation.

2011-07-26         Arnold D. Robbins     <arnold@skeeve.com>

	* Makefile.am (getline4, gsubtst8): New tests.
	* getline4.awk, getline4.in, getline4.ok: New files.
	* gsubtst8.awk, gsubtst8.in, gsubtst8.ok: New files.

2011-07-15         Arnold D. Robbins     <arnold@skeeve.com>

	* Makefile.am (gsubtst7): New test.
	* gsubtst7.awk, gsubtst7.in, gsubtst7.ok: New files.

2011-06-24         Arnold D. Robbins     <arnold@skeeve.com>

	* Makefile.am (EXTRA_DIST): Add ChangeLog.0.
	* 4.0.0: Remake the tar ball.

2011-06-23         Arnold D. Robbins     <arnold@skeeve.com>

	* ChangeLog.0: Rotated ChangeLog into this file.
	* ChangeLog: Created anew for gawk 4.0.0 and on.
	* 4.0.0: Release tar ball made.<|MERGE_RESOLUTION|>--- conflicted
+++ resolved
@@ -1,15 +1,13 @@
-<<<<<<< HEAD
+2013-10-09         Arnold D. Robbins     <arnold@skeeve.com>
+
+	* Makefile.am (badassign1): New test.
+	* badassign1.awk, badassign1.ok: New files.
+
 2013-09-25         Arnold D. Robbins     <arnold@skeeve.com>
 
 	* Makfile.am (randtest): New test.
 	* randtest.sh, randtest.ok: New files.
 	* rand.ok: Updated to reflect new results based on code change.
-=======
-2013-10-09         Arnold D. Robbins     <arnold@skeeve.com>
-
-	* Makefile.am (badassign1): New test.
-	* badassign1.awk, badassign1.ok: New files.
->>>>>>> 8e4ebdf2
 
 2013-09-13         Arnold D. Robbins     <arnold@skeeve.com>
 
