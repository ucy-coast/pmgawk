--- conflicted
+++ resolved
@@ -1,3 +1,8 @@
+2012-05-09         Arnold D. Robbins     <arnold@skeeve.com>
+
+	* Makefile.am (jarebug): New test.
+	* jarebug.awk, jarebug.in, jarebug.ok: New files.
+
 2012-04-08         Andrew J. Schorr     <aschorr@telemetry-investments.com>
 
 	* Makefile.am (VALGRIND): Set to empty to protect against random
@@ -31,12 +36,6 @@
 
 	* Makefile.am (valgrind-scan): Update to match modern valgrind output.
 
-<<<<<<< HEAD
-2012-05-09         Arnold D. Robbins     <arnold@skeeve.com>
-
-	* Makefile.am (jarebug): New test.
-	* jarebug.awk, jarebug.in, jarebug.ok: New files.
-
 2012-04-01         John Haque      <j.eh@mchsi.com>
 
 	* Makefile.am (mpfr-test): Add target for manual testing of MPFR
@@ -57,8 +56,6 @@
 	* Gentests: Deal with MPFR files by modifying the generated
 	comparison command.
 
-=======
->>>>>>> d71ec161
 2011-12-26         John Haque      <j.eh@mchsi.com>
 
 	* badargs.ok: Adjust for new and changed command line options.
