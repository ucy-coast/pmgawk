<<<<<<< HEAD
2015-03-02         Andrew J. Schorr     <aschorr@telemetry-investments.com>

	* nonfatal1.awk: Do not print ERRNO, since the value appears to be
	platform-dependent.  Instead, print (ERRNO != "").
	* nonfatal1.ok: Update.

2015-02-28         Andrew J. Schorr     <aschorr@telemetry-investments.com>

	* Makefile.am (EXTRA_DIST): Add nonfatal3.{awk,ok}.
	(GAWK_EXT_TESTS): Add nonfatal3.
	* nonfatal1.awk: Replace "ti10/357" with "local:host/25", since
	"local:host" should be a universally bad hostname due to the
	invalid ":" character.
	* nonfatal1.ok: Update.
	* nonfatal3.{awk,ok}: New test for connecting to a TCP port where
	nobody is listening.

2015-02-27         Arnold D. Robbins     <arnold@skeeve.com>

	* nonfatal1.ok: Update after code changes.
=======
2015-03-06         Arnold D. Robbins     <arnold@skeeve.com>

	* charasbytes.awk, ofs1.awk, range1.awk, sortglos.awk,
	sortglos.in: Remove execute permission.
>>>>>>> 116c2da3

2015-02-26         Arnold D. Robbins     <arnold@skeeve.com>

	* Makefile.am (EXTRA_DIST): Add profile0.in which got forgotten
	earlier. Ooops.

2015-02-24         Arnold D. Robbins     <arnold@skeeve.com>

	* Makefile.am (crlf): New test.
	* crlf.awk, crlf.ok: New files.

2015-02-10         Arnold D. Robbins     <arnold@skeeve.com>

	* Makefile.am (profile0): New test.
	* profile0.awk, profile0.in, profile0.ok: New files.

2015-02-08         Arnold D. Robbins     <arnold@skeeve.com>

	* nonfatal1.awk, nonfatal2.awk: String is now "NONFATAL".

2015-02-06         Arnold D. Robbins     <arnold@skeeve.com>

	* Makefile.am (nonfatal1, nonfatal2): New tests.
	* nonfatal1.awk, nonfatal1.ok: New files.
	* nonfatal2.awk, nonfatal2.ok: New files.

2015-02-01         Arnold D. Robbins     <arnold@skeeve.com>

	* Makefile.am (paramasfunc1, paramasfunc2): Now need --posix.
	* indirectcall.awk: Restore after code change.

2015-01-30         Arnold D. Robbins     <arnold@skeeve.com>

	* Makefile.am (callparam, paramasfunc1, paramasfunc2): New tests.
	* callparam.awk, callparam.ok: New files.
	* paramasfunc1.awk, paramasfunc1.ok: New files.
	* paramasfunc2.awk, paramasfunc2.ok: New files.
	* exit.sh, indirectcall.awk: Update after code change.

2015-01-19         Arnold D. Robbins     <arnold@skeeve.com>

	* Makefile.am (profile8): Actually add the test and the files.
	Thanks to Hermann Peifer for the report.

2015-01-16         Arnold D. Robbins     <arnold@skeeve.com>

	* Makefile.am (profile8): New test.
	* profile8.awk, profile8.ok: New files.

2015-01-14         Arnold D. Robbins     <arnold@skeeve.com>

	* Makefile.am (dumpvars): Grep out ENVIRON and PROCINFO since
	those can be different depending on who runs the test.
	* dumpvars.ok, id.ok: Updated after code changes.

2015-01-07         Arnold D. Robbins     <arnold@skeeve.com>

	* Makefile.am (regexpbrack): New test.
	* regexpbrack.awk, regexpbrack.in, regexpbrack.ok: New files.

	Unrelated:

	* Makefile.am (printfbad4): New test.
	* printfbad4.awk, printfbad4.ok: New files.

	Unrelated:

	* testext.ok: Adjust for code changes.

2014-12-24         Arnold D. Robbins     <arnold@skeeve.com>

	* Makefile.am (badbuild): New test.
	* badbuild.awk, badbuild.in, badbuild.ok: New files.

2014-12-24         Andrew J. Schorr     <aschorr@telemetry-investments.com>

	* Makefile.am (check): If tests don't pass, run 'make diffout'
	and exit 1. Should help distros to notice when they have built
	gawk incorrectly. (Can you say "Fedora", boys and girls?)

2014-12-12         Arnold D. Robbins     <arnold@skeeve.com>

	* profile5.ok: Updated after code changes.

2014-11-26         Arnold D. Robbins     <arnold@skeeve.com>

	* Gentests: Fix gensub call after adding warning.

2014-11-26         Arnold D. Robbins     <arnold@skeeve.com>

	* gensub2.ok: Update after code changes.

2014-11-16         Arnold D. Robbins     <arnold@skeeve.com>

	* Makefile.am (sortglos): New test.
	* sortglos.awk, sortglos.in, sortglos.ok: New files.
	Thanks to Antonio Columbo.

2014-11-09         Arnold D. Robbins     <arnold@skeeve.com>

	* mbprintf4.awk: Add record and line number for debugging.
	* mpprint4.ok: Adjust.

2014-11-02         Arnold D. Robbins     <arnold@skeeve.com>

	* Makefile.am (profile7): New test.
	(profile6): Add missing @ in front of gawk run.
	* profile7.awk, profile7.ok: New files.

2014-11-01         Arnold D. Robbins     <arnold@skeeve.com>

	* Makefile.am (profile6): Actually run profiling. Should make test
	output consistent with what's in master.
	* profile6.ok: Updated.

2014-10-30         Arnold D. Robbins     <arnold@skeeve.com>

	* Makefile.am (profile6): New test.
	* profile6.awk, profile6.ok: New files.

2014-10-17         Andrew J. Schorr     <aschorr@telemetry-investments.com>

	* Makefile.am (profile1, testext): Use explicit ./foo.awk to avoid
	assumptions about AWKPATH in the environment.

2014-10-12         Arnold D. Robbins     <arnold@skeeve.com>

	* Makefile.am (charset-msg-start): Add a list of needed locales.
	Suggested by Shaun Jackman <sjackman@gmail.com>.

2014-10-05         Arnold D. Robbins     <arnold@skeeve.com>

	* profile2.ok, profile3.ok, profile4.ok, profile5.ok:
	Adjusted after minor code change. Again.

2014-10-04         Arnold D. Robbins     <arnold@skeeve.com>

	* Makefile.am (genpot): New test.
	* genpot.awk, genpot.ok: New files.

2014-09-29         Arnold D. Robbins     <arnold@skeeve.com>

	* testext.ok: Adjusted after minor code change.

2014-09-27         Arnold D. Robbins     <arnold@skeeve.com>

	* profile2.ok, profile3.ok, profile4.ok, profile5.ok:
	Adjusted after minor code change.

2014-09-18         Arnold D. Robbins     <arnold@skeeve.com>

	* filefuncs.awk: Change to build directory instead of "..".
	* Makefile.am (filefuncs): Pass in $(abs_top_builddir).

2014-09-13         Stephen Davies        <sdavies@sdc.com.au>

	* Makefile.am (profile4, profile5): Changes processing to not delete
	the first two lines. This is no longer needed.
	* profile4.ok, profile5.ok: Changed to suit new rules and comments.

2014-09-10         Arnold D. Robbins     <arnold@skeeve.com>

	* profile2.ok, profile4.ok, profile5.ok: Update for new code.

2014-09-05         Arnold D. Robbins     <arnold@skeeve.com>

	* functab4.awk: Changed to use stat instead of chdir since
	/tmp isn't /tmp on all systems (e.g. Mac OS X). Thanks to
	Hermann Peifer for the report.

	Sort of related:

	* indirectcall2.awk, indirectcall2.ok: New files.
	* id.ok: Updated.

2014-09-04         Arnold D. Robbins     <arnold@skeeve.com>

	* profile2.ok: Update after code improvement in profiler.
	* functab4.ok: Update after making indirect calls of
	extension functions work. :-)

2014-08-15         Arnold D. Robbins     <arnold@skeeve.com>

	* badargs.ok: Adjust after revising text for -L option.

2014-08-12         Arnold D. Robbins     <arnold@skeeve.com>

	* ofs1.ok: Updated to match corrected behavior in gawk.

2014-08-05         Arnold D. Robbins     <arnold@skeeve.com>

	* Makefile.am (mpfrsqrt): New test.
	* mpfrsqrt.awk, mpfrsqrt.ok: New files.
	Test from Katie Wasserman <katie@wass.net>.

2014-07-25         Arnold D. Robbins     <arnold@skeeve.com>

	* printhuge.awk: Add a newline to output.
	* printhuge.ok: Adjust.

2014-07-24         Arnold D. Robbins     <arnold@skeeve.com>

	* badargs.ok: Adjust after correctly alphabetizing options.

2014-07-10         Arnold D. Robbins     <arnold@skeeve.com>

	* Makefile.am (printhuge): New test.
	* printhuge.awk, printhuge.ok: New files.
	Test from mail.green.fox@gmail.com.

2014-06-24         Arnold D. Robbins     <arnold@skeeve.com>

	* Makefile.am (profile1, profile4, profile5): Adjust for change to
	--pretty-print option.

2014-06-19         Michael Forney       <forney@google.com>

	* Makefile.am (poundbang): Fix relative path of AWKPROG.

2014-06-08         Arnold D. Robbins     <arnold@skeeve.com>

	* Makefile.am (dbugeval): Add leading @ to recipe. Ooops.

2014-05-30         Arnold D. Robbins     <arnold@skeeve.com>

	* Makefile.am (regnul1, regnul2): New tests.
	* regnul1.awk, regnul1.ok, regnul1.awk, regnul2.ok: New files.

2014-05-22         Andrew J. Schorr     <aschorr@telemetry-investments.com>

	* lintwarn.ok: Updated.

2014-05-13         Arnold D. Robbins     <arnold@skeeve.com>

	* Makefile.am (EXTRA_DIST): Forgot dbugeval.ok. Ooops.

2014-05-11         Arnold D. Robbins     <arnold@skeeve.com>

	* Makefile.am (dbugeval): New test.
	* dbugeval.in, dbugeval.ok: New files.

2014-05-10         Andrew J. Schorr     <aschorr@telemetry-investments.com>

	* Makefile.am (rsglstdin): New test.
	* rsglstdin.ok: New file.

2014-05-09         Andrew J. Schorr     <aschorr@telemetry-investments.com>

	* Makefile.am (rebuf): Force buffer size to 4096 via AWKBUFSIZE
	environment variable.
	(rsgetline): New test.
	* rsgetline.awk, rsgetline.in, rsgetline.ok: New files.

2014-04-11         Arnold D. Robbins     <arnold@skeeve.com>

	* Makefile.am (charset-msg-start): Add a warning message that tests
	may fail without adequate locale support, per request from
	Nelson H.F. Beebe.

2014-04-08         Arnold D. Robbins     <arnold@skeeve.com>

	* 4.1.1: Release tar ball made.

2014-04-04         Arnold D. Robbins     <arnold@skeeve.com>

	* Makefile.am: Prettify list of tests a little bit.

2014-04-03         Arnold D. Robbins     <arnold@skeeve.com>

	* Makefile.am (EXTRA_DIST): Add readfile2.ok. Oops.

2014-03-27         Arnold D. Robbins     <arnold@skeeve.com>

	* Makefile.am (readfile2): New test.
	* readfile2.awk, readfile2.ok: New files.

2014-02-28         Arnold D. Robbins     <arnold@skeeve.com>

	* regrange.ok: Update after code improvements.

2014-02-03         Stepan Kasal         <kasal@ucw.cz>

	* strftime.awk: the default format uses %e, not %d (Introduced on
	2014-01-16; the previous code mangled the output of command "date"
	to match %d.) Remove the "mucking" for cygwin, it's obsolete and
	incompatible with %e.

2014-01-28         Eli Zaretskii        <eliz@gnu.org>

	* strftime.awk: If DATECMD variable is non-empty, use it instead
	of the literal "date" as the 'date'-like command.

2014-01-19         Arnold D. Robbins     <arnold@skeeve.com>

	* Makefile.am (mpfrnegzero): New test.
	* mpfrnegzero.awk, mpfrnegzero.ok: New files.

2014-01-17         Arnold D. Robbins     <arnold@skeeve.com>

	* Makefile.am (readdir): Run ls commands outside the awk script.
	* readdir0.awk: Read ls results from files. Helps with MinGW.
	Thanks to Eli Zaretskii for the problem report.

2014-01-17         Arnold D. Robbins     <arnold@skeeve.com>

	* Makefile.am: Quote instances of $(top_srcdir) also.

2014-01-16         Andrew J. Schorr     <aschorr@telemetry-investments.com>

	* Makefile.am (strftime): Remove comment about the race condition, since
	this should be fixed.  And gawk now calls date inside the script.
	* strftime.awk: Based on an idea from Pat Rankin, fix the race
	condition by looping repeatedly over strftime/date/strftime until
	the before and after strftime results match.  That should fix
	the race condition where the seconds field might increment between
	invocations.

2014-01-14         Arnold D. Robbins     <arnold@skeeve.com>

	* Makefile.am (split_after_fpat): New test.
	* split_after_fpat.awk, split_after_fpat.ok,
	split_after_fpat.in: New files.

2013-12-30         Arnold D. Robbins     <arnold@skeeve.com>

	* Makefile.am (ignrcas2): Change to use en_US.UTF-8; it
	seems that plain en_US doesn't exist anymore. Thanks to
	Richard Palo.

2013-12-29         John E. Malmberg      <wb8tyw@qsl.net>

	* fts.awk: Adjust for VMS.
	* rwarray.awk: Adjust for VMS.

2013-12-10         Arnold D. Robbins     <arnold@skeeve.com>

	* Makefile.am: Remove instances of "" that were incorrect.
	Thanks to Scott Deifik for the report.

2013-12-01         Arnold D. Robbins     <arnold@skeeve.com>

	* Makefile.am (fts): Add a check for Cygwin on NFS and print
	a message, similar to that of IRIX. Per Corinna Vinschen.

2013-11-29         Arnold D. Robbins     <arnold@skeeve.com>

	* Makefile.am (pipeio3): Removed test and reference to files.
	It was too ful of race conditions to work reliably everywhere.
	* pipeio3.awk, pipeio3.ok, pipeio3.ok2: Removed.

2013-11-28         Arnold D. Robbins     <arnold@skeeve.com>

	* readdir0.awk: Take argument which is directory to read.
	* Makefile.am (readdir): Pass $(top_srcdir) to readdir0.awk.

2013-11-27         Andrew J. Schorr     <aschorr@telemetry-investments.com>

	* readdir0.awk: Restore fix so that we do not fail on filesysystems
	such as XFS where the dirent does not contain the file type.

2013-11-27         Andrew J. Schorr     <aschorr@telemetry-investments.com>

	* Makefile.am (ordchr2): Use --load instead of -l to make sure the
	long option works properly.  Note that the readfile test still uses
	the short version.
	(include2): Use --include instead of -i to make sure that the long
	option works properly.  Note that many other tests use the -i short
	version.

2013-11-20         Arnold D. Robbins     <arnold@skeeve.com>

	* readdir0.awk: Use `ls -lan' to get numeric user and group ID
	numbers. This keeps the number of fields correct and consistent, even
	on systems (like, oh, say, Windows with Cygwin) where group names
	can contain spaces.

2013-11-07         Arnold D. Robbins     <arnold@skeeve.com>

	Solaris fixes.

	* readdir0.awk: Run ls -afi and ls -la separately since POSIX
	says that -f turns off -l. Thanks to Dagobert Michelsen
	<dam@opencsw.org> for the report.
	* Makefile.am (diffout): Don't use POSIX or bash-isms so that
	it will work on Solaris. Sigh.

2013-11-03         Arnold D. Robbins     <arnold@skeeve.com>

	* Makefile.am (backsmalls2): New test.
	(pipeio3): Check results against pipeio3.ok2 if
	the first check fails.
	* backsmalls2.awk, backsmalls2.ok: New files.
	* pipeio3.ok2: New file. This is the results on PPC Mac OS X.

2013-10-30         Arnold D. Robbins     <arnold@skeeve.com>

	* Makefile.am (pipeio3): Enhance test, again, to be more resilient
	to variations in error messages produced by different Bourne shells
	when a command is not found.  This time for Cygwin.

	Unrelated:

	(charasbytes): Translit any tabs to spaces. Should help on
	some System V systems such as Solaris. We hope.

	Unrelated:

	(pass-fail): Exit non-zero if tests fail. Useful for buildbots.

2013-10-22         Arnold D. Robbins     <arnold@skeeve.com>

	* Makefile.am (pipeio3): Enhance test to be more resilient to
	variations in error messages produced by different Bourne shells
	when a command is not found. Initially for Mac OS X.

2013-10-17         Arnold D. Robbins     <arnold@skeeve.com>

	* Makefile.am (pipeio3): New test.
	* pipeio3.awk, pipeio3.ok: New files.

2013-10-10         Arnold D. Robbins     <arnold@skeeve.com>

	* Makefile.am (backbigs1, backsmalls1): New tests.
	* backbigs1.awk, backbigs1.in, backbigs1.ok: New files.
	* backsmalls1.awk, backsmalls1.in, backsmalls1.ok: New files.

2013-10-09         Arnold D. Robbins     <arnold@skeeve.com>

	* Makefile.am (badassign1): New test.
	* badassign1.awk, badassign1.ok: New files.

2013-09-25         Arnold D. Robbins     <arnold@skeeve.com>

	* Makfile.am (randtest): New test.
	* randtest.sh, randtest.ok: New files.
	* rand.ok: Updated to reflect new results based on code change.

2013-09-13         Arnold D. Robbins     <arnold@skeeve.com>

	* Makefile.am: Fix quoting for generation of Maketests file so
	that it will happen correctly.

	Unrelated:

	* Makefile.am (nfloop): New test.
	* nfloop.awk, nfloop.ok: New files.

2013-08-15         Arnold D. Robbins     <arnold@skeeve.com>

	* Makefile.am: Quote $(srcdir) everywhere so that tests can run
	in locations with spaces in their names (think Windows or Mac OS X).
	* Gentests: Ditto for when creating Maketests file.

2013-07-30         Arnold D. Robbins     <arnold@skeeve.com>

	* profile2.ok, profile5.ok: Update.

2013-07-04         Arnold D. Robbins     <arnold@skeeve.com>

	* Makefile.am (mbprintf4): New test.
	* mbprintf4.awk, mbprintf4.in, mbprintf4.ok: New files.
	Test cases from Nethox <nethox@gmail.com>.

2013-06-27         Arnold D. Robbins     <arnold@skeeve.com>

	* Makefile.am (dfamb1): New test.
	* dfamb1.awk, dfamb1.in, dfamb1.ok: New files.
	Test case from Steven Daniels <stevendaniels88@gmail.com>.

2013-06-24         Arnold D. Robbins     <arnold@skeeve.com>

	* Makefile.am (clos1way): Move to here since Maketests gets
	regenerated whenever Makefile.am is touched.

2013-06-22	Eli Zaretskii  <eliz@gnu.org>

	* Maketests (clos1way): Set LC_ALL=C, since clos1way.awk no longer
	does.

2013-06-03         Arnold D. Robbins     <arnold@skeeve.com>

	* Makefile.am (exit2): New test.
	* exit2.awk, exit2.ok: New files.

2013-06-01  Eli Zaretskii  <eliz@gnu.org>

	* clos1way.awk: Don't use features of Posix shells, to allow this
	test to work on Windows.

	* beginfile2.sh: Leave one blank between the left quote and the
	following slash.  Use non-absolute name for a non-existent file.
	This is to avoid breakage on Windows due to MSYS transformation of
	Posix style /foo/bar absolute file names.

	* beginfile2.ok: Adapt to changes in beginfile2.sh.

2013-05-30         Arnold D. Robbins     <arnold@skeeve.com>

	* Makefile.am (profile4, profile5): New tests.
	* profile4.awk, profile4.in, profile5.awk, profile5.in: New files.

2013-05-20         Arnold D. Robbins     <arnold@skeeve.com>

	* Makefile.am (mpfr-tests, shlib-tests): Propogate Eli's changes
	and comment of 2013-05-14 to here, so that they get passed into
	Makefile.in whenever Makefile.am is modified.

2013-05-14  Eli Zaretskii  <eliz@gnu.org>

	* Makefile.in (mpfr-tests, shlib-tests): Add a blank character
	between ' and /FOO/ in Gawk command lines, for the benefit of
	testing under MSYS Bash.

	* filefuncs.awk (BEGIN): Call 'stat' on gawkapi.o, not on gawk,
	which does not exist on systems that produce gawk.exe.

2013-05-09         Arnold D. Robbins     <arnold@skeeve.com>

	* 4.1.0: Release tar ball made.

2013-05-02         Arnold D. Robbins     <arnold@skeeve.com>

	* symtab9.awk: Don't remove test file in END rule, breaks on Windows.
	* Makefile.am (symtab9): Add explicit rule and remove test file file.

2013-04-19         Arnold D. Robbins     <arnold@skeeve.com>

	* Makefile.am (LOCALES): New variable split out from AWK.
	(AWK): Adjust.
	(next): Add LOCALES to the test so that it will pass everywhere.
	Thanks to Juergen Kahrs for the report.

2013-04-16         Arnold D. Robbins     <arnold@skeeve.com>

	* Makefile.am: Prettify the lists of tests.
	(GENTESTS_UNUSED): Bring the list up to date.

2013-03-24         Arnold D. Robbins     <arnold@skeeve.com>

	* Makefile.am (readdir): Add a check for GNU/Linux and NFS directory
	and issue a warning if so.
	(fts): Ditto for IRIX - can't check for NFS so just print the message.
	(fnmatch.awk, fnmatch.ok): Improve portability.

2013-03-20         Arnold D. Robbins     <arnold@skeeve.com>

	* Makefile.am (readdir): Add -a to ls options. -f does not
	automatically mean -a on all systems.
	* jarebug.sh: Send error output of locale to /dev/null in case
	it doesn't exist.

2013-03-11         Arnold D. Robbins     <arnold@skeeve.com>

	* Makefile.am (colonwarn): New test.
	* colonwarn.awk, colonwarn.in, colonwarn.ok: New files.

2013-02-26         Arnold D. Robbins     <arnold@skeeve.com>

	* parseme.ok: Update after change in grammar. Now with new and
	improved error message!

2013-01-31         Arnold D. Robbins     <arnold@skeeve.com>

	* Makefile.am: Move functab4 into shlib tests, since it uses
	@load. Thanks to Anders Wallin for the report.
	(shlib-tests): Check --version output for "API" and run tests
	if there.

2013-01-31         Andrew J. Schorr     <aschorr@telemetry-investments.com>

	* Makefile.am: To decide whether to run MPFR tests, use the output
	of gawk --version instead of the automake TEST_MPFR conditional (which
	has now been removed from configure.ac).

2013-01-27         Arnold D. Robbins     <arnold@skeeve.com>

	* Makefile.am (EXTRA_DIST): Add all the mpfr test files. Duh.
	(reginttrad): Use $(srcdir)/$@.awk. Double Duh.

2013-01-27         Andrew J. Schorr     <aschorr@telemetry-investments.com>

	* Makefile.am: Add mpfr tests if MPFR is available.

2013-01-20         Arnold D. Robbins     <arnold@skeeve.com>

	* Makefile.am (reginttrad): New test.
	* reginttrad.awk, reginttrad.ok: New files.

2013-01-16         Arnold D. Robbins     <arnold@skeeve.com>

	Fix tests to work with make diffout:

	* rtlenmb.ok: New file.
	* Makefile.am (clobber, mmap8k, rtlenmb): Tests adjusted.
	(EXTRA_DIST): Add rtlenmb.ok.

2013-01-15         Andrew J. Schorr     <aschorr@telemetry-investments.com>

	* Gentests: Remove a debugging printf.

2013-01-15         Andrew J. Schorr     <aschorr@telemetry-investments.com>

	* Makefile.am (readdir): Try to protect against failure on filesystems
	lacking type information by invoking readdir.awk before readdir0.awk
	and passing the results of readdir to readdir0 for inspection.
	* readdir0.awk: Analyze the results of the readdir extension.
	If all file types are set to "u", we infer that this filesystem lacks
	type information.

2013-01-14         Arnold D. Robbins     <arnold@skeeve.com>

	* Makefile.am (rand): Let Gentests create the test.
	(fmtspcl): Add $(AWKFLAGS).
	* Gentests: For MPFR tests, add $(AWKFLAGS) on the command line.
	* mpfr-rand.ok: Updated.

2013-01-14         Andrew J. Schorr     <aschorr@telemetry-investments.com>

	* Makefile.am (symtab8): Use grep to remove FILENAME from the output
	so the test will succeed when building outside the source tree.
	* symtab8.ok: Remove FILENAME.

2013-01-10         Andrew J. Schorr     <aschorr@telemetry-investments.com>

	* inplace.1.in, inplace.2.in, inplace.in, inplace1.1.ok, inplace1.2.ok,
	inplace1.ok, inplace2.1.bak.ok, inplace2.1.ok, inplace2.2.bak.ok,
	inplace2.2.ok, inplace2.ok, inplace3.1.bak.ok, inplace3.1.ok,
	inplace3.2.bak.ok, inplace3.2.ok, inplace3.ok: New files.
	* Makefile.am (EXTRA_DIST): Add new files.
	(SHLIB_TESTS): Add inplace1, inplace2, and inplace3.
	(inplace1, inplace2, inplace3): New tests.

2012-12-25         Arnold D. Robbins     <arnold@skeeve.com>

	* assignconst.awk, assignconst.ok: Removed.
	* Makefile.am (EXTRA_DIST): Removed assignconst.awk, assignconst.ok.
	(SHLIB_TESTS): Removed assignconst.
	(assignconst): Removed test.

2012-12-24         Arnold D. Robbins     <arnold@skeeve.com>

	* 4.0.2: Release tar ball made.

2012-12-23         Arnold D. Robbins     <arnold@skeeve.com>

	* Makefile.am (paramuninitglobal): New test.
	* paramuninitglobal.awk, paramuninitglobal.ok: New files.
	Thanks to John Haque.

2012-12-19         Arnold D. Robbins     <arnold@skeeve.com>

	* symtab9.awk, symtab9.ok: New files.
	* Makefile.am (EXTRA_DIST): Add new files.
	(symtab9): New test.
	* symtab1.ok, testext.ok: Updated.

2012-12-16         Arnold D. Robbins     <arnold@skeeve.com>

	* symtab7.awk, symtab7.in, symtab7.ok, symtab8.awk, symtab8.in,
	symtab8.ok: New files.
	* Makefile.am (EXTRA_DIST): Add new files.
	(symtab7, symtab8): New tests.
	Thanks to Assaf Gordon <gordon@cshl.edu>.

2012-11-19         Arnold D. Robbins     <arnold@skeeve.com>

	* Makefile.am (readdir): Add a 'this could fail message'.
	* readdir.awk: Revise to match simplified behavior of the extension.

2012-11-13         Arnold D. Robbins     <arnold@skeeve.com>

	* Makefile.am (GAWK_EXTRA_TESTS): Move to sorted order of tests.

2012-11-12         Arnold D. Robbins     <arnold@skeeve.com>

	* symtab6.ok: Remove PROCINFO.
	* Makefile.am (symtab6): Adjust recipe.

2012-11-10         Arnold D. Robbins     <arnold@skeeve.com>

	* symtab4.awk, symtab4.in, symtab4.ok, symtab5.awk, symtab5.in,
	symtab5.ok, symtab6.awk: New files.
	* Makefile.am (EXTRA_DIST): Add new files.
	(symtab4, symtab5, symtab6): New tests.
	Thanks to Assaf Gordon <gordon@cshl.edu>.

2012-10-28         Andrew J. Schorr     <aschorr@telemetry-investments.com>

	* messages.awk, fts.awk: Adjusted so make diffout will work.
	* Makefile.am (messages): Adjust to use standard failure test for
	make diffout.

2012-10-19         Arnold D. Robbins     <arnold@skeeve.com>

	* symtab1.awk: Adjust to not print ENVIRON and PROCINFO which won't
	be the same as on the author's machine.
	* lintwarn.ok: Adjust.

2012-10-13         Arnold D. Robbins     <arnold@skeeve.com>

	* Makefile.am (EXTRA_DIST): Add jarebug.sh.

2012-10-11         Andrew J. Schorr     <aschorr@telemetry-investments.com>

	* Makefile.am (readdir): Use $(top_srcdir) instead of `.'. Helps
	when running the valgrind tests.

2012-10-11         Arnold D. Robbins     <arnold@skeeve.com>

	* testext.ok: Updated.

2012-10-04         Akim Demaille         <akim@lrde.epita.fr>

	Fix VPATH builds.

	* Makefile.am (shlib-tests): config.h is in builddir.
	(beginfile2): So is gawk itself.

	* Makefile.am (functab1, functab2, functab3, functab4, id, symtab1,
	symtab2, symtab3): New tests.
	* functab1.awk, functab1.ok, functab2.awk, functab2.ok, functab3.awk,
	functab3.ok, functab4.awk, functab4.ok, id.awk, id.ok, symtab1.awk,
	symtab1.ok, symtab2.awk, symtab2.ok, symtab3.awk, symtab3.ok:
	New files.

2012-09-23         Arnold D. Robbins     <arnold@skeeve.com>

	* lintwarn.ok: Updated.

2012-09-14         Arnold D. Robbins     <arnold@skeeve.com>

	* testext.ok: Updated. Twice.

2012-09-11         Arnold D. Robbins     <arnold@skeeve.com>

	* Makefile.am (shlib-tests): Check if DYNAMIC is enabled and
	only if so run the tests. A bit hacky. Needed at least for
	z/OS.

2012-09-07         Arnold D. Robbins     <arnold@skeeve.com>

	* readdir.awk: Change argument to readdir_do_ftype().

2012-08-28         Andrew J. Schorr     <aschorr@telemetry-investments.com>

	* Makefile.am (EXTRA_DIST): Add jarebug.sh.
	(readdir): Use standard output filenames readdir.ok and _readdir
	instead of readdir.out1 and readdir.out2.  The standard names are
	required for the pass-fail and diffout rules to work correctly.
	(clean): Remove readdir.ok

2012-08-26         Arnold D. Robbins     <arnold@skeeve.com>

	* Makefile.am (charasbytes): Revise test to canonicalize
	whitespace. (For Mac OS X 10.5, at least.)
	* charasbytes.ok: Updated.

2012-08-23         Arnold D. Robbins     <arnold@skeeve.com>

	* Makefile.am (revout, revtwoway): New tests.
	* revout.awk, revout.ok, revtwoway.awk, revtwoway.ok: New files.

2012-08-11         Andrew J. Schorr     <aschorr@telemetry-investments.com>

	* Makefile.am (EXTRA_DIST): Add inchello.awk and incdupe[4-7].ok.
	(GAWK_EXT_TESTS): Add incdupe[4-7].
	(incdupe[4-7]): New tests to ensure that mixing -f with include
	causes a fatal error.
	* incdupe[4-7].ok, inchello.awk: New files.

2012-08-08         Arnold D. Robbins     <arnold@skeeve.com>

	* Makefile.am (fts): New test.
	* fts.awk: New file.

2012-07-30         Arnold D. Robbins     <arnold@skeeve.com>

	* Makefile.am (assignconst): Use AWKPATH to get results that will
	be consistent no matter where the test is run.
	* assignconst.ok: Updated.

2012-07-29         Arnold D. Robbins     <arnold@skeeve.com>

	* Makefile.am (readdir): New test.
	* readdir0.awk, readdir.awk: New files.

2012-07-16         Arnold D. Robbins     <arnold@skeeve.com>

	* fnmatch.awk, fnmatch.ok: Portability updates.

2012-07-15         Arnold D. Robbins     <arnold@skeeve.com>

	* testext.ok: Update contents.

2012-07-12         Arnold D. Robbins     <arnold@skeeve.com>

	* Makefile.am (fnmatch): New test.
	* fnmatch.awk, fnmatch.ok: New files.

	* Makefile.am (assignconst): New test.
	* assignconst.awk, assignconst.ok: New files.

2012-06-28         Andrew J. Schorr     <aschorr@telemetry-investments.com>

	* time.awk: Avoid possibly throwing a spurious error by protecting
	a race condition that depends on the order of expression evaluation.

2012-06-25         Arnold D. Robbins     <arnold@skeeve.com>

	* Makefile.am (rwarray): New test.
	* rwarray.awk, rwarray.in, rwarray.ok: New files.

2012-06-21         Arnold D. Robbins     <arnold@skeeve.com>

	* testext.ok: Update contents.

2012-06-20         Arnold D. Robbins     <arnold@skeeve.com>

	* testext.ok: Update contents.

2012-06-19         Arnold D. Robbins     <arnold@skeeve.com>

	* testext.ok: Update contents.

2012-06-18         Arnold D. Robbins     <arnold@skeeve.com>

	* Makefile.am (testext): New test.
	(EXTRA_DIST): Add new file testext.ok.
	(SHLIB_TESTS): Add testext.
	(clean): Add testext.awk to the list.
	* testext.ok: New file.

2012-06-12         Arnold D. Robbins     <arnold@skeeve.com>

	* Makefile.am (clean): Add fork.tmp.* to the list.

2012-06-10         Andrew J. Schorr     <aschorr@telemetry-investments.com>

	* Makefile.am (EXTRA_DIST): Add new files time.awk and time.ok.
	(SHLIB_TESTS): Add time.
	* time.awk, time.ok: New files.

2012-05-29         Arnold D. Robbins     <arnold@skeeve.com>

	* Makefile.am (clean): Add readfile.ok to list of files to removed.

2012-05-26         Andrew J. Schorr     <aschorr@telemetry-investments.com>

	* Makefile.am (readfile): Revert previous patch, and add comment
	explaining that we need to create readfile.ok on failure so that
	"make diffout" will work properly.
	(ordchr.awk, ordchr.ok): Add more tests to catch type conversion
	problems.

2012-05-25         Arnold D. Robbins     <arnold@skeeve.com>

	* Makefile.am (readfile): Don't copy the Makefile over readfile.ok
	if there's a problem.

2012-05-24         Andrew J. Schorr     <aschorr@telemetry-investments.com>

	* Makefile.am (fmtspcl, include2, incdupe, incdup2, incdupe3): Fix
	paths to work properly when built in another directory.

2012-05-19         Andrew J. Schorr     <aschorr@telemetry-investments.com>

	* Makefile.am (EXTRA_DIST): Add new files hello.awk, inclib.awk,
	include.awk, include.ok, include2.ok, incdupe.ok, incdupe2.ok and
	incdupe3.ok.
	(GAWK_EXT_TESTS): Add include, include2, incdupe, incdupe2 and incdupe3.
	(include2, incdupe, incdupe2, incdupe3): New tests.
	* badargs.ok: Fix usage message to include new -i option.
	* hello.awk, incdupe.ok, incdupe2.ok, incdupe3.ok, inclib.awk,
	include.awk, include.ok, include2.ok: New files.

2012-08-12         Arnold D. Robbins     <arnold@skeeve.com>

	* Makefile.am (regexprange): New test.
	* regexprange.awk, regexprange.ok: New files.

2012-08-05         Arnold D. Robbins     <arnold@skeeve.com>

	New test from Nelson Beebe.

	* Makefile.am (ofs1): New test.
	* ofs1.awk, ofs1.in, ofs1.ok: New files.

2012-07-13         Arnold D. Robbins     <arnold@skeeve.com>

	* Makefile.am (getline5): New test.
	* getline5.awk, getline5.ok: New files.

2012-06-19         Arnold D. Robbins     <arnold@skeeve.com>

	* Makefile.am (charasbytes): New test.
	* charasbytes.awk, charasbytes.in, charasbytes.ok: New files.

2012-05-20         Arnold D. Robbins     <arnold@skeeve.com>

	* jarebug.sh: New file. Handles Mac OS X also.
	* Makefile.am (jarebug): Use jarebug.sh to run the test.

2012-05-16         Arnold D. Robbins     <arnold@skeeve.com>

	* Makefile.am (jarebug): Remove leading `-' from $(CMP) line.

2012-05-14         Arnold D. Robbins     <arnold@skeeve.com>

	* Makefile.am (jarebug): Move to charset tests. Adjust to check
	for existence of needed Japanese locale before running the test.

2012-05-09         Arnold D. Robbins     <arnold@skeeve.com>

	* Makefile.am (jarebug): New test.
	* jarebug.awk, jarebug.in, jarebug.ok: New files.

2012-04-08         Andrew J. Schorr     <aschorr@telemetry-investments.com>

	* Makefile.am (VALGRIND): Set to empty to protect against random
	values in the environment.

2012-04-08         Andrew J. Schorr     <aschorr@telemetry-investments.com>

	* Makefile.am (EXTRA_DIST): Add missing files fork.ok, fork2.ok
	and ordchr2.ok.

2012-04-08         Andrew J. Schorr     <aschorr@telemetry-investments.com>

	* Makefile.am (AWK, PGAWK): Include new $(VALGRIND) variable in
	command line (now passed in by top-level Makefile).

2012-04-07         Andrew J. Schorr     <aschorr@telemetry-investments.com>

	* Makefile.am (ordchr2, readfile): Fix so "make diffout" will work
	properly.
	* orchr2.ok: New file.

2012-04-07         Andrew J. Schorr     <aschorr@telemetry-investments.com>

	* Makefile.am (check): Add new shlib-tests target.
	(SHLIB_TESTS): Add tests ordchr, ordchr2, fork, fork2, readfile and
	filefuncs.
	* ordchr.awk, ordchr.ok, fork.awk, fork.ok, fork2.awk, fork2.ok,
	filefuncs.awk, filefuncs.ok: New files.

2012-04-01         Andrew J. Schorr     <aschorr@telemetry-investments.com>

	* Makefile.am (valgrind-scan): Update to match modern valgrind output.

2012-04-01         John Haque      <j.eh@mchsi.com>

	* Makefile.am (mpfr-test): Add target for manual testing of MPFR
	and GMP numbers.
	* mpfrbigint.awk, mpfrexprange.awk, mpfrieee.awk, mpfrnr.awk,
	mpfrrnd.awk, mpfrsort.awk: New tests.
	(MPFR_TESTS): Add the new tests.
	* mpfrnr.in, mpfrbigint.ok, mpfrexprange.ok, mpfrieee.ok, mpfrnr.ok,
	mpfrrnd.ok, mpfrsort.ok: New files.
	(AWK): Add AWKFLAGS; useful for testing with 'gawk -M' invocation.

2012-02-28         Arnold D. Robbins     <arnold@skeeve.com>

	* fmtspcl-mpfr.ok, fnarydel-mpfr.ok, fnparydl-mpfr.ok,
	rand-mpfr.ok: New files.
	* Makefile.am (EXTRA_DIST): Add them.
	(CHECK_MPFR): New list of files that have MPFR variant .ok file.
	* Gentests: Deal with MPFR files by modifying the generated
	comparison command.

2011-12-26         John Haque      <j.eh@mchsi.com>

	* badargs.ok: Adjust for new and changed command line options.

2012-03-28         Arnold D. Robbins     <arnold@skeeve.com>

	* 4.0.1: Release tar ball made.

2012-03-20         Arnold D. Robbins     <arnold@skeeve.com>

	* Makefile.am (printfbad3): New test.
	* printfbad3.awk, printfbad3.ok: New files.

2012-02-22         Arnold D. Robbins     <arnold@skeeve.com>

	* Makefile.am (beginfile2, next): Set LC_ALL=C so that error
	messages will be in English for comparison with .ok files.
	Thanks to Jeroen Schot <schot@a-eskwadraat.nl>.

2011-12-26         Arnold D. Robbins     <arnold@skeeve.com>

	* Makefile.am (rri1): New test.
	* rri1.awk, rri1.in, rri1.ok: New files.

2011-12-06         Arnold D. Robbins     <arnold@skeeve.com>

	* Makefile.am: Rationalize the $(CMP) lines wherever possible.

2011-10-24         Arnold D. Robbins     <arnold@skeeve.com>

	* beginfile2.sh: Use `...` instead of $(...) for broken systems
	where /bin/sh doesn't support $(...).  Thanks to Nelson Beebe for
	the report.

2011-10-21         John Haque      <j.eh@mchsi.com>

	* beginfile2.in, beginfile2.sh, beginfile2.ok: Adjust input file names.

2011-10-21         Corinna Vinschen      <vinschen@redhat.com>

	* Makefile.am (beginfile2): Adjust for running out of srcdir.
	* beginfile2.sh: Same.

2011-10-02         Arnold D. Robbins     <arnold@skeeve.com>

	* Makefile.am (rtlen, rtlen01, rtlenmb): New tests.
	* rtlen.ok, rtlen.sh, rtlen01.ok, rtlen01.sh: New files.
	Thanks to Rogier <rogier777@gmail.com> as forwarded by
	Jeroen Schot <schot@A-Eskwadraat.nl>.

2011-08-10         Arnold D. Robbins     <arnold@skeeve.com>

	* Makefile.am (beginfile2, fpat3, fwtest3): New tests.
	* beginfile2.awk, beginfile2.in, beginfile2.ok: New files.
	* fpat3.awk, fpat3.in, fpat3.ok: New files.
	* fwtest3.awk, fwtest3.in, fwtest3.ok: New files.

2011-08-09         Arnold D. Robbins     <arnold@skeeve.com>

	* pty1.awk, pty1.ok: New files.
	* Makefile.am (pty1): New test.
	(profile1, profile2, profile3): Use unique names for the profile
	files to avoid problems with parallel 'make check'

2011-07-29         Arnold D. Robbins     <arnold@skeeve.com>

	* Makefile.am (next): Redirect output to output file!

2011-07-28         Arnold D. Robbins     <arnold@skeeve.com>

	* sortu.awk, sortu.ok: Modified to make numeric comparison do
	a stable sort.  Thanks to Peter Fales <Peter.Fales@alcatel-lucent.com>.
	* backgsub.ok: Update for change in code.
	* Makefile.am (posix2008sub): Add --posix to invocation.

2011-07-26         Arnold D. Robbins     <arnold@skeeve.com>

	* Makefile.am (getline4, gsubtst8): New tests.
	* getline4.awk, getline4.in, getline4.ok: New files.
	* gsubtst8.awk, gsubtst8.in, gsubtst8.ok: New files.

2011-07-15         Arnold D. Robbins     <arnold@skeeve.com>

	* Makefile.am (gsubtst7): New test.
	* gsubtst7.awk, gsubtst7.in, gsubtst7.ok: New files.

2011-06-24         Arnold D. Robbins     <arnold@skeeve.com>

	* Makefile.am (EXTRA_DIST): Add ChangeLog.0.
	* 4.0.0: Remake the tar ball.

2011-06-23         Arnold D. Robbins     <arnold@skeeve.com>

	* ChangeLog.0: Rotated ChangeLog into this file.
	* ChangeLog: Created anew for gawk 4.0.0 and on.
	* 4.0.0: Release tar ball made.<|MERGE_RESOLUTION|>--- conflicted
+++ resolved
@@ -1,4 +1,8 @@
-<<<<<<< HEAD
+2015-03-06         Arnold D. Robbins     <arnold@skeeve.com>
+
+	* charasbytes.awk, ofs1.awk, range1.awk, sortglos.awk,
+	sortglos.in: Remove execute permission.
+
 2015-03-02         Andrew J. Schorr     <aschorr@telemetry-investments.com>
 
 	* nonfatal1.awk: Do not print ERRNO, since the value appears to be
@@ -19,12 +23,6 @@
 2015-02-27         Arnold D. Robbins     <arnold@skeeve.com>
 
 	* nonfatal1.ok: Update after code changes.
-=======
-2015-03-06         Arnold D. Robbins     <arnold@skeeve.com>
-
-	* charasbytes.awk, ofs1.awk, range1.awk, sortglos.awk,
-	sortglos.in: Remove execute permission.
->>>>>>> 116c2da3
 
 2015-02-26         Arnold D. Robbins     <arnold@skeeve.com>
 
