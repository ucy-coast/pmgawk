<<<<<<< HEAD
2014-09-13	Stephen Davies		<sdavies@sdc.com.au>

	* Makefile.am (profile4, profile5): Changes processing to not delete the
	first two lines. This is no longer needed.
	* profile4.ok, profile5.ok: Changed to suit new rules and comments.

2014-09-10         Arnold D. Robbins     <arnold@skeeve.com>

	* profile2.ok, profile4.ok, profile5.ok: Update for new code.
=======
2014-09-18         Arnold D. Robbins     <arnold@skeeve.com>

	* filefuncs.awk: Change to build directory instead of "..".
	* Makefile.am (filefuncs): Pass in $(abs_top_builddir).
>>>>>>> 664c9b94

2014-09-05         Arnold D. Robbins     <arnold@skeeve.com>

	* functab4.awk: Changed to use stat instead of chdir since
	/tmp isn't /tmp on all systems (e.g. Mac OS X). Thanks to
	Hermann Peifer for the report.

	Sort of related:

	* indirectcall2.awk, indirectcall2.ok: New files.
	* id.ok: Updated.

2014-09-04         Arnold D. Robbins     <arnold@skeeve.com>

	* profile2.ok: Update after code improvement in profiler.
	* functab4.ok: Update after making indirect calls of
	extension functions work. :-)

2014-08-15         Arnold D. Robbins     <arnold@skeeve.com>

	* badargs.ok: Adjust after revising text for -L option.

2014-08-12         Arnold D. Robbins     <arnold@skeeve.com>

	* ofs1.ok: Updated to match corrected behavior in gawk.

2014-08-05         Arnold D. Robbins     <arnold@skeeve.com>

	* Makefile.am (mpfrsqrt): New test.
	* mpfrsqrt.awk, mpfrsqrt.ok: New files.
	Test from Katie Wasserman <katie@wass.net>.

2014-07-25         Arnold D. Robbins     <arnold@skeeve.com>

	* printhuge.awk: Add a newline to output.
	* printhuge.ok: Adjust.

2014-07-24         Arnold D. Robbins     <arnold@skeeve.com>

	* badargs.ok: Adjust after correctly alphabetizing options.

2014-07-10         Arnold D. Robbins     <arnold@skeeve.com>

	* Makefile.am (printhuge): New test.
	* printhuge.awk, printhuge.ok: New files.
	Test from mail.green.fox@gmail.com.

2014-06-24         Arnold D. Robbins     <arnold@skeeve.com>

	* Makefile.am (profile1, profile4, profile5): Adjust for change to
	--pretty-print option.

2014-06-19         Michael Forney       <forney@google.com>

	* Makefile.am (poundbang): Fix relative path of AWKPROG.

2014-06-08         Arnold D. Robbins     <arnold@skeeve.com>

	* Makefile.am (dbugeval): Add leading @ to recipe. Ooops.

2014-05-30         Arnold D. Robbins     <arnold@skeeve.com>

	* Makefile.am (regnul1, regnul2): New tests.
	* regnul1.awk, regnul1.ok, regnul1.awk, regnul2.ok: New files.

2014-05-22         Andrew J. Schorr     <aschorr@telemetry-investments.com>

	* lintwarn.ok: Updated.

2014-05-13         Arnold D. Robbins     <arnold@skeeve.com>

	* Makefile.am (EXTRA_DIST): Forgot dbugeval.ok. Ooops.

2014-05-11         Arnold D. Robbins     <arnold@skeeve.com>

	* Makefile.am (dbugeval): New test.
	* dbugeval.in, dbugeval.ok: New files.

2014-05-10         Andrew J. Schorr     <aschorr@telemetry-investments.com>

	* Makefile.am (rsglstdin): New test.
	* rsglstdin.ok: New file.

2014-05-09         Andrew J. Schorr     <aschorr@telemetry-investments.com>

	* Makefile.am (rebuf): Force buffer size to 4096 via AWKBUFSIZE
	environment variable.
	(rsgetline): New test.
	* rsgetline.awk, rsgetline.in, rsgetline.ok: New files.

2014-04-11         Arnold D. Robbins     <arnold@skeeve.com>

	* Makefile.am (charset-msg-start): Add a warning message that tests
	may fail without adequate locale support, per request from
	Nelson H.F. Beebe.

2014-04-08         Arnold D. Robbins     <arnold@skeeve.com>

	* 4.1.1: Release tar ball made.

2014-04-04         Arnold D. Robbins     <arnold@skeeve.com>

	* Makefile.am: Prettify list of tests a little bit.

2014-04-03         Arnold D. Robbins     <arnold@skeeve.com>

	* Makefile.am (EXTRA_DIST): Add readfile2.ok. Oops.

2014-03-27         Arnold D. Robbins     <arnold@skeeve.com>

	* Makefile.am (readfile2): New test.
	* readfile2.awk, readfile2.ok: New files.

2014-02-28         Arnold D. Robbins     <arnold@skeeve.com>

	* regrange.ok: Update after code improvements.

2014-02-03         Stepan Kasal         <kasal@ucw.cz>

	* strftime.awk: the default format uses %e, not %d (Introduced on
	2014-01-16; the previous code mangled the output of command "date"
	to match %d.) Remove the "mucking" for cygwin, it's obsolete and
	incompatible with %e.

2014-01-28         Eli Zaretskii        <eliz@gnu.org>

	* strftime.awk: If DATECMD variable is non-empty, use it instead
	of the literal "date" as the 'date'-like command.

2014-01-19         Arnold D. Robbins     <arnold@skeeve.com>

	* Makefile.am (mpfrnegzero): New test.
	* mpfrnegzero.awk, mpfrnegzero.ok: New files.

2014-01-17         Arnold D. Robbins     <arnold@skeeve.com>

	* Makefile.am (readdir): Run ls commands outside the awk script.
	* readdir0.awk: Read ls results from files. Helps with MinGW.
	Thanks to Eli Zaretskii for the problem report.

2014-01-17         Arnold D. Robbins     <arnold@skeeve.com>

	* Makefile.am: Quote instances of $(top_srcdir) also.

2014-01-16         Andrew J. Schorr     <aschorr@telemetry-investments.com>

	* Makefile.am (strftime): Remove comment about the race condition, since
	this should be fixed.  And gawk now calls date inside the script.
	* strftime.awk: Based on an idea from Pat Rankin, fix the race
	condition by looping repeatedly over strftime/date/strftime until
	the before and after strftime results match.  That should fix
	the race condition where the seconds field might increment between
	invocations.

2014-01-14         Arnold D. Robbins     <arnold@skeeve.com>

	* Makefile.am (split_after_fpat): New test.
	* split_after_fpat.awk, split_after_fpat.ok,
	split_after_fpat.in: New files.

2013-12-30         Arnold D. Robbins     <arnold@skeeve.com>

	* Makefile.am (ignrcas2): Change to use en_US.UTF-8; it
	seems that plain en_US doesn't exist anymore. Thanks to
	Richard Palo.

2013-12-29         John E. Malmberg      <wb8tyw@qsl.net>

	* fts.awk: Adjust for VMS.
	* rwarray.awk: Adjust for VMS.

2013-12-10         Arnold D. Robbins     <arnold@skeeve.com>

	* Makefile.am: Remove instances of "" that were incorrect.
	Thanks to Scott Deifik for the report.

2013-12-01         Arnold D. Robbins     <arnold@skeeve.com>

	* Makefile.am (fts): Add a check for Cygwin on NFS and print
	a message, similar to that of IRIX. Per Corinna Vinschen.

2013-11-29         Arnold D. Robbins     <arnold@skeeve.com>

	* Makefile.am (pipeio3): Removed test and reference to files.
	It was too ful of race conditions to work reliably everywhere.
	* pipeio3.awk, pipeio3.ok, pipeio3.ok2: Removed.

2013-11-28         Arnold D. Robbins     <arnold@skeeve.com>

	* readdir0.awk: Take argument which is directory to read.
	* Makefile.am (readdir): Pass $(top_srcdir) to readdir0.awk.

2013-11-27         Andrew J. Schorr     <aschorr@telemetry-investments.com>

	* readdir0.awk: Restore fix so that we do not fail on filesysystems
	such as XFS where the dirent does not contain the file type.

2013-11-27         Andrew J. Schorr     <aschorr@telemetry-investments.com>

	* Makefile.am (ordchr2): Use --load instead of -l to make sure the
	long option works properly.  Note that the readfile test still uses
	the short version.
	(include2): Use --include instead of -i to make sure that the long
	option works properly.  Note that many other tests use the -i short
	version.

2013-11-20         Arnold D. Robbins     <arnold@skeeve.com>

	* readdir0.awk: Use `ls -lan' to get numeric user and group ID
	numbers. This keeps the number of fields correct and consistent, even
	on systems (like, oh, say, Windows with Cygwin) where group names
	can contain spaces.

2013-11-07         Arnold D. Robbins     <arnold@skeeve.com>

	Solaris fixes.

	* readdir0.awk: Run ls -afi and ls -la separately since POSIX
	says that -f turns off -l. Thanks to Dagobert Michelsen
	<dam@opencsw.org> for the report.
	* Makefile.am (diffout): Don't use POSIX or bash-isms so that
	it will work on Solaris. Sigh.

2013-11-03         Arnold D. Robbins     <arnold@skeeve.com>

	* Makefile.am (backsmalls2): New test.
	(pipeio3): Check results against pipeio3.ok2 if
	the first check fails.
	* backsmalls2.awk, backsmalls2.ok: New files.
	* pipeio3.ok2: New file. This is the results on PPC Mac OS X.

2013-10-30         Arnold D. Robbins     <arnold@skeeve.com>

	* Makefile.am (pipeio3): Enhance test, again, to be more resilient
	to variations in error messages produced by different Bourne shells
	when a command is not found.  This time for Cygwin.

	Unrelated:

	(charasbytes): Translit any tabs to spaces. Should help on
	some System V systems such as Solaris. We hope.

	Unrelated:

	(pass-fail): Exit non-zero if tests fail. Useful for buildbots.

2013-10-22         Arnold D. Robbins     <arnold@skeeve.com>

	* Makefile.am (pipeio3): Enhance test to be more resilient to
	variations in error messages produced by different Bourne shells
	when a command is not found. Initially for Mac OS X.

2013-10-17         Arnold D. Robbins     <arnold@skeeve.com>

	* Makefile.am (pipeio3): New test.
	* pipeio3.awk, pipeio3.ok: New files.

2013-10-10         Arnold D. Robbins     <arnold@skeeve.com>

	* Makefile.am (backbigs1, backsmalls1): New tests.
	* backbigs1.awk, backbigs1.in, backbigs1.ok: New files.
	* backsmalls1.awk, backsmalls1.in, backsmalls1.ok: New files.

2013-10-09         Arnold D. Robbins     <arnold@skeeve.com>

	* Makefile.am (badassign1): New test.
	* badassign1.awk, badassign1.ok: New files.

2013-09-25         Arnold D. Robbins     <arnold@skeeve.com>

	* Makfile.am (randtest): New test.
	* randtest.sh, randtest.ok: New files.
	* rand.ok: Updated to reflect new results based on code change.

2013-09-13         Arnold D. Robbins     <arnold@skeeve.com>

	* Makefile.am: Fix quoting for generation of Maketests file so
	that it will happen correctly.

	Unrelated:

	* Makefile.am (nfloop): New test.
	* nfloop.awk, nfloop.ok: New files.

2013-08-15         Arnold D. Robbins     <arnold@skeeve.com>

	* Makefile.am: Quote $(srcdir) everywhere so that tests can run
	in locations with spaces in their names (think Windows or Mac OS X).
	* Gentests: Ditto for when creating Maketests file.

2013-07-04         Arnold D. Robbins     <arnold@skeeve.com>

	* Makefile.am (mbprintf4): New test.
	* mbprintf4.awk, mbprintf4.in, mbprintf4.ok: New files.
	Test cases from Nethox <nethox@gmail.com>.

2013-06-27         Arnold D. Robbins     <arnold@skeeve.com>

	* Makefile.am (dfamb1): New test.
	* dfamb1.awk, dfamb1.in, dfamb1.ok: New files.
	Test case from Steven Daniels <stevendaniels88@gmail.com>.

2013-06-24         Arnold D. Robbins     <arnold@skeeve.com>

	* Makefile.am (clos1way): Move to here since Maketests gets
	regenerated whenever Makefile.am is touched.

2013-06-22	Eli Zaretskii  <eliz@gnu.org>

	* Maketests (clos1way): Set LC_ALL=C, since clos1way.awk no longer
	does.

2013-06-03         Arnold D. Robbins     <arnold@skeeve.com>

	* Makefile.am (exit2): New test.
	* exit2.awk, exit2.ok: New files.

2013-06-01  Eli Zaretskii  <eliz@gnu.org>

	* clos1way.awk: Don't use features of Posix shells, to allow this
	test to work on Windows.

	* beginfile2.sh: Leave one blank between the left quote and the
	following slash.  Use non-absolute name for a non-existent file.
	This is to avoid breakage on Windows due to MSYS transformation of
	Posix style /foo/bar absolute file names.

	* beginfile2.ok: Adapt to changes in beginfile2.sh.

2013-05-30         Arnold D. Robbins     <arnold@skeeve.com>

	* Makefile.am (profile4, profile5): New tests.
	* profile4.awk, profile4.in, profile5.awk, profile5.in: New files.

2013-05-20         Arnold D. Robbins     <arnold@skeeve.com>

	* Makefile.am (mpfr-tests, shlib-tests): Propogate Eli's changes
	and comment of 2013-05-14 to here, so that they get passed into
	Makefile.in whenever Makefile.am is modified.

2013-05-14  Eli Zaretskii  <eliz@gnu.org>

	* Makefile.in (mpfr-tests, shlib-tests): Add a blank character
	between ' and /FOO/ in Gawk command lines, for the benefit of
	testing under MSYS Bash.

	* filefuncs.awk (BEGIN): Call 'stat' on gawkapi.o, not on gawk,
	which does not exist on systems that produce gawk.exe.

2013-05-09         Arnold D. Robbins     <arnold@skeeve.com>

	* 4.1.0: Release tar ball made.

2013-05-02         Arnold D. Robbins     <arnold@skeeve.com>

	* symtab9.awk: Don't remove test file in END rule, breaks on Windows.
	* Makefile.am (symtab9): Add explicit rule and remove test file file.

2013-04-19         Arnold D. Robbins     <arnold@skeeve.com>

	* Makefile.am (LOCALES): New variable split out from AWK.
	(AWK): Adjust.
	(next): Add LOCALES to the test so that it will pass everywhere.
	Thanks to Juergen Kahrs for the report.

2013-04-16         Arnold D. Robbins     <arnold@skeeve.com>

	* Makefile.am: Prettify the lists of tests.
	(GENTESTS_UNUSED): Bring the list up to date.

2013-03-24         Arnold D. Robbins     <arnold@skeeve.com>

	* Makefile.am (readdir): Add a check for GNU/Linux and NFS directory
	and issue a warning if so.
	(fts): Ditto for IRIX - can't check for NFS so just print the message.
	(fnmatch.awk, fnmatch.ok): Improve portability.

2013-03-20         Arnold D. Robbins     <arnold@skeeve.com>

	* Makefile.am (readdir): Add -a to ls options. -f does not
	automatically mean -a on all systems.
	* jarebug.sh: Send error output of locale to /dev/null in case
	it doesn't exist.

2013-03-11         Arnold D. Robbins     <arnold@skeeve.com>

	* Makefile.am (colonwarn): New test.
	* colonwarn.awk, colonwarn.in, colonwarn.ok: New files.

2013-02-26         Arnold D. Robbins     <arnold@skeeve.com>

	* parseme.ok: Update after change in grammar. Now with new and
	improved error message!

2013-01-31         Arnold D. Robbins     <arnold@skeeve.com>

	* Makefile.am: Move functab4 into shlib tests, since it uses
	@load. Thanks to Anders Wallin for the report.
	(shlib-tests): Check --version output for "API" and run tests
	if there.

2013-01-31         Andrew J. Schorr     <aschorr@telemetry-investments.com>

	* Makefile.am: To decide whether to run MPFR tests, use the output
	of gawk --version instead of the automake TEST_MPFR conditional (which
	has now been removed from configure.ac).

2013-01-27         Arnold D. Robbins     <arnold@skeeve.com>

	* Makefile.am (EXTRA_DIST): Add all the mpfr test files. Duh.
	(reginttrad): Use $(srcdir)/$@.awk. Double Duh.

2013-01-27         Andrew J. Schorr     <aschorr@telemetry-investments.com>

	* Makefile.am: Add mpfr tests if MPFR is available.

2013-01-20         Arnold D. Robbins     <arnold@skeeve.com>

	* Makefile.am (reginttrad): New test.
	* reginttrad.awk, reginttrad.ok: New files.

2013-01-16         Arnold D. Robbins     <arnold@skeeve.com>

	Fix tests to work with make diffout:

	* rtlenmb.ok: New file.
	* Makefile.am (clobber, mmap8k, rtlenmb): Tests adjusted.
	(EXTRA_DIST): Add rtlenmb.ok.

2013-01-15         Andrew J. Schorr     <aschorr@telemetry-investments.com>

	* Gentests: Remove a debugging printf.

2013-01-15         Andrew J. Schorr     <aschorr@telemetry-investments.com>

	* Makefile.am (readdir): Try to protect against failure on filesystems
	lacking type information by invoking readdir.awk before readdir0.awk
	and passing the results of readdir to readdir0 for inspection.
	* readdir0.awk: Analyze the results of the readdir extension.
	If all file types are set to "u", we infer that this filesystem lacks
	type information.

2013-01-14         Arnold D. Robbins     <arnold@skeeve.com>

	* Makefile.am (rand): Let Gentests create the test.
	(fmtspcl): Add $(AWKFLAGS).
	* Gentests: For MPFR tests, add $(AWKFLAGS) on the command line.
	* mpfr-rand.ok: Updated.

2013-01-14         Andrew J. Schorr     <aschorr@telemetry-investments.com>

	* Makefile.am (symtab8): Use grep to remove FILENAME from the output
	so the test will succeed when building outside the source tree.
	* symtab8.ok: Remove FILENAME.

2013-01-10         Andrew J. Schorr     <aschorr@telemetry-investments.com>

	* inplace.1.in, inplace.2.in, inplace.in, inplace1.1.ok, inplace1.2.ok,
	inplace1.ok, inplace2.1.bak.ok, inplace2.1.ok, inplace2.2.bak.ok,
	inplace2.2.ok, inplace2.ok, inplace3.1.bak.ok, inplace3.1.ok,
	inplace3.2.bak.ok, inplace3.2.ok, inplace3.ok: New files.
	* Makefile.am (EXTRA_DIST): Add new files.
	(SHLIB_TESTS): Add inplace1, inplace2, and inplace3.
	(inplace1, inplace2, inplace3): New tests.

2012-12-25         Arnold D. Robbins     <arnold@skeeve.com>

	* assignconst.awk, assignconst.ok: Removed.
	* Makefile.am (EXTRA_DIST): Removed assignconst.awk, assignconst.ok.
	(SHLIB_TESTS): Removed assignconst.
	(assignconst): Removed test.

2012-12-24         Arnold D. Robbins     <arnold@skeeve.com>

	* 4.0.2: Release tar ball made.

2012-12-23         Arnold D. Robbins     <arnold@skeeve.com>

	* Makefile.am (paramuninitglobal): New test.
	* paramuninitglobal.awk, paramuninitglobal.ok: New files.
	Thanks to John Haque.

2012-12-19         Arnold D. Robbins     <arnold@skeeve.com>

	* symtab9.awk, symtab9.ok: New files.
	* Makefile.am (EXTRA_DIST): Add new files.
	(symtab9): New test.
	* symtab1.ok, testext.ok: Updated.

2012-12-16         Arnold D. Robbins     <arnold@skeeve.com>

	* symtab7.awk, symtab7.in, symtab7.ok, symtab8.awk, symtab8.in,
	symtab8.ok: New files.
	* Makefile.am (EXTRA_DIST): Add new files.
	(symtab7, symtab8): New tests.
	Thanks to Assaf Gordon <gordon@cshl.edu>.

2012-11-19         Arnold D. Robbins     <arnold@skeeve.com>

	* Makefile.am (readdir): Add a 'this could fail message'.
	* readdir.awk: Revise to match simplified behavior of the extension.

2012-11-13         Arnold D. Robbins     <arnold@skeeve.com>

	* Makefile.am (GAWK_EXTRA_TESTS): Move to sorted order of tests.

2012-11-12         Arnold D. Robbins     <arnold@skeeve.com>

	* symtab6.ok: Remove PROCINFO.
	* Makefile.am (symtab6): Adjust recipe.

2012-11-10         Arnold D. Robbins     <arnold@skeeve.com>

	* symtab4.awk, symtab4.in, symtab4.ok, symtab5.awk, symtab5.in,
	symtab5.ok, symtab6.awk: New files.
	* Makefile.am (EXTRA_DIST): Add new files.
	(symtab4, symtab5, symtab6): New tests.
	Thanks to Assaf Gordon <gordon@cshl.edu>.

2012-10-28         Andrew J. Schorr     <aschorr@telemetry-investments.com>

	* messages.awk, fts.awk: Adjusted so make diffout will work.
	* Makefile.am (messages): Adjust to use standard failure test for
	make diffout.

2012-10-19         Arnold D. Robbins     <arnold@skeeve.com>

	* symtab1.awk: Adjust to not print ENVIRON and PROCINFO which won't
	be the same as on the author's machine.
	* lintwarn.ok: Adjust.

2012-10-13         Arnold D. Robbins     <arnold@skeeve.com>

	* Makefile.am (EXTRA_DIST): Add jarebug.sh.

2012-10-11         Andrew J. Schorr     <aschorr@telemetry-investments.com>

	* Makefile.am (readdir): Use $(top_srcdir) instead of `.'. Helps
	when running the valgrind tests.

2012-10-11         Arnold D. Robbins     <arnold@skeeve.com>

	* testext.ok: Updated.

2012-10-04         Akim Demaille         <akim@lrde.epita.fr>

	Fix VPATH builds.

	* Makefile.am (shlib-tests): config.h is in builddir.
	(beginfile2): So is gawk itself.

	* Makefile.am (functab1, functab2, functab3, functab4, id, symtab1,
	symtab2, symtab3): New tests.
	* functab1.awk, functab1.ok, functab2.awk, functab2.ok, functab3.awk,
	functab3.ok, functab4.awk, functab4.ok, id.awk, id.ok, symtab1.awk,
	symtab1.ok, symtab2.awk, symtab2.ok, symtab3.awk, symtab3.ok:
	New files.

2012-09-23         Arnold D. Robbins     <arnold@skeeve.com>

	* lintwarn.ok: Updated.

2012-09-14         Arnold D. Robbins     <arnold@skeeve.com>

	* testext.ok: Updated. Twice.

2012-09-11         Arnold D. Robbins     <arnold@skeeve.com>

	* Makefile.am (shlib-tests): Check if DYNAMIC is enabled and
	only if so run the tests. A bit hacky. Needed at least for
	z/OS.

2012-09-07         Arnold D. Robbins     <arnold@skeeve.com>

	* readdir.awk: Change argument to readdir_do_ftype().

2012-08-28         Andrew J. Schorr     <aschorr@telemetry-investments.com>

	* Makefile.am (EXTRA_DIST): Add jarebug.sh.
	(readdir): Use standard output filenames readdir.ok and _readdir
	instead of readdir.out1 and readdir.out2.  The standard names are
	required for the pass-fail and diffout rules to work correctly.
	(clean): Remove readdir.ok

2012-08-26         Arnold D. Robbins     <arnold@skeeve.com>

	* Makefile.am (charasbytes): Revise test to canonicalize
	whitespace. (For Mac OS X 10.5, at least.)
	* charasbytes.ok: Updated.

2012-08-23         Arnold D. Robbins     <arnold@skeeve.com>

	* Makefile.am (revout, revtwoway): New tests.
	* revout.awk, revout.ok, revtwoway.awk, revtwoway.ok: New files.

2012-08-11         Andrew J. Schorr     <aschorr@telemetry-investments.com>

	* Makefile.am (EXTRA_DIST): Add inchello.awk and incdupe[4-7].ok.
	(GAWK_EXT_TESTS): Add incdupe[4-7].
	(incdupe[4-7]): New tests to ensure that mixing -f with include
	causes a fatal error.
	* incdupe[4-7].ok, inchello.awk: New files.

2012-08-08         Arnold D. Robbins     <arnold@skeeve.com>

	* Makefile.am (fts): New test.
	* fts.awk: New file.

2012-07-30         Arnold D. Robbins     <arnold@skeeve.com>

	* Makefile.am (assignconst): Use AWKPATH to get results that will
	be consistent no matter where the test is run.
	* assignconst.ok: Updated.

2012-07-29         Arnold D. Robbins     <arnold@skeeve.com>

	* Makefile.am (readdir): New test.
	* readdir0.awk, readdir.awk: New files.

2012-07-16         Arnold D. Robbins     <arnold@skeeve.com>

	* fnmatch.awk, fnmatch.ok: Portability updates.

2012-07-15         Arnold D. Robbins     <arnold@skeeve.com>

	* testext.ok: Update contents.

2012-07-12         Arnold D. Robbins     <arnold@skeeve.com>

	* Makefile.am (fnmatch): New test.
	* fnmatch.awk, fnmatch.ok: New files.

	* Makefile.am (assignconst): New test.
	* assignconst.awk, assignconst.ok: New files.

2012-06-28         Andrew J. Schorr     <aschorr@telemetry-investments.com>

	* time.awk: Avoid possibly throwing a spurious error by protecting
	a race condition that depends on the order of expression evaluation.

2012-06-25         Arnold D. Robbins     <arnold@skeeve.com>

	* Makefile.am (rwarray): New test.
	* rwarray.awk, rwarray.in, rwarray.ok: New files.

2012-06-21         Arnold D. Robbins     <arnold@skeeve.com>

	* testext.ok: Update contents.

2012-06-20         Arnold D. Robbins     <arnold@skeeve.com>

	* testext.ok: Update contents.

2012-06-19         Arnold D. Robbins     <arnold@skeeve.com>

	* testext.ok: Update contents.

2012-06-18         Arnold D. Robbins     <arnold@skeeve.com>

	* Makefile.am (testext): New test.
	(EXTRA_DIST): Add new file testext.ok.
	(SHLIB_TESTS): Add testext.
	(clean): Add testext.awk to the list.
	* testext.ok: New file.

2012-06-12         Arnold D. Robbins     <arnold@skeeve.com>

	* Makefile.am (clean): Add fork.tmp.* to the list.

2012-06-10         Andrew J. Schorr     <aschorr@telemetry-investments.com>

	* Makefile.am (EXTRA_DIST): Add new files time.awk and time.ok.
	(SHLIB_TESTS): Add time.
	* time.awk, time.ok: New files.

2012-05-29         Arnold D. Robbins     <arnold@skeeve.com>

	* Makefile.am (clean): Add readfile.ok to list of files to removed.

2012-05-26         Andrew J. Schorr     <aschorr@telemetry-investments.com>

	* Makefile.am (readfile): Revert previous patch, and add comment
	explaining that we need to create readfile.ok on failure so that
	"make diffout" will work properly.
	(ordchr.awk, ordchr.ok): Add more tests to catch type conversion
	problems.

2012-05-25         Arnold D. Robbins     <arnold@skeeve.com>

	* Makefile.am (readfile): Don't copy the Makefile over readfile.ok
	if there's a problem.

2012-05-24         Andrew J. Schorr     <aschorr@telemetry-investments.com>

	* Makefile.am (fmtspcl, include2, incdupe, incdup2, incdupe3): Fix
	paths to work properly when built in another directory.

2012-05-19         Andrew J. Schorr     <aschorr@telemetry-investments.com>

	* Makefile.am (EXTRA_DIST): Add new files hello.awk, inclib.awk,
	include.awk, include.ok, include2.ok, incdupe.ok, incdupe2.ok and
	incdupe3.ok.
	(GAWK_EXT_TESTS): Add include, include2, incdupe, incdupe2 and incdupe3.
	(include2, incdupe, incdupe2, incdupe3): New tests.
	* badargs.ok: Fix usage message to include new -i option.
	* hello.awk, incdupe.ok, incdupe2.ok, incdupe3.ok, inclib.awk,
	include.awk, include.ok, include2.ok: New files.

2012-08-12         Arnold D. Robbins     <arnold@skeeve.com>

	* Makefile.am (regexprange): New test.
	* regexprange.awk, regexprange.ok: New files.

2012-08-05         Arnold D. Robbins     <arnold@skeeve.com>

	New test from Nelson Beebe.

	* Makefile.am (ofs1): New test.
	* ofs1.awk, ofs1.in, ofs1.ok: New files.

2012-07-13         Arnold D. Robbins     <arnold@skeeve.com>

	* Makefile.am (getline5): New test.
	* getline5.awk, getline5.ok: New files.

2012-06-19         Arnold D. Robbins     <arnold@skeeve.com>

	* Makefile.am (charasbytes): New test.
	* charasbytes.awk, charasbytes.in, charasbytes.ok: New files.

2012-05-20         Arnold D. Robbins     <arnold@skeeve.com>

	* jarebug.sh: New file. Handles Mac OS X also.
	* Makefile.am (jarebug): Use jarebug.sh to run the test.

2012-05-16         Arnold D. Robbins     <arnold@skeeve.com>

	* Makefile.am (jarebug): Remove leading `-' from $(CMP) line.

2012-05-14         Arnold D. Robbins     <arnold@skeeve.com>

	* Makefile.am (jarebug): Move to charset tests. Adjust to check
	for existence of needed Japanese locale before running the test.

2012-05-09         Arnold D. Robbins     <arnold@skeeve.com>

	* Makefile.am (jarebug): New test.
	* jarebug.awk, jarebug.in, jarebug.ok: New files.

2012-04-08         Andrew J. Schorr     <aschorr@telemetry-investments.com>

	* Makefile.am (VALGRIND): Set to empty to protect against random
	values in the environment.

2012-04-08         Andrew J. Schorr     <aschorr@telemetry-investments.com>

	* Makefile.am (EXTRA_DIST): Add missing files fork.ok, fork2.ok
	and ordchr2.ok.

2012-04-08         Andrew J. Schorr     <aschorr@telemetry-investments.com>

	* Makefile.am (AWK, PGAWK): Include new $(VALGRIND) variable in
	command line (now passed in by top-level Makefile).

2012-04-07         Andrew J. Schorr     <aschorr@telemetry-investments.com>

	* Makefile.am (ordchr2, readfile): Fix so "make diffout" will work
	properly.
	* orchr2.ok: New file.

2012-04-07         Andrew J. Schorr     <aschorr@telemetry-investments.com>

	* Makefile.am (check): Add new shlib-tests target.
	(SHLIB_TESTS): Add tests ordchr, ordchr2, fork, fork2, readfile and
	filefuncs.
	* ordchr.awk, ordchr.ok, fork.awk, fork.ok, fork2.awk, fork2.ok,
	filefuncs.awk, filefuncs.ok: New files.

2012-04-01         Andrew J. Schorr     <aschorr@telemetry-investments.com>

	* Makefile.am (valgrind-scan): Update to match modern valgrind output.

2012-04-01         John Haque      <j.eh@mchsi.com>

	* Makefile.am (mpfr-test): Add target for manual testing of MPFR
	and GMP numbers.
	* mpfrbigint.awk, mpfrexprange.awk, mpfrieee.awk, mpfrnr.awk,
	mpfrrnd.awk, mpfrsort.awk: New tests.
	(MPFR_TESTS): Add the new tests.
	* mpfrnr.in, mpfrbigint.ok, mpfrexprange.ok, mpfrieee.ok, mpfrnr.ok,
	mpfrrnd.ok, mpfrsort.ok: New files.
	(AWK): Add AWKFLAGS; useful for testing with 'gawk -M' invocation.

2012-02-28         Arnold D. Robbins     <arnold@skeeve.com>

	* fmtspcl-mpfr.ok, fnarydel-mpfr.ok, fnparydl-mpfr.ok,
	rand-mpfr.ok: New files.
	* Makefile.am (EXTRA_DIST): Add them.
	(CHECK_MPFR): New list of files that have MPFR variant .ok file.
	* Gentests: Deal with MPFR files by modifying the generated
	comparison command.

2011-12-26         John Haque      <j.eh@mchsi.com>

	* badargs.ok: Adjust for new and changed command line options.

2012-03-28         Arnold D. Robbins     <arnold@skeeve.com>

	* 4.0.1: Release tar ball made.

2012-03-20         Arnold D. Robbins     <arnold@skeeve.com>

	* Makefile.am (printfbad3): New test.
	* printfbad3.awk, printfbad3.ok: New files.

2012-02-22         Arnold D. Robbins     <arnold@skeeve.com>

	* Makefile.am (beginfile2, next): Set LC_ALL=C so that error
	messages will be in English for comparison with .ok files.
	Thanks to Jeroen Schot <schot@a-eskwadraat.nl>.

2011-12-26         Arnold D. Robbins     <arnold@skeeve.com>

	* Makefile.am (rri1): New test.
	* rri1.awk, rri1.in, rri1.ok: New files.

2011-12-06         Arnold D. Robbins     <arnold@skeeve.com>

	* Makefile.am: Rationalize the $(CMP) lines wherever possible.

2011-10-24         Arnold D. Robbins     <arnold@skeeve.com>

	* beginfile2.sh: Use `...` instead of $(...) for broken systems
	where /bin/sh doesn't support $(...).  Thanks to Nelson Beebe for
	the report.

2011-10-21         John Haque      <j.eh@mchsi.com>

	* beginfile2.in, beginfile2.sh, beginfile2.ok: Adjust input file names.

2011-10-21         Corinna Vinschen      <vinschen@redhat.com>

	* Makefile.am (beginfile2): Adjust for running out of srcdir.
	* beginfile2.sh: Same.

2011-10-02         Arnold D. Robbins     <arnold@skeeve.com>

	* Makefile.am (rtlen, rtlen01, rtlenmb): New tests.
	* rtlen.ok, rtlen.sh, rtlen01.ok, rtlen01.sh: New files.
	Thanks to Rogier <rogier777@gmail.com> as forwarded by
	Jeroen Schot <schot@A-Eskwadraat.nl>.

2011-08-10         Arnold D. Robbins     <arnold@skeeve.com>

	* Makefile.am (beginfile2, fpat3, fwtest3): New tests.
	* beginfile2.awk, beginfile2.in, beginfile2.ok: New files.
	* fpat3.awk, fpat3.in, fpat3.ok: New files.
	* fwtest3.awk, fwtest3.in, fwtest3.ok: New files.

2011-08-09         Arnold D. Robbins     <arnold@skeeve.com>

	* pty1.awk, pty1.ok: New files.
	* Makefile.am (pty1): New test.
	(profile1, profile2, profile3): Use unique names for the profile
	files to avoid problems with parallel 'make check'

2011-07-29         Arnold D. Robbins     <arnold@skeeve.com>

	* Makefile.am (next): Redirect output to output file!

2011-07-28         Arnold D. Robbins     <arnold@skeeve.com>

	* sortu.awk, sortu.ok: Modified to make numeric comparison do
	a stable sort.  Thanks to Peter Fales <Peter.Fales@alcatel-lucent.com>.
	* backgsub.ok: Update for change in code.
	* Makefile.am (posix2008sub): Add --posix to invocation.

2011-07-26         Arnold D. Robbins     <arnold@skeeve.com>

	* Makefile.am (getline4, gsubtst8): New tests.
	* getline4.awk, getline4.in, getline4.ok: New files.
	* gsubtst8.awk, gsubtst8.in, gsubtst8.ok: New files.

2011-07-15         Arnold D. Robbins     <arnold@skeeve.com>

	* Makefile.am (gsubtst7): New test.
	* gsubtst7.awk, gsubtst7.in, gsubtst7.ok: New files.

2011-06-24         Arnold D. Robbins     <arnold@skeeve.com>

	* Makefile.am (EXTRA_DIST): Add ChangeLog.0.
	* 4.0.0: Remake the tar ball.

2011-06-23         Arnold D. Robbins     <arnold@skeeve.com>

	* ChangeLog.0: Rotated ChangeLog into this file.
	* ChangeLog: Created anew for gawk 4.0.0 and on.
	* 4.0.0: Release tar ball made.<|MERGE_RESOLUTION|>--- conflicted
+++ resolved
@@ -1,19 +1,17 @@
-<<<<<<< HEAD
-2014-09-13	Stephen Davies		<sdavies@sdc.com.au>
-
-	* Makefile.am (profile4, profile5): Changes processing to not delete the
-	first two lines. This is no longer needed.
-	* profile4.ok, profile5.ok: Changed to suit new rules and comments.
-
-2014-09-10         Arnold D. Robbins     <arnold@skeeve.com>
-
-	* profile2.ok, profile4.ok, profile5.ok: Update for new code.
-=======
 2014-09-18         Arnold D. Robbins     <arnold@skeeve.com>
 
 	* filefuncs.awk: Change to build directory instead of "..".
 	* Makefile.am (filefuncs): Pass in $(abs_top_builddir).
->>>>>>> 664c9b94
+
+2014-09-13         Stephen Davies        <sdavies@sdc.com.au>
+
+	* Makefile.am (profile4, profile5): Changes processing to not delete
+	the first two lines. This is no longer needed.
+	* profile4.ok, profile5.ok: Changed to suit new rules and comments.
+
+2014-09-10         Arnold D. Robbins     <arnold@skeeve.com>
+
+	* profile2.ok, profile4.ok, profile5.ok: Update for new code.
 
 2014-09-05         Arnold D. Robbins     <arnold@skeeve.com>
 
