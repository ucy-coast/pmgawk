<<<<<<< HEAD
2013-12-29         John E. Malmberg      <wb8tyw@qsl.net>

	* fts.awk: Adjust for VMS.
	* rwarray.awk: Adjust for VMS.
=======
2013-12-30         Arnold D. Robbins     <arnold@skeeve.com>

	* Makefile.am (ignrcas2): Change to use en_US.UTF-8; it
	seems that plain en_US doesn't exist anymore. Thanks to
	Richard Palo.
>>>>>>> 6b76f3d2

2013-12-10         Arnold D. Robbins     <arnold@skeeve.com>

	* Makefile.am: Remove instances of "" that were incorrect.
	Thanks to Scott Deifik for the report.

2013-12-01         Arnold D. Robbins     <arnold@skeeve.com>

	* Makefile.am (fts): Add a check for Cygwin on NFS and print
	a message, similar to that of IRIX. Per Corinna Vinschen.

2013-11-29         Arnold D. Robbins     <arnold@skeeve.com>

	* Makefile.am (pipeio3): Removed test and reference to files.
	It was too ful of race conditions to work reliably everywhere.
	* pipeio3.awk, pipeio3.ok, pipeio3.ok2: Removed.

2013-11-28         Arnold D. Robbins     <arnold@skeeve.com>

	* readdir0.awk: Take argument which is directory to read.
	* Makefile.am (readdir): Pass $(top_srcdir) to readdir0.awk.

2013-11-27         Andrew J. Schorr     <aschorr@telemetry-investments.com>

	* readdir0.awk: Restore fix so that we do not fail on filesysystems
	such as XFS where the dirent does not contain the file type.

2013-11-27         Andrew J. Schorr     <aschorr@telemetry-investments.com>

	* Makefile.am (ordchr2): Use --load instead of -l to make sure the
	long option works properly.  Note that the readfile test still uses
	the short version.
	(include2): Use --include instead of -i to make sure that the long
	option works properly.  Note that many other tests use the -i short
	version.

2013-11-20         Arnold D. Robbins     <arnold@skeeve.com>

	* readdir0.awk: Use `ls -lan' to get numeric user and group ID
	numbers. This keeps the number of fields correct and consistent, even
	on systems (like, oh, say, Windows with Cygwin) where group names
	can contain spaces.

2013-11-07         Arnold D. Robbins     <arnold@skeeve.com>

	Solaris fixes.

	* readdir0.awk: Run ls -afi and ls -la separately since POSIX
	says that -f turns off -l. Thanks to Dagobert Michelsen
	<dam@opencsw.org> for the report.
	* Makefile.am (diffout): Don't use POSIX or bash-isms so that
	it will work on Solaris. Sigh.

2013-11-03         Arnold D. Robbins     <arnold@skeeve.com>

	* Makefile.am (backsmalls2): New test.
	(pipeio3): Check results against pipeio3.ok2 if
	the first check fails.
	* backsmalls2.awk, backsmalls2.ok: New files.
	* pipeio3.ok2: New file. This is the results on PPC Mac OS X.

2013-10-30         Arnold D. Robbins     <arnold@skeeve.com>

	* Makefile.am (pipeio3): Enhance test, again, to be more resilient
	to variations in error messages produced by different Bourne shells
	when a command is not found.  This time for Cygwin.

	Unrelated:

	(charasbytes): Translit any tabs to spaces. Should help on
	some System V systems such as Solaris. We hope.

	Unrelated:

	(pass-fail): Exit non-zero if tests fail. Useful for buildbots.

2013-10-22         Arnold D. Robbins     <arnold@skeeve.com>

	* Makefile.am (pipeio3): Enhance test to be more resilient to
	variations in error messages produced by different Bourne shells
	when a command is not found. Initially for Mac OS X.

2013-10-17         Arnold D. Robbins     <arnold@skeeve.com>

	* Makefile.am (pipeio3): New test.
	* pipeio3.awk, pipeio3.ok: New files.

2013-10-10         Arnold D. Robbins     <arnold@skeeve.com>

	* Makefile.am (backbigs1, backsmalls1): New tests.
	* backbigs1.awk, backbigs1.in, backbigs1.ok: New files.
	* backsmalls1.awk, backsmalls1.in, backsmalls1.ok: New files.

2013-10-09         Arnold D. Robbins     <arnold@skeeve.com>

	* Makefile.am (badassign1): New test.
	* badassign1.awk, badassign1.ok: New files.

2013-09-13         Arnold D. Robbins     <arnold@skeeve.com>

	* Makefile.am: Fix quoting for generation of Maketests file so
	that it will happen correctly.

	Unrelated:

	* Makefile.am (nfloop): New test.
	* nfloop.awk, nfloop.ok: New files.

2013-08-15         Arnold D. Robbins     <arnold@skeeve.com>

	* Makefile.am: Quote $(srcdir) everywhere so that tests can run
	in locations with spaces in their names (think Windows or Mac OS X).
	* Gentests: Ditto for when creating Maketests file.

2013-07-04         Arnold D. Robbins     <arnold@skeeve.com>

	* Makefile.am (mbprintf4): New test.
	* mbprintf4.awk, mbprintf4.in, mbprintf4.ok: New files.
	Test cases from Nethox <nethox@gmail.com>.

2013-06-27         Arnold D. Robbins     <arnold@skeeve.com>

	* Makefile.am (dfamb1): New test.
	* dfamb1.awk, dfamb1.in, dfamb1.ok: New files.
	Test case from Steven Daniels <stevendaniels88@gmail.com>.

2013-06-24         Arnold D. Robbins     <arnold@skeeve.com>

	* Makefile.am (clos1way): Move to here since Maketests gets
	regenerated whenever Makefile.am is touched.

2013-06-22	Eli Zaretskii  <eliz@gnu.org>

	* Maketests (clos1way): Set LC_ALL=C, since clos1way.awk no longer
	does.

2013-06-03         Arnold D. Robbins     <arnold@skeeve.com>

	* Makefile.am (exit2): New test.
	* exit2.awk, exit2.ok: New files.

2013-06-01  Eli Zaretskii  <eliz@gnu.org>

	* clos1way.awk: Don't use features of Posix shells, to allow this
	test to work on Windows.

	* beginfile2.sh: Leave one blank between the left quote and the
	following slash.  Use non-absolute name for a non-existent file.
	This is to avoid breakage on Windows due to MSYS transformation of
	Posix style /foo/bar absolute file names.

	* beginfile2.ok: Adapt to changes in beginfile2.sh.

2013-05-30         Arnold D. Robbins     <arnold@skeeve.com>

	* Makefile.am (profile4, profile5): New tests.
	* profile4.awk, profile4.in, profile5.awk, profile5.in: New files.

2013-05-20         Arnold D. Robbins     <arnold@skeeve.com>

	* Makefile.am (mpfr-tests, shlib-tests): Propogate Eli's changes
	and comment of 2013-05-14 to here, so that they get passed into
	Makefile.in whenever Makefile.am is modified.

2013-05-14  Eli Zaretskii  <eliz@gnu.org>

	* Makefile.in (mpfr-tests, shlib-tests): Add a blank character
	between ' and /FOO/ in Gawk command lines, for the benefit of
	testing under MSYS Bash.

	* filefuncs.awk (BEGIN): Call 'stat' on gawkapi.o, not on gawk,
	which does not exist on systems that produce gawk.exe.

2013-05-09         Arnold D. Robbins     <arnold@skeeve.com>

	* 4.1.0: Release tar ball made.

2013-05-02         Arnold D. Robbins     <arnold@skeeve.com>

	* symtab9.awk: Don't remove test file in END rule, breaks on Windows.
	* Makefile.am (symtab9): Add explicit rule and remove test file file.

2013-04-19         Arnold D. Robbins     <arnold@skeeve.com>

	* Makefile.am (LOCALES): New variable split out from AWK.
	(AWK): Adjust.
	(next): Add LOCALES to the test so that it will pass everywhere.
	Thanks to Juergen Kahrs for the report.

2013-04-16         Arnold D. Robbins     <arnold@skeeve.com>

	* Makefile.am: Prettify the lists of tests.
	(GENTESTS_UNUSED): Bring the list up to date.

2013-03-24         Arnold D. Robbins     <arnold@skeeve.com>

	* Makefile.am (readdir): Add a check for GNU/Linux and NFS directory
	and issue a warning if so.
	(fts): Ditto for IRIX - can't check for NFS so just print the message.
	(fnmatch.awk, fnmatch.ok): Improve portability.

2013-03-20         Arnold D. Robbins     <arnold@skeeve.com>

	* Makefile.am (readdir): Add -a to ls options. -f does not
	automatically mean -a on all systems.
	* jarebug.sh: Send error output of locale to /dev/null in case
	it doesn't exist.

2013-03-11         Arnold D. Robbins     <arnold@skeeve.com>

	* Makefile.am (colonwarn): New test.
	* colonwarn.awk, colonwarn.in, colonwarn.ok: New files.

2013-02-26         Arnold D. Robbins     <arnold@skeeve.com>

	* parseme.ok: Update after change in grammar. Now with new and
	improved error message!

2013-01-31         Arnold D. Robbins     <arnold@skeeve.com>

	* Makefile.am: Move functab4 into shlib tests, since it uses
	@load. Thanks to Anders Wallin for the report.
	(shlib-tests): Check --version output for "API" and run tests
	if there.

2013-01-31         Andrew J. Schorr     <aschorr@telemetry-investments.com>

	* Makefile.am: To decide whether to run MPFR tests, use the output
	of gawk --version instead of the automake TEST_MPFR conditional (which
	has now been removed from configure.ac).

2013-01-27         Arnold D. Robbins     <arnold@skeeve.com>

	* Makefile.am (EXTRA_DIST): Add all the mpfr test files. Duh.
	(reginttrad): Use $(srcdir)/$@.awk. Double Duh.

2013-01-27         Andrew J. Schorr     <aschorr@telemetry-investments.com>

	* Makefile.am: Add mpfr tests if MPFR is available.

2013-01-20         Arnold D. Robbins     <arnold@skeeve.com>

	* Makefile.am (reginttrad): New test.
	* reginttrad.awk, reginttrad.ok: New files.

2013-01-16         Arnold D. Robbins     <arnold@skeeve.com>

	Fix tests to work with make diffout:

	* rtlenmb.ok: New file.
	* Makefile.am (clobber, mmap8k, rtlenmb): Tests adjusted.
	(EXTRA_DIST): Add rtlenmb.ok.

2013-01-15         Andrew J. Schorr     <aschorr@telemetry-investments.com>

	* Gentests: Remove a debugging printf.

2013-01-15         Andrew J. Schorr     <aschorr@telemetry-investments.com>

	* Makefile.am (readdir): Try to protect against failure on filesystems
	lacking type information by invoking readdir.awk before readdir0.awk
	and passing the results of readdir to readdir0 for inspection.
	* readdir0.awk: Analyze the results of the readdir extension.
	If all file types are set to "u", we infer that this filesystem lacks
	type information.

2013-01-14         Arnold D. Robbins     <arnold@skeeve.com>

	* Makefile.am (rand): Let Gentests create the test.
	(fmtspcl): Add $(AWKFLAGS).
	* Gentests: For MPFR tests, add $(AWKFLAGS) on the command line.
	* mpfr-rand.ok: Updated.

2013-01-14         Andrew J. Schorr     <aschorr@telemetry-investments.com>

	* Makefile.am (symtab8): Use grep to remove FILENAME from the output
	so the test will succeed when building outside the source tree.
	* symtab8.ok: Remove FILENAME.

2013-01-10         Andrew J. Schorr     <aschorr@telemetry-investments.com>

	* inplace.1.in, inplace.2.in, inplace.in, inplace1.1.ok, inplace1.2.ok,
	inplace1.ok, inplace2.1.bak.ok, inplace2.1.ok, inplace2.2.bak.ok,
	inplace2.2.ok, inplace2.ok, inplace3.1.bak.ok, inplace3.1.ok,
	inplace3.2.bak.ok, inplace3.2.ok, inplace3.ok: New files.
	* Makefile.am (EXTRA_DIST): Add new files.
	(SHLIB_TESTS): Add inplace1, inplace2, and inplace3.
	(inplace1, inplace2, inplace3): New tests.

2012-12-25         Arnold D. Robbins     <arnold@skeeve.com>

	* assignconst.awk, assignconst.ok: Removed.
	* Makefile.am (EXTRA_DIST): Removed assignconst.awk, assignconst.ok.
	(SHLIB_TESTS): Removed assignconst.
	(assignconst): Removed test.

2012-12-24         Arnold D. Robbins     <arnold@skeeve.com>

	* 4.0.2: Release tar ball made.

2012-12-23         Arnold D. Robbins     <arnold@skeeve.com>

	* Makefile.am (paramuninitglobal): New test.
	* paramuninitglobal.awk, paramuninitglobal.ok: New files.
	Thanks to John Haque.

2012-12-19         Arnold D. Robbins     <arnold@skeeve.com>

	* symtab9.awk, symtab9.ok: New files.
	* Makefile.am (EXTRA_DIST): Add new files.
	(symtab9): New test.
	* symtab1.ok, testext.ok: Updated.

2012-12-16         Arnold D. Robbins     <arnold@skeeve.com>

	* symtab7.awk, symtab7.in, symtab7.ok, symtab8.awk, symtab8.in,
	symtab8.ok: New files.
	* Makefile.am (EXTRA_DIST): Add new files.
	(symtab7, symtab8): New tests.
	Thanks to Assaf Gordon <gordon@cshl.edu>.

2012-11-19         Arnold D. Robbins     <arnold@skeeve.com>

	* Makefile.am (readdir): Add a 'this could fail message'.
	* readdir.awk: Revise to match simplified behavior of the extension.

2012-11-13         Arnold D. Robbins     <arnold@skeeve.com>

	* Makefile.am (GAWK_EXTRA_TESTS): Move to sorted order of tests.

2012-11-12         Arnold D. Robbins     <arnold@skeeve.com>

	* symtab6.ok: Remove PROCINFO.
	* Makefile.am (symtab6): Adjust recipe.

2012-11-10         Arnold D. Robbins     <arnold@skeeve.com>

	* symtab4.awk, symtab4.in, symtab4.ok, symtab5.awk, symtab5.in,
	symtab5.ok, symtab6.awk: New files.
	* Makefile.am (EXTRA_DIST): Add new files.
	(symtab4, symtab5, symtab6): New tests.
	Thanks to Assaf Gordon <gordon@cshl.edu>.

2012-10-28         Andrew J. Schorr     <aschorr@telemetry-investments.com>

	* messages.awk, fts.awk: Adjusted so make diffout will work.
	* Makefile.am (messages): Adjust to use standard failure test for
	make diffout.

2012-10-19         Arnold D. Robbins     <arnold@skeeve.com>

	* symtab1.awk: Adjust to not print ENVIRON and PROCINFO which won't
	be the same as on the author's machine.
	* lintwarn.ok: Adjust.

2012-10-13         Arnold D. Robbins     <arnold@skeeve.com>

	* Makefile.am (EXTRA_DIST): Add jarebug.sh.

2012-10-11         Andrew J. Schorr     <aschorr@telemetry-investments.com>

	* Makefile.am (readdir): Use $(top_srcdir) instead of `.'. Helps
	when running the valgrind tests.

2012-10-11         Arnold D. Robbins     <arnold@skeeve.com>

	* testext.ok: Updated.

2012-10-04         Akim Demaille         <akim@lrde.epita.fr>

	Fix VPATH builds.

	* Makefile.am (shlib-tests): config.h is in builddir.
	(beginfile2): So is gawk itself.

	* Makefile.am (functab1, functab2, functab3, functab4, id, symtab1,
	symtab2, symtab3): New tests.
	* functab1.awk, functab1.ok, functab2.awk, functab2.ok, functab3.awk,
	functab3.ok, functab4.awk, functab4.ok, id.awk, id.ok, symtab1.awk,
	symtab1.ok, symtab2.awk, symtab2.ok, symtab3.awk, symtab3.ok:
	New files.

2012-09-23         Arnold D. Robbins     <arnold@skeeve.com>

	* lintwarn.ok: Updated.

2012-09-14         Arnold D. Robbins     <arnold@skeeve.com>

	* testext.ok: Updated. Twice.

2012-09-11         Arnold D. Robbins     <arnold@skeeve.com>

	* Makefile.am (shlib-tests): Check if DYNAMIC is enabled and
	only if so run the tests. A bit hacky. Needed at least for
	z/OS.

2012-09-07         Arnold D. Robbins     <arnold@skeeve.com>

	* readdir.awk: Change argument to readdir_do_ftype().

2012-08-28         Andrew J. Schorr     <aschorr@telemetry-investments.com>

	* Makefile.am (EXTRA_DIST): Add jarebug.sh.
	(readdir): Use standard output filenames readdir.ok and _readdir
	instead of readdir.out1 and readdir.out2.  The standard names are
	required for the pass-fail and diffout rules to work correctly.
	(clean): Remove readdir.ok

2012-08-26         Arnold D. Robbins     <arnold@skeeve.com>

	* Makefile.am (charasbytes): Revise test to canonicalize
	whitespace. (For Mac OS X 10.5, at least.)
	* charasbytes.ok: Updated.

2012-08-23         Arnold D. Robbins     <arnold@skeeve.com>

	* Makefile.am (revout, revtwoway): New tests.
	* revout.awk, revout.ok, revtwoway.awk, revtwoway.ok: New files.

2012-08-11         Andrew J. Schorr     <aschorr@telemetry-investments.com>

	* Makefile.am (EXTRA_DIST): Add inchello.awk and incdupe[4-7].ok.
	(GAWK_EXT_TESTS): Add incdupe[4-7].
	(incdupe[4-7]): New tests to ensure that mixing -f with include
	causes a fatal error.
	* incdupe[4-7].ok, inchello.awk: New files.

2012-08-08         Arnold D. Robbins     <arnold@skeeve.com>

	* Makefile.am (fts): New test.
	* fts.awk: New file.

2012-07-30         Arnold D. Robbins     <arnold@skeeve.com>

	* Makefile.am (assignconst): Use AWKPATH to get results that will
	be consistent no matter where the test is run.
	* assignconst.ok: Updated.

2012-07-29         Arnold D. Robbins     <arnold@skeeve.com>

	* Makefile.am (readdir): New test.
	* readdir0.awk, readdir.awk: New files.

2012-07-16         Arnold D. Robbins     <arnold@skeeve.com>

	* fnmatch.awk, fnmatch.ok: Portability updates.

2012-07-15         Arnold D. Robbins     <arnold@skeeve.com>

	* testext.ok: Update contents.

2012-07-12         Arnold D. Robbins     <arnold@skeeve.com>

	* Makefile.am (fnmatch): New test.
	* fnmatch.awk, fnmatch.ok: New files.

	* Makefile.am (assignconst): New test.
	* assignconst.awk, assignconst.ok: New files.

2012-06-28         Andrew J. Schorr     <aschorr@telemetry-investments.com>

	* time.awk: Avoid possibly throwing a spurious error by protecting
	a race condition that depends on the order of expression evaluation.

2012-06-25         Arnold D. Robbins     <arnold@skeeve.com>

	* Makefile.am (rwarray): New test.
	* rwarray.awk, rwarray.in, rwarray.ok: New files.

2012-06-21         Arnold D. Robbins     <arnold@skeeve.com>

	* testext.ok: Update contents.

2012-06-20         Arnold D. Robbins     <arnold@skeeve.com>

	* testext.ok: Update contents.

2012-06-19         Arnold D. Robbins     <arnold@skeeve.com>

	* testext.ok: Update contents.

2012-06-18         Arnold D. Robbins     <arnold@skeeve.com>

	* Makefile.am (testext): New test.
	(EXTRA_DIST): Add new file testext.ok.
	(SHLIB_TESTS): Add testext.
	(clean): Add testext.awk to the list.
	* testext.ok: New file.

2012-06-12         Arnold D. Robbins     <arnold@skeeve.com>

	* Makefile.am (clean): Add fork.tmp.* to the list.

2012-06-10         Andrew J. Schorr     <aschorr@telemetry-investments.com>

	* Makefile.am (EXTRA_DIST): Add new files time.awk and time.ok.
	(SHLIB_TESTS): Add time.
	* time.awk, time.ok: New files.

2012-05-29         Arnold D. Robbins     <arnold@skeeve.com>

	* Makefile.am (clean): Add readfile.ok to list of files to removed.

2012-05-26         Andrew J. Schorr     <aschorr@telemetry-investments.com>

	* Makefile.am (readfile): Revert previous patch, and add comment
	explaining that we need to create readfile.ok on failure so that
	"make diffout" will work properly.
	(ordchr.awk, ordchr.ok): Add more tests to catch type conversion
	problems.

2012-05-25         Arnold D. Robbins     <arnold@skeeve.com>

	* Makefile.am (readfile): Don't copy the Makefile over readfile.ok
	if there's a problem.

2012-05-24         Andrew J. Schorr     <aschorr@telemetry-investments.com>

	* Makefile.am (fmtspcl, include2, incdupe, incdup2, incdupe3): Fix
	paths to work properly when built in another directory.

2012-05-19         Andrew J. Schorr     <aschorr@telemetry-investments.com>

	* Makefile.am (EXTRA_DIST): Add new files hello.awk, inclib.awk,
	include.awk, include.ok, include2.ok, incdupe.ok, incdupe2.ok and
	incdupe3.ok.
	(GAWK_EXT_TESTS): Add include, include2, incdupe, incdupe2 and incdupe3.
	(include2, incdupe, incdupe2, incdupe3): New tests.
	* badargs.ok: Fix usage message to include new -i option.
	* hello.awk, incdupe.ok, incdupe2.ok, incdupe3.ok, inclib.awk,
	include.awk, include.ok, include2.ok: New files.

2012-08-12         Arnold D. Robbins     <arnold@skeeve.com>

	* Makefile.am (regexprange): New test.
	* regexprange.awk, regexprange.ok: New files.

2012-08-05         Arnold D. Robbins     <arnold@skeeve.com>

	New test from Nelson Beebe.

	* Makefile.am (ofs1): New test.
	* ofs1.awk, ofs1.in, ofs1.ok: New files.

2012-07-13         Arnold D. Robbins     <arnold@skeeve.com>

	* Makefile.am (getline5): New test.
	* getline5.awk, getline5.ok: New files.

2012-06-19         Arnold D. Robbins     <arnold@skeeve.com>

	* Makefile.am (charasbytes): New test.
	* charasbytes.awk, charasbytes.in, charasbytes.ok: New files.

2012-05-20         Arnold D. Robbins     <arnold@skeeve.com>

	* jarebug.sh: New file. Handles Mac OS X also.
	* Makefile.am (jarebug): Use jarebug.sh to run the test.

2012-05-16         Arnold D. Robbins     <arnold@skeeve.com>

	* Makefile.am (jarebug): Remove leading `-' from $(CMP) line.

2012-05-14         Arnold D. Robbins     <arnold@skeeve.com>

	* Makefile.am (jarebug): Move to charset tests. Adjust to check
	for existence of needed Japanese locale before running the test.

2012-05-09         Arnold D. Robbins     <arnold@skeeve.com>

	* Makefile.am (jarebug): New test.
	* jarebug.awk, jarebug.in, jarebug.ok: New files.

2012-04-08         Andrew J. Schorr     <aschorr@telemetry-investments.com>

	* Makefile.am (VALGRIND): Set to empty to protect against random
	values in the environment.

2012-04-08         Andrew J. Schorr     <aschorr@telemetry-investments.com>

	* Makefile.am (EXTRA_DIST): Add missing files fork.ok, fork2.ok
	and ordchr2.ok.

2012-04-08         Andrew J. Schorr     <aschorr@telemetry-investments.com>

	* Makefile.am (AWK, PGAWK): Include new $(VALGRIND) variable in
	command line (now passed in by top-level Makefile).

2012-04-07         Andrew J. Schorr     <aschorr@telemetry-investments.com>

	* Makefile.am (ordchr2, readfile): Fix so "make diffout" will work
	properly.
	* orchr2.ok: New file.

2012-04-07         Andrew J. Schorr     <aschorr@telemetry-investments.com>

	* Makefile.am (check): Add new shlib-tests target.
	(SHLIB_TESTS): Add tests ordchr, ordchr2, fork, fork2, readfile and
	filefuncs.
	* ordchr.awk, ordchr.ok, fork.awk, fork.ok, fork2.awk, fork2.ok,
	filefuncs.awk, filefuncs.ok: New files.

2012-04-01         Andrew J. Schorr     <aschorr@telemetry-investments.com>

	* Makefile.am (valgrind-scan): Update to match modern valgrind output.

2012-04-01         John Haque      <j.eh@mchsi.com>

	* Makefile.am (mpfr-test): Add target for manual testing of MPFR
	and GMP numbers.
	* mpfrbigint.awk, mpfrexprange.awk, mpfrieee.awk, mpfrnr.awk,
	mpfrrnd.awk, mpfrsort.awk: New tests.
	(MPFR_TESTS): Add the new tests.
	* mpfrnr.in, mpfrbigint.ok, mpfrexprange.ok, mpfrieee.ok, mpfrnr.ok,
	mpfrrnd.ok, mpfrsort.ok: New files.
	(AWK): Add AWKFLAGS; useful for testing with 'gawk -M' invocation.

2012-02-28         Arnold D. Robbins     <arnold@skeeve.com>

	* fmtspcl-mpfr.ok, fnarydel-mpfr.ok, fnparydl-mpfr.ok,
	rand-mpfr.ok: New files.
	* Makefile.am (EXTRA_DIST): Add them.
	(CHECK_MPFR): New list of files that have MPFR variant .ok file.
	* Gentests: Deal with MPFR files by modifying the generated
	comparison command.

2011-12-26         John Haque      <j.eh@mchsi.com>

	* badargs.ok: Adjust for new and changed command line options.

2012-03-28         Arnold D. Robbins     <arnold@skeeve.com>

	* 4.0.1: Release tar ball made.

2012-03-20         Arnold D. Robbins     <arnold@skeeve.com>

	* Makefile.am (printfbad3): New test.
	* printfbad3.awk, printfbad3.ok: New files.

2012-02-22         Arnold D. Robbins     <arnold@skeeve.com>

	* Makefile.am (beginfile2, next): Set LC_ALL=C so that error
	messages will be in English for comparison with .ok files.
	Thanks to Jeroen Schot <schot@a-eskwadraat.nl>.

2011-12-26         Arnold D. Robbins     <arnold@skeeve.com>

	* Makefile.am (rri1): New test.
	* rri1.awk, rri1.in, rri1.ok: New files.

2011-12-06         Arnold D. Robbins     <arnold@skeeve.com>

	* Makefile.am: Rationalize the $(CMP) lines wherever possible.

2011-10-24         Arnold D. Robbins     <arnold@skeeve.com>

	* beginfile2.sh: Use `...` instead of $(...) for broken systems
	where /bin/sh doesn't support $(...).  Thanks to Nelson Beebe for
	the report.

2011-10-21         John Haque      <j.eh@mchsi.com>

	* beginfile2.in, beginfile2.sh, beginfile2.ok: Adjust input file names.

2011-10-21         Corinna Vinschen      <vinschen@redhat.com>

	* Makefile.am (beginfile2): Adjust for running out of srcdir.
	* beginfile2.sh: Same.

2011-10-02         Arnold D. Robbins     <arnold@skeeve.com>

	* Makefile.am (rtlen, rtlen01, rtlenmb): New tests.
	* rtlen.ok, rtlen.sh, rtlen01.ok, rtlen01.sh: New files.
	Thanks to Rogier <rogier777@gmail.com> as forwarded by
	Jeroen Schot <schot@A-Eskwadraat.nl>.

2011-08-10         Arnold D. Robbins     <arnold@skeeve.com>

	* Makefile.am (beginfile2, fpat3, fwtest3): New tests.
	* beginfile2.awk, beginfile2.in, beginfile2.ok: New files.
	* fpat3.awk, fpat3.in, fpat3.ok: New files.
	* fwtest3.awk, fwtest3.in, fwtest3.ok: New files.

2011-08-09         Arnold D. Robbins     <arnold@skeeve.com>

	* pty1.awk, pty1.ok: New files.
	* Makefile.am (pty1): New test.
	(profile1, profile2, profile3): Use unique names for the profile
	files to avoid problems with parallel 'make check'

2011-07-29         Arnold D. Robbins     <arnold@skeeve.com>

	* Makefile.am (next): Redirect output to output file!

2011-07-28         Arnold D. Robbins     <arnold@skeeve.com>

	* sortu.awk, sortu.ok: Modified to make numeric comparison do
	a stable sort.  Thanks to Peter Fales <Peter.Fales@alcatel-lucent.com>.
	* backgsub.ok: Update for change in code.
	* Makefile.am (posix2008sub): Add --posix to invocation.

2011-07-26         Arnold D. Robbins     <arnold@skeeve.com>

	* Makefile.am (getline4, gsubtst8): New tests.
	* getline4.awk, getline4.in, getline4.ok: New files.
	* gsubtst8.awk, gsubtst8.in, gsubtst8.ok: New files.

2011-07-15         Arnold D. Robbins     <arnold@skeeve.com>

	* Makefile.am (gsubtst7): New test.
	* gsubtst7.awk, gsubtst7.in, gsubtst7.ok: New files.

2011-06-24         Arnold D. Robbins     <arnold@skeeve.com>

	* Makefile.am (EXTRA_DIST): Add ChangeLog.0.
	* 4.0.0: Remake the tar ball.

2011-06-23         Arnold D. Robbins     <arnold@skeeve.com>

	* ChangeLog.0: Rotated ChangeLog into this file.
	* ChangeLog: Created anew for gawk 4.0.0 and on.
	* 4.0.0: Release tar ball made.<|MERGE_RESOLUTION|>--- conflicted
+++ resolved
@@ -1,15 +1,13 @@
-<<<<<<< HEAD
-2013-12-29         John E. Malmberg      <wb8tyw@qsl.net>
-
-	* fts.awk: Adjust for VMS.
-	* rwarray.awk: Adjust for VMS.
-=======
 2013-12-30         Arnold D. Robbins     <arnold@skeeve.com>
 
 	* Makefile.am (ignrcas2): Change to use en_US.UTF-8; it
 	seems that plain en_US doesn't exist anymore. Thanks to
 	Richard Palo.
->>>>>>> 6b76f3d2
+
+2013-12-29         John E. Malmberg      <wb8tyw@qsl.net>
+
+	* fts.awk: Adjust for VMS.
+	* rwarray.awk: Adjust for VMS.
 
 2013-12-10         Arnold D. Robbins     <arnold@skeeve.com>
 
