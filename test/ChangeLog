--- conflicted
+++ resolved
@@ -9,18 +9,10 @@
 	and exit 1. Should help distros to notice when they have built
 	gawk incorrectly. (Can you say "Fedora", boys and girls?)
 
-<<<<<<< HEAD
-	Not quite unrelated:
-
-	* Makefile.am (badbuild): New test.
-	* badbuild.awk, badbuild.in, badbuild.ok: New files.
-
 2014-12-12         Arnold D. Robbins     <arnold@skeeve.com>
 
 	* profile5.ok: Updated after code changes.
 
-=======
->>>>>>> 5db85f61
 2014-11-26         Arnold D. Robbins     <arnold@skeeve.com>
 
 	* Gentests: Fix gensub call after adding warning.
