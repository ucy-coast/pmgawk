--- conflicted
+++ resolved
@@ -1,4 +1,8 @@
-<<<<<<< HEAD
+2013-02-26         Arnold D. Robbins     <arnold@skeeve.com>
+
+	* parseme.ok: Update after change in grammar. Now with new and
+	improved error message!
+
 2013-01-31         Arnold D. Robbins     <arnold@skeeve.com>
 
 	* Makefile.am: Move functab4 into shlib tests, since it uses
@@ -20,12 +24,6 @@
 2013-01-27         Andrew J. Schorr     <aschorr@telemetry-investments.com>
 
 	* Makefile.am: Add mpfr tests if MPFR is available.
-=======
-2013-02-26         Arnold D. Robbins     <arnold@skeeve.com>
-
-	* parseme.ok: Update after change in grammar. Now with new and
-	improved error message!
->>>>>>> 2b02c5c6
 
 2013-01-20         Arnold D. Robbins     <arnold@skeeve.com>
 
