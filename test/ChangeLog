--- conflicted
+++ resolved
@@ -1,18 +1,16 @@
-<<<<<<< HEAD
+2017-03-19         Andrew J. Schorr     <aschorr@telemetry-investments.com>
+
+	* Makefile.am (argarray): Always copy argarray.in to the local
+	directory as argarray.input instead of trying to figure out whether
+	$(srcdir) is the current directory.
+	* argarray.ok: Replace argarray.in with argarray.input.
+
 2017-03-06         Andrew J. Schorr     <aschorr@telemetry-investments.com>
 
 	* Makefile.am (readdir_test): New test to check whether get_record
 	field_width parsing is working by comparing the results from the
 	readdir and readdir_test extensions.
 	(SHLIB_TESTS): Add readdir_test.
-=======
-2017-03-19         Andrew J. Schorr     <aschorr@telemetry-investments.com>
-
-	* Makefile.am (argarray): Always copy argarray.in to the local
-	directory as argarray.input instead of trying to figure out whether
-	$(srcdir) is the current directory.
-	* argarray.ok: Replace argarray.in with argarray.input.
->>>>>>> efc7e96c
 
 2017-02-21         Andrew J. Schorr     <aschorr@telemetry-investments.com>
 
