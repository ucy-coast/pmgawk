--- conflicted
+++ resolved
@@ -1,29 +1,3 @@
-<<<<<<< HEAD
-2012-05-09         Arnold D. Robbins     <arnold@skeeve.com>
-
-	* Makefile.am (jarebug): New test.
-	* jarebug.awk, jarebug.in, jarebug.ok: New files.
-
-2012-04-01         John Haque      <j.eh@mchsi.com>
-
-	* Makefile.am (mpfr-test): Add target for manual testing of MPFR
-	and GMP numbers.
-	* mpfrbigint.awk, mpfrexprange.awk, mpfrieee.awk, mpfrnr.awk,
-	mpfrrnd.awk, mpfrsort.awk: New tests.
-	(MPFR_TESTS): Add the new tests.
-	* mpfrnr.in, mpfrbigint.ok, mpfrexprange.ok, mpfrieee.ok, mpfrnr.ok,
-	mpfrrnd.ok, mpfrsort.ok: New files.
-	(AWK): Add AWKFLAGS; useful for testing with 'gawk -M' invocation.
-
-2012-02-28         Arnold D. Robbins     <arnold@skeeve.com>
-
-	* fmtspcl-mpfr.ok, fnarydel-mpfr.ok, fnparydl-mpfr.ok,
-	rand-mpfr.ok: New files.
-	* Makefile.am (EXTRA_DIST): Add them.
-	(CHECK_MPFR): New list of files that have MPFR variant .ok file.
-	* Gentests: Deal with MPFR files by modifying the generated
-	comparison command.
-=======
 2012-04-08         Andrew J. Schorr     <aschorr@telemetry-investments.com>
 
 	* Makefile.am (VALGRIND): Set to empty to protect against random
@@ -56,7 +30,31 @@
 2012-04-01         Andrew J. Schorr     <aschorr@telemetry-investments.com>
 
 	* Makefile.am (valgrind-scan): Update to match modern valgrind output.
->>>>>>> c41908d0
+
+2012-05-09         Arnold D. Robbins     <arnold@skeeve.com>
+
+	* Makefile.am (jarebug): New test.
+	* jarebug.awk, jarebug.in, jarebug.ok: New files.
+
+2012-04-01         John Haque      <j.eh@mchsi.com>
+
+	* Makefile.am (mpfr-test): Add target for manual testing of MPFR
+	and GMP numbers.
+	* mpfrbigint.awk, mpfrexprange.awk, mpfrieee.awk, mpfrnr.awk,
+	mpfrrnd.awk, mpfrsort.awk: New tests.
+	(MPFR_TESTS): Add the new tests.
+	* mpfrnr.in, mpfrbigint.ok, mpfrexprange.ok, mpfrieee.ok, mpfrnr.ok,
+	mpfrrnd.ok, mpfrsort.ok: New files.
+	(AWK): Add AWKFLAGS; useful for testing with 'gawk -M' invocation.
+
+2012-02-28         Arnold D. Robbins     <arnold@skeeve.com>
+
+	* fmtspcl-mpfr.ok, fnarydel-mpfr.ok, fnparydl-mpfr.ok,
+	rand-mpfr.ok: New files.
+	* Makefile.am (EXTRA_DIST): Add them.
+	(CHECK_MPFR): New list of files that have MPFR variant .ok file.
+	* Gentests: Deal with MPFR files by modifying the generated
+	comparison command.
 
 2011-12-26         John Haque      <j.eh@mchsi.com>
 
