	# BEGIN block(s)

	BEGIN {
		# xref.awk - cross reference an awk program
		# 12/2010: Modified for gawk test suite to use a variable
		# for the sort command and to use `sort -k1' instead of `sort +1'
		# "sort -k1"
		# create array of keywords to be ignored by lexer
     1  	if (sortcmd == "") {
			sortcmd = "sort"
		}
		# build the symbol-state table
     1  	asplit("BEGIN:END:atan2:break:close:continue:cos:delete:" "do:else:exit:exp:for:getline:gsub:if:in:index:int:" "length:log:match:next:print:printf:rand:return:sin:" "split:sprintf:sqrt:srand:sub:substr:system:while", keywords, ":")
		# parse the input and store an intermediate representation
		# of the cross-reference information
		# set up the machine
     1  	split("00:00:00:00:00:00:00:00:00:00:" "20:10:10:12:12:11:07:00:00:00:" "08:08:08:08:08:33:08:00:00:00:" "08:44:08:36:08:08:08:00:00:00:" "08:44:45:42:42:41:08", machine, ":")
		# run the machine
     1  	state = 1
<<<<<<< HEAD
		# finished parsing, now ready to print output
   571  	for (; ; ) {
			# get next symbol
=======
   571  	for (;;) {
>>>>>>> ca9f23d6
   571  		symb = lex()
   571  		nextstate = substr(machine[state symb], 1, 1)
			# perform required action
   571  		act = substr(machine[state symb], 2, 1)
			# finished with current token
   571  		if (act == "0") { # 12
   559  		} else {
   559  			if (act == "1") { # 8
					# do nothing
     8  				if (! inarray(tok, names)) { # 3
     3  					names[++nnames] = tok
					}
     8  				lines[tok, ++xnames[tok]] = NR
   551  			} else {
   551  				if (act == "2") { # 426
   426  					if (tok in local) { # 309
   309  						tok = tok "(" funcname ")"
   309  						if (! inarray(tok, names)) { # 22
    22  							names[++nnames] = tok
							}
   309  						lines[tok, ++xnames[tok]] = NR
   117  					} else {
   117  						tok = tok "()"
   117  						if (! inarray(tok, names)) { # 22
    22  							names[++nnames] = tok
							}
   117  						lines[tok, ++xnames[tok]] = NR
						}
   125  				} else {
   125  					if (act == "3") { # 4
     4  						funcname = tok
     4  						flines[tok] = NR
   121  					} else {
   121  						if (act == "4") { # 49
    49  							braces++
    72  						} else {
    72  							if (act == "5") { # 49
    49  								braces--
    49  								if (braces == 0) { # 4
    22  									for (temp in local) {
    22  										delete local[temp]
										}
     4  									funcname = ""
     4  									nextstate = 1
									}
    23  							} else {
    23  								if (act == "6") { # 22
    22  									local[tok] = 1
     1  								} else {
     1  									if (act == "7") { # 1
     1  										break
										} else {
											if (act == "8") {
												print("error: xref.awk: line " NR ": aborting") > "/dev/con"
												exit 1
											}
										}
									}
								}
							}
						}
					}
				}
			}
   570  		state = nextstate
		}
    47  	for (i = 1; i <= nnames; i++) {
    47  		printf("%d ", xnames[names[i]]) | sortcmd
    47  		if (index(names[i], "(") == 0) { # 3
     3  			printf("%s(%d)", names[i], flines[names[i]]) | sortcmd
    44  		} else {
    44  			printf("%s", names[i]) | sortcmd
			}
   434  		for (j = 1; j <= xnames[names[i]]; j++) {
   434  			if (lines[names[i], j] != lines[names[i], j - 1]) { # 390
   390  				printf(" %d", lines[names[i], j]) | sortcmd
				}
			}
    47  		printf("\n") | sortcmd
		}
     1  	close(sortcmd)
	}


	# Functions, listed alphabetically

     1  function asplit(str, arr, fs, n)
	{
		# END OF PROGRAM
     1  	n = split(str, temp_asplit, fs)
    36  	for (i = 1; i <= n; i++) {
    36  		arr[temp_asplit[i]]++
		}
	}

   434  function inarray(val, arr, j, tmp)
	{
 16297  	for (j in arr) {
 16297  		tmp[arr[j]]++
		}
   434  	return (val in tmp)
	}

   571  function lex()
	{
  1702  	for (;;) {
  1702  		if (tok == "(eof)") {
				return 7
			}
   326  		while (length(line) == 0) {
   326  			if ((getline line) == 0) { # 1
     1  				tok = "(eof)"
     1  				return 7
				}
			}
			# remove white space,
  1701  		sub(/^[ \t]+/, "", line)
			# quoted strings,
  1701  		sub(/^"([^"]|\\")*"/, "", line)
			# regular expressions,
  1701  		sub(/^\/([^\/]|\\\/)+\//, "", line)
			# and comments
  1701  		sub(/^#.*/, "", line)
  1701  		if (line ~ /^function/) { # 4
     4  			tok = "function"
     4  			line = substr(line, 9)
     4  			return 1
  1697  		} else {
  1697  			if (line ~ /^{/) { # 53
    53  				tok = "{"
    53  				line = substr(line, 2)
    53  				return 2
  1644  			} else {
  1644  				if (line ~ /^}/) { # 53
    53  					tok = "}"
    53  					line = substr(line, 2)
    53  					return 3
  1591  				} else {
  1591  					if (match(line, /^[[:alpha:]_][[:alnum:]]*\[/)) { # 43
							# change regexes to use posix character classes
    43  						tok = substr(line, 1, RLENGTH - 1)
    43  						line = substr(line, RLENGTH + 1)
    43  						return 5
  1548  					} else {
  1548  						if (match(line, /^[[:alpha:]_][[:alnum:]]*\(/)) { # 87
    87  							tok = substr(line, 1, RLENGTH - 1)
    87  							line = substr(line, RLENGTH + 1)
    87  							if (! (tok in keywords)) { # 12
    12  								return 6
								}
  1461  						} else {
  1461  							if (match(line, /^[[:alpha:]_][[:alnum:]]*/)) { # 525
   525  								tok = substr(line, 1, RLENGTH)
   525  								line = substr(line, RLENGTH + 1)
   525  								if (! (tok in keywords)) { # 405
   405  									return 4
									}
   936  							} else {
   936  								match(line, /^[^[:alpha:]_{}]/)
   936  								tok = substr(line, 1, RLENGTH)
   936  								line = substr(line, RLENGTH + 1)
								}
							}
						}
					}
				}
			}
		}
	}<|MERGE_RESOLUTION|>--- conflicted
+++ resolved
@@ -1,38 +1,19 @@
 	# BEGIN block(s)
 
 	BEGIN {
-		# xref.awk - cross reference an awk program
-		# 12/2010: Modified for gawk test suite to use a variable
-		# for the sort command and to use `sort -k1' instead of `sort +1'
-		# "sort -k1"
-		# create array of keywords to be ignored by lexer
      1  	if (sortcmd == "") {
 			sortcmd = "sort"
 		}
-		# build the symbol-state table
      1  	asplit("BEGIN:END:atan2:break:close:continue:cos:delete:" "do:else:exit:exp:for:getline:gsub:if:in:index:int:" "length:log:match:next:print:printf:rand:return:sin:" "split:sprintf:sqrt:srand:sub:substr:system:while", keywords, ":")
-		# parse the input and store an intermediate representation
-		# of the cross-reference information
-		# set up the machine
      1  	split("00:00:00:00:00:00:00:00:00:00:" "20:10:10:12:12:11:07:00:00:00:" "08:08:08:08:08:33:08:00:00:00:" "08:44:08:36:08:08:08:00:00:00:" "08:44:45:42:42:41:08", machine, ":")
-		# run the machine
      1  	state = 1
-<<<<<<< HEAD
-		# finished parsing, now ready to print output
-   571  	for (; ; ) {
-			# get next symbol
-=======
    571  	for (;;) {
->>>>>>> ca9f23d6
    571  		symb = lex()
    571  		nextstate = substr(machine[state symb], 1, 1)
-			# perform required action
    571  		act = substr(machine[state symb], 2, 1)
-			# finished with current token
    571  		if (act == "0") { # 12
    559  		} else {
    559  			if (act == "1") { # 8
-					# do nothing
      8  				if (! inarray(tok, names)) { # 3
      3  					names[++nnames] = tok
 					}
@@ -112,7 +93,6 @@
 
      1  function asplit(str, arr, fs, n)
 	{
-		# END OF PROGRAM
      1  	n = split(str, temp_asplit, fs)
     36  	for (i = 1; i <= n; i++) {
     36  		arr[temp_asplit[i]]++
@@ -139,13 +119,9 @@
      1  				return 7
 				}
 			}
-			# remove white space,
   1701  		sub(/^[ \t]+/, "", line)
-			# quoted strings,
   1701  		sub(/^"([^"]|\\")*"/, "", line)
-			# regular expressions,
   1701  		sub(/^\/([^\/]|\\\/)+\//, "", line)
-			# and comments
   1701  		sub(/^#.*/, "", line)
   1701  		if (line ~ /^function/) { # 4
      4  			tok = "function"
@@ -163,7 +139,6 @@
     53  					return 3
   1591  				} else {
   1591  					if (match(line, /^[[:alpha:]_][[:alnum:]]*\[/)) { # 43
-							# change regexes to use posix character classes
     43  						tok = substr(line, 1, RLENGTH - 1)
     43  						line = substr(line, RLENGTH + 1)
     43  						return 5
