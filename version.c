--- conflicted
+++ resolved
@@ -1,7 +1,3 @@
 #include "config.h"
 
-<<<<<<< HEAD
-const char *version_string = "GNU Awk 4.1.60";
-=======
-const char *version_string = PACKAGE_STRING;
->>>>>>> 70c5bdd8
+const char *version_string = PACKAGE_STRING;