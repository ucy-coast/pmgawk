--- conflicted
+++ resolved
@@ -1,8 +1,4 @@
-<<<<<<< HEAD
-/* A Bison parser, made by GNU Bison 2.6.2.  */
-=======
 /* A Bison parser, made by GNU Bison 2.6.4.  */
->>>>>>> 0d49bc78
 
 /* Bison implementation for Yacc-like parsers in C
    
@@ -48,11 +44,7 @@
 #define YYBISON 1
 
 /* Bison version.  */
-<<<<<<< HEAD
-#define YYBISON_VERSION "2.6.2"
-=======
 #define YYBISON_VERSION "2.6.4"
->>>>>>> 0d49bc78
 
 /* Skeleton name.  */
 #define YYSKELETON_NAME "yacc.c"
@@ -77,11 +69,7 @@
 #define yynerrs         zznerrs
 
 /* Copy the first part of user declarations.  */
-<<<<<<< HEAD
-/* Line 336 of yacc.c  */
-=======
 /* Line 358 of yacc.c  */
->>>>>>> 0d49bc78
 #line 26 "command.y"
 
 #include "awk.h"
@@ -149,11 +137,7 @@
 static int find_argument(CMDARG *arg);
 #define YYSTYPE CMDARG *
 
-<<<<<<< HEAD
-/* Line 336 of yacc.c  */
-=======
 /* Line 358 of yacc.c  */
->>>>>>> 0d49bc78
 #line 142 "command.c"
 
 # ifndef YY_NULL
@@ -172,14 +156,7 @@
 # define YYERROR_VERBOSE 0
 #endif
 
-<<<<<<< HEAD
-/* In a future release of Bison, this section will be replaced
-   by #include "".  */
-#ifndef ZZ_
-# define ZZ_
-=======
-
->>>>>>> 0d49bc78
+
 /* Enabling traces.  */
 #ifndef YYDEBUG
 # define YYDEBUG 0
@@ -315,20 +292,12 @@
 #endif
 #endif /* ! YYPARSE_PARAM */
 
-#endif /* !ZZ_  */
-
-<<<<<<< HEAD
-/* Copy the second part of user declarations.  */
-
-/* Line 353 of yacc.c  */
-#line 304 "command.c"
-=======
+
 
 /* Copy the second part of user declarations.  */
 
 /* Line 377 of yacc.c  */
 #line 301 "command.c"
->>>>>>> 0d49bc78
 
 #ifdef short
 # undef short
@@ -1580,11 +1549,8 @@
      The wasted elements are never initialized.  */
   yyssp = yyss;
   yyvsp = yyvs;
-<<<<<<< HEAD
-=======
 
   YYLVAL_INITIALIZE ();
->>>>>>> 0d49bc78
   goto yysetstate;
 
 /*------------------------------------------------------------.
@@ -1764,11 +1730,7 @@
   switch (yyn)
     {
         case 3:
-<<<<<<< HEAD
-/* Line 1787 of yacc.c  */
-=======
-/* Line 1813 of yacc.c  */
->>>>>>> 0d49bc78
+/* Line 1813 of yacc.c  */
 #line 109 "command.y"
     {
 		cmd_idx = -1;
@@ -1787,11 +1749,7 @@
     break;
 
   case 5:
-<<<<<<< HEAD
-/* Line 1787 of yacc.c  */
-=======
-/* Line 1813 of yacc.c  */
->>>>>>> 0d49bc78
+/* Line 1813 of yacc.c  */
 #line 128 "command.y"
     {
 		if (errcount == 0 && cmd_idx >= 0) {
@@ -1845,11 +1803,7 @@
     break;
 
   case 6:
-<<<<<<< HEAD
-/* Line 1787 of yacc.c  */
-=======
-/* Line 1813 of yacc.c  */
->>>>>>> 0d49bc78
+/* Line 1813 of yacc.c  */
 #line 178 "command.y"
     {
 		yyerrok;
@@ -1857,21 +1811,13 @@
     break;
 
   case 22:
-<<<<<<< HEAD
-/* Line 1787 of yacc.c  */
-=======
-/* Line 1813 of yacc.c  */
->>>>>>> 0d49bc78
+/* Line 1813 of yacc.c  */
 #line 212 "command.y"
     { want_nodeval = true; }
     break;
 
   case 23:
-<<<<<<< HEAD
-/* Line 1787 of yacc.c  */
-=======
-/* Line 1813 of yacc.c  */
->>>>>>> 0d49bc78
+/* Line 1813 of yacc.c  */
 #line 217 "command.y"
     {
 		if (errcount == 0) {
@@ -1891,11 +1837,7 @@
     break;
 
   case 24:
-<<<<<<< HEAD
-/* Line 1787 of yacc.c  */
-=======
-/* Line 1813 of yacc.c  */
->>>>>>> 0d49bc78
+/* Line 1813 of yacc.c  */
 #line 236 "command.y"
     {
 		(yyval) = append_statement(arg_list, (char *) start_EVAL);
@@ -1907,21 +1849,13 @@
     break;
 
   case 25:
-<<<<<<< HEAD
-/* Line 1787 of yacc.c  */
-=======
-/* Line 1813 of yacc.c  */
->>>>>>> 0d49bc78
+/* Line 1813 of yacc.c  */
 #line 243 "command.y"
     { (yyval) = append_statement((yyvsp[(1) - (2)]), lexptr_begin); }
     break;
 
   case 26:
-<<<<<<< HEAD
-/* Line 1787 of yacc.c  */
-=======
-/* Line 1813 of yacc.c  */
->>>>>>> 0d49bc78
+/* Line 1813 of yacc.c  */
 #line 244 "command.y"
     {
 		(yyval) = (yyvsp[(3) - (4)]);
@@ -1929,11 +1863,7 @@
     break;
 
   case 27:
-<<<<<<< HEAD
-/* Line 1787 of yacc.c  */
-=======
-/* Line 1813 of yacc.c  */
->>>>>>> 0d49bc78
+/* Line 1813 of yacc.c  */
 #line 251 "command.y"
     {
 		arg_list = append_statement((yyvsp[(2) - (3)]), (char *) end_EVAL);
@@ -1953,11 +1883,7 @@
     break;
 
   case 28:
-<<<<<<< HEAD
-/* Line 1787 of yacc.c  */
-=======
-/* Line 1813 of yacc.c  */
->>>>>>> 0d49bc78
+/* Line 1813 of yacc.c  */
 #line 267 "command.y"
     {
 		NODE *n;
@@ -1972,11 +1898,7 @@
     break;
 
   case 34:
-<<<<<<< HEAD
-/* Line 1787 of yacc.c  */
-=======
-/* Line 1813 of yacc.c  */
->>>>>>> 0d49bc78
+/* Line 1813 of yacc.c  */
 #line 286 "command.y"
     {
 		if (cmdtab[cmd_idx].class == D_FRAME
@@ -1986,11 +1908,7 @@
     break;
 
   case 35:
-<<<<<<< HEAD
-/* Line 1787 of yacc.c  */
-=======
-/* Line 1813 of yacc.c  */
->>>>>>> 0d49bc78
+/* Line 1813 of yacc.c  */
 #line 292 "command.y"
     {
 		int idx = find_argument((yyvsp[(2) - (2)]));
@@ -2006,71 +1924,43 @@
     break;
 
   case 38:
-<<<<<<< HEAD
-/* Line 1787 of yacc.c  */
-=======
-/* Line 1813 of yacc.c  */
->>>>>>> 0d49bc78
+/* Line 1813 of yacc.c  */
 #line 305 "command.y"
     { want_nodeval = true; }
     break;
 
   case 40:
-<<<<<<< HEAD
-/* Line 1787 of yacc.c  */
-=======
-/* Line 1813 of yacc.c  */
->>>>>>> 0d49bc78
+/* Line 1813 of yacc.c  */
 #line 306 "command.y"
     { want_nodeval = true; }
     break;
 
   case 46:
-<<<<<<< HEAD
-/* Line 1787 of yacc.c  */
-=======
-/* Line 1813 of yacc.c  */
->>>>>>> 0d49bc78
+/* Line 1813 of yacc.c  */
 #line 311 "command.y"
     { want_nodeval = true; }
     break;
 
   case 49:
-<<<<<<< HEAD
-/* Line 1787 of yacc.c  */
-=======
-/* Line 1813 of yacc.c  */
->>>>>>> 0d49bc78
+/* Line 1813 of yacc.c  */
 #line 313 "command.y"
     { want_nodeval = true; }
     break;
 
   case 51:
-<<<<<<< HEAD
-/* Line 1787 of yacc.c  */
-=======
-/* Line 1813 of yacc.c  */
->>>>>>> 0d49bc78
+/* Line 1813 of yacc.c  */
 #line 314 "command.y"
     { want_nodeval = true; }
     break;
 
   case 53:
-<<<<<<< HEAD
-/* Line 1787 of yacc.c  */
-=======
-/* Line 1813 of yacc.c  */
->>>>>>> 0d49bc78
+/* Line 1813 of yacc.c  */
 #line 315 "command.y"
     { want_nodeval = true; }
     break;
 
   case 57:
-<<<<<<< HEAD
-/* Line 1787 of yacc.c  */
-=======
-/* Line 1813 of yacc.c  */
->>>>>>> 0d49bc78
+/* Line 1813 of yacc.c  */
 #line 319 "command.y"
     {
 		if (in_cmd_src((yyvsp[(2) - (2)])->a_string))
@@ -2079,11 +1969,7 @@
     break;
 
   case 58:
-<<<<<<< HEAD
-/* Line 1787 of yacc.c  */
-=======
-/* Line 1813 of yacc.c  */
->>>>>>> 0d49bc78
+/* Line 1813 of yacc.c  */
 #line 324 "command.y"
     {
 		if (! input_from_tty)
@@ -2092,11 +1978,7 @@
     break;
 
   case 59:
-<<<<<<< HEAD
-/* Line 1787 of yacc.c  */
-=======
-/* Line 1813 of yacc.c  */
->>>>>>> 0d49bc78
+/* Line 1813 of yacc.c  */
 #line 329 "command.y"
     {
 		int type = 0;
@@ -2126,11 +2008,7 @@
     break;
 
   case 60:
-<<<<<<< HEAD
-/* Line 1787 of yacc.c  */
-=======
-/* Line 1813 of yacc.c  */
->>>>>>> 0d49bc78
+/* Line 1813 of yacc.c  */
 #line 355 "command.y"
     {
 		if (! in_commands)
@@ -2144,11 +2022,7 @@
     break;
 
   case 61:
-<<<<<<< HEAD
-/* Line 1787 of yacc.c  */
-=======
-/* Line 1813 of yacc.c  */
->>>>>>> 0d49bc78
+/* Line 1813 of yacc.c  */
 #line 365 "command.y"
     {
 		if (! in_commands)
@@ -2157,11 +2031,7 @@
     break;
 
   case 62:
-<<<<<<< HEAD
-/* Line 1787 of yacc.c  */
-=======
-/* Line 1813 of yacc.c  */
->>>>>>> 0d49bc78
+/* Line 1813 of yacc.c  */
 #line 370 "command.y"
     {
 		int idx = find_argument((yyvsp[(2) - (2)]));
@@ -2177,21 +2047,13 @@
     break;
 
   case 63:
-<<<<<<< HEAD
-/* Line 1787 of yacc.c  */
-=======
-/* Line 1813 of yacc.c  */
->>>>>>> 0d49bc78
+/* Line 1813 of yacc.c  */
 #line 381 "command.y"
     { want_nodeval = true; }
     break;
 
   case 64:
-<<<<<<< HEAD
-/* Line 1787 of yacc.c  */
-=======
-/* Line 1813 of yacc.c  */
->>>>>>> 0d49bc78
+/* Line 1813 of yacc.c  */
 #line 382 "command.y"
     {
 		int type;
@@ -2203,11 +2065,7 @@
     break;
 
   case 65:
-<<<<<<< HEAD
-/* Line 1787 of yacc.c  */
-=======
-/* Line 1813 of yacc.c  */
->>>>>>> 0d49bc78
+/* Line 1813 of yacc.c  */
 #line 390 "command.y"
     {
 		if (in_commands) {
@@ -2222,11 +2080,7 @@
     break;
 
   case 66:
-<<<<<<< HEAD
-/* Line 1787 of yacc.c  */
-=======
-/* Line 1813 of yacc.c  */
->>>>>>> 0d49bc78
+/* Line 1813 of yacc.c  */
 #line 404 "command.y"
     {
 		if ((yyvsp[(1) - (1)]) != NULL) {
@@ -2240,61 +2094,37 @@
     break;
 
   case 68:
-<<<<<<< HEAD
-/* Line 1787 of yacc.c  */
-=======
-/* Line 1813 of yacc.c  */
->>>>>>> 0d49bc78
+/* Line 1813 of yacc.c  */
 #line 418 "command.y"
     {	(yyval) = NULL; }
     break;
 
   case 69:
-<<<<<<< HEAD
-/* Line 1787 of yacc.c  */
-=======
-/* Line 1813 of yacc.c  */
->>>>>>> 0d49bc78
+/* Line 1813 of yacc.c  */
 #line 423 "command.y"
     { (yyval) = NULL; }
     break;
 
   case 74:
-<<<<<<< HEAD
-/* Line 1787 of yacc.c  */
-=======
-/* Line 1813 of yacc.c  */
->>>>>>> 0d49bc78
+/* Line 1813 of yacc.c  */
 #line 432 "command.y"
     { (yyval) = NULL; }
     break;
 
   case 75:
-<<<<<<< HEAD
-/* Line 1787 of yacc.c  */
-=======
-/* Line 1813 of yacc.c  */
->>>>>>> 0d49bc78
+/* Line 1813 of yacc.c  */
 #line 437 "command.y"
     { (yyval) = NULL; }
     break;
 
   case 77:
-<<<<<<< HEAD
-/* Line 1787 of yacc.c  */
-=======
-/* Line 1813 of yacc.c  */
->>>>>>> 0d49bc78
+/* Line 1813 of yacc.c  */
 #line 440 "command.y"
     { (yyval) = NULL; }
     break;
 
   case 78:
-<<<<<<< HEAD
-/* Line 1787 of yacc.c  */
-=======
-/* Line 1813 of yacc.c  */
->>>>>>> 0d49bc78
+/* Line 1813 of yacc.c  */
 #line 445 "command.y"
     {
 		NODE *n;
@@ -2305,21 +2135,13 @@
     break;
 
   case 79:
-<<<<<<< HEAD
-/* Line 1787 of yacc.c  */
-=======
-/* Line 1813 of yacc.c  */
->>>>>>> 0d49bc78
+/* Line 1813 of yacc.c  */
 #line 455 "command.y"
     { (yyval) = NULL; }
     break;
 
   case 80:
-<<<<<<< HEAD
-/* Line 1787 of yacc.c  */
-=======
-/* Line 1813 of yacc.c  */
->>>>>>> 0d49bc78
+/* Line 1813 of yacc.c  */
 #line 457 "command.y"
     {
 		if (find_option((yyvsp[(1) - (1)])->a_string) < 0)
@@ -2328,11 +2150,7 @@
     break;
 
   case 81:
-<<<<<<< HEAD
-/* Line 1787 of yacc.c  */
-=======
-/* Line 1813 of yacc.c  */
->>>>>>> 0d49bc78
+/* Line 1813 of yacc.c  */
 #line 462 "command.y"
     {
 		if (find_option((yyvsp[(1) - (3)])->a_string) < 0)
@@ -2341,11 +2159,7 @@
     break;
 
   case 82:
-<<<<<<< HEAD
-/* Line 1787 of yacc.c  */
-=======
-/* Line 1813 of yacc.c  */
->>>>>>> 0d49bc78
+/* Line 1813 of yacc.c  */
 #line 470 "command.y"
     {
 		NODE *n;
@@ -2362,81 +2176,49 @@
     break;
 
   case 83:
-<<<<<<< HEAD
-/* Line 1787 of yacc.c  */
-=======
-/* Line 1813 of yacc.c  */
->>>>>>> 0d49bc78
+/* Line 1813 of yacc.c  */
 #line 486 "command.y"
     { (yyval) = NULL; }
     break;
 
   case 88:
-<<<<<<< HEAD
-/* Line 1787 of yacc.c  */
-=======
-/* Line 1813 of yacc.c  */
->>>>>>> 0d49bc78
+/* Line 1813 of yacc.c  */
 #line 495 "command.y"
     { (yyval) = NULL; }
     break;
 
   case 89:
-<<<<<<< HEAD
-/* Line 1787 of yacc.c  */
-=======
-/* Line 1813 of yacc.c  */
->>>>>>> 0d49bc78
+/* Line 1813 of yacc.c  */
 #line 496 "command.y"
     { want_nodeval = true; }
     break;
 
   case 92:
-<<<<<<< HEAD
-/* Line 1787 of yacc.c  */
-=======
-/* Line 1813 of yacc.c  */
->>>>>>> 0d49bc78
+/* Line 1813 of yacc.c  */
 #line 498 "command.y"
     { want_nodeval = true; }
     break;
 
   case 95:
-<<<<<<< HEAD
-/* Line 1787 of yacc.c  */
-=======
-/* Line 1813 of yacc.c  */
->>>>>>> 0d49bc78
+/* Line 1813 of yacc.c  */
 #line 504 "command.y"
     { (yyval) = NULL; }
     break;
 
   case 97:
-<<<<<<< HEAD
-/* Line 1787 of yacc.c  */
-=======
-/* Line 1813 of yacc.c  */
->>>>>>> 0d49bc78
+/* Line 1813 of yacc.c  */
 #line 510 "command.y"
     { (yyval) = NULL; }
     break;
 
   case 99:
-<<<<<<< HEAD
-/* Line 1787 of yacc.c  */
-=======
-/* Line 1813 of yacc.c  */
->>>>>>> 0d49bc78
+/* Line 1813 of yacc.c  */
 #line 516 "command.y"
     { (yyval) = NULL; }
     break;
 
   case 104:
-<<<<<<< HEAD
-/* Line 1787 of yacc.c  */
-=======
-/* Line 1813 of yacc.c  */
->>>>>>> 0d49bc78
+/* Line 1813 of yacc.c  */
 #line 528 "command.y"
     {
 		int idx = find_argument((yyvsp[(1) - (2)]));
@@ -2452,11 +2234,7 @@
     break;
 
   case 106:
-<<<<<<< HEAD
-/* Line 1787 of yacc.c  */
-=======
-/* Line 1813 of yacc.c  */
->>>>>>> 0d49bc78
+/* Line 1813 of yacc.c  */
 #line 544 "command.y"
     {
 		(yyvsp[(2) - (2)])->type = D_array;	/* dump all items */
@@ -2465,11 +2243,7 @@
     break;
 
   case 107:
-<<<<<<< HEAD
-/* Line 1787 of yacc.c  */
-=======
-/* Line 1813 of yacc.c  */
->>>>>>> 0d49bc78
+/* Line 1813 of yacc.c  */
 #line 549 "command.y"
     {
 		(yyvsp[(2) - (3)])->type = D_array;
@@ -2478,31 +2252,19 @@
     break;
 
   case 117:
-<<<<<<< HEAD
-/* Line 1787 of yacc.c  */
-=======
-/* Line 1813 of yacc.c  */
->>>>>>> 0d49bc78
+/* Line 1813 of yacc.c  */
 #line 575 "command.y"
     { (yyval) = NULL; }
     break;
 
   case 118:
-<<<<<<< HEAD
-/* Line 1787 of yacc.c  */
-=======
-/* Line 1813 of yacc.c  */
->>>>>>> 0d49bc78
+/* Line 1813 of yacc.c  */
 #line 577 "command.y"
     { (yyval) = NULL; }
     break;
 
   case 119:
-<<<<<<< HEAD
-/* Line 1787 of yacc.c  */
-=======
-/* Line 1813 of yacc.c  */
->>>>>>> 0d49bc78
+/* Line 1813 of yacc.c  */
 #line 579 "command.y"
     {
 		CMDARG *a;
@@ -2513,11 +2275,7 @@
     break;
 
   case 126:
-<<<<<<< HEAD
-/* Line 1787 of yacc.c  */
-=======
-/* Line 1813 of yacc.c  */
->>>>>>> 0d49bc78
+/* Line 1813 of yacc.c  */
 #line 595 "command.y"
     {
 		if ((yyvsp[(1) - (3)])->a_int > (yyvsp[(3) - (3)])->a_int)
@@ -2530,41 +2288,25 @@
     break;
 
   case 127:
-<<<<<<< HEAD
-/* Line 1787 of yacc.c  */
-=======
-/* Line 1813 of yacc.c  */
->>>>>>> 0d49bc78
+/* Line 1813 of yacc.c  */
 #line 607 "command.y"
     { (yyval) = NULL; }
     break;
 
   case 134:
-<<<<<<< HEAD
-/* Line 1787 of yacc.c  */
-=======
-/* Line 1813 of yacc.c  */
->>>>>>> 0d49bc78
+/* Line 1813 of yacc.c  */
 #line 621 "command.y"
     { (yyval) = (yyvsp[(1) - (1)]); }
     break;
 
   case 135:
-<<<<<<< HEAD
-/* Line 1787 of yacc.c  */
-=======
-/* Line 1813 of yacc.c  */
->>>>>>> 0d49bc78
+/* Line 1813 of yacc.c  */
 #line 623 "command.y"
     { (yyval) = (yyvsp[(1) - (3)]); }
     break;
 
   case 137:
-<<<<<<< HEAD
-/* Line 1787 of yacc.c  */
-=======
-/* Line 1813 of yacc.c  */
->>>>>>> 0d49bc78
+/* Line 1813 of yacc.c  */
 #line 629 "command.y"
     {
 		CMDARG *a;
@@ -2583,31 +2325,19 @@
     break;
 
   case 139:
-<<<<<<< HEAD
-/* Line 1787 of yacc.c  */
-=======
-/* Line 1813 of yacc.c  */
->>>>>>> 0d49bc78
+/* Line 1813 of yacc.c  */
 #line 648 "command.y"
     { (yyval) = (yyvsp[(1) - (1)]); num_dim = 1; }
     break;
 
   case 140:
-<<<<<<< HEAD
-/* Line 1787 of yacc.c  */
-=======
-/* Line 1813 of yacc.c  */
->>>>>>> 0d49bc78
+/* Line 1813 of yacc.c  */
 #line 650 "command.y"
     {	(yyval) = (yyvsp[(1) - (2)]); num_dim++; }
     break;
 
   case 142:
-<<<<<<< HEAD
-/* Line 1787 of yacc.c  */
-=======
-/* Line 1813 of yacc.c  */
->>>>>>> 0d49bc78
+/* Line 1813 of yacc.c  */
 #line 656 "command.y"
     {
 		NODE *n = (yyvsp[(2) - (2)])->a_node;
@@ -2620,11 +2350,7 @@
     break;
 
   case 143:
-<<<<<<< HEAD
-/* Line 1787 of yacc.c  */
-=======
-/* Line 1813 of yacc.c  */
->>>>>>> 0d49bc78
+/* Line 1813 of yacc.c  */
 #line 665 "command.y"
     {
 		/* a_string is array name, a_count is dimension count */
@@ -2635,21 +2361,13 @@
     break;
 
   case 144:
-<<<<<<< HEAD
-/* Line 1787 of yacc.c  */
-=======
-/* Line 1813 of yacc.c  */
->>>>>>> 0d49bc78
+/* Line 1813 of yacc.c  */
 #line 675 "command.y"
     { (yyval) = (yyvsp[(1) - (1)]); }
     break;
 
   case 145:
-<<<<<<< HEAD
-/* Line 1787 of yacc.c  */
-=======
-/* Line 1813 of yacc.c  */
->>>>>>> 0d49bc78
+/* Line 1813 of yacc.c  */
 #line 677 "command.y"
     { 
 		NODE *n = (yyvsp[(2) - (2)])->a_node;
@@ -2660,11 +2378,7 @@
     break;
 
   case 146:
-<<<<<<< HEAD
-/* Line 1787 of yacc.c  */
-=======
-/* Line 1813 of yacc.c  */
->>>>>>> 0d49bc78
+/* Line 1813 of yacc.c  */
 #line 684 "command.y"
     { 
 		NODE *n = (yyvsp[(2) - (2)])->a_node;
@@ -2677,51 +2391,31 @@
     break;
 
   case 147:
-<<<<<<< HEAD
-/* Line 1787 of yacc.c  */
-=======
-/* Line 1813 of yacc.c  */
->>>>>>> 0d49bc78
+/* Line 1813 of yacc.c  */
 #line 696 "command.y"
     { (yyval) = NULL; }
     break;
 
   case 148:
-<<<<<<< HEAD
-/* Line 1787 of yacc.c  */
-=======
-/* Line 1813 of yacc.c  */
->>>>>>> 0d49bc78
+/* Line 1813 of yacc.c  */
 #line 698 "command.y"
     { (yyval) = (yyvsp[(1) - (1)]); }
     break;
 
   case 149:
-<<<<<<< HEAD
-/* Line 1787 of yacc.c  */
-=======
-/* Line 1813 of yacc.c  */
->>>>>>> 0d49bc78
+/* Line 1813 of yacc.c  */
 #line 703 "command.y"
     { (yyval) = NULL; }
     break;
 
   case 150:
-<<<<<<< HEAD
-/* Line 1787 of yacc.c  */
-=======
-/* Line 1813 of yacc.c  */
->>>>>>> 0d49bc78
+/* Line 1813 of yacc.c  */
 #line 705 "command.y"
     { (yyval) = (yyvsp[(1) - (1)]); }
     break;
 
   case 151:
-<<<<<<< HEAD
-/* Line 1787 of yacc.c  */
-=======
-/* Line 1813 of yacc.c  */
->>>>>>> 0d49bc78
+/* Line 1813 of yacc.c  */
 #line 710 "command.y"
     {
 		if ((yyvsp[(1) - (1)])->a_int == 0)
@@ -2731,11 +2425,7 @@
     break;
 
   case 152:
-<<<<<<< HEAD
-/* Line 1787 of yacc.c  */
-=======
-/* Line 1813 of yacc.c  */
->>>>>>> 0d49bc78
+/* Line 1813 of yacc.c  */
 #line 716 "command.y"
     {
 		if ((yyvsp[(2) - (2)])->a_int == 0)
@@ -2745,31 +2435,19 @@
     break;
 
   case 153:
-<<<<<<< HEAD
-/* Line 1787 of yacc.c  */
-=======
-/* Line 1813 of yacc.c  */
->>>>>>> 0d49bc78
+/* Line 1813 of yacc.c  */
 #line 725 "command.y"
     { (yyval) = (yyvsp[(1) - (1)]); }
     break;
 
   case 154:
-<<<<<<< HEAD
-/* Line 1787 of yacc.c  */
-=======
-/* Line 1813 of yacc.c  */
->>>>>>> 0d49bc78
+/* Line 1813 of yacc.c  */
 #line 727 "command.y"
     { (yyval) = (yyvsp[(2) - (2)]); }
     break;
 
   case 155:
-<<<<<<< HEAD
-/* Line 1787 of yacc.c  */
-=======
-/* Line 1813 of yacc.c  */
->>>>>>> 0d49bc78
+/* Line 1813 of yacc.c  */
 #line 729 "command.y"
     {
 		(yyvsp[(2) - (2)])->a_int = - (yyvsp[(2) - (2)])->a_int;
@@ -2778,11 +2456,7 @@
     break;
 
   case 156:
-<<<<<<< HEAD
-/* Line 1787 of yacc.c  */
-=======
-/* Line 1813 of yacc.c  */
->>>>>>> 0d49bc78
+/* Line 1813 of yacc.c  */
 #line 737 "command.y"
     {
 		if (lexptr_begin != NULL) {
@@ -2795,13 +2469,8 @@
     break;
 
 
-<<<<<<< HEAD
-/* Line 1787 of yacc.c  */
-#line 2477 "command.c"
-=======
 /* Line 1813 of yacc.c  */
 #line 2486 "command.c"
->>>>>>> 0d49bc78
       default: break;
     }
   /* User semantic actions sometimes alter yychar, and that requires
@@ -3032,11 +2701,7 @@
 }
 
 
-<<<<<<< HEAD
-/* Line 2048 of yacc.c  */
-=======
 /* Line 2076 of yacc.c  */
->>>>>>> 0d49bc78
 #line 747 "command.y"
 
 
@@ -3983,8 +3648,4 @@
 	}
 }
 
-<<<<<<< HEAD
-#endif
-=======
-#endif
->>>>>>> 0d49bc78
+#endif