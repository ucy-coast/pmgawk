--- conflicted
+++ resolved
@@ -1,18 +1,8 @@
-<<<<<<< HEAD
-
-/* A Bison parser, made by GNU Bison 2.4.1.  */
-=======
 /* A Bison parser, made by GNU Bison 2.5.  */
->>>>>>> a89bd16f
 
 /* Bison implementation for Yacc-like parsers in C
    
-<<<<<<< HEAD
-      Copyright (C) 1984, 1989, 1990, 2000, 2001, 2002, 2003, 2004, 2005, 2006
-   Free Software Foundation, Inc.
-=======
       Copyright (C) 1984, 1989-1990, 2000-2011 Free Software Foundation, Inc.
->>>>>>> a89bd16f
    
    This program is free software: you can redistribute it and/or modify
    it under the terms of the GNU General Public License as published by
@@ -54,11 +44,7 @@
 #define YYBISON 1
 
 /* Bison version.  */
-<<<<<<< HEAD
-#define YYBISON_VERSION "2.4.1"
-=======
 #define YYBISON_VERSION "2.5"
->>>>>>> a89bd16f
 
 /* Skeleton name.  */
 #define YYSKELETON_NAME "yacc.c"
@@ -156,13 +142,8 @@
 #define YYSTYPE CMDARG *
 
 
-<<<<<<< HEAD
-/* Line 189 of yacc.c  */
-#line 149 "command.c"
-=======
 /* Line 268 of yacc.c  */
 #line 147 "command.c"
->>>>>>> a89bd16f
 
 /* Enabling traces.  */
 #ifndef YYDEBUG
@@ -299,13 +280,8 @@
 /* Copy the second part of user declarations.  */
 
 
-<<<<<<< HEAD
-/* Line 264 of yacc.c  */
-#line 287 "command.c"
-=======
 /* Line 343 of yacc.c  */
 #line 285 "command.c"
->>>>>>> a89bd16f
 
 #ifdef short
 # undef short
@@ -355,7 +331,7 @@
 #define YYSIZE_MAXIMUM ((YYSIZE_T) -1)
 
 #ifndef YY_
-# if YYENABLE_NLS
+# if defined YYENABLE_NLS && YYENABLE_NLS
 #  if ENABLE_NLS
 #   include <libintl.h> /* INFRINGES ON USER NAME SPACE */
 #   define YY_(msgid) dgettext ("bison-runtime", msgid)
@@ -925,9 +901,18 @@
 
 /* Like YYERROR except do call yyerror.  This remains here temporarily
    to ease the transition to the new meaning of YYERROR, for GCC.
-   Once GCC version 2 has supplanted version 1, this can go.  */
+   Once GCC version 2 has supplanted version 1, this can go.  However,
+   YYFAIL appears to be in use.  Nevertheless, it is formally deprecated
+   in Bison 2.4.2's NEWS entry, where a plan to phase it out is
+   discussed.  */
 
 #define YYFAIL		goto yyerrlab
+#if defined YYFAIL
+  /* This is here to suppress warnings from the GCC cpp's
+     -Wunused-macros.  Normally we don't worry about that warning, but
+     some users do, and we want to make it easy for users to remove
+     YYFAIL uses, which will produce warnings from Bison 2.5.  */
+#endif
 
 #define YYRECOVERING()  (!!yyerrstatus)
 
@@ -981,18 +966,7 @@
 /* This macro is provided for backward compatibility. */
 
 #ifndef YY_LOCATION_PRINT
-<<<<<<< HEAD
-# if YYLTYPE_IS_TRIVIAL
-#  define YY_LOCATION_PRINT(File, Loc)			\
-     fprintf (File, "%d.%d-%d.%d",			\
-	      (Loc).first_line, (Loc).first_column,	\
-	      (Loc).last_line,  (Loc).last_column)
-# else
-#  define YY_LOCATION_PRINT(File, Loc) ((void) 0)
-# endif
-=======
 # define YY_LOCATION_PRINT(File, Loc) ((void) 0)
->>>>>>> a89bd16f
 #endif
 
 
@@ -1739,11 +1713,7 @@
     {
         case 3:
 
-<<<<<<< HEAD
-/* Line 1455 of yacc.c  */
-=======
-/* Line 1806 of yacc.c  */
->>>>>>> a89bd16f
+/* Line 1806 of yacc.c  */
 #line 109 "command.y"
     {
 		cmd_idx = -1;
@@ -1763,11 +1733,7 @@
 
   case 5:
 
-<<<<<<< HEAD
-/* Line 1455 of yacc.c  */
-=======
-/* Line 1806 of yacc.c  */
->>>>>>> a89bd16f
+/* Line 1806 of yacc.c  */
 #line 128 "command.y"
     {
 		if (errcount == 0 && cmd_idx >= 0) {
@@ -1822,11 +1788,7 @@
 
   case 6:
 
-<<<<<<< HEAD
-/* Line 1455 of yacc.c  */
-=======
-/* Line 1806 of yacc.c  */
->>>>>>> a89bd16f
+/* Line 1806 of yacc.c  */
 #line 178 "command.y"
     {
 		yyerrok;
@@ -1835,22 +1797,14 @@
 
   case 22:
 
-<<<<<<< HEAD
-/* Line 1455 of yacc.c  */
-=======
-/* Line 1806 of yacc.c  */
->>>>>>> a89bd16f
+/* Line 1806 of yacc.c  */
 #line 212 "command.y"
     { want_nodeval = TRUE; }
     break;
 
   case 23:
 
-<<<<<<< HEAD
-/* Line 1455 of yacc.c  */
-=======
-/* Line 1806 of yacc.c  */
->>>>>>> a89bd16f
+/* Line 1806 of yacc.c  */
 #line 217 "command.y"
     {
 		if (errcount == 0) {
@@ -1870,11 +1824,7 @@
 
   case 24:
 
-<<<<<<< HEAD
-/* Line 1455 of yacc.c  */
-=======
-/* Line 1806 of yacc.c  */
->>>>>>> a89bd16f
+/* Line 1806 of yacc.c  */
 #line 235 "command.y"
     {
 		(yyval) = append_statement(arg_list, (char *) start_EVAL);
@@ -1887,22 +1837,14 @@
 
   case 25:
 
-<<<<<<< HEAD
-/* Line 1455 of yacc.c  */
-=======
-/* Line 1806 of yacc.c  */
->>>>>>> a89bd16f
+/* Line 1806 of yacc.c  */
 #line 242 "command.y"
     { (yyval) = append_statement((yyvsp[(1) - (2)]), lexptr_begin); }
     break;
 
   case 26:
 
-<<<<<<< HEAD
-/* Line 1455 of yacc.c  */
-=======
-/* Line 1806 of yacc.c  */
->>>>>>> a89bd16f
+/* Line 1806 of yacc.c  */
 #line 243 "command.y"
     {
 		(yyval) = (yyvsp[(3) - (4)]);
@@ -1911,11 +1853,7 @@
 
   case 27:
 
-<<<<<<< HEAD
-/* Line 1455 of yacc.c  */
-=======
-/* Line 1806 of yacc.c  */
->>>>>>> a89bd16f
+/* Line 1806 of yacc.c  */
 #line 250 "command.y"
     {
 		arg_list = append_statement((yyvsp[(2) - (3)]), (char *) end_EVAL);
@@ -1936,11 +1874,7 @@
 
   case 28:
 
-<<<<<<< HEAD
-/* Line 1455 of yacc.c  */
-=======
-/* Line 1806 of yacc.c  */
->>>>>>> a89bd16f
+/* Line 1806 of yacc.c  */
 #line 266 "command.y"
     {
 		NODE *n;
@@ -1956,11 +1890,7 @@
 
   case 34:
 
-<<<<<<< HEAD
-/* Line 1455 of yacc.c  */
-=======
-/* Line 1806 of yacc.c  */
->>>>>>> a89bd16f
+/* Line 1806 of yacc.c  */
 #line 285 "command.y"
     {
 		if (cmdtab[cmd_idx].class == D_FRAME
@@ -1971,11 +1901,7 @@
 
   case 35:
 
-<<<<<<< HEAD
-/* Line 1455 of yacc.c  */
-=======
-/* Line 1806 of yacc.c  */
->>>>>>> a89bd16f
+/* Line 1806 of yacc.c  */
 #line 291 "command.y"
     {
 		int idx = find_argument((yyvsp[(2) - (2)]));
@@ -1992,77 +1918,49 @@
 
   case 38:
 
-<<<<<<< HEAD
-/* Line 1455 of yacc.c  */
-=======
-/* Line 1806 of yacc.c  */
->>>>>>> a89bd16f
+/* Line 1806 of yacc.c  */
 #line 304 "command.y"
     { want_nodeval = TRUE; }
     break;
 
   case 40:
 
-<<<<<<< HEAD
-/* Line 1455 of yacc.c  */
-=======
-/* Line 1806 of yacc.c  */
->>>>>>> a89bd16f
+/* Line 1806 of yacc.c  */
 #line 305 "command.y"
     { want_nodeval = TRUE; }
     break;
 
   case 46:
 
-<<<<<<< HEAD
-/* Line 1455 of yacc.c  */
-=======
-/* Line 1806 of yacc.c  */
->>>>>>> a89bd16f
+/* Line 1806 of yacc.c  */
 #line 310 "command.y"
     { want_nodeval = TRUE; }
     break;
 
   case 49:
 
-<<<<<<< HEAD
-/* Line 1455 of yacc.c  */
-=======
-/* Line 1806 of yacc.c  */
->>>>>>> a89bd16f
+/* Line 1806 of yacc.c  */
 #line 312 "command.y"
     { want_nodeval = TRUE; }
     break;
 
   case 51:
 
-<<<<<<< HEAD
-/* Line 1455 of yacc.c  */
-=======
-/* Line 1806 of yacc.c  */
->>>>>>> a89bd16f
+/* Line 1806 of yacc.c  */
 #line 313 "command.y"
     { want_nodeval = TRUE; }
     break;
 
   case 53:
 
-<<<<<<< HEAD
-/* Line 1455 of yacc.c  */
-=======
-/* Line 1806 of yacc.c  */
->>>>>>> a89bd16f
+/* Line 1806 of yacc.c  */
 #line 314 "command.y"
     { want_nodeval = TRUE; }
     break;
 
   case 57:
 
-<<<<<<< HEAD
-/* Line 1455 of yacc.c  */
-=======
-/* Line 1806 of yacc.c  */
->>>>>>> a89bd16f
+/* Line 1806 of yacc.c  */
 #line 318 "command.y"
     {
 		if (in_cmd_src((yyvsp[(2) - (2)])->a_string))
@@ -2072,11 +1970,7 @@
 
   case 58:
 
-<<<<<<< HEAD
-/* Line 1455 of yacc.c  */
-=======
-/* Line 1806 of yacc.c  */
->>>>>>> a89bd16f
+/* Line 1806 of yacc.c  */
 #line 323 "command.y"
     {
 		if (! input_from_tty)
@@ -2086,11 +1980,7 @@
 
   case 59:
 
-<<<<<<< HEAD
-/* Line 1455 of yacc.c  */
-=======
-/* Line 1806 of yacc.c  */
->>>>>>> a89bd16f
+/* Line 1806 of yacc.c  */
 #line 328 "command.y"
     {
 		int type = 0;
@@ -2121,11 +2011,7 @@
 
   case 60:
 
-<<<<<<< HEAD
-/* Line 1455 of yacc.c  */
-=======
-/* Line 1806 of yacc.c  */
->>>>>>> a89bd16f
+/* Line 1806 of yacc.c  */
 #line 354 "command.y"
     {
 		if (! in_commands)
@@ -2140,11 +2026,7 @@
 
   case 61:
 
-<<<<<<< HEAD
-/* Line 1455 of yacc.c  */
-=======
-/* Line 1806 of yacc.c  */
->>>>>>> a89bd16f
+/* Line 1806 of yacc.c  */
 #line 364 "command.y"
     {
 		if (! in_commands)
@@ -2154,11 +2036,7 @@
 
   case 62:
 
-<<<<<<< HEAD
-/* Line 1455 of yacc.c  */
-=======
-/* Line 1806 of yacc.c  */
->>>>>>> a89bd16f
+/* Line 1806 of yacc.c  */
 #line 369 "command.y"
     {
 		int idx = find_argument((yyvsp[(2) - (2)]));
@@ -2175,22 +2053,14 @@
 
   case 63:
 
-<<<<<<< HEAD
-/* Line 1455 of yacc.c  */
-=======
-/* Line 1806 of yacc.c  */
->>>>>>> a89bd16f
+/* Line 1806 of yacc.c  */
 #line 380 "command.y"
     { want_nodeval = TRUE; }
     break;
 
   case 64:
 
-<<<<<<< HEAD
-/* Line 1455 of yacc.c  */
-=======
-/* Line 1806 of yacc.c  */
->>>>>>> a89bd16f
+/* Line 1806 of yacc.c  */
 #line 381 "command.y"
     {
 		int type;
@@ -2203,11 +2073,7 @@
 
   case 65:
 
-<<<<<<< HEAD
-/* Line 1455 of yacc.c  */
-=======
-/* Line 1806 of yacc.c  */
->>>>>>> a89bd16f
+/* Line 1806 of yacc.c  */
 #line 389 "command.y"
     {
 		if (in_commands) {
@@ -2223,11 +2089,7 @@
 
   case 66:
 
-<<<<<<< HEAD
-/* Line 1455 of yacc.c  */
-=======
-/* Line 1806 of yacc.c  */
->>>>>>> a89bd16f
+/* Line 1806 of yacc.c  */
 #line 403 "command.y"
     {
 		if ((yyvsp[(1) - (1)]) != NULL) {
@@ -2242,66 +2104,42 @@
 
   case 68:
 
-<<<<<<< HEAD
-/* Line 1455 of yacc.c  */
-=======
-/* Line 1806 of yacc.c  */
->>>>>>> a89bd16f
+/* Line 1806 of yacc.c  */
 #line 417 "command.y"
     {	(yyval) = NULL; }
     break;
 
   case 69:
 
-<<<<<<< HEAD
-/* Line 1455 of yacc.c  */
-=======
-/* Line 1806 of yacc.c  */
->>>>>>> a89bd16f
+/* Line 1806 of yacc.c  */
 #line 422 "command.y"
     { (yyval) = NULL; }
     break;
 
   case 74:
 
-<<<<<<< HEAD
-/* Line 1455 of yacc.c  */
-=======
-/* Line 1806 of yacc.c  */
->>>>>>> a89bd16f
+/* Line 1806 of yacc.c  */
 #line 431 "command.y"
     { (yyval) = NULL; }
     break;
 
   case 75:
 
-<<<<<<< HEAD
-/* Line 1455 of yacc.c  */
-=======
-/* Line 1806 of yacc.c  */
->>>>>>> a89bd16f
+/* Line 1806 of yacc.c  */
 #line 436 "command.y"
     { (yyval) = NULL; }
     break;
 
   case 77:
 
-<<<<<<< HEAD
-/* Line 1455 of yacc.c  */
-=======
-/* Line 1806 of yacc.c  */
->>>>>>> a89bd16f
+/* Line 1806 of yacc.c  */
 #line 439 "command.y"
     { (yyval) = NULL; }
     break;
 
   case 78:
 
-<<<<<<< HEAD
-/* Line 1455 of yacc.c  */
-=======
-/* Line 1806 of yacc.c  */
->>>>>>> a89bd16f
+/* Line 1806 of yacc.c  */
 #line 444 "command.y"
     {
 		NODE *n;
@@ -2313,22 +2151,14 @@
 
   case 79:
 
-<<<<<<< HEAD
-/* Line 1455 of yacc.c  */
-=======
-/* Line 1806 of yacc.c  */
->>>>>>> a89bd16f
+/* Line 1806 of yacc.c  */
 #line 454 "command.y"
     { (yyval) = NULL; }
     break;
 
   case 80:
 
-<<<<<<< HEAD
-/* Line 1455 of yacc.c  */
-=======
-/* Line 1806 of yacc.c  */
->>>>>>> a89bd16f
+/* Line 1806 of yacc.c  */
 #line 456 "command.y"
     {
 		if (find_option((yyvsp[(1) - (1)])->a_string) < 0)
@@ -2338,11 +2168,7 @@
 
   case 81:
 
-<<<<<<< HEAD
-/* Line 1455 of yacc.c  */
-=======
-/* Line 1806 of yacc.c  */
->>>>>>> a89bd16f
+/* Line 1806 of yacc.c  */
 #line 461 "command.y"
     {
 		if (find_option((yyvsp[(1) - (3)])->a_string) < 0)
@@ -2352,11 +2178,7 @@
 
   case 82:
 
-<<<<<<< HEAD
-/* Line 1455 of yacc.c  */
-=======
-/* Line 1806 of yacc.c  */
->>>>>>> a89bd16f
+/* Line 1806 of yacc.c  */
 #line 469 "command.y"
     {
 		NODE *n;
@@ -2374,88 +2196,56 @@
 
   case 83:
 
-<<<<<<< HEAD
-/* Line 1455 of yacc.c  */
-=======
-/* Line 1806 of yacc.c  */
->>>>>>> a89bd16f
+/* Line 1806 of yacc.c  */
 #line 485 "command.y"
     { (yyval) = NULL; }
     break;
 
   case 88:
 
-<<<<<<< HEAD
-/* Line 1455 of yacc.c  */
-=======
-/* Line 1806 of yacc.c  */
->>>>>>> a89bd16f
+/* Line 1806 of yacc.c  */
 #line 494 "command.y"
     { (yyval) = NULL; }
     break;
 
   case 89:
 
-<<<<<<< HEAD
-/* Line 1455 of yacc.c  */
-=======
-/* Line 1806 of yacc.c  */
->>>>>>> a89bd16f
+/* Line 1806 of yacc.c  */
 #line 495 "command.y"
     { want_nodeval = TRUE; }
     break;
 
   case 92:
 
-<<<<<<< HEAD
-/* Line 1455 of yacc.c  */
-=======
-/* Line 1806 of yacc.c  */
->>>>>>> a89bd16f
+/* Line 1806 of yacc.c  */
 #line 497 "command.y"
     { want_nodeval = TRUE; }
     break;
 
   case 95:
 
-<<<<<<< HEAD
-/* Line 1455 of yacc.c  */
-=======
-/* Line 1806 of yacc.c  */
->>>>>>> a89bd16f
+/* Line 1806 of yacc.c  */
 #line 503 "command.y"
     { (yyval) = NULL; }
     break;
 
   case 97:
 
-<<<<<<< HEAD
-/* Line 1455 of yacc.c  */
-=======
-/* Line 1806 of yacc.c  */
->>>>>>> a89bd16f
+/* Line 1806 of yacc.c  */
 #line 509 "command.y"
     { (yyval) = NULL; }
     break;
 
   case 99:
 
-<<<<<<< HEAD
-/* Line 1455 of yacc.c  */
-=======
-/* Line 1806 of yacc.c  */
->>>>>>> a89bd16f
+/* Line 1806 of yacc.c  */
 #line 515 "command.y"
     { (yyval) = NULL; }
     break;
 
   case 104:
 
-<<<<<<< HEAD
-/* Line 1455 of yacc.c  */
-=======
-/* Line 1806 of yacc.c  */
->>>>>>> a89bd16f
+/* Line 1806 of yacc.c  */
 #line 527 "command.y"
     {
 		int idx = find_argument((yyvsp[(1) - (2)]));
@@ -2472,11 +2262,7 @@
 
   case 106:
 
-<<<<<<< HEAD
-/* Line 1455 of yacc.c  */
-=======
-/* Line 1806 of yacc.c  */
->>>>>>> a89bd16f
+/* Line 1806 of yacc.c  */
 #line 543 "command.y"
     {
 		(yyvsp[(2) - (2)])->type = D_array;	/* dump all items */
@@ -2486,11 +2272,7 @@
 
   case 107:
 
-<<<<<<< HEAD
-/* Line 1455 of yacc.c  */
-=======
-/* Line 1806 of yacc.c  */
->>>>>>> a89bd16f
+/* Line 1806 of yacc.c  */
 #line 548 "command.y"
     {
 		(yyvsp[(2) - (3)])->type = D_array;
@@ -2500,33 +2282,21 @@
 
   case 117:
 
-<<<<<<< HEAD
-/* Line 1455 of yacc.c  */
-=======
-/* Line 1806 of yacc.c  */
->>>>>>> a89bd16f
+/* Line 1806 of yacc.c  */
 #line 574 "command.y"
     { (yyval) = NULL; }
     break;
 
   case 118:
 
-<<<<<<< HEAD
-/* Line 1455 of yacc.c  */
-=======
-/* Line 1806 of yacc.c  */
->>>>>>> a89bd16f
+/* Line 1806 of yacc.c  */
 #line 576 "command.y"
     { (yyval) = NULL; }
     break;
 
   case 119:
 
-<<<<<<< HEAD
-/* Line 1455 of yacc.c  */
-=======
-/* Line 1806 of yacc.c  */
->>>>>>> a89bd16f
+/* Line 1806 of yacc.c  */
 #line 578 "command.y"
     {
 		CMDARG *a;
@@ -2538,11 +2308,7 @@
 
   case 126:
 
-<<<<<<< HEAD
-/* Line 1455 of yacc.c  */
-=======
-/* Line 1806 of yacc.c  */
->>>>>>> a89bd16f
+/* Line 1806 of yacc.c  */
 #line 594 "command.y"
     {
 		if ((yyvsp[(1) - (3)])->a_int > (yyvsp[(3) - (3)])->a_int)
@@ -2556,44 +2322,28 @@
 
   case 127:
 
-<<<<<<< HEAD
-/* Line 1455 of yacc.c  */
-=======
-/* Line 1806 of yacc.c  */
->>>>>>> a89bd16f
+/* Line 1806 of yacc.c  */
 #line 606 "command.y"
     { (yyval) = NULL; }
     break;
 
   case 134:
 
-<<<<<<< HEAD
-/* Line 1455 of yacc.c  */
-=======
-/* Line 1806 of yacc.c  */
->>>>>>> a89bd16f
+/* Line 1806 of yacc.c  */
 #line 620 "command.y"
     { (yyval) = (yyvsp[(1) - (1)]); }
     break;
 
   case 135:
 
-<<<<<<< HEAD
-/* Line 1455 of yacc.c  */
-=======
-/* Line 1806 of yacc.c  */
->>>>>>> a89bd16f
+/* Line 1806 of yacc.c  */
 #line 622 "command.y"
     { (yyval) = (yyvsp[(1) - (3)]); }
     break;
 
   case 137:
 
-<<<<<<< HEAD
-/* Line 1455 of yacc.c  */
-=======
-/* Line 1806 of yacc.c  */
->>>>>>> a89bd16f
+/* Line 1806 of yacc.c  */
 #line 628 "command.y"
     {
 		CMDARG *a;
@@ -2613,33 +2363,21 @@
 
   case 139:
 
-<<<<<<< HEAD
-/* Line 1455 of yacc.c  */
-=======
-/* Line 1806 of yacc.c  */
->>>>>>> a89bd16f
+/* Line 1806 of yacc.c  */
 #line 647 "command.y"
     { (yyval) = (yyvsp[(1) - (1)]); num_dim = 1; }
     break;
 
   case 140:
 
-<<<<<<< HEAD
-/* Line 1455 of yacc.c  */
-=======
-/* Line 1806 of yacc.c  */
->>>>>>> a89bd16f
+/* Line 1806 of yacc.c  */
 #line 649 "command.y"
     {	(yyval) = (yyvsp[(1) - (2)]); num_dim++; }
     break;
 
   case 142:
 
-<<<<<<< HEAD
-/* Line 1455 of yacc.c  */
-=======
-/* Line 1806 of yacc.c  */
->>>>>>> a89bd16f
+/* Line 1806 of yacc.c  */
 #line 655 "command.y"
     {
 		NODE *n = (yyvsp[(2) - (2)])->a_node;
@@ -2653,11 +2391,7 @@
 
   case 143:
 
-<<<<<<< HEAD
-/* Line 1455 of yacc.c  */
-=======
-/* Line 1806 of yacc.c  */
->>>>>>> a89bd16f
+/* Line 1806 of yacc.c  */
 #line 664 "command.y"
     {
 		/* a_string is array name, a_count is dimension count */
@@ -2669,22 +2403,14 @@
 
   case 144:
 
-<<<<<<< HEAD
-/* Line 1455 of yacc.c  */
-=======
-/* Line 1806 of yacc.c  */
->>>>>>> a89bd16f
+/* Line 1806 of yacc.c  */
 #line 674 "command.y"
     { (yyval) = (yyvsp[(1) - (1)]); }
     break;
 
   case 145:
 
-<<<<<<< HEAD
-/* Line 1455 of yacc.c  */
-=======
-/* Line 1806 of yacc.c  */
->>>>>>> a89bd16f
+/* Line 1806 of yacc.c  */
 #line 676 "command.y"
     { 
 		NODE *n = (yyvsp[(2) - (2)])->a_node;
@@ -2696,11 +2422,7 @@
 
   case 146:
 
-<<<<<<< HEAD
-/* Line 1455 of yacc.c  */
-=======
-/* Line 1806 of yacc.c  */
->>>>>>> a89bd16f
+/* Line 1806 of yacc.c  */
 #line 683 "command.y"
     { 
 		NODE *n = (yyvsp[(2) - (2)])->a_node;
@@ -2714,55 +2436,35 @@
 
   case 147:
 
-<<<<<<< HEAD
-/* Line 1455 of yacc.c  */
-=======
-/* Line 1806 of yacc.c  */
->>>>>>> a89bd16f
+/* Line 1806 of yacc.c  */
 #line 695 "command.y"
     { (yyval) = NULL; }
     break;
 
   case 148:
 
-<<<<<<< HEAD
-/* Line 1455 of yacc.c  */
-=======
-/* Line 1806 of yacc.c  */
->>>>>>> a89bd16f
+/* Line 1806 of yacc.c  */
 #line 697 "command.y"
     { (yyval) = (yyvsp[(1) - (1)]); }
     break;
 
   case 149:
 
-<<<<<<< HEAD
-/* Line 1455 of yacc.c  */
-=======
-/* Line 1806 of yacc.c  */
->>>>>>> a89bd16f
+/* Line 1806 of yacc.c  */
 #line 702 "command.y"
     { (yyval) = NULL; }
     break;
 
   case 150:
 
-<<<<<<< HEAD
-/* Line 1455 of yacc.c  */
-=======
-/* Line 1806 of yacc.c  */
->>>>>>> a89bd16f
+/* Line 1806 of yacc.c  */
 #line 704 "command.y"
     { (yyval) = (yyvsp[(1) - (1)]); }
     break;
 
   case 151:
 
-<<<<<<< HEAD
-/* Line 1455 of yacc.c  */
-=======
-/* Line 1806 of yacc.c  */
->>>>>>> a89bd16f
+/* Line 1806 of yacc.c  */
 #line 709 "command.y"
     {
 		if ((yyvsp[(1) - (1)])->a_int == 0)
@@ -2773,11 +2475,7 @@
 
   case 152:
 
-<<<<<<< HEAD
-/* Line 1455 of yacc.c  */
-=======
-/* Line 1806 of yacc.c  */
->>>>>>> a89bd16f
+/* Line 1806 of yacc.c  */
 #line 715 "command.y"
     {
 		if ((yyvsp[(2) - (2)])->a_int == 0)
@@ -2788,33 +2486,21 @@
 
   case 153:
 
-<<<<<<< HEAD
-/* Line 1455 of yacc.c  */
-=======
-/* Line 1806 of yacc.c  */
->>>>>>> a89bd16f
+/* Line 1806 of yacc.c  */
 #line 724 "command.y"
     { (yyval) = (yyvsp[(1) - (1)]); }
     break;
 
   case 154:
 
-<<<<<<< HEAD
-/* Line 1455 of yacc.c  */
-=======
-/* Line 1806 of yacc.c  */
->>>>>>> a89bd16f
+/* Line 1806 of yacc.c  */
 #line 726 "command.y"
     { (yyval) = (yyvsp[(2) - (2)]); }
     break;
 
   case 155:
 
-<<<<<<< HEAD
-/* Line 1455 of yacc.c  */
-=======
-/* Line 1806 of yacc.c  */
->>>>>>> a89bd16f
+/* Line 1806 of yacc.c  */
 #line 728 "command.y"
     {
 		(yyvsp[(2) - (2)])->a_int = - (yyvsp[(2) - (2)])->a_int;
@@ -2824,11 +2510,7 @@
 
   case 156:
 
-<<<<<<< HEAD
-/* Line 1455 of yacc.c  */
-=======
-/* Line 1806 of yacc.c  */
->>>>>>> a89bd16f
+/* Line 1806 of yacc.c  */
 #line 736 "command.y"
     {
 		if (lexptr_begin != NULL) {
@@ -2842,13 +2524,8 @@
 
 
 
-<<<<<<< HEAD
-/* Line 1455 of yacc.c  */
-#line 2511 "command.c"
-=======
 /* Line 1806 of yacc.c  */
 #line 2541 "command.c"
->>>>>>> a89bd16f
       default: break;
     }
   /* User semantic actions sometimes alter yychar, and that requires
@@ -3078,11 +2755,7 @@
 
 
 
-<<<<<<< HEAD
-/* Line 1675 of yacc.c  */
-=======
 /* Line 2067 of yacc.c  */
->>>>>>> a89bd16f
 #line 746 "command.y"
 
 
