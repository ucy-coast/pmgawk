/*
 * io.c --- routines for dealing with input and output and records
 */

/*
 * Copyright (C) 1986, 1988, 1989, 1991-2016,
 * the Free Software Foundation, Inc.
 *
 * This file is part of GAWK, the GNU implementation of the
 * AWK Programming Language.
 *
 * GAWK is free software; you can redistribute it and/or modify
 * it under the terms of the GNU General Public License as published by
 * the Free Software Foundation; either version 3 of the License, or
 * (at your option) any later version.
 *
 * GAWK is distributed in the hope that it will be useful,
 * but WITHOUT ANY WARRANTY; without even the implied warranty of
 * MERCHANTABILITY or FITNESS FOR A PARTICULAR PURPOSE.  See the
 * GNU General Public License for more details.
 *
 * You should have received a copy of the GNU General Public License
 * along with this program; if not, write to the Free Software
 * Foundation, Inc., 51 Franklin Street, Fifth Floor, Boston, MA  02110-1301, USA
 */

/* For OSF/1 to get struct sockaddr_storage */
#if defined(__osf__) && !defined(_OSF_SOURCE)
#define _OSF_SOURCE
#endif

#include "awk.h"

#ifdef HAVE_SYS_PARAM_H
#undef RE_DUP_MAX	/* avoid spurious conflict w/regex.h */
#include <sys/param.h>
#endif /* HAVE_SYS_PARAM_H */
#ifdef HAVE_SYS_IOCTL_H
#include <sys/ioctl.h>
#endif /* HAVE_SYS_IOCTL_H */

#ifndef O_ACCMODE
#define O_ACCMODE	(O_RDONLY|O_WRONLY|O_RDWR)
#endif

#if ! defined(S_ISREG) && defined(S_IFREG)
#define	S_ISREG(m) (((m) & S_IFMT) == S_IFREG)
#endif

#ifdef HAVE_TERMIOS_H
#include <termios.h>
#endif
#ifdef HAVE_STROPTS_H
#include <stropts.h>
#endif

#ifdef HAVE_SOCKETS

#ifdef HAVE_SYS_SOCKET_H
#include <sys/socket.h>
#else
#include <socket.h>
#endif /* HAVE_SYS_SOCKET_H */

#ifdef HAVE_NETINET_IN_H
#include <netinet/in.h>

#ifdef HAVE_ARPA_INET_H
#include <arpa/inet.h>
#endif

#else /* ! HAVE_NETINET_IN_H */
#include <in.h>
#endif /* HAVE_NETINET_IN_H */

#ifdef HAVE_NETDB_H
#include <netdb.h>
#endif /* HAVE_NETDB_H */

#ifdef HAVE_SYS_SELECT_H
#include <sys/select.h>
#endif	/* HAVE_SYS_SELECT_H */

#ifndef HAVE_GETADDRINFO
#include "missing_d/getaddrinfo.h"
#endif

#ifndef AI_ADDRCONFIG	/* not everyone has this symbol */
#define AI_ADDRCONFIG 0
#endif /* AI_ADDRCONFIG */

#ifndef HAVE_SOCKADDR_STORAGE
#define sockaddr_storage sockaddr	/* for older systems */
#endif /* HAVE_SOCKADDR_STORAGE */

#endif /* HAVE_SOCKETS */

#ifndef AF_UNSPEC
#define AF_UNSPEC 0
#endif
#ifndef AF_INET
#define AF_INET 2
#endif
#ifndef AF_INET6
#define AF_INET6 10
#endif

#ifdef HAVE_LIMITS_H
#include <limits.h>
#endif

#if defined(HAVE_POPEN_H)
#include "popen.h"
#endif

#ifdef __EMX__
#include <process.h>

#if !defined(_S_IFDIR) && defined(S_IFDIR)
#define _S_IFDIR	S_IFDIR
#endif

#if !defined(_S_IRWXU) && defined(S_IRWXU)
#define _S_IRWXU	S_IRWXU
#endif
#endif

#ifndef ENFILE
#define ENFILE EMFILE
#endif

#if defined(__DJGPP__)
#define closemaybesocket(fd)	close(fd)
#endif

#if defined(VMS)
#include <ssdef.h>
#ifndef SS$_EXBYTLM
#define SS$_EXBYTLM 0x2a14  /* VMS 8.4 seen */
#endif
#include <rmsdef.h>
#define closemaybesocket(fd)	close(fd)
#endif

#ifdef HAVE_SOCKETS

#ifndef SHUT_RD
# ifdef SD_RECEIVE
#  define SHUT_RD	SD_RECEIVE
# else
#  define SHUT_RD	0
# endif
#endif

#ifndef SHUT_WR
# ifdef SD_SEND
#  define SHUT_WR	SD_SEND
# else
#  define SHUT_WR	1
# endif
#endif

#ifndef SHUT_RDWR
# ifdef SD_BOTH
#  define SHUT_RDWR	SD_BOTH
# else
#  define SHUT_RDWR	2
# endif
#endif

/* MinGW defines non-trivial macros on pc/socket.h.  */
#ifndef FD_TO_SOCKET
# define FD_TO_SOCKET(fd)	(fd)
# define closemaybesocket(fd)	close(fd)
#endif

#ifndef SOCKET_TO_FD
# define SOCKET_TO_FD(s)	(s)
# define SOCKET			int
#endif

#else /* HAVE_SOCKETS */

#ifndef closemaybesocket
# define closemaybesocket(fd)	close(fd)
#endif

#endif /* HAVE_SOCKETS */

#ifndef HAVE_SETSID
#define setsid()	/* nothing */
#endif /* HAVE_SETSID */

#if defined(_AIX)
#undef TANDEM	/* AIX defines this in one of its header files */
#endif

#ifdef __DJGPP__
#define PIPES_SIMULATED
#endif

#ifdef __MINGW32__
# ifndef PIPES_SIMULATED
#  define pipe(fds)	_pipe(fds, 0, O_NOINHERIT)
# endif
#endif

#ifdef HAVE_MPFR
/* increment NR or FNR */
#define INCREMENT_REC(X)	(do_mpfr && X == (LONG_MAX - 1)) ? \
				(mpz_add_ui(M##X, M##X, 1), X = 0) : X++
#else
#define INCREMENT_REC(X)	X++
#endif

/* Several macros to make the code a bit clearer. */
#define at_eof(iop)     (((iop)->flag & IOP_AT_EOF) != 0)
#define has_no_data(iop)        ((iop)->dataend == NULL)
#define no_data_left(iop)	((iop)->off >= (iop)->dataend)
#define buffer_has_all_data(iop) ((iop)->dataend - (iop)->off == (iop)->public.sbuf.st_size)

/*
 * The key point to the design is to split out the code that searches through
 * a buffer looking for the record and the terminator into separate routines,
 * with a higher-level routine doing the reading of data and buffer management.
 * This makes the code easier to manage; the buffering code is the same
 * independent of how we find a record.  Communication is via the return
 * value:
 */

typedef enum recvalues {
        REC_OK,         /* record and terminator found, recmatch struct filled in */
        NOTERM,         /* no terminator found, give me more input data */
        TERMATEND,      /* found terminator at end of buffer */
        TERMNEAREND     /* found terminator close to end of buffer, for when
			   the RE might be match more data further in
			   the file. */
} RECVALUE;

/*
 * Between calls to a scanning routine, the state is stored in
 * an enum scanstate variable.  Not all states apply to all
 * variants, but the higher code doesn't really care.
 */

typedef enum scanstate {
        NOSTATE,        /* scanning not started yet (all) */
        INLEADER,       /* skipping leading data (RS = "") */
        INDATA,         /* in body of record (all) */
        INTERM          /* scanning terminator (RS = "", RS = regexp) */
} SCANSTATE;

/*
 * When a record is seen (REC_OK or TERMATEND), the following
 * structure is filled in.
 */

struct recmatch {
        char *start;    /* record start */
        size_t len;     /* length of record */
        char *rt_start; /* start of terminator */
        size_t rt_len;  /* length of terminator */
};


static int iop_close(IOBUF *iop);
static void close_one(void);
static int close_redir(struct redirect *rp, bool exitwarn, two_way_close_type how);
#ifndef PIPES_SIMULATED
static int wait_any(int interesting);
#endif
static IOBUF *gawk_popen(const char *cmd, struct redirect *rp);
static IOBUF *iop_alloc(int fd, const char *name, int errno_val);
static IOBUF *iop_finish(IOBUF *iop);
static int gawk_pclose(struct redirect *rp);
static int str2mode(const char *mode);
static int two_way_open(const char *str, struct redirect *rp, int extfd);
static int pty_vs_pipe(const char *command);
static void find_input_parser(IOBUF *iop);
static bool find_output_wrapper(awk_output_buf_t *outbuf);
static void init_output_wrapper(awk_output_buf_t *outbuf);
static bool find_two_way_processor(const char *name, struct redirect *rp);

static RECVALUE rs1scan(IOBUF *iop, struct recmatch *recm, SCANSTATE *state);
static RECVALUE rsnullscan(IOBUF *iop, struct recmatch *recm, SCANSTATE *state);
static RECVALUE rsrescan(IOBUF *iop, struct recmatch *recm, SCANSTATE *state);

static RECVALUE (*matchrec)(IOBUF *iop, struct recmatch *recm, SCANSTATE *state) = rs1scan;

static int get_a_record(char **out, IOBUF *iop, int *errcode);

static void free_rp(struct redirect *rp);

struct inet_socket_info {
	int family;		/* AF_UNSPEC, AF_INET, or AF_INET6 */
	int protocol;		/* SOCK_STREAM or SOCK_DGRAM */
	/*
	 * N.B. If we used 'char *' or 'const char *' pointers to the
	 * substrings, it would trigger compiler warnings about the casts
	 * in either inetfile() or devopen().  So we use offset/len to
	 * avoid that.
	 */
	struct {
		int offset;
		int len;
	} localport, remotehost, remoteport;
};

static bool inetfile(const char *str, struct inet_socket_info *isn);

static NODE *in_PROCINFO(const char *pidx1, const char *pidx2, NODE **full_idx);
static long get_read_timeout(IOBUF *iop);
static ssize_t read_with_timeout(int fd, char *buf, size_t size);

static bool read_can_timeout = false;
static long read_timeout;
static long read_default_timeout;

static struct redirect *red_head = NULL;
static NODE *RS = NULL;
static Regexp *RS_re_yes_case;	/* regexp for RS when ignoring case */
static Regexp *RS_re_no_case;	/* regexp for RS when not ignoring case */
static Regexp *RS_regexp;

static const char nonfatal[] = "NONFATAL";

bool RS_is_null;

extern NODE *ARGC_node;
extern NODE *ARGV_node;
extern NODE *ARGIND_node;
extern NODE **fields_arr;

/* init_io --- set up timeout related variables */

void
init_io()
{
	long tmout;

	/* Only MinGW has a non-trivial implementation of this.  */
	init_sockets();

	/*
	 * N.B.: all these hacks are to minimize the effect
	 * on programs that do not care about timeout.
	 */

	/* Parse the env. variable only once */
	tmout = getenv_long("GAWK_READ_TIMEOUT");
	if (tmout > 0) {
		read_default_timeout = tmout;
		read_can_timeout = true;
	}

	/*
	 * PROCINFO entries for timeout are dynamic;
	 * We can't be any more specific than this.
	 */
	if (PROCINFO_node != NULL)
		read_can_timeout = true;
}


#if defined(__DJGPP__) || defined(__MINGW32__) || defined(__EMX__) || defined(__CYGWIN__)
/* binmode --- convert BINMODE to string for fopen */

static const char *
binmode(const char *mode)
{
	switch (mode[0]) {
	case 'r':
		if ((BINMODE & BINMODE_INPUT) != 0)
			mode = "rb";
		break;
	case 'w':
	case 'a':
		if ((BINMODE & BINMODE_OUTPUT) != 0)
			mode = (mode[0] == 'w' ? "wb" : "ab");
		break;
	}
	return mode;
}
#else
#define binmode(mode)	(mode)
#endif

#ifdef VMS
/* File pointers have an extra level of indirection, and there are cases where
   `stdin' can be null.  That can crash gawk if fileno() is used as-is.  */
static int vmsrtl_fileno(FILE *);
static int vmsrtl_fileno(fp) FILE *fp; { return fileno(fp); }
#undef fileno
#define fileno(FP) (((FP) && *(FP)) ? vmsrtl_fileno(FP) : -1)
#endif	/* VMS */

/* after_beginfile --- reset necessary state after BEGINFILE has run */

void
after_beginfile(IOBUF **curfile)
{
	IOBUF *iop;

	iop = *curfile;
	assert(iop != NULL);

	/*
	 * Input parsers could have been changed by BEGINFILE,
	 * so delay check until now.
	 */

	find_input_parser(iop);

	if (! iop->valid) {
		const char *fname;
		int errcode;
		bool valid;

		fname = iop->public.name;
		errcode = iop->errcode;
		valid = iop->valid;
		errno = 0;
		update_ERRNO_int(errcode);
		iop_close(iop);
		*curfile = NULL;
		if (! valid && errcode == EISDIR && ! do_traditional) {
			warning(_("command line argument `%s' is a directory: skipped"), fname);
			return;		/* read next file */
		}
		fatal(_("cannot open file `%s' for reading (%s)"),
				fname, strerror(errcode));
	}
}

/* nextfile --- move to the next input data file */
/*
 * Return value > 0 ----> run BEGINFILE block
 * *curfile = NULL  ----> hit EOF, run ENDFILE block
 */

int
nextfile(IOBUF **curfile, bool skipping)
{
	static long i = 1;
	static bool files = false;
	NODE *arg, *tmp;
	const char *fname;
	int fd = INVALID_HANDLE;
	int errcode = 0;
	IOBUF *iop = *curfile;
	long argc;

	if (skipping) {			/* for 'nextfile' call */
		errcode = 0;
		if (iop != NULL) {
			errcode = iop->errcode;
			(void) iop_close(iop);
		}
		*curfile = NULL;
		return (errcode == 0);
	}

	if (iop != NULL) {
		if (at_eof(iop)) {
			assert(iop->public.fd != INVALID_HANDLE);
			(void) iop_close(iop);
			*curfile = NULL;
			return 1;	/* run endfile block */
		} else
			return 0;
	}

	argc = get_number_si(ARGC_node->var_value);

	for (; i < argc; i++) {
		tmp = make_number((AWKNUM) i);
		(void) force_string(tmp);
		arg = in_array(ARGV_node, tmp);
		unref(tmp);
		if (arg == NULL || arg->stlen == 0)
			continue;
		arg = force_string(arg);
		arg->stptr[arg->stlen] = '\0';
		if (! do_traditional) {
			unref(ARGIND_node->var_value);
			ARGIND_node->var_value = make_number((AWKNUM) i);
		}

		if (! arg_assign(arg->stptr, false)) {
			files = true;
			fname = arg->stptr;

			/* manage the awk variables: */
			unref(FILENAME_node->var_value);
			FILENAME_node->var_value = dupnode(arg);
#ifdef HAVE_MPFR
			if (is_mpg_number(FNR_node->var_value))
				mpz_set_ui(MFNR, 0);
#endif
			FNR = 0;

			/* IOBUF management: */
			errno = 0;
			fd = devopen(fname, binmode("r"));
			if (fd == INVALID_HANDLE && errno == EMFILE) {
				close_one();
				close_one();
				fd = devopen(fname, binmode("r"));
			}
			errcode = errno;
			if (! do_traditional)
				update_ERRNO_int(errno);
			iop = iop_alloc(fd, fname, errcode);
			*curfile = iop_finish(iop);
			if (iop->public.fd == INVALID_HANDLE)
				iop->errcode = errcode;
			else if (iop->valid)
				iop->errcode = 0;

			if (! do_traditional && iop->errcode != 0)
				update_ERRNO_int(iop->errcode);

			return ++i;	/* run beginfile block */
		}
	}

	if (files == false) {
		files = true;
		/* no args. -- use stdin */
		/* FNR is init'ed to 0 */
		errno = 0;
		if (! do_traditional)
			update_ERRNO_int(errno);

		unref(FILENAME_node->var_value);
		FILENAME_node->var_value = make_string("-", 1);
		FILENAME_node->var_value->flags |= MAYBE_NUM; /* be pedantic */
		fname = "-";
		iop = iop_alloc(fileno(stdin), fname, 0);
		*curfile = iop_finish(iop);

		if (iop->public.fd == INVALID_HANDLE) {
			errcode = errno;
			errno = 0;
			update_ERRNO_int(errno);
			(void) iop_close(iop);
			*curfile = NULL;
			fatal(_("cannot open file `%s' for reading (%s)"),
					fname, strerror(errcode));
		}
		return ++i;	/* run beginfile block */
	}

	return -1;	/* end of input, run end block or Op_atexit */
}

/* set_FNR --- update internal FNR from awk variable */

void
set_FNR()
{
	NODE *n = FNR_node->var_value;
	(void) force_number(n);
#ifdef HAVE_MPFR
	if (is_mpg_number(n))
		FNR = mpg_set_var(FNR_node);
	else
#endif
	FNR = get_number_si(n);
}

/* set_NR --- update internal NR from awk variable */

void
set_NR()
{
	NODE *n = NR_node->var_value;
	(void) force_number(n);
#ifdef HAVE_MPFR
	if (is_mpg_number(n))
		NR = mpg_set_var(NR_node);
	else
#endif
	NR = get_number_si(n);
}

/* inrec --- This reads in a record from the input file */

bool
inrec(IOBUF *iop, int *errcode)
{
	char *begin;
	int cnt;
	bool retval = true;

	if (at_eof(iop) && no_data_left(iop))
		cnt = EOF;
	else if ((iop->flag & IOP_CLOSED) != 0)
		cnt = EOF;
	else
		cnt = get_a_record(& begin, iop, errcode);

	/* Note that get_a_record may return -2 when I/O would block */
	if (cnt < 0) {
		retval = false;
	} else {
		INCREMENT_REC(NR);
		INCREMENT_REC(FNR);
		set_record(begin, cnt);
		if (*errcode > 0)
			retval = false;
	}

	return retval;
}

/* remap_std_file --- reopen a standard descriptor on /dev/null */

static int
remap_std_file(int oldfd)
{
	int newfd;
	int ret = -1;

	/*
	 * Give OS-specific routines in gawkmisc.c a chance to interpret
	 * "/dev/null" as appropriate for their platforms.
	 */
	newfd = os_devopen("/dev/null", O_RDWR);
	if (newfd == INVALID_HANDLE)
		newfd = open("/dev/null", O_RDWR);
	if (newfd >= 0) {
		/* if oldfd is open, dup2() will close oldfd for us first. */
		ret = dup2(newfd, oldfd);
		if (ret == 0)
			close(newfd);
	} else
		ret = 0;

	return ret;
}

/* iop_close --- close an open IOP */

static int
iop_close(IOBUF *iop)
{
	int ret = 0;

	if (iop == NULL)
		return 0;

	errno = 0;

	iop->flag &= ~IOP_AT_EOF;
	iop->flag |= IOP_CLOSED;	/* there may be dangling pointers */
	iop->dataend = NULL;
	/*
	 * Closing standard files can cause crufty code elsewhere to lose.
	 * So we remap the standard file to /dev/null.
	 * Thanks to Jim Meyering for the suggestion.
	 */
	if (iop->public.close_func != NULL)
		iop->public.close_func(&iop->public);

	if (iop->public.fd != INVALID_HANDLE) {
		if (iop->public.fd == fileno(stdin)
		    || iop->public.fd == fileno(stdout)
		    || iop->public.fd == fileno(stderr))
			ret = remap_std_file(iop->public.fd);
		else
			ret = closemaybesocket(iop->public.fd);
	}

	if (ret == -1)
		warning(_("close of fd %d (`%s') failed (%s)"), iop->public.fd,
				iop->public.name, strerror(errno));
	/*
	 * Be careful -- $0 may still reference the buffer even though
	 * an explicit close is being done; in the future, maybe we
	 * can do this a bit better.
	 */
	if (iop->buf) {
		if ((fields_arr[0]->stptr >= iop->buf)
		    && (fields_arr[0]->stptr < (iop->buf + iop->size))) {
			NODE *t;

			t = make_string(fields_arr[0]->stptr,
					fields_arr[0]->stlen);
			unref(fields_arr[0]);
			fields_arr[0] = t;
			/*
			 * This used to be here:
			 *
			 * reset_record();
			 *
			 * Don't do that; reset_record() throws away all fields,
			 * saves FS etc.  We just need to make sure memory isn't
			 * corrupted and that references to $0 and fields work.
			 */
		}
		efree(iop->buf);
		iop->buf = NULL;
	}
	efree(iop);
	return ret == -1 ? 1 : 0;
}

/* redflags2str --- turn redirection flags into a string, for debugging */

const char *
redflags2str(int flags)
{
	static const struct flagtab redtab[] = {
		{ RED_FILE,	"RED_FILE" },
		{ RED_PIPE,	"RED_PIPE" },
		{ RED_READ,	"RED_READ" },
		{ RED_WRITE,	"RED_WRITE" },
		{ RED_APPEND,	"RED_APPEND" },
		{ RED_NOBUF,	"RED_NOBUF" },
		{ RED_EOF,	"RED_EOF" },
		{ RED_TWOWAY,	"RED_TWOWAY" },
		{ RED_PTY,	"RED_PTY" },
		{ RED_SOCKET,	"RED_SOCKET" },
		{ RED_TCP,	"RED_TCP" },
		{ 0, NULL }
	};

	return genflags2str(flags, redtab);
}

/* redirect_string --- Redirection for printf and print commands, use string info */

struct redirect *
redirect_string(const char *str, size_t explen, bool not_string,
		int redirtype, int *errflg, int extfd, bool failure_fatal)
{
	struct redirect *rp;
	int tflag = 0;
	int outflag = 0;
	const char *direction = "to";
	const char *mode;
	int fd;
	const char *what = NULL;
	bool new_rp = false;
#ifdef HAVE_SOCKETS
	struct inet_socket_info isi;
#endif
	static struct redirect *save_rp = NULL;	/* hold onto rp that should
	                                         * be freed for reuse
	                                         */

	if (do_sandbox)
		fatal(_("redirection not allowed in sandbox mode"));

	switch (redirtype) {
	case redirect_append:
		tflag = RED_APPEND;
		/* FALL THROUGH */
	case redirect_output:
		outflag = (RED_FILE|RED_WRITE);
		tflag |= outflag;
		if (redirtype == redirect_output)
			what = ">";
		else
			what = ">>";
		break;
	case redirect_pipe:
		tflag = (RED_PIPE|RED_WRITE);
		what = "|";
		break;
	case redirect_pipein:
		tflag = (RED_PIPE|RED_READ);
		what = "|";
		break;
	case redirect_input:
		tflag = (RED_FILE|RED_READ);
		what = "<";
		break;
	case redirect_twoway:
		tflag = (RED_READ|RED_WRITE|RED_TWOWAY);
		what = "|&";
		break;
	default:
		cant_happen();
	}
	if (do_lint && not_string)
		lintwarn(_("expression in `%s' redirection is a number"),
			what);

	if (str == NULL || *str == '\0')
		fatal(_("expression for `%s' redirection has null string value"),
			what);

	if (do_lint && (strncmp(str, "0", explen) == 0
			|| strncmp(str, "1", explen) == 0))
		lintwarn(_("filename `%s' for `%s' redirection may be result of logical expression"),
				str, what);

#ifdef HAVE_SOCKETS
	/*
	 * Use /inet4 to force IPv4, /inet6 to force IPv6, and plain
	 * /inet will be whatever we get back from the system.
	 */
	if (inetfile(str, & isi)) {
		tflag |= RED_SOCKET;
		if (isi.protocol == SOCK_STREAM)
			tflag |= RED_TCP;	/* use shutdown when closing */
	}
#endif /* HAVE_SOCKETS */

	for (rp = red_head; rp != NULL; rp = rp->next) {
#ifndef PIPES_SIMULATED
		/*
		 * This is an efficiency hack.  We want to
		 * recover the process slot for dead children,
		 * if at all possible.  Messing with signal() for
		 * SIGCLD leads to lots of headaches.  However, if
		 * we've gotten EOF from a child input pipeline, it's
		 * a good bet that the child has died. So recover it.
		 */
		if ((rp->flag & RED_EOF) != 0 && redirtype == redirect_pipein) {
			if (rp->pid != -1)
#ifdef __MINGW32__
				/* MinGW cannot wait for any process.  */
				wait_any(rp->pid);
#else
				wait_any(0);
#endif
		}
#endif /* PIPES_SIMULATED */

		/* now check for a match */
		if (strlen(rp->value) == explen
		    && memcmp(rp->value, str, explen) == 0
		    && ((rp->flag & ~(RED_NOBUF|RED_EOF|RED_PTY)) == tflag
			|| (outflag != 0
			    && (rp->flag & (RED_FILE|RED_WRITE)) == outflag))) {

			int rpflag = (rp->flag & ~(RED_NOBUF|RED_EOF|RED_PTY));
			int newflag = (tflag & ~(RED_NOBUF|RED_EOF|RED_PTY));

			if (do_lint && rpflag != newflag)
				lintwarn(
		_("unnecessary mixing of `>' and `>>' for file `%.*s'"),
					(int) explen, rp->value);

			break;
		}
	}

	if (rp == NULL) {
		char *newstr;
		new_rp = true;
		if (save_rp != NULL) {
			rp = save_rp;
			efree(rp->value);
		} else
			emalloc(rp, struct redirect *, sizeof(struct redirect), "redirect");
		emalloc(newstr, char *, explen + 1, "redirect");
		memcpy(newstr, str, explen);
		newstr[explen] = '\0';
		str = newstr;
		rp->value = newstr;
		rp->flag = tflag;
		init_output_wrapper(& rp->output);
		rp->output.name = str;
		rp->iop = NULL;
		rp->pid = -1;
		rp->status = 0;
	} else
		str = rp->value;	/* get \0 terminated string */
	save_rp = rp;

	while (rp->output.fp == NULL && rp->iop == NULL) {
		if (! new_rp && (rp->flag & RED_EOF) != 0) {
			/*
			 * Encountered EOF on file or pipe -- must be cleared
			 * by explicit close() before reading more
			 */
			save_rp = NULL;
			return rp;
		}
		mode = NULL;
		errno = 0;
		switch (redirtype) {
		case redirect_output:
			mode = binmode("w");
			if ((rp->flag & RED_USED) != 0)
				mode = (rp->mode[1] == 'b') ? "ab" : "a";
			break;
		case redirect_append:
			mode = binmode("a");
			break;
		case redirect_pipe:
			if (extfd >= 0) {
				warning(_("get_file cannot create pipe `%s' with fd %d"), str, extfd);
				return NULL;
			}
			/* synchronize output before new pipe */
			(void) flush_io();

			os_restore_mode(fileno(stdin));
#ifdef SIGPIPE
			signal(SIGPIPE, SIG_DFL);
#endif
			/*
			 * Don't check failure_fatal; see input pipe below.
			 * Note that the failure happens upon failure to fork,
			 * using a non-existant program will still succeed the
			 * popen().
			 */
			if ((rp->output.fp = popen(str, binmode("w"))) == NULL)
				fatal(_("can't open pipe `%s' for output (%s)"),
						str, strerror(errno));
#ifdef SIGPIPE
			signal(SIGPIPE, SIG_IGN);
#endif

			/* set close-on-exec */
			os_close_on_exec(fileno(rp->output.fp), str, "pipe", "to");
			rp->flag |= RED_NOBUF;
			break;
		case redirect_pipein:
			if (extfd >= 0) {
				warning(_("get_file cannot create pipe `%s' with fd %d"), str, extfd);
				return NULL;
			}
			direction = "from";
			if (gawk_popen(str, rp) == NULL)
				fatal(_("can't open pipe `%s' for input (%s)"),
					str, strerror(errno));
			break;
		case redirect_input:
			direction = "from";
			fd = (extfd >= 0) ? extfd : devopen(str, binmode("r"));
			if (fd == INVALID_HANDLE && errno == EISDIR) {
				*errflg = EISDIR;
				/* do not free rp, saving it for reuse (save_rp = rp) */
				return NULL;
			}
			rp->iop = iop_alloc(fd, str, errno);
			find_input_parser(rp->iop);
			iop_finish(rp->iop);
			if (! rp->iop->valid) {
				if (! do_traditional && rp->iop->errcode != 0)
					update_ERRNO_int(rp->iop->errcode);
				iop_close(rp->iop);
				rp->iop = NULL;
			}
			break;
		case redirect_twoway:
#ifndef HAVE_SOCKETS
			if (extfd >= 0) {
				warning(_("get_file socket creation not supported on this platform for `%s' with fd %d"), str, extfd);
				return NULL;
			}
#endif
			direction = "to/from";
			if (! two_way_open(str, rp, extfd)) {
				if (! failure_fatal || is_non_fatal_redirect(str)) {
					*errflg = errno;
					/* do not free rp, saving it for reuse (save_rp = rp) */
					return NULL;
				} else
					fatal(_("can't open two way pipe `%s' for input/output (%s)"),
							str, strerror(errno));
			}
			break;
		default:
			cant_happen();
		}

		if (mode != NULL) {
			errno = 0;
			rp->output.mode = mode;
			fd = (extfd >= 0) ? extfd : devopen(str, mode);

			if (fd > INVALID_HANDLE) {
				if (fd == fileno(stdin))
					rp->output.fp = stdin;
				else if (fd == fileno(stdout))
					rp->output.fp = stdout;
				else if (fd == fileno(stderr))
					rp->output.fp = stderr;
				else {
					const char *omode = mode;
#if defined(F_GETFL) && defined(O_APPEND)
					int fd_flags;

					fd_flags = fcntl(fd, F_GETFL);
					if (fd_flags != -1 && (fd_flags & O_APPEND) == O_APPEND)
						omode = binmode("a");
#endif
					os_close_on_exec(fd, str, "file", "");
					rp->output.fp = fdopen(fd, (const char *) omode);
					rp->mode = (const char *) mode;
					/* don't leak file descriptors */
					if (rp->output.fp == NULL)
						close(fd);
				}
				if (rp->output.fp != NULL && os_isatty(fd))
					rp->flag |= RED_NOBUF;

				/* Move rp to the head of the list. */
				if (! new_rp && red_head != rp) {
					if ((rp->prev->next = rp->next) != NULL)
						rp->next->prev = rp->prev;
					red_head->prev = rp;
					rp->prev = NULL;
					rp->next = red_head;
					red_head = rp;
				}
			}
			find_output_wrapper(& rp->output);
		}

		if (rp->output.fp == NULL && rp->iop == NULL) {
			/* too many files open -- close one and try again */
			if (errno == EMFILE || errno == ENFILE)
				close_one();
#ifdef VMS
			/* Alpha/VMS V7.1+ C RTL is returning these instead
			   of EMFILE (haven't tried other post-V6.2 systems) */
			else if ((errno == EIO || errno == EVMSERR) &&
                                 (vaxc$errno == SS$_EXQUOTA ||
                                  vaxc$errno == SS$_EXBYTLM ||
                                  vaxc$errno == RMS$_ACC ||
				  vaxc$errno == RMS$_SYN)) {
				close_one();
				close_one();
			}
#endif
			else {
				/*
				 * Some other reason for failure.
				 *
				 * On redirection of input from a file,
				 * just return an error, so e.g. getline
				 * can return -1.  For output to file,
				 * complain. The shell will complain on
				 * a bad command to a pipe.
				 *
				 * 12/2014: Take nonfatal settings in PROCINFO into account.
				 */
				if (errflg != NULL)
					*errflg = errno;
				if (failure_fatal && ! is_non_fatal_redirect(str) &&
				    (redirtype == redirect_output
				     || redirtype == redirect_append)) {
					/* multiple messages make life easier for translators */
					if (*direction == 'f')
						fatal(_("can't redirect from `%s' (%s)"),
					    		str, strerror(errno));
					else
						fatal(_("can't redirect to `%s' (%s)"),
							str, strerror(errno));
				} else {
					/* do not free rp, saving it for reuse (save_rp = rp) */
					return NULL;
				}
			}
		}
	}

	if (new_rp) {
		/*
		 * It opened successfully, hook it into the list.
		 * Maintain the list in most-recently-used first order.
		 */
		if (red_head != NULL)
			red_head->prev = rp;
		rp->prev = NULL;
		rp->next = red_head;
		red_head = rp;
	}
	save_rp = NULL;
	return rp;
}

/* redirect --- Redirection for printf and print commands */

struct redirect *
redirect(NODE *redir_exp, int redirtype, int *errflg, bool failure_fatal)
{
	bool not_string = ((fixtype(redir_exp)->flags & STRING) == 0);

	redir_exp = force_string(redir_exp);
	return redirect_string(redir_exp->stptr, redir_exp->stlen, not_string,
				redirtype, errflg, -1, failure_fatal);
}

/* getredirect --- find the struct redirect for this file or pipe */

struct redirect *
getredirect(const char *str, int len)
{
	struct redirect *rp;

	for (rp = red_head; rp != NULL; rp = rp->next)
		if (strlen(rp->value) == len && memcmp(rp->value, str, len) == 0)
			return rp;

	return NULL;
}

/* is_non_fatal_std --- return true if fp is stdout/stderr and nonfatal */

bool
is_non_fatal_std(FILE *fp)
{
	if (in_PROCINFO(nonfatal, NULL, NULL))
		return true;

	/* yucky logic. sigh. */
	if (fp == stdout) {
		return (   in_PROCINFO("-", nonfatal, NULL) != NULL
		        || in_PROCINFO("/dev/stdout", nonfatal, NULL) != NULL);
	} else if (fp == stderr) {
		return (in_PROCINFO("/dev/stderr", nonfatal, NULL) != NULL);
	}

	return false;
}

/* is_non_fatal_redirect --- return true if redirected I/O should be nonfatal */

bool
is_non_fatal_redirect(const char *str)
{
	return in_PROCINFO(nonfatal, NULL, NULL) != NULL
	       || in_PROCINFO(str, nonfatal, NULL) != NULL;
}

/* close_one --- temporarily close an open file to re-use the fd */

static void
close_one()
{
	struct redirect *rp;
	struct redirect *rplast = NULL;

	static bool warned = false;

	if (do_lint && ! warned) {
		warned = true;
		lintwarn(_("reached system limit for open files: starting to multiplex file descriptors"));
	}

	/* go to end of list first, to pick up least recently used entry */
	for (rp = red_head; rp != NULL; rp = rp->next)
		rplast = rp;
	/* now work back up through the list */
	for (rp = rplast; rp != NULL; rp = rp->prev) {
		/* don't close standard files! */
		if (rp->output.fp == NULL || rp->output.fp == stderr || rp->output.fp == stdout)
			continue;

		if ((rp->flag & (RED_FILE|RED_WRITE)) == (RED_FILE|RED_WRITE)) {
			rp->flag |= RED_USED;
			errno = 0;
			if (rp->output.gawk_fclose(rp->output.fp, rp->output.opaque) != 0)
				warning(_("close of `%s' failed (%s)."),
					rp->value, strerror(errno));
			rp->output.fp = NULL;
			break;
		}
	}
	if (rp == NULL)
		/* surely this is the only reason ??? */
		fatal(_("too many pipes or input files open"));
}

/* do_close --- completely close an open file or pipe */

NODE *
do_close(int nargs)
{
	NODE *tmp, *tmp2;
	struct redirect *rp;
	two_way_close_type how = CLOSE_ALL;	/* default */

	if (nargs == 2) {
		/* 2nd arg if present: "to" or "from" for two-way pipe */
		/* DO NOT use _() on the strings here! */
		tmp2 = POP_STRING();
		if (strcasecmp(tmp2->stptr, "to") == 0)
			how = CLOSE_TO;
		else if (strcasecmp(tmp2->stptr, "from") == 0)
			how = CLOSE_FROM;
		else {
			DEREF(tmp2);
			fatal(_("close: second argument must be `to' or `from'"));
		}
		DEREF(tmp2);
	}

	tmp = POP_STRING(); 	/* 1st arg: redir to close */

	for (rp = red_head; rp != NULL; rp = rp->next) {
		if (strlen(rp->value) == tmp->stlen
		    && memcmp(rp->value, tmp->stptr, tmp->stlen) == 0)
			break;
	}

	if (rp == NULL) {	/* no match, return -1 */
		char *cp;

		if (do_lint)
			lintwarn(_("close: `%.*s' is not an open file, pipe or co-process"),
				(int) tmp->stlen, tmp->stptr);

		if (! do_traditional) {
			/* update ERRNO manually, using errno = ENOENT is a stretch. */
			cp = _("close of redirection that was never opened");
			update_ERRNO_string(cp);
		}

		DEREF(tmp);
		return make_number((AWKNUM) -1.0);
	}
	DEREF(tmp);
	fflush(stdout);	/* synchronize regular output */
	tmp = make_number((AWKNUM) close_redir(rp, false, how));
	rp = NULL;
	/*
	 * POSIX says close() returns 0 on success, non-zero otherwise.
	 * For POSIX, at this point we just return 0.  Otherwise we
	 * return the exit status of the process or of pclose(), depending.
	 * Down in the call tree of close_redir(), we rationalize the
	 * value like we do for system().
	 */
	if (do_posix) {
		unref(tmp);
		tmp = make_number((AWKNUM) 0);
	}
	return tmp;
}

/* close_rp --- separate function to just do closing */

int
close_rp(struct redirect *rp, two_way_close_type how)
{
	int status = 0;

	errno = 0;
	if ((rp->flag & RED_TWOWAY) != 0) {	/* two-way pipe */
		/* write end: */
		if ((how == CLOSE_ALL || how == CLOSE_TO) && rp->output.fp != NULL) {
#ifdef HAVE_SOCKETS
			if ((rp->flag & RED_TCP) != 0)
				(void) shutdown(fileno(rp->output.fp), SHUT_WR);
#endif /* HAVE_SOCKETS */

			if ((rp->flag & RED_PTY) != 0) {
				rp->output.gawk_fwrite("\004\n", sizeof("\004\n") - 1, 1, rp->output.fp, rp->output.opaque);
				rp->output.gawk_fflush(rp->output.fp, rp->output.opaque);
			}
			status = rp->output.gawk_fclose(rp->output.fp, rp->output.opaque);
			rp->output.fp = NULL;
		}

		/* read end: */
		if (how == CLOSE_ALL || how == CLOSE_FROM) {
			if ((rp->flag & RED_SOCKET) != 0 && rp->iop != NULL) {
#ifdef HAVE_SOCKETS
				if ((rp->flag & RED_TCP) != 0)
					(void) shutdown(rp->iop->public.fd, SHUT_RD);
#endif /* HAVE_SOCKETS */
				(void) iop_close(rp->iop);
			} else
				/* status already sanitized */
				status = gawk_pclose(rp);

			rp->iop = NULL;
		}
	} else if ((rp->flag & (RED_PIPE|RED_WRITE)) == (RED_PIPE|RED_WRITE)) {
		/* write to pipe */
		status = sanitize_exit_status(pclose(rp->output.fp));
		if ((BINMODE & BINMODE_INPUT) != 0)
			os_setbinmode(fileno(stdin), O_BINARY);

		rp->output.fp = NULL;
	} else if (rp->output.fp != NULL) {	/* write to file */
		status = rp->output.gawk_fclose(rp->output.fp, rp->output.opaque);
		rp->output.fp = NULL;
	} else if (rp->iop != NULL) {	/* read from pipe/file */
		if ((rp->flag & RED_PIPE) != 0)		/* read from pipe */
			status = gawk_pclose(rp);
			/* gawk_pclose sets rp->iop to null */
		else {					/* read from file */
			status = iop_close(rp->iop);
			rp->iop = NULL;
		}
	}

	return status;
}

/* close_redir --- close an open file or pipe */

static int
close_redir(struct redirect *rp, bool exitwarn, two_way_close_type how)
{
	int status = 0;

	if (rp == NULL)
		return 0;
	if (rp->output.fp == stdout || rp->output.fp == stderr)
		goto checkwarn;		/* bypass closing, remove from list */

	if (do_lint && (rp->flag & RED_TWOWAY) == 0 && how != CLOSE_ALL)
		lintwarn(_("close: redirection `%s' not opened with `|&', second argument ignored"),
				rp->value);

	status = close_rp(rp, how);

	if (status != 0) {
		int save_errno = errno;
		char *s = strerror(save_errno);

		/*
		 * BWK's awk, as far back as SVR4 (1989) would check
		 * and warn about the status of close.  However, when
		 * we did this we got too many complaints, so we moved
		 * it to be under lint control.
		 */
		if (do_lint) {
			if ((rp->flag & RED_PIPE) != 0)
				lintwarn(_("failure status (%d) on pipe close of `%s' (%s)"),
					 status, rp->value, s);
			else
				lintwarn(_("failure status (%d) on file close of `%s' (%s)"),
					 status, rp->value, s);
		}

		if (! do_traditional) {
			/* set ERRNO too so that program can get at it */
			update_ERRNO_int(save_errno);
		}
	}

checkwarn:
	if (exitwarn) {
		/*
		 * Don't use lintwarn() here.  If lint warnings are fatal,
		 * doing so prevents us from closing other open redirections.
		 *
		 * Using multiple full messages instead of string parameters
		 * for the types makes message translation easier.
		 */
		if ((rp->flag & RED_SOCKET) != 0)
			warning(_("no explicit close of socket `%s' provided"),
				rp->value);
		else if ((rp->flag & RED_TWOWAY) != 0)
			warning(_("no explicit close of co-process `%s' provided"),
				rp->value);
		else if ((rp->flag & RED_PIPE) != 0)
			warning(_("no explicit close of pipe `%s' provided"),
				rp->value);
		else
			warning(_("no explicit close of file `%s' provided"),
				rp->value);
	}

	/* remove it from the list if closing both or both ends have been closed */
	if (how == CLOSE_ALL || (rp->iop == NULL && rp->output.fp == NULL)) {
		if (rp->next != NULL)
			rp->next->prev = rp->prev;
		if (rp->prev != NULL)
			rp->prev->next = rp->next;
		else
			red_head = rp->next;
		free_rp(rp);
	}

	return status;
}

/* flush_io --- flush all open output files */

int
flush_io()
{
	struct redirect *rp;
	int status = 0;

	errno = 0;
	/* we don't warn about stdout/stderr if EPIPE, but we do error exit */
	if (fflush(stdout)) {
		if (errno != EPIPE)
			warning(_("error writing standard output (%s)"), strerror(errno));
		status++;
	}
	if (fflush(stderr)) {
		if (errno != EPIPE)
			warning(_("error writing standard error (%s)"), strerror(errno));
		status++;
	}
	for (rp = red_head; rp != NULL; rp = rp->next) {
		/* flush both files and pipes, what the heck */
		if ((rp->flag & RED_WRITE) != 0 && rp->output.fp != NULL) {
			if (rp->output.gawk_fflush(rp->output.fp, rp->output.opaque)) {
				if ((rp->flag & RED_PIPE) != 0)
					warning(_("pipe flush of `%s' failed (%s)."),
						rp->value, strerror(errno));
				else if ((rp->flag & RED_TWOWAY) != 0)
					warning(_("co-process flush of pipe to `%s' failed (%s)."),
						rp->value, strerror(errno));
				else
					warning(_("file flush of `%s' failed (%s)."),
						rp->value, strerror(errno));
				status++;
			}
		}
	}
	if (status != 0)
		status = -1;	/* canonicalize it */
	return status;
}

/* close_io --- close all open files, called when exiting */

int
close_io(bool *stdio_problem)
{
	struct redirect *rp;
	struct redirect *next;
	int status = 0;

	errno = 0;
	for (rp = red_head; rp != NULL; rp = next) {
		next = rp->next;
		/*
		 * close_redir() will print a message if needed.
		 * if do_lint, warn about lack of explicit close
		 */
		if (close_redir(rp, do_lint, CLOSE_ALL))
			status++;
		rp = NULL;
	}
	/*
	 * Some of the non-Unix os's have problems doing an fclose()
	 * on stdout and stderr.  Since we don't really need to close
	 * them, we just flush them, and do that across the board.
	 */
	*stdio_problem = false;
	/* we don't warn about stdout/stderr if EPIPE, but we do error exit */
	if (fflush(stdout) != 0) {
		if (errno != EPIPE)
			warning(_("error writing standard output (%s)"), strerror(errno));
		status++;
		*stdio_problem = true;
	}
	if (fflush(stderr) != 0) {
		if (errno != EPIPE)
			warning(_("error writing standard error (%s)"), strerror(errno));
		status++;
		*stdio_problem = true;
	}
	return status;
}

/* str2mode --- convert a string mode to an integer mode */

static int
str2mode(const char *mode)
{
	int ret;
	const char *second = & mode[1];

	if (*second == 'b')
		second++;

	switch(mode[0]) {
	case 'r':
		ret = O_RDONLY;
		if (*second == '+' || *second == 'w')
			ret = O_RDWR;
		break;

	case 'w':
		ret = O_WRONLY|O_CREAT|O_TRUNC;
		if (*second == '+' || *second == 'r')
			ret = O_RDWR|O_CREAT|O_TRUNC;
		break;

	case 'a':
		ret = O_WRONLY|O_APPEND|O_CREAT;
		if (*second == '+')
			ret = O_RDWR|O_APPEND|O_CREAT;
		break;

	default:
		ret = 0;		/* lint */
		cant_happen();
	}
	if (strchr(mode, 'b') != NULL)
		ret |= O_BINARY;
	return ret;
}

#ifdef HAVE_SOCKETS

/* socketopen --- open a socket and set it into connected state */

static int
socketopen(int family, int type, const char *localpname,
	const char *remotepname, const char *remotehostname, bool *hard_error)
{
	struct addrinfo *lres, *lres0;
	struct addrinfo lhints;
	struct addrinfo *rres, *rres0;
	struct addrinfo rhints;

	int lerror, rerror;

	int socket_fd = INVALID_HANDLE;
	int any_remote_host = (strcmp(remotehostname, "0") == 0);

	memset(& lhints, '\0', sizeof (lhints));
	lhints.ai_flags = AI_PASSIVE | AI_ADDRCONFIG;
	lhints.ai_socktype = type;
	lhints.ai_family = family;

	lerror = getaddrinfo(NULL, localpname, & lhints, & lres);
	if (lerror) {
		if (strcmp(localpname, "0") != 0) {
			warning(_("local port %s invalid in `/inet'"), localpname);
			*hard_error = true;
			return INVALID_HANDLE;
		}
		lres0 = NULL;
		lres = & lhints;
	} else
		lres0 = lres;

	while (lres != NULL) {
		memset (& rhints, '\0', sizeof (rhints));
		rhints.ai_flags = lhints.ai_flags;
		rhints.ai_socktype = lhints.ai_socktype;
		rhints.ai_family = lhints.ai_family;
		rhints.ai_protocol = lhints.ai_protocol;

		rerror = getaddrinfo(any_remote_host ? NULL : remotehostname,
				remotepname, & rhints, & rres);
		if (rerror) {
			if (lres0 != NULL)
				freeaddrinfo(lres0);
			warning(_("remote host and port information (%s, %s) invalid"), remotehostname, remotepname);
			*hard_error = true;
			return INVALID_HANDLE;
		}
		rres0 = rres;
		socket_fd = INVALID_HANDLE;
		while (rres != NULL) {
			socket_fd = socket(rres->ai_family,
				rres->ai_socktype, rres->ai_protocol);
			if (socket_fd < 0 || socket_fd == INVALID_HANDLE)
				goto nextrres;

			if (type == SOCK_STREAM) {
				int on = 1;
#ifdef SO_LINGER
				struct linger linger;
				memset(& linger, '\0', sizeof(linger));
#endif
				setsockopt(socket_fd, SOL_SOCKET, SO_REUSEADDR,
					(char *) & on, sizeof(on));
#ifdef SO_LINGER
				linger.l_onoff = 1;
				/* linger for 30/100 second */
				linger.l_linger = 30;
				setsockopt(socket_fd, SOL_SOCKET, SO_LINGER,
					(char *) & linger, sizeof(linger));
#endif
			}
			if (bind(socket_fd, lres->ai_addr, lres->ai_addrlen) != 0)
				goto nextrres;

			if (! any_remote_host) { /* not ANY => create a client */
				if (connect(socket_fd, rres->ai_addr, rres->ai_addrlen) == 0)
					break;
			} else { /* remote host is ANY => create a server */
				if (type == SOCK_STREAM) {
					int clientsocket_fd = INVALID_HANDLE;

					struct sockaddr_storage remote_addr;
					socklen_t namelen = sizeof(remote_addr);

					if (listen(socket_fd, 1) >= 0
					    && (clientsocket_fd = accept(socket_fd,
						(struct sockaddr *) & remote_addr,
						& namelen)) >= 0) {
						closemaybesocket(socket_fd);
						socket_fd = clientsocket_fd;
						break;
					}
				} else if (type == SOCK_DGRAM) {
#ifdef MSG_PEEK
					char buf[10];
					struct sockaddr_storage remote_addr;
					socklen_t read_len = sizeof(remote_addr);

					if (recvfrom(socket_fd, buf, 1, MSG_PEEK,
						(struct sockaddr *) & remote_addr,
							& read_len) >= 0
							&& read_len
							&& connect(socket_fd,
						(struct sockaddr *) & remote_addr,
								read_len) == 0)
							break;
#endif
				}
			}

nextrres:
			if (socket_fd != INVALID_HANDLE)
				closemaybesocket(socket_fd);
			socket_fd = INVALID_HANDLE;
			rres = rres->ai_next;
		}
		freeaddrinfo(rres0);
		if (socket_fd != INVALID_HANDLE)
			break;
		lres = lres->ai_next;
	}
	if (lres0)
		freeaddrinfo(lres0);

	return socket_fd;
}
#endif /* HAVE_SOCKETS */


/* devopen_simple --- handle "-", /dev/std{in,out,err}, /dev/fd/N */

/*
 * 9/2014: Flow here is a little messy.
 *
 * For do_posix, we don't allow any of the special filenames.
 *
 * For do_traditional, we allow /dev/{stdin,stdout,stderr} since BWK awk
 * (and mawk) support them.  But we don't allow /dev/fd/N or /inet.
 *
 * Note that for POSIX systems os_devopen() is a no-op.
 */

int
devopen_simple(const char *name, const char *mode, bool try_real_open)
{
	int openfd;
	char *cp;
	char *ptr;
	int flag = 0;

	if (strcmp(name, "-") == 0) {
		if (mode[0] == 'r')
			return fileno(stdin);
		else
			return fileno(stdout);
	}

	flag = str2mode(mode);
	openfd = INVALID_HANDLE;

	if (do_posix)
		goto done;

	if ((openfd = os_devopen(name, flag)) != INVALID_HANDLE) {
		os_close_on_exec(openfd, name, "file", "");
		return openfd;
	}

	if (strncmp(name, "/dev/", 5) == 0) {
		cp = (char *) name + 5;

		if (strcmp(cp, "stdin") == 0 && (flag & O_ACCMODE) == O_RDONLY)
			openfd = fileno(stdin);
		else if (strcmp(cp, "stdout") == 0 && (flag & O_ACCMODE) == O_WRONLY)
			openfd = fileno(stdout);
		else if (strcmp(cp, "stderr") == 0 && (flag & O_ACCMODE) == O_WRONLY)
			openfd = fileno(stderr);
		else if (do_traditional)
			goto done;
		else if (strncmp(cp, "fd/", 3) == 0) {
			struct stat sbuf;

			cp += 3;
			openfd = (int) strtoul(cp, & ptr, 10);
			if (openfd <= INVALID_HANDLE || ptr == cp
			    || fstat(openfd, & sbuf) < 0)
				openfd = INVALID_HANDLE;
		}
		/* do not set close-on-exec for inherited fd's */
	}
done:
	if (try_real_open)
		openfd = open(name, flag, 0666);

	return openfd;
}

/* devopen --- handle /dev/std{in,out,err}, /dev/fd/N, /inet, regular files */

/*
 * Strictly speaking, "name" is not a "const char *" because we temporarily
 * change the string.
 */

int
devopen(const char *name, const char *mode)
{
	int openfd;
	char *cp;
	int flag;
	struct inet_socket_info isi;
	int save_errno = 0;

	openfd = devopen_simple(name, mode, false);
	if (openfd != INVALID_HANDLE)
		return openfd;

	flag = str2mode(mode);

	if (do_traditional) {
		goto strictopen;
	} else if (inetfile(name, & isi)) {
#ifdef HAVE_SOCKETS
#define DEFAULT_RETRIES 20
		static unsigned long def_retries = DEFAULT_RETRIES;
		static bool first_time = true;
		unsigned long retries = 0;
		static long msleep = 1000;
		bool hard_error = false;
		bool non_fatal = is_non_fatal_redirect(name);

		cp = (char *) name;

		/* socketopen requires NUL-terminated strings */
		cp[isi.localport.offset+isi.localport.len] = '\0';
		cp[isi.remotehost.offset+isi.remotehost.len] = '\0';
		/* remoteport comes last, so already NUL-terminated */

		if (first_time) {
			char *cp, *end;
			unsigned long count = 0;
			char *ms2;

			first_time = false;
			if ((cp = getenv("GAWK_SOCK_RETRIES")) != NULL) {
				count = strtoul(cp, & end, 10);
				if (end != cp && count > 0)
					def_retries = count;
			}

			/*
			 * Env var is in milliseconds, paramter to usleep()
			 * is microseconds, make the conversion. Default is
			 * 1 millisecond.
			 */
			if ((ms2 = getenv("GAWK_MSEC_SLEEP")) != NULL) {
				msleep = strtol(ms2, & end, 10);
				if (end == ms2 || msleep < 0)
					msleep = 1000;
				else
					msleep *= 1000;
			}
		}
		/*
		 * PROCINFO["NONFATAL"] or PROCINFO[name, "NONFATAL"] overrrides
		 * GAWK_SOCK_RETRIES.  The explicit code in the program carries
		 * a bigger stick than the environment variable does.
		 */
		retries = non_fatal ? 1 : def_retries;

		errno = 0;
		do {
			openfd = socketopen(isi.family, isi.protocol, name+isi.localport.offset,
					name+isi.remoteport.offset, name+isi.remotehost.offset,
					& hard_error);
			retries--;
		} while (openfd == INVALID_HANDLE && ! hard_error && retries > 0 && usleep(msleep) == 0);
		save_errno = errno;

		/* restore original name string */
		cp[isi.localport.offset+isi.localport.len] = '/';
		cp[isi.remotehost.offset+isi.remotehost.len] = '/';
#else /* ! HAVE_SOCKETS */
		fatal(_("TCP/IP communications are not supported"));
#endif /* HAVE_SOCKETS */
	}

strictopen:
	if (openfd == INVALID_HANDLE) {
		openfd = open(name, flag, 0666);
		/*
		 * ENOENT means there is no such name in the filesystem.
		 * Therefore it's ok to propagate up the error from
		 * getaddrinfo() that's in save_errno.
		 */
		if (openfd == INVALID_HANDLE && errno == ENOENT && save_errno)
			errno = save_errno;
	}
#if defined(__EMX__) || defined(__MINGW32__)
	if (openfd == INVALID_HANDLE && errno == EACCES) {
		/* On OS/2 and Windows directory access via open() is
		   not permitted.  */
		struct stat buf;

		if (! inetfile(name, NULL)
		    && stat(name, & buf) == 0 && S_ISDIR(buf.st_mode))
			errno = EISDIR;
	}
#endif
	if (openfd != INVALID_HANDLE) {
		if (openfd > fileno(stderr))
			os_close_on_exec(openfd, name, "file", "");
	}

	return openfd;
}

/* two_way_open --- open a two way communications channel */

static int
two_way_open(const char *str, struct redirect *rp, int extfd)
{
	static bool no_ptys = false;

#ifdef HAVE_SOCKETS
	/* case 1: socket */
	if (extfd >= 0 || inetfile(str, NULL)) {
		int fd, newfd;

		fd = (extfd >= 0) ? extfd : devopen(str, "rw");
		if (fd == INVALID_HANDLE)
			return false;
		if ((BINMODE & BINMODE_OUTPUT) != 0)
			os_setbinmode(fd, O_BINARY);
		rp->output.fp = fdopen(fd, binmode("wb"));
		if (rp->output.fp == NULL) {
			close(fd);
			return false;
		}
		newfd = dup(fd);
		if (newfd < 0) {
			rp->output.gawk_fclose(rp->output.fp, rp->output.opaque);
			return false;
		}
		if ((BINMODE & BINMODE_INPUT) != 0)
			os_setbinmode(newfd, O_BINARY);
		os_close_on_exec(fd, str, "socket", "to/from");
		os_close_on_exec(newfd, str, "socket", "to/from");
		rp->iop = iop_alloc(newfd, str, 0);
		rp->output.name = str;
		find_input_parser(rp->iop);
		iop_finish(rp->iop);
		if (! rp->iop->valid) {
			if (! do_traditional && rp->iop->errcode != 0)
				update_ERRNO_int(rp->iop->errcode);
			iop_close(rp->iop);
			rp->iop = NULL;
			rp->output.gawk_fclose(rp->output.fp, rp->output.opaque);
			return false;
		}
		rp->flag |= RED_SOCKET;
		return true;
	}
#endif /* HAVE_SOCKETS */

	/* case 2: see if an extension wants it */
	if (find_two_way_processor(str, rp))
		return true;

#if defined(HAVE_TERMIOS_H)
	/* case 3: use ptys for two-way communications to child */
	if (! no_ptys && pty_vs_pipe(str)) {
		static bool initialized = false;
		static char first_pty_letter;
#if defined(HAVE_GRANTPT) && ! defined(HAVE_POSIX_OPENPT)
		static int have_dev_ptmx;
#endif
		char slavenam[32];
		char c;
		int master, dup_master;
		int slave;
		int save_errno;
		pid_t pid;
		struct stat statb;
		struct termios st;
		/* Use array of chars to avoid ASCII / EBCDIC issues */
		static char pty_chars[] = "pqrstuvwxyzabcdefghijklmno";
		int i;

		if (! initialized) {
			initialized = true;
#if defined(HAVE_GRANTPT) && ! defined(HAVE_POSIX_OPENPT)
			have_dev_ptmx = (stat("/dev/ptmx", & statb) >= 0);
#endif
			i = 0;
			do {
				c = pty_chars[i++];
				sprintf(slavenam, "/dev/pty%c0", c);
				if (stat(slavenam, & statb) >= 0) {
					first_pty_letter = c;
					break;
				}
			} while (pty_chars[i] != '\0');
		}

#ifdef HAVE_GRANTPT
#ifdef HAVE_POSIX_OPENPT
		{
			master = posix_openpt(O_RDWR|O_NOCTTY);
#else
		if (have_dev_ptmx) {
			master = open("/dev/ptmx", O_RDWR);
#endif
			if (master >= 0) {
				char *tem;

				grantpt(master);
				unlockpt(master);
				tem = ptsname(master);
				if (tem != NULL) {
					strcpy(slavenam, tem);
					goto got_the_pty;
				}
				(void) close(master);
			}
		}
#endif

		if (first_pty_letter) {
			/*
			 * Assume /dev/ptyXNN and /dev/ttyXN naming system.
			 * The FIRST_PTY_LETTER gives the first X to try.
			 * We try in the sequence FIRST_PTY_LETTER, ..,
			 * 'z', 'a', .., FIRST_PTY_LETTER.
			 * Is this worthwhile, or just over-zealous?
			 */
			c = first_pty_letter;
			do {
				int i;
				char *cp;

				for (i = 0; i < 16; i++) {
					sprintf(slavenam, "/dev/pty%c%x", c, i);
					if (stat(slavenam, & statb) < 0) {
						no_ptys = true;	/* bypass all this next time */
						goto use_pipes;
					}

					if ((master = open(slavenam, O_RDWR)) >= 0) {
						slavenam[sizeof("/dev/") - 1] = 't';
						if (access(slavenam, R_OK | W_OK) == 0)
							goto got_the_pty;
						close(master);
					}
				}
				/* move to next character */
				cp = strchr(pty_chars, c);
				if (cp[1] != '\0')
					cp++;
				else
					cp = pty_chars;
				c = *cp;
			} while (c != first_pty_letter);
		} else
			no_ptys = true;

		/* Couldn't find a pty. Fall back to using pipes. */
		goto use_pipes;

	got_the_pty:

		/*
		 * We specifically open the slave only in the child. This allows
		 * certain, er, "limited" systems to work.  The open is specifically
		 * without O_NOCTTY in order to make the slave become the controlling
		 * terminal.
		 */

		switch (pid = fork()) {
		case 0:
			/* Child process */
			setsid();

			if ((slave = open(slavenam, O_RDWR)) < 0) {
				close(master);
				fatal(_("could not open `%s', mode `%s'"),
					slavenam, "r+");
			}

#ifdef I_PUSH
			/*
			 * Push the necessary modules onto the slave to
			 * get terminal semantics.  Check that they aren't
			 * already there to avoid hangs on said "limited" systems.
			 */
#ifdef I_FIND
			if (ioctl(slave, I_FIND, "ptem") == 0)
#endif
				ioctl(slave, I_PUSH, "ptem");
#ifdef I_FIND
			if (ioctl(slave, I_FIND, "ldterm") == 0)
#endif
				ioctl(slave, I_PUSH, "ldterm");
#endif
			tcgetattr(slave, & st);

			st.c_iflag &= ~(ISTRIP | IGNCR | INLCR | IXOFF);
			st.c_iflag |= (ICRNL | IGNPAR | BRKINT | IXON);
			st.c_oflag &= ~OPOST;
			st.c_cflag &= ~CSIZE;
			st.c_cflag |= CREAD | CS8 | CLOCAL;
			st.c_lflag &= ~(ECHO | ECHOE | ECHOK | NOFLSH | TOSTOP);
			st.c_lflag |= ISIG;

			/* Set some control codes to default values */
#ifdef VINTR
			st.c_cc[VINTR] = '\003';        /* ^c */
#endif
#ifdef VQUIT
			st.c_cc[VQUIT] = '\034';        /* ^| */
#endif
#ifdef VERASE
			st.c_cc[VERASE] = '\177';       /* ^? */
#endif
#ifdef VKILL
			st.c_cc[VKILL] = '\025';        /* ^u */
#endif
#ifdef VEOF
			st.c_cc[VEOF] = '\004'; /* ^d */
#endif

#ifdef TIOCSCTTY
			/*
			 * This may not necessary anymore given that we
			 * open the slave in the child, but it doesn't hurt.
			 */
			ioctl(slave, TIOCSCTTY, 0);
#endif
			tcsetattr(slave, TCSANOW, & st);

			if (close(master) == -1)
				fatal(_("close of master pty failed (%s)"), strerror(errno));
			if (close(1) == -1)
				fatal(_("close of stdout in child failed (%s)"),
					strerror(errno));
			if (dup(slave) != 1)
				fatal(_("moving slave pty to stdout in child failed (dup: %s)"), strerror(errno));
			if (close(0) == -1)
				fatal(_("close of stdin in child failed (%s)"),
					strerror(errno));
			if (dup(slave) != 0)
				fatal(_("moving slave pty to stdin in child failed (dup: %s)"), strerror(errno));
			if (close(slave))
				fatal(_("close of slave pty failed (%s)"), strerror(errno));

			/* stderr does NOT get dup'ed onto child's stdout */

			signal(SIGPIPE, SIG_DFL);

			execl("/bin/sh", "sh", "-c", str, NULL);
			_exit(errno == ENOENT ? 127 : 126);

		case -1:
			save_errno = errno;
			close(master);
			errno = save_errno;
			return false;

		}

		rp->pid = pid;
		rp->iop = iop_alloc(master, str, 0);
		find_input_parser(rp->iop);
		iop_finish(rp->iop);
		if (! rp->iop->valid) {
			if (! do_traditional && rp->iop->errcode != 0)
				update_ERRNO_int(rp->iop->errcode);
			iop_close(rp->iop);
			rp->iop = NULL;
			(void) kill(pid, SIGKILL);
			return false;
		}

		rp->output.name = str;
		/*
		 * Force read and write ends of two-way connection to
		 * be different fd's so they can be closed independently.
		 */
		rp->output.mode = "w";
		if ((dup_master = dup(master)) < 0
		    || (rp->output.fp = fdopen(dup_master, "w")) == NULL) {
			iop_close(rp->iop);
			rp->iop = NULL;
			(void) close(master);
			(void) kill(pid, SIGKILL);
			if (dup_master > 0)
				(void) close(dup_master);
			return false;
		} else
			find_output_wrapper(& rp->output);
		rp->flag |= RED_PTY;
		os_close_on_exec(master, str, "pipe", "from");
		os_close_on_exec(dup_master, str, "pipe", "to");
		first_pty_letter = '\0';	/* reset for next command */
		return true;
	}
#endif /* defined(HAVE_TERMIOS_H) */

use_pipes:
#ifndef PIPES_SIMULATED		/* real pipes */
	/* case 4: two way pipe to a child process */
    {
	int ptoc[2], ctop[2];
	int pid;
	int save_errno;
#if defined(__EMX__) || defined(__MINGW32__)
	int save_stdout, save_stdin;
#ifdef __MINGW32__
	char *qcmd = NULL;
#endif
#endif

	if (pipe(ptoc) < 0)
		return false;	/* errno set, diagnostic from caller */

	if (pipe(ctop) < 0) {
		save_errno = errno;
		close(ptoc[0]);
		close(ptoc[1]);
		errno = save_errno;
		return false;
	}

#if defined(__EMX__) || defined(__MINGW32__)
	save_stdin = dup(0);	/* duplicate stdin */
	save_stdout = dup(1);	/* duplicate stdout */

	if (save_stdout == -1 || save_stdin == -1) {
		/* if an error occurs close all open file handles */
		save_errno = errno;
		if (save_stdin != -1)
			close(save_stdin);
		if (save_stdout != -1)
			close(save_stdout);
		close(ptoc[0]); close(ptoc[1]);
		close(ctop[0]); close(ctop[1]);
		errno = save_errno;
		return false;
	}

	/* connect pipes to stdin and stdout */
	close(1);	/* close stdout */
	if (dup(ctop[1]) != 1) {	/* connect pipe input to stdout */
		close(save_stdin); close(save_stdout);
		close(ptoc[0]); close(ptoc[1]);
		close(ctop[0]); close(ctop[1]);
		fatal(_("moving pipe to stdout in child failed (dup: %s)"), strerror(errno));
	}
	close(0);	/* close stdin */
	if (dup(ptoc[0]) != 0) {	/* connect pipe output to stdin */
		close(save_stdin); close(save_stdout);
		close(ptoc[0]); close(ptoc[1]);
		close(ctop[0]); close(ctop[1]);
		fatal(_("moving pipe to stdin in child failed (dup: %s)"), strerror(errno));
	}

	/* none of these handles must be inherited by the child process */
	(void) close(ptoc[0]);	/* close pipe output, child will use stdin instead */
	(void) close(ctop[1]);	/* close pipe input, child will use stdout instead */

	os_close_on_exec(ptoc[1], str, "pipe", "from"); /* pipe input: output of the parent process */
	os_close_on_exec(ctop[0], str, "pipe", "from"); /* pipe output: input of the parent process */
	os_close_on_exec(save_stdin, str, "pipe", "from"); /* saved stdin of the parent process */
	os_close_on_exec(save_stdout, str, "pipe", "from"); /* saved stdout of the parent process */

	/* stderr does NOT get dup'ed onto child's stdout */
#ifdef __EMX__
	pid = spawnl(P_NOWAIT, "/bin/sh", "sh", "-c", str, NULL);
#else  /* __MINGW32__ */
	pid = spawnl(P_NOWAIT, getenv("ComSpec"), "cmd.exe", "/c",
		     qcmd = quote_cmd(str), NULL);
	efree(qcmd);
#endif

	/* restore stdin and stdout */
	close(1);
	if (dup(save_stdout) != 1) {
		close(save_stdin); close(save_stdout);
		close(ptoc[1]); close(ctop[0]);
		fatal(_("restoring stdout in parent process failed\n"));
	}
	close(save_stdout);

	close(0);
	if (dup(save_stdin) != 0) {
		close(save_stdin);
		close(ptoc[1]);	close(ctop[0]);
		fatal(_("restoring stdin in parent process failed\n"));
	}
	close(save_stdin);

	if (pid < 0) { /* spawnl() failed */
		save_errno = errno;
		close(ptoc[1]);
		close(ctop[0]);

		errno = save_errno;
		return false;
	}

#else /* NOT __EMX__, NOT __MINGW32__ */
	if ((pid = fork()) < 0) {
		save_errno = errno;
		close(ptoc[0]); close(ptoc[1]);
		close(ctop[0]); close(ctop[1]);
		errno = save_errno;
		return false;
	}

	if (pid == 0) {	/* child */
		if (close(1) == -1)
			fatal(_("close of stdout in child failed (%s)"),
				strerror(errno));
		if (dup(ctop[1]) != 1)
			fatal(_("moving pipe to stdout in child failed (dup: %s)"), strerror(errno));
		if (close(0) == -1)
			fatal(_("close of stdin in child failed (%s)"),
				strerror(errno));
		if (dup(ptoc[0]) != 0)
			fatal(_("moving pipe to stdin in child failed (dup: %s)"), strerror(errno));
		if (   close(ptoc[0]) == -1 || close(ptoc[1]) == -1
		    || close(ctop[0]) == -1 || close(ctop[1]) == -1)
			fatal(_("close of pipe failed (%s)"), strerror(errno));
		/* stderr does NOT get dup'ed onto child's stdout */
		signal(SIGPIPE, SIG_DFL);
		execl("/bin/sh", "sh", "-c", str, NULL);
		_exit(errno == ENOENT ? 127 : 126);
	}
#endif /* NOT __EMX__, NOT __MINGW32__ */

	/* parent */
	if ((BINMODE & BINMODE_INPUT) != 0)
		os_setbinmode(ctop[0], O_BINARY);
	if ((BINMODE & BINMODE_OUTPUT) != 0)
		os_setbinmode(ptoc[1], O_BINARY);
	rp->pid = pid;
	rp->iop = iop_alloc(ctop[0], str, 0);
	find_input_parser(rp->iop);
	iop_finish(rp->iop);
	if (! rp->iop->valid) {
		if (! do_traditional && rp->iop->errcode != 0)
			update_ERRNO_int(rp->iop->errcode);
		iop_close(rp->iop);
		rp->iop = NULL;
		(void) close(ctop[1]);
		(void) close(ptoc[0]);
		(void) close(ptoc[1]);
		(void) kill(pid, SIGKILL);

		return false;
	}
	rp->output.fp = fdopen(ptoc[1], binmode("w"));
	rp->output.mode = "w";
	rp->output.name = str;
	if (rp->output.fp == NULL) {
		iop_close(rp->iop);
		rp->iop = NULL;
		(void) close(ctop[0]);
		(void) close(ctop[1]);
		(void) close(ptoc[0]);
		(void) close(ptoc[1]);
		(void) kill(pid, SIGKILL);

		return false;
	}
	else
		find_output_wrapper(& rp->output);

#if !defined(__EMX__) && !defined(__MINGW32__)
	os_close_on_exec(ctop[0], str, "pipe", "from");
	os_close_on_exec(ptoc[1], str, "pipe", "from");

	(void) close(ptoc[0]);
	(void) close(ctop[1]);
#endif

	return true;
    }

#else	/*PIPES_SIMULATED*/

	fatal(_("`|&' not supported"));
	/*NOTREACHED*/
	return false;

#endif
}

#ifndef PIPES_SIMULATED		/* real pipes */

/*
 * wait_any --- if the argument pid is 0, wait for all child processes that
 * have exited.  We loop to make sure to reap all children that have exited to
 * minimize the risk of running out of process slots.  Since we don't process
 * SIGCHLD, we do not immediately reap exited children.  So when we get here,
 * we want to reap any that have piled up.
 *
 * Note: on platforms that do not support waitpid with WNOHANG, when called with
 * a zero argument, this function will hang until all children have exited.
 *
 * AJS, 2013-07-07: I do not see why we need to ignore signals during this
 * function.  This function just waits and updates the pid and status fields.
 * I don't see why that should interfere with any signal handlers.  But I am
 * reluctant to remove this protection.  So I changed to use sigprocmask to
 * block signals instead to avoid interfering with installed signal handlers.
 */

static int
wait_any(int interesting)	/* pid of interest, if any */
{
	int pid;
	int status = 0;
	struct redirect *redp;
#ifdef HAVE_SIGPROCMASK
	sigset_t set, oldset;

	/* I have no idea why we are blocking signals during this function... */
	sigemptyset(& set);
	sigaddset(& set, SIGINT);
	sigaddset(& set, SIGHUP);
	sigaddset(& set, SIGQUIT);
	sigprocmask(SIG_BLOCK, & set, & oldset);
#else
	void (*hstat)(int), (*istat)(int), (*qstat)(int);

	istat = signal(SIGINT, SIG_IGN);
#endif
#ifdef __MINGW32__
	if (interesting < 0) {
		status = -1;
		pid = -1;
	}
	else
		pid = _cwait(& status, interesting, 0);
	if (pid == interesting && pid > 0) {
		for (redp = red_head; redp != NULL; redp = redp->next)
			if (interesting == redp->pid) {
				redp->pid = -1;
				redp->status = status;
				break;
			}
	}
#else /* ! __MINGW32__ */
#ifndef HAVE_SIGPROCMASK
	hstat = signal(SIGHUP, SIG_IGN);
	qstat = signal(SIGQUIT, SIG_IGN);
#endif
	for (;;) {
# if defined(HAVE_WAITPID) && defined(WNOHANG)
		/*
		 * N.B. If the caller wants status for a specific child process
		 * (i.e. interesting is non-zero), then we must hang until we
		 * get exit status for that child.
		 */
		if ((pid = waitpid(-1, & status, (interesting ? 0 : WNOHANG))) == 0)
			/* No children have exited */
			break;
# elif defined(HAVE_SYS_WAIT_H)	/* POSIX compatible sys/wait.h */
		pid = wait(& status);
# else
		pid = wait((union wait *) & status);
# endif
		if (interesting && pid == interesting) {
			break;
		} else if (pid != -1) {
			for (redp = red_head; redp != NULL; redp = redp->next)
				if (pid == redp->pid) {
					redp->pid = -1;
					redp->status = status;
					break;
				}
		}
		if (pid == -1 && errno == ECHILD)
			break;
	}
#ifndef HAVE_SIGPROCMASK
	signal(SIGHUP, hstat);
	signal(SIGQUIT, qstat);
#endif
#endif /* ! __MINGW32__ */
#ifndef HAVE_SIGPROCMASK
	signal(SIGINT, istat);
#else
	sigprocmask(SIG_SETMASK, & oldset, NULL);
#endif
	return status;
}

/* gawk_popen --- open an IOBUF on a child process */

static IOBUF *
gawk_popen(const char *cmd, struct redirect *rp)
{
	int p[2];
	int pid;
#if defined(__EMX__) || defined(__MINGW32__)
	int save_stdout;
#ifdef __MINGW32__
	char *qcmd = NULL;
#endif
#endif

	/*
	 * We used to wait for any children to synchronize input and output,
	 * but this could cause gawk to hang when it is started in a pipeline
	 * and thus has a child process feeding it input (shell dependent).
	 *
	 * (void) wait_any(0);	// wait for outstanding processes
	 */

	if (pipe(p) < 0)
		fatal(_("cannot open pipe `%s' (%s)"), cmd, strerror(errno));

#if defined(__EMX__) || defined(__MINGW32__)
	rp->iop = NULL;
	save_stdout = dup(1); /* save stdout */
	if (save_stdout == -1) {
		close(p[0]);
		close(p[1]);
		return NULL;	/* failed */
	}

	close(1); /* close stdout */
	if (dup(p[1]) != 1) {
		close(p[0]);
		close(p[1]);
		fatal(_("moving pipe to stdout in child failed (dup: %s)"),
				strerror(errno));
	}

	/* none of these handles must be inherited by the child process */
	close(p[1]); /* close pipe input */

	os_close_on_exec(p[0], cmd, "pipe", "from"); /* pipe output: input of the parent process */
	os_close_on_exec(save_stdout, cmd, "pipe", "from"); /* saved stdout of the parent process */

#ifdef __EMX__
	pid = spawnl(P_NOWAIT, "/bin/sh", "sh", "-c", cmd, NULL);
#else  /* __MINGW32__ */
	pid = spawnl(P_NOWAIT, getenv("ComSpec"), "cmd.exe", "/c",
		     qcmd = quote_cmd(cmd), NULL);
	efree(qcmd);
#endif

	/* restore stdout */
	close(1);
	if (dup(save_stdout) != 1) {
		close(p[0]);
		fatal(_("restoring stdout in parent process failed\n"));
	}
	close(save_stdout);

#else /* NOT __EMX__, NOT __MINGW32__ */
	if ((pid = fork()) == 0) {
		if (close(1) == -1)
			fatal(_("close of stdout in child failed (%s)"),
				strerror(errno));
		if (dup(p[1]) != 1)
			fatal(_("moving pipe to stdout in child failed (dup: %s)"), strerror(errno));
		if (close(p[0]) == -1 || close(p[1]) == -1)
			fatal(_("close of pipe failed (%s)"), strerror(errno));
		signal(SIGPIPE, SIG_DFL);
		execl("/bin/sh", "sh", "-c", cmd, NULL);
		_exit(errno == ENOENT ? 127 : 126);
	}
#endif /* NOT __EMX__, NOT __MINGW32__ */

	if (pid == -1) {
		close(p[0]); close(p[1]);
		fatal(_("cannot create child process for `%s' (fork: %s)"), cmd, strerror(errno));
	}
	rp->pid = pid;
#if !defined(__EMX__) && !defined(__MINGW32__)
	if (close(p[1]) == -1) {
		close(p[0]);
		fatal(_("close of pipe failed (%s)"), strerror(errno));
	}
#endif
	os_close_on_exec(p[0], cmd, "pipe", "from");
	if ((BINMODE & BINMODE_INPUT) != 0)
		os_setbinmode(p[0], O_BINARY);
	rp->iop = iop_alloc(p[0], cmd, 0);
	find_input_parser(rp->iop);
	iop_finish(rp->iop);
	if (! rp->iop->valid) {
		if (! do_traditional && rp->iop->errcode != 0)
			update_ERRNO_int(rp->iop->errcode);
		iop_close(rp->iop);
		rp->iop = NULL;
	}

	return rp->iop;
}

/* gawk_pclose --- close an open child pipe */

static int
gawk_pclose(struct redirect *rp)
{
	if (rp->iop != NULL)
		(void) iop_close(rp->iop);
	rp->iop = NULL;

	/* process previously found, return stored status */
	if (rp->pid == -1)
		return rp->status;
	rp->status = sanitize_exit_status(wait_any(rp->pid));
	rp->pid = -1;
	return rp->status;
}

#else	/* PIPES_SIMULATED */

/*
 * use temporary file rather than pipe
 * except if popen() provides real pipes too
 */

/* gawk_popen --- open an IOBUF on a child process */

static IOBUF *
gawk_popen(const char *cmd, struct redirect *rp)
{
	FILE *current;

	os_restore_mode(fileno(stdin));
#ifdef SIGPIPE
	signal(SIGPIPE, SIG_DFL);
#endif

	current = popen(cmd, binmode("r"));

	if ((BINMODE & BINMODE_INPUT) != 0)
		os_setbinmode(fileno(stdin), O_BINARY);
#ifdef SIGPIPE
	signal(SIGPIPE, SIG_IGN);
#endif

	if (current == NULL)
		return NULL;
	os_close_on_exec(fileno(current), cmd, "pipe", "from");
	rp->iop = iop_alloc(fileno(current), cmd, 0);
	find_input_parser(rp->iop);
	iop_finish(rp->iop);
	if (! rp->iop->valid) {
		if (! do_traditional && rp->iop->errcode != 0)
			update_ERRNO_int(rp->iop->errcode);
		(void) pclose(current);
		rp->iop->public.fd = INVALID_HANDLE;
		iop_close(rp->iop);
		rp->iop = NULL;
		current = NULL;
	}
	rp->ifp = current;
	return rp->iop;
}

/* gawk_pclose --- close an open child pipe */

static int
gawk_pclose(struct redirect *rp)
{
	int rval, aval, fd = rp->iop->public.fd;

	if (rp->iop != NULL) {
		rp->iop->public.fd = dup(fd);	  /* kludge to allow close() + pclose() */
		rval = iop_close(rp->iop);
	}
	rp->iop = NULL;
	aval = pclose(rp->ifp);
	rp->ifp = NULL;
	return (rval < 0 ? rval : aval);
}

#endif	/* PIPES_SIMULATED */

/* do_getline_redir --- read in a line, into var and with redirection */

NODE *
do_getline_redir(int into_variable, enum redirval redirtype)
{
	struct redirect *rp = NULL;
	IOBUF *iop;
	int cnt = EOF;
	char *s = NULL;
	int errcode;
	NODE *redir_exp = NULL;
	NODE **lhs = NULL;
	int redir_error = 0;

	if (into_variable)
		lhs = POP_ADDRESS();

	assert(redirtype != redirect_none);
	redir_exp = TOP();
	rp = redirect(redir_exp, redirtype, & redir_error, false);
	DEREF(redir_exp);
	decr_sp();
	if (rp == NULL) {
		if (redir_error) { /* failed redirect */
			if (! do_traditional)
				update_ERRNO_int(redir_error);
		}
		return make_number((AWKNUM) -1.0);
	} else if ((rp->flag & RED_TWOWAY) != 0 && rp->iop == NULL) {
		if (is_non_fatal_redirect(redir_exp->stptr)) {
			update_ERRNO_int(EBADF);
			return make_number((AWKNUM) -1.0);
		}
		(void) close_rp(rp, CLOSE_ALL);
		fatal(_("getline: attempt to read from closed read end of two-way pipe"));
	}
	iop = rp->iop;
	if (iop == NULL)		/* end of input */
		return make_number((AWKNUM) 0.0);

	errcode = 0;
	cnt = get_a_record(& s, iop, & errcode);
	if (errcode != 0) {
		if (! do_traditional && (errcode != -1))
			update_ERRNO_int(errcode);
		return make_number((AWKNUM) cnt);
	}

	if (cnt == EOF) {
		/*
		 * Don't do iop_close() here if we are
		 * reading from a pipe; otherwise
		 * gawk_pclose will not be called.
		 */
		if ((rp->flag & (RED_PIPE|RED_TWOWAY)) == 0) {
			(void) iop_close(iop);
			rp->iop = NULL;
		}
		rp->flag |= RED_EOF;	/* sticky EOF */
		return make_number((AWKNUM) 0.0);
	}

	if (lhs == NULL)	/* no optional var. */
		set_record(s, cnt);
	else {			/* assignment to variable */
		unref(*lhs);
		*lhs = make_string(s, cnt);
		(*lhs)->flags |= MAYBE_NUM;
	}

	return make_number((AWKNUM) 1.0);
}

/* do_getline --- read in a line, into var and without redirection */

NODE *
do_getline(int into_variable, IOBUF *iop)
{
	int cnt = EOF;
	char *s = NULL;
	int errcode;

	if (iop == NULL) {	/* end of input */
		if (into_variable)
			(void) POP_ADDRESS();
		return make_number((AWKNUM) 0.0);
	}

	errcode = 0;
	cnt = get_a_record(& s, iop, & errcode);
	if (errcode != 0) {
		if (! do_traditional && (errcode != -1))
			update_ERRNO_int(errcode);
		if (into_variable)
			(void) POP_ADDRESS();
		return make_number((AWKNUM) cnt);
	}

	if (cnt == EOF)
		return NULL;	/* try next file */
	INCREMENT_REC(NR);
	INCREMENT_REC(FNR);

	if (! into_variable)	/* no optional var. */
		set_record(s, cnt);
	else {			/* assignment to variable */
		NODE **lhs;
		lhs = POP_ADDRESS();
		unref(*lhs);
		*lhs = make_string(s, cnt);
		(*lhs)->flags |= MAYBE_NUM;
	}
	return make_number((AWKNUM) 1.0);
}

typedef struct {
	const char *envname;
	char **dfltp;		/* pointer to address of default path */
	char **awkpath;		/* array containing library search paths */
	int max_pathlen;	/* length of the longest item in awkpath */
} path_info;

static path_info pi_awkpath = {
	/* envname */	"AWKPATH",
	/* dfltp */	& defpath,
};

static path_info pi_awklibpath = {
	/* envname */	"AWKLIBPATH",
	/* dfltp */	& deflibpath,
};

/* init_awkpath --- split path(=$AWKPATH) into components */

static void
init_awkpath(path_info *pi)
{
	char *path;
	char *start, *end, *p;
	int len, i;
	int max_path;		/* (# of allocated paths)-1 */

	pi->max_pathlen = 0;
	if ((path = getenv(pi->envname)) == NULL || *path == '\0')
		path = pi->dfltp[0];

	/* count number of separators */
	for (max_path = 0, p = path; *p; p++)
		if (*p == envsep)
			max_path++;

	emalloc(pi->awkpath, char **, (max_path + 1) * sizeof(char *), "init_awkpath");
	memset(pi->awkpath, 0, (max_path + 1) * sizeof(char *));

	start = path;
	i = 0;

	if (*path == envsep)	/* null entry at front of path */
		pi->awkpath[i++] = ".";

	while (*start) {
<<<<<<< HEAD
		while (*end && *end != envsep)
			end++;
		len = end - start;
		if (len > 0) {
			/* +2 is correct here; leave room for / */
			emalloc(p, char *, len + 2, "init_awkpath");
			memcpy(p, start, len);

			/* add directory punctuation if necessary */
			if (! isdirpunct(end[-1]))
				p[len++] = '/';
			p[len] = '\0';

			if (i == max_path) {
				max_path += INC_PATH;
				erealloc(pi->awkpath, char **, (max_path + 1) * sizeof(char *), "init_awkpath");
				memset(pi->awkpath + i, 0, (INC_PATH + 1) * sizeof(char *));
			}
			pi->awkpath[i++] = p;
			if (len > pi->max_pathlen)
				pi->max_pathlen = len;
=======
		if (*start == envsep) {
			if (start[1] == envsep) {
				pi->awkpath[i++] = ".";
				if (pi->max_pathlen == 0)
					pi->max_pathlen = 1;
				start++;
			} else if (start[1] == '\0') {
				pi->awkpath[i++] = ".";
				if (pi->max_pathlen == 0)
					pi->max_pathlen = 1;
				break;
			} else
				start++;
		} else {
			for (end = start; *end && *end != envsep; end++)
				continue;

			len = end - start;
			if (len > 0) {
				emalloc(p, char *, len + 2, "init_awkpath");
				memcpy(p, start, len);

				/* add directory punctuation if necessary */
				if (! isdirpunct(end[-1]))
					p[len++] = '/';
				p[len] = '\0';
				pi->awkpath[i++] = p;
				if (len > pi->max_pathlen)
					pi->max_pathlen = len;

				start = end;
			} else
				start++;
>>>>>>> 04e37f2e
		}
	}

	pi->awkpath[i] = NULL;
}

/* do_find_source --- search $AWKPATH for file, return NULL if not found */

static char *
do_find_source(const char *src, struct stat *stb, int *errcode, path_info *pi)
{
	char *path;
	int i;

	assert(errcode != NULL);

	/* some kind of path name, no search */
	if (ispath(src)) {
		emalloc(path, char *, strlen(src) + 1, "do_find_source");
		strcpy(path, src);
		if (stat(path, stb) == 0)
			return path;
		*errcode = errno;
		efree(path);
		return NULL;
	}

	if (pi->awkpath == NULL)
		init_awkpath(pi);

	emalloc(path, char *, pi->max_pathlen + strlen(src) + 1, "do_find_source");
	for (i = 0; pi->awkpath[i] != NULL; i++) {
		if (strcmp(pi->awkpath[i], "./") == 0 || strcmp(pi->awkpath[i], ".") == 0)
			*path = '\0';
		else
			strcpy(path, pi->awkpath[i]);
		strcat(path, src);
		if (stat(path, stb) == 0)
			return path;
	}

	/* not found, give up */
	*errcode = errno;
	efree(path);
	return NULL;
}

/* find_source --- find source file with default file extension handling */

char *
find_source(const char *src, struct stat *stb, int *errcode, int is_extlib)
{
	char *path;
	path_info *pi = (is_extlib ? & pi_awklibpath : & pi_awkpath);

	*errcode = 0;
	if (src == NULL || *src == '\0')
		return NULL;
	path = do_find_source(src, stb, errcode, pi);

	if (path == NULL && is_extlib) {
		char *file_ext;
		int save_errno;
		size_t src_len;
		size_t suffix_len;

#define EXTLIB_SUFFIX	"." SHLIBEXT
		src_len = strlen(src);
		suffix_len = strlen(EXTLIB_SUFFIX);

		/* check if already has the SUFFIX */
		if (src_len >= suffix_len && strcmp(& src[src_len - suffix_len], EXTLIB_SUFFIX) == 0)
			return NULL;

		/* append EXTLIB_SUFFIX and try again */
		save_errno = errno;
		emalloc(file_ext, char *, src_len + suffix_len + 1, "find_source");
		sprintf(file_ext, "%s%s", src, EXTLIB_SUFFIX);
		path = do_find_source(file_ext, stb, errcode, pi);
		efree(file_ext);
		if (path == NULL)
			errno = save_errno;
		return path;
#undef EXTLIB_SUFFIX
	}

/*
 * Try searching with .awk appended if the platform headers have not specified
 * another suffix.
 */
#ifndef DEFAULT_FILETYPE
#define DEFAULT_FILETYPE ".awk"
#endif

#ifdef DEFAULT_FILETYPE
	if (! do_traditional && path == NULL) {
		char *file_awk;
		int save_errno = errno;
#ifdef VMS
		int vms_save = vaxc$errno;
#endif

		/* append ".awk" and try again */
		emalloc(file_awk, char *, strlen(src) +
			sizeof(DEFAULT_FILETYPE) + 1, "find_source");
		sprintf(file_awk, "%s%s", src, DEFAULT_FILETYPE);
		path = do_find_source(file_awk, stb, errcode, pi);
		efree(file_awk);
		if (path == NULL) {
			errno = save_errno;
#ifdef VMS
			vaxc$errno = vms_save;
#endif
		}
	}
#endif	/*DEFAULT_FILETYPE*/

	return path;
}


/* srcopen --- open source file */

int
srcopen(SRCFILE *s)
{
	int fd = INVALID_HANDLE;

	if (s->stype == SRC_STDIN)
		fd = fileno(stdin);
	else if (s->stype == SRC_FILE || s->stype == SRC_INC)
		fd = devopen(s->fullpath, "r");

	/* set binary mode so that debugger byte offset calculations will be right */
	if (fd != INVALID_HANDLE)
		os_setbinmode(fd, O_BINARY);

	return fd;
}

/* input parsers, mainly for use by extension functions */

static awk_input_parser_t *ip_head, *ip_tail;

/*
 * register_input_parser --- add an input parser to the list, FIFO.
 * 	The main reason to use FIFO is to provide the diagnostic
 * 	with the correct information: input parser 2 conflicts
 * 	with input parser 1.  Otherwise LIFO would have been easier.
 */

void
register_input_parser(awk_input_parser_t *input_parser)
{
	if (input_parser == NULL)
		fatal(_("register_input_parser: received NULL pointer"));

	input_parser->next = NULL;	/* force it */
	if (ip_head == NULL) {
		ip_head = ip_tail = input_parser;
	} else {
		ip_tail->next = input_parser;
		ip_tail = ip_tail->next;
	}
}

/* find_input_parser --- search the list of input parsers */

static void
find_input_parser(IOBUF *iop)
{
	awk_input_parser_t *ip, *ip2;

	/* if already associated with an input parser, bail out early */
	if (iop->public.get_record != NULL)
		return;

	ip = ip2 = NULL;
	for (ip2 = ip_head; ip2 != NULL; ip2 = ip2->next) {
		if (ip2->can_take_file(& iop->public)) {
			if (ip == NULL)
				ip = ip2;	/* found first one */
			else
				fatal(_("input parser `%s' conflicts with previously installed input parser `%s'"),
						ip2->name, ip->name);
		}
	}

	if (ip != NULL) {
		if (! ip->take_control_of(& iop->public))
			warning(_("input parser `%s' failed to open `%s'"),
					ip->name, iop->public.name);
		else
			iop->valid = true;
	}
}

/* output wrappers --- for use by extensions */

static awk_output_wrapper_t *op_head, *op_tail;

/*
 * register_output_wrapper --- add an output wrapper to the list.
 * 	Same stuff here as for input parsers.
 */

void
register_output_wrapper(awk_output_wrapper_t *wrapper)
{
	if (wrapper == NULL)
		fatal(_("register_output_wrapper: received NULL pointer"));

	wrapper->next = NULL;	/* force it */
	if (op_head == NULL) {
		op_head = op_tail = wrapper;
	} else {
		op_tail->next = wrapper;
		op_tail = op_tail->next;
	}
}

/* find_output_wrapper --- search the list of output wrappers */

static bool
find_output_wrapper(awk_output_buf_t *outbuf)
{
	awk_output_wrapper_t *op, *op2;

	/* if already associated with an output wrapper, bail out early */
	if (outbuf->redirected)
		return false;

	op = op2 = NULL;
	for (op2 = op_head; op2 != NULL; op2 = op2->next) {
		if (op2->can_take_file(outbuf)) {
			if (op == NULL)
				op = op2;	/* found first one */
			else
				fatal(_("output wrapper `%s' conflicts with previously installed output wrapper `%s'"),
						op2->name, op->name);
		}
	}

	if (op != NULL) {
		if (! op->take_control_of(outbuf)) {
			warning(_("output wrapper `%s' failed to open `%s'"),
					op->name, outbuf->name);
			return false;
		}
		return true;
	}

	return false;
}


/* two way processors --- for use by extensions */

static awk_two_way_processor_t *tw_head, *tw_tail;

/* register_two_way_processor --- register a two-way I/O processor, for extensions */

void
register_two_way_processor(awk_two_way_processor_t *processor)
{
	if (processor == NULL)
		fatal(_("register_output_processor: received NULL pointer"));

	processor->next = NULL;	/* force it */
	if (tw_head == NULL) {
		tw_head = tw_tail = processor;
	} else {
		tw_tail->next = processor;
		tw_tail = tw_tail->next;
	}
}

/* find_two_way_processor --- search the list of two way processors */

static bool
find_two_way_processor(const char *name, struct redirect *rp)
{
	awk_two_way_processor_t *tw, *tw2;

	/* if already associated with i/o, bail out early */
	if (   (rp->iop != NULL && rp->iop->public.fd != INVALID_HANDLE)
	    || rp->output.fp != NULL)
		return false;

	tw = tw2 = NULL;
	for (tw2 = tw_head; tw2 != NULL; tw2 = tw2->next) {
		if (tw2->can_take_two_way(name)) {
			if (tw == NULL)
				tw = tw2;	/* found first one */
			else
				fatal(_("two-way processor `%s' conflicts with previously installed two-way processor `%s'"),
						tw2->name, tw->name);
		}
	}

	if (tw != NULL) {
		if (rp->iop == NULL)
			rp->iop = iop_alloc(INVALID_HANDLE, name, 0);
		if (! tw->take_control_of(name, & rp->iop->public, & rp->output)) {
			warning(_("two way processor `%s' failed to open `%s'"),
					tw->name, name);
			return false;
		}
		iop_finish(rp->iop);
		return true;
	}

	return false;
}

/*
 * IOBUF management is somewhat complicated.  In particular,
 * it is possible and OK for an IOBUF to be allocated with
 * a file descriptor that is either valid or not usable with
 * read(2), in case an input parser will come along later and
 * make it readable.  Alternatively, an input parser can simply
 * come along and take over reading on a valid readable descriptor.
 *
 * The first stage is simply to allocate the IOBUF.  This is done
 * during nextfile() for command line files and by redirect()
 * and other routines for getline, input pipes, and the input
 * side of a two-way pipe.
 *
 * The second stage is to check for input parsers.  This is done
 * for command line files in after_beginfile() and for the others
 * as part of the full flow.  At this point, either:
 * 	- The fd is valid on a readable file
 * 	- The input parser has taken over a valid fd and made
 * 	  it usable (e.g., directories)
 * 	- Or the input parser has simply hijacked the reading
 * 	  (such as the gawkextlib XML extension)
 * If none of those are true, the fd should be closed, reset
 * to INVALID_HANDLE, and iop->errcode set to indicate the error
 * (EISDIR for directories, EIO for anything else).
 * iop->valid should be set to false in this case.
 *
 * Otherwise, after the second stage, iop->errcode should be
 * zero, iop->valid should be true, and iop->public.fd should
 * not be INVALID_HANDLE.
 *
 * The third stage is to set up the rest of the IOBUF for
 * use by get_a_record(). In this case, iop->valid must
 * be true already, and iop->public.fd cannot be INVALID_HANDLE.
 *
 * Checking for input parsers for command line files is delayed
 * to after_beginfile() so that the BEGINFILE rule has an
 * opportunity to look at FILENAME and ERRNO and attempt to
 * recover with a custom input parser. The XML extension, in
 * particular, relies strongly upon this ability.
 */

/* iop_alloc --- allocate an IOBUF structure for an open fd */

static IOBUF *
iop_alloc(int fd, const char *name, int errno_val)
{
	IOBUF *iop;

	emalloc(iop, IOBUF *, sizeof(IOBUF), "iop_alloc");

	memset(iop, '\0', sizeof(IOBUF));
	iop->public.fd = fd;
	iop->public.name = name;
	iop->public.read_func = ( ssize_t(*)() ) read;
	iop->valid = false;
	iop->errcode = errno_val;

	if (fd != INVALID_HANDLE)
		fstat(fd, & iop->public.sbuf);
#if defined(__EMX__) || defined(__MINGW32__)
	else if (errno_val == EISDIR) {
		iop->public.sbuf.st_mode = (_S_IFDIR | _S_IRWXU);
		iop->public.fd = FAKE_FD_VALUE;
	}
#endif

	return iop;
}

/* iop_finish --- finish setting up an IOBUF */

static IOBUF *
iop_finish(IOBUF *iop)
{
	bool isdir = false;

	if (iop->public.fd != INVALID_HANDLE) {
		if (os_isreadable(& iop->public, & isdir))
			iop->valid = true;
		else {
			if (isdir)
				iop->errcode = EISDIR;
			else {
				iop->errcode = EIO;
				/*
				 * Extensions can supply values that are not
				 * INVALID_HANDLE but that are also not real
				 * file descriptors. So check the fd before
				 * trying to close it, which avoids errors
				 * on some operating systems.
				 *
				 * The fcntl call works for Windows, too.
				 */
#if defined(F_GETFL)
				if (fcntl(iop->public.fd, F_GETFL) >= 0)
#endif
					(void) close(iop->public.fd);
				iop->public.fd = INVALID_HANDLE;
			}
			/*
			 * Don't close directories: after_beginfile(),
			 * special cases them.
			 */
		}
	}

	if (! iop->valid || iop->public.fd == INVALID_HANDLE)
		return iop;

	if (os_isatty(iop->public.fd))
		iop->flag |= IOP_IS_TTY;

	iop->readsize = iop->size = optimal_bufsize(iop->public.fd, & iop->public.sbuf);
	if (do_lint && S_ISREG(iop->public.sbuf.st_mode) && iop->public.sbuf.st_size == 0)
		lintwarn(_("data file `%s' is empty"), iop->public.name);
	iop->errcode = errno = 0;
	iop->count = iop->scanoff = 0;
	emalloc(iop->buf, char *, iop->size += 1, "iop_finish");
	iop->off = iop->buf;
	iop->dataend = NULL;
	iop->end = iop->buf + iop->size;
	iop->flag |= IOP_AT_START;

	return iop;
}

#define set_RT_to_null() \
	(void)(! do_traditional && (unref(RT_node->var_value), \
			   RT_node->var_value = dupnode(Nnull_string)))

#define set_RT(str, len) \
	(void)(! do_traditional && (unref(RT_node->var_value), \
			   RT_node->var_value = make_string(str, len)))

/*
 * grow_iop_buffer:
 *
 * grow must increase size of buffer, set end, make sure off and dataend
 * point at the right spot.
 */

static void
grow_iop_buffer(IOBUF *iop)
{
	size_t valid = iop->dataend - iop->off;
	size_t off = iop->off - iop->buf;
	size_t newsize;

	/*
	 * Lop off original extra byte, double the size,
	 * add it back.
	 */
	newsize = ((iop->size - 1) * 2) + 1;

	/* Check for overflow */
	if (newsize <= iop->size)
		fatal(_("could not allocate more input memory"));

	/* Make sure there's room for a disk block */
	if (newsize - valid < iop->readsize)
		newsize += iop->readsize + 1;

	/* Check for overflow, again */
	if (newsize <= iop->size)
		fatal(_("could not allocate more input memory"));

	iop->size = newsize;
	erealloc(iop->buf, char *, iop->size, "grow_iop_buffer");
	iop->off = iop->buf + off;
	iop->dataend = iop->off + valid;
	iop->end = iop->buf + iop->size;
}

/* Here are the routines. */

/* rs1scan --- scan for a single character record terminator */

static RECVALUE
rs1scan(IOBUF *iop, struct recmatch *recm, SCANSTATE *state)
{
	char *bp;
	char rs;
	size_t mbclen = 0;
	mbstate_t mbs;

	memset(recm, '\0', sizeof(struct recmatch));
	rs = RS->stptr[0];
	*(iop->dataend) = rs;   /* set sentinel */
	recm->start = iop->off; /* beginning of record */

	bp = iop->off;
	if (*state == INDATA)   /* skip over data we've already seen */
		bp += iop->scanoff;

	/*
	 * From: Bruno Haible <bruno@clisp.org>
	 * To: Aharon Robbins <arnold@skeeve.com>, gnits@gnits.org
	 * Subject: Re: multibyte locales: any way to find if a character isn't multibyte?
	 * Date: Mon, 23 Jun 2003 12:20:16 +0200
	 * Cc: isamu@yamato.ibm.com
	 *
	 * Hi,
	 *
	 * > Is there any way to make the following query to the current locale?
	 * >
	 * > 	Given an 8-bit value, can this value ever appear as part of
	 * > 	a multibyte character?
	 *
	 * There is no simple answer here. The easiest solution I see is to
	 * get the current locale's codeset (via locale_charset() which is a
	 * wrapper around nl_langinfo(CODESET)), and then perform a case-by-case
	 * treatment of the known multibyte encodings, from GB2312 to EUC-JISX0213;
	 * for the unibyte encodings, a single btowc() call will tell you.
	 *
	 * > This is particularly critical for me for ASCII newline ('\n').  If I
	 * > can be guaranteed that it never shows up as part of a multibyte character,
	 * > I can speed up gawk considerably in mulitbyte locales.
	 *
	 * This is much simpler to answer!
	 * In all ASCII based multibyte encodings used for locales today (this
	 * excludes EBCDIC based doublebyte encodings from IBM, and also excludes
	 * ISO-2022-JP which is used for email exchange but not as a locale encoding)
	 * ALL bytes in the range 0x00..0x2F occur only as a single character, not
	 * as part of a multibyte character.
	 *
	 * So it's safe to assume, but deserves a comment in the source.
	 *
	 * Bruno
	 ***************************************************************
	 * From: Bruno Haible <bruno@clisp.org>
	 * To: Aharon Robbins <arnold@skeeve.com>
	 * Subject: Re: multibyte locales: any way to find if a character isn't multibyte?
	 * Date: Mon, 23 Jun 2003 14:27:49 +0200
	 *
	 * On Monday 23 June 2003 14:11, you wrote:
	 *
	 * >       if (rs != '\n' && MB_CUR_MAX > 1) {
	 *
	 * If you assume ASCII, you can even write
	 *
	 *         if (rs >= 0x30 && MB_CUR_MAX > 1) {
	 *
	 * (this catches also the space character) but if portability to EBCDIC
	 * systems is desired, your code is fine as is.
	 *
	 * Bruno
	 */
	/* Thus, the check for \n here; big speedup ! */
	if (rs != '\n' && gawk_mb_cur_max > 1) {
		int len = iop->dataend - bp;
		int found = 0;

		memset(& mbs, 0, sizeof(mbstate_t));
		do {
			if (*bp == rs)
				found = 1;
			if (is_valid_character(*bp))
				mbclen = 1;
			else
				mbclen = mbrlen(bp, len, & mbs);
			if (   mbclen == 1
			    || mbclen == (size_t) -1
			    || mbclen == (size_t) -2
			    || mbclen == 0) {
				/* We treat it as a single-byte character.  */
				mbclen = 1;
			}
			len -= mbclen;
			bp += mbclen;
		} while (len > 0 && ! found);

		/* Check that newline found isn't the sentinel. */
		if (found && (bp - mbclen) < iop->dataend) {
			/*
			 * Set len to what we have so far, in case this is
			 * all there is.
			 */
			recm->len = bp - recm->start - mbclen;
			recm->rt_start = bp - mbclen;
			recm->rt_len = mbclen;
			*state = NOSTATE;
			return REC_OK;
		} else {
			/* also set len */
			recm->len = bp - recm->start;
			*state = INDATA;
			iop->scanoff = bp - iop->off;
			return NOTERM;
		}
	}

	while (*bp != rs)
		bp++;

	/* set len to what we have so far, in case this is all there is */
	recm->len = bp - recm->start;

	if (bp < iop->dataend) {        /* found it in the buffer */
		recm->rt_start = bp;
		recm->rt_len = 1;
		*state = NOSTATE;
		return REC_OK;
	} else {
		*state = INDATA;
		iop->scanoff = bp - iop->off;
		return NOTERM;
	}
}

/* rsrescan --- search for a regex match in the buffer */

static RECVALUE
rsrescan(IOBUF *iop, struct recmatch *recm, SCANSTATE *state)
{
	char *bp;
	size_t restart = 0, reend = 0;
	Regexp *RSre = RS_regexp;
	int regex_flags = RE_NEED_START;

	memset(recm, '\0', sizeof(struct recmatch));
	recm->start = iop->off;

	bp = iop->off;
	if (*state == INDATA)
		bp += iop->scanoff;

	if ((iop->flag & IOP_AT_START) == 0)
		regex_flags |= RE_NO_BOL;
again:
	/* case 1, no match */
	if (research(RSre, bp, 0, iop->dataend - bp, regex_flags) == -1) {
		/* set len, in case this all there is. */
		recm->len = iop->dataend - iop->off;
		return NOTERM;
	}

	/* ok, we matched within the buffer, set start and end */
	restart = RESTART(RSre, iop->off);
	reend = REEND(RSre, iop->off);

	/* case 2, null regex match, grow buffer, try again */
	if (restart == reend) {
		*state = INDATA;
		iop->scanoff = reend + 1;
		/*
		 * If still room in buffer, skip over null match
		 * and restart search. Otherwise, return.
		 */
		if (bp + iop->scanoff < iop->dataend) {
			bp += iop->scanoff;
			goto again;
		}
		recm->len = (bp - iop->off) + restart;
		return NOTERM;
	}

	/*
	 * At this point, we have a non-empty match.
	 *
	 * First, fill in rest of data. The rest of the cases return
	 * a record and terminator.
	 */
	recm->len = restart;
	recm->rt_start = bp + restart;
	recm->rt_len = reend - restart;
	*state = NOSTATE;

	/*
	 * 3. Match exactly at end:
	 *      if re is a simple string match
	 *              found a simple string match at end, return REC_OK
	 *      else
	 *              grow buffer, add more data, try again
	 *      fi
	 */
	if (iop->off + reend >= iop->dataend) {
		if (reisstring(RS->stptr, RS->stlen, RSre, iop->off))
			return REC_OK;
		else
			return TERMATEND;
	}

	/*
	 * 4. Match within xxx bytes of end & maybe islong re:
	 *      return TERMNEAREND
	 */

        /*
         * case 4, match succeeded, but there may be more in
         * the next input buffer.
         *
         * Consider an RS of   xyz(abc)?   where the
         * exact end of the buffer is   xyza  and the
         * next two, unread, characters are bc.
         *
         * This matches the "xyz" and ends up putting the
         * "abc" into the front of the next record. Ooops.
         *
         * The re->maybe_long member is true if the
         * regex contains one of: + * ? |.  This is a very
         * simple heuristic, but in combination with the
         * "end of match within a few bytes of end of buffer"
         * check, should keep things reasonable.
         */

	/* succession of tests is easier to trace in GDB. */
	if (RSre->maybe_long) {
		char *matchend = iop->off + reend;

		if (iop->dataend - matchend < RS->stlen)
			return TERMNEAREND;
	}

	return REC_OK;
}

/* rsnullscan --- handle RS = "" */

static RECVALUE
rsnullscan(IOBUF *iop, struct recmatch *recm, SCANSTATE *state)
{
	char *bp;

	if (*state == NOSTATE || *state == INLEADER)
		memset(recm, '\0', sizeof(struct recmatch));

	recm->start = iop->off;

	bp = iop->off;
	if (*state != NOSTATE)
		bp += iop->scanoff;

	/* set sentinel */
	*(iop->dataend) = '\n';

	if (*state == INTERM)
		goto find_longest_terminator;
	else if (*state == INDATA)
		goto scan_data;
	/* else
		fall into things from beginning,
		either NOSTATE or INLEADER */

/* skip_leading: */
	/* leading newlines are ignored */
	while (*bp == '\n' && bp < iop->dataend)
		bp++;

	if (bp >= iop->dataend) {       /* LOTS of leading newlines, sheesh. */
		*state = INLEADER;
		iop->scanoff = bp - iop->off;
		return NOTERM;
	}

	iop->off = recm->start = bp;    /* real start of record */
scan_data:
	while (*bp++ != '\n')
		continue;

	if (bp >= iop->dataend) {       /* no full terminator */
		iop->scanoff = recm->len = bp - iop->off - 1;
		if (bp == iop->dataend) {	/* half a terminator */
			recm->rt_start = bp - 1;
			recm->rt_len = 1;
		}
		*state = INDATA;
		return NOTERM;
	}

	/* found one newline before end of buffer, check next char */
	if (*bp != '\n')
		goto scan_data;

	/* we've now seen at least two newlines */
	*state = INTERM;
	recm->len = bp - iop->off - 1;
	recm->rt_start = bp - 1;

find_longest_terminator:
	/* find as many newlines as we can, to set RT */
	while (*bp == '\n' && bp < iop->dataend)
		bp++;

	recm->rt_len = bp - recm->rt_start;
	iop->scanoff = bp - iop->off;

	if (bp >= iop->dataend)
		return TERMATEND;

	return REC_OK;
}

/* retryable --- return true if PROCINFO[<filename>, "RETRY"] exists */

static inline int
retryable(IOBUF *iop)
{
	return PROCINFO_node && in_PROCINFO(iop->public.name, "RETRY", NULL);
}

/* errno_io_retry --- Does the I/O error indicate that the operation should be retried later? */

static inline int
errno_io_retry(void)
{
	switch (errno) {
#ifdef EAGAIN
	case EAGAIN:
#endif
#ifdef EWOULDBLOCK
#if !defined(EAGAIN) || (EWOULDBLOCK != EAGAIN)
	case EWOULDBLOCK:
#endif
#endif
#ifdef EINTR
	case EINTR:
#endif
#ifdef ETIMEDOUT
	case ETIMEDOUT:
#endif
		return 1;
	default:
		return 0;
	}
}

/*
 * get_a_record --- read a record from IOP into out,
 * return length of EOF, set RT.
 * Note that errcode is never NULL, and the caller initializes *errcode to 0.
 * If I/O would block, return -2.
 */

static int
get_a_record(char **out,        /* pointer to pointer to data */
        IOBUF *iop,             /* input IOP */
        int *errcode)           /* pointer to error variable */
{
	struct recmatch recm;
	SCANSTATE state;
	RECVALUE ret;
	int retval;
	NODE *rtval = NULL;
	static RECVALUE (*lastmatchrec)(IOBUF *iop, struct recmatch *recm, SCANSTATE *state) = NULL;

	if (at_eof(iop) && no_data_left(iop))
		return EOF;

	if (read_can_timeout)
		read_timeout = get_read_timeout(iop);

	if (iop->public.get_record != NULL) {
		char *rt_start;
		size_t rt_len;
		int rc = iop->public.get_record(out, &iop->public, errcode,
						&rt_start, &rt_len);
		if (rc == EOF)
			iop->flag |= IOP_AT_EOF;
		else {
			if (rt_len != 0)
				set_RT(rt_start, rt_len);
			else
				set_RT_to_null();
		}
		return rc;
	}

        /* fill initial buffer */
	if (has_no_data(iop) || no_data_left(iop)) {
		iop->count = iop->public.read_func(iop->public.fd, iop->buf, iop->readsize);
		if (iop->count == 0) {
			iop->flag |= IOP_AT_EOF;
			return EOF;
		} else if (iop->count == -1) {
			*errcode = errno;
			if (errno_io_retry() && retryable(iop))
				return -2;
			iop->flag |= IOP_AT_EOF;
			return EOF;
		} else {
			iop->dataend = iop->buf + iop->count;
			iop->off = iop->buf;
		}
	}

	/* loop through file to find a record */
	state = NOSTATE;
	for (;;) {
		size_t dataend_off;
		size_t room_left;
		size_t amt_to_read;

		ret = (*matchrec)(iop, & recm, & state);
		iop->flag &= ~IOP_AT_START;
		/* found the record, we're done, break the loop */
		if (ret == REC_OK)
			break;

		/*
		 * Likely found the record; if there's no more data
		 * to be had (like from a tiny regular file), break the
		 * loop. Otherwise, see if we can read more.
		 */
		if (ret == TERMNEAREND && buffer_has_all_data(iop))
			break;

		/* need to add more data to buffer */
		/* shift data down in buffer */
		dataend_off = iop->dataend - iop->off;
		memmove(iop->buf, iop->off, dataend_off);
		iop->off = iop->buf;
		iop->dataend = iop->buf + dataend_off;

		/* adjust recm contents */
		recm.start = iop->off;
		if (recm.rt_start != NULL)
			recm.rt_start = iop->off + recm.len;

		/* read more data, break if EOF */
#ifndef MIN
#define MIN(x, y) (x < y ? x : y)
#endif
		/* subtract one in read count to leave room for sentinel */
		room_left = iop->end - iop->dataend - 1;
		amt_to_read = MIN(iop->readsize, room_left);

		if (amt_to_read < iop->readsize) {
			grow_iop_buffer(iop);
			/* adjust recm contents */
			recm.start = iop->off;
			if (recm.rt_start != NULL)
				recm.rt_start = iop->off + recm.len;

			/* recalculate amt_to_read */
			room_left = iop->end - iop->dataend - 1;
			amt_to_read = MIN(iop->readsize, room_left);
		}
		while (amt_to_read + iop->readsize < room_left)
			amt_to_read += iop->readsize;

#ifdef SSIZE_MAX
		/*
		 * POSIX limits read to SSIZE_MAX. There are (bizarre)
		 * systems where this amount is small.
		 */
		amt_to_read = MIN(amt_to_read, SSIZE_MAX);
#endif

		iop->count = iop->public.read_func(iop->public.fd, iop->dataend, amt_to_read);
		if (iop->count == -1) {
			*errcode = errno;
			if (errno_io_retry() && retryable(iop))
				return -2;
			iop->flag |= IOP_AT_EOF;
			break;
		} else if (iop->count == 0) {
			/*
			 * Hit EOF before being certain that we've matched
			 * the end of the record. If ret is TERMNEAREND,
			 * we need to pull out what we've got in the buffer.
			 * Eventually we'll come back here and see the EOF,
			 * end the record and set RT to "".
			 */
			if (ret != TERMNEAREND)
				iop->flag |= IOP_AT_EOF;
			break;
		} else
			iop->dataend += iop->count;
	}

	/* set record, RT, return right value */

	/*
	 * rtval is not a static pointer to avoid dangling pointer problems
	 * in case awk code assigns to RT.  A remote possibility, to be sure,
	 * but Bitter Experience teaches us not to make ``that'll never
	 * happen'' kinds of assumptions.
	 */
	rtval = RT_node->var_value;

	if (recm.rt_len == 0) {
		set_RT_to_null();
		lastmatchrec = NULL;
	} else {
		assert(recm.rt_start != NULL);
		/*
		 * Optimization. For rs1 case, don't set RT if
		 * character is same as last time.  This knocks a
		 * chunk of time off something simple like
		 *
		 *      gawk '{ print }' /some/big/file
		 *
		 * Similarly, for rsnull case, if length of new RT is
		 * shorter than current RT, just bump length down in RT.
		 *
		 * Make sure that matchrec didn't change since the last
		 * check.  (Ugh, details, details, details.)
		 */
		if (lastmatchrec == NULL || lastmatchrec != matchrec) {
			lastmatchrec = matchrec;
			set_RT(recm.rt_start, recm.rt_len);
		} else if (matchrec == rs1scan) {
			if (rtval->stlen != 1 || rtval->stptr[0] != recm.rt_start[0])
				set_RT(recm.rt_start, recm.rt_len);
			/* else
				leave it alone */
		} else if (matchrec == rsnullscan) {
			if (rtval->stlen >= recm.rt_len) {
				rtval->stlen = recm.rt_len;
				free_wstr(rtval);
			} else
				set_RT(recm.rt_start, recm.rt_len);
		} else
			set_RT(recm.rt_start, recm.rt_len);
	}

	if (recm.len == 0) {
		*out = NULL;
		retval = 0;
	} else {
		assert(recm.start != NULL);
		*out = recm.start;
		retval = recm.len;
	}

	iop->off += recm.len + recm.rt_len;

	if (recm.len == 0 && recm.rt_len == 0 && at_eof(iop))
		return EOF;
	else
		return retval;
}

/* set_RS --- update things as appropriate when RS is set */

void
set_RS()
{
	static NODE *save_rs = NULL;

	/*
	 * Don't use cmp_nodes(), which pays attention to IGNORECASE.
	 */
	if (save_rs
		&& RS_node->var_value->stlen == save_rs->stlen
		&& memcmp(RS_node->var_value->stptr, save_rs->stptr, save_rs->stlen) == 0) {
		/*
		 * It could be that just IGNORECASE changed.  If so,
		 * update the regex and then do the same for FS.
		 * set_IGNORECASE() relies on this routine to call
		 * set_FS().
		 */
		RS_regexp = (IGNORECASE ? RS_re_no_case : RS_re_yes_case);
		goto set_FS;
	}
	unref(save_rs);
	save_rs = dupnode(RS_node->var_value);
	RS_is_null = false;
	RS = force_string(RS_node->var_value);
	/*
	 * used to be if (RS_regexp != NULL) { refree(..); refree(..); ...; }.
	 * Please do not remerge the if condition; hinders memory deallocation
	 * in case of fatal error in make_regexp.
	 */
	refree(RS_re_yes_case);	/* NULL argument is ok */
	refree(RS_re_no_case);
	RS_re_yes_case = RS_re_no_case = RS_regexp = NULL;

	if (RS->stlen == 0) {
		RS_is_null = true;
		matchrec = rsnullscan;
	} else if (RS->stlen > 1 && ! do_traditional) {
		static bool warned = false;

		RS_re_yes_case = make_regexp(RS->stptr, RS->stlen, false, true, true);
		RS_re_no_case = make_regexp(RS->stptr, RS->stlen, true, true, true);
		RS_regexp = (IGNORECASE ? RS_re_no_case : RS_re_yes_case);

		matchrec = rsrescan;

		if (do_lint && ! warned) {
			lintwarn(_("multicharacter value of `RS' is a gawk extension"));
			warned = true;
		}
	} else
		matchrec = rs1scan;
set_FS:
	if (current_field_sep() == Using_FS)
		set_FS();
}


/* pty_vs_pipe --- return true if should use pty instead of pipes for `|&' */

/*
 * This works by checking if PROCINFO["command", "pty"] exists and is true.
 */

static int
pty_vs_pipe(const char *command)
{
#ifdef HAVE_TERMIOS_H
	NODE *val;

	/*
	 * N.B. No need to check for NULL PROCINFO_node, since the
	 * in_PROCINFO function now checks that for us.
	 */
	val = in_PROCINFO(command, "pty", NULL);
	if (val)
		return boolval(val);
#endif /* HAVE_TERMIOS_H */
	return false;
}

/* iopflags2str --- make IOP flags printable */

const char *
iopflags2str(int flag)
{
	static const struct flagtab values[] = {
		{ IOP_IS_TTY, "IOP_IS_TTY" },
		{ IOP_AT_EOF,  "IOP_AT_EOF" },
		{ IOP_CLOSED, "IOP_CLOSED" },
		{ IOP_AT_START,  "IOP_AT_START" },
		{ 0, NULL }
	};

	return genflags2str(flag, values);
}

/* free_rp --- release the memory used by rp */

static void
free_rp(struct redirect *rp)
{
	efree(rp->value);
	efree(rp);
}

/* inetfile --- return true for a /inet special file, set other values */

static bool
inetfile(const char *str, struct inet_socket_info *isi)
{
#ifndef HAVE_SOCKETS
	return false;
#else
	const char *cp = str;
	struct inet_socket_info buf;

	/* syntax: /inet/protocol/localport/hostname/remoteport */
	if (strncmp(cp, "/inet", 5) != 0)
		/* quick exit */
		return false;
	if (! isi)
		isi = & buf;
	cp += 5;
	switch (*cp) {
	case '/':
		isi->family = AF_UNSPEC;
		break;
	case '4':
		if (*++cp != '/')
			return false;
		isi->family = AF_INET;
		break;
	case '6':
		if (*++cp != '/')
			return false;
		isi->family = AF_INET6;
		break;
	default:
		return false;
	}
	cp++;	/* skip past '/' */

	/* which protocol? */
	if (strncmp(cp, "tcp/", 4) == 0)
		isi->protocol = SOCK_STREAM;
	else if (strncmp(cp, "udp/", 4) == 0)
		isi->protocol = SOCK_DGRAM;
	else
		return false;
	cp += 4;

	/* which localport? */
	isi->localport.offset = cp-str;
	while (*cp != '/' && *cp != '\0')
		cp++;
	/*
	 * Require a port, let them explicitly put 0 if
	 * they don't care.
	 */
	if (*cp != '/' || ((isi->localport.len = (cp-str)-isi->localport.offset) == 0))
		return false;

	/* which hostname? */
	cp++;
	isi->remotehost.offset = cp-str;
	while (*cp != '/' && *cp != '\0')
		cp++;
	if (*cp != '/' || ((isi->remotehost.len = (cp-str)-isi->remotehost.offset) == 0))
		return false;

	/* which remoteport? */
	cp++;
	/*
	 * The remote port ends the special file name.
	 * This means there already is a '\0' at the end of the string.
	 * Therefore no need to patch any string ending.
	 *
	 * Here too, require a port, let them explicitly put 0 if
	 * they don't care.
	 */
	isi->remoteport.offset = cp-str;
	while (*cp != '/' && *cp != '\0')
		cp++;
	if (*cp != '\0' || ((isi->remoteport.len = (cp-str)-isi->remoteport.offset) == 0))
		return false;

#ifndef HAVE_GETADDRINFO
	/* final check for IPv6: */
	if (isi->family == AF_INET6)
		fatal(_("IPv6 communication is not supported"));
#endif
	return true;
#endif /* HAVE_SOCKETS */
}

/*
 * in_PROCINFO --- return value for a PROCINFO element with
 *	SUBSEP seperated indices.
 */

static NODE *
in_PROCINFO(const char *pidx1, const char *pidx2, NODE **full_idx)
{
	char *str;
	size_t str_len;
	NODE *r, *sub = NULL;
	NODE *subsep = SUBSEP_node->var_value;

	if (PROCINFO_node == NULL || (pidx1 == NULL && pidx2 == NULL))
		return NULL;

	/* full_idx is in+out parameter */

	if (full_idx)
		sub = *full_idx;

	if (pidx1 != NULL && pidx2 == NULL)
		str_len = strlen(pidx1);
	else if (pidx1 == NULL && pidx2 != NULL)
		str_len = strlen(pidx2);
	else
		str_len = strlen(pidx1) + subsep->stlen	+ strlen(pidx2);

	if (sub == NULL) {
		emalloc(str, char *, str_len + 1, "in_PROCINFO");
		sub = make_str_node(str, str_len, ALREADY_MALLOCED);
		if (full_idx)
			*full_idx = sub;
	} else if (str_len != sub->stlen) {
		/* *full_idx != NULL */

		assert(sub->valref == 1);
		erealloc(sub->stptr, char *, str_len + 1, "in_PROCINFO");
		sub->stlen = str_len;
	}

	if (pidx1 != NULL && pidx2 == NULL)
		strcpy(sub->stptr, pidx1);
	else if (pidx1 == NULL && pidx2 != NULL)
		strcpy(sub->stptr, pidx2);
	else
		sprintf(sub->stptr, "%s%.*s%s", pidx1, (int)subsep->stlen,
				subsep->stptr, pidx2);

	r = in_array(PROCINFO_node, sub);
	if (! full_idx)
		unref(sub);
	return r;
}


/* get_read_timeout --- get timeout in milliseconds for reading */

static long
get_read_timeout(IOBUF *iop)
{
	long tmout = 0;

	if (PROCINFO_node != NULL) {
		const char *name = iop->public.name;
		NODE *val = NULL;
		static NODE *full_idx = NULL;
		static const char *last_name = NULL;

		/*
		 * Do not re-construct the full index when last redirection
		 * string is the same as the current; "efficiency_hack++".
		 */
		if (full_idx == NULL || strcmp(name, last_name) != 0) {
			val = in_PROCINFO(name, "READ_TIMEOUT", & full_idx);
			if (last_name != NULL)
				efree((void *) last_name);
			last_name = estrdup(name, strlen(name));
		} else	/* use cached full index */
			val = in_array(PROCINFO_node, full_idx);

		if (val != NULL) {
			(void) force_number(val);
			tmout = get_number_si(val);
		}
	} else
		tmout = read_default_timeout;	/* initialized from env. variable in init_io() */

	/* overwrite read routine only if an extension has not done so */
	if ((iop->public.read_func == ( ssize_t(*)() ) read) && tmout > 0)
		iop->public.read_func = read_with_timeout;

	return tmout;
}

/*
 * read_with_timeout --- read with a timeout, return failure
 *	if no data is available within the timeout period.
 */

static ssize_t
read_with_timeout(int fd, char *buf, size_t size)
{
#if ! defined(VMS)
	fd_set readfds;
	struct timeval tv;
#ifdef __MINGW32__
	/*
	 * Only sockets can be read with a timeout.  Also, the FD_*
	 * macros work on SOCKET type, not on int file descriptors.
	 */
	SOCKET s = valid_socket(fd);

	if (!s)
		return read(fd, buf, size);
#else
	int s = fd;
#endif

	tv.tv_sec = read_timeout / 1000;
	tv.tv_usec = 1000 * (read_timeout - 1000 * tv.tv_sec);

	FD_ZERO(& readfds);
	FD_SET(s, & readfds);

	errno = 0;
	/*
	 * Note: the 1st arg of 'select' is ignored on MS-Windows, so
	 * it's not a mistake to pass fd+1 there, although we use
	 * sockets, not file descriptors.
	 */
	if (select(fd + 1, & readfds, NULL, NULL, & tv) < 0)
		return -1;

	if (FD_ISSET(s, & readfds))
		return read(fd, buf, size);
	/* else
		timed out */

	/* Set a meaningful errno */
#ifdef ETIMEDOUT
	errno = ETIMEDOUT;
#else
	errno = EAGAIN;
#endif
	return -1;
#else  /* VMS */
	return read(fd, buf, size);
#endif	/* VMS */
}

/*
 * Dummy pass through functions for default output.
 */

/* gawk_fwrite --- like fwrite */

static size_t
gawk_fwrite(const void *buf, size_t size, size_t count, FILE *fp, void *opaque)
{
	(void) opaque;

	return fwrite(buf, size, count, fp);
}

static int
gawk_fflush(FILE *fp, void *opaque)
{
	(void) opaque;

	return fflush(fp);
}

static int
gawk_ferror(FILE *fp, void *opaque)
{
	(void) opaque;

	return ferror(fp);
}

static int
gawk_fclose(FILE *fp, void *opaque)
{
	int result;
#ifdef __MINGW32__
	SOCKET s = valid_socket (fileno(fp));
#endif
	(void) opaque;

	result =  fclose(fp);
#ifdef __MINGW32__
	if (s && closesocket(s) == SOCKET_ERROR)
		result = -1;
#endif
	return result;
}


/* init_output_wrapper --- initialize the output wrapper */

static void
init_output_wrapper(awk_output_buf_t *outbuf)
{
	outbuf->name = NULL;
	outbuf->mode = NULL;
	outbuf->fp = NULL;
	outbuf->opaque = NULL;
	outbuf->redirected = awk_false;
	outbuf->gawk_fwrite = gawk_fwrite;
	outbuf->gawk_fflush = gawk_fflush;
	outbuf->gawk_ferror = gawk_ferror;
	outbuf->gawk_fclose = gawk_fclose;
}<|MERGE_RESOLUTION|>--- conflicted
+++ resolved
@@ -2752,29 +2752,6 @@
 		pi->awkpath[i++] = ".";
 
 	while (*start) {
-<<<<<<< HEAD
-		while (*end && *end != envsep)
-			end++;
-		len = end - start;
-		if (len > 0) {
-			/* +2 is correct here; leave room for / */
-			emalloc(p, char *, len + 2, "init_awkpath");
-			memcpy(p, start, len);
-
-			/* add directory punctuation if necessary */
-			if (! isdirpunct(end[-1]))
-				p[len++] = '/';
-			p[len] = '\0';
-
-			if (i == max_path) {
-				max_path += INC_PATH;
-				erealloc(pi->awkpath, char **, (max_path + 1) * sizeof(char *), "init_awkpath");
-				memset(pi->awkpath + i, 0, (INC_PATH + 1) * sizeof(char *));
-			}
-			pi->awkpath[i++] = p;
-			if (len > pi->max_pathlen)
-				pi->max_pathlen = len;
-=======
 		if (*start == envsep) {
 			if (start[1] == envsep) {
 				pi->awkpath[i++] = ".";
@@ -2808,7 +2785,6 @@
 				start = end;
 			} else
 				start++;
->>>>>>> 04e37f2e
 		}
 	}
 
