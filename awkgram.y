/*
 * awkgram.y --- yacc/bison parser
 */

/* 
 * Copyright (C) 1986, 1988, 1989, 1991-2011 the Free Software Foundation, Inc.
 * 
 * This file is part of GAWK, the GNU implementation of the
 * AWK Programming Language.
 * 
 * GAWK is free software; you can redistribute it and/or modify
 * it under the terms of the GNU General Public License as published by
 * the Free Software Foundation; either version 3 of the License, or
 * (at your option) any later version.
 * 
 * GAWK is distributed in the hope that it will be useful,
 * but WITHOUT ANY WARRANTY; without even the implied warranty of
 * MERCHANTABILITY or FITNESS FOR A PARTICULAR PURPOSE.  See the
 * GNU General Public License for more details.
 * 
 * You should have received a copy of the GNU General Public License
 * along with this program; if not, write to the Free Software
 * Foundation, Inc., 51 Franklin Street, Fifth Floor, Boston, MA  02110-1301, USA
 */

%{
#ifdef GAWKDEBUG
#define YYDEBUG 12
#endif

#include "awk.h"

#if defined(__STDC__) && __STDC__ < 1	/* VMS weirdness, maybe elsewhere */
#define signed /**/
#endif

static void yyerror(const char *m, ...) ATTRIBUTE_PRINTF_1;
static void error_ln(int line, const char *m, ...) ATTRIBUTE_PRINTF_2;
static void lintwarn_ln(int line, const char *m, ...) ATTRIBUTE_PRINTF_2;
static void warning_ln(int line, const char *m, ...) ATTRIBUTE_PRINTF_2;
static char *get_src_buf(void);
static int yylex(void);
int	yyparse(void); 
static INSTRUCTION *snode(INSTRUCTION *subn, INSTRUCTION *op);
static char **check_params(char *fname, int pcount, INSTRUCTION *list);
static int install_function(char *fname, INSTRUCTION *fi, INSTRUCTION *plist);
static NODE *mk_rexp(INSTRUCTION *exp);
static void param_sanity(INSTRUCTION *arglist);
static int parms_shadow(INSTRUCTION *pc, int *shadow);
static int isnoeffect(OPCODE type);
static INSTRUCTION *make_assignable(INSTRUCTION *ip);
static void dumpintlstr(const char *str, size_t len);
static void dumpintlstr2(const char *str1, size_t len1, const char *str2, size_t len2);
static int include_source(INSTRUCTION *file);
static void next_sourcefile(void);
static char *tokexpand(void);

#define instruction(t)	bcalloc(t, 1, 0)

static INSTRUCTION *mk_program(void);
static INSTRUCTION *append_rule(INSTRUCTION *pattern, INSTRUCTION *action);
static INSTRUCTION *mk_function(INSTRUCTION *fi, INSTRUCTION *def);
static INSTRUCTION *mk_condition(INSTRUCTION *cond, INSTRUCTION *ifp, INSTRUCTION *true_branch,
		INSTRUCTION *elsep,	INSTRUCTION *false_branch);
static INSTRUCTION *mk_expression_list(INSTRUCTION *list, INSTRUCTION *s1);
static INSTRUCTION *mk_for_loop(INSTRUCTION *forp, INSTRUCTION *init, INSTRUCTION *cond,
		INSTRUCTION *incr, INSTRUCTION *body);
static void fix_break_continue(INSTRUCTION *list, INSTRUCTION *b_target, INSTRUCTION *c_target);
static INSTRUCTION *mk_binary(INSTRUCTION *s1, INSTRUCTION *s2, INSTRUCTION *op);
static INSTRUCTION *mk_boolean(INSTRUCTION *left, INSTRUCTION *right, INSTRUCTION *op);
static INSTRUCTION *mk_assignment(INSTRUCTION *lhs, INSTRUCTION *rhs, INSTRUCTION *op);
static INSTRUCTION *mk_getline(INSTRUCTION *op, INSTRUCTION *opt_var, INSTRUCTION *redir, int redirtype);
static NODE *make_regnode(int type, NODE *exp);
static int count_expressions(INSTRUCTION **list, int isarg);
static INSTRUCTION *optimize_assignment(INSTRUCTION *exp);
static void add_lint(INSTRUCTION *list, LINTTYPE linttype);

enum defref { FUNC_DEFINE, FUNC_USE };
static void func_use(const char *name, enum defref how);
static void check_funcs(void);

static ssize_t read_one_line(int fd, void *buffer, size_t count);
static int one_line_close(int fd);

static int want_source = FALSE;
static int want_regexp;		/* lexical scanning kludge */
static char *in_function;		/* parsing kludge */
static int rule = 0;

const char *const ruletab[] = {
	"?",
	"BEGIN",
	"Rule",
	"END",
	"BEGINFILE",
	"ENDFILE",
};

static int in_print = FALSE;	/* lexical scanning kludge for print */
static int in_parens = 0;	/* lexical scanning kludge for print */
static int sub_counter = 0;	/* array dimension counter for use in delete */
static char *lexptr = NULL;		/* pointer to next char during parsing */
static char *lexend;
static char *lexptr_begin;	/* keep track of where we were for error msgs */
static char *lexeme;		/* beginning of lexeme for debugging */
static int lexeof;			/* seen EOF for current source? */  
static char *thisline = NULL;
static int in_braces = 0;	/* count braces for firstline, lastline in an 'action' */
static int lastline = 0;
static int firstline = 0;
static SRCFILE *sourcefile = NULL;	/* current program source */
static int lasttok = 0;
static int eof_warned = FALSE;	/* GLOBAL: want warning for each file */
static int break_allowed;	/* kludge for break */
static int continue_allowed;	/* kludge for continue */


#define END_FILE	-1000
#define END_SRC  	-2000

#define YYDEBUG_LEXER_TEXT (lexeme)
static char *tokstart = NULL;
static char *tok = NULL;
static char *tokend;
static int errcount = 0;

extern char *source;
extern int sourceline;
extern SRCFILE *srcfiles;
extern INSTRUCTION *rule_list;
extern int max_args;
extern NODE **args_array;

static INSTRUCTION *rule_block[sizeof(ruletab)];

static INSTRUCTION *ip_rec;
static INSTRUCTION *ip_newfile;
static INSTRUCTION *ip_atexit = NULL;
static INSTRUCTION *ip_end;
static INSTRUCTION *ip_endfile;
static INSTRUCTION *ip_beginfile;

static inline INSTRUCTION *list_create(INSTRUCTION *x);
static inline INSTRUCTION *list_append(INSTRUCTION *l, INSTRUCTION *x);
static inline INSTRUCTION *list_prepend(INSTRUCTION *l, INSTRUCTION *x);
static inline INSTRUCTION *list_merge(INSTRUCTION *l1, INSTRUCTION *l2);

extern double fmod(double x, double y);

#define YYSTYPE INSTRUCTION *
%}

%token FUNC_CALL NAME REGEXP FILENAME
%token YNUMBER YSTRING
%token RELOP IO_OUT IO_IN
%token ASSIGNOP ASSIGN MATCHOP CONCAT_OP
%token SUBSCRIPT
%token LEX_BEGIN LEX_END LEX_IF LEX_ELSE LEX_RETURN LEX_DELETE
%token LEX_SWITCH LEX_CASE LEX_DEFAULT LEX_WHILE LEX_DO LEX_FOR LEX_BREAK LEX_CONTINUE
%token LEX_PRINT LEX_PRINTF LEX_NEXT LEX_EXIT LEX_FUNCTION
%token LEX_BEGINFILE LEX_ENDFILE 
%token LEX_GETLINE LEX_NEXTFILE
%token LEX_IN
%token LEX_AND LEX_OR INCREMENT DECREMENT
%token LEX_BUILTIN LEX_LENGTH
%token LEX_EOF
%token LEX_INCLUDE LEX_EVAL
%token NEWLINE

/* Lowest to highest */
%right ASSIGNOP ASSIGN SLASH_BEFORE_EQUAL
%right '?' ':'
%left LEX_OR
%left LEX_AND
%left LEX_GETLINE
%nonassoc LEX_IN
%left FUNC_CALL LEX_BUILTIN LEX_LENGTH
%nonassoc ','
%left MATCHOP
%nonassoc RELOP '<' '>' IO_IN IO_OUT
%left CONCAT_OP
%left YSTRING YNUMBER
%left '+' '-'
%left '*' '/' '%'
%right '!' UNARY
%right '^'
%left INCREMENT DECREMENT
%left '$'
%left '(' ')'
%%

program
	: /* empty */
	| program rule
	  {
		rule = 0;
		yyerrok;
	  }
	| program nls
	| program LEX_EOF
	  {
		next_sourcefile();
	  }
	| program error
	  {
		rule = 0;
		/*
		 * If errors, give up, don't produce an infinite
		 * stream of syntax error messages.
		 */
  		/* yyerrok; */
	  }
	;

rule
	: pattern action
	  {
		(void) append_rule($1, $2);
	  }
	| pattern statement_term
	  {
		if (rule != Rule) {
			msg(_("%s blocks must have an action part"), ruletab[rule]);
			errcount++;
		} else if ($1 == NULL) {
			msg(_("each rule must have a pattern or an action part"));
			errcount++;
		} else		/* pattern rule with non-empty pattern */
			(void) append_rule($1, NULL);
	  }
	| function_prologue action
	  {
		in_function = NULL;
		(void) mk_function($1, $2);
		yyerrok;
	  }
	| '@' LEX_INCLUDE source statement_term
	  {
		want_source = FALSE;
		yyerrok;
	  }
	;

source
	: FILENAME
	  {
		if (include_source($1) < 0)
			YYABORT;
		efree($1->lextok);
		bcfree($1);
		$$ = NULL;
	  }
	| FILENAME error
	  { $$ = NULL; }
	| error
	  { $$ = NULL; }
	;

pattern
	: /* empty */
	  {	$$ = NULL; rule = Rule; }
	| exp
	  {	$$ = $1; rule = Rule; }
	| exp ',' opt_nls exp
	  {
		INSTRUCTION *tp;

		add_lint($1, LINT_assign_in_cond);
		add_lint($4, LINT_assign_in_cond);

		tp = instruction(Op_no_op);
		list_prepend($1, bcalloc(Op_line_range, !!do_pretty_print + 1, 0));
		$1->nexti->triggered = FALSE;
		$1->nexti->target_jmp = $4->nexti;

		list_append($1, instruction(Op_cond_pair));
		$1->lasti->line_range = $1->nexti;
		$1->lasti->target_jmp = tp;

		list_append($4, instruction(Op_cond_pair));
		$4->lasti->line_range = $1->nexti;
		$4->lasti->target_jmp = tp;
		if (do_pretty_print) {
			($1->nexti + 1)->condpair_left = $1->lasti;
			($1->nexti + 1)->condpair_right = $4->lasti;
		}
		$$ = list_append(list_merge($1, $4), tp);
		rule = Rule;
	  }
	| LEX_BEGIN
	  {
		static int begin_seen = 0;
		if (do_lint_old && ++begin_seen == 2)
			warning_ln($1->source_line,
				_("old awk does not support multiple `BEGIN' or `END' rules"));

		$1->in_rule = rule = BEGIN;
		$1->source_file = source;
		$$ = $1;
	  }
	| LEX_END
	  {
		static int end_seen = 0;
		if (do_lint_old && ++end_seen == 2)
			warning_ln($1->source_line,
				_("old awk does not support multiple `BEGIN' or `END' rules"));

		$1->in_rule = rule = END;
		$1->source_file = source;
		$$ = $1;
	  }
	| LEX_BEGINFILE
	  {
		$1->in_rule = rule = BEGINFILE;
		$1->source_file = source;
		$$ = $1;
	  }
	| LEX_ENDFILE
	  {
		$1->in_rule = rule = ENDFILE;
		$1->source_file = source;
		$$ = $1;
	  }
	;

action
	: l_brace statements r_brace opt_semi opt_nls
	  {
		if ($2 == NULL)
			$$ = list_create(instruction(Op_no_op));
		else
			$$ = $2;
	  }
	;

func_name
	: NAME
	  { $$ = $1; }
	| FUNC_CALL
	  { $$ = $1; }
	| lex_builtin
	  {
		yyerror(_("`%s' is a built-in function, it cannot be redefined"),
					tokstart);
		YYABORT;
	  }
	| '@' LEX_EVAL
	  { $$ = $2; }
	;

lex_builtin
	: LEX_BUILTIN
	| LEX_LENGTH
	;
		
function_prologue
	: LEX_FUNCTION func_name '(' opt_param_list r_paren opt_nls
	  {
		$1->source_file = source;
		if (install_function($2->lextok, $1, $4) < 0)
			YYABORT;
		in_function = $2->lextok;
		$2->lextok = NULL;
		bcfree($2);
		/* $4 already free'd in install_function */
		$$ = $1;
	  }
	;

regexp
	/*
	 * In this rule, want_regexp tells yylex that the next thing
	 * is a regexp so it should read up to the closing slash.
	 */
	: a_slash
		{ ++want_regexp; }
	  REGEXP	/* The terminating '/' is consumed by yylex(). */
		{
		  NODE *n, *exp;
		  char *re;
		  size_t len;

		  re = $3->lextok;
		  $3->lextok = NULL;
		  len = strlen(re);
		  if (do_lint) {
			if (len == 0)
				lintwarn_ln($3->source_line,
					_("regexp constant `//' looks like a C++ comment, but is not"));
			else if ((re)[0] == '*' && (re)[len-1] == '*')
				/* possible C comment */
				lintwarn_ln($3->source_line,
					_("regexp constant `/%s/' looks like a C comment, but is not"), re);
		  }

		  exp = make_str_node(re, len, ALREADY_MALLOCED);
		  n = make_regnode(Node_regex, exp);
		  if (n == NULL) {
			unref(exp);
			YYABORT;
		  }
		  $$ = $3;
		  $$->opcode = Op_match_rec;
		  $$->memory = n;
		}
	;

a_slash
	: '/'
	  { bcfree($1); }
	| SLASH_BEFORE_EQUAL
	;

statements
	: /* empty */
	  {	$$ = NULL; }
	| statements statement
	  {
		if ($2 == NULL)
			$$ = $1;
		else {
			add_lint($2, LINT_no_effect);
			if ($1 == NULL)
				$$ = $2;
			else
				$$ = list_merge($1, $2);
		}
	    yyerrok;
	  }
	| statements error
	  {	$$ = NULL; }
	;

statement_term
	: nls
	| semi opt_nls
	;

statement
	: semi opt_nls
	  { $$ = NULL; }
	| l_brace statements r_brace
	  { $$ = $2; }
	| if_statement
	  {
		if (do_pretty_print)
			$$ = list_prepend($1, instruction(Op_exec_count));
		else
			$$ = $1;
 	  }
	| LEX_SWITCH '(' exp r_paren opt_nls l_brace case_statements opt_nls r_brace
	  {
		INSTRUCTION *dflt, *curr = NULL, *cexp, *cstmt;
		INSTRUCTION *ip, *nextc, *tbreak;
		const char **case_values = NULL;
		int maxcount = 128;
		int case_count = 0;
		int i;

		tbreak = instruction(Op_no_op);	
		cstmt = list_create(tbreak);
		cexp = list_create(instruction(Op_pop));
		dflt = instruction(Op_jmp);
		dflt->target_jmp = tbreak;	/* if no case match and no explicit default */

		if ($7 != NULL) {
			curr = $7->nexti;
			bcfree($7);	/* Op_list */
		} /*  else
				curr = NULL; */

		for(; curr != NULL; curr = nextc) {
			INSTRUCTION *caseexp = curr->case_exp;
			INSTRUCTION *casestmt = curr->case_stmt;

			nextc = curr->nexti;
			if (curr->opcode == Op_K_case) {
				if (caseexp->opcode == Op_push_i) {
					/* a constant scalar */
					char *caseval;
					caseval = force_string(caseexp->memory)->stptr;
					for (i = 0; i < case_count; i++) {
						if (strcmp(caseval, case_values[i]) == 0)
							error_ln(curr->source_line,
								_("duplicate case values in switch body: %s"), caseval);
					}
 
					if (case_values == NULL)
						emalloc(case_values, const char **, sizeof(char *) * maxcount, "statement");
					else if (case_count >= maxcount) {
						maxcount += 128;
						erealloc(case_values, const char **, sizeof(char*) * maxcount, "statement");
					}
					case_values[case_count++] = caseval;
				} else {
					/* match a constant regex against switch expression. */
					(curr + 1)->match_exp = TRUE;
				}
				curr->stmt_start = casestmt->nexti;
				curr->stmt_end	= casestmt->lasti;
				(void) list_prepend(cexp, curr);
				(void) list_prepend(cexp, caseexp);
			} else {
				if (dflt->target_jmp != tbreak)
					error_ln(curr->source_line,
						_("duplicate `default' detected in switch body"));
				else
					dflt->target_jmp = casestmt->nexti;

				if (do_pretty_print) {
					curr->stmt_start = casestmt->nexti;
					curr->stmt_end = casestmt->lasti;
					(void) list_prepend(cexp, curr);
				} else
					bcfree(curr);
			}

			cstmt = list_merge(casestmt, cstmt);
		}

		if (case_values != NULL)
			efree(case_values);

		ip = $3;
		if (do_pretty_print) {
			(void) list_prepend(ip, $1);
			(void) list_prepend(ip, instruction(Op_exec_count));
			$1->target_break = tbreak;
			($1 + 1)->switch_start = cexp->nexti;
			($1 + 1)->switch_end = cexp->lasti;
		}/* else
				$1 is NULL */

		(void) list_append(cexp, dflt);
		(void) list_merge(ip, cexp);
		$$ = list_merge(ip, cstmt);

		break_allowed--;			
		fix_break_continue(ip, tbreak, NULL);
	  }
	| LEX_WHILE '(' exp r_paren opt_nls statement
	  { 
		/*
		 *    -----------------
		 * tc:
		 *         cond
		 *    -----------------
		 *    [Op_jmp_false tb   ]
		 *    -----------------   
		 *         body
		 *    -----------------
		 *    [Op_jmp      tc    ]
		 * tb:[Op_no_op          ]
		 */

		INSTRUCTION *ip, *tbreak, *tcont;

		tbreak = instruction(Op_no_op);
		add_lint($3, LINT_assign_in_cond);
		tcont = $3->nexti;
		ip = list_append($3, instruction(Op_jmp_false));
		ip->lasti->target_jmp = tbreak;

		if (do_pretty_print) {
			(void) list_append(ip, instruction(Op_exec_count));
			$1->target_break = tbreak;
			$1->target_continue = tcont;
			($1 + 1)->while_body = ip->lasti;
			(void) list_prepend(ip, $1);
		}/* else
				$1 is NULL */

		if ($6 != NULL)
			(void) list_merge(ip, $6);
		(void) list_append(ip, instruction(Op_jmp));
		ip->lasti->target_jmp = tcont;
		$$ = list_append(ip, tbreak);

		break_allowed--;
		continue_allowed--;
		fix_break_continue(ip, tbreak, tcont);
	  }
	| LEX_DO opt_nls statement LEX_WHILE '(' exp r_paren opt_nls
	  {
		/*
		 *    -----------------
		 * z:
		 *         body
		 *    -----------------
		 * tc: 
		 *         cond
		 *    -----------------
		 *    [Op_jmp_true | z  ]
		 * tb:[Op_no_op         ]
		 */

		INSTRUCTION *ip, *tbreak, *tcont;

		tbreak = instruction(Op_no_op);
		tcont = $6->nexti;
		add_lint($6, LINT_assign_in_cond);
		if ($3 != NULL)
			ip = list_merge($3, $6);
		else
			ip = list_prepend($6, instruction(Op_no_op));
		if (do_pretty_print)
			(void) list_prepend(ip, instruction(Op_exec_count));
		(void) list_append(ip, instruction(Op_jmp_true));
		ip->lasti->target_jmp = ip->nexti;
		$$ = list_append(ip, tbreak);

		break_allowed--;
		continue_allowed--;
		fix_break_continue(ip, tbreak, tcont);

		if (do_pretty_print) {
			$1->target_break = tbreak;
			$1->target_continue = tcont;
			($1 + 1)->doloop_cond = tcont;
			$$ = list_prepend(ip, $1);
			bcfree($4);
		} /* else
				$1 and $4 are NULLs */
	  }
	| LEX_FOR '(' NAME LEX_IN simple_variable r_paren opt_nls statement
	  {
		INSTRUCTION *ip;
		char *var_name = $3->lextok;

		if ($8 != NULL
				&& $8->lasti->opcode == Op_K_delete
				&& $8->lasti->expr_count == 1
				&& $8->nexti->opcode == Op_push
				&& ($8->nexti->memory->type != Node_var || !($8->nexti->memory->var_update))
				&& strcmp($8->nexti->memory->vname, var_name) == 0
		) {
		
		/* Efficiency hack.  Recognize the special case of
		 *
		 * 	for (iggy in foo)
		 * 		delete foo[iggy]
		 *
		 * and treat it as if it were
		 *
		 * 	delete foo
		 *
		 * Check that the body is a `delete a[i]' statement,
		 * and that both the loop var and array names match.
		 */		 
			NODE *arr = NULL;

			ip = $8->nexti->nexti; 
			if ($5->nexti->opcode == Op_push && $5->lasti == $5->nexti)
				arr = $5->nexti->memory;
			if (arr != NULL
					&& ip->opcode == Op_no_op
					&& ip->nexti->opcode == Op_push_array
					&& strcmp(ip->nexti->memory->vname, arr->vname) == 0
					&& ip->nexti->nexti == $8->lasti
			) {
				(void) make_assignable($8->nexti);
				$8->lasti->opcode = Op_K_delete_loop;
				$8->lasti->expr_count = 0;
				if ($1 != NULL)
					bcfree($1);
				efree(var_name);
				bcfree($3);
				bcfree($4);
				bcfree($5);
				$$ = $8;
			} else
				goto regular_loop;
		} else {
			INSTRUCTION *tbreak, *tcont;

        /*    [ Op_push_array a       ]
         *    [ Op_arrayfor_init | ib ]
         * ic:[ Op_arrayfor_incr | ib ] 
         *    [ Op_var_assign if any  ]
         *
         *              body
         *
         *    [Op_jmp | ic            ]
         * ib:[Op_arrayfor_final      ]
         */
regular_loop:
			ip = $5;
			ip->nexti->opcode = Op_push_array;

			tbreak = instruction(Op_arrayfor_final);
			$4->opcode = Op_arrayfor_incr;
			$4->array_var = variable($3->source_line, var_name, Node_var);
			$4->target_jmp = tbreak;
			tcont = $4;
			$3->opcode = Op_arrayfor_init;
			$3->target_jmp = tbreak;
			(void) list_append(ip, $3);

			if (do_pretty_print) {
				$1->opcode = Op_K_arrayfor;
				$1->target_continue = tcont;
				$1->target_break = tbreak;
				(void) list_append(ip, $1);
			} /* else
					$1 is NULL */

			/* add update_FOO instruction if necessary */ 
			if ($4->array_var->type == Node_var && $4->array_var->var_update) {
				(void) list_append(ip, instruction(Op_var_update));
				ip->lasti->update_var = $4->array_var->var_update;
			}
			(void) list_append(ip, $4);

			/* add set_FOO instruction if necessary */
			if ($4->array_var->type == Node_var && $4->array_var->var_assign) {
				(void) list_append(ip, instruction(Op_var_assign));
				ip->lasti->assign_var = $4->array_var->var_assign;
			}

			if (do_pretty_print) {
				(void) list_append(ip, instruction(Op_exec_count));
				($1 + 1)->forloop_cond = $4;
				($1 + 1)->forloop_body = ip->lasti; 
			}

			if ($8 != NULL)
				(void) list_merge(ip, $8);

			(void) list_append(ip, instruction(Op_jmp));
			ip->lasti->target_jmp = $4;
			$$ = list_append(ip, tbreak);
			fix_break_continue(ip, tbreak, tcont);
		} 

		break_allowed--;
		continue_allowed--;
	  }
	| LEX_FOR '(' opt_simple_stmt semi opt_nls exp semi opt_nls opt_simple_stmt r_paren opt_nls statement
	  {
		$$ = mk_for_loop($1, $3, $6, $9, $12);

		break_allowed--;
		continue_allowed--;
	  }
	| LEX_FOR '(' opt_simple_stmt semi opt_nls semi opt_nls opt_simple_stmt r_paren opt_nls statement
	  {
		$$ = mk_for_loop($1, $3, (INSTRUCTION *) NULL, $8, $11);

		break_allowed--;
		continue_allowed--;
	  }
	| non_compound_stmt
	  {
		if (do_pretty_print)
			$$ = list_prepend($1, instruction(Op_exec_count));
		else
			$$ = $1;
	  }
	;

non_compound_stmt
	: LEX_BREAK statement_term
	  { 
		if (! break_allowed)
			error_ln($1->source_line,
				_("`break' is not allowed outside a loop or switch"));
		$1->target_jmp = NULL;
		$$ = list_create($1);

	  }
	| LEX_CONTINUE statement_term
	  {
		if (! continue_allowed)
			error_ln($1->source_line,
				_("`continue' is not allowed outside a loop"));
		$1->target_jmp = NULL;
		$$ = list_create($1);

	  }
	| LEX_NEXT statement_term
	  {
		/* if inside function (rule = 0), resolve context at run-time */
		if (rule && rule != Rule)
			error_ln($1->source_line,
				_("`next' used in %s action"), ruletab[rule]);
		$1->target_jmp = ip_rec;
		$$ = list_create($1);
	  }
	| LEX_NEXTFILE statement_term
	  {
		if (do_traditional)
			error_ln($1->source_line,
				_("`nextfile' is a gawk extension"));

		/* if inside function (rule = 0), resolve context at run-time */
		if (rule == BEGIN || rule == END || rule == ENDFILE)
			error_ln($1->source_line,
				_("`nextfile' used in %s action"), ruletab[rule]);

		$1->target_newfile = ip_newfile;
		$1->target_endfile = ip_endfile;
		$$ = list_create($1);
	  }
	| LEX_EXIT opt_exp statement_term
	  {
		/* Initialize the two possible jump targets, the actual target
		 * is resolved at run-time. 
		 */
		$1->target_end = ip_end;	/* first instruction in end_block */
		$1->target_atexit = ip_atexit;	/* cleanup and go home */

		if ($2 == NULL) {
			$$ = list_create($1);
			(void) list_prepend($$, instruction(Op_push_i));
			$$->nexti->memory = dupnode(Nnull_string);
		} else
			$$ = list_append($2, $1);
	  }
	| LEX_RETURN
	  {
		if (! in_function)
			yyerror(_("`return' used outside function context"));
	  } opt_exp statement_term {
		if ($3 == NULL) {
			$$ = list_create($1);
			(void) list_prepend($$, instruction(Op_push_i));
			$$->nexti->memory = dupnode(Nnull_string);
		} else {
			if (do_optimize > 1
				&& $3->lasti->opcode == Op_func_call
				&& STREQ($3->lasti->func_name, in_function)
			) {
				/* Do tail recursion optimization. Tail
				 * call without a return value is recognized
				 * in mk_function().
				 */
				($3->lasti + 1)->tail_call = TRUE;
			}

			$$ = list_append($3, $1);
		}
	  }
	| simple_stmt statement_term
	;

	/*
	 * A simple_stmt exists to satisfy a constraint in the POSIX
	 * grammar allowing them to occur as the 1st and 3rd parts
	 * in a `for (...;...;...)' loop.  This is a historical oddity
	 * inherited from Unix awk, not at all documented in the AK&W
	 * awk book.  We support it, as this was reported as a bug.
	 * We don't bother to document it though. So there.
	 */
simple_stmt
	: print { in_print = TRUE; in_parens = 0; } print_expression_list output_redir
	  {
		/*
		 * Optimization: plain `print' has no expression list, so $3 is null.
		 * If $3 is NULL or is a bytecode list for $0 use Op_K_print_rec,
		 * which is faster for these two cases.
		 */

		if ($1->opcode == Op_K_print &&
			($3 == NULL
				|| ($3->lasti->opcode == Op_field_spec
					&& $3->nexti->nexti->nexti == $3->lasti
					&& $3->nexti->nexti->opcode == Op_push_i
					&& $3->nexti->nexti->memory->type == Node_val
					&& $3->nexti->nexti->memory->numbr == 0.0)
			)
		) {
			static short warned = FALSE;
			/*   -----------------
			 *      output_redir
			 *    [ redirect exp ]
			 *   -----------------
			 *     expression_list
			 *   ------------------
			 *    [Op_K_print_rec | NULL | redir_type | expr_count]
			 */

			if ($3 != NULL) {
				bcfree($3->lasti);				/* Op_field_spec */
				unref($3->nexti->nexti->memory);	/* Node_val */
				bcfree($3->nexti->nexti);		/* Op_push_i */
				bcfree($3->nexti);				/* Op_list */
				bcfree($3);						/* Op_list */
			} else {
				if (do_lint && (rule == BEGIN || rule == END) && ! warned) {
					warned = TRUE;
					lintwarn_ln($1->source_line,
		_("plain `print' in BEGIN or END rule should probably be `print \"\"'"));
				}
			}

			$1->expr_count = 0;
			$1->opcode = Op_K_print_rec;
			if ($4 == NULL) {    /* no redircetion */
				$1->redir_type = 0;
				$$ = list_create($1);
			} else {
				INSTRUCTION *ip;
				ip = $4->nexti;
				$1->redir_type = ip->redir_type;
				$4->nexti = ip->nexti;
				bcfree(ip);
				$$ = list_append($4, $1);
			}
		} else {
			/*   -----------------
			 *    [ output_redir    ]
			 *    [ redirect exp    ]
			 *   -----------------
			 *    [ expression_list ]
			 *   ------------------
			 *    [$1 | NULL | redir_type | expr_count]
			 *
			 */
			 
			if ($4 == NULL) {		/* no redirection */
				if ($3 == NULL)	{	/* printf without arg */
					$1->expr_count = 0;
					$1->redir_type = 0;
					$$ = list_create($1);
				} else {
					INSTRUCTION *t = $3;
					$1->expr_count = count_expressions(&t, FALSE);
					$1->redir_type = 0;
					$$ = list_append(t, $1);
				}
			} else {
				INSTRUCTION *ip;
				ip = $4->nexti;
				$1->redir_type = ip->redir_type;
				$4->nexti = ip->nexti;
				bcfree(ip);
				if ($3 == NULL) {
					$1->expr_count = 0;
					$$ = list_append($4, $1);
				} else {
					INSTRUCTION *t = $3;
					$1->expr_count = count_expressions(&t, FALSE);
					$$ = list_append(list_merge($4, t), $1);
				}
			}
		}
	  }

	| LEX_DELETE NAME { sub_counter = 0; } delete_subscript_list
	  {
		char *arr = $2->lextok;

		$2->opcode = Op_push_array;
		$2->memory = variable($2->source_line, arr, Node_var_new);

		if ($4 == NULL) {
			static short warned = FALSE;

			if (do_lint && ! warned) {
				warned = TRUE;
				lintwarn_ln($1->source_line,
					_("`delete array' is a gawk extension"));
			}
			if (do_traditional)
				error_ln($1->source_line,
					_("`delete array' is a gawk extension"));
			$1->expr_count = 0;
			$$ = list_append(list_create($2), $1);
		} else {
			$1->expr_count = sub_counter;
			$$ = list_append(list_append($4, $2), $1);
		}
	  }	
	| LEX_DELETE '(' NAME ')'
		  /*
		   * this is for tawk compatibility. maybe the warnings
		   * should always be done.
		   */
	  {
		static short warned = FALSE;
		char *arr = $3->lextok;

		if (do_lint && ! warned) {
			warned = TRUE;
			lintwarn_ln($1->source_line,
				_("`delete(array)' is a non-portable tawk extension"));
		}
		if (do_traditional) {
			error_ln($1->source_line,
				_("`delete array' is a gawk extension"));
		}
		$3->memory = variable($3->source_line, arr, Node_var_new);
		$3->opcode = Op_push_array;
		$1->expr_count = 0;
		$$ = list_append(list_create($3), $1);
	  }
	| exp
	  {	$$ = optimize_assignment($1); }
	;

opt_simple_stmt
	: /* empty */
	  { $$ = NULL; }
	| simple_stmt
	  { $$ = $1; }
	;

case_statements
	: /* empty */
	  { $$ = NULL; }
	| case_statements case_statement
	  {
		if ($1 == NULL)
			$$ = list_create($2);
		else
			$$ = list_prepend($1, $2);
	  }
	| case_statements error
	  { $$ = NULL; }
	;

case_statement
	: LEX_CASE case_value colon opt_nls statements
	  {
		INSTRUCTION *casestmt = $5;
		if ($5 == NULL)
			casestmt = list_create(instruction(Op_no_op));	
		if (do_pretty_print)
			(void) list_prepend(casestmt, instruction(Op_exec_count));
		$1->case_exp = $2;
		$1->case_stmt = casestmt;
		bcfree($3);
		$$ = $1;
	  }
	| LEX_DEFAULT colon opt_nls statements
	  {
		INSTRUCTION *casestmt = $4;
		if ($4 == NULL)
			casestmt = list_create(instruction(Op_no_op));
		if (do_pretty_print)
			(void) list_prepend(casestmt, instruction(Op_exec_count));
		bcfree($2);
		$1->case_stmt = casestmt;
		$$ = $1;
	  }
	;

case_value
	: YNUMBER
	  {	$$ = $1; }
	| '-' YNUMBER    %prec UNARY
	  { 
		$2->memory->numbr = -(force_number($2->memory));
		bcfree($1);
		$$ = $2;
	  }
	| '+' YNUMBER    %prec UNARY
	  {
		bcfree($1);
		$$ = $2;
	  }
	| YSTRING 
	  {	$$ = $1; }
	| regexp  
	  {
		$1->opcode = Op_push_re;
		$$ = $1;
	  }
	;

print
	: LEX_PRINT
	  { $$ = $1; }
	| LEX_PRINTF
	  { $$ = $1; }
	;

	/*
	 * Note: ``print(x)'' is already parsed by the first rule,
	 * so there is no good in covering it by the second one too.
	 */
print_expression_list
	: opt_expression_list
	| '(' expression_list r_paren
	  {
		$$ = $2;
	  }
	;

output_redir
	: /* empty */
	  {
		in_print = FALSE;
		in_parens = 0;
		$$ = NULL;
	  }
	| IO_OUT { in_print = FALSE; in_parens = 0; } common_exp
	  {
		if ($1->redir_type == redirect_twoway
		    	&& $3->lasti->opcode == Op_K_getline_redir
		   	 	&& $3->lasti->redir_type == redirect_twoway)
			yyerror(_("multistage two-way pipelines don't work"));
		$$ = list_prepend($3, $1);
	  }
	;

if_statement
	: LEX_IF '(' exp r_paren opt_nls statement
	  {
		$$ = mk_condition($3, $1, $6, NULL, NULL);
	  }
	| LEX_IF '(' exp r_paren opt_nls statement
	     LEX_ELSE opt_nls statement
	  {
		$$ = mk_condition($3, $1, $6, $7, $9);
	  }
	;

nls
	: NEWLINE
	| nls NEWLINE
	;

opt_nls
	: /* empty */
	| nls
	;

input_redir
	: /* empty */
	  { $$ = NULL; }
	| '<' simp_exp
	  {
		bcfree($1);
		$$ = $2;
	  }
	;

opt_param_list
	: /* empty */
	  { $$ = NULL; }
	| param_list
	  { $$ = $1 ; }
	;

param_list
	: NAME
	  {
		$1->param_count = 0;
		$$ = list_create($1);
	  }
	| param_list comma NAME
	  {
		$3->param_count =  $1->lasti->param_count + 1;
		$$ = list_append($1, $3);
		yyerrok;
	  }
	| error
	  { $$ = NULL; }
	| param_list error
	  { $$ = $1; }
	| param_list comma error
	  { $$ = $1; }
	;

/* optional expression, as in for loop */
opt_exp
	: /* empty */
	  { $$ = NULL; }
	| exp
	  { $$ = $1; }
	;

opt_expression_list
	: /* empty */
	  { $$ = NULL; }
	| expression_list
	  { $$ = $1; }
	;

expression_list
	: exp
	  {	$$ = mk_expression_list(NULL, $1); }
	| expression_list comma exp
	  {
		$$ = mk_expression_list($1, $3);
		yyerrok;
	  }
	| error
	  { $$ = NULL; }
	| expression_list error
	  { $$ = NULL; }
	| expression_list error exp
	  { $$ = NULL; }
	| expression_list comma error
	  { $$ = NULL; }
	;

/* Expressions, not including the comma operator.  */
exp
	: variable assign_operator exp %prec ASSIGNOP
	  {
		if (do_lint && $3->lasti->opcode == Op_match_rec)
			lintwarn_ln($2->source_line,
				_("regular expression on right of assignment"));
		$$ = mk_assignment($1, $3, $2);
	  }
	| exp LEX_AND exp
	  {	$$ = mk_boolean($1, $3, $2); }
	| exp LEX_OR exp
	  {	$$ = mk_boolean($1, $3, $2); }
	| exp MATCHOP exp
	  {
		if ($1->lasti->opcode == Op_match_rec)
			warning_ln($2->source_line,
				_("regular expression on left of `~' or `!~' operator"));

		if ($3->lasti == $3->nexti && $3->nexti->opcode == Op_match_rec) {
			$2->memory = $3->nexti->memory;
			bcfree($3->nexti);	/* Op_match_rec */
			bcfree($3);			/* Op_list */
			$$ = list_append($1, $2);
		} else {
			$2->memory = make_regnode(Node_dynregex, NULL);
			$$ = list_append(list_merge($1, $3), $2);
		}
	  }
	| exp LEX_IN simple_variable
	  {
		if (do_lint_old)
			warning_ln($2->source_line,
				_("old awk does not support the keyword `in' except after `for'"));
		$3->nexti->opcode = Op_push_array;
		$2->opcode = Op_in_array;
		$2->expr_count = 1;
		$$ = list_append(list_merge($1, $3), $2);
	  }
	| exp a_relop exp %prec RELOP
	  {
		if (do_lint && $3->lasti->opcode == Op_match_rec)
			lintwarn_ln($2->source_line,
				_("regular expression on right of comparison"));
		$$ = list_append(list_merge($1, $3), $2);
	  }
	| exp '?' exp ':' exp
	  { $$ = mk_condition($1, $2, $3, $4, $5); }
	| common_exp
	  { $$ = $1; }
	;

assign_operator
	: ASSIGN
	  { $$ = $1; }
	| ASSIGNOP
	  { $$ = $1; }
	| SLASH_BEFORE_EQUAL ASSIGN   /* `/=' */
	  {	
		$2->opcode = Op_assign_quotient;
		$$ = $2;
	  }
	;

relop_or_less
	: RELOP
	  { $$ = $1; }
	| '<'
	  { $$ = $1; }
	;

a_relop
	: relop_or_less
	  { $$ = $1; }
	| '>'
	  { $$ = $1; }
	;

common_exp
	: simp_exp
	  { $$ = $1; }
	| simp_exp_nc
	  { $$ = $1; }
	| common_exp simp_exp %prec CONCAT_OP
	  {
		int count = 2;
		int is_simple_var = FALSE;

		if ($1->lasti->opcode == Op_concat) {
			/* multiple (> 2) adjacent strings optimization */
			is_simple_var = ($1->lasti->concat_flag & CSVAR);
			count = $1->lasti->expr_count + 1;
			$1->lasti->opcode = Op_no_op;
		} else {
			is_simple_var = ($1->nexti->opcode == Op_push
					&& $1->lasti == $1->nexti); /* first exp. is a simple
					                             * variable?; kludge for use
					                             * in Op_assign_concat.
		 			                             */
		}

		if (do_optimize > 1
			&& $1->nexti == $1->lasti && $1->nexti->opcode == Op_push_i
			&& $2->nexti == $2->lasti && $2->nexti->opcode == Op_push_i
		) {
			NODE *n1 = $1->nexti->memory;
			NODE *n2 = $2->nexti->memory;
			size_t nlen;

			n1 = force_string(n1);
			n2 = force_string(n2);
			nlen = n1->stlen + n2->stlen;
			erealloc(n1->stptr, char *, nlen + 2, "constant fold");
			memcpy(n1->stptr + n1->stlen, n2->stptr, n2->stlen);
			n1->stlen = nlen;
			n1->stptr[nlen] = '\0';
			n1->flags &= ~(NUMCUR|NUMBER|NUMINT);
			n1->flags |= (STRING|STRCUR);
			unref(n2);
			bcfree($2->nexti);
			bcfree($2);
			$$ = $1;
		} else {
			$$ = list_append(list_merge($1, $2), instruction(Op_concat));
			$$->lasti->concat_flag = (is_simple_var ? CSVAR : 0);
			$$->lasti->expr_count = count;
			if (count > max_args)
				max_args = count;
		}
	  }
	;

simp_exp
	: non_post_simp_exp
	/* Binary operators in order of decreasing precedence.  */
	| simp_exp '^' simp_exp
	  { $$ = mk_binary($1, $3, $2); }
	| simp_exp '*' simp_exp
	  { $$ = mk_binary($1, $3, $2); }
	| simp_exp '/' simp_exp
	  { $$ = mk_binary($1, $3, $2); }
	| simp_exp '%' simp_exp
	  { $$ = mk_binary($1, $3, $2); }
	| simp_exp '+' simp_exp
	  { $$ = mk_binary($1, $3, $2); }
	| simp_exp '-' simp_exp
	  { $$ = mk_binary($1, $3, $2); }
	| LEX_GETLINE opt_variable input_redir
	  {
		/*
		 * In BEGINFILE/ENDFILE, allow `getline var < file'
		 */

		if (rule == BEGINFILE || rule == ENDFILE) {
			if ($2 != NULL && $3 != NULL)
				;	 /* all  ok */
			else {
				if ($2 != NULL)
					error_ln($1->source_line,
						_("`getline var' invalid inside `%s' rule"), ruletab[rule]);
				else
					error_ln($1->source_line,
						_("`getline' invalid inside `%s' rule"), ruletab[rule]);
			}
		}
		if (do_lint && rule == END && $3 == NULL)
			lintwarn_ln($1->source_line,
				_("non-redirected `getline' undefined inside END action"));
		$$ = mk_getline($1, $2, $3, redirect_input);
	  }
	| variable INCREMENT
	  {
		$2->opcode = Op_postincrement;
		$$ = mk_assignment($1, NULL, $2);
	  }
	| variable DECREMENT
	  {
		$2->opcode = Op_postdecrement;
		$$ = mk_assignment($1, NULL, $2);
	  }
	| '(' expression_list r_paren LEX_IN simple_variable
	  {
		if (do_lint_old) {
		    warning_ln($4->source_line,
				_("old awk does not support the keyword `in' except after `for'"));
		    warning_ln($4->source_line,
				_("old awk does not support multidimensional arrays"));
		}
		$5->nexti->opcode = Op_push_array;
		$4->opcode = Op_in_array;
		if ($2 == NULL) {	/* error */
			errcount++;
			$4->expr_count = 0;
			$$ = list_merge($5, $4);
		} else {
			INSTRUCTION *t = $2;
			$4->expr_count = count_expressions(&t, FALSE);
			$$ = list_append(list_merge(t, $5), $4);
		}
	  }
	;

/* Expressions containing "| getline" lose the ability to be on the
   right-hand side of a concatenation. */
simp_exp_nc
	: common_exp IO_IN LEX_GETLINE opt_variable
		{
		  $$ = mk_getline($3, $4, $1, $2->redir_type);
		  bcfree($2);
		}
	/* Binary operators in order of decreasing precedence.  */
	| simp_exp_nc '^' simp_exp
	  { $$ = mk_binary($1, $3, $2); }
	| simp_exp_nc '*' simp_exp
	  { $$ = mk_binary($1, $3, $2); }
	| simp_exp_nc '/' simp_exp
	  { $$ = mk_binary($1, $3, $2); }
	| simp_exp_nc '%' simp_exp
	  { $$ = mk_binary($1, $3, $2); }
	| simp_exp_nc '+' simp_exp
	  { $$ = mk_binary($1, $3, $2); }
	| simp_exp_nc '-' simp_exp
	  { $$ = mk_binary($1, $3, $2); }
	;

non_post_simp_exp
	: regexp
	  {
		$$ = list_create($1);
	  }
	| '!' simp_exp %prec UNARY
	  {
		if ($2->opcode == Op_match_rec) {
			$2->opcode = Op_nomatch;
			$1->opcode = Op_push_i;
			$1->memory = make_number(0.0);	
			$$ = list_append(list_append(list_create($1),
						instruction(Op_field_spec)), $2);
		} else {
			if (do_optimize > 1 && $2->nexti == $2->lasti
					&& $2->nexti->opcode == Op_push_i
			) {
				NODE *n = $2->nexti->memory;
				if ((n->flags & (STRCUR|STRING)) != 0) {
					n->numbr = (AWKNUM) (n->stlen == 0);
					n->flags &= ~(STRCUR|STRING);
					n->flags |= (NUMCUR|NUMBER);
					efree(n->stptr);
					n->stptr = NULL;
					n->stlen = 0;
				} else
					n->numbr = (AWKNUM) (n->numbr == 0.0);
				bcfree($1);
				$$ = $2;
			} else {
				$1->opcode = Op_not;
				add_lint($2, LINT_assign_in_cond);
				$$ = list_append($2, $1);
			}
		}
	   }
	| '(' exp r_paren
	  { $$ = $2; }
	| LEX_BUILTIN '(' opt_expression_list r_paren
	  {
		$$ = snode($3, $1);
		if ($$ == NULL)
			YYABORT;
	  }
	| LEX_LENGTH '(' opt_expression_list r_paren
	  {
		$$ = snode($3, $1);
		if ($$ == NULL)
			YYABORT;
	  }
	| LEX_LENGTH
	  {
		static short warned1 = FALSE;

		if (do_lint && ! warned1) {
			warned1 = TRUE;
			lintwarn_ln($1->source_line,
				_("call of `length' without parentheses is not portable"));
		}
		$$ = snode(NULL, $1);
		if ($$ == NULL)
			YYABORT;
	  }
	| func_call
	| variable
	| INCREMENT variable
	  {
		$1->opcode = Op_preincrement;
		$$ = mk_assignment($2, NULL, $1);
	  }
	| DECREMENT variable
	  {
		$1->opcode = Op_predecrement;
		$$ = mk_assignment($2, NULL, $1);
	  }
	| YNUMBER
	  {
		$$ = list_create($1);
	  }
	| YSTRING
	  {
		$$ = list_create($1);
	  }
	| '-' simp_exp    %prec UNARY
	  {
		if ($2->lasti->opcode == Op_push_i
			&& ($2->lasti->memory->flags & (STRCUR|STRING)) == 0
		) {
			$2->lasti->memory->numbr = -(force_number($2->lasti->memory));
			$$ = $2;
			bcfree($1);
		} else {
			$1->opcode = Op_unary_minus;
			$$ = list_append($2, $1);
		}
	  }
	| '+' simp_exp    %prec UNARY
	  {
	    /*
	     * was: $$ = $2
	     * POSIX semantics: force a conversion to numeric type
	     */
		$1->opcode = Op_plus_i;
		$1->memory = make_number(0.0);
		$$ = list_append($2, $1);
	  }
	;

func_call
	: direct_func_call
	  {
		func_use($1->lasti->func_name, FUNC_USE);
		$$ = $1;
	  }
	| '@' direct_func_call
	  {
		/* indirect function call */
		INSTRUCTION *f, *t;
		char *name;
		NODE *indirect_var;
		static short warned = FALSE;
		const char *msg = _("indirect function calls are a gawk extension");

		if (do_traditional || do_posix)
			yyerror("%s", msg);
		else if (do_lint && ! warned) {
			warned = TRUE;
			lintwarn("%s", msg);
		}
		
		f = $2->lasti;
		f->opcode = Op_indirect_func_call;
		name = estrdup(f->func_name, strlen(f->func_name));
		if (is_std_var(name))
			yyerror(_("can not use special variable `%s' for indirect function call"), name);
		indirect_var = variable(f->source_line, name, Node_var_new);
		t = instruction(Op_push);
		t->memory = indirect_var;

		/* prepend indirect var instead of appending to arguments (opt_expression_list),
		 * and pop it off in setup_frame (eval.c) (left to right evaluation order); Test case:
		 *		f = "fun"
		 *		@f(f="real_fun")
		 */

		$$ = list_prepend($2, t);
	  }
	;

direct_func_call
	: FUNC_CALL '(' opt_expression_list r_paren
	  {
		param_sanity($3);
		$1->opcode = Op_func_call;
		$1->func_body = NULL;
		if ($3 == NULL) {	/* no argument or error */
			($1 + 1)->expr_count = 0;
			$$ = list_create($1);
		} else {
			INSTRUCTION *t = $3;
			($1 + 1)->expr_count = count_expressions(&t, TRUE); 
			$$ = list_append(t, $1);
		}
	  }
	;

opt_variable
	: /* empty */
	  { $$ = NULL; }
	| variable
	  { $$ = $1; }
	;

delete_subscript_list
	: /* empty */
	  { $$ = NULL; }
	| delete_subscript SUBSCRIPT
	  { $$ = $1; }
	;

delete_subscript
	: delete_exp_list
	  {	$$ = $1; }
	| delete_subscript delete_exp_list
	  {
		$$ = list_merge($1, $2);
	  }
	;

delete_exp_list
	: bracketed_exp_list
	  {
		INSTRUCTION *ip = $1->lasti; 
		int count = ip->sub_count;	/* # of SUBSEP-seperated expressions */
		if (count > 1) {
			/* change Op_subscript or Op_sub_array to Op_concat */
			ip->opcode = Op_concat;
			ip->concat_flag = CSUBSEP;
			ip->expr_count = count;
		} else
			ip->opcode = Op_no_op;
		sub_counter++;	/* count # of dimensions */
		$$ = $1;
	  }
	;

bracketed_exp_list
	: '[' expression_list ']'
  	  {
		INSTRUCTION *t = $2;
		if ($2 == NULL) {
			error_ln($3->source_line,
				_("invalid subscript expression"));
			/* install Null string as subscript. */
			t = list_create(instruction(Op_push_i));
			t->nexti->memory = dupnode(Nnull_string);
			$3->sub_count = 1;			
		} else
			$3->sub_count = count_expressions(&t, FALSE);
		$$ = list_append(t, $3);
	  }
	;

subscript
	: bracketed_exp_list
	  {	$$ = $1; }
	| subscript bracketed_exp_list
	  {
		$$ = list_merge($1, $2);
	  }
	;

subscript_list
	: subscript SUBSCRIPT
	  { $$ = $1; }
	;

simple_variable
	: NAME
	  {
		char *var_name = $1->lextok;

		$1->opcode = Op_push;
		$1->memory = variable($1->source_line, var_name, Node_var_new);
		$$ = list_create($1);
	  }
	| NAME subscript_list
	  {
		char *arr = $1->lextok;
		$1->memory = variable($1->source_line, arr, Node_var_new);
		$1->opcode = Op_push_array;
		$$ = list_prepend($2, $1);
	  }
	;

variable
	: simple_variable
	  {
		INSTRUCTION *ip = $1->nexti;
		if (ip->opcode == Op_push
			&& ip->memory->type == Node_var
			&& ip->memory->var_update
		) {
			$$ = list_prepend($1, instruction(Op_var_update));
			$$->nexti->update_var = ip->memory->var_update;
		} else
			$$ = $1;
	  }
	| '$' non_post_simp_exp opt_incdec
	  {
		$$ = list_append($2, $1);
		if ($3 != NULL)
			mk_assignment($2, NULL, $3);
	  }
	;

opt_incdec
	: INCREMENT
	  {
		$1->opcode = Op_postincrement;
	  }
	| DECREMENT
	  {
		$1->opcode = Op_postdecrement;
	  }
	| /* empty */	{ $$ = NULL; }
	;

l_brace
	: '{' opt_nls
	;

r_brace
	: '}' opt_nls	{ yyerrok; }
	;

r_paren
	: ')' { yyerrok; }
	;

opt_semi
	: /* empty */
	| semi
	;

semi
	: ';'	{ yyerrok; }
	;

colon
	: ':'	{ $$ = $1; yyerrok; }
	;

comma
	: ',' opt_nls	{ yyerrok; }
	;
%%

struct token {
	const char *operator;	/* text to match */
	OPCODE value;			/*  type */
	int class;				/* lexical class */
	unsigned flags;			/* # of args. allowed and compatability */
#	define	ARGS	0xFF	/* 0, 1, 2, 3 args allowed (any combination */
#	define	A(n)	(1<<(n))
#	define	VERSION_MASK	0xFF00	/* old awk is zero */
#	define	NOT_OLD		0x0100	/* feature not in old awk */
#	define	NOT_POSIX	0x0200	/* feature not in POSIX */
#	define	GAWKX		0x0400	/* gawk extension */
#	define	RESX		0x0800	/* Bell Labs Research extension */
#	define	BREAK		0x1000	/* break allowed inside */
#	define	CONTINUE	0x2000	/* continue allowed inside */
	
	NODE *(*ptr)(int);	/* function that implements this keyword */
};

#if 'a' == 0x81 /* it's EBCDIC */
/* tokcompare --- lexicographically compare token names for sorting */

static int
tokcompare(const void *l, const void *r)
{
	struct token *lhs, *rhs;

	lhs = (struct token *) l;
	rhs = (struct token *) r;

	return strcmp(lhs->operator, rhs->operator);
}
#endif

/*
 * Tokentab is sorted ASCII ascending order, so it can be binary searched.
 * See check_special(), which sorts the table on EBCDIC systems.
 * Function pointers come from declarations in awk.h.
 */

static const struct token tokentab[] = {
{"BEGIN",	Op_rule,	 LEX_BEGIN,	0,		0},
{"BEGINFILE",	Op_rule,	 LEX_BEGINFILE,	GAWKX,		0},
{"END",		Op_rule,	 LEX_END,	0,		0},
{"ENDFILE",		Op_rule,	 LEX_ENDFILE,	GAWKX,		0},
#ifdef ARRAYDEBUG
{"adump",	Op_builtin,    LEX_BUILTIN,	GAWKX|A(1)|A(2),	do_adump},
#endif
{"and",		Op_builtin,    LEX_BUILTIN,	GAWKX|A(2),	do_and},
#ifdef ARRAYDEBUG
{"aoption",	Op_builtin,    LEX_BUILTIN,	GAWKX|A(2),	do_aoption},
#endif
{"asort",	Op_builtin,	 LEX_BUILTIN,	GAWKX|A(1)|A(2)|A(3),	do_asort},
{"asorti",	Op_builtin,	 LEX_BUILTIN,	GAWKX|A(1)|A(2)|A(3),	do_asorti},
{"atan2",	Op_builtin,	 LEX_BUILTIN,	NOT_OLD|A(2),	do_atan2},
{"bindtextdomain",	Op_builtin,	 LEX_BUILTIN,	GAWKX|A(1)|A(2),	do_bindtextdomain},
{"break",	Op_K_break,	 LEX_BREAK,	0,		0},
{"case",	Op_K_case,	 LEX_CASE,	GAWKX,		0},
{"close",	Op_builtin,	 LEX_BUILTIN,	NOT_OLD|A(1)|A(2),	do_close},
{"compl",	Op_builtin,    LEX_BUILTIN,	GAWKX|A(1),	do_compl},
{"continue",	Op_K_continue, LEX_CONTINUE,	0,		0},
{"cos",		Op_builtin,	 LEX_BUILTIN,	NOT_OLD|A(1),	do_cos},
{"dcgettext",	Op_builtin,	 LEX_BUILTIN,	GAWKX|A(1)|A(2)|A(3),	do_dcgettext},
{"dcngettext",	Op_builtin,	 LEX_BUILTIN,	GAWKX|A(1)|A(2)|A(3)|A(4)|A(5),	do_dcngettext},
{"default",	Op_K_default,	 LEX_DEFAULT,	GAWKX,		0},
{"delete",	Op_K_delete,	 LEX_DELETE,	NOT_OLD,	0},
{"do",		Op_K_do,	 LEX_DO,	NOT_OLD|BREAK|CONTINUE,	0},
{"else",	Op_K_else,	 LEX_ELSE,	0,		0},
{"eval",	Op_symbol,	 LEX_EVAL,	0,		0},
{"exit",	Op_K_exit,	 LEX_EXIT,	0,		0},
{"exp",		Op_builtin,	 LEX_BUILTIN,	A(1),		do_exp},
{"extension",	Op_builtin,	 LEX_BUILTIN,	GAWKX|A(2),	do_ext},
{"fflush",	Op_builtin,	 LEX_BUILTIN,	RESX|A(0)|A(1), do_fflush},
{"for",		Op_K_for,	 LEX_FOR,	BREAK|CONTINUE,	0},
{"func",	Op_func, LEX_FUNCTION,	NOT_POSIX|NOT_OLD,	0},
{"function",Op_func, LEX_FUNCTION,	NOT_OLD,	0},
{"gensub",	Op_sub_builtin,	 LEX_BUILTIN,	GAWKX|A(3)|A(4), 0},
{"getline",	Op_K_getline_redir,	 LEX_GETLINE,	NOT_OLD,	0},
{"gsub",	Op_sub_builtin,	 LEX_BUILTIN,	NOT_OLD|A(2)|A(3), 0},
{"if",		Op_K_if,	 LEX_IF,	0,		0},
{"in",		Op_symbol,	 LEX_IN,	0,		0},
{"include",  Op_symbol,	 LEX_INCLUDE,	GAWKX,	0},
{"index",	Op_builtin,	 LEX_BUILTIN,	A(2),		do_index},
{"int",		Op_builtin,	 LEX_BUILTIN,	A(1),		do_int},
{"isarray",	Op_builtin,	 LEX_BUILTIN,	GAWKX|A(1),	do_isarray},
{"length",	Op_builtin,	 LEX_LENGTH,	A(0)|A(1),	do_length},
{"log",		Op_builtin,	 LEX_BUILTIN,	A(1),		do_log},
{"lshift",	Op_builtin,    LEX_BUILTIN,	GAWKX|A(2),	do_lshift},
{"match",	Op_builtin,	 LEX_BUILTIN,	NOT_OLD|A(2)|A(3), do_match},
{"mktime",	Op_builtin,	 LEX_BUILTIN,	GAWKX|A(1),	do_mktime},
{"next",	Op_K_next,	 LEX_NEXT,	0,		0},
{"nextfile",	Op_K_nextfile, LEX_NEXTFILE,	GAWKX,		0},
{"or",		Op_builtin,    LEX_BUILTIN,	GAWKX|A(2),	do_or},
{"patsplit",	Op_builtin,    LEX_BUILTIN,	GAWKX|A(2)|A(3)|A(4), do_patsplit},
{"print",	Op_K_print,	 LEX_PRINT,	0,		0},
{"printf",	Op_K_printf,	 LEX_PRINTF,	0,		0},
{"rand",	Op_builtin,	 LEX_BUILTIN,	NOT_OLD|A(0),	do_rand},
{"return",	Op_K_return,	 LEX_RETURN,	NOT_OLD,	0},
{"rshift",	Op_builtin,    LEX_BUILTIN,	GAWKX|A(2),	do_rshift},
{"sin",		Op_builtin,	 LEX_BUILTIN,	NOT_OLD|A(1),	do_sin},
{"split",	Op_builtin,	 LEX_BUILTIN,	A(2)|A(3)|A(4),	do_split},
{"sprintf",	Op_builtin,	 LEX_BUILTIN,	0,		do_sprintf},
{"sqrt",	Op_builtin,	 LEX_BUILTIN,	A(1),		do_sqrt},
{"srand",	Op_builtin,	 LEX_BUILTIN,	NOT_OLD|A(0)|A(1), do_srand},
{"strftime",	Op_builtin,	 LEX_BUILTIN,	GAWKX|A(0)|A(1)|A(2)|A(3), do_strftime},
{"strtonum",	Op_builtin,    LEX_BUILTIN,	GAWKX|A(1),	do_strtonum},
{"sub",		Op_sub_builtin,	 LEX_BUILTIN,	NOT_OLD|A(2)|A(3), 0},
{"substr",	Op_builtin,	 LEX_BUILTIN,	A(2)|A(3),	do_substr},
{"switch",	Op_K_switch,	 LEX_SWITCH,	GAWKX|BREAK,	0},
{"system",	Op_builtin,	 LEX_BUILTIN,	NOT_OLD|A(1),	do_system},
{"systime",	Op_builtin,	 LEX_BUILTIN,	GAWKX|A(0),	do_systime},
{"tolower",	Op_builtin,	 LEX_BUILTIN,	NOT_OLD|A(1),	do_tolower},
{"toupper",	Op_builtin,	 LEX_BUILTIN,	NOT_OLD|A(1),	do_toupper},
{"while",	Op_K_while,	 LEX_WHILE,	BREAK|CONTINUE,	0},
{"xor",		Op_builtin,    LEX_BUILTIN,	GAWKX|A(2),	do_xor},
};

#if MBS_SUPPORT
/* Variable containing the current shift state.  */
static mbstate_t cur_mbstate;
/* Ring buffer containing current characters.  */
#define MAX_CHAR_IN_RING_BUFFER 8
#define RING_BUFFER_SIZE (MAX_CHAR_IN_RING_BUFFER * MB_LEN_MAX)
static char cur_char_ring[RING_BUFFER_SIZE];
/* Index for ring buffers.  */
static int cur_ring_idx;
/* This macro means that last nextc() return a singlebyte character
   or 1st byte of a multibyte character.  */
#define nextc_is_1stbyte (cur_char_ring[cur_ring_idx] == 1)
#else /* MBS_SUPPORT */
/* a dummy */
#define nextc_is_1stbyte 1
#endif /* MBS_SUPPORT */

/* getfname --- return name of a builtin function (for pretty printing) */

const char *
getfname(NODE *(*fptr)(int))
{
	int i, j;

	j = sizeof(tokentab) / sizeof(tokentab[0]);
	/* linear search, no other way to do it */
	for (i = 0; i < j; i++) 
		if (tokentab[i].ptr == fptr)
			return tokentab[i].operator;

	return NULL;
}

/* print_included_from --- print `Included from ..' file names and locations */

static void
print_included_from()
{
	int saveline, line;
	SRCFILE *s;

	/* suppress current file name, line # from `.. included from ..' msgs */ 
	saveline = sourceline;
	sourceline = 0;

	for (s = sourcefile; s != NULL && s->stype == SRC_INC; ) {
		s = s->next;
		if (s == NULL || s->fd <= INVALID_HANDLE)
			continue;
		line = s->srclines;

		/* if last token is NEWLINE, line number is off by 1. */
		if (s->lasttok == NEWLINE)
			line--;
		msg("%s %s:%d%c",
			s->prev == sourcefile ? "In file included from"
					  : "                 from",
			(s->stype == SRC_INC ||
				 s->stype == SRC_FILE) ? s->src : "cmd. line",
			line,
			s->stype == SRC_INC ? ',' : ':'
		);
	}
	sourceline = saveline;
}

/* warning_ln --- print a warning message with location */

static void
warning_ln(int line, const char *mesg, ...)
{
	va_list args;
	int saveline;

	saveline = sourceline;
	sourceline = line;
	print_included_from();
	va_start(args, mesg);
	err(_("warning: "), mesg, args);
	va_end(args);
	sourceline = saveline;
}

/* lintwarn_ln --- print a lint warning and location */

static void
lintwarn_ln(int line, const char *mesg, ...)
{
	va_list args;
	int saveline;

	saveline = sourceline;
	sourceline = line;
	print_included_from();
	va_start(args, mesg);
	if (lintfunc == r_fatal)
		err(_("fatal: "), mesg, args);
	else
		err(_("warning: "), mesg, args);
	va_end(args);
	sourceline = saveline;
	if (lintfunc == r_fatal)
		gawk_exit(EXIT_FATAL);
}

/* error_ln --- print an error message and location */

static void
error_ln(int line, const char *m, ...)
{
	va_list args;
	int saveline;

	saveline = sourceline;
	sourceline = line;
	print_included_from();
	errcount++;
	va_start(args, m);
	err("error: ", m, args);
	va_end(args);
	sourceline = saveline;
}

/* yyerror --- print a syntax error message, show where */

static void
yyerror(const char *m, ...)
{
	va_list args;
	const char *mesg = NULL;
	char *bp, *cp;
	char *scan;
	char *buf;
	int count;
	static char end_of_file_line[] = "(END OF FILE)";
	char save;

	print_included_from();

	errcount++;
	/* Find the current line in the input file */
	if (lexptr && lexeme) {
		if (thisline == NULL) {
			cp = lexeme;
			if (*cp == '\n') {
				cp--;
				mesg = _("unexpected newline or end of string");
			}
			for (; cp != lexptr_begin && *cp != '\n'; --cp)
				continue;
			if (*cp == '\n')
				cp++;
			thisline = cp;
		}
		/* NL isn't guaranteed */
		bp = lexeme;
		while (bp < lexend && *bp && *bp != '\n')
			bp++;
	} else {
		thisline = end_of_file_line;
		bp = thisline + strlen(thisline);
	}

	/*
	 * Saving and restoring *bp keeps valgrind happy,
	 * since the guts of glibc uses strlen, even though
	 * we're passing an explict precision. Sigh.
	 *
	 * 8/2003: We may not need this anymore.
	 */
	save = *bp;
	*bp = '\0';

	msg("%.*s", (int) (bp - thisline), thisline);

	*bp = save;
	va_start(args, m);
	if (mesg == NULL)
		mesg = m;

	count = (bp - thisline) + strlen(mesg) + 2 + 1;
	emalloc(buf, char *, count, "yyerror");

	bp = buf;

	if (lexptr != NULL) {
		scan = thisline;
		while (scan < lexeme)
			if (*scan++ == '\t')
				*bp++ = '\t';
			else
				*bp++ = ' ';
		*bp++ = '^';
		*bp++ = ' ';
	}
	strcpy(bp, mesg);
	err("", buf, args);
	va_end(args);
	efree(buf);
}

/* mk_program --- create a single list of instructions */

static INSTRUCTION *
mk_program()
{
	INSTRUCTION *cp, *tmp;

#define begin_block         rule_block[BEGIN]
#define end_block           rule_block[END]
#define prog_block          rule_block[Rule]
#define beginfile_block     rule_block[BEGINFILE]
#define endfile_block       rule_block[ENDFILE]

	if (end_block == NULL)
		end_block = list_create(ip_end);
	else
		(void) list_prepend(end_block, ip_end);

	if (! in_main_context()) {
		if (begin_block != NULL && prog_block != NULL)
			cp = list_merge(begin_block, prog_block);
		else
			cp = (begin_block != NULL) ? begin_block : prog_block;

		if (cp != NULL)
			(void) list_merge(cp, end_block);
		else
			cp = end_block;

		(void) list_append(cp, instruction(Op_stop));
		goto out;
	}

	if (endfile_block == NULL)
		endfile_block = list_create(ip_endfile);
	else {
		ip_rec->has_endfile = TRUE;
		(void) list_prepend(endfile_block, ip_endfile);
	}

	if (beginfile_block == NULL)
		beginfile_block = list_create(ip_beginfile);
	else
		(void) list_prepend(beginfile_block, ip_beginfile);

	if (prog_block == NULL) {
		if (end_block->nexti == end_block->lasti
				&& beginfile_block->nexti == beginfile_block->lasti 
				&& endfile_block->nexti == endfile_block->lasti
		) {
			/* no pattern-action and (real) end, beginfile or endfile blocks */
			bcfree(ip_rec);
			bcfree(ip_newfile);
			ip_rec = ip_newfile = NULL;

			list_append(beginfile_block, instruction(Op_after_beginfile));
			(void) list_append(endfile_block, instruction(Op_after_endfile));

			if (begin_block == NULL)     /* no program at all */
				cp = end_block;
			else
				cp = list_merge(begin_block, end_block);
			(void) list_append(cp, ip_atexit);
			(void) list_append(cp, instruction(Op_stop));

			/* append beginfile_block and endfile_block for sole use
			 * in getline without redirection (Op_K_getline).
			 */

			(void) list_merge(cp, beginfile_block);
			(void) list_merge(cp, endfile_block);

			goto out;

		} else {
			/* install a do-nothing prog block */
			prog_block = list_create(instruction(Op_no_op));
		}
	}

	(void) list_append(endfile_block, instruction(Op_after_endfile));
	(void) list_prepend(prog_block, ip_rec);
	(void) list_append(prog_block, instruction(Op_jmp));
	prog_block->lasti->target_jmp = ip_rec;
		
	list_append(beginfile_block, instruction(Op_after_beginfile));

	cp = list_merge(beginfile_block, prog_block);
	(void) list_prepend(cp, ip_newfile);
	(void) list_merge(cp, endfile_block);
	(void) list_merge(cp, end_block);
	if (begin_block != NULL)
		cp = list_merge(begin_block, cp);

	(void) list_append(cp, ip_atexit);
	(void) list_append(cp, instruction(Op_stop));

out:
	/* delete the Op_list, not needed */
	tmp = cp->nexti;
	bcfree(cp);
	return tmp;

#undef begin_block
#undef end_block
#undef prog_block
#undef beginfile_block
#undef endfile_block 
}

/* parse_program --- read in the program and convert into a list of instructions */

int
parse_program(INSTRUCTION **pcode)
{
	int ret;

	/* pre-create non-local jump targets
	 * ip_end (Op_no_op) -- used as jump target for `exit'
	 * outside an END block.
	 */
	ip_end = instruction(Op_no_op);

	if (! in_main_context())
		ip_newfile = ip_rec = ip_atexit = ip_beginfile = ip_endfile = NULL;
	else {
		ip_endfile = instruction(Op_no_op);
		ip_beginfile = instruction(Op_no_op);
		ip_rec = instruction(Op_get_record); /* target for `next', also ip_newfile */
		ip_newfile = bcalloc(Op_newfile, 2, 0); /* target for `nextfile' */
		ip_newfile->target_jmp = ip_end;
		ip_newfile->target_endfile = ip_endfile;
		(ip_newfile + 1)->target_get_record = ip_rec;
		ip_rec->target_newfile = ip_newfile;
		ip_atexit = instruction(Op_atexit);	/* target for `exit' in END block */
	}

	for (sourcefile = srcfiles->next; sourcefile->stype == SRC_EXTLIB;
			sourcefile = sourcefile->next)
		;

	lexeof = FALSE;
	lexptr = NULL;
	lasttok = 0;
	memset(rule_block, 0, sizeof(ruletab) * sizeof(INSTRUCTION *));
	errcount = 0;
	tok = tokstart != NULL ? tokstart : tokexpand();

	ret = yyparse();
	*pcode = mk_program();

	/* avoid false source indications */
	source = NULL;
	sourceline = 0;
	if (ret == 0)	/* avoid spurious warning if parser aborted with YYABORT */
		check_funcs();

	if (args_array == NULL)
		emalloc(args_array, NODE **, (max_args + 2) * sizeof(NODE *), "parse_program");
	else
		erealloc(args_array, NODE **, (max_args + 2) * sizeof(NODE *), "parse_program");

	return (ret || errcount);
}

/* do_add_srcfile --- add one item to srcfiles */

static SRCFILE *
do_add_srcfile(int stype, char *src, char *path, SRCFILE *thisfile)
{
	SRCFILE *s;

	emalloc(s, SRCFILE *, sizeof(SRCFILE), "do_add_srcfile");
	memset(s, 0, sizeof(SRCFILE));
	s->src = estrdup(src, strlen(src));
	s->fullpath = path;
	s->stype = stype;
	s->fd = INVALID_HANDLE;
	s->next = thisfile;
	s->prev = thisfile->prev;
	thisfile->prev->next = s;
	thisfile->prev = s;
	return s;
}

/* add_srcfile --- add one item to srcfiles after checking if
 *				a source file exists and not already in list.
 */

SRCFILE *
add_srcfile(int stype, char *src, SRCFILE *thisfile, int *already_included, int *errcode)
{
	SRCFILE *s;
	struct stat sbuf;
	char *path;
	int errno_val = 0;

	if (already_included)
		*already_included = FALSE;
	if (errcode)
		*errcode = 0;
	if (stype == SRC_CMDLINE || stype == SRC_STDIN)
		return do_add_srcfile(stype, src, NULL, thisfile);

	path = find_source(src, & sbuf, &errno_val, stype == SRC_EXTLIB);
	if (path == NULL) {
		if (errcode) {
			*errcode = errno_val;
			return NULL;
		}
		fatal(_("can't open source file `%s' for reading (%s)"),
				src, errno_val ? strerror(errno_val) : _("reason unknown"));
	}

	for (s = srcfiles->next; s != srcfiles; s = s->next) {
		if ((s->stype == SRC_FILE || s->stype == SRC_INC || s->stype == SRC_EXTLIB)
				&& files_are_same(path, s)
		) {
			if (do_lint) {
				int line = sourceline;
				/* Kludge: the line number may be off for `@include file'.
				 * Since, this function is also used for '-f file' in main.c,
				 * sourceline > 1 check ensures that the call is at
				 * parse time.
				 */
				if (sourceline > 1 && lasttok == NEWLINE)
					line--;
				lintwarn_ln(line, _("already included source file `%s'"), src);
			}
			efree(path);
			if (already_included)
				*already_included = TRUE;
			return NULL;
		}
	}

	s = do_add_srcfile(stype, src, path, thisfile);
	s->sbuf = sbuf;
	s->mtime = sbuf.st_mtime;
	return s;
}

/* include_source --- read program from source included using `@include' */

static int
include_source(INSTRUCTION *file)
{
	SRCFILE *s;
	char *src = file->lextok;
	int errcode;
	int already_included;

	if (do_traditional || do_posix) {
		error_ln(file->source_line, _("@include is a gawk extension"));
		return -1;
	}

	if (strlen(src) == 0) {
		if (do_lint)
			lintwarn_ln(file->source_line, _("empty filename after @include"));
		return 0;
	}

	s = add_srcfile(SRC_INC, src, sourcefile, &already_included, &errcode);
	if (s == NULL) {
		if (already_included)
			return 0;
		error_ln(file->source_line,
			_("can't open source file `%s' for reading (%s)"),
			src, errcode ? strerror(errcode) : _("reason unknown"));
		return -1;
	}

	/* save scanner state for the current sourcefile */
	sourcefile->srclines = sourceline;
	sourcefile->lexptr = lexptr;
	sourcefile->lexend = lexend;
	sourcefile->lexptr_begin = lexptr_begin;        
	sourcefile->lexeme = lexeme;
	sourcefile->lasttok = lasttok;

	/* included file becomes the current source */ 
	sourcefile = s;
	lexptr = NULL;
	sourceline = 0;
	source = NULL;
	lasttok = 0;
	lexeof = FALSE;
	eof_warned = FALSE;
	return 0;
}

/* next_sourcefile --- read program from the next source in srcfiles */

static void
next_sourcefile()
{
	static int (*closefunc)(int fd) = NULL;

	if (closefunc == NULL) {
		char *cp = getenv("AWKREADFUNC");

		/* If necessary, one day, test value for different functions.  */
		if (cp == NULL)
			closefunc = close;
		else
			closefunc = one_line_close;
	}

	/*
	 * This won't be true if there's an invalid character in
	 * the source file or source string (e.g., user typo).
	 * Previous versions of gawk did not core dump in such a
	 * case.
	 *
	 * assert(lexeof == TRUE);
	 */

	lexeof = FALSE;
	eof_warned = FALSE;
	sourcefile->srclines = sourceline;	/* total no of lines in current file */
	if (sourcefile->fd > INVALID_HANDLE) {
		if (sourcefile->fd != fileno(stdin))  /* safety */
			(*closefunc)(sourcefile->fd);
		sourcefile->fd = INVALID_HANDLE;
	}
	if (sourcefile->buf != NULL) {
		efree(sourcefile->buf);
		sourcefile->buf = NULL;
		sourcefile->lexptr_begin = NULL;
	}

	while ((sourcefile = sourcefile->next) != NULL) {
		if (sourcefile == srcfiles)
			return;
		if (sourcefile->stype != SRC_EXTLIB)
			break;
	}

	if (sourcefile->lexptr_begin != NULL) {
		/* resume reading from already opened file (postponed to process '@include') */
		lexptr = sourcefile->lexptr;
		lexend = sourcefile->lexend;
		lasttok = sourcefile->lasttok;
		lexptr_begin = sourcefile->lexptr_begin;
		lexeme = sourcefile->lexeme;
		sourceline = sourcefile->srclines;
		source = sourcefile->src;
	} else {
		lexptr = NULL;
		sourceline = 0;
		source = NULL;
		lasttok = 0;
	}
}

/* get_src_buf --- read the next buffer of source program */

static char *
get_src_buf()
{
	int n;
	char *scan;
	int newfile;
	int savelen;
	struct stat sbuf;

	/*
	 * No argument prototype on readfunc on purpose,
	 * avoids problems with some ancient systems where
	 * the types of arguments to read() aren't up to date.
	 */
	static ssize_t (*readfunc)() = 0;

	if (readfunc == NULL) {
		char *cp = getenv("AWKREADFUNC");

		/* If necessary, one day, test value for different functions.  */
		if (cp == NULL)
			/*
			 * cast is to remove warnings on systems with
			 * different return types for read.
			 */
			readfunc = ( ssize_t(*)() ) read;
		else
			readfunc = read_one_line;
	}

	newfile = FALSE;
	if (sourcefile == srcfiles)
		return NULL;

	if (sourcefile->stype == SRC_CMDLINE) {
		if (sourcefile->bufsize == 0) {
			sourcefile->bufsize = strlen(sourcefile->src);
			lexptr = lexptr_begin = lexeme = sourcefile->src;
			lexend = lexptr + sourcefile->bufsize;
			sourceline = 1;
			if (sourcefile->bufsize == 0) {
				/*
				 * Yet Another Special case:
				 *	gawk '' /path/name
				 * Sigh.
				 */
				static short warned = FALSE;

				if (do_lint && ! warned) {
					warned = TRUE;
					lintwarn(_("empty program text on command line"));
				}
				lexeof = TRUE;
			}
		} else if (sourcefile->buf == NULL  && *(lexptr-1) != '\n') {
			/*
			 * The following goop is to ensure that the source
			 * ends with a newline and that the entire current
			 * line is available for error messages.
			 */
			int offset;
			char *buf;

			offset = lexptr - lexeme;
			for (scan = lexeme; scan > lexptr_begin; scan--)
				if (*scan == '\n') {
					scan++;
					break;
				}
			savelen = lexptr - scan;
			emalloc(buf, char *, savelen + 1, "get_src_buf");
			memcpy(buf, scan, savelen);
			thisline = buf;
			lexptr = buf + savelen;
			*lexptr = '\n';
			lexeme = lexptr - offset;
			lexptr_begin = buf;
			lexend = lexptr + 1;
			sourcefile->buf = buf;
		} else
			lexeof = TRUE;
		return lexptr;
	}

	if (sourcefile->fd <= INVALID_HANDLE) {
		int fd;
		int l;

		source = sourcefile->src;
		if (source == NULL)
			return NULL;
		fd = srcopen(sourcefile);
		if (fd <= INVALID_HANDLE) {
			char *in;

			/* suppress file name and line no. in error mesg */
			in = source;
			source = NULL;
			error(_("can't open source file `%s' for reading (%s)"),
				in, strerror(errno));
			errcount++;
			lexeof = TRUE;
			return sourcefile->src;
		}

		sourcefile->fd = fd;
		l = optimal_bufsize(fd, &sbuf);
		/*
		 * Make sure that something silly like
		 * 	AWKBUFSIZE=8 make check
		 * works ok.
		 */
#define A_DECENT_BUFFER_SIZE	128
		if (l < A_DECENT_BUFFER_SIZE)
			l = A_DECENT_BUFFER_SIZE;
#undef A_DECENT_BUFFER_SIZE
		sourcefile->bufsize = l;
		newfile = TRUE;
		emalloc(sourcefile->buf, char *, sourcefile->bufsize, "get_src_buf");
		lexptr = lexptr_begin = lexeme = sourcefile->buf;
		savelen = 0;
		sourceline = 1;
		thisline = NULL;
	} else {
		/*
		 * Here, we retain the current source line in the beginning of the buffer.
		 */
		int offset;
		for (scan = lexeme; scan > lexptr_begin; scan--)
			if (*scan == '\n') {
				scan++;
				break;
			}

		savelen = lexptr - scan;
		offset = lexptr - lexeme;

		if (savelen > 0) {
			/*
			 * Need to make sure we have room left for reading new text;
			 * grow the buffer (by doubling, an arbitrary choice), if the retained line
			 * takes up more than a certain percentage (50%, again an arbitrary figure)
			 * of the available space.
			 */

			if (savelen > sourcefile->bufsize / 2) { /* long line or token  */
				sourcefile->bufsize *= 2;
				erealloc(sourcefile->buf, char *, sourcefile->bufsize, "get_src_buf");
				scan = sourcefile->buf + (scan - lexptr_begin);
				lexptr_begin = sourcefile->buf;
			}

			thisline = lexptr_begin;
			memmove(thisline, scan, savelen);
			lexptr = thisline + savelen;
			lexeme = lexptr - offset;
		} else {
			savelen = 0;
			lexptr = lexeme = lexptr_begin;
			thisline = NULL;
		}
	}

	n = (*readfunc)(sourcefile->fd, lexptr, sourcefile->bufsize - savelen);
	if (n == -1) {
		error(_("can't read sourcefile `%s' (%s)"),
				source, strerror(errno));
		errcount++;
		lexeof = TRUE;
	} else {
		lexend = lexptr + n;
		if (n == 0) {
			static short warned = FALSE;
			if (do_lint && newfile && ! warned){
				warned = TRUE;
				sourceline = 0;
				lintwarn(_("source file `%s' is empty"), source);
			}
			lexeof = TRUE;
		}
	}
	return sourcefile->buf;
}

/* tokadd --- add a character to the token buffer */

#define	tokadd(x) (*tok++ = (x), tok == tokend ? tokexpand() : tok)

/* tokexpand --- grow the token buffer */

static char *
tokexpand()
{
	static int toksize;
	int tokoffset;
			
	if (tokstart != NULL) {
		tokoffset = tok - tokstart;
		toksize *= 2;
		erealloc(tokstart, char *, toksize, "tokexpand");
		tok = tokstart + tokoffset;
	} else {
		toksize = 60;
		emalloc(tokstart, char *, toksize, "tokexpand");
		tok = tokstart;
	}
	tokend = tokstart + toksize;
	return tok;
}

/* nextc --- get the next input character */

#if MBS_SUPPORT

static int
nextc(void)
{
	if (gawk_mb_cur_max > 1) {
again:
		if (lexeof)
			return END_FILE;
		if (lexptr == NULL || lexptr >= lexend) {
			if (get_src_buf())
				goto again;
			return END_SRC;
		}

		/* Update the buffer index.  */
		cur_ring_idx = (cur_ring_idx == RING_BUFFER_SIZE - 1)? 0 :
			cur_ring_idx + 1;

		/* Did we already check the current character?  */
		if (cur_char_ring[cur_ring_idx] == 0) {
			/* No, we need to check the next character on the buffer.  */
			int idx, work_ring_idx = cur_ring_idx;
			mbstate_t tmp_state;
			size_t mbclen;
	
			for (idx = 0 ; lexptr + idx < lexend ; idx++) {
				tmp_state = cur_mbstate;
				mbclen = mbrlen(lexptr, idx + 1, &tmp_state);

				if (mbclen == 1 || mbclen == (size_t)-1 || mbclen == 0) {
					/* It is a singlebyte character, non-complete multibyte
					   character or EOF.  We treat it as a singlebyte
					   character.  */
					cur_char_ring[work_ring_idx] = 1;
					break;
				} else if (mbclen == (size_t)-2) {
					/* It is not a complete multibyte character.  */
					cur_char_ring[work_ring_idx] = idx + 1;
				} else {
					/* mbclen > 1 */
					cur_char_ring[work_ring_idx] = mbclen;
					break;
				}
				work_ring_idx = (work_ring_idx == RING_BUFFER_SIZE - 1)?
					0 : work_ring_idx + 1;
			}
			cur_mbstate = tmp_state;

			/* Put a mark on the position on which we write next character.  */
			work_ring_idx = (work_ring_idx == RING_BUFFER_SIZE - 1)?
				0 : work_ring_idx + 1;
			cur_char_ring[work_ring_idx] = 0;
		}

		return (int) (unsigned char) *lexptr++;
	} else {
		do {
			if (lexeof)
				return END_FILE;
			if (lexptr && lexptr < lexend)
					return ((int) (unsigned char) *lexptr++);
		} while (get_src_buf());
		return END_SRC;
	}
}

#else /* MBS_SUPPORT */

int
nextc()
{
	do {
		if (lexeof)
			return END_FILE;
		if (lexptr && lexptr < lexend)
			return ((int) (unsigned char) *lexptr++);
	} while (get_src_buf());
	return END_SRC;
}

#endif /* MBS_SUPPORT */

/* pushback --- push a character back on the input */

static inline void
pushback(void)
{
#if MBS_SUPPORT
	if (gawk_mb_cur_max > 1)
		cur_ring_idx = (cur_ring_idx == 0)? RING_BUFFER_SIZE - 1 :
			cur_ring_idx - 1;
#endif
	(! lexeof && lexptr && lexptr > lexptr_begin ? lexptr-- : lexptr);
}


/* allow_newline --- allow newline after &&, ||, ? and : */

static void
allow_newline(void)
{
	int c;

	for (;;) {
		c = nextc();
		if (c == END_FILE) {
			pushback();
			break;
		}
		if (c == '#') {
			while ((c = nextc()) != '\n' && c != END_FILE)
				continue;
			if (c == END_FILE) {
				pushback();
				break;
			}
		}
		if (c == '\n')
			sourceline++;
		if (! isspace(c)) {
			pushback();
			break;
		}
	}
}

/* yylex --- Read the input and turn it into tokens. */

static int
yylex(void)
{
	int c;
	int seen_e = FALSE;		/* These are for numbers */
	int seen_point = FALSE;
	int esc_seen;		/* for literal strings */
	int mid;
	static int did_newline = FALSE;
	char *tokkey;
	int inhex = FALSE;
	int intlstr = FALSE;
	AWKNUM d;

#define GET_INSTRUCTION(op) bcalloc(op, 1, sourceline)

	/* NB: a newline at end does not start a source line. */

#define NEWLINE_EOF                                             \
    (lasttok != NEWLINE  ?                                      \
                (pushback(), do_lint && ! eof_warned &&         \
        (lintwarn(_("source file does not end in newline")),    \
       		eof_warned = TRUE), sourceline++, NEWLINE) :        \
                 (sourceline--, eof_warned = FALSE, LEX_EOF))


	yylval = (INSTRUCTION *) NULL;
	if (lasttok == SUBSCRIPT) {
		lasttok = 0;
		return SUBSCRIPT;
	}
 
	if (lasttok == LEX_EOF)		/* error earlier in current source, must give up !! */
		return 0;

	c = nextc();
	if (c == END_SRC)
		return 0;
	if (c == END_FILE)
		return lasttok = NEWLINE_EOF;
	pushback();

#if defined __EMX__
	/*
	 * added for OS/2's extproc feature of cmd.exe
	 * (like #! in BSD sh)
	 */
	if (strncasecmp(lexptr, "extproc ", 8) == 0) {
		while (*lexptr && *lexptr != '\n')
			lexptr++;
	}
#endif

	lexeme = lexptr;
	thisline = NULL;
	if (want_regexp) {
		int in_brack = 0;	/* count brackets, [[:alnum:]] allowed */
		/*
		 * Counting brackets is non-trivial. [[] is ok,
		 * and so is [\]], with a point being that /[/]/ as a regexp
		 * constant has to work.
		 *
		 * Do not count [ or ] if either one is preceded by a \.
		 * A `[' should be counted if
		 *  a) it is the first one so far (in_brack == 0)
		 *  b) it is the `[' in `[:'
		 * A ']' should be counted if not preceded by a \, since
		 * it is either closing `:]' or just a plain list.
		 * According to POSIX, []] is how you put a ] into a set.
		 * Try to handle that too.
		 *
		 * The code for \ handles \[ and \].
		 */

		want_regexp = FALSE;
		tok = tokstart;
		for (;;) {
			c = nextc();

			if (gawk_mb_cur_max == 1 || nextc_is_1stbyte) switch (c) {
			case '[':
				/* one day check for `.' and `=' too */
				if (nextc() == ':' || in_brack == 0)
					in_brack++;
				pushback();
				break;
			case ']':
				if (tokstart[0] == '['
				    && (tok == tokstart + 1
					|| (tok == tokstart + 2
					    && tokstart[1] == '^')))
					/* do nothing */;
				else
					in_brack--;
				break;
			case '\\':
				if ((c = nextc()) == END_FILE) {
					pushback();
					yyerror(_("unterminated regexp ends with `\\' at end of file"));
					goto end_regexp; /* kludge */
				} else if (c == '\n') {
					sourceline++;
					continue;
				} else {
					tokadd('\\');
					tokadd(c);
					continue;
				}
				break;
			case '/':	/* end of the regexp */
				if (in_brack > 0)
					break;
end_regexp:
				yylval = GET_INSTRUCTION(Op_token);
				yylval->lextok = estrdup(tokstart, tok - tokstart);
				if (do_lint) {
					int peek = nextc();

					pushback();
					if (peek == 'i' || peek == 's') {
						if (source)
							lintwarn(
						_("%s: %d: tawk regex modifier `/.../%c' doesn't work in gawk"),
								source, sourceline, peek);
						else
							lintwarn(
						_("tawk regex modifier `/.../%c' doesn't work in gawk"),
								peek);
					}
				}
				return lasttok = REGEXP;
			case '\n':
				pushback();
				yyerror(_("unterminated regexp"));
				goto end_regexp;	/* kludge */
			case END_FILE:
				pushback();
				yyerror(_("unterminated regexp at end of file"));
				goto end_regexp;	/* kludge */
			}
			tokadd(c);
		}
	}
retry:

	/* skipping \r is a hack, but windows is just too pervasive. sigh. */
	while ((c = nextc()) == ' ' || c == '\t' || c == '\r')
		continue;

	lexeme = lexptr ? lexptr - 1 : lexptr;
	thisline = NULL;
	tok = tokstart;

#if MBS_SUPPORT
	if (gawk_mb_cur_max == 1 || nextc_is_1stbyte)
#endif
	switch (c) {
	case END_SRC:
		return 0;

	case END_FILE:
		return lasttok = NEWLINE_EOF;

	case '\n':
		sourceline++;
		return lasttok = NEWLINE;

	case '#':		/* it's a comment */
		while ((c = nextc()) != '\n') {
			if (c == END_FILE)
				return lasttok = NEWLINE_EOF;
		}
		sourceline++;
		return lasttok = NEWLINE;

	case '@':
		return lasttok = '@';

	case '\\':
#ifdef RELAXED_CONTINUATION
		/*
		 * This code puports to allow comments and/or whitespace
		 * after the `\' at the end of a line used for continuation.
		 * Use it at your own risk. We think it's a bad idea, which
		 * is why it's not on by default.
		 */
		if (! do_traditional) {
			/* strip trailing white-space and/or comment */
			while ((c = nextc()) == ' ' || c == '\t' || c == '\r')
				continue;
			if (c == '#') {
				static short warned = FALSE;

				if (do_lint && ! warned) {
					warned = TRUE;
					lintwarn(
		_("use of `\\ #...' line continuation is not portable"));
				}
				while ((c = nextc()) != '\n')
					if (c == END_FILE)
						break;
			}
			pushback();
		}
#endif /* RELAXED_CONTINUATION */
		c = nextc();
		if (c == '\r')	/* allow MS-DOS files. bleah */
			c = nextc();
		if (c == '\n') {
			sourceline++;
			goto retry;
		} else {
			yyerror(_("backslash not last character on line"));
			return lasttok = LEX_EOF;
		}
		break;

	case ':':
	case '?':
		yylval = GET_INSTRUCTION(Op_cond_exp);
		if (! do_posix)
			allow_newline();
		return lasttok = c;

		/*
		 * in_parens is undefined unless we are parsing a print
		 * statement (in_print), but why bother with a check?
		 */
	case ')':
		in_parens--;
		return lasttok = c;

	case '(':	
		in_parens++;
		return lasttok = c;
	case '$':
		yylval = GET_INSTRUCTION(Op_field_spec);
		return lasttok = c;
	case '{':
		if (++in_braces == 1)
			firstline = sourceline;
	case ';':
	case ',':
	case '[':
			return lasttok = c;
	case ']':
		c = nextc();
		pushback();
		if (c == '[') {
			yylval = GET_INSTRUCTION(Op_sub_array);
			lasttok = ']';
		} else {
			yylval = GET_INSTRUCTION(Op_subscript);
			lasttok = SUBSCRIPT;	/* end of subscripts */
		}
		return ']';

	case '*':
		if ((c = nextc()) == '=') {
			yylval = GET_INSTRUCTION(Op_assign_times);
			return lasttok = ASSIGNOP;
		} else if (do_posix) {
			pushback();
			yylval = GET_INSTRUCTION(Op_times);
			return lasttok = '*';
		} else if (c == '*') {
			/* make ** and **= aliases for ^ and ^= */
			static int did_warn_op = FALSE, did_warn_assgn = FALSE;

			if (nextc() == '=') {
				if (! did_warn_assgn) {
					did_warn_assgn = TRUE;
					if (do_lint)
						lintwarn(_("POSIX does not allow operator `**='"));
					if (do_lint_old)
						warning(_("old awk does not support operator `**='"));
				}
				yylval = GET_INSTRUCTION(Op_assign_exp);
				return ASSIGNOP;
			} else {
				pushback();
				if (! did_warn_op) {
					did_warn_op = TRUE;
					if (do_lint)
						lintwarn(_("POSIX does not allow operator `**'"));
					if (do_lint_old)
						warning(_("old awk does not support operator `**'"));
				}
				yylval = GET_INSTRUCTION(Op_exp);
				return lasttok = '^';
			}
		}
		pushback();
		yylval = GET_INSTRUCTION(Op_times);
		return lasttok = '*';

	case '/':
		if (nextc() == '=') {
			pushback();
			return lasttok = SLASH_BEFORE_EQUAL;
		}
		pushback();
		yylval = GET_INSTRUCTION(Op_quotient);
		return lasttok = '/';

	case '%':
		if (nextc() == '=') {
			yylval = GET_INSTRUCTION(Op_assign_mod);
			return lasttok = ASSIGNOP;
		}
		pushback();
		yylval = GET_INSTRUCTION(Op_mod);
		return lasttok = '%';

	case '^':
	{
		static int did_warn_op = FALSE, did_warn_assgn = FALSE;

		if (nextc() == '=') {
			if (do_lint_old && ! did_warn_assgn) {
				did_warn_assgn = TRUE;
				warning(_("operator `^=' is not supported in old awk"));
			}
			yylval = GET_INSTRUCTION(Op_assign_exp);
			return lasttok = ASSIGNOP;
		}
		pushback();
		if (do_lint_old && ! did_warn_op) {
			did_warn_op = TRUE;
			warning(_("operator `^' is not supported in old awk"));
		}
		yylval = GET_INSTRUCTION(Op_exp);	
		return lasttok = '^';
	}

	case '+':
		if ((c = nextc()) == '=') {
			yylval = GET_INSTRUCTION(Op_assign_plus);
			return lasttok = ASSIGNOP;
		}
		if (c == '+') {
			yylval = GET_INSTRUCTION(Op_symbol);
			return lasttok = INCREMENT;
		}
		pushback();
		yylval = GET_INSTRUCTION(Op_plus);
		return lasttok = '+';

	case '!':
		if ((c = nextc()) == '=') {
			yylval = GET_INSTRUCTION(Op_notequal);
			return lasttok = RELOP;
		}
		if (c == '~') {
			yylval = GET_INSTRUCTION(Op_nomatch);
			return lasttok = MATCHOP;
		}
		pushback();
		yylval = GET_INSTRUCTION(Op_symbol);
		return lasttok = '!';

	case '<':
		if (nextc() == '=') {
			yylval = GET_INSTRUCTION(Op_leq);
			return lasttok = RELOP;
		}
		yylval = GET_INSTRUCTION(Op_less);
		pushback();
		return lasttok = '<';

	case '=':
		if (nextc() == '=') {
			yylval = GET_INSTRUCTION(Op_equal);
			return lasttok = RELOP;
		}
		yylval = GET_INSTRUCTION(Op_assign);
		pushback();
		return lasttok = ASSIGN;

	case '>':
		if ((c = nextc()) == '=') {
			yylval = GET_INSTRUCTION(Op_geq);
			return lasttok = RELOP;
		} else if (c == '>') {
			yylval = GET_INSTRUCTION(Op_symbol);
			yylval->redir_type = redirect_append;
			return lasttok = IO_OUT;
		}
		pushback();
		if (in_print && in_parens == 0) {
			yylval = GET_INSTRUCTION(Op_symbol);
			yylval->redir_type = redirect_output;
			return lasttok = IO_OUT;
		}
		yylval = GET_INSTRUCTION(Op_greater);
		return lasttok = '>';

	case '~':
		yylval = GET_INSTRUCTION(Op_match);
		return lasttok = MATCHOP;

	case '}':
		/*
		 * Added did newline stuff.  Easier than
		 * hacking the grammar.
		 */
		if (did_newline) {
			did_newline = FALSE;
			if (--in_braces == 0)
				lastline = sourceline;
			return lasttok = c;
		}
		did_newline++;
		--lexptr;	/* pick up } next time */
		return lasttok = NEWLINE;

	case '"':
	string:
		esc_seen = FALSE;
		while ((c = nextc()) != '"') {
			if (c == '\n') {
				pushback();
				yyerror(_("unterminated string"));
				return lasttok = LEX_EOF;
			}
			if ((gawk_mb_cur_max == 1 || nextc_is_1stbyte) &&
			    c == '\\') {
				c = nextc();
				if (c == '\n') {
					sourceline++;
					continue;
				}
				esc_seen = TRUE;
				if (! want_source || c != '"')
					tokadd('\\');
			}
			if (c == END_FILE) {
				pushback();
				yyerror(_("unterminated string"));
				return lasttok = LEX_EOF;
			}
			tokadd(c);
		}
		yylval = GET_INSTRUCTION(Op_token);
		if (want_source) {
			yylval->lextok = estrdup(tokstart, tok - tokstart);
			return lasttok = FILENAME;
		}
		
		yylval->opcode = Op_push_i;
		yylval->memory = make_str_node(tokstart,
					tok - tokstart, esc_seen ? SCAN : 0);
		if (intlstr) {
			yylval->memory->flags |= INTLSTR;
			intlstr = FALSE;
			if (do_intl)
				dumpintlstr(yylval->memory->stptr, yylval->memory->stlen);
		}
		return lasttok = YSTRING;

	case '-':
		if ((c = nextc()) == '=') {
			yylval = GET_INSTRUCTION(Op_assign_minus);
			return lasttok = ASSIGNOP;
		}
		if (c == '-') {
			yylval = GET_INSTRUCTION(Op_symbol);
			return lasttok = DECREMENT;
		}
		pushback();
		yylval = GET_INSTRUCTION(Op_minus);
		return lasttok = '-';

	case '.':
		c = nextc();
		pushback();
		if (! isdigit(c))
			return lasttok = '.';
		else
			c = '.';
		/* FALL THROUGH */
	case '0':
	case '1':
	case '2':
	case '3':
	case '4':
	case '5':
	case '6':
	case '7':
	case '8':
	case '9':
		/* It's a number */
		for (;;) {
			int gotnumber = FALSE;

			tokadd(c);
			switch (c) {
			case 'x':
			case 'X':
				if (do_traditional)
					goto done;
				if (tok == tokstart + 2) {
					int peek = nextc();

					if (isxdigit(peek)) {
						inhex = TRUE;
						pushback();	/* following digit */
					} else {
						pushback();	/* x or X */
						goto done;
					}
				}
				break;
			case '.':
				/* period ends exponent part of floating point number */
				if (seen_point || seen_e) {
					gotnumber = TRUE;
					break;
				}
				seen_point = TRUE;
				break;
			case 'e':
			case 'E':
				if (inhex)
					break;
				if (seen_e) {
					gotnumber = TRUE;
					break;
				}
				seen_e = TRUE;
				if ((c = nextc()) == '-' || c == '+') {
					int c2 = nextc();

					if (isdigit(c2)) {
						tokadd(c);
						tokadd(c2);
					} else {
						pushback();	/* non-digit after + or - */
						pushback();	/* + or - */
						pushback();	/* e or E */
					}
				} else if (! isdigit(c)) {
					pushback();	/* character after e or E */
					pushback();	/* e or E */
				} else {
					pushback();	/* digit */
				}
				break;
			case 'a':
			case 'A':
			case 'b':
			case 'B':
			case 'c':
			case 'C':
			case 'D':
			case 'd':
			case 'f':
			case 'F':
				if (do_traditional || ! inhex)
					goto done;
				/* fall through */
			case '0':
			case '1':
			case '2':
			case '3':
			case '4':
			case '5':
			case '6':
			case '7':
			case '8':
			case '9':
				break;
			default:
			done:
				gotnumber = TRUE;
			}
			if (gotnumber)
				break;
			c = nextc();
		}
		pushback();

		tokadd('\0');
		yylval = GET_INSTRUCTION(Op_push_i);
		if (! do_traditional && isnondecimal(tokstart, FALSE)) {
			if (do_lint) {
				if (isdigit((unsigned char) tokstart[1]))	/* not an 'x' or 'X' */
					lintwarn("numeric constant `%.*s' treated as octal",
						(int) strlen(tokstart)-1, tokstart);
				else if (tokstart[1] == 'x' || tokstart[1] == 'X')
					lintwarn("numeric constant `%.*s' treated as hexadecimal",
						(int) strlen(tokstart)-1, tokstart);
			}
			d = nondec2awknum(tokstart, strlen(tokstart));
		} else
			d = atof(tokstart);
		yylval->memory = make_number(d);
		if (d <= INT32_MAX && d >= INT32_MIN && d == (int32_t) d)
			yylval->memory->flags |= NUMINT;
		return lasttok = YNUMBER;

	case '&':
		if ((c = nextc()) == '&') {
			yylval = GET_INSTRUCTION(Op_and);
			allow_newline();
			return lasttok = LEX_AND;
		}
		pushback();
		yylval = GET_INSTRUCTION(Op_symbol);
		return lasttok = '&';

	case '|':
		if ((c = nextc()) == '|') {
			yylval = GET_INSTRUCTION(Op_or);
			allow_newline();
			return lasttok = LEX_OR;
		} else if (! do_traditional && c == '&') {
			yylval = GET_INSTRUCTION(Op_symbol);
			yylval->redir_type = redirect_twoway;
			return lasttok = (in_print && in_parens == 0 ? IO_OUT : IO_IN);
		}
		pushback();
		if (in_print && in_parens == 0) {
			yylval = GET_INSTRUCTION(Op_symbol);
			yylval->redir_type = redirect_pipe;
			return lasttok = IO_OUT;
		} else {
			yylval = GET_INSTRUCTION(Op_symbol);
			yylval->redir_type = redirect_pipein;
			return lasttok = IO_IN;
		}
	}

	if (c != '_' && ! isalpha(c)) {
		yyerror(_("invalid char '%c' in expression"), c);
		return lasttok = LEX_EOF;
	}

	/*
	 * Lots of fog here.  Consider:
	 *
	 * print "xyzzy"$_"foo"
	 *
	 * Without the check for ` lasttok != '$' ', this is parsed as
	 *
	 * print "xxyzz" $(_"foo")
	 *
	 * With the check, it is "correctly" parsed as three
	 * string concatenations.  Sigh.  This seems to be
	 * "more correct", but this is definitely one of those
	 * occasions where the interactions are funny.
	 */
	if (! do_traditional && c == '_' && lasttok != '$') {
		if ((c = nextc()) == '"') {
			intlstr = TRUE;
			goto string;
		}
		pushback();
		c = '_';
	}

	/* it's some type of name-type-thing.  Find its length. */
	tok = tokstart;
	while (c != END_FILE && is_identchar(c)) {
		tokadd(c);
		c = nextc();
	}
	tokadd('\0');
	pushback();

	/* See if it is a special token. */
	if ((mid = check_special(tokstart)) >= 0) {
		static int warntab[sizeof(tokentab) / sizeof(tokentab[0])];
		int class = tokentab[mid].class;

		if ((class == LEX_INCLUDE || class == LEX_EVAL)
				&& lasttok != '@')
			goto out;

		if (do_lint) {
			if ((tokentab[mid].flags & GAWKX) && ! (warntab[mid] & GAWKX)) {
				lintwarn(_("`%s' is a gawk extension"),
					tokentab[mid].operator);
				warntab[mid] |= GAWKX;
			}
			if ((tokentab[mid].flags & RESX) && ! (warntab[mid] & RESX)) {
				lintwarn(_("`%s' is a Bell Labs extension"),
					tokentab[mid].operator);
				warntab[mid] |= RESX;
			}
			if ((tokentab[mid].flags & NOT_POSIX) && ! (warntab[mid] & NOT_POSIX)) {
				lintwarn(_("POSIX does not allow `%s'"),
					tokentab[mid].operator);
				warntab[mid] |= NOT_POSIX;
			}
		}
		if (do_lint_old && (tokentab[mid].flags & NOT_OLD)
				 && ! (warntab[mid] & NOT_OLD)
		) {
			warning(_("`%s' is not supported in old awk"),
					tokentab[mid].operator);
			warntab[mid] |= NOT_OLD;
		}

		if (tokentab[mid].flags & BREAK)
			break_allowed++;
		if (tokentab[mid].flags & CONTINUE)
			continue_allowed++;

		switch (class) {
		case LEX_INCLUDE:
			want_source = TRUE;
			break;
		case LEX_EVAL:
			if (in_main_context())
				goto out;
			emalloc(tokkey, char *, tok - tokstart + 1, "yylex");
			tokkey[0] = '@';
			memcpy(tokkey + 1, tokstart, tok - tokstart);
			yylval = GET_INSTRUCTION(Op_token);
			yylval->lextok = tokkey;
			break;

		case LEX_FUNCTION:
		case LEX_BEGIN:
		case LEX_END:
		case LEX_BEGINFILE:
		case LEX_ENDFILE:		
			yylval = bcalloc(tokentab[mid].value, 3, sourceline);
			break;

		case LEX_FOR:
		case LEX_WHILE:
		case LEX_DO:
		case LEX_SWITCH:
			if (! do_pretty_print)
				return lasttok = class;
			/* fall through */
		case LEX_CASE:
			yylval = bcalloc(tokentab[mid].value, 2, sourceline);
			break;

		default:
			yylval = GET_INSTRUCTION(tokentab[mid].value);
			if (class == LEX_BUILTIN || class == LEX_LENGTH)
				yylval->builtin_idx = mid;
			break;
		}
		return lasttok = class;
	}
out:
	tokkey = estrdup(tokstart, tok - tokstart);
	if (*lexptr == '(') {
		yylval = bcalloc(Op_token, 2, sourceline);
		yylval->lextok = tokkey;	
		return lasttok = FUNC_CALL;
	} else {
		static short goto_warned = FALSE;

		yylval = GET_INSTRUCTION(Op_token);
		yylval->lextok = tokkey;

#define SMART_ALECK	1
		if (SMART_ALECK && do_lint
		    && ! goto_warned && strcasecmp(tokkey, "goto") == 0) {
			goto_warned = TRUE;
			lintwarn(_("`goto' considered harmful!\n"));
		}
		return lasttok = NAME;
	}

#undef GET_INSTRUCTION
#undef NEWLINE_EOF
}

/* snode --- instructions for builtin functions. Checks for arg. count
             and supplies defaults where possible. */

static INSTRUCTION *
snode(INSTRUCTION *subn, INSTRUCTION *r)
{
	INSTRUCTION *arg;
	INSTRUCTION *ip;
	NODE *n;
	int nexp = 0;
	int args_allowed;
	int idx = r->builtin_idx;

	if (subn != NULL) {
		INSTRUCTION *tp;
		for (tp = subn->nexti; tp; tp = tp->nexti) {
			tp = tp->lasti;
			nexp++;
		}
		assert(nexp > 0);
	}		

	/* check against how many args. are allowed for this builtin */
	args_allowed = tokentab[idx].flags & ARGS;
	if (args_allowed && (args_allowed & A(nexp)) == 0) {
		yyerror(_("%d is invalid as number of arguments for %s"),
				nexp, tokentab[idx].operator);
		return NULL;
	}

	/* special processing for sub, gsub and gensub */

	if (tokentab[idx].value == Op_sub_builtin) {
		const char *operator = tokentab[idx].operator;

		r->sub_flags = 0;

		arg = subn->nexti;		/* first arg list */
		(void) mk_rexp(arg);

		if (strcmp(operator, "gensub") != 0) {
			/* sub and gsub */

			if (strcmp(operator, "gsub") == 0)
				r->sub_flags |= GSUB;

			arg = arg->lasti->nexti;	/* 2nd arg list */
			if (nexp == 2) {
				INSTRUCTION *expr;

				expr = list_create(instruction(Op_push_i));
				expr->nexti->memory = make_number(0.0);
				(void) mk_expression_list(subn,
						list_append(expr, instruction(Op_field_spec)));
			}

			arg = arg->lasti->nexti; 	/* third arg list */
			ip = arg->lasti;
			if (ip->opcode == Op_push_i) {
				if (do_lint)
					lintwarn(_("%s: string literal as last arg of substitute has no effect"),
						operator);
				r->sub_flags |=	LITERAL;
			} else {
				if (make_assignable(ip) == NULL)
					yyerror(_("%s third parameter is not a changeable object"),
						operator);
				else
					ip->do_reference = TRUE;
			}

			r->expr_count = count_expressions(&subn, FALSE);
			ip = subn->lasti;

			(void) list_append(subn, r);

			/* add after_assign code */
			if (ip->opcode == Op_push_lhs && ip->memory->type == Node_var && ip->memory->var_assign) {
				(void) list_append(subn, instruction(Op_var_assign));
				subn->lasti->assign_ctxt = Op_sub_builtin;
				subn->lasti->assign_var = ip->memory->var_assign;
			} else if (ip->opcode == Op_field_spec_lhs) {
				(void) list_append(subn, instruction(Op_field_assign));
				subn->lasti->assign_ctxt = Op_sub_builtin;
				subn->lasti->field_assign = (Func_ptr) 0;
				ip->target_assign = subn->lasti;
			}
			return subn;	

		} else {
			/* gensub */

			r->sub_flags |= GENSUB;
			if (nexp == 3) {
				ip = instruction(Op_push_i);
				ip->memory = make_number(0.0);
				(void) mk_expression_list(subn,
						list_append(list_create(ip), instruction(Op_field_spec)));
			}

			r->expr_count = count_expressions(&subn, FALSE);
			return list_append(subn, r);
		}
	}

	r->builtin = tokentab[idx].ptr;

	/* special case processing for a few builtins */

	if (r->builtin == do_length) {
		if (nexp == 0) {		
		    /* no args. Use $0 */

			INSTRUCTION *list;
			r->expr_count = 1;			
			list = list_create(r);
			(void) list_prepend(list, instruction(Op_field_spec));
			(void) list_prepend(list, instruction(Op_push_i));
			list->nexti->memory = make_number(0.0);
			return list; 
		} else {
			arg = subn->nexti;
			if (arg->nexti == arg->lasti && arg->nexti->opcode == Op_push)
				arg->nexti->opcode = Op_push_arg;	/* argument may be array */
 		}
	} else if (r->builtin == do_isarray) {
		arg = subn->nexti;
		if (arg->nexti == arg->lasti && arg->nexti->opcode == Op_push)
			arg->nexti->opcode = Op_push_arg;	/* argument may be array */
	} else if (r->builtin == do_match) {
		static short warned = FALSE;

		arg = subn->nexti->lasti->nexti;	/* 2nd arg list */
		(void) mk_rexp(arg);

		if (nexp == 3) {	/* 3rd argument there */
			if (do_lint && ! warned) {
				warned = TRUE;
				lintwarn(_("match: third argument is a gawk extension"));
			}
			if (do_traditional) {
				yyerror(_("match: third argument is a gawk extension"));
				return NULL;
			}

			arg = arg->lasti->nexti; 	/* third arg list */
			ip = arg->lasti;
			if (/*ip == arg->nexti  && */ ip->opcode == Op_push)
				ip->opcode = Op_push_array;
		}
	} else if (r->builtin == do_split) {
		arg = subn->nexti->lasti->nexti;	/* 2nd arg list */
		ip = arg->lasti;
		if (ip->opcode == Op_push)
			ip->opcode = Op_push_array;
		if (nexp == 2) {
			INSTRUCTION *expr;
			expr = list_create(instruction(Op_push));
			expr->nexti->memory = FS_node;
			(void) mk_expression_list(subn, expr);
		}
		arg = arg->lasti->nexti;
		n = mk_rexp(arg);
		if (nexp == 2)
			n->re_flags |= FS_DFLT;
		if (nexp == 4) {
			arg = arg->lasti->nexti;
			ip = arg->lasti;
			if (ip->opcode == Op_push)
				ip->opcode = Op_push_array;
		}
	} else if (r->builtin == do_patsplit) {
		arg = subn->nexti->lasti->nexti;	/* 2nd arg list */
		ip = arg->lasti;
		if (ip->opcode == Op_push)
			ip->opcode = Op_push_array;
		if (nexp == 2) {
			INSTRUCTION *expr;
			expr = list_create(instruction(Op_push));
			expr->nexti->memory = FPAT_node;
			(void) mk_expression_list(subn, expr);
		}
		arg = arg->lasti->nexti;
		n = mk_rexp(arg);
		if (nexp == 4) {
			arg = arg->lasti->nexti;
			ip = arg->lasti;
			if (ip->opcode == Op_push)
				ip->opcode = Op_push_array;
		}
	} else if (r->builtin == do_close) {
		static short warned = FALSE;
		if (nexp == 2) {
			if (do_lint && ! warned) {
				warned = TRUE;
				lintwarn(_("close: second argument is a gawk extension"));
			}
			if (do_traditional) {
				yyerror(_("close: second argument is a gawk extension"));
				return NULL;
			}
		}
	} else if (do_intl					/* --gen-po */
			&& r->builtin == do_dcgettext		/* dcgettext(...) */
			&& subn->nexti->lasti->opcode == Op_push_i	/* 1st arg is constant */
			&& (subn->nexti->lasti->memory->flags & STRCUR) != 0) {	/* it's a string constant */
		/* ala xgettext, dcgettext("some string" ...) dumps the string */
		NODE *str = subn->nexti->lasti->memory;

		if ((str->flags & INTLSTR) != 0)
			warning(_("use of dcgettext(_\"...\") is incorrect: remove leading underscore"));
			/* don't dump it, the lexer already did */
		else
			dumpintlstr(str->stptr, str->stlen);
	} else if (do_intl					/* --gen-po */
			&& r->builtin == do_dcngettext		/* dcngettext(...) */
			&& subn->nexti->lasti->opcode == Op_push_i	/* 1st arg is constant */
			&& (subn->nexti->lasti->memory->flags & STRCUR) != 0	/* it's a string constant */
			&& subn->nexti->lasti->nexti->lasti->opcode == Op_push_i	/* 2nd arg is constant too */
			&& (subn->nexti->lasti->nexti->lasti->memory->flags & STRCUR) != 0) {	/* it's a string constant */
		/* ala xgettext, dcngettext("some string", "some plural" ...) dumps the string */
		NODE *str1 = subn->nexti->lasti->memory;
		NODE *str2 = subn->nexti->lasti->nexti->lasti->memory;

		if (((str1->flags | str2->flags) & INTLSTR) != 0)
			warning(_("use of dcngettext(_\"...\") is incorrect: remove leading underscore"));
		else
			dumpintlstr2(str1->stptr, str1->stlen, str2->stptr, str2->stlen);
	} else if (r->builtin == do_asort || r->builtin == do_asorti) {
		arg = subn->nexti;	/* 1st arg list */
		ip = arg->lasti;
		if (ip->opcode == Op_push)
			ip->opcode = Op_push_array;
		if (nexp >= 2) {
			arg = ip->nexti;
			ip = arg->lasti;
			if (ip->opcode == Op_push)
				ip->opcode = Op_push_array;
		}
	}
#ifdef ARRAYDEBUG
	else if (r->builtin == do_adump) {
		ip = subn->nexti->lasti;
		if (ip->opcode == Op_push)
			ip->opcode = Op_push_array;
	}
#endif

	if (subn != NULL) {
		r->expr_count = count_expressions(&subn, FALSE);
		return list_append(subn, r);
	}

	r->expr_count = 0;
	return list_create(r);
}


/* parms_shadow --- check if parameters shadow globals */

static int
parms_shadow(INSTRUCTION *pc, int *shadow)
{
	int pcount, i;
	int ret = FALSE;
	NODE *func, *fp;
	char *fname;

	func = pc->func_body;
	fname = func->vname;
	fp = func->fparms;

#if 0	/* can't happen, already exited if error ? */
	if (fname == NULL || func == NULL)	/* error earlier */
		return FALSE;
#endif

	pcount = func->param_cnt;

	if (pcount == 0)		/* no args, no problem */
		return 0;

	source = pc->source_file;
	sourceline = pc->source_line;
	/*
	 * Use warning() and not lintwarn() so that can warn
	 * about all shadowed parameters.
	 */
	for (i = 0; i < pcount; i++) {
		if (lookup(fp[i].param) != NULL) {
			warning(
	_("function `%s': parameter `%s' shadows global variable"),
					fname, fp[i].param);
			ret = TRUE;
		}
	}

	*shadow |= ret;
	return 0;
}


<<<<<<< HEAD
=======
/*
 * install_symbol:
 * Install a name in the symbol table, even if it is already there.
 * Caller must check against redefinition if that is desired. 
 */


NODE *
install_symbol(char *name, NODE *value)
{
	NODE *hp;
	size_t len;
	int bucket;

	if (install_func)
		(*install_func)(name);

	var_count++;
	len = strlen(name);
	bucket = hash(name, len, (unsigned long) HASHSIZE, NULL);
	getnode(hp);
	hp->type = Node_hashnode;
	hp->hnext = variables[bucket];
	variables[bucket] = hp;
	hp->hlength = len;
	hp->hvalue = value;
	hp->hname = name;
	hp->hvalue->vname = name;
	return hp->hvalue;
}

/* lookup --- find the most recent hash node for name installed by install_symbol */

NODE *
lookup(const char *name)
{
	NODE *bucket;
	size_t len;

	len = strlen(name);
	for (bucket = variables[hash(name, len, (unsigned long) HASHSIZE, NULL)];
			bucket != NULL; bucket = bucket->hnext)
		if (bucket->hlength == len && strncmp(bucket->hname, name, len) == 0)
			return bucket->hvalue;
	return NULL;
}

/* sym_comp --- compare two symbol (variable or function) names */

static int
sym_comp(const void *v1, const void *v2)
{
	const NODE *const *npp1, *const *npp2;
	const NODE *n1, *n2;
	int minlen;

	npp1 = (const NODE *const *) v1;
	npp2 = (const NODE *const *) v2;
	n1 = *npp1;
	n2 = *npp2;

	if (n1->hlength > n2->hlength)
		minlen = n1->hlength;
	else
		minlen = n2->hlength;

	return strncmp(n1->hname, n2->hname, minlen);
}

>>>>>>> a89bd16f
/* valinfo --- dump var info */

void
valinfo(NODE *n, Func_print print_func, FILE *fp)
{
	if (n == Nnull_string)
		print_func(fp, "uninitialized scalar\n");
	else if (n->flags & STRING) {
		pp_string_fp(print_func, fp, n->stptr, n->stlen, '"', FALSE);
		print_func(fp, "\n");
	} else if (n->flags & NUMBER)
		print_func(fp, "%.17g\n", n->numbr);
	else if (n->flags & STRCUR) {
		pp_string_fp(print_func, fp, n->stptr, n->stlen, '"', FALSE);
		print_func(fp, "\n");
	} else if (n->flags & NUMCUR)
		print_func(fp, "%.17g\n", n->numbr);
	else
		print_func(fp, "?? flags %s\n", flags2str(n->flags));
}


/* dump_vars --- dump the symbol table */

void
dump_vars(const char *fname)
{
	FILE *fp;
	NODE **vars;

	if (fname == NULL)
		fp = stderr;
	else if ((fp = fopen(fname, "w")) == NULL) {
		warning(_("could not open `%s' for writing (%s)"), fname, strerror(errno));
		warning(_("sending variable list to standard error"));
		fp = stderr;
	}

	vars = variable_list();
	print_vars(vars, fprintf, fp);
	efree(vars);
	if (fp != stderr && fclose(fp) != 0)
		warning(_("%s: close failed (%s)"), fname, strerror(errno));
}

/* dump_funcs --- print all functions */

void
dump_funcs()
{
	NODE **funcs;
	funcs = function_list(TRUE);
	(void) foreach_func(funcs, (int (*)(INSTRUCTION *, void *)) pp_func, (void *) 0);
	efree(funcs);
}


/* shadow_funcs --- check all functions for parameters that shadow globals */

void
shadow_funcs()
{
	static int calls = 0;
	int shadow = FALSE;
	NODE **funcs;

	if (calls++ != 0)
		fatal(_("shadow_funcs() called twice!"));

	funcs = function_list(TRUE);
	(void) foreach_func(funcs, (int (*)(INSTRUCTION *, void *)) parms_shadow, & shadow);
	efree(funcs);

	/* End with fatal if the user requested it.  */
	if (shadow && lintfunc != warning)
		lintwarn(_("there were shadowed variables."));
}


/* mk_function --- finalize function definition node; remove parameters
 *	out of the symbol table.
 */

static INSTRUCTION *
mk_function(INSTRUCTION *fi, INSTRUCTION *def)
{
	NODE *thisfunc;

	thisfunc = fi->func_body;
	assert(thisfunc != NULL);

	if (do_optimize > 1 && def->lasti->opcode == Op_pop) {
		/* tail call which does not return any value. */

		INSTRUCTION *t;

		for (t = def->nexti; t->nexti != def->lasti; t = t->nexti)
			;
		if (t->opcode == Op_func_call
			&& STREQ(t->func_name, thisfunc->vname)
		)
			(t + 1)->tail_call = TRUE;
	}

	/* add an implicit return at end;
	 * also used by 'return' command in debugger
	 */

	(void) list_append(def, instruction(Op_push_i));
	def->lasti->memory = dupnode(Nnull_string);
	(void) list_append(def, instruction(Op_K_return));

	if (do_pretty_print)
		(void) list_prepend(def, instruction(Op_exec_count));

	/* fi->opcode = Op_func */
	(fi + 1)->firsti = def->nexti;
	(fi + 1)->lasti = def->lasti;
	(fi + 2)->first_line = fi->source_line;
	(fi + 2)->last_line = lastline;
	fi->nexti = def->nexti;
	bcfree(def);

	(void) list_append(rule_list, fi + 1);	/* debugging */

	/* update lint table info */
	func_use(thisfunc->vname, FUNC_DEFINE);

	/* remove params from symbol table */
	remove_params(thisfunc);
	return fi;
}

/* 
 * install_function:
 * install function name in the symbol table.
 * Extra work, build up and install a list of the parameter names.
 */

static int
install_function(char *fname, INSTRUCTION *fi, INSTRUCTION *plist)
{
	NODE *r, *f;
	int pcount = 0;

<<<<<<< HEAD
	r = lookup(fname);
	if (r != NULL) {
		error_ln(fi->source_line, _("function name `%s' previously defined"), fname);
		return -1;
=======
	len = strlen(name);
	save = &(variables[hash(name, len, (unsigned long) HASHSIZE, NULL)]);
	for (bucket = *save; bucket != NULL; bucket = bucket->hnext) {
		if (len == bucket->hlength && strncmp(bucket->hname, name, len) == 0) {
			var_count--;
			*save = bucket->hnext;
			return bucket;
		}
		save = &(bucket->hnext);
>>>>>>> a89bd16f
	}

	if (plist != NULL)
		pcount = plist->lasti->param_count + 1;
	f = install_symbol(fname, Node_func);
	fi->func_body = f;
	f->param_cnt = pcount;
	f->code_ptr = fi;
	f->fparms = NULL; 
	if (pcount > 0) {
		char **pnames;
		pnames = check_params(fname, pcount, plist);	/* frees plist */
		f->fparms = make_params(pnames, pcount);
		efree(pnames);
		install_params(f);
	}
	return 0;
}


/* check_params --- build a list of function parameter names after
 *	making sure that the names are valid and there are no duplicates.
 */

static char **
check_params(char *fname, int pcount, INSTRUCTION *list)
{
	INSTRUCTION *p, *np;
	int i, j;
	char *name;
	char **pnames;

	assert(pcount > 0);

	emalloc(pnames, char **, pcount * sizeof(char *), "check_params");

	for (i = 0, p = list->nexti; p != NULL; i++, p = np) {
		np = p->nexti;
		name = p->lextok;
		p->lextok = NULL;

		if (strcmp(name, fname) == 0) {
			/* check for function foo(foo) { ... }.  bleah. */
			error_ln(p->source_line,
				_("function `%s': can't use function name as parameter name"), fname);
		} else if (is_std_var(name)) {
			error_ln(p->source_line,
				_("function `%s': can't use special variable `%s' as a function parameter"),
					fname, name);
		}

		/* check for duplicate parameters */
		for (j = 0; j < i; j++) {
			if (strcmp(name, pnames[j]) == 0) {
				error_ln(p->source_line,
					_("function `%s': parameter #%d, `%s', duplicates parameter #%d"),
					fname, i + 1, name, j + 1);
			}
		}

		pnames[i] = name;
		bcfree(p);
	}
	bcfree(list);

	return pnames; 
}


#ifdef HASHSIZE
undef HASHSIZE
#endif
#define HASHSIZE 1021
 
static struct fdesc {
	char *name;
	short used;
	short defined;
	struct fdesc *next;
} *ftable[HASHSIZE];

/* func_use --- track uses and definitions of functions */

static void
func_use(const char *name, enum defref how)
{
	struct fdesc *fp;
	int len;
	int ind;

	len = strlen(name);
	ind = hash(name, len, HASHSIZE, NULL);

	for (fp = ftable[ind]; fp != NULL; fp = fp->next) {
		if (strcmp(fp->name, name) == 0) {
			if (how == FUNC_DEFINE)
				fp->defined++;
			else
				fp->used++;
			return;
		}
	}

	/* not in the table, fall through to allocate a new one */

	emalloc(fp, struct fdesc *, sizeof(struct fdesc), "func_use");
	memset(fp, '\0', sizeof(struct fdesc));
	emalloc(fp->name, char *, len + 1, "func_use");
	strcpy(fp->name, name);
	if (how == FUNC_DEFINE)
		fp->defined++;
	else
		fp->used++;
	fp->next = ftable[ind];
	ftable[ind] = fp;
}

/* check_funcs --- verify functions that are called but not defined */

static void
check_funcs()
{
	struct fdesc *fp, *next;
	int i;

	if (! in_main_context())
		goto free_mem;
 
	for (i = 0; i < HASHSIZE; i++) {
		for (fp = ftable[i]; fp != NULL; fp = fp->next) {
#ifdef REALLYMEAN
			/* making this the default breaks old code. sigh. */
			if (fp->defined == 0) {
				error(
		_("function `%s' called but never defined"), fp->name);
				errcount++;
			}
#else
			if (do_lint && fp->defined == 0)
				lintwarn(
		_("function `%s' called but never defined"), fp->name);
#endif
			if (do_lint && fp->used == 0) {
				lintwarn(_("function `%s' defined but never called directly"),
					fp->name);
			}
		}
	}

free_mem:
	/* now let's free all the memory */
	for (i = 0; i < HASHSIZE; i++) {
		for (fp = ftable[i]; fp != NULL; fp = next) {
			next = fp->next;
			efree(fp->name);
			efree(fp);
		}
		ftable[i] = NULL;
	}
}

/* param_sanity --- look for parameters that are regexp constants */

static void
param_sanity(INSTRUCTION *arglist)
{
	INSTRUCTION *argl, *arg;
	int i = 1;

	if (arglist == NULL)
		return;
	for (argl = arglist->nexti; argl; ) {
		arg = argl->lasti;
		if (arg->opcode == Op_match_rec)
			warning_ln(arg->source_line,
				_("regexp constant for parameter #%d yields boolean value"), i);
		argl = arg->nexti;
		i++;
	}
}

/* deferred variables --- those that are only defined if needed. */

/*
 * Is there any reason to use a hash table for deferred variables?  At the
 * moment, there are only 1 to 3 such variables, so it may not be worth
 * the overhead.  If more modules start using this facility, it should
 * probably be converted into a hash table.
 */

static struct deferred_variable {
	NODE *(*load_func)(void);
	struct deferred_variable *next;
	char name[1];	/* variable-length array */
} *deferred_variables;

/* register_deferred_variable --- add a var name and loading function to the list */

void
register_deferred_variable(const char *name, NODE *(*load_func)(void))
{
	struct deferred_variable *dv;
	size_t sl = strlen(name);

	emalloc(dv, struct deferred_variable *, sizeof(*dv)+sl,
		"register_deferred_variable");
	dv->load_func = load_func;
	dv->next = deferred_variables;
	memcpy(dv->name, name, sl+1);
	deferred_variables = dv;
}

/* variable --- make sure NAME is in the symbol table */

NODE *
variable(int location, char *name, NODETYPE type)
{
	NODE *r;

	if ((r = lookup(name)) != NULL) {
		if (r->type == Node_func || r->type == Node_ext_func )
			error_ln(location, _("function `%s' called with space between name and `(',\nor used as a variable or an array"),
				r->vname);
	} else {
		/* not found */
		struct deferred_variable *dv;

		for (dv = deferred_variables; TRUE; dv = dv->next) {
			if (dv == NULL) {
			/*
			 * This is the only case in which we may not free the string.
			 */
				return install_symbol(name, type);
			}
			if (strcmp(name, dv->name) == 0) {
				r = (*dv->load_func)();
				break;
			}
		}
	}
	efree(name);
	return r;
}

/* make_regnode --- make a regular expression node */

static NODE *
make_regnode(int type, NODE *exp)
{
	NODE *n;

	getnode(n);
	memset(n, 0, sizeof(NODE));
	n->type = type;
	n->re_cnt = 1;

	if (type == Node_regex) {
		n->re_reg = make_regexp(exp->stptr, exp->stlen, FALSE, TRUE, FALSE);
		if (n->re_reg == NULL) {
			freenode(n);
			return NULL;
		}
		n->re_exp = exp;
		n->re_flags = CONSTANT;
	}
	return n;
}


/* mk_rexp --- make a regular expression constant */

static NODE *
mk_rexp(INSTRUCTION *list)
{
	INSTRUCTION *ip;

	ip = list->nexti;
	if (ip == list->lasti && ip->opcode == Op_match_rec)
		ip->opcode = Op_push_re;
	else {
		ip = instruction(Op_push_re);
		ip->memory = make_regnode(Node_dynregex, NULL);
		ip->nexti = list->lasti->nexti;
		list->lasti->nexti = ip;
		list->lasti = ip;
	}
	return ip->memory;
}

/* isnoeffect --- when used as a statement, has no side effects */

static int
isnoeffect(OPCODE type)
{
	switch (type) {
	case Op_times:
	case Op_times_i:
	case Op_quotient:
	case Op_quotient_i:
	case Op_mod:
	case Op_mod_i:
	case Op_plus:
	case Op_plus_i:
	case Op_minus:
	case Op_minus_i:
	case Op_subscript:
	case Op_concat:
	case Op_exp:
	case Op_exp_i:
	case Op_unary_minus:
	case Op_field_spec:
	case Op_and_final:
	case Op_or_final:
	case Op_equal:
	case Op_notequal:
	case Op_less:
	case Op_greater:
	case Op_leq:
	case Op_geq:
	case Op_match:
	case Op_nomatch:
	case Op_match_rec:
	case Op_not:
	case Op_in_array:
		return TRUE;
	default:
		break;	/* keeps gcc -Wall happy */
	}

	return FALSE;
}

/* make_assignable --- make this operand an assignable one if posiible */

static INSTRUCTION *
make_assignable(INSTRUCTION *ip)
{
	switch (ip->opcode) {
	case Op_push:
		ip->opcode = Op_push_lhs;
		return ip;
	case Op_field_spec:
		ip->opcode = Op_field_spec_lhs;
		return ip;
	case Op_subscript:
		ip->opcode = Op_subscript_lhs;
		return ip;
	default:
		break;	/* keeps gcc -Wall happy */
	}
	return NULL;
}

/* dumpintlstr --- write out an initial .po file entry for the string */

static void
dumpintlstr(const char *str, size_t len)
{
	char *cp;

	/* See the GNU gettext distribution for details on the file format */

	if (source != NULL) {
		/* ala the gettext sources, remove leading `./'s */
		for (cp = source; cp[0] == '.' && cp[1] == '/'; cp += 2)
			continue;
		printf("#: %s:%d\n", cp, sourceline);
	}

	printf("msgid ");
	pp_string_fp(fprintf, stdout, str, len, '"', TRUE);
	putchar('\n');
	printf("msgstr \"\"\n\n");
	fflush(stdout);
}

/* dumpintlstr2 --- write out an initial .po file entry for the string and its plural */

static void
dumpintlstr2(const char *str1, size_t len1, const char *str2, size_t len2)
{
	char *cp;

	/* See the GNU gettext distribution for details on the file format */

	if (source != NULL) {
		/* ala the gettext sources, remove leading `./'s */
		for (cp = source; cp[0] == '.' && cp[1] == '/'; cp += 2)
			continue;
		printf("#: %s:%d\n", cp, sourceline);
	}

	printf("msgid ");
	pp_string_fp(fprintf, stdout, str1, len1, '"', TRUE);
	putchar('\n');
	printf("msgid_plural ");
	pp_string_fp(fprintf, stdout, str2, len2, '"', TRUE);
	putchar('\n');
	printf("msgstr[0] \"\"\nmsgstr[1] \"\"\n\n");
	fflush(stdout);
}

/* mk_binary --- instructions for binary operators */

static INSTRUCTION *
mk_binary(INSTRUCTION *s1, INSTRUCTION *s2, INSTRUCTION *op)
{
	INSTRUCTION *ip1,*ip2;
	AWKNUM res;

	ip2 = s2->nexti;
	if (s2->lasti == ip2 && ip2->opcode == Op_push_i) {
	/* do any numeric constant folding */
		ip1 = s1->nexti;
		if (do_optimize > 1
				&& ip1 == s1->lasti && ip1->opcode == Op_push_i
				&& (ip1->memory->flags & (STRCUR|STRING)) == 0
				&& (ip2->memory->flags & (STRCUR|STRING)) == 0
		) {
			NODE *n1 = ip1->memory, *n2 = ip2->memory;
			res = force_number(n1);
			(void) force_number(n2);
			switch (op->opcode) {
			case Op_times:
				res *= n2->numbr;
				break;
			case Op_quotient:
				if (n2->numbr == 0.0) {
					/* don't fatalize, allow parsing rest of the input */
					error_ln(op->source_line, _("division by zero attempted"));
					goto regular;
				}

				res /= n2->numbr;
				break;
			case Op_mod:
				if (n2->numbr == 0.0) {
					/* don't fatalize, allow parsing rest of the input */
					error_ln(op->source_line, _("division by zero attempted in `%%'"));
					goto regular;
				}
#ifdef HAVE_FMOD
				res = fmod(res, n2->numbr);
#else	/* ! HAVE_FMOD */
				(void) modf(res / n2->numbr, &res);
				res = n1->numbr - res * n2->numbr;
#endif	/* ! HAVE_FMOD */
				break;
			case Op_plus:
				res += n2->numbr;
				break;
			case Op_minus:
				res -= n2->numbr;
				break;
			case Op_exp:
				res = calc_exp(res, n2->numbr);
				break;
			default:
				goto regular;
			}

			op->opcode = Op_push_i;
			op->memory = make_number(res);
			unref(n1);
			unref(n2);
			bcfree(ip1);
			bcfree(ip2);
			bcfree(s1);
			bcfree(s2);
			return list_create(op);
		} else {
		/* do basic arithmetic optimisation */
		/* convert (Op_push_i Node_val) + (Op_plus) to (Op_plus_i Node_val) */
			switch (op->opcode) {
			case Op_times:
				op->opcode = Op_times_i;
				break;
			case Op_quotient:
				op->opcode = Op_quotient_i;
				break;
			case Op_mod:
				op->opcode = Op_mod_i;
				break;
			case Op_plus:
				op->opcode = Op_plus_i;
				break;
			case Op_minus:
				op->opcode = Op_minus_i;
				break;
			case Op_exp:
				op->opcode = Op_exp_i;
				break;
			default:
				goto regular;
			}	

			op->memory = ip2->memory;
			bcfree(ip2);
			bcfree(s2);	/* Op_list */
			return list_append(s1, op);
		}
	}

regular:
	/* append lists s1, s2 and add `op' bytecode */
	(void) list_merge(s1, s2);
	return list_append(s1, op);
}

/* mk_boolean --- instructions for boolean and, or */
 
static INSTRUCTION *
mk_boolean(INSTRUCTION *left, INSTRUCTION *right, INSTRUCTION *op)
{
	INSTRUCTION *tp;
	OPCODE opc, final_opc;

	opc = op->opcode;		/* Op_and or Op_or */
	final_opc = (opc == Op_or) ? Op_or_final : Op_and_final;

	add_lint(right, LINT_assign_in_cond);

	tp = left->lasti;

	if (tp->opcode != final_opc) {	/* x || y */
		list_append(right, instruction(final_opc));
		add_lint(left, LINT_assign_in_cond);
		(void) list_append(left, op);
		left->lasti->target_jmp = right->lasti;

		/* NB: target_stmt points to previous Op_and(Op_or) in a chain;
		 *     target_stmt only used in the parser (see below).
		 */

		left->lasti->target_stmt = left->lasti;
		right->lasti->target_stmt = left->lasti;
	} else {		/* optimization for x || y || z || ... */
		INSTRUCTION *ip;
		
		op->opcode = final_opc;
		(void) list_append(right, op);
		op->target_stmt = tp;
		tp->opcode = opc;
		tp->target_jmp = op;

		/* update jump targets */
		for (ip = tp->target_stmt; ; ip = ip->target_stmt) {
			assert(ip->opcode == opc);
			assert(ip->target_jmp == tp);
			/* if (ip->opcode == opc &&  ip->target_jmp == tp) */
			ip->target_jmp = op;
			if (ip->target_stmt == ip)
				break;
		}
	}

	return list_merge(left, right);
}

/* mk_condition --- if-else and conditional */

static INSTRUCTION *
mk_condition(INSTRUCTION *cond, INSTRUCTION *ifp, INSTRUCTION *true_branch,
		INSTRUCTION *elsep, INSTRUCTION *false_branch)
{
	/*
	 *    ----------------
	 *       cond
	 *    ----------------
	 * t: [Op_jmp_false f ]
	 *    ----------------
	 *       true_branch
	 *
	 *    ----------------
	 *    [Op_jmp y]
	 *    ---------------- 
	 * f:
	 *      false_branch
	 *    ----------------
	 * y: [Op_no_op]
	 *    ----------------
	 */

	INSTRUCTION *ip;

	if (false_branch == NULL) {
		false_branch = list_create(instruction(Op_no_op));
		if (elsep != NULL) {		/* else { } */
			if (do_pretty_print)
				(void) list_prepend(false_branch, elsep);
			else
				bcfree(elsep);
		}
	} else {
		/* assert(elsep != NULL); */

		/* avoid a series of no_op's: if .. else if .. else if .. */
		if (false_branch->lasti->opcode != Op_no_op)
			(void) list_append(false_branch, instruction(Op_no_op));
		if (do_pretty_print) {
			(void) list_prepend(false_branch, elsep);
			false_branch->nexti->branch_end = false_branch->lasti;
			(void) list_prepend(false_branch, instruction(Op_exec_count));
		} else
			bcfree(elsep);
	}

	(void) list_prepend(false_branch, instruction(Op_jmp));
	false_branch->nexti->target_jmp = false_branch->lasti;

	add_lint(cond, LINT_assign_in_cond);
	ip = list_append(cond, instruction(Op_jmp_false));
	ip->lasti->target_jmp = false_branch->nexti->nexti;

	if (do_pretty_print) {
		(void) list_prepend(ip, ifp);
		(void) list_append(ip, instruction(Op_exec_count));
		ip->nexti->branch_if = ip->lasti;
		ip->nexti->branch_else = false_branch->nexti;
	} else
		bcfree(ifp);

	if (true_branch != NULL)
		list_merge(ip, true_branch);
	return list_merge(ip, false_branch);
}

enum defline { FIRST_LINE, LAST_LINE };

/* find_line -- find the first(last) line in a list of (pattern) instructions */

static int
find_line(INSTRUCTION *pattern, enum defline what)
{
	INSTRUCTION *ip;
	int lineno = 0;

	for (ip = pattern->nexti; ip; ip = ip->nexti) {
		if (what == LAST_LINE) {
			if (ip->source_line > lineno)
				lineno = ip->source_line;
		} else {	/* FIRST_LINE */
			if (ip->source_line > 0
					&& (lineno == 0 || ip->source_line < lineno))
				lineno = ip->source_line;
		}
		if (ip == pattern->lasti)
			break;
	}
	assert(lineno > 0);
	return lineno;
}

/* append_rule --- pattern-action instructions */

static INSTRUCTION *
append_rule(INSTRUCTION *pattern, INSTRUCTION *action)
{
	/*
	 *    ----------------
	 *       pattern
	 *    ----------------
	 *    [Op_jmp_false f ]
	 *    ----------------
	 *       action
	 *    ----------------
	 * f: [Op_no_op       ]
	 *    ----------------
	 */

	INSTRUCTION *rp;
	INSTRUCTION *tp;
	INSTRUCTION *ip;

	if (rule != Rule) {
		rp = pattern;
		if (do_pretty_print)
			(void) list_append(action, instruction(Op_no_op));
		(rp + 1)->firsti = action->nexti;
		(rp + 1)->lasti = action->lasti;
		(rp + 2)->first_line = pattern->source_line;
		(rp + 2)->last_line = lastline;
		ip = list_prepend(action, rp);

	} else {
		rp = bcalloc(Op_rule, 3, 0);
		rp->in_rule = Rule;
		rp->source_file = source;
		tp = instruction(Op_no_op);

		if (pattern == NULL) {
			/* assert(action != NULL); */
			if (do_pretty_print)
				(void) list_prepend(action, instruction(Op_exec_count));
			(rp + 1)->firsti = action->nexti;
			(rp + 1)->lasti = tp;
			(rp + 2)->first_line = firstline;
			(rp + 2)->last_line = lastline;
			rp->source_line = firstline;
			ip = list_prepend(list_append(action, tp), rp);
		} else {
			(void) list_append(pattern, instruction(Op_jmp_false));
			pattern->lasti->target_jmp = tp;
			(rp + 2)->first_line = find_line(pattern, FIRST_LINE);
			rp->source_line = (rp + 2)->first_line;
			if (action == NULL) {
				(rp + 2)->last_line = find_line(pattern, LAST_LINE);
				action = list_create(instruction(Op_K_print_rec));
				if (do_pretty_print)
					(void) list_prepend(action, instruction(Op_exec_count));
			} else
				(rp + 2)->last_line = lastline;

			if (do_pretty_print) {
				(void) list_prepend(pattern, instruction(Op_exec_count));
				(void) list_prepend(action, instruction(Op_exec_count));
			}
 			(rp + 1)->firsti = action->nexti;
			(rp + 1)->lasti = tp;
			ip = list_append(
					list_merge(list_prepend(pattern, rp),
						action),
					tp);
		}

	}

	list_append(rule_list, rp + 1);

	if (rule_block[rule] == NULL)
		rule_block[rule] = ip;
	else
		(void) list_merge(rule_block[rule], ip);
	
	return rule_block[rule];
}

/* mk_assignment --- assignment bytecodes */

static INSTRUCTION *
mk_assignment(INSTRUCTION *lhs, INSTRUCTION *rhs, INSTRUCTION *op)
{
	INSTRUCTION *tp;
	INSTRUCTION *ip;

	tp = lhs->lasti;
	switch (tp->opcode) {
	case Op_field_spec:
		tp->opcode = Op_field_spec_lhs;
		break;
	case Op_subscript:
		tp->opcode = Op_subscript_lhs;
		break;
	case Op_push:
	case Op_push_array:
		tp->opcode = Op_push_lhs; 
		break;
	default:
		cant_happen();
	}

	tp->do_reference = (op->opcode != Op_assign);	/* check for uninitialized reference */

	if (rhs != NULL)
		ip = list_merge(rhs, lhs);
	else
		ip = lhs;

	(void) list_append(ip, op);

	if (tp->opcode == Op_push_lhs
			&& tp->memory->type == Node_var
			&& tp->memory->var_assign
	) {
		tp->do_reference = FALSE; /* no uninitialized reference checking
		                           * for a special variable.
		                           */
		(void) list_append(ip, instruction(Op_var_assign));
		ip->lasti->assign_var = tp->memory->var_assign;
	} else if (tp->opcode == Op_field_spec_lhs) {
		(void) list_append(ip, instruction(Op_field_assign));
		ip->lasti->field_assign = (Func_ptr) 0;
		tp->target_assign = ip->lasti;
	}

	return ip;
}

/* optimize_assignment --- peephole optimization for assignment */

static INSTRUCTION *
optimize_assignment(INSTRUCTION *exp)
{
	INSTRUCTION *i1, *i2, *i3;

	/*
	 * Optimize assignment statements array[subs] = x; var = x; $n = x;
	 * string concatenation of the form s = s t.
	 *
	 * 1) Array element assignment array[subs] = x:
	 *   Replaces Op_push_array + Op_subscript_lhs + Op_assign + Op_pop
	 *   with single instruction Op_store_sub.
	 *	 Limitation: 1 dimension and sub is simple var/value.
	 * 
	 * 2) Simple variable assignment var = x:
	 *   Replaces Op_push_lhs + Op_assign + Op_pop with Op_store_var.
	 *
	 * 3) Field assignment $n = x:
	 *   Replaces Op_field_spec_lhs + Op_assign + Op_field_assign + Op_pop
	 *   with Op_store_field.
	 *
	 * 4) Optimization for string concatenation:
	 *   For cases like x = x y, uses realloc to include y in x;
	 *   also eliminates instructions Op_push_lhs and Op_pop.
	 */

	/*
	 * N.B.: do not append Op_pop instruction to the returned
	 * instruction list if optimized. None of these
	 * optimized instructions pushes the r-value of assignment
	 * onto the runtime stack.
	 */

	i2 = NULL;
	i1 = exp->lasti;

	if (   ! do_optimize
	    || (   i1->opcode != Op_assign
		&& i1->opcode != Op_field_assign)
	) 
		return list_append(exp, instruction(Op_pop));

	for (i2 = exp->nexti; i2 != i1; i2 = i2->nexti) {
		switch (i2->opcode) {
		case Op_concat:
			if (i2->nexti->opcode == Op_push_lhs    /* l.h.s is a simple variable */
				&& (i2->concat_flag & CSVAR)        /* 1st exp in r.h.s is a simple variable;
				                                     * see Op_concat in the grammer above.
				                                     */
				&& i2->nexti->memory == exp->nexti->memory	 /* and the same as in l.h.s */
				&& i2->nexti->nexti == i1
				&& i1->opcode == Op_assign
			) {
				/* s = s ... optimization */

				/* avoid stuff like x = x (x = y) or x = x gsub(/./, "b", x);
				 * check for l-value reference to this variable in the r.h.s.
				 * Also, avoid function calls in general to guard against
				 * global variable assignment.
				 */

				for (i3 = exp->nexti->nexti; i3 != i2; i3 = i3->nexti) {
					if ((i3->opcode == Op_push_lhs && i3->memory == i2->nexti->memory)
							|| i3->opcode == Op_func_call)
						return list_append(exp, instruction(Op_pop)); /* no optimization */
				}

				/* remove the variable from r.h.s */
				i3 = exp->nexti;
				exp->nexti = i3->nexti;
				bcfree(i3);

				if (--i2->expr_count == 1)	/* one less expression in Op_concat */
					i2->opcode = Op_no_op;

				i3 = i2->nexti;
				assert(i3->opcode == Op_push_lhs);
				i3->opcode = Op_assign_concat;	/* change Op_push_lhs to Op_assign_concat */
				i3->nexti = NULL;
				bcfree(i1);          /* Op_assign */
				exp->lasti = i3;     /* update Op_list */
				return exp;
			}
			break;

		case Op_field_spec_lhs:
			if (i2->nexti->opcode == Op_assign
					&& i2->nexti->nexti == i1
					&& i1->opcode == Op_field_assign
			) {
				/* $n = .. */
				i2->opcode = Op_store_field;
				bcfree(i2->nexti);  /* Op_assign */
				i2->nexti = NULL;
				bcfree(i1);          /* Op_field_assign */
				exp->lasti = i2;    /* update Op_list */
				return exp;
			}
			break;

		case Op_push_array:
			if (i2->nexti->nexti->opcode == Op_subscript_lhs) {
				i3 = i2->nexti->nexti;
				if (i3->sub_count == 1
						&& i3->nexti == i1
						&& i1->opcode == Op_assign
				) {
					/* array[sub] = .. */
					i3->opcode = Op_store_sub;
					i3->memory = i2->memory;
					i3->expr_count = 1;  /* sub_count shadows memory,
                                          * so use expr_count instead.
				                          */
					i3->nexti = NULL;
					i2->opcode = Op_no_op;					
					bcfree(i1);          /* Op_assign */
					exp->lasti = i3;     /* update Op_list */
					return exp;
				}
			}
			break;

		case Op_push_lhs:
			if (i2->nexti == i1
					&& i1->opcode == Op_assign
			) {
				/* var = .. */
				i2->opcode = Op_store_var;
				i2->nexti = NULL;
				bcfree(i1);          /* Op_assign */
				exp->lasti = i2;     /* update Op_list */

				i3 = exp->nexti;
				if (i3->opcode == Op_push_i
					&& (i3->memory->flags & INTLSTR) == 0
					&& i3->nexti == i2
				) {
					/* constant initializer */ 
					i2->initval = i3->memory;
					bcfree(i3);
					exp->nexti = i2;
				} else
					i2->initval = NULL;

				return exp;
			}
			break;

		default:
			break;
		}
	}

	/* no optimization  */
	return list_append(exp, instruction(Op_pop));
}


/* mk_getline --- make instructions for getline */

static INSTRUCTION *
mk_getline(INSTRUCTION *op, INSTRUCTION *var, INSTRUCTION *redir, int redirtype)
{
	INSTRUCTION *ip;
	INSTRUCTION *tp;
	INSTRUCTION *asgn = NULL;

	/*
	 *  getline [var] < [file]
	 *
	 *  [ file (simp_exp)]
	 *  [ [ var ] ]
	 *  [ Op_K_getline_redir|NULL|redir_type|into_var]
	 *  [ [var_assign] ] 
	 *
	 */

	if (redir == NULL) {
		int sline = op->source_line;
		bcfree(op);
		op = bcalloc(Op_K_getline, 2, sline);
		(op + 1)->target_endfile = ip_endfile;
		(op + 1)->target_beginfile = ip_beginfile;	
	}

	if (var != NULL) {
		tp = make_assignable(var->lasti);
		assert(tp != NULL);

		/* check if we need after_assign bytecode */
		if (tp->opcode == Op_push_lhs
				&& tp->memory->type == Node_var
				&& tp->memory->var_assign
		) {
			asgn = instruction(Op_var_assign);
			asgn->assign_ctxt = op->opcode;
			asgn->assign_var = tp->memory->var_assign;
		} else if (tp->opcode == Op_field_spec_lhs) {
			asgn = instruction(Op_field_assign);
			asgn->assign_ctxt = op->opcode;
			asgn->field_assign = (Func_ptr) 0;   /* determined at run time */
			tp->target_assign = asgn;
		}
		if (redir != NULL) {
			ip = list_merge(redir, var);
			(void) list_append(ip, op);
		} else
			ip = list_append(var, op);
	} else if (redir != NULL)
		ip = list_append(redir, op);
	else
		ip = list_create(op);
	op->into_var = (var != NULL);
	op->redir_type = (redir != NULL) ? redirtype : 0;

	return (asgn == NULL ? ip : list_append(ip, asgn));
}


/* mk_for_loop --- for loop bytecodes */

static INSTRUCTION *
mk_for_loop(INSTRUCTION *forp, INSTRUCTION *init, INSTRUCTION *cond,
				INSTRUCTION *incr, INSTRUCTION *body)
{
	/*
	 *   ------------------------
	 *        init                 (may be NULL)
	 *   ------------------------
	 * x:
	 *        cond                 (Op_no_op if NULL)
	 *   ------------------------
	 *    [ Op_jmp_false tb      ]
	 *   ------------------------
	 *        body                 (may be NULL)
	 *   ------------------------
	 * tc: 
	 *    incr                      (may be NULL)
	 *    [ Op_jmp x             ] 
	 *   ------------------------
	 * tb:[ Op_no_op             ] 
	 */

	INSTRUCTION *ip, *tbreak, *tcont;
	INSTRUCTION *jmp;
	INSTRUCTION *pp_cond;
	INSTRUCTION *ret;

	tbreak = instruction(Op_no_op);

	if (cond != NULL) {
		add_lint(cond, LINT_assign_in_cond);
		pp_cond = cond->nexti;
		ip = cond;
		(void) list_append(ip, instruction(Op_jmp_false));
		ip->lasti->target_jmp = tbreak;
	} else {
		pp_cond = instruction(Op_no_op);
		ip = list_create(pp_cond);
	}

	if (init != NULL)
		ip = list_merge(init, ip);

	if (do_pretty_print) {
		(void) list_append(ip, instruction(Op_exec_count));
		(forp + 1)->forloop_cond = pp_cond;
		(forp + 1)->forloop_body = ip->lasti;
	}

	if (body != NULL)
		(void) list_merge(ip, body);

	jmp = instruction(Op_jmp);
	jmp->target_jmp = pp_cond;
	if (incr == NULL)
		tcont = jmp;
	else {
		tcont = incr->nexti;
		(void) list_merge(ip, incr);
	}

	(void) list_append(ip, jmp);
	ret = list_append(ip, tbreak);
	fix_break_continue(ret, tbreak, tcont);

	if (do_pretty_print) {
		forp->target_break = tbreak;
		forp->target_continue = tcont;
		ret = list_prepend(ret, forp);
	} /* else
			forp is NULL */

	return ret;
}

/* add_lint --- add lint warning bytecode if needed */

static void
add_lint(INSTRUCTION *list, LINTTYPE linttype)
{
#ifndef NO_LINT
	INSTRUCTION *ip;

	switch (linttype) {
	case LINT_assign_in_cond:
		ip = list->lasti;
		if (ip->opcode == Op_var_assign || ip->opcode == Op_field_assign) {
			assert(ip != list->nexti);
			for (ip = list->nexti; ip->nexti != list->lasti; ip = ip->nexti)
				;
		}

		if (ip->opcode == Op_assign || ip->opcode == Op_assign_concat) {
			list_append(list, instruction(Op_lint));
			list->lasti->lint_type = linttype;
		}
		break;

	case LINT_no_effect:
		if (list->lasti->opcode == Op_pop && list->nexti != list->lasti) {
			for (ip = list->nexti; ip->nexti != list->lasti; ip = ip->nexti)
				;

			if (do_lint) {		/* compile-time warning */
				if (isnoeffect(ip->opcode))
					lintwarn_ln(ip->source_line, ("statement may have no effect"));
			}

			if (ip->opcode == Op_push) {		/* run-time warning */
				list_append(list, instruction(Op_lint));
				list->lasti->lint_type = linttype;
			}
		}
		break;

	default:
		break;
	}
#endif
}

/* mk_expression_list --- list of bytecode lists */

static INSTRUCTION *
mk_expression_list(INSTRUCTION *list, INSTRUCTION *s1)
{
	INSTRUCTION *r;

	/* we can't just combine all bytecodes, since we need to
	 * process individual expressions for a few builtins in snode() (-:
	 */
	
	/* -- list of lists     */
	/* [Op_list| ... ]------
	 *                       |
	 * [Op_list| ... ]   --  |
	 *  ...               |  |
	 *  ...       <-------   |
	 * [Op_list| ... ]   --  |
	 *  ...               |  |
	 *  ...               |  |
	 *  ...       <------- --
	 */

	assert(s1 != NULL && s1->opcode == Op_list);
	if (list == NULL) {
		list = instruction(Op_list);
		list->nexti = s1;
		list->lasti = s1->lasti;
		return list;
	}

	/* append expression to the end of the list */

	r = list->lasti;
	r->nexti = s1;
	list->lasti = s1->lasti;
	return list;
}

/* count_expressions --- fixup expression_list from mk_expression_list.
 *                       returns no of expressions in list. isarg is true
 *                       for function arguments.
 */

static int
count_expressions(INSTRUCTION **list, int isarg)
{
	INSTRUCTION *expr;
	INSTRUCTION *r = NULL;
	int count = 0;

	if (*list == NULL)	/* error earlier */
		return 0;

	for (expr = (*list)->nexti; expr; ) {
		INSTRUCTION *t1, *t2;
		t1 = expr->nexti;
		t2 = expr->lasti;
		if (isarg && t1 == t2 && t1->opcode == Op_push)
			t1->opcode = Op_push_param;
		if (++count == 1)
			r = expr;
		else
			(void) list_merge(r, expr);
		expr = t2->nexti;
	}
 
	assert(count > 0);
	if (! isarg && count > max_args)
		max_args = count;
	bcfree(*list);
	*list = r;
	return count;
}

/* fix_break_continue --- fix up break & continue codes in loop bodies */

static void
fix_break_continue(INSTRUCTION *list, INSTRUCTION *b_target, INSTRUCTION *c_target)
{
	INSTRUCTION *ip;

	list->lasti->nexti = NULL;	/* just to make sure */

	for (ip = list->nexti; ip != NULL; ip = ip->nexti) {
		switch (ip->opcode) {
		case Op_K_break:
			if (ip->target_jmp == NULL)
				ip->target_jmp = b_target;
			break;

		case Op_K_continue:
			if (ip->target_jmp == NULL)
				ip->target_jmp = c_target;
			break;

		default:
			/* this is to keep the compiler happy. sheesh. */
			break;
		}
	}
}

static inline INSTRUCTION *
list_create(INSTRUCTION *x)
{
	INSTRUCTION *l;

	l = instruction(Op_list);
	l->nexti = x;
	l->lasti = x;
	return l;
}

static inline INSTRUCTION *
list_append(INSTRUCTION *l, INSTRUCTION *x)
{
#ifdef GAWKDEBUG
	if (l->opcode != Op_list)
		cant_happen();
#endif
	l->lasti->nexti = x;
	l->lasti = x;
	return l;
}

static inline INSTRUCTION *
list_prepend(INSTRUCTION *l, INSTRUCTION *x)
{
#ifdef GAWKDEBUG
	if (l->opcode != Op_list)
		cant_happen();
#endif
	x->nexti = l->nexti;
	l->nexti = x;
	return l;
}

static inline INSTRUCTION *
list_merge(INSTRUCTION *l1, INSTRUCTION *l2)
{
#ifdef GAWKDEBUG
	if (l1->opcode != Op_list)
		cant_happen();
	if (l2->opcode != Op_list)
		cant_happen();
#endif
	l1->lasti->nexti = l2->nexti;
	l1->lasti = l2->lasti;
	bcfree(l2);
	return l1;
}

/* See if name is a special token. */

int
check_special(const char *name)
{
	int low, high, mid;
	int i;
#if 'a' == 0x81 /* it's EBCDIC */
	static int did_sort = FALSE;

	if (! did_sort) {
		qsort((void *) tokentab,
				sizeof(tokentab) / sizeof(tokentab[0]),
				sizeof(tokentab[0]), tokcompare);
		did_sort = TRUE;
	}
#endif

	low = 0;
	high = (sizeof(tokentab) / sizeof(tokentab[0])) - 1;
	while (low <= high) {
		mid = (low + high) / 2;
		i = *name - tokentab[mid].operator[0];
		if (i == 0)
			i = strcmp(name, tokentab[mid].operator);

		if (i < 0)		/* token < mid */
			high = mid - 1;
		else if (i > 0)		/* token > mid */
			low = mid + 1;
		else {
			if ((do_traditional && (tokentab[mid].flags & GAWKX))
					|| (do_posix && (tokentab[mid].flags & NOT_POSIX)))
				return -1;
			return mid;
		}
	}
	return -1;
}

/*
 * This provides a private version of functions that act like VMS's
 * variable-length record filesystem, where there was a bug on
 * certain source files.
 */

static FILE *fp = NULL;

/* read_one_line --- return one input line at a time. mainly for debugging. */

static ssize_t
read_one_line(int fd, void *buffer, size_t count)
{
	char buf[BUFSIZ];

	/* Minor potential memory leak here. Too bad. */
	if (fp == NULL) {
		fp = fdopen(fd, "r");
		if (fp == NULL) {
			fprintf(stderr, "ugh. fdopen: %s\n", strerror(errno));
			gawk_exit(EXIT_FAILURE);
		}
	}

	if (fgets(buf, sizeof buf, fp) == NULL)
		return 0;

	memcpy(buffer, buf, strlen(buf));
	return strlen(buf);
}

/* one_line_close --- close the open file being read with read_one_line() */

static int
one_line_close(int fd)
{
	int ret;

	if (fp == NULL || fd != fileno(fp))
		fatal("debugging read/close screwed up!");

	ret = fclose(fp);
	fp = NULL;
	return ret;
}
<|MERGE_RESOLUTION|>--- conflicted
+++ resolved
@@ -828,7 +828,7 @@
 		} else {
 			if (do_optimize > 1
 				&& $3->lasti->opcode == Op_func_call
-				&& STREQ($3->lasti->func_name, in_function)
+				&& strcmp($3->lasti->func_name, in_function) == 0
 			) {
 				/* Do tail recursion optimization. Tail
 				 * call without a return value is recognized
@@ -3831,79 +3831,6 @@
 	return 0;
 }
 
-
-<<<<<<< HEAD
-=======
-/*
- * install_symbol:
- * Install a name in the symbol table, even if it is already there.
- * Caller must check against redefinition if that is desired. 
- */
-
-
-NODE *
-install_symbol(char *name, NODE *value)
-{
-	NODE *hp;
-	size_t len;
-	int bucket;
-
-	if (install_func)
-		(*install_func)(name);
-
-	var_count++;
-	len = strlen(name);
-	bucket = hash(name, len, (unsigned long) HASHSIZE, NULL);
-	getnode(hp);
-	hp->type = Node_hashnode;
-	hp->hnext = variables[bucket];
-	variables[bucket] = hp;
-	hp->hlength = len;
-	hp->hvalue = value;
-	hp->hname = name;
-	hp->hvalue->vname = name;
-	return hp->hvalue;
-}
-
-/* lookup --- find the most recent hash node for name installed by install_symbol */
-
-NODE *
-lookup(const char *name)
-{
-	NODE *bucket;
-	size_t len;
-
-	len = strlen(name);
-	for (bucket = variables[hash(name, len, (unsigned long) HASHSIZE, NULL)];
-			bucket != NULL; bucket = bucket->hnext)
-		if (bucket->hlength == len && strncmp(bucket->hname, name, len) == 0)
-			return bucket->hvalue;
-	return NULL;
-}
-
-/* sym_comp --- compare two symbol (variable or function) names */
-
-static int
-sym_comp(const void *v1, const void *v2)
-{
-	const NODE *const *npp1, *const *npp2;
-	const NODE *n1, *n2;
-	int minlen;
-
-	npp1 = (const NODE *const *) v1;
-	npp2 = (const NODE *const *) v2;
-	n1 = *npp1;
-	n2 = *npp2;
-
-	if (n1->hlength > n2->hlength)
-		minlen = n1->hlength;
-	else
-		minlen = n2->hlength;
-
-	return strncmp(n1->hname, n2->hname, minlen);
-}
-
->>>>>>> a89bd16f
 /* valinfo --- dump var info */
 
 void
@@ -4003,8 +3930,7 @@
 		for (t = def->nexti; t->nexti != def->lasti; t = t->nexti)
 			;
 		if (t->opcode == Op_func_call
-			&& STREQ(t->func_name, thisfunc->vname)
-		)
+		    && strcmp(t->func_name, thisfunc->vname) == 0)
 			(t + 1)->tail_call = TRUE;
 	}
 
@@ -4049,22 +3975,10 @@
 	NODE *r, *f;
 	int pcount = 0;
 
-<<<<<<< HEAD
 	r = lookup(fname);
 	if (r != NULL) {
 		error_ln(fi->source_line, _("function name `%s' previously defined"), fname);
 		return -1;
-=======
-	len = strlen(name);
-	save = &(variables[hash(name, len, (unsigned long) HASHSIZE, NULL)]);
-	for (bucket = *save; bucket != NULL; bucket = bucket->hnext) {
-		if (len == bucket->hlength && strncmp(bucket->hname, name, len) == 0) {
-			var_count--;
-			*save = bucket->hnext;
-			return bucket;
-		}
-		save = &(bucket->hnext);
->>>>>>> a89bd16f
 	}
 
 	if (plist != NULL)
