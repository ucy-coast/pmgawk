/*
 * cint_array.c - routines for arrays of (mostly) consecutive positive integer indices.
 */

/* 
 * Copyright (C) 1986, 1988, 1989, 1991-2011 the Free Software Foundation, Inc.
 * 
 * This file is part of GAWK, the GNU implementation of the
 * AWK Programming Language.
 * 
 * GAWK is free software; you can redistribute it and/or modify
 * it under the terms of the GNU General Public License as published by
 * the Free Software Foundation; either version 3 of the License, or
 * (at your option) any later version.
 * 
 * GAWK is distributed in the hope that it will be useful,
 * but WITHOUT ANY WARRANTY; without even the implied warranty of
 * MERCHANTABILITY or FITNESS FOR A PARTICULAR PURPOSE.  See the
 * GNU General Public License for more details.
 * 
 * You should have received a copy of the GNU General Public License
 * along with this program; if not, write to the Free Software
 * Foundation, Inc., 51 Franklin Street, Fifth Floor, Boston, MA  02110-1301, USA
 */

#include "awk.h"

#define INT32_BIT 32

extern FILE *output_fp;
extern void indent(int indent_level);
extern NODE **is_integer(NODE *symbol, NODE *subs);

/*
 * NHAT         ---  maximum size of a leaf array (2^NHAT).
 * THRESHOLD    ---  Maximum capacity waste; THRESHOLD >= 2^(NHAT + 1).
 */

static int NHAT = 10; 
static long THRESHOLD;

/*
 * What is the optimium NHAT ? timing results suggest that 10 is a good choice,
 * although differences aren't that significant for > 10.
 */


static NODE **cint_array_init(NODE *symbol, NODE *subs);
static NODE **is_uinteger(NODE *symbol, NODE *subs);
static NODE **cint_lookup(NODE *symbol, NODE *subs);
static NODE **cint_exists(NODE *symbol, NODE *subs);
static NODE **cint_clear(NODE *symbol, NODE *subs);
static NODE **cint_remove(NODE *symbol, NODE *subs);
static NODE **cint_list(NODE *symbol, NODE *t);
static NODE **cint_copy(NODE *symbol, NODE *newsymb);
static NODE **cint_dump(NODE *symbol, NODE *ndump);
#ifdef ARRAYDEBUG
static void cint_print(NODE *symbol);
#endif

afunc_t cint_array_func[] = {
	cint_array_init,
	is_uinteger,
	null_length,
	cint_lookup,
	cint_exists,
	cint_clear,
	cint_remove,
	cint_list,
	cint_copy,
	cint_dump,
	(afunc_t) 0,
};

static inline int cint_hash(long k);
static inline NODE **cint_find(NODE *symbol, long k, int h1);

static inline NODE *make_node(NODETYPE type);

static NODE **tree_lookup(NODE *symbol, NODE *tree, long k, int m, long base);
static NODE **tree_exists(NODE *tree, long k);
static void tree_clear(NODE *tree);
static int tree_remove(NODE *symbol, NODE *tree, long k);
static void tree_copy(NODE *newsymb, NODE *tree, NODE *newtree);
static long tree_list(NODE *tree, NODE **list, assoc_kind_t assoc_kind);
static inline NODE **tree_find(NODE *tree, long k, int i);
static void tree_info(NODE *tree, NODE *ndump, const char *aname);
static size_t tree_kilobytes(NODE *tree);
#ifdef ARRAYDEBUG
static void tree_print(NODE *tree, size_t bi, int indent_level);
#endif

static inline NODE **leaf_lookup(NODE *symbol, NODE *array, long k, long size, long base);
static inline NODE **leaf_exists(NODE *array, long k);
static void leaf_clear(NODE *array);
static int leaf_remove(NODE *symbol, NODE *array, long k);
static void leaf_copy(NODE *newsymb, NODE *array, NODE *newarray);
static long leaf_list(NODE *array, NODE **list, assoc_kind_t assoc_kind);
static void leaf_info(NODE *array, NODE *ndump, const char *aname);
#ifdef ARRAYDEBUG
static void leaf_print(NODE *array, size_t bi, int indent_level);
#endif

/* powers of 2 table upto 2^30 */ 
static const long power_two_table[] = {
	1, 2, 4, 8, 16, 32, 64,
	128, 256, 512, 1024, 2048, 4096,
	8192, 16384, 32768, 65536, 131072, 262144,
	524288, 1048576, 2097152, 4194304, 8388608, 16777216,
	33554432, 67108864, 134217728, 268435456, 536870912, 1073741824
};


#define ISUINT(a, s)	((((s)->flags & NUMINT) != 0 || is_integer(a, s) != NULL) \
                                    && (s)->numbr >= 0)

/*
 * To store 2^n integers, allocate top-level array of size n, elements
 * of which are 1-Dimensional (leaf-array) of geometrically increasing
 * size (power of 2).   
 *
 *  [0]   -->  [ 0 ]
 *  [1]   -->  [ 1 ]
 *  |2|   -->  [ 2 | 3 ]
 *  |3|   -->  [ 4 | 5 | 6 | 7 ]
 *  |.|
 *  |k|   -->  [ 2^(k - 1)| ...  | 2^k - 1 ]
 *  ...
 *
 * For a given integer n (> 0), the leaf-array is at 1 + floor(log2(n)). 
 *
 * The idea for the geometrically increasing array sizes is from:
 * 	Fast Functional Lists, Hash-Lists, Deques and Variable Length Arrays.
 * 	Bagwell, Phil (2002).
 * 	http://infoscience.epfl.ch/record/64410/files/techlists.pdf
 *
 * Disadvantage:
 * Worst case memory waste > 99% and will happen when each of the
 * leaf arrays contains only a single element. Even with consecutive
 * integers, memory waste can be as high as 50%.
 *
 * Solution: Hashed Array Trees (HATs).
 *
 */

/* cint_array_init ---  array initialization routine */

static NODE **
cint_array_init(NODE *symbol ATTRIBUTE_UNUSED, NODE *subs ATTRIBUTE_UNUSED)
{
	if (symbol == NULL) {
		long newval;

		/* check relevant environment variables */
		if ((newval = getenv_long("NHAT")) > 1 && newval < INT32_BIT)
			NHAT = newval;
		THRESHOLD = power_two_table[NHAT + 1];
	} else
		null_array(symbol);

	return (NODE **) ! NULL;
}


/* is_uinteger --- test if the subscript is an integer >= 0 */

NODE **
is_uinteger(NODE *symbol, NODE *subs)
{
	if (is_integer(symbol, subs) != NULL && subs->numbr >= 0)
		return (NODE **) ! NULL;
	return NULL;
}


/* cint_lookup --- Find the subscript in the array; Install it if it isn't there. */

static NODE **
cint_lookup(NODE *symbol, NODE *subs)
{
	NODE **lhs;
	long k;
	int h1 = -1, m, li;
	NODE *tn, *xn;
	long cint_size, capacity;

	k = -1;
	if (ISUINT(symbol, subs)) {
		k = subs->numbr;	/* k >= 0 */
		h1 = cint_hash(k);	/* h1 >= NHAT */
		if ((lhs = cint_find(symbol, k, h1)) != NULL)
			return lhs;
	}
	xn = symbol->xarray;
	if (xn != NULL && (lhs = xn->aexists(xn, subs)) != NULL)
		return lhs;

	/* It's not there, install it */

	if (k < 0)
		goto xinstall;

	m = h1 - 1;	/* m >= (NHAT- 1) */

	/* Estimate capacity upper bound.
	 * capacity upper bound = current capacity + leaf array size.
	 */
	li = m > NHAT ? m : NHAT;
	while (li >= NHAT) {
		/* leaf-array of a HAT */
		li = (li + 1) / 2;
	}
	capacity = symbol->array_capacity + power_two_table[li];

	cint_size = (xn == NULL) ? symbol->table_size
				: (symbol->table_size - xn->table_size);
	assert(cint_size >= 0);
	if ((capacity - cint_size) > THRESHOLD)
		goto xinstall;

	if (symbol->nodes == NULL) {
		symbol->array_capacity = 0;
		assert(symbol->table_size == 0);

		/* nodes[0] .. nodes[NHAT- 1] not used */
		emalloc(symbol->nodes, NODE **, INT32_BIT * sizeof(NODE *), "cint_lookup");
 		memset(symbol->nodes, '\0', INT32_BIT * sizeof(NODE *));
	}

	symbol->table_size++;	/* one more element in array */

	tn = symbol->nodes[h1];
	if (tn == NULL) {
		tn = make_node(Node_array_tree);
		symbol->nodes[h1] = tn;
	}

	if (m < NHAT)
		return tree_lookup(symbol, tn, k, NHAT, 0);
	return tree_lookup(symbol, tn, k, m, power_two_table[m]);

xinstall:

	symbol->table_size++;
	if (xn == NULL) {
		xn = symbol->xarray = make_array();
		xn->vname = symbol->vname;	/* shallow copy */

		/*
		 * Avoid using assoc_lookup(xn, subs) which may lead
		 * to infinite recursion.
		 */

		if (is_integer(xn, subs))
			xn->array_funcs = int_array_func;
		else
			xn->array_funcs = str_array_func;
		xn->flags |= XARRAY;
	}
	return xn->alookup(xn, subs);
}


/* cint_exists --- test whether an index is in the array or not. */

static NODE **
cint_exists(NODE *symbol, NODE *subs)
{
	NODE *xn;

	if (ISUINT(symbol, subs)) {
		long k = subs->numbr;
		NODE **lhs;
		if ((lhs = cint_find(symbol, k, cint_hash(k))) != NULL)
			return lhs;
	}
	if ((xn = symbol->xarray) == NULL)
		return NULL;
	return xn->aexists(xn, subs);
}


/* cint_clear --- flush all the values in symbol[] */

static NODE **
cint_clear(NODE *symbol, NODE *subs ATTRIBUTE_UNUSED)
{
	size_t i;
	NODE *tn;

	assert(symbol->nodes != NULL);

	if (symbol->xarray != NULL) {
		NODE *xn = symbol->xarray;
		assoc_clear(xn);
		freenode(xn);
		symbol->xarray = NULL;
	}

	for (i = NHAT; i < INT32_BIT; i++) {
		tn = symbol->nodes[i];
		if (tn != NULL) {
			tree_clear(tn);
			freenode(tn);
		}
	}

	efree(symbol->nodes);
	symbol->ainit(symbol, NULL);	/* re-initialize symbol */
	return NULL;
}


/* cint_remove --- remove an index from the array */

static NODE **
cint_remove(NODE *symbol, NODE *subs)
{
	long k;
	int h1;
	NODE *tn, *xn = symbol->xarray;

	if (symbol->table_size == 0)
		return NULL;

	if (! ISUINT(symbol, subs))
		goto xremove;

	assert(symbol->nodes != NULL);

	k = subs->numbr;
	h1 = cint_hash(k);
	tn = symbol->nodes[h1];
	if (tn == NULL || ! tree_remove(symbol, tn, k))
		goto xremove;

	if (tn->table_size == 0) {
		freenode(tn);
		symbol->nodes[h1] = NULL;
	}

	symbol->table_size--;

	if (xn == NULL && symbol->table_size == 0) {
		efree(symbol->nodes);
		symbol->ainit(symbol, NULL);	/* re-initialize array 'symbol' */
	} else if(xn != NULL && symbol->table_size == xn->table_size) {
		/* promote xn to symbol */

		xn->flags &= ~XARRAY;
		xn->parent_array = symbol->parent_array;
		efree(symbol->nodes);
		*symbol = *xn;
		freenode(xn);
	}

	return (NODE **) ! NULL;

xremove:
	xn = symbol->xarray;
	if (xn == NULL || xn->aremove(xn, subs) == NULL)
		return NULL;
	if (xn->table_size == 0) {
		freenode(xn);
		symbol->xarray = NULL;
	}
	symbol->table_size--;
	assert(symbol->table_size > 0);

	return (NODE **) ! NULL;
}


/* cint_copy --- duplicate input array "symbol" */

static NODE **
cint_copy(NODE *symbol, NODE *newsymb)
{
	NODE **old, **new;
	size_t i;

	assert(symbol->nodes != NULL);

	/* allocate new table */
	emalloc(new, NODE **, INT32_BIT * sizeof(NODE *), "cint_copy");
	memset(new, '\0', INT32_BIT * sizeof(NODE *));

	old = symbol->nodes;
	for (i = NHAT; i < INT32_BIT; i++) {
		if (old[i] == NULL)
			continue;
		new[i] = make_node(Node_array_tree); 
		tree_copy(newsymb, old[i], new[i]);
	}

	if (symbol->xarray != NULL) {
		NODE *xn, *n;
		xn = symbol->xarray;
		n = make_array();
		n->vname = newsymb->vname;
		(void) xn->acopy(xn, n);
		newsymb->xarray = n;
	} else
		newsymb->xarray = NULL;

	newsymb->nodes = new;
	newsymb->table_size = symbol->table_size;
	newsymb->array_capacity = symbol->array_capacity;
	newsymb->flags = symbol->flags;

	return NULL;
}


/* cint_list --- return a list of items */

static NODE**
cint_list(NODE *symbol, NODE *t)
{
	NODE **list = NULL;
	NODE *tn, *xn;
	unsigned long k = 0, num_elems, list_size;
	size_t j, ja, jd;
	int elem_size = 1;
	assoc_kind_t assoc_kind;

	num_elems = symbol->table_size;
	if (num_elems == 0)
		return NULL;
	assoc_kind = (assoc_kind_t) t->flags;
	if ((assoc_kind & (AINDEX|AVALUE|ADELETE)) == (AINDEX|ADELETE))
		num_elems = 1;

	if ((assoc_kind & (AINDEX|AVALUE)) == (AINDEX|AVALUE))
		elem_size = 2;
	list_size = num_elems * elem_size;

	if (symbol->xarray != NULL) {
		xn = symbol->xarray;
		list = xn->alist(xn, t);
		assert(list != NULL);
		assoc_kind &= ~(AASC|ADESC);
		t->flags = (unsigned int) assoc_kind;
		if (num_elems == 1 || num_elems == xn->table_size)
			return list;
		erealloc(list, NODE **, list_size * sizeof(NODE *), "cint_list");
		k = elem_size * xn->table_size;
	} else
		emalloc(list, NODE **, list_size * sizeof(NODE *), "cint_list");

	if ((assoc_kind & AINUM) == 0) {
		/* not sorting by "index num" */
		assoc_kind &= ~(AASC|ADESC);
		t->flags = (unsigned int) assoc_kind;
	}

	/* populate it with index in ascending or descending order */

	for (ja = NHAT, jd = INT32_BIT - 1; ja < INT32_BIT && jd >= NHAT; ) {
<<<<<<< HEAD
		j = (assoc_kind & ADESC) ? jd-- : ja++;
=======
		j = (t->flags & ADESC) != 0 ? jd-- : ja++;
>>>>>>> d2831946
		tn = symbol->nodes[j];
		if (tn == NULL)
			continue;
		k += tree_list(tn, list + k, assoc_kind);
		if (k >= list_size)
			return list;
	}
	return list;
}


/* cint_dump --- dump array info */

static NODE **
cint_dump(NODE *symbol, NODE *ndump)
{
	NODE *tn, *xn = NULL;
	int indent_level;
	size_t i;
	long cint_size = 0, xsize = 0;
	AWKNUM kb = 0;
	extern AWKNUM int_kilobytes(NODE *symbol);
	extern AWKNUM str_kilobytes(NODE *symbol);

	indent_level = ndump->alevel;

	if (symbol->xarray != NULL) {
		xn = symbol->xarray;
		xsize = xn->table_size;
	}
	cint_size = symbol->table_size - xsize;
	
	if ((symbol->flags & XARRAY) == 0)
		fprintf(output_fp, "%s `%s'\n",
			(symbol->parent_array == NULL) ? "array" : "sub-array",
			array_vname(symbol));
	indent_level++;
	indent(indent_level);
	fprintf(output_fp, "array_func: cint_array_func\n");
	if (symbol->flags != 0) {
		indent(indent_level);
		fprintf(output_fp, "flags: %s\n", flags2str(symbol->flags));
	}
	indent(indent_level);
	fprintf(output_fp, "NHAT: %d\n", NHAT);
	indent(indent_level);
	fprintf(output_fp, "THRESHOLD: %ld\n", THRESHOLD);
	indent(indent_level);
	fprintf(output_fp, "table_size: %ld (total), %ld (cint), %ld (int + str)\n",
				symbol->table_size, cint_size, xsize);
	indent(indent_level);
	fprintf(output_fp, "array_capacity: %lu\n", (unsigned long) symbol->array_capacity);
	indent(indent_level);
	fprintf(output_fp, "Load Factor: %.2g\n", (AWKNUM) cint_size / symbol->array_capacity);

	for (i = NHAT; i < INT32_BIT; i++) {
		tn = symbol->nodes[i];
		if (tn == NULL)
			continue;
		/* Node_array_tree  + HAT */
		kb += (sizeof(NODE) + tree_kilobytes(tn)) / 1024.0;
	}
	kb += (INT32_BIT * sizeof(NODE *)) / 1024.0;	/* symbol->nodes */	
	kb += (symbol->array_capacity * sizeof(NODE *)) / 1024.0;	/* value nodes in Node_array_leaf(s) */
	if (xn != NULL) {
		if (xn->array_funcs == int_array_func)
			kb += int_kilobytes(xn);
		else
			kb += str_kilobytes(xn);
	}

	indent(indent_level);
	fprintf(output_fp, "memory: %.2g kB (total)\n", kb);

	/* dump elements */

	if (ndump->adepth >= 0) {
		const char *aname;

		fprintf(output_fp, "\n");
		aname = make_aname(symbol);
		for (i = NHAT; i < INT32_BIT; i++) {
			tn = symbol->nodes[i];
			if (tn != NULL)
				tree_info(tn, ndump, aname);
		}
	}

	if (xn != NULL) {
		fprintf(output_fp, "\n");
		xn->adump(xn, ndump);
	}

#ifdef ARRAYDEBUG
	if (ndump->adepth < -999)
		cint_print(symbol);
#endif

	return NULL;
}


/* cint_hash --- locate the HAT for a given number 'k' */

static inline int
cint_hash(long k)
{
	uint32_t num, r, shift;

	assert(k >= 0);
	if (k == 0)
		return NHAT;
	num = k;

	/* Find the Floor(log base 2 of 32-bit integer) */

	/*
	 * Warren Jr., Henry S. (2002). Hacker's Delight.
	 * Addison Wesley. pp. pp. 215. ISBN 978-0201914658.
	 *
	 *	r = 0;
	 *	if (num >= 1<<16) { num >>= 16;	r += 16; }
	 *	if (num >= 1<< 8) { num >>=  8;	r +=  8; }
	 *	if (num >= 1<< 4) { num >>=  4;	r +=  4; }
	 *	if (num >= 1<< 2) { num >>=  2;	r +=  2; }
	 *	if (num >= 1<< 1) {		r +=  1; }
	 */


	/*
	 * Slightly different code copied from:
	 *
	 * http://www-graphics.stanford.edu/~seander/bithacks.html
	 * Bit Twiddling Hacks
	 * By Sean Eron Anderson
	 * seander@cs.stanford.edu
	 * Individually, the code snippets here are in the public domain
	 * (unless otherwise noted) — feel free to use them however you please.
	 * The aggregate collection and descriptions are © 1997-2005
	 * Sean Eron Anderson. The code and descriptions are distributed in the
	 * hope that they will be useful, but WITHOUT ANY WARRANTY and without
	 * even the implied warranty of merchantability or fitness for a particular
	 * purpose.  
	 *
	 */

	r = (num > 0xFFFF) << 4; num >>= r;
	shift = (num > 0xFF) << 3; num >>= shift; r |= shift;
	shift = (num > 0x0F) << 2; num >>= shift; r |= shift;
	shift = (num > 0x03) << 1; num >>= shift; r |= shift;
	r |= (num >> 1);

	/* We use a single HAT for 0 <= num < 2^NHAT */
	if (r < NHAT)
		return NHAT;

	return (1 + r);
}


/* cint_find --- locate the integer subscript */

static inline NODE **
cint_find(NODE *symbol, long k, int h1)
{
	NODE *tn;

	if (symbol->nodes == NULL || (tn = symbol->nodes[h1]) == NULL)
		return NULL;
	return tree_exists(tn, k);
}


#ifdef ARRAYDEBUG

/* cint_print --- print structural info */

static void
cint_print(NODE *symbol)
{
	NODE *tn;
	size_t i;

	fprintf(output_fp, "I[%4lu:%-4lu]\n", (unsigned long) INT32_BIT,
				(unsigned long) symbol->table_size);
	for (i = NHAT; i < INT32_BIT; i++) {
		tn = symbol->nodes[i];
		if (tn == NULL)
			continue;
		tree_print(tn, i, 1);
	}
}

#endif


/*------------------------ Hashed Array Trees -----------------------------*/

/*
 * HATs: Hashed Array Trees
 * Fast variable-length arrays
 * Edward Sitarski
 * http://www.drdobbs.com/architecture-and-design/184409965
 *
 *  HAT has a top-level array containing a power of two
 *  number of leaf arrays. All leaf arrays are the same size as the
 *  top-level array. A full HAT can hold n^2 elements,
 *  where n (some power of 2) is the size of each leaf array.
 *  [i/n][i & (n - 1)] locates the `i th' element in a HAT.
 *
 */

/*
 *  A half HAT is defined here as a HAT with a top-level array of size n^2/2
 *  and holds the first n^2/2 elements.
 * 
 *   1. 2^8 elements can be stored in a full HAT of size 2^4.
 *   2. 2^9 elements can be stored in a half HAT of size 2^5.     
 *   3. When the number of elements is some power of 2, it
 *      can be stored in a full or a half HAT.
 *   4. When the number of elements is some power of 2, it
 *      can be stored in a HAT (full or half) with HATs as leaf elements
 *      (full or half),  and so on (e.g. 2^8 elements in a HAT of size 2^4 (top-level
 *      array dimension) with each leaf array being a HAT of size 2^2). 
 *
 *  IMPLEMENTATION DETAILS:
 *    1. A HAT of 2^12 elements needs 2^6 house-keeping NODEs
 *       of Node_array_leaf.
 *
 *    2. A HAT of HATS of 2^12 elements needs
 *       2^6 * (1 Node_array_tree + 2^3 Node_array_leaf)
 *       ~ 2^9 house-keeping NODEs.
 *
 *    3. When a leaf array (or leaf HAT) becomes empty, the memory
 *       is deallocated, and when there is no leaf array (or leaf HAT) left,
 *       the HAT is deleted.
 *
 *    4. A HAT stores the base (first) element, and locates the leaf array/HAT
 *       for the `i th' element using integer division
 *       (i - base)/n where n is the size of the top-level array.
 *
 */

/* make_node --- initialize a NODE */

static inline NODE *
make_node(NODETYPE type)
{
	NODE *n;
	getnode(n);
	memset(n, '\0', sizeof(NODE));
	n->type = type;
	return n;
}


/* tree_lookup --- Find an integer subscript in a HAT; Install it if it isn't there */

static NODE **
tree_lookup(NODE *symbol, NODE *tree, long k, int m, long base)
{
	NODE **lhs;
	NODE *tn;
	int i, n;
	size_t size;
	long num = k;

	/*
	 * HAT size (size of Top & Leaf array) = 2^n
	 * where n = Floor ((m + 1)/2). For an odd value of m,
	 * only the first half of the HAT is needed.
	 */

	n = (m + 1) / 2;
	
	if (tree->table_size == 0) {
		size_t actual_size;
		NODE **table;

		assert(tree->nodes == NULL);

		/* initialize top-level array */
		size = actual_size = power_two_table[n];
		tree->array_base = base;
		tree->array_size = size;
		tree->table_size = 0;	/* # of elements in the array */
		if (n > m/2) {
			/* only first half of the array used */
			actual_size /= 2;
			tree->flags |= HALFHAT;
		}
		emalloc(table, NODE **, actual_size * sizeof(NODE *), "tree_lookup");
 		memset(table, '\0', actual_size * sizeof(NODE *));
		tree->nodes = table;
	} else
		size = tree->array_size;

	num -= tree->array_base;
	i = num / size;	/* top-level array index */
	assert(i >= 0);

	if ((lhs = tree_find(tree, k, i)) != NULL)
		return lhs;

	/* It's not there, install it */

	tree->table_size++;
	base += (size * i);
	tn = tree->nodes[i];
	if (n > NHAT) {
		if (tn == NULL)
			tn = tree->nodes[i] = make_node(Node_array_tree);
		return tree_lookup(symbol, tn, k, n, base);
	} else {
		if (tn == NULL)
			tn = tree->nodes[i] = make_node(Node_array_leaf);
		return leaf_lookup(symbol, tn, k, size, base);
	}
}


/* tree_exists --- test whether integer subscript `k' exists or not */

static NODE **
tree_exists(NODE *tree, long k)
{
	int i;
	NODE *tn;

	i = (k - tree->array_base) / tree->array_size;
	assert(i >= 0);
	tn = tree->nodes[i];
	if (tn == NULL)
		return NULL;
	if (tn->type == Node_array_tree)
		return tree_exists(tn, k);
	return leaf_exists(tn, k);
}

/* tree_clear --- flush all the values */

static void
tree_clear(NODE *tree)
{
	NODE *tn;
	size_t	j, hsize;

	hsize = tree->array_size;
	if ((tree->flags & HALFHAT) != 0)
		hsize /= 2;

	for (j = 0; j < hsize; j++) {
		tn = tree->nodes[j];
		if (tn == NULL)
			continue;
		if (tn->type == Node_array_tree)
			tree_clear(tn);
		else
			leaf_clear(tn);
		freenode(tn);
	}

	efree(tree->nodes);
	memset(tree, '\0', sizeof(NODE));
	tree->type = Node_array_tree;
}


/* tree_remove --- If the integer subscript is in the HAT, remove it */

static int
tree_remove(NODE *symbol, NODE *tree, long k)
{
	int i;
	NODE *tn;

	i = (k - tree->array_base) / tree->array_size;
	assert(i >= 0);
	tn = tree->nodes[i];
	if (tn == NULL)
		return false;

	if (tn->type == Node_array_tree
			&& ! tree_remove(symbol, tn, k))
		return false;
	else if (tn->type == Node_array_leaf
			&& ! leaf_remove(symbol, tn, k))
		return false;

	if (tn->table_size == 0) {
		freenode(tn);
		tree->nodes[i] = NULL;
	}

	/* one less item in array */
	if (--tree->table_size == 0) {
		efree(tree->nodes);
		memset(tree, '\0', sizeof(NODE));
		tree->type = Node_array_tree;
	}
	return true;
}


/* tree_find --- locate an interger subscript in the HAT */

static inline NODE **
tree_find(NODE *tree, long k, int i)
{
	NODE *tn;

	assert(tree->nodes != NULL);
	tn = tree->nodes[i];
	if (tn != NULL) {
		if (tn->type == Node_array_tree)
			return tree_exists(tn, k);
		return leaf_exists(tn, k);
	}
	return NULL;
}


/* tree_list --- return a list of items in the HAT */

static long
tree_list(NODE *tree, NODE **list, assoc_kind_t assoc_kind)
{
	NODE *tn;
	size_t j, cj, hsize;
	long k = 0;

	assert(list != NULL);

	hsize = tree->array_size;
	if ((tree->flags & HALFHAT) != 0)
		hsize /= 2;

	for (j = 0; j < hsize; j++) {
<<<<<<< HEAD
		cj = (assoc_kind & ADESC) ? (hsize - 1 - j) : j;
=======
		cj = (flags & ADESC) != 0 ? (hsize - 1 - j) : j;
>>>>>>> d2831946
		tn = tree->nodes[cj];
		if (tn == NULL)
			continue;
		if (tn->type == Node_array_tree)
			k += tree_list(tn, list + k, assoc_kind);
		else
			k += leaf_list(tn, list + k, assoc_kind);
		if ((assoc_kind & ADELETE) != 0 && k >= 1)
			return k;
	}
	return k;
}


/* tree_copy --- duplicate a HAT */

static void
tree_copy(NODE *newsymb, NODE *tree, NODE *newtree)
{ 
	NODE **old, **new;
	size_t j, hsize;

	hsize = tree->array_size;
	if ((tree->flags & HALFHAT) != 0)
		hsize /= 2;

	emalloc(new, NODE **, hsize * sizeof(NODE *), "tree_copy");
 	memset(new, '\0', hsize * sizeof(NODE *));
	newtree->nodes = new;
	newtree->array_base = tree->array_base;
	newtree->array_size = tree->array_size;
	newtree->table_size = tree->table_size;
	newtree->flags = tree->flags;

	old = tree->nodes;
	for (j = 0; j < hsize; j++) {
		if (old[j] == NULL)
			continue;
		if (old[j]->type == Node_array_tree) {
			new[j] = make_node(Node_array_tree);
			tree_copy(newsymb, old[j], new[j]);
		} else {
			new[j] = make_node(Node_array_leaf);
			leaf_copy(newsymb, old[j], new[j]);
		}
	}
}


/* tree_info --- print index, value info */

static void
tree_info(NODE *tree, NODE *ndump, const char *aname)
{
	NODE *tn;
	size_t j, hsize;

	hsize = tree->array_size;
	if ((tree->flags & HALFHAT) != 0)
		hsize /= 2;

	for (j = 0; j < hsize; j++) {
		tn = tree->nodes[j];
		if (tn == NULL)
			continue;
		if (tn->type == Node_array_tree)
			tree_info(tn, ndump, aname);
		else
			leaf_info(tn, ndump, aname);
	}
}


/* tree_kilobytes --- calculate memory consumption of a HAT */

static size_t
tree_kilobytes(NODE *tree)
{
	NODE *tn;
	size_t j, hsize;
	size_t sz = 0;

	hsize = tree->array_size;
	if ((tree->flags & HALFHAT) != 0)
		hsize /= 2;
	for (j = 0; j < hsize; j++) {
		tn = tree->nodes[j];
		if (tn == NULL)
			continue;
		sz += sizeof(NODE);	/* Node_array_tree or Node_array_leaf */
		if (tn->type == Node_array_tree)
			sz += tree_kilobytes(tn);
	}
	sz += hsize * sizeof(NODE *);	/* tree->nodes */
	return sz;
}

#ifdef ARRAYDEBUG

/* tree_print --- print the HAT structures */

static void
tree_print(NODE *tree, size_t bi, int indent_level)
{
	NODE *tn;
	size_t j, hsize;

	indent(indent_level);

	hsize = tree->array_size;
	if ((tree->flags & HALFHAT) != 0)
		hsize /= 2;
	fprintf(output_fp, "%4lu:%s[%4lu:%-4lu]\n",
			(unsigned long) bi,
			(tree->flags & HALFHAT) != 0 ? "HH" : "H",
			(unsigned long) hsize, (unsigned long) tree->table_size);

	for (j = 0; j < hsize; j++) {
		tn = tree->nodes[j];
		if (tn == NULL)
			continue;
		if (tn->type == Node_array_tree)
			tree_print(tn, j, indent_level + 1);
		else
			leaf_print(tn, j, indent_level + 1);
	}
}
#endif

/*--------------------- leaf (linear 1-D) array --------------------*/

/*
 * leaf_lookup --- find an integer subscript in the array; Install it if
 *	it isn't there.
 */

static inline NODE **
leaf_lookup(NODE *symbol, NODE *array, long k, long size, long base)
{
	NODE **lhs;

	if (array->nodes == NULL) {
		array->table_size = 0;	/* sanity */
		array->array_size = size;
		array->array_base = base;
		emalloc(array->nodes, NODE **, size * sizeof(NODE *), "leaf_lookup");
		memset(array->nodes, '\0', size * sizeof(NODE *));
		symbol->array_capacity += size;
	}

	lhs = array->nodes + (k - base); /* leaf element */
	if (*lhs == NULL) {
		array->table_size++;	/* one more element in leaf array */
		*lhs = dupnode(Nnull_string);
	}
	return lhs;
}


/* leaf_exists --- check if the array contains an integer subscript */ 

static inline NODE **
leaf_exists(NODE *array, long k)
{
	NODE **lhs;
	lhs = array->nodes + (k - array->array_base); 
	return (*lhs != NULL) ? lhs : NULL;
}


/* leaf_clear --- flush all values in the array */

static void
leaf_clear(NODE *array)
{
	long i, size = array->array_size;
	NODE *r;

	for (i = 0; i < size; i++) {
		r = array->nodes[i];
		if (r == NULL)
			continue;
		if (r->type == Node_var_array) {
			assoc_clear(r);		/* recursively clear all sub-arrays */
			efree(r->vname);			
			freenode(r);
		} else
			unref(r);
	}
	efree(array->nodes);
	array->nodes = NULL;
	array->array_size = array->table_size = 0;
}


/* leaf_remove --- remove an integer subscript from the array */

static int
leaf_remove(NODE *symbol, NODE *array, long k)
{
	NODE **lhs;

	lhs = array->nodes + (k - array->array_base); 
	if (*lhs == NULL)
		return false;
	*lhs = NULL;
	if (--array->table_size == 0) {
		efree(array->nodes);
		array->nodes = NULL;
		symbol->array_capacity -= array->array_size;
		array->array_size = 0;	/* sanity */
	}
	return true;
}


/* leaf_copy --- duplicate a leaf array */

static void
leaf_copy(NODE *newsymb, NODE *array, NODE *newarray)
{
	NODE **old, **new;
	long size, i;

	size = array->array_size;
	emalloc(new, NODE **, size * sizeof(NODE *), "leaf_copy");
	memset(new, '\0', size * sizeof(NODE *));
	newarray->nodes = new;
	newarray->array_size = size;
	newarray->array_base = array->array_base;
	newarray->flags = array->flags;
	newarray->table_size = array->table_size;

	old = array->nodes;
	for (i = 0; i < size; i++) {
		if (old[i] == NULL)
			continue;
		if (old[i]->type == Node_val)
			new[i] = dupnode(old[i]);
		else {
			NODE *r;
			r = make_array();
			r->vname = estrdup(old[i]->vname, strlen(old[i]->vname));
			r->parent_array = newsymb;
			new[i] = assoc_copy(old[i], r);
		}
	}
}


/* leaf_list --- return a list of items */

static long
leaf_list(NODE *array, NODE **list, assoc_kind_t assoc_kind)
{
	NODE *r, *subs;
	long num, i, ci, k = 0;
	long size = array->array_size;
	static char buf[100];

	for (i = 0; i < size; i++) {
<<<<<<< HEAD
		ci = (assoc_kind & ADESC) ? (size - 1 - i) : i;
=======
		ci = (flags & ADESC) != 0 ? (size - 1 - i) : i;
>>>>>>> d2831946
		r = array->nodes[ci];
		if (r == NULL)
			continue;

		/* index */
		num = array->array_base + ci;
<<<<<<< HEAD
		if (assoc_kind & AISTR) {
=======
		if ((flags & AISTR) != 0) {
>>>>>>> d2831946
			sprintf(buf, "%ld", num); 
			subs = make_string(buf, strlen(buf));
			subs->numbr = num;
			subs->flags |= (NUMCUR|NUMINT);
		} else {
			subs = make_number((AWKNUM) num);
			subs->flags |= (INTIND|NUMINT);
		}
		list[k++] = subs;

		/* value */
<<<<<<< HEAD
		if (assoc_kind & AVALUE) {
=======
		if ((flags & AVALUE) != 0) {
>>>>>>> d2831946
			if (r->type == Node_val) {
				if ((assoc_kind & AVNUM) != 0)
					(void) force_number(r);
				else if ((assoc_kind & AVSTR) != 0)
					r = force_string(r);
			}
			list[k++] = r;
		}
		if ((assoc_kind & ADELETE) != 0 && k >= 1)
			return k;
	}

	return k;
}


/* leaf_info --- print index, value info */

static void
leaf_info(NODE *array, NODE *ndump, const char *aname)
{
	NODE *subs, *val;
	size_t i, size;

	size = array->array_size;

	subs = make_number((AWKNUM) 0.0);
	subs->flags |= (INTIND|NUMINT);
	for (i = 0; i < size; i++) {
		val = array->nodes[i];
		if (val == NULL)
			continue;
		subs->numbr = array->array_base + i;
		assoc_info(subs, val, ndump, aname);
	}
	unref(subs);
}

#ifdef ARRAYDEBUG

/* leaf_print --- print the leaf-array structure */


static void
leaf_print(NODE *array, size_t bi, int indent_level)
{
	indent(indent_level);
	fprintf(output_fp, "%4lu:L[%4lu:%-4lu]\n",
			(unsigned long) bi,
			(unsigned long) array->array_size,
			(unsigned long) array->table_size);
}
#endif<|MERGE_RESOLUTION|>--- conflicted
+++ resolved
@@ -457,11 +457,7 @@
 	/* populate it with index in ascending or descending order */
 
 	for (ja = NHAT, jd = INT32_BIT - 1; ja < INT32_BIT && jd >= NHAT; ) {
-<<<<<<< HEAD
-		j = (assoc_kind & ADESC) ? jd-- : ja++;
-=======
-		j = (t->flags & ADESC) != 0 ? jd-- : ja++;
->>>>>>> d2831946
+		j = (assoc_kind & ADESC) != 0 ? jd-- : ja++;
 		tn = symbol->nodes[j];
 		if (tn == NULL)
 			continue;
@@ -900,11 +896,7 @@
 		hsize /= 2;
 
 	for (j = 0; j < hsize; j++) {
-<<<<<<< HEAD
-		cj = (assoc_kind & ADESC) ? (hsize - 1 - j) : j;
-=======
-		cj = (flags & ADESC) != 0 ? (hsize - 1 - j) : j;
->>>>>>> d2831946
+		cj = (assoc_kind & ADESC) != 0 ? (hsize - 1 - j) : j;
 		tn = tree->nodes[cj];
 		if (tn == NULL)
 			continue;
@@ -1166,22 +1158,14 @@
 	static char buf[100];
 
 	for (i = 0; i < size; i++) {
-<<<<<<< HEAD
-		ci = (assoc_kind & ADESC) ? (size - 1 - i) : i;
-=======
-		ci = (flags & ADESC) != 0 ? (size - 1 - i) : i;
->>>>>>> d2831946
+		ci = (assoc_kind & ADESC) != 0 ? (size - 1 - i) : i;
 		r = array->nodes[ci];
 		if (r == NULL)
 			continue;
 
 		/* index */
 		num = array->array_base + ci;
-<<<<<<< HEAD
-		if (assoc_kind & AISTR) {
-=======
-		if ((flags & AISTR) != 0) {
->>>>>>> d2831946
+		if ((assoc_kind & AISTR) != 0) {
 			sprintf(buf, "%ld", num); 
 			subs = make_string(buf, strlen(buf));
 			subs->numbr = num;
@@ -1193,11 +1177,7 @@
 		list[k++] = subs;
 
 		/* value */
-<<<<<<< HEAD
-		if (assoc_kind & AVALUE) {
-=======
-		if ((flags & AVALUE) != 0) {
->>>>>>> d2831946
+		if ((assoc_kind & AVALUE) != 0) {
 			if (r->type == Node_val) {
 				if ((assoc_kind & AVNUM) != 0)
 					(void) force_number(r);
