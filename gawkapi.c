--- conflicted
+++ resolved
@@ -164,14 +164,11 @@
 		ext_ret_val = make_str_node(retval->str_value.str,
 				retval->str_value.len, ALREADY_MALLOCED);
 		break;
-<<<<<<< HEAD
 	case AWK_STRNUM:
 		ext_ret_val = make_str_node(retval->str_value.str,
 				retval->str_value.len, ALREADY_MALLOCED);
 		ext_ret_val->flags |= USER_INPUT;
 		break;
-=======
->>>>>>> cd820dc4
 	case AWK_REGEX:
 		ext_ret_val = make_typed_regex(retval->str_value.str,
 				retval->str_value.len);
@@ -457,15 +454,11 @@
 static inline void
 assign_regex(NODE *node, awk_value_t *val)
 {
-<<<<<<< HEAD
 	/* a REGEX node cannot be an unterminated field string */
 	assert((node->flags & MALLOC) != 0);
 	assert(node->stptr[node->stlen] == '\0');
 	val->str_value.str = node->stptr;
 	val->str_value.len = node->stlen;
-=======
-	assign_string(node, val);
->>>>>>> cd820dc4
 	val->val_type = AWK_REGEX;
 }
 
@@ -552,21 +545,11 @@
 			break;
 
 		case AWK_REGEX:
-<<<<<<< HEAD
 			switch (fixtype(node)->flags & (STRING|NUMBER|USER_INPUT|REGEX)) {
 			case STRING:
 				val->val_type = AWK_STRING;
 				break;
 			case NUMBER:
-=======
-			assign_regex(node, val);
-			ret = awk_true;
-			break;
-
-		case AWK_SCALAR:
-			fixtype(node);
-			if ((node->flags & NUMBER) != 0) {
->>>>>>> cd820dc4
 				val->val_type = AWK_NUMBER;
 				break;
 			case NUMBER|USER_INPUT:
@@ -593,7 +576,6 @@
 			switch (fixtype(node)->flags & (STRING|NUMBER|USER_INPUT|REGEX)) {
 			case STRING:
 				val->val_type = AWK_STRING;
-<<<<<<< HEAD
 				break;
 			case NUMBER:
 				val->val_type = AWK_NUMBER;
@@ -612,11 +594,6 @@
 				/* fall through */
 			default:
 				warning(_("node_to_awk_value detected invalid flags combination `%s'; please file a bug report."), flags2str(node->flags));
-=======
-			} else if ((node->flags & REGEX) != 0) {
-				val->val_type = AWK_REGEX;
-			} else
->>>>>>> cd820dc4
 				val->val_type = AWK_UNDEFINED;
 				break;
 			}
@@ -637,7 +614,6 @@
 			case NUMBER|USER_INPUT:
 				assign_string(node, val, AWK_STRNUM);
 				ret = awk_true;
-<<<<<<< HEAD
 				break;
 			case REGEX:
 				assign_regex(node, val);
@@ -652,12 +628,6 @@
 				/* fall through */
 			default:
 				warning(_("node_to_awk_value detected invalid flags combination `%s'; please file a bug report."), flags2str(node->flags));
-=======
-			} else if ((node->flags & REGEX) != 0) {
-				assign_regex(node, val);
-				ret = awk_true;
-			} else
->>>>>>> cd820dc4
 				val->val_type = AWK_UNDEFINED;
 				break;
 			}
@@ -1158,18 +1128,7 @@
 		index = list[i];
 		value = list[i + 1]; /* number or string or subarray */
 
-<<<<<<< HEAD
 		/* Convert index and value to ext types. */
-=======
-		/*
-		 * Convert index and value to ext types.  Force the
-		 * index to be a string, since indices are always
-		 * conceptually strings, regardless of internal optimizations
-		 * to treat them as integers in some cases.
-		 *
-		 * Regexes are forced to string too.
-		 */
->>>>>>> cd820dc4
 		if (! node_to_awk_value(index,
 				& (*data)->elements[j].index, index_type)) {
 			fatal(_("api_flatten_array_typed: could not convert index %d to %d\n"),
