/*
 * node.c -- routines for node management
 */

/*
 * Copyright (C) 1986, 1988, 1989, 1991-2001, 2003-2015,
 * the Free Software Foundation, Inc.
 *
 * This file is part of GAWK, the GNU implementation of the
 * AWK Programming Language.
 *
 * GAWK is free software; you can redistribute it and/or modify
 * it under the terms of the GNU General Public License as published by
 * the Free Software Foundation; either version 3 of the License, or
 * (at your option) any later version.
 *
 * GAWK is distributed in the hope that it will be useful,
 * but WITHOUT ANY WARRANTY; without even the implied warranty of
 * MERCHANTABILITY or FITNESS FOR A PARTICULAR PURPOSE.  See the
 * GNU General Public License for more details.
 *
 * You should have received a copy of the GNU General Public License
 * along with this program; if not, write to the Free Software
 * Foundation, Inc., 51 Franklin Street, Fifth Floor, Boston, MA  02110-1301, USA
 */

#include "awk.h"
#include "math.h"
#include "floatmagic.h"	/* definition of isnan */

static int is_ieee_magic_val(const char *val);
static NODE *r_make_number(double x);
static AWKNUM get_ieee_magic_val(char *val);
extern NODE **fmt_list;          /* declared in eval.c */

NODE *(*make_number)(double) = r_make_number;
NODE *(*str2number)(NODE *) = r_force_number;
NODE *(*format_val)(const char *, int, NODE *) = r_format_val;
int (*cmp_numbers)(const NODE *, const NODE *) = cmp_awknums;

/* is_hex --- return true if a string looks like a hex value */

static bool
is_hex(const char *str)
{
	if (*str == '-' || *str == '+')
		str++;

	if (str[0] == '0' && (str[1] == 'x' || str[1] == 'X'))
		return true;

	return false;
}

/* force_number --- force a value to be numeric */

NODE *
r_force_number(NODE *n)
{
	char *cp;
	char *cpend;
	char save;
	char *ptr;
	extern double strtod();

	if ((n->flags & NUMCUR) != 0)
		return n;

	/*
	 * We should always set NUMCUR. If USER_INPUT is set and it's a
	 * numeric string, we clear STRING and enable NUMBER, but if it's not
	 * numeric, we disable USER_INPUT.
	 */

	/* All the conditionals are an attempt to avoid the expensive strtod */

	n->flags |= NUMCUR;
	n->numbr = 0.0;

	/* Trim leading white space, bailing out if there's nothing else */
	for (cp = n->stptr, cpend = cp + n->stlen;
	     cp < cpend && isspace((unsigned char) *cp); cp++)
		continue;

	if (cp == cpend)
		goto badnum;

	/* At this point, we know the string is not entirely white space */
	/* Trim trailing white space */
	while (isspace((unsigned char) cpend[-1]))
		cpend--;

	/*
	 * 2/2007:
	 * POSIX, by way of severe language lawyering, seems to
	 * allow things like "inf" and "nan" to mean something.
	 * So if do_posix, the user gets what he deserves.
	 * This also allows hexadecimal floating point. Ugh.
	 */
	if (! do_posix) {
		if (is_alpha((unsigned char) *cp))
			goto badnum;
		else if (cpend == cp+4 && is_ieee_magic_val(cp)) {
			n->numbr = get_ieee_magic_val(cp);
			goto goodnum;
		}
		/* else
			fall through */
	}
	/* else POSIX, so
		fall through */

	if (   (! do_posix		/* not POSIXLY paranoid and */
	        && (is_alpha((unsigned char) *cp)	/* letter, or */
					/* CANNOT do non-decimal and saw 0x */
		    || (! do_non_decimal_data && is_hex(cp))))) {
		goto badnum;
	}

	if (cpend - cp == 1) {		/* only one character */
		if (isdigit((unsigned char) *cp)) {	/* it's a digit! */
			n->numbr = (AWKNUM)(*cp - '0');
			if (n->stlen == 1)		/* no white space */
				n->flags |= NUMINT;
			goto goodnum;
		}
		goto badnum;
	}

	errno = 0;
	if (do_non_decimal_data		/* main.c assures false if do_posix */
		&& ! do_traditional && get_numbase(cp, true) != 10) {
		/* nondec2awknum() saves and restores the byte after the string itself */
		n->numbr = nondec2awknum(cp, cpend - cp, &ptr);
	} else {
		save = *cpend;
		*cpend = '\0';
		n->numbr = (AWKNUM) strtod((const char *) cp, &ptr);
		*cpend = save;
	}

	if (errno == 0) {
		if (ptr == cpend)
			goto goodnum;
		/* else keep the leading numeric value without updating flags */
		/* fall through to badnum */
	} else {
		errno = 0;
		/*
		 * N.B. For subnormal values, strtod may return the
		 * floating-point representation while setting errno to ERANGE.
		 * We force the numeric value to 0 in such cases.
		 */
		n->numbr = 0;
		/*
		 * Or should we accept it as a NUMBER even though strtod
		 * threw an error?
		 */
		/* fall through to badnum */
	}
badnum:
	n->flags &= ~USER_INPUT;
	return n;

goodnum:
	if ((n->flags & USER_INPUT) != 0) {
		/* leave USER_INPUT enabled to indicate that this is a strnum */
		n->flags &= ~STRING;
		n->flags |= NUMBER;
	}
	return n;
}


/*
 * The following lookup table is used as an optimization in force_string;
 * (more complicated) variations on this theme didn't seem to pay off, but
 * systematic testing might be in order at some point.
 */
static const char *values[] = {
	"0",
	"1",
	"2",
	"3",
	"4",
	"5",
	"6",
	"7",
	"8",
	"9",
};
#define	NVAL	(sizeof(values)/sizeof(values[0]))

/* r_format_val --- format a numeric value based on format */

NODE *
r_format_val(const char *format, int index, NODE *s)
{
	char buf[BUFSIZ];
	char *sp = buf;
	double val;

	/*
	 * 2/2007: Simplify our lives here. Instead of worrying about
	 * whether or not the value will fit into a long just so we
	 * can use sprintf("%ld", val) on it, always format it ourselves.
	 * The only thing to worry about is that integral values always
	 * format as integers. %.0f does that very well.
	 *
	 * 6/2008: Would that things were so simple. Always using %.0f
	 * imposes a notable performance penalty for applications that
	 * do a lot of conversion of integers to strings. So, we reinstate
	 * the old code, but use %.0f for integral values that are outside
	 * the range of a long.  This seems a reasonable compromise.
	 *
	 * 12/2009: Use <= and >= in the comparisons with LONG_xxx instead of
	 * < and > so that things work correctly on systems with 64 bit integers.
	 */

	/* not an integral value, or out of range */
	if ((val = double_to_int(s->numbr)) != s->numbr
			|| val <= LONG_MIN || val >= LONG_MAX
	) {
		/*
		 * Once upon a time, we just blindly did this:
		 *	sprintf(sp, format, s->numbr);
		 *	s->stlen = strlen(sp);
		 *	s->stfmt = index;
		 * but that's no good if, e.g., OFMT is %s. So we punt,
		 * and just always format the value ourselves.
		 */

		NODE *dummy[2], *r;
		unsigned int oflags;

		/* create dummy node for a sole use of format_tree */
		dummy[1] = s;
		oflags = s->flags;

		if (val == s->numbr) {
			/* integral value, but outside range of %ld, use %.0f */
			r = format_tree("%.0f", 4, dummy, 2);
			s->stfmt = STFMT_UNUSED;
		} else {
			r = format_tree(format, fmt_list[index]->stlen, dummy, 2);
			assert(r != NULL);
			s->stfmt = index;
		}
		s->flags = oflags;
		s->stlen = r->stlen;
		if ((s->flags & STRCUR) != 0)
			efree(s->stptr);
		s->stptr = r->stptr;
		freenode(r);	/* Do not unref(r)! We want to keep s->stptr == r->stpr.  */

		goto no_malloc;
	} else {
		/*
		 * integral value; force conversion to long only once.
		 */
		long num = (long) val;

		if (num < NVAL && num >= 0) {
			sp = (char *) values[num];
			s->stlen = 1;
		} else {
			(void) sprintf(sp, "%ld", num);
			s->stlen = strlen(sp);
		}
		s->stfmt = STFMT_UNUSED;
		if ((s->flags & INTIND) != 0) {
			s->flags &= ~(INTIND|NUMBER);
			s->flags |= STRING;
		}
	}
	if ((s->flags & STRCUR) != 0)
		efree(s->stptr);
	emalloc(s->stptr, char *, s->stlen + 1, "format_val");
	memcpy(s->stptr, sp, s->stlen + 1);
no_malloc:
	s->flags |= STRCUR;
	free_wstr(s);
	return s;
}

/* r_dupnode --- duplicate a node */

NODE *
r_dupnode(NODE *n)
{
	NODE *r;

	assert(n->type == Node_val);

#ifdef GAWKDEBUG
	if ((n->flags & MALLOC) != 0) {
		n->valref++;
		return n;
	}
#endif

	getnode(r);
	*r = *n;
	r->flags |= MALLOC;
	r->valref = 1;
	/*
	 * DON'T call free_wstr(r) here!
	 * r->wstptr still points at n->wstptr's value, and we
	 * don't want to free it!
	 */
	r->wstptr = NULL;
	r->wstlen = 0;

	if ((n->flags & STRCUR) != 0) {
		emalloc(r->stptr, char *, n->stlen + 1, "r_dupnode");
		memcpy(r->stptr, n->stptr, n->stlen);
		r->stptr[n->stlen] = '\0';
		if ((n->flags & WSTRCUR) != 0) {
			r->wstlen = n->wstlen;
			emalloc(r->wstptr, wchar_t *, sizeof(wchar_t) * (n->wstlen + 1), "r_dupnode");
			memcpy(r->wstptr, n->wstptr, n->wstlen * sizeof(wchar_t));
			r->wstptr[n->wstlen] = L'\0';
			r->flags |= WSTRCUR;
		}
	}

	return r;
}

/* r_make_number --- allocate a node with defined number */

static NODE *
r_make_number(double x)
{
	NODE *r = make_number_node(0);
	r->numbr = x;
	return r;
}

/* cmp_awknums --- compare two AWKNUMs */

int
cmp_awknums(const NODE *t1, const NODE *t2)
{
	/*
	 * This routine is also used to sort numeric array indices or values.
	 * For the purposes of sorting, NaN is considered greater than
	 * any other value, and all NaN values are considered equivalent and equal.
	 * This isn't in compliance with IEEE standard, but compliance w.r.t. NaN
	 * comparison at the awk level is a different issue, and needs to be dealt
	 * with in the interpreter for each opcode seperately.
	 */

	if (isnan(t1->numbr))
		return ! isnan(t2->numbr);
	if (isnan(t2->numbr))
		return -1;
	/* don't subtract, in case one or both are infinite */
	if (t1->numbr == t2->numbr)
		return 0;
	if (t1->numbr < t2->numbr)
		return -1;
	return 1;
}


/* make_str_node --- make a string node */

NODE *
make_str_node(const char *s, size_t len, int flags)
{
	NODE *r;
	getnode(r);
	r->type = Node_val;
	r->numbr = 0;
	r->flags = (MALLOC|STRING|STRCUR);
	r->valref = 1;
	r->stfmt = STFMT_UNUSED;
	r->wstptr = NULL;
	r->wstlen = 0;

	if ((flags & ALREADY_MALLOCED) != 0)
		r->stptr = (char *) s;
	else {
		emalloc(r->stptr, char *, len + 1, "make_str_node");
		memcpy(r->stptr, s, len);
	}
	r->stptr[len] = '\0';

	if ((flags & SCAN) != 0) {	/* scan for escape sequences */
		const char *pf;
		char *ptm;
		int c;
		const char *end;
		mbstate_t cur_state;

		memset(& cur_state, 0, sizeof(cur_state));

		end = &(r->stptr[len]);
		for (pf = ptm = r->stptr; pf < end;) {
			/*
			 * Keep multibyte characters together. This avoids
			 * problems if a subsequent byte of a multibyte
			 * character happens to be a backslash.
			 */
			if (gawk_mb_cur_max > 1) {
				int mblen = mbrlen(pf, end-pf, &cur_state);

				if (mblen > 1) {
					int i;

					for (i = 0; i < mblen; i++)
						*ptm++ = *pf++;
					continue;
				}
			}

			c = *pf++;
			if (c == '\\') {
				c = parse_escape(&pf);
				if (c < 0) {
					if (do_lint)
						lintwarn(_("backslash at end of string"));
					c = '\\';
				}
				*ptm++ = c;
			} else
				*ptm++ = c;
		}
		len = ptm - r->stptr;
		erealloc(r->stptr, char *, len + 1, "make_str_node");
		r->stptr[len] = '\0';
	}
	r->stlen = len;

	return r;
}

/* make_typed_regex --- make a typed regex node */

NODE *
make_typed_regex(const char *re, size_t len)
{
	NODE *n, *exp, *n2;

	exp = make_str_node(re, len, ALREADY_MALLOCED);
	n = make_regnode(Node_regex, exp);
	if (n == NULL)
		fatal(_("could not make typed regex"));

	n2 = make_string(re, len);
	n2->typed_re = n;
	n2->numbr = 0;
	n2->flags |= NUMCUR|STRCUR|REGEX; 
	n2->flags &= ~(STRING|NUMBER);

	return n2;
}


/* unref --- remove reference to a particular node */

void
r_unref(NODE *tmp)
{
#ifdef GAWKDEBUG
	if (tmp == NULL)
		return;
	if ((tmp->flags & MALLOC) != 0) {
		if (tmp->valref > 1) {
			tmp->valref--;
			return;
		}
		if ((tmp->flags & STRCUR) != 0)
			efree(tmp->stptr);
	}
#else
	if ((tmp->flags & (MALLOC|STRCUR)) == (MALLOC|STRCUR))
		efree(tmp->stptr);
#endif

	mpfr_unset(tmp);

	free_wstr(tmp);
	freenode(tmp);
}


/*
 * parse_escape:
 *
 * Parse a C escape sequence.  STRING_PTR points to a variable containing a
 * pointer to the string to parse.  That pointer is updated past the
 * characters we use.  The value of the escape sequence is returned.
 *
 * A negative value means the sequence \ newline was seen, which is supposed to
 * be equivalent to nothing at all.
 *
 * If \ is followed by a null character, we return a negative value and leave
 * the string pointer pointing at the null character.
 *
 * If \ is followed by 000, we return 0 and leave the string pointer after the
 * zeros.  A value of 0 does not mean end of string.
 *
 * POSIX doesn't allow \x.
 */

int
parse_escape(const char **string_ptr)
{
	int c = *(*string_ptr)++;
	int i;
	int count;
	int j;
	const char *start;

	if (do_lint_old) {
		switch (c) {
		case 'a':
		case 'b':
		case 'f':
		case 'r':
			warning(_("old awk does not support the `\\%c' escape sequence"), c);
			break;
		}
	}

	switch (c) {
	case 'a':
		return '\a';
	case 'b':
		return '\b';
	case 'f':
		return '\f';
	case 'n':
		return '\n';
	case 'r':
		return '\r';
	case 't':
		return '\t';
	case 'v':
		return '\v';
	case '\n':
		return -2;
	case 0:
		(*string_ptr)--;
		return -1;
	case '0':
	case '1':
	case '2':
	case '3':
	case '4':
	case '5':
	case '6':
	case '7':
		i = c - '0';
		count = 0;
		while (++count < 3) {
			if ((c = *(*string_ptr)++) >= '0' && c <= '7') {
				i *= 8;
				i += c - '0';
			} else {
				(*string_ptr)--;
				break;
			}
		}
		return i;
	case 'x':
		if (do_lint) {
			static bool warned = false;

			if (! warned) {
				warned = true;
				lintwarn(_("POSIX does not allow `\\x' escapes"));
			}
		}
		if (do_posix)
			return ('x');
		if (! isxdigit((unsigned char) (*string_ptr)[0])) {
			warning(_("no hex digits in `\\x' escape sequence"));
			return ('x');
		}
		start = *string_ptr;
		for (i = j = 0; j < 2; j++) {
			/* do outside test to avoid multiple side effects */
			c = *(*string_ptr)++;
			if (isxdigit(c)) {
				i *= 16;
				if (isdigit(c))
					i += c - '0';
				else if (isupper(c))
					i += c - 'A' + 10;
				else
					i += c - 'a' + 10;
			} else {
				(*string_ptr)--;
				break;
			}
		}
		if (do_lint && j > 2)
			lintwarn(_("hex escape \\x%.*s of %d characters probably not interpreted the way you expect"), j, start, j);
		return i;
	case '\\':
	case '"':
		return c;
	default:
	{
		static bool warned[256];
		unsigned char uc = (unsigned char) c;

		/* N.B.: use unsigned char here to avoid Latin-1 problems */

		if (! warned[uc]) {
			warned[uc] = true;

			warning(_("escape sequence `\\%c' treated as plain `%c'"), uc, uc);
		}
	}
		return c;
	}
}

/* get_numbase --- return the base to use for the number in 's' */

int
get_numbase(const char *s, bool use_locale)
{
	int dec_point = '.';
	const char *str = s;

#if defined(HAVE_LOCALE_H)
	/*
	 * loc.decimal_point may not have been initialized yet,
	 * so double check it before using it.
	 */
	if (use_locale && loc.decimal_point != NULL && loc.decimal_point[0] != '\0')
		dec_point = loc.decimal_point[0];	/* XXX --- assumes one char */
#endif

	if (str[0] != '0')
		return 10;

	/* leading 0x or 0X */
	if (str[1] == 'x' || str[1] == 'X')
		return 16;

	/*
	 * Numbers with '.', 'e', or 'E' are decimal.
	 * Have to check so that things like 00.34 are handled right.
	 *
	 * These beasts can have trailing whitespace. Deal with that too.
	 */
	for (; *str != '\0'; str++) {
		if (*str == 'e' || *str == 'E' || *str == dec_point)
			return 10;
		else if (! isdigit((unsigned char) *str))
			break;
	}

	if (! isdigit((unsigned char) s[1])
			|| s[1] == '8' || s[1] == '9'
	)
		return 10;
	return 8;
}

/* str2wstr --- convert a multibyte string to a wide string */

NODE *
str2wstr(NODE *n, size_t **ptr)
{
	size_t i, count, src_count;
	char *sp;
	mbstate_t mbs;
	wchar_t wc, *wsp;
	static bool warned = false;

	assert((n->flags & (STRING|STRCUR)) != 0);

	/*
	 * Don't convert global null string or global null field
	 * variables to a wide string. They are both zero-length anyway.
	 * This also avoids future double-free errors while releasing
	 * shallow copies, eg. *tmp = *Null_field; free_wstr(tmp);
	 */
	if (n == Nnull_string || n == Null_field)
		return n;

	if ((n->flags & WSTRCUR) != 0) {
		if (ptr == NULL)
			return n;
		/* otherwise
			fall through and recompute to fill in the array */
		free_wstr(n);
	}

	/*
	 * After consideration and consultation, this
	 * code trades space for time. We allocate
	 * an array of wchar_t that is n->stlen long.
	 * This is needed in the worst case anyway, where
	 * each input byte maps to one wchar_t.  The
	 * advantage is that we only have to convert the string
	 * once, instead of twice, once to find out how many
	 * wide characters, and then again to actually fill in
	 * the info.  If there's a lot left over, we can
	 * realloc the wide string down in size.
	 */

	emalloc(n->wstptr, wchar_t *, sizeof(wchar_t) * (n->stlen + 1), "str2wstr");
	wsp = n->wstptr;

	/*
	 * For use by do_match, create and fill in an array.
	 * For each byte `i' in n->stptr (the original string),
	 * a[i] is equal to `j', where `j' is the corresponding wchar_t
	 * in the converted wide string.
	 *
	 * Create the array.
	 */
	if (ptr != NULL) {
		emalloc(*ptr, size_t *, sizeof(size_t) * n->stlen, "str2wstr");
		memset(*ptr, 0, sizeof(size_t) * n->stlen);
	}

	sp = n->stptr;
	src_count = n->stlen;
	memset(& mbs, 0, sizeof(mbs));
	for (i = 0; src_count > 0; i++) {
		/*
		 * 9/2010: Check the current byte; if it's a valid character,
		 * then it doesn't start a multibyte sequence. This brings a
		 * big speed up. Thanks to Ulrich Drepper for the tip.
		 * 11/2010: Thanks to Paolo Bonzini for some even faster code.
		 */
		if (is_valid_character(*sp)) {
			count = 1;
			wc = btowc_cache(*sp);
		} else
			count = mbrtowc(& wc, sp, src_count, & mbs);
		switch (count) {
		case (size_t) -2:
		case (size_t) -1:
			/*
			 * mbrtowc(3) says the state of mbs becomes undefined
			 * after a bad character, so reset it.
			 */
			memset(& mbs, 0, sizeof(mbs));

			/* Warn the user something's wrong */
			if (! warned) {
				warned = true;
				warning(_("Invalid multibyte data detected. There may be a mismatch between your data and your locale."));
			}

			/*
			 * 8/2015: If we're using UTF, then instead of just
			 * skipping the character, plug in the Unicode
			 * replacement character. In most cases this gives
			 * us "better" results, in that character counts
			 * and string lengths tend to make more sense.
			 *
			 * Otherwise, just skip the bad byte and keep going,
			 * so that we get a more-or-less full string, instead of
			 * stopping early. This is particularly important
			 * for match() where we need to build the indices.
			 */
			if (using_utf8()) {
				count = 1;
				wc = 0xFFFD;	/* unicode replacement character */
				goto set_wc;
			} else {
				/* skip it and keep going */
				sp++;
				src_count--;
			}
			break;

		case 0:
			count = 1;
			/* fall through */
		default:
		set_wc:
			*wsp++ = wc;
			src_count -= count;
			while (count--)  {
				if (ptr != NULL)
					(*ptr)[sp - n->stptr] = i;
				sp++;
			}
			break;
		}
	}

	*wsp = L'\0';
	n->wstlen = wsp - n->wstptr;
	n->flags |= WSTRCUR;
#define ARBITRARY_AMOUNT_TO_GIVE_BACK 100
	if (n->stlen - n->wstlen > ARBITRARY_AMOUNT_TO_GIVE_BACK)
		erealloc(n->wstptr, wchar_t *, sizeof(wchar_t) * (n->wstlen + 1), "str2wstr");

	return n;
}

/* wstr2str --- convert a wide string back into multibyte one */

NODE *
wstr2str(NODE *n)
{
	size_t result;
	size_t length;
	wchar_t *wp;
	mbstate_t mbs;
	char *newval, *cp;

	assert(n->valref == 1);
	assert((n->flags & WSTRCUR) != 0);

	/*
	 * Convert the wide chars in t1->wstptr back into m.b. chars.
	 * This is pretty grotty, but it's the most straightforward
	 * way to do things.
	 */
	memset(& mbs, 0, sizeof(mbs));

	length = n->wstlen;
	emalloc(newval, char *, (length * gawk_mb_cur_max) + 1, "wstr2str");

	wp = n->wstptr;
	for (cp = newval; length > 0; length--) {
		result = wcrtomb(cp, *wp, & mbs);
		if (result == (size_t) -1)	/* what to do? break seems best */
			break;
		cp += result;
		wp++;
	}
	*cp = '\0';

	efree(n->stptr);
	n->stptr = newval;
	n->stlen = cp - newval;

	return n;
}

/* free_wstr --- release the wide string part of a node */

void
r_free_wstr(NODE *n)
{
	assert(n->type == Node_val);

	if ((n->flags & WSTRCUR) != 0) {
		assert(n->wstptr != NULL);
		efree(n->wstptr);
	}
	n->wstptr = NULL;
	n->wstlen = 0;
	n->flags &= ~WSTRCUR;
}

static void __attribute__ ((unused))
dump_wstr(FILE *fp, const wchar_t *str, size_t len)
{
	if (str == NULL || len == 0)
		return;

	for (; len--; str++)
		putwc(*str, fp);
}

/* wstrstr --- walk haystack, looking for needle, wide char version */

const wchar_t *
wstrstr(const wchar_t *haystack, size_t hs_len,
	const wchar_t *needle, size_t needle_len)
{
	size_t i;

	if (haystack == NULL || needle == NULL || needle_len > hs_len)
		return NULL;

	for (i = 0; i < hs_len; i++) {
		if (haystack[i] == needle[0]
		    && i+needle_len-1 < hs_len
		    && haystack[i+needle_len-1] == needle[needle_len-1]) {
			/* first & last chars match, check string */
			if (memcmp(haystack+i, needle, sizeof(wchar_t) * needle_len) == 0) {
				return haystack + i;
			}
		}
	}

	return NULL;
}

/* wcasestrstr --- walk haystack, nocase look for needle, wide char version */

const wchar_t *
wcasestrstr(const wchar_t *haystack, size_t hs_len,
	const wchar_t *needle, size_t needle_len)
{
	size_t i, j;

	if (haystack == NULL || needle == NULL || needle_len > hs_len)
		return NULL;

	for (i = 0; i < hs_len; i++) {
		if (towlower(haystack[i]) == towlower(needle[0])
		    && i+needle_len-1 < hs_len
		    && towlower(haystack[i+needle_len-1]) == towlower(needle[needle_len-1])) {
			/* first & last chars match, check string */
			const wchar_t *start;

			start = haystack+i;
			for (j = 0; j < needle_len; j++, start++) {
				wchar_t h, n;

				h = towlower(*start);
				n = towlower(needle[j]);
				if (h != n)
					goto out;
			}
			return haystack + i;
		}
out:	;
	}

	return NULL;
}

/* is_ieee_magic_val --- return true for +inf, -inf, +nan, -nan */

static int
is_ieee_magic_val(const char *val)
{
	/*
	 * Avoid strncasecmp: it mishandles ASCII bytes in some locales.
	 * Assume the length is 4, as the caller checks this.
	 */
	return (   (val[0] == '+' || val[0] == '-')
		&& (   (   (val[1] == 'i' || val[1] == 'I')
			&& (val[2] == 'n' || val[2] == 'N')
			&& (val[3] == 'f' || val[3] == 'F'))
		    || (   (val[1] == 'n' || val[1] == 'N')
			&& (val[2] == 'a' || val[2] == 'A')
			&& (val[3] == 'n' || val[3] == 'N'))));
}

/* get_ieee_magic_val --- return magic value for string */

static AWKNUM
get_ieee_magic_val(char *val)
{
	static bool first = true;
	static AWKNUM inf;
	static AWKNUM nan;
	char save;

	char *ptr;
	save = val[4];
	val[4] = '\0';
	AWKNUM v = strtod(val, &ptr);
	val[4] = save;

	if (val == ptr) { /* Older strtod implementations don't support inf or nan. */
		if (first) {
			first = false;
			nan = sqrt(-1.0);
			inf = -log(0.0);
		}

		v = ((val[1] == 'i' || val[1] == 'I') ? inf : nan);
		if (val[0] == '-')
			v = -v;
	}

	return v;
}

wint_t btowc_cache[256];

/* init_btowc_cache --- initialize the cache */

void init_btowc_cache()
{
	int i;

	for (i = 0; i < 255; i++) {
		btowc_cache[i] = btowc(i);
	}
}

#define BLOCKCHUNK 100

<<<<<<< HEAD
BLOCK nextfree[BLOCK_MAX] = {
	{ 0, NULL},	/* invalid */
	{ sizeof(NODE), NULL },
	{ sizeof(BUCKET), NULL },
#ifdef HAVE_MPFR
	{ sizeof(mpfr_t), NULL },
	{ sizeof(mpz_t), NULL },
#endif
=======
struct block_header nextfree[BLOCK_MAX] = {
	{ NULL, 0},	/* invalid */
	{ NULL, sizeof(NODE) },
	{ NULL, sizeof(BUCKET) },
>>>>>>> 6b12d4f7
};


/* more_blocks --- get more blocks of memory and add to the free list;
	size of a block must be >= sizeof(struct block_item)
 */

void *
more_blocks(int id)
{
	struct block_item *freep, *np, *next;
	char *p, *endp;
	size_t size;

	size = nextfree[id].size;

<<<<<<< HEAD
	assert(size >= sizeof(BLOCK));
	emalloc(freep, BLOCK *, BLOCKCHUNK * size, "more_blocks");
=======
	assert(size >= sizeof(struct block_item));
	emalloc(freep, struct block_item *, BLOCKCHUNK * size, "more_blocks");
>>>>>>> 6b12d4f7
	p = (char *) freep;
	endp = p + BLOCKCHUNK * size;

	for (np = freep; ; np = next) {
		next = (struct block_item *) (p += size);
		if (p >= endp) {
			np->freep = NULL;
			break;
		}
		np->freep = next;
	}
	nextfree[id].freep = freep->freep;
	return freep;
}<|MERGE_RESOLUTION|>--- conflicted
+++ resolved
@@ -993,21 +993,14 @@
 
 #define BLOCKCHUNK 100
 
-<<<<<<< HEAD
-BLOCK nextfree[BLOCK_MAX] = {
-	{ 0, NULL},	/* invalid */
-	{ sizeof(NODE), NULL },
-	{ sizeof(BUCKET), NULL },
-#ifdef HAVE_MPFR
-	{ sizeof(mpfr_t), NULL },
-	{ sizeof(mpz_t), NULL },
-#endif
-=======
 struct block_header nextfree[BLOCK_MAX] = {
 	{ NULL, 0},	/* invalid */
 	{ NULL, sizeof(NODE) },
 	{ NULL, sizeof(BUCKET) },
->>>>>>> 6b12d4f7
+#ifdef HAVE_MPFR
+	{ NULL, sizeof(mpfr_t) },
+	{ NULL, sizeof(mpz_t) },
+#endif
 };
 
 
@@ -1024,13 +1017,8 @@
 
 	size = nextfree[id].size;
 
-<<<<<<< HEAD
-	assert(size >= sizeof(BLOCK));
-	emalloc(freep, BLOCK *, BLOCKCHUNK * size, "more_blocks");
-=======
 	assert(size >= sizeof(struct block_item));
 	emalloc(freep, struct block_item *, BLOCKCHUNK * size, "more_blocks");
->>>>>>> 6b12d4f7
 	p = (char *) freep;
 	endp = p + BLOCKCHUNK * size;
 
