.ds PX \s-1POSIX\s+1
.ds UX \s-1UNIX\s+1
.ds GN \s-1GNU\s+1
.ds AK \s-1AWK\s+1
.ds EP \fIGAWK: Effective AWK Programming\fP
.if !\n(.g \{\
.	if !\w|\*(lq| \{\
.		ds lq ``
.		if \w'\(lq' .ds lq "\(lq
.	\}
.	if !\w|\*(rq| \{\
.		ds rq ''
.		if \w'\(rq' .ds rq "\(rq
.	\}
.\}
<<<<<<< HEAD
.TH GAWK 1 "May 30 2021" "Free Software Foundation" "Utility Commands"
=======
.TH GAWK 1 "Jul 05 2021" "Free Software Foundation" "Utility Commands"
>>>>>>> d1331d9a
.SH NAME
gawk \- pattern scanning and processing language
.SH SYNOPSIS
.B gawk
[ \*(PX or \*(GN style options ]
.B \-f
.I program-file
[
.B \-\^\-
] file .\|.\|.
.br
.B gawk
[ \*(PX or \*(GN style options ]
[
.B \-\^\-
]
.I program-text
file .\|.\|.
.SH DESCRIPTION
.I Gawk
is the \*(GN Project's implementation of the \*(AK programming language.
It conforms to the definition of the language in
the \*(PX 1003.1 standard.
This version in turn is based on the description in
.IR "The AWK Programming Language" ,
by Aho, Kernighan, and Weinberger.
.I Gawk
provides the additional features found in the current version
of Brian Kernighan's
.I awk
and numerous \*(GN-specific extensions.
.PP
The command line consists of options to
.I gawk
itself, the \*(AK program text (if not supplied via the
.B \-f
or
.B \-\^\-include
options), and values to be made
available in the
.B ARGC
and
.B ARGV
pre-defined \*(AK variables.
.PP
When
.I gawk
is invoked with the
.B \-\^\-profile
option, it starts gathering profiling statistics
from the execution of the program.
.I Gawk
runs more slowly in this mode, and automatically produces an execution
profile in the file
.B awkprof.out
when done.
See the
.B \-\^\-profile
option, below.
.PP
.I Gawk
also has an integrated debugger. An interactive debugging session can
be started by supplying the
.B \-\^\-debug
option to the command line. In this mode of execution,
.I gawk
loads the
AWK source code and then prompts for debugging commands.
.I Gawk
can only debug AWK program source provided with the
.B \-f
and
.B \-\^\-include
options.
The debugger is documented in \*(EP.
.SH OPTION FORMAT
.I Gawk
options may be either traditional \*(PX-style one letter options,
or \*(GN-style long options.  \*(PX options start with a single \*(lq\-\*(rq,
while long options start with \*(lq\-\^\-\*(rq.
Long options are provided for both \*(GN-specific features and
for \*(PX-mandated features.
.PP
.IR Gawk -specific
options are typically used in long-option form.
Arguments to long options are either joined with the option
by an
.B =
sign, with no intervening spaces, or they may be provided in the
next command line argument.
Long options may be abbreviated, as long as the abbreviation
remains unique.
.PP
Additionally, every long option has a corresponding short
option, so that the option's functionality may be used from
within
.B #!
executable scripts.
.SH OPTIONS
.I Gawk
accepts the following options.
Standard options are listed first, followed by options for
.I gawk
extensions, listed alphabetically by short option.
.TP
.PD 0
.BI \-f " program-file"
.TP
.PD
.BI \-\^\-file " program-file"
Read the \*(AK program source from the file
.IR program-file ,
instead of from the first command line argument.
Multiple
.B \-f
(or
.BR \-\^\-file )
options may be used.
Files read with
.B \-f
are treated as if they begin with an implicit \fB@namespace "awk"\fR statement.
.TP
.PD 0
.BI \-F " fs"
.TP
.PD
.BI \-\^\-field-separator " fs"
Use
.I fs
for the input field separator (the value of the
.B FS
predefined
variable).
.TP
.PD 0
\fB\-v\fI var\fB\^=\^\fIval\fR
.TP
.PD
\fB\-\^\-assign \fIvar\fB\^=\^\fIval\fR
Assign the value
.I val
to the variable
.IR var ,
before execution of the program begins.
Such variable values are available to the
.B BEGIN
rule of an \*(AK program.
.TP
.PD 0
.B \-b
.TP
.PD
.B \-\^\-characters\-as\-bytes
Treat all input data as single-byte characters. In other words,
don't pay any attention to the locale information when attempting to
process strings as multibyte characters.
The
.B \-\^\-posix
option overrides this one.
.bp
.TP
.PD 0
.B \-c
.TP
.PD
.B \-\^\-traditional
Run in
.I compatibility
mode.  In compatibility mode,
.I gawk
behaves identically to Brian Kernighan's
.IR awk ;
none of the \*(GN-specific extensions are recognized.
.\" The use of
.\" .B \-\^\-traditional
.\" is preferred over the other forms of this option.
See
.BR "GNU EXTENSIONS" ,
below, for more information.
.TP
.PD 0
.B \-C
.TP
.PD
.B \-\^\-copyright
Print the short version of the \*(GN copyright information message on
the standard output and exit successfully.
.TP
.PD 0
\fB\-d\fR[\fIfile\fR]
.TP
.PD
\fB\-\^\-dump-variables\fR[\fB=\fIfile\fR]
Print a sorted list of global variables, their types and final values to
.IR file .
If no
.I file
is provided,
.I gawk
uses a file named
.B awkvars.out
in the current directory.
.sp .5
Having a list of all the global variables is a good way to look for
typographical errors in your programs.
You would also use this option if you have a large program with a lot of
functions, and you want to be sure that your functions don't
inadvertently use global variables that you meant to be local.
(This is a particularly easy mistake to make with simple variable
names like
.BR i ,
.BR j ,
and so on.)
.TP
.PD 0
\fB\-D\fR[\fIfile\fR]
.TP
.PD
\fB\-\^\-debug\fR[\fB=\fIfile\fR]
Enable debugging of \*(AK programs.
By default, the debugger reads commands interactively from the keyboard
(standard input).
The optional
.I file
argument specifies a file with a list
of commands for the debugger to execute non-interactively.
.TP
.PD 0
.BI "\-e " program-text
.TP
.PD
.BI \-\^\-source " program-text"
Use
.I program-text
as \*(AK program source code.
This option allows the easy intermixing of library functions (used via the
.B \-f
and
.B \-\^\-include
options) with source code entered on the command line.
It is intended primarily for medium to large \*(AK programs used
in shell scripts.
Each argument supplied via
.B \-e
is treated as if it begins with an implicit \fB@namespace "awk"\fR statement.
.TP
.PD 0
.BI "\-E " file
.TP
.PD
.BI \-\^\-exec " file"
Similar to
.BR \-f ,
however, this is option is the last one processed.
This should be used with
.B #!
scripts, particularly for CGI applications, to avoid
passing in options or source code (!) on the command line
from a URL.
This option disables command-line variable assignments.
.TP
.PD 0
.B \-g
.TP
.PD
.B \-\^\-gen\-pot
Scan and parse the \*(AK program, and generate a \*(GN
.B \&.pot
(Portable Object Template)
format file on standard output with entries for all localizable
strings in the program.  The program itself is not executed.
See the \*(GN
.I gettext
distribution for more information on
.B \&.pot
files.
.TP
.PD 0
.B \-h
.TP
.PD
.B \-\^\-help
Print a relatively short summary of the available options on
the standard output.
(Per the
.IR "GNU Coding Standards" ,
these options cause an immediate, successful exit.)
.TP
.PD 0
.BI "\-i " include-file
.TP
.PD
.BI \-\^\-include " include-file"
Load an awk source library.
This searches for the library using the
.B AWKPATH
environment variable.  If the initial search fails, another attempt will
be made after appending the
.B \&.awk
suffix.  The file will be loaded only
once (i.e., duplicates are eliminated), and the code does not constitute
the main program source.
Files read with
.B \-\^\-include
are treated as if they begin with an implicit \fB@namespace "awk"\fR statement.
.TP
.PD 0
.BI \-I
.TP
.PD
.B \-\^\-trace
Print the internal byte code names as they are executed when running
the program. The trace is printed to standard error. Each ``op code''
is preceded by a
.B +
sign in the output.
.TP
.PD 0
.BI "\-l " lib
.TP
.PD
.BI \-\^\-load " lib"
Load a
.I gawk
extension from the shared library
.IR lib .
This searches for the library using the
.B AWKLIBPATH
environment variable.  If the initial search fails, another attempt will
be made after appending the default shared library suffix for the platform.
The library initialization routine is expected to be named
.BR dl_load() .
.TP
.PD 0
.BR "\-L " [ \fIvalue\fR ]
.TP
.PD
.BR \-\^\-lint [ =\fIvalue\fR ]
Provide warnings about constructs that are
dubious or non-portable to other \*(AK implementations.
With an optional argument of
.BR fatal ,
lint warnings become fatal errors.
This may be drastic, but its use will certainly encourage the
development of cleaner \*(AK programs.
With an optional argument of
.BR invalid ,
only warnings about things that are
actually invalid are issued.
(This is not fully implemented yet.)
With an optional argument of
.BR no-ext ,
warnings about
.I gawk
extensions are disabled.
.TP
.PD 0
.B \-M
.TP
.PD
.B \-\^\-bignum
Force arbitrary precision arithmetic on numbers. This option has
no effect if
.I gawk
is not compiled to use the GNU MPFR and GMP libraries.
(In such a case,
.I gawk
issues a warning.)
.TP
.PD 0
.B \-n
.TP
.PD
.B \-\^\-non\-decimal\-data
Recognize octal and hexadecimal values in input data.
.I "Use this option with great caution!"
.TP
.PD 0
.B \-N
.TP
.PD
.B \-\^\-use\-lc\-numeric
Force
.I gawk
to use the locale's decimal point character when parsing input data.
Although the POSIX standard requires this behavior, and
.I gawk
does so when
.B \-\^\-posix
is in effect, the default is to follow traditional behavior and use a
period as the decimal point, even in locales where the period is not the
decimal point character.  This option overrides the default behavior,
without the full draconian strictness of the
.B \-\^\-posix
option.
.ig
.\" This option is left undocumented, on purpose.
.TP
.PD 0
.B "\-W nostalgia"
.TP
.PD
.B \-\^\-nostalgia
Provide a moment of nostalgia for long time
.I awk
users.
..
.TP
.PD 0
\fB\-o\fR[\fIfile\fR]
.TP
.PD
\fB\-\^\-pretty-print\fR[\fB=\fIfile\fR]
Output a pretty printed version of the program to
.IR file .
If no
.I file
is provided,
.I gawk
uses a file named
.B awkprof.out
in the current directory.
This option implies
.BR \-\^\-no\-optimize .
.TP
.PD 0
.B \-O
.TP
.PD
.B \-\^\-optimize
Enable
.IR gawk 's
default optimizations upon the internal representation of the program.
Currently, this just includes simple constant folding.
This option is on by default.
.TP
.PD 0
\fB\-p\fR[\fIprof-file\fR]
.TP
.PD
\fB\-\^\-profile\fR[\fB=\fIprof-file\fR]
Start a profiling session, and send the profiling data to
.IR prof-file .
The default is
.BR awkprof.out .
The profile contains execution counts of each statement in the program
in the left margin and function call counts for each user-defined function.
This option implies
.BR \-\^\-no\-optimize .
.TP
.PD 0
.B \-P
.TP
.PD
.B \-\^\-posix
This turns on
.I compatibility
mode, with the following additional restrictions:
.RS
.TP "\w'\(bu'u+1n"
\(bu
.B \ex
escape sequences are not recognized.
.TP
\(bu
You cannot continue lines after
.B ?
and
.BR : .
.TP
\(bu
The synonym
.B func
for the keyword
.B function
is not recognized.
.TP
\(bu
The operators
.B **
and
.B **=
cannot be used in place of
.B ^
and
.BR ^= .
.RE
.TP
.PD 0
.B \-r
.TP
.PD
.B \-\^\-re\-interval
Enable the use of
.I "interval expressions"
in regular expression matching
(see
.BR "Regular Expressions" ,
below).
Interval expressions were not traditionally available in the
\*(AK language.  The \*(PX standard added them, to make
.I awk
and
.I egrep
consistent with each other.
They are enabled by default, but this option remains for use together with
.BR \-\^\-traditional .
.TP
.PD 0
.B \-s
.TP
.PD
.B \-\^\-no\-optimize
Disable
.IR gawk 's
default optimizations upon the internal representation of the program.
.TP
.PD 0
.B \-S
.TP
.PD
.B \-\^\-sandbox
Run
.I gawk
in sandbox mode, disabling the
.B system()
function, input redirection with
.BR getline ,
output redirection with
.BR print " and " printf ,
and loading dynamic extensions.
Command execution (through pipelines) is also disabled.
This effectively blocks a script from accessing local resources,
except for the files specified on the command line.
.TP
.PD 0
.B \-t
.TP
.PD
.B \-\^\-lint\-old
Provide warnings about constructs that are
not portable to the original version of \*(UX
.IR awk .
.TP
.PD 0
.B \-V
.TP
.PD
.B \-\^\-version
Print version information for this particular copy of
.I gawk
on the standard output.
This is useful mainly for knowing if the current copy of
.I gawk
on your system
is up to date with respect to whatever the Free Software Foundation
is distributing.
This is also useful when reporting bugs.
(Per the
.IR "GNU Coding Standards" ,
these options cause an immediate, successful exit.)
.TP
.B \-\^\-
Signal the end of options. This is useful to allow further arguments to the
\*(AK program itself to start with a \*(lq\-\*(rq.
This provides consistency with the argument parsing convention used
by most other \*(PX programs.
.PP
In compatibility mode,
any other options are flagged as invalid, but are otherwise ignored.
In normal operation, as long as program text has been supplied, unknown
options are passed on to the \*(AK program in the
.B ARGV
array for processing.  This is particularly useful for running \*(AK
programs via the
.B #!
executable interpreter mechanism.
.PP
For \*(PX compatibility, the
.B \-W
option may be used, followed by the name of a long option.
.SH AWK PROGRAM EXECUTION
An \*(AK program consists of a sequence of
optional directives,
pattern-action statements,
and optional function definitions.
.RS
.PP
\fB@include "\fIfilename\^\fB"
.br
\fB@load "\fIfilename\^\fB"
.br
\fB@namespace "\fIname\^\fB"
.br
\fIpattern\fB	{ \fIaction statements\fB }\fR
.br
\fBfunction \fIname\fB(\fIparameter list\fB) { \fIstatements\fB }\fR
.RE
.PP
.I Gawk
first reads the program source from the
.IR program-file (s)
if specified,
from arguments to
.BR \-\^\-source ,
or from the first non-option argument on the command line.
The
.B \-f
and
.B \-\^\-source
options may be used multiple times on the command line.
.I Gawk
reads the program text as if all the
.IR program-file s
and command line source texts
had been concatenated together.  This is useful for building libraries
of \*(AK functions, without having to include them in each new \*(AK
program that uses them.  It also provides the ability to mix library
functions with command line programs.
.PP
In addition, lines beginning with
.B @include
may be used to include other source files into your program,
making library use even easier.  This is equivalent
to using the
.B \-\^\-include
option.
.PP
Lines beginning with
.B @load
may be used to load extension functions into your program.  This is equivalent
to using the
.B \-\^\-load
option.
.PP
The environment variable
.B AWKPATH
specifies a search path to use when finding source files named with
the
.B \-f
and
.B \-\^\-include
options.  If this variable does not exist, the default path is
\fB".:/usr/local/share/awk"\fR.
(The actual directory may vary, depending upon how
.I gawk
was built and installed.)
If a file name given to the
.B \-f
option contains a \*(lq/\*(rq character, no path search is performed.
.PP
The environment variable
.B AWKLIBPATH
specifies a search path to use when finding source files named with
the
.B \-\^\-load
option.  If this variable does not exist, the default path is
\fB"/usr/local/lib/gawk"\fR.
(The actual directory may vary, depending upon how
.I gawk
was built and installed.)
.PP
.I Gawk
executes \*(AK programs in the following order.
First,
all variable assignments specified via the
.B \-v
option are performed.
Next,
.I gawk
compiles the program into an internal form.
Then,
.I gawk
executes the code in the
.B BEGIN
rule(s) (if any),
and then proceeds to read
each file named in the
.B ARGV
array (up to
.BR ARGV[ARGC\-1] ).
If there are no files named on the command line,
.I gawk
reads the standard input.
.PP
If a filename on the command line has the form
.IB var = val
it is treated as a variable assignment.  The variable
.I var
will be assigned the value
.IR val .
(This happens after any
.B BEGIN
rule(s) have been run.)
Command line variable assignment
is most useful for dynamically assigning values to the variables
\*(AK uses to control how input is broken into fields and records.
It is also useful for controlling state if multiple passes are needed over
a single data file.
.PP
If the value of a particular element of
.B ARGV
is empty (\fB""\fR),
.I gawk
skips over it.
.PP
For each input file,
if a
.B BEGINFILE
rule exists,
.I gawk
executes the associated code
before processing the contents of the file. Similarly,
.I gawk
executes
the code associated with
.B ENDFILE
after processing the file.
.PP
For each record in the input,
.I gawk
tests to see if it matches any
.I pattern
in the \*(AK program.
For each pattern that the record matches,
.I gawk
executes the associated
.IR action .
The patterns are tested in the order they occur in the program.
.PP
Finally, after all the input is exhausted,
.I gawk
executes the code in the
.B END
rule(s) (if any).
.SS Command Line Directories
According to POSIX, files named on the
.I awk
command line must be
text files.  The behavior is ``undefined'' if they are not.  Most versions
of
.I awk
treat a directory on the command line as a fatal error.
.PP
Starting with version 4.0 of
.IR gawk ,
a directory on the command line
produces a warning, but is otherwise skipped.  If either of the
.B \-\^\-posix
or
.B \-\^\-traditional
options is given, then
.I gawk
reverts to
treating directories on the command line as a fatal error.
.SH VARIABLES, RECORDS AND FIELDS
\*(AK variables are dynamic; they come into existence when they are
first used.  Their values are either floating-point numbers or strings,
or both,
depending upon how they are used.
Additionally,
.I gawk
allows variables to have regular-expression type.
\*(AK also has one dimensional
arrays; arrays with multiple dimensions may be simulated.
.I Gawk
provides true arrays of arrays; see
.BR Arrays ,
below.
Several pre-defined variables are set as a program
runs; these are described as needed and summarized below.
.SS Records
Normally, records are separated by newline characters.  You can control how
records are separated by assigning values to the built-in variable
.BR RS .
If
.B RS
is any single character, that character separates records.
Otherwise,
.B RS
is a regular expression.  Text in the input that matches this
regular expression separates the record.
However, in compatibility mode,
only the first character of its string
value is used for separating records.
If
.B RS
is set to the null string, then records are separated by
empty lines.
When
.B RS
is set to the null string, the newline character always acts as
a field separator, in addition to whatever value
.B FS
may have.
.SS Fields
As each input record is read,
.I gawk
splits the record into
.IR fields ,
using the value of the
.B FS
variable as the field separator.
If
.B FS
is a single character, fields are separated by that character.
If
.B FS
is the null string, then each individual character becomes a
separate field.
Otherwise,
.B FS
is expected to be a full regular expression.
In the special case that
.B FS
is a single space, fields are separated
by runs of spaces and/or tabs and/or newlines.
.BR NOTE :
The value of
.B IGNORECASE
(see below) also affects how fields are split when
.B FS
is a regular expression, and how records are separated when
.B RS
is a regular expression.
.PP
If the
.B FIELDWIDTHS
variable is set to a space-separated list of numbers, each field is
expected to have fixed width, and
.I gawk
splits up the record using the specified widths.
Each field width may optionally be preceded by a colon-separated
value specifying the number of characters to skip before the field starts.
The value of
.B FS
is ignored.
Assigning a new value to
.B FS
or
.B FPAT
overrides the use of
.BR FIELDWIDTHS .
.PP
Similarly, if the
.B FPAT
variable is set to a string representing a regular expression,
each field is made up of text that matches that regular expression. In
this case, the regular expression describes the fields themselves,
instead of the text that separates the fields.
Assigning a new value to
.B FS
or
.B FIELDWIDTHS
overrides the use of
.BR FPAT .
.PP
Each field in the input record may be referenced by its position:
.BR $1 ,
.BR $2 ,
and so on.
.B $0
is the whole record,
including leading and trailing whitespace.
Fields need not be referenced by constants:
.RS
.PP
.ft B
n = 5
.br
print $n
.ft R
.RE
.PP
prints the fifth field in the input record.
.PP
The variable
.B NF
is set to the total number of fields in the input record.
.PP
References to non-existent fields (i.e., fields after
.BR $NF )
produce the null string.  However, assigning to a non-existent field
(e.g.,
.BR "$(NF+2) = 5" )
increases the value of
.BR NF ,
creates any intervening fields with the null string as their values, and
causes the value of
.B $0
to be recomputed, with the fields being separated by the value of
.BR OFS .
References to negative numbered fields cause a fatal error.
Decrementing
.B NF
causes the values of fields past the new value to be lost, and the value of
.B $0
to be recomputed, with the fields being separated by the value of
.BR OFS .
.PP
Assigning a value to an existing field
causes the whole record to be rebuilt when
.B $0
is referenced.
Similarly, assigning a value to
.B $0
causes the record to be resplit, creating new
values for the fields.
.SS Built-in Variables
.IR Gawk\^ "'s"
built-in variables are:
.TP "\w'\fBFIELDWIDTHS\fR'u+1n"
.B ARGC
The number of command line arguments (does not include options to
.IR gawk ,
or the program source).
.TP
.B ARGIND
The index in
.B ARGV
of the current file being processed.
.TP
.B ARGV
Array of command line arguments.  The array is indexed from
0 to
.B ARGC
\- 1.
Dynamically changing the contents of
.B ARGV
can control the files used for data.
.TP
.B BINMODE
On non-POSIX systems, specifies use of \*(lqbinary\*(rq mode for all file I/O.
Numeric values of 1, 2, or 3, specify that input files, output files, or
all files, respectively, should use binary I/O.
String values of \fB"r"\fR, or \fB"w"\fR specify that input files, or output files,
respectively, should use binary I/O.
String values of \fB"rw"\fR or \fB"wr"\fR specify that all files
should use binary I/O.
Any other string value is treated as \fB"rw"\fR, but generates a warning message.
.TP
.B CONVFMT
The conversion format for numbers, \fB"%.6g"\fR, by default.
.TP
.B ENVIRON
An array containing the values of the current environment.
The array is indexed by the environment variables, each element being
the value of that variable (e.g., \fBENVIRON["HOME"]\fP might be
\fB"/home/arnold"\fR).
.sp
In POSIX mode,
changing this array does not affect the environment seen by programs which
.I gawk
spawns via redirection or the
.B system()
function.
Otherwise,
.I gawk
updates its real environment so that programs it spawns see
the changes.
.TP
.B ERRNO
If a system error occurs either doing a redirection for
.BR getline ,
during a read for
.BR getline ,
or during a
.BR close() ,
then
.B ERRNO
is set to
a string describing the error.
The value is subject to translation in non-English locales.
If the string in
.B ERRNO
corresponds to a system error in the
.IR errno (3)
variable, then the numeric value can be found in
.B PROCINFO["errno"].
For non-system errors,
.B PROCINFO["errno"]
will be zero.
.TP
.B FIELDWIDTHS
A whitespace-separated list of field widths.  When set,
.I gawk
parses the input into fields of fixed width, instead of using the
value of the
.B FS
variable as the field separator.
Each field width may optionally be preceded by a colon-separated
value specifying the number of characters to skip before the field starts.
See
.BR Fields ,
above.
.TP
.B FILENAME
The name of the current input file.
If no files are specified on the command line, the value of
.B FILENAME
is \*(lq\-\*(rq.
However,
.B FILENAME
is undefined inside the
.B BEGIN
rule
(unless set by
.BR getline ).
.TP
.B FNR
The input record number in the current input file.
.TP
.B FPAT
A regular expression describing the contents of the
fields in a record.
When set,
.I gawk
parses the input into fields, where the fields match the
regular expression, instead of using the
value of
.B FS
as the field separator.
See
.BR Fields ,
above.
.TP
.B FS
The input field separator, a space by default.  See
.BR Fields ,
above.
.TP
.B FUNCTAB
An array whose indices and corresponding values
are the names of all the user-defined
or extension functions in the program.
.BR NOTE :
You may not use the
.B delete
statement with the
.B FUNCTAB
array.
.TP
.B IGNORECASE
Controls the case-sensitivity of all regular expression
and string operations.  If
.B IGNORECASE
has a non-zero value, then string comparisons and
pattern matching in rules,
field splitting with
.B FS
and
.BR FPAT ,
record separating with
.BR RS ,
regular expression
matching with
.B ~
and
.BR !~ ,
and the
.BR gensub() ,
.BR gsub() ,
.BR index() ,
.BR match() ,
.BR patsplit() ,
.BR split() ,
and
.B sub()
built-in functions all ignore case when doing regular expression
operations.
.BR NOTE :
Array subscripting is
.I not
affected.
However, the
.B asort()
and
.B asorti()
functions are affected.
.sp .5
Thus, if
.B IGNORECASE
is not equal to zero,
.B /aB/
matches all of the strings \fB"ab"\fP, \fB"aB"\fP, \fB"Ab"\fP,
and \fB"AB"\fP.
As with all \*(AK variables, the initial value of
.B IGNORECASE
is zero, so all regular expression and string
operations are normally case-sensitive.
.TP
.B LINT
Provides dynamic control of the
.B \-\^\-lint
option from within an \*(AK program.
When true,
.I gawk
prints lint warnings. When false, it does not.
The values allowed for the
.B \-\^\-lint
option may also be assigned to
.BR LINT ,
with the same effects.
Any other true value just prints warnings.
.TP
.B NF
The number of fields in the current input record.
.TP
.B NR
The total number of input records seen so far.
.TP
.B OFMT
The output format for numbers, \fB"%.6g"\fR, by default.
.TP
.B OFS
The output field separator, a space by default.
.TP
.B ORS
The output record separator, by default a newline.
.TP
.B PREC
The working precision of arbitrary precision floating-point
numbers, 53 by default.
.TP
.B PROCINFO
The elements of this array provide access to information about the
running \*(AK program.
On some systems,
there may be elements in the array, \fB"group1"\fP through
\fB"group\fIn\fB"\fR for some
.IR n ,
which is the number of supplementary groups that the process has.
Use the
.B in
operator to test for these elements.
The following elements are guaranteed to be available:
.RS
.TP \w'\fBPROCINFO["strftime"]\fR'u+1n
\fBPROCINFO["argv"]\fP
The command line arguments as received by
.I gawk
at the C-language level.
The subscripts start from zero.
.TP
\fBPROCINFO["egid"]\fP
The value of the
.IR getegid (2)
system call.
.TP
\fBPROCINFO["errno"]\fP
The value of
.IR errno (3)
when
.B ERRNO
is set to the associated error message.
.TP
\fBPROCINFO["euid"]\fP
The value of the
.IR geteuid (2)
system call.
.TP
\fBPROCINFO["FS"]\fP
\fB"FS"\fP if field splitting with
.B FS
is in effect,
\fB"FPAT"\fP if field splitting with
.B FPAT
is in effect,
\fB"FIELDWIDTHS"\fP if field splitting with
.B FIELDWIDTHS
is in effect,
or \fB"API"\fP if API input parser field splitting
is in effect.
.TP
\fBPROCINFO["gid"]\fP
The value of the
.IR getgid (2)
system call.
.TP
\fBPROCINFO["identifiers"]\fP
A subarray, indexed by the names of all identifiers used in the
text of the AWK program.
The values indicate what
.I gawk
knows about the identifiers after it has finished parsing the program; they are
.I not
updated while the program runs.
For each identifier, the value of the element is one of the following:
.RS
.TP \w'\fB"extension"\fR'u+1n
\fB"array"\fR
The identifier is an array.
.TP
\fB"builtin"\fR
The identifier is a built-in function.
.TP
\fB"extension"\fR
The identifier is an extension function loaded via
.B @load
or
.BR \-\^\-load .
.TP
\fB"scalar"\fR
The identifier is a scalar.
.TP
\fB"untyped"\fR
The identifier is untyped (could be used as a scalar or array,
.I gawk
doesn't know yet).
.TP
\fB"user"\fR
The identifier is a user-defined function.
.RE
.TP
\fBPROCINFO["pgrpid"]\fP
The value of the
.IR getpgrp (2)
system call.
.TP
\fBPROCINFO["pid"]\fP
The value of the
.IR getpid (2)
system call.
.TP
\fBPROCINFO["platform"]\fP
A string indicating the platform for which
.I gawk
was compiled.  It is one of:
.RS
.TP
\fB"djgpp"\fR, \fB"mingw"\fR
Microsoft Windows, using either DJGPP, or MinGW, respectively.
.TP
\fB"os2"\fR
OS/2.
.TP
\fB"posix"\fR
GNU/Linux, Cygwin, Mac OS X, and legacy Unix systems.
.TP
\fB"vms"\fR
OpenVMS or Vax/VMS.
.RE
.TP
\fBPROCINFO["ppid"]\fP
The value of the
.IR getppid (2)
system call.
.TP
\fBPROCINFO["strftime"]\fP
The default time format string for
.BR strftime() .
Changing its value affects how
.B strftime()
formats time values when called with no arguments.
.TP
\fBPROCINFO["uid"]\fP
The value of the
.IR getuid (2)
system call.
.TP
\fBPROCINFO["version"]\fP
The version of
.IR gawk .
.PP
The following elements are present if loading dynamic
extensions is available:
.TP
\fBPROCINFO["api_major"]\fP
The major version of the extension API.
.TP
\fBPROCINFO["api_minor"]\fP
The minor version of the extension API.
.PP
The following elements are available if MPFR support is
compiled into
.IR gawk\^ :
.TP
\fBPROCINFO["gmp_version"]\fP
The version of the GNU GMP library used for arbitrary precision
number support in
.IR gawk .
.TP
\fBPROCINFO["mpfr_version"]\fP
The version of the GNU MPFR library used for arbitrary precision
number support in
.IR gawk .
.TP
\fBPROCINFO["prec_max"]\fP
The maximum precision supported by the GNU MPFR library for
arbitrary precision floating-point numbers.
.TP
\fBPROCINFO["prec_min"]\fP
The minimum precision allowed by the GNU MPFR library for
arbitrary precision floating-point numbers.
.PP
The following elements may set by a program to
change
.IR gawk 's
behavior:
.TP
\fBPROCINFO["NONFATAL"]\fR
If this exists, then I/O errors for all redirections become nonfatal.
.TP
\fBPROCINFO["\fIname\fB", "NONFATAL"]\fR
Make I/O errors for
.I name
be nonfatal.
.TP
\fBPROCINFO["\fIcommand\fB", "pty"]\fR
Use a pseudo-tty for two-way communication with
.I command
instead of setting up two one-way pipes.
.TP
\fBPROCINFO["\fIinput\fB", "READ_TIMEOUT"]\fR
The timeout in milliseconds for reading data from
.IR input ,
where
.I input
is a redirection string or a filename. A value of zero or
less than zero means no timeout.
.TP
\fBPROCINFO["\fIinput\^\fB", "RETRY"]\fR
If an I/O error that may be retried occurs when reading data from
.IR input ,
and this array entry exists, then
.B getline
returns \-2 instead of following the default behavior of returning \-1
and configuring
.I input
to return no further data.
An I/O error that may be retried is one where
.IR errno (3)
has the value EAGAIN, EWOULDBLOCK, EINTR, or ETIMEDOUT.
This may be useful in conjunction with
\fBPROCINFO["\fIinput\^\fB", "READ_TIMEOUT"]\fR
or in situations where a file descriptor has been configured to behave in a
non-blocking fashion.
.TP
\fBPROCINFO["sorted_in"]\fP
If this element exists in
.BR PROCINFO ,
then its value controls the order in which array elements
are traversed in
.B for
loops.
Supported values are
\fB"@ind_str_asc"\fR,
\fB"@ind_num_asc"\fR,
\fB"@val_type_asc"\fR,
\fB"@val_str_asc"\fR,
\fB"@val_num_asc"\fR,
\fB"@ind_str_desc"\fR,
\fB"@ind_num_desc"\fR,
\fB"@val_type_desc"\fR,
\fB"@val_str_desc"\fR,
\fB"@val_num_desc"\fR,
and
\fB"@unsorted"\fR.
The value can also be the name (as a
.IR string )
of any comparison function defined
as follows:
.sp
.in +5m
\fBfunction cmp_func(i1, v1, i2, v2)\fR
.in -5m
.sp
where
.I i1
and
.I i2
are the indices, and
.I v1
and
.I v2
are the
corresponding values of the two elements being compared.
It should return a number less than, equal to, or greater than 0,
depending on how the elements of the array are to be ordered.
.RE
.TP
.B ROUNDMODE
The rounding mode to use for arbitrary precision arithmetic on
numbers, by default \fB"N"\fR (IEEE-754 roundTiesToEven mode).
The accepted values are:
.RS
.TP
\fB"A"\fR or \fB"a"\fR
for rounding away from zero.
These are only available if your version of
the GNU MPFR library supports rounding away from zero.
.TP "\w'\fB\(dqD\(dq\fR or \fB\(dqd\(dq\fR'u+1n"
\fB"D"\fR or \fB"d"\fR
for roundTowardNegative.
.TP
\fB"N"\fR or \fB"n"\fR
for roundTiesToEven.
.TP
\fB"U"\fR or \fB"u"\fR
for roundTowardPositive.
.TP
\fB"Z"\fR or \fB"z"\fR
for roundTowardZero.
.RE
.TP
.B RS
The input record separator, by default a newline.
.TP
.B RT
The record terminator.
.I Gawk
sets
.B RT
to the input text that matched the character or regular expression
specified by
.BR RS .
.TP
.B RSTART
The index of the first character matched by
.BR match() ;
0 if no match.
(This implies that character indices start at one.)
.TP
.B RLENGTH
The length of the string matched by
.BR match() ;
\-1 if no match.
.TP
.B SUBSEP
The string used to separate multiple subscripts in array
elements, by default \fB"\e034"\fR.
.TP
.B SYMTAB
An array whose indices are the names of all currently defined
global variables and arrays in the program.  The array may be used
for indirect access to read or write the value of a variable:
.sp
.ft B
.nf
.in +5m
foo = 5
SYMTAB["foo"] = 4
print foo    # prints 4
.fi
.ft R
.in -5m
.sp
The
.B typeof()
function may be used to test if an element in
.B SYMTAB
is an array.
You may not use the
.B delete
statement with the
.B SYMTAB
array, nor assign to elements with an index that is
not a variable name.
.TP
.B TEXTDOMAIN
The text domain of the \*(AK program; used to find the localized
translations for the program's strings.
.SS Arrays
Arrays are subscripted with an expression between square brackets
.RB ( [ " and " ] ).
If the expression is an expression list
.RI ( expr ", " expr " .\|.\|.)"
then the array subscript is a string consisting of the
concatenation of the (string) value of each expression,
separated by the value of the
.B SUBSEP
variable.
This facility is used to simulate multiply dimensioned
arrays.  For example:
.PP
.RS
.ft B
i = "A";\^ j = "B";\^ k = "C"
.br
x[i, j, k] = "hello, world\en"
.ft R
.RE
.PP
assigns the string \fB"hello,\ world\en"\fR to the element of the array
.B x
which is indexed by the string \fB"A\e034B\e034C"\fR.  All arrays in \*(AK
are associative, i.e., indexed by string values.
.PP
The special operator
.B in
may be used to test if an array has an index consisting of a particular
value:
.PP
.RS
.ft B
.nf
if (val in array)
	print array[val]
.fi
.ft
.RE
.PP
If the array has multiple subscripts, use
.BR "(i, j) in array" .
.PP
The
.B in
construct may also be used in a
.B for
loop to iterate over all the elements of an array.
However, the
.B "(i, j) in array"
construct only works in tests, not in
.B for
loops.
.PP
An element may be deleted from an array using the
.B delete
statement.
The
.B delete
statement may also be used to delete the entire contents of an array,
just by specifying the array name without a subscript.
.PP
.I gawk
supports true multidimensional arrays. It does not require that
such arrays be ``rectangular'' as in C or C++.
For example:
.sp
.RS
.ft B
.nf
a[1] = 5
a[2][1] = 6
a[2][2] = 7
.fi
.ft
.RE
.PP
.BR NOTE :
You may need to tell
.I gawk
that an array element is really a subarray in order to use it where
.I gawk
expects an array (such as in the second argument to
.BR split() ).
You can do this by creating an element in the subarray and then
deleting it with the
.B delete
statement.
.SS Namespaces
.I Gawk
provides a simple
.I namespace
facility to help work around the fact that all variables in
AWK are global.
.PP
A
.I "qualified name"
consists of a two simple identifiers joined by a double colon
.RB ( :: ).
The left-hand identifier represents the namespace and the right-hand
identifier is the variable within it.
All simple (non-qualified) names are considered to be in the
``current'' namespace; the default namespace is
.BR awk .
However, simple identifiers consisting solely of uppercase
letters are forced into the
.B awk
namespace, even if the current namespace is different.
.PP
You change the current namespace with an
\fB@namespace "\fIname\^\fB"\fR
directive.
.PP
The standard predefined builtin function names may not be used as
namespace names.  The names of additional functions provided by
.I gawk
may be used as namespace names or as simple identifiers in other
namespaces.
For more details, see \*(EP.
.SS Variable Typing And Conversion
Variables and fields
may be (floating point) numbers, or strings, or both.
They may also be regular expressions. How the
value of a variable is interpreted depends upon its context.  If used in
a numeric expression, it will be treated as a number; if used as a string
it will be treated as a string.
.PP
To force a variable to be treated as a number, add zero to it; to force it
to be treated as a string, concatenate it with the null string.
.PP
Uninitialized variables have the numeric value zero and the string value ""
(the null, or empty, string).
.PP
When a string must be converted to a number, the conversion is accomplished
using
.IR strtod (3).
A number is converted to a string by using the value of
.B CONVFMT
as a format string for
.IR sprintf (3),
with the numeric value of the variable as the argument.
However, even though all numbers in \*(AK are floating-point,
integral values are
.I always
converted as integers.  Thus, given
.PP
.RS
.ft B
.nf
CONVFMT = "%2.2f"
a = 12
b = a ""
.fi
.ft R
.RE
.PP
the variable
.B b
has a string value of \fB"12"\fR and not \fB"12.00"\fR.
.PP
.BR NOTE :
When operating in POSIX mode (such as with the
.B \-\^\-posix
option),
beware that locale settings may interfere with the way
decimal numbers are treated: the decimal separator of the numbers you
are feeding to
.I gawk
must conform to what your locale would expect, be it
a comma (,) or a period (.).
.PP
.I Gawk
performs comparisons as follows:
If two variables are numeric, they are compared numerically.
If one value is numeric and the other has a string value that is a
\*(lqnumeric string,\*(rq then comparisons are also done numerically.
Otherwise, the numeric value is converted to a string and a string
comparison is performed.
Two strings are compared, of course, as strings.
.PP
Note that string constants, such as \fB"57"\fP, are
.I not
numeric strings, they are string constants.
The idea of \*(lqnumeric string\*(rq
only applies to fields,
.B getline
input,
.BR FILENAME ,
.B ARGV
elements,
.B ENVIRON
elements and the elements of an array created by
.B split()
or
.B patsplit()
that are numeric strings.
The basic idea is that
.IR "user input" ,
and only user input, that looks numeric,
should be treated that way.
.SS Octal and Hexadecimal Constants
You may use C-style octal and hexadecimal constants in your AWK
program source code.
For example, the octal value
.B 011
is equal to decimal
.BR 9 ,
and the hexadecimal value
.B 0x11
is equal to decimal 17.
.SS String Constants
String constants in \*(AK are sequences of characters enclosed
between double quotes (like \fB"value"\fR).  Within strings, certain
.I "escape sequences"
are recognized, as in C.  These are:
.TP "\w'\fB\e\^\fIddd\fR'u+1n"
.B \e\e
A literal backslash.
.TP
.B \ea
The \*(lqalert\*(rq character; usually the \s-1ASCII\s+1 \s-1BEL\s+1 character.
.TP
.B \eb
Backspace.
.TP
.B \ef
Form-feed.
.TP
.B \en
Newline.
.TP
.B \er
Carriage return.
.TP
.B \et
Horizontal tab.
.TP
.B \ev
Vertical tab.
.TP
.BI \ex "\^hex digits"
The character represented by the string of hexadecimal digits following
the
.BR \ex .
Up to two
following hexadecimal digits are considered part of
the escape sequence.
E.g., \fB"\ex1B"\fR is the \s-1ASCII\s+1 \s-1ESC\s+1 (escape) character.
.TP
.BI \e ddd
The character represented by the 1-, 2-, or 3-digit sequence of octal
digits.
E.g., \fB"\e033"\fR is the \s-1ASCII\s+1 \s-1ESC\s+1 (escape) character.
.TP
.BI \e c
The literal character
.IR c\^ .
.PP
In compatibility mode, the characters represented by octal and
hexadecimal escape sequences are treated literally when used in
regular expression constants.  Thus,
.B /a\e52b/
is equivalent to
.BR /a\e*b/ .
.SS Regexp Constants
A regular expression constant is a sequence of characters enclosed
between forward slashes (like
.BR /value/ ).
Regular expression matching is described more fully below; see
.BR "Regular Expressions" .
.PP
The escape sequences described earlier may also be used inside
constant regular expressions
(e.g.,
.B "/[\ \et\ef\en\er\ev]/"
matches whitespace characters).
.PP
.I Gawk
provides
.I "strongly typed"
regular expression constants. These are written with a leading
.B @
symbol (like so:
.BR @/value/ ).
Such constants may be assigned to scalars (variables, array elements)
and passed to user-defined functions. Variables that have been so
assigned have regular expression type.
.SH PATTERNS AND ACTIONS
\*(AK is a line-oriented language.  The pattern comes first, and then the
action.  Action statements are enclosed in
.B {
and
.BR } .
Either the pattern may be missing, or the action may be missing, but,
of course, not both.  If the pattern is missing, the action
executes for every single record of input.
A missing action is equivalent to
.RS
.PP
.B "{ print }"
.RE
.PP
which prints the entire record.
.PP
Comments begin with the
.B #
character, and continue until the
end of the line.
Empty lines may be used to separate statements.
Normally, a statement ends with a newline, however, this is not the
case for lines ending in
a comma,
.BR { ,
.BR ? ,
.BR : ,
.BR && ,
or
.BR || .
Lines ending in
.B do
or
.B else
also have their statements automatically continued on the following line.
In other cases, a line can be continued by ending it with a \*(lq\e\*(rq,
in which case the newline is ignored.  However, a \*(lq\e\*(rq after a
.B #
is not special.
.PP
Multiple statements may
be put on one line by separating them with a \*(lq;\*(rq.
This applies to both the statements within the action part of a
pattern-action pair (the usual case),
and to the pattern-action statements themselves.
.SS Patterns
\*(AK patterns may be one of the following:
.PP
.RS
.nf
.B BEGIN
.B END
.B BEGINFILE
.B ENDFILE
.BI / "regular expression" /
.I "relational expression"
.IB pattern " && " pattern
.IB pattern " || " pattern
.IB pattern " ? " pattern " : " pattern
.BI ( pattern )
.BI ! " pattern"
.IB pattern1 ", " pattern2
.fi
.RE
.PP
.B BEGIN
and
.B END
are two special kinds of patterns which are not tested against
the input.
The action parts of all
.B BEGIN
patterns are merged as if all the statements had
been written in a single
.B BEGIN
rule.  They are executed before any
of the input is read.  Similarly, all the
.B END
rules are merged,
and executed when all the input is exhausted (or when an
.B exit
statement is executed).
.B BEGIN
and
.B END
patterns cannot be combined with other patterns in pattern expressions.
.B BEGIN
and
.B END
patterns cannot have missing action parts.
.PP
.B BEGINFILE
and
.B ENDFILE
are additional special patterns whose actions are executed
before reading the first record of each command-line input file
and after reading the last record of each file.
Inside the
.B BEGINFILE
rule, the value of
.B ERRNO
is the empty string if the file was opened successfully.
Otherwise, there is some problem with the file and the code should
use
.B nextfile
to skip it. If that is not done,
.I gawk
produces its usual fatal error for files that cannot be opened.
.PP
For
.BI / "regular expression" /
patterns, the associated statement is executed for each input record that matches
the regular expression.
Regular expressions are the same as those in
.IR egrep (1),
and are summarized below.
.PP
A
.I "relational expression"
may use any of the operators defined below in the section on actions.
These generally test whether certain fields match certain regular expressions.
.PP
The
.BR && ,
.BR || ,
and
.B !
operators are logical AND, logical OR, and logical NOT, respectively, as in C.
They do short-circuit evaluation, also as in C, and are used for combining
more primitive pattern expressions.  As in most languages, parentheses
may be used to change the order of evaluation.
.PP
The
.B ?\^:
operator is like the same operator in C.  If the first pattern is true
then the pattern used for testing is the second pattern, otherwise it is
the third.  Only one of the second and third patterns is evaluated.
.PP
The
.IB pattern1 ", " pattern2
form of an expression is called a
.IR "range pattern" .
It matches all input records starting with a record that matches
.IR pattern1 ,
and continuing until a record that matches
.IR pattern2 ,
inclusive.  It does not combine with any other sort of pattern expression.
.SS Regular Expressions
Regular expressions are the extended kind found in
.IR egrep .
They are composed of characters as follows:
.TP "\w'\fB[^\fIabc.\|.\|.\fB]\fR'u+2n"
.I c
Matches the non-metacharacter
.IR c .
.TP
.I \ec
Matches the literal character
.IR c .
.TP
.B .
Matches any character
.I including
newline.
.TP
.B ^
Matches the beginning of a string.
.TP
.B $
Matches the end of a string.
.TP
.BI [ abc.\|.\|. ]
A character list: matches any of the characters
.IR abc.\|.\|.\& .
You may include a range of characters by separating them with a dash.
To include a literal dash in the list, put it first or last.
.TP
\fB[^\fIabc.\|.\|.\fB]\fR
A negated character list: matches any character except
.IR abc.\|.\|.\& .
.TP
.IB r1 | r2
Alternation: matches either
.I r1
or
.IR r2 .
.TP
.I r1r2
Concatenation: matches
.IR r1 ,
and then
.IR r2 .
.TP
.IB r\^ +
Matches one or more
.IR r\^ "'s."
.TP
.IB r *
Matches zero or more
.IR r\^ "'s."
.TP
.IB r\^ ?
Matches zero or one
.IR r\^ "'s."
.TP
.BI ( r )
Grouping: matches
.IR r .
.TP
.PD 0
.IB r { n }
.TP
.PD 0
.IB r { n ,}
.TP
.PD
.IB r { n , m }
One or two numbers inside braces denote an
.IR "interval expression" .
If there is one number in the braces, the preceding regular expression
.I r
is repeated
.I n
times.  If there are two numbers separated by a comma,
.I r
is repeated
.I n
to
.I m
times.
If there is one number followed by a comma, then
.I r
is repeated at least
.I n
times.
.TP
.B \ey
Matches the empty string at either the beginning or the
end of a word.
.TP
.B \eB
Matches the empty string within a word.
.TP
.B \e<
Matches the empty string at the beginning of a word.
.TP
.B \e>
Matches the empty string at the end of a word.
.TP
.B \es
Matches any whitespace character.
.TP
.B \eS
Matches any nonwhitespace character.
.TP
.B \ew
Matches any word-constituent character (letter, digit, or underscore).
.TP
.B \eW
Matches any character that is not word-constituent.
.TP
.B \e`
Matches the empty string at the beginning of a buffer (string).
.TP
.B \e'
Matches the empty string at the end of a buffer.
.PP
The escape sequences that are valid in string constants (see
.BR "String Constants" )
are also valid in regular expressions.
.PP
.I "Character classes"
are a feature introduced in the \*(PX standard.
A character class is a special notation for describing
lists of characters that have a specific attribute, but where the
actual characters themselves can vary from country to country and/or
from character set to character set.  For example, the notion of what
is an alphabetic character differs in the USA and in France.
.PP
A character class is only valid in a regular expression
.I inside
the brackets of a character list.  Character classes consist of
.BR [: ,
a keyword denoting the class, and
.BR :] .
The character
classes defined by the \*(PX standard are:
.TP "\w'\fB[:alnum:]\fR'u+2n"
.B [:alnum:]
Alphanumeric characters.
.TP
.B [:alpha:]
Alphabetic characters.
.TP
.B [:blank:]
Space or tab characters.
.TP
.B [:cntrl:]
Control characters.
.TP
.B [:digit:]
Numeric characters.
.TP
.B [:graph:]
Characters that are both printable and visible.
(A space is printable, but not visible, while an
.B a
is both.)
.TP
.B [:lower:]
Lowercase alphabetic characters.
.TP
.B [:print:]
Printable characters (characters that are not control characters.)
.TP
.B [:punct:]
Punctuation characters (characters that are not letter, digits,
control characters, or space characters).
.TP
.B [:space:]
Space characters (such as space, tab, and formfeed, to name a few).
.TP
.B [:upper:]
Uppercase alphabetic characters.
.TP
.B [:xdigit:]
Characters that are hexadecimal digits.
.PP
For example, before the \*(PX standard, to match alphanumeric
characters, you would have had to write
.BR /[A\-Za\-z0\-9]/ .
If your character set had other alphabetic characters in it, this would not
match them, and if your character set collated differently from
\s-1ASCII\s+1, this might not even match the
\s-1ASCII\s+1 alphanumeric characters.
With the \*(PX character classes, you can write
.BR /[[:alnum:]]/ ,
and this matches
the alphabetic and numeric characters in your character set,
no matter what it is.
.PP
Two additional special sequences can appear in character lists.
These apply to non-\s-1ASCII\s+1 character sets, which can have single symbols
(called
.IR "collating elements" )
that are represented with more than one
character, as well as several characters that are equivalent for
.IR collating ,
or sorting, purposes.  (E.g., in French, a plain \*(lqe\*(rq
and a grave-accented \*(lqe\h'-\w:e:u'\`\*(rq are equivalent.)
.TP
Collating Symbols
A collating symbol is a multi-character collating element enclosed in
.B [.
and
.BR .] .
For example, if
.B ch
is a collating element, then
.B [[.ch.]]
is a regular expression that matches this collating element, while
.B [ch]
is a regular expression that matches either
.B c
or
.BR h .
.TP
Equivalence Classes
An equivalence class is a locale-specific name for a list of
characters that are equivalent.  The name is enclosed in
.B [=
and
.BR =] .
For example, the name
.B e
might be used to represent all of
\*(lqe\*(rq, \*(lqe\h'-\w:e:u'\'\*(rq, and \*(lqe\h'-\w:e:u'\`\*(rq.
In this case,
.B [[=e=]]
is a regular expression
that matches any of
.BR e ,
.BR "e\h'-\w:e:u'\'" ,
or
.BR "e\h'-\w:e:u'\`" .
.PP
These features are very valuable in non-English speaking locales.
The library functions that
.I gawk
uses for regular expression matching
currently only recognize \*(PX character classes; they do not recognize
collating symbols or equivalence classes.
.PP
The
.BR \ey ,
.BR \eB ,
.BR \e< ,
.BR \e> ,
.BR \es ,
.BR \eS ,
.BR \ew ,
.BR \eW ,
.BR \e` ,
and
.B \e'
operators are specific to
.IR gawk ;
they are extensions based on facilities in the \*(GN regular expression libraries.
.PP
The various command line options
control how
.I gawk
interprets characters in regular expressions.
.TP
No options
In the default case,
.I gawk
provides all the facilities of
\*(PX regular expressions and the \*(GN regular expression operators described above.
.TP
.B \-\^\-posix
Only \*(PX regular expressions are supported, the \*(GN operators are not special.
(E.g.,
.B \ew
matches a literal
.BR w ).
.TP
.B \-\^\-traditional
Traditional \*(UX
.I awk
regular expressions are matched.  The \*(GN operators
are not special, and interval expressions are not available.
Characters described by octal and hexadecimal escape sequences are
treated literally, even if they represent regular expression metacharacters.
.TP
.B \-\^\-re\-interval
Allow interval expressions in regular expressions, even if
.B \-\^\-traditional
has been provided.
.SS Actions
Action statements are enclosed in braces,
.B {
and
.BR } .
Action statements consist of the usual assignment, conditional, and looping
statements found in most languages.  The operators, control statements,
and input/output statements
available are patterned after those in C.
.SS Operators
The operators in \*(AK, in order of decreasing precedence, are:
.TP "\w'\fB*= /= %= ^=\fR'u+1n"
.BR ( \&.\|.\|. )
Grouping
.TP
.B $
Field reference.
.TP
.B "++ \-\^\-"
Increment and decrement, both prefix and postfix.
.TP
.B ^
Exponentiation (\fB**\fR may also be used, and \fB**=\fR for
the assignment operator).
.TP
.B "+ \- !"
Unary plus, unary minus, and logical negation.
.TP
.B "* / %"
Multiplication, division, and modulus.
.TP
.B "+ \-"
Addition and subtraction.
.TP
.I space
String concatenation.
.TP
.B "|   |&"
Piped I/O for
.BR getline ,
.BR print ,
and
.BR printf .
.TP
.B "< > <= >= == !="
The regular relational operators.
.TP
.B "~ !~"
Regular expression match, negated match.
.BR NOTE :
Do not use a constant regular expression
.RB ( /foo/ )
on the left-hand side of a
.B ~
or
.BR !~ .
Only use one on the right-hand side.  The expression
.BI "/foo/ ~ " exp
has the same meaning as \fB(($0 ~ /foo/) ~ \fIexp\fB)\fR.
This is usually
.I not
what you want.
.TP
.B in
Array membership.
.TP
.B &&
Logical AND.
.TP
.B ||
Logical OR.
.TP
.B ?:
The C conditional expression.  This has the form
.IB expr1 " ? " expr2 " : " expr3\c
\&.
If
.I expr1
is true, the value of the expression is
.IR expr2 ,
otherwise it is
.IR expr3 .
Only one of
.I expr2
and
.I expr3
is evaluated.
.TP
.B "= += \-= *= /= %= ^="
Assignment.  Both absolute assignment
.BI ( var " = " value )
and operator-assignment (the other forms) are supported.
.SS Control Statements
The control statements are
as follows:
.PP
.RS
.nf
\fBif (\fIcondition\fB) \fIstatement\fR [ \fBelse\fI statement \fR]
\fBwhile (\fIcondition\fB) \fIstatement\fR
\fBdo \fIstatement \fBwhile (\fIcondition\fB)\fR
\fBfor (\fIexpr1\fB; \fIexpr2\fB; \fIexpr3\fB) \fIstatement\fR
\fBfor (\fIvar \fBin\fI array\fB) \fIstatement\fR
\fBbreak\fR
\fBcontinue\fR
\fBdelete \fIarray\^\fB[\^\fIindex\^\fB]\fR
\fBdelete \fIarray\^\fR
\fBexit\fR [ \fIexpression\fR ]
\fB{ \fIstatements \fB}\fR
\fBswitch (\fIexpression\fB) {
\fBcase \fIvalue\fB|\fIregex\fB : \fIstatement
\&.\^.\^.
\fR[ \fBdefault: \fIstatement \fR]
\fB}\fR
.fi
.RE
.SS "I/O Statements"
The input/output statements are as follows:
.TP "\w'\fBprintf \fIfmt, expr-list\fR'u+1n"
\fBclose(\fIfile \fR[\fB, \fIhow\fR]\fB)\fR
Close file, pipe or coprocess.
The optional
.I how
should only be used when closing one end of a
two-way pipe to a coprocess.
It must be a string value, either
\fB"to"\fR or \fB"from"\fR.
.TP
.B getline
Set
.B $0
from the next input record; set
.BR NF ,
.BR NR ,
.BR FNR ,
.BR RT .
.TP
.BI "getline <" file
Set
.B $0
from the next record of
.IR file ;
set
.BR NF ,
.BR RT .
.TP
.BI getline " var"
Set
.I var
from the next input record; set
.BR NR ,
.BR FNR ,
.BR RT .
.TP
.BI getline " var" " <" file
Set
.I var
from the next record of
.IR file ;
set
.BR RT .
.TP
\fIcommand\fB | getline \fR[\fIvar\fR]
Run
.IR command ,
piping the output either into
.B $0
or
.IR var ,
as above, and
.BR RT .
.TP
\fIcommand\fB |& getline \fR[\fIvar\fR]
Run
.I command
as a coprocess
piping the output either into
.B $0
or
.IR var ,
as above, and
.BR RT .
Coprocesses are a
.I gawk
extension.
.RI "(The " command
can also be a socket.  See the subsection
.BR "Special File Names" ,
below.)
.TP
.B next
Stop processing the current input record.
Read the next input record
and start processing over with the first pattern in the
\*(AK program.
Upon reaching the end of the input data,
execute any
.B END
rule(s).
.TP
.B nextfile
Stop processing the current input file.  The next input record read
comes from the next input file.
Update
.B FILENAME
and
.BR ARGIND ,
reset
.B FNR
to 1, and start processing over with the first pattern in the
\*(AK program.
Upon reaching the end of the input data,
execute any
.B ENDFILE
and
.B END
rule(s).
.TP
.B print
Print the current record.
The output record is terminated with the value of
.BR ORS .
.TP
.BI print " expr-list"
Print expressions.
Each expression is separated by the value of
.BR OFS .
The output record is terminated with the value of
.BR ORS .
.TP
.BI print " expr-list" " >" file
Print expressions on
.IR file .
Each expression is separated by the value of
.BR OFS .
The output record is terminated with the value of
.BR ORS .
.TP
.BI printf " fmt, expr-list"
Format and print.
See \fBThe \fIprintf \fBStatement\fR, below.
.TP
.BI printf " fmt, expr-list" " >" file
Format and print on
.IR file .
.TP
.BI system( cmd-line )
Execute the command
.IR cmd-line ,
and return the exit status.
(This may not be available on non-\*(PX systems.)
See \*(EP for the full details on the exit status.
.TP
\&\fBfflush(\fR[\fIfile\^\fR]\fB)\fR
Flush any buffers associated with the open output file or pipe
.IR file .
If
.I file
is missing or if it
is the null string,
then flush all open output files and pipes.
.PP
Additional output redirections are allowed for
.B print
and
.BR printf .
.TP
.BI "print .\|.\|.\& >>" " file"
Append output to the
.IR file .
.TP
.BI "print .\|.\|.\& |" " command"
Write on a pipe.
.TP
.BI "print .\|.\|.\& |&" " command"
Send data to a coprocess or socket.
(See also the subsection
.BR "Special File Names" ,
below.)
.PP
The
.B getline
command returns 1 on success, zero on end of file, and \-1 on an error.
If the
.IR errno (3)
value indicates that the I/O operation may be retried,
and \fBPROCINFO["\fIinput\^\fP", "RETRY"]\fR
is set, then \-2 is returned instead of \-1, and further calls to
.B getline
may be attempted.
Upon an error,
.B ERRNO
is set to a string describing the problem.
.PP
.BR NOTE :
Failure in opening a two-way socket results in a non-fatal error being
returned to the calling function. If using a pipe, coprocess, or socket to
.BR getline ,
or from
.B print
or
.B printf
within a loop, you
.I must
use
.B close()
to create new instances of the command or socket.
\*(AK does not automatically close pipes, sockets, or coprocesses when
they return EOF.
.SS The \fIprintf\fP\^ Statement
The \*(AK versions of the
.B printf
statement and
.B sprintf()
function
(see below)
accept the following conversion specification formats:
.TP "\w'\fB%g\fR, \fB%G\fR'u+2n"
.BR "%a" "," " %A"
A floating point number of the form
[\fB\-\fP]\fB0x\fIh\fB.\fIhhhh\fBp+\-\fIdd\fR
(C99 hexadecimal floating point format).
For
.BR %A ,
uppercase letters are used instead of lowercase ones.
.TP
.B %c
A single character.
If the argument used for
.B %c
is numeric, it is treated as a character and printed.
Otherwise, the argument is assumed to be a string, and the only first
character of that string is printed.
.TP
.BR "%d" "," " %i"
A decimal number (the integer part).
.TP
.BR %e , " %E"
A floating point number of the form
[\fB\-\fP]\fId\fB.\fIdddddd\^\fBe\fR[\fB+\-\fR]\fIdd\fR.
The
.B %E
format uses
.B E
instead of
.BR e .
.TP
.BR %f , " %F"
A floating point number of the form
[\fB\-\fP]\fIddd\fB.\fIdddddd\fR.
If the system library supports it,
.B %F
is available as well. This is like
.BR %f ,
but uses capital letters for special \*(lqnot a number\*(rq
and \*(lqinfinity\*(rq values. If
.B %F
is not available,
.I gawk
uses
.BR %f .
.TP
.BR %g , " %G"
Use
.B %e
or
.B %f
conversion, whichever is shorter, with nonsignificant zeros suppressed.
The
.B %G
format uses
.B %E
instead of
.BR %e .
.TP
.B %o
An unsigned octal number (also an integer).
.TP
.PD
.B %u
An unsigned decimal number (again, an integer).
.TP
.B %s
A character string.
.TP
.BR %x , " %X"
An unsigned hexadecimal number (an integer).
The
.B %X
format uses
.B ABCDEF
instead of
.BR abcdef .
.TP
.B %%
A single
.B %
character; no argument is converted.
.PP
Optional, additional parameters may lie between the
.B %
and the control letter:
.TP
.IB count $
Use the
.IR count "'th"
argument at this point in the formatting.
This is called a
.I "positional specifier"
and
is intended primarily for use in translated versions of
format strings, not in the original text of an AWK program.
It is a
.I gawk
extension.
.TP
.B \-
The expression should be left-justified within its field.
.TP
.I space
For numeric conversions, prefix positive values with a space, and
negative values with a minus sign.
.TP
.B +
The plus sign, used before the width modifier (see below),
says to always supply a sign for numeric conversions, even if the data
to be formatted is positive.  The
.B +
overrides the space modifier.
.TP
.B #
Use an \*(lqalternate form\*(rq for certain control letters.
For
.BR %o ,
supply a leading zero.
For
.BR %x ,
and
.BR %X ,
supply a leading
.B 0x
or
.B 0X
for
a nonzero result.
For
.BR %e ,
.BR %E ,
.B %f
and
.BR %F ,
the result always contains a
decimal point.
For
.BR %g ,
and
.BR %G ,
trailing zeros are not removed from the result.
.TP
.B 0
A leading
.B 0
(zero) acts as a flag, indicating that output should be
padded with zeroes instead of spaces.
This applies only to the numeric output formats.
This flag only has an effect when the field width is wider than the
value to be printed.
.TP
.B '
A single quote character instructs
.I gawk
to insert the locale's thousands-separator character
into decimal numbers, and to also use the locale's
decimal point character with floating point formats.
This requires correct locale support in the C library
and in the definition of the current locale.
.TP
.I width
The field should be padded to this width.  The field is normally padded
with spaces.  With the
.B 0
flag, it is padded with zeroes.
.TP
.BI \&.\& prec
A number that specifies the precision to use when printing.
For the
.BR %e ,
.BR %E ,
.B %f
and
.BR %F ,
formats, this specifies the
number of digits you want printed to the right of the decimal point.
For the
.BR %g ,
and
.B %G
formats, it specifies the maximum number
of significant digits.  For the
.BR %d ,
.BR %i ,
.BR %o ,
.BR %u ,
.BR %x ,
and
.B %X
formats, it specifies the minimum number of
digits to print.  For the
.B %s
format,
it specifies the maximum number of
characters from the string that should be printed.
.PP
The dynamic
.I width
and
.I prec
capabilities of the ISO C
.B printf()
routines are supported.
A
.B *
in place of either the
.I width
or
.I prec
specifications causes their values to be taken from
the argument list to
.B printf
or
.BR sprintf() .
To use a positional specifier with a dynamic width or precision,
supply the
.IB count $
after the
.B *
in the format string.
For example, \fB"%3$*2$.*1$s"\fP.
.SS Special File Names
When doing I/O redirection from either
.B print
or
.B printf
into a file,
or via
.B getline
from a file,
.I gawk
recognizes certain special filenames internally.  These filenames
allow access to open file descriptors inherited from
.IR gawk\^ "'s"
parent process (usually the shell).
These file names may also be used on the command line to name data files.
The filenames are:
.TP "\w'\fB/dev/stdout\fR'u+1n"
.B \-
The standard input.
.TP
.B /dev/stdin
The standard input.
.TP
.B /dev/stdout
The standard output.
.TP
.B /dev/stderr
The standard error output.
.TP
.BI /dev/fd/\^ n
The file associated with the open file descriptor
.IR n .
.PP
These are particularly useful for error messages.  For example:
.PP
.RS
.ft B
print "You blew it!" > "/dev/stderr"
.ft R
.RE
.PP
whereas you would otherwise have to use
.PP
.RS
.ft B
print "You blew it!" | "cat 1>&2"
.ft R
.RE
.PP
The following special filenames may be used with the
.B |&
coprocess operator for creating TCP/IP network connections:
.TP
.PD 0
.BI /inet/tcp/ lport / rhost / rport
.TP
.PD 0
.BI /inet4/tcp/ lport / rhost / rport
.TP
.PD
.BI /inet6/tcp/ lport / rhost / rport
Files for a TCP/IP connection on local port
.I lport
to
remote host
.I rhost
on remote port
.IR rport .
Use a port of
.B 0
to have the system pick a port.
Use
.B /inet4
to force an IPv4 connection,
and
.B /inet6
to force an IPv6 connection.
Plain
.B /inet
uses the system default (most likely IPv4).
Usable only with the
.B |&
two-way I/O operator.
.TP
.PD 0
.BI /inet/udp/ lport / rhost / rport
.TP
.PD 0
.BI /inet4/udp/ lport / rhost / rport
.TP
.PD
.BI /inet6/udp/ lport / rhost / rport
Similar, but use UDP/IP instead of TCP/IP.
.SS Numeric Functions
\*(AK has the following built-in arithmetic functions:
.TP "\w'\fBsrand(\fR[\fIexpr\^\fR]\fB)\fR'u+1n"
.BI atan2( y , " x" )
Return the arctangent of
.I y/x
in radians.
.TP
.BI cos( expr )
Return the cosine of
.IR expr ,
which is in radians.
.TP
.BI exp( expr )
The exponential function.
.TP
.BI int( expr )
Truncate to integer.
.ig
.TP
.BI intdiv( num ", " denom ", " result )
Truncate
.I num
and
.I denom
to integers. Return the quotient of
.I num
divided by
.I denom
in \fIresult\fB["quotient"]\fR
and the remainder in
\fIresult\fB["remainder"]\fR.
This is a
.I gawk
extension, primarily of value when working with
arbitrarily large integers.
..
.TP
.BI log( expr )
The natural logarithm function.
.TP
.B rand()
Return a random number
.IR N ,
between zero and one,
such that 0 \(<= \fIN\fP < 1.
.TP
.BI sin( expr )
Return the sine of
.IR expr ,
which is in radians.
.TP
.BI sqrt( expr )
Return the square root of
.IR expr .
.TP
\&\fBsrand(\fR[\fIexpr\^\fR]\fB)\fR
Use
.I expr
as the new seed for the random number generator.  If no
.I expr
is provided, use the time of day.
Return the previous seed for the random
number generator.
.SS String Functions
.I Gawk
has the following built-in string functions:
.TP "\w'\fBsprintf(\^\fIfmt\fB\^, \fIexpr-list\^\fB)\fR'u+1n"
\fBasort(\fIs \fR[\fB, \fId\fR [\fB, \fIhow\fR] ]\fB)\fR
Return the number of elements in the source
array
.IR s .
Sort
the contents of
.I s
using
.IR gawk\^ "'s"
normal rules for
comparing values, and replace the indices of the
sorted values
.I s
with sequential
integers starting with 1. If the optional
destination array
.I d
is specified,
first duplicate
.I s
into
.IR d ,
and then sort
.IR d ,
leaving the indices of the
source array
.I s
unchanged. The optional string
.I how
controls the direction and the comparison mode.
Valid values for
.I how
are
any of the strings valid for
\fBPROCINFO["sorted_in"]\fR.
It can also be the name of a user-defined
comparison function as described in
\fBPROCINFO["sorted_in"]\fR.
.IR s " and " d
are allowed to be the same array; this only makes sense when
supplying the third argument as well.
.TP "\w'\fBsprintf(\^\fIfmt\fB\^, \fIexpr-list\^\fB)\fR'u+1n"
\fBasorti(\fIs \fR[\fB, \fId\fR [\fB, \fIhow\fR] ]\fB)\fR
Return the number of elements in the source
array
.IR s .
The behavior is the same as that of
.BR asort() ,
except that the array
.I indices
are used for sorting, not the array values.
When done, the array is indexed numerically, and
the values are those of the original indices.
The original values are lost; thus provide
a second array if you wish to preserve the original.
The purpose of the optional string
.I how
is the same as described
previously for
.BR asort() .
Here too,
.IR s " and " d
are allowed to be the same array; this only makes sense when
supplying the third argument as well.
.TP
\fBgensub(\fIr\fB, \fIs\fB, \fIh \fR[\fB, \fIt\fR]\fB)\fR
Search the target string
.I t
for matches of the regular expression
.IR r .
If
.I h
is a string beginning with
.B g
or
.BR G ,
then replace all matches of
.I r
with
.IR s .
Otherwise,
.I h
is a number indicating which match of
.I r
to replace.
If
.I t
is not supplied, use
.B $0
instead.
Within the replacement text
.IR s ,
the sequence
.BI \e n\fR,
where
.I n
is a digit from 1 to 9, may be used to indicate just the text that
matched the
.IR n 'th
parenthesized subexpression.  The sequence
.B \e0
represents the entire matched text, as does the character
.BR & .
Unlike
.B sub()
and
.BR gsub() ,
the modified string is returned as the result of the function,
and the original target string is
.I not
changed.
.TP "\w'\fBsprintf(\^\fIfmt\fB\^, \fIexpr-list\^\fB)\fR'u+1n"
\fBgsub(\fIr\fB, \fIs \fR[\fB, \fIt\fR]\fB)\fR
For each substring matching the regular expression
.I r
in the string
.IR t ,
substitute the string
.IR s ,
and return the number of substitutions.
If
.I t
is not supplied, use
.BR $0 .
An
.B &
in the replacement text is replaced with the text that was actually matched.
Use
.B \e&
to get a literal
.BR & .
(This must be typed as \fB"\e\e&"\fP;
see \*(EP
for a fuller discussion of the rules for ampersands
and backslashes in the replacement text of
.BR sub() ,
.BR gsub() ,
and
.BR gensub() .)
.TP
.BI index( s , " t" )
Return the index of the string
.I t
in the string
.IR s ,
or zero if
.I t
is not present.
(This implies that character indices start at one.)
It is a fatal error to use a regexp constant for
.IR t .
.TP
\fBlength(\fR[\fIs\fR]\fB)
Return the length of the string
.IR s ,
or the length of
.B $0
if
.I s
is not supplied.
As a non-standard extension, with an array argument,
.B length()
returns the number of elements in the array.
.TP
\fBmatch(\fIs\fB, \fIr \fR[\fB, \fIa\fR]\fB)\fR
Return the position in
.I s
where the regular expression
.I r
occurs, or zero if
.I r
is not present, and set the values of
.B RSTART
and
.BR RLENGTH .
Note that the argument order is the same as for the
.B ~
operator:
.IB str " ~"
.IR re .
.ft R
If array
.I a
is provided,
.I a
is cleared and then elements 1 through
.I n
are filled with the portions of
.I s
that match the corresponding parenthesized
subexpression in
.IR r .
The zero'th element of
.I a
contains the portion
of
.I s
matched by the entire regular expression
.IR r .
Subscripts
\fBa[\fIn\^\fB, "start"]\fR,
and
\fBa[\fIn\^\fB, "length"]\fR
provide the starting index in the string and length
respectively, of each matching substring.
.TP
\fBpatsplit(\fIs\fB, \fIa \fR[\fB, \fIr\fR [\fB, \fIseps\fR] ]\fB)\fR
Split the string
.I s
into the array
.I a
and the separators array
.I seps
on the regular expression
.IR r ,
and return the number of fields.
Element values are the portions of
.I s
that matched
.IR r .
The value of
.BI seps[ i ]
is the possibly null separator that appeared after
.BI a[ i ]\fR.
The value of
.B seps[0]
is the possibly null leading separator.
If
.I r
is omitted,
.B FPAT
is used instead.
The arrays
.I a
and
.I seps
are cleared first.
Splitting behaves identically to field splitting with
.BR FPAT ,
described above.
.TP
\fBsplit(\fIs\fB, \fIa \fR[\fB, \fIr\fR [\fB, \fIseps\fR] ]\fB)\fR
Split the string
.I s
into the array
.I a
and the separators array
.I seps
on the regular expression
.IR r ,
and return the number of fields.  If
.I r
is omitted,
.B FS
is used instead.
The arrays
.I a
and
.I seps
are cleared first.
.BI seps[ i ]
is the field separator matched by
.I r
between
.BI a[ i ]
and
.BI a[ i +1]\fR.
If
.I r
is a single space, then leading whitespace in
.I s
goes into the extra array element
.B seps[0]
and trailing whitespace goes into the extra array element
.BI seps[ n ]\fR,
where
.I n
is the return value of
.BI split( s ", " a ", " r ", " seps )\fR.
Splitting behaves identically to field splitting, described above.
In particular, if
.I r
is a single-character string, that string acts as the separator,
even if it happens to be a regular expression metacharacter.
.TP
.BI sprintf( fmt , " expr-list" )
Print
.I expr-list
according to
.IR fmt ,
and return the resulting string.
.TP
.BI strtonum( str )
Examine
.IR str ,
and return its numeric value.
If
.I str
begins
with a leading
.BR 0 ,
treat it
as an octal number.
If
.I str
begins
with a leading
.B 0x
or
.BR 0X ,
treat it
as a hexadecimal number.
Otherwise, assume it is a decimal number.
.TP
\fBsub(\fIr\fB, \fIs \fR[\fB, \fIt\fR]\fB)\fR
Just like
.BR gsub() ,
but replace only the first matching substring.
Return either zero or one.
.TP
\fBsubstr(\fIs\fB, \fIi \fR[\fB, \fIn\fR]\fB)\fR
Return the at most
.IR n -character
substring of
.I s
starting at
.IR i .
If
.I n
is omitted, use the rest of
.IR s .
.TP
.BI tolower( str )
Return a copy of the string
.IR str ,
with all the uppercase characters in
.I str
translated to their corresponding lowercase counterparts.
Non-alphabetic characters are left unchanged.
.TP
.BI toupper( str )
Return a copy of the string
.IR str ,
with all the lowercase characters in
.I str
translated to their corresponding uppercase counterparts.
Non-alphabetic characters are left unchanged.
.PP
.I Gawk
is multibyte aware.  This means that
.BR index() ,
.BR length() ,
.B substr()
and
.B match()
all work in terms of characters, not bytes.
.SS Time Functions
Since one of the primary uses of \*(AK programs is processing log files
that contain time stamp information,
.I gawk
provides the following functions for obtaining time stamps and
formatting them.
.TP "\w'\fBsystime()\fR'u+1n"
\fBmktime(\fIdatespec\fR [\fB, \fIutc-flag\fR]\fB)\fR
Turn
.I datespec
into a time stamp of the same form as returned by
.BR systime() ,
and return the result.
The
.I datespec
is a string of the form
.IR "YYYY MM DD HH MM SS[ DST]" .
The contents of the string are six or seven numbers representing respectively
the full year including century,
the month from 1 to 12,
the day of the month from 1 to 31,
the hour of the day from 0 to 23,
the minute from 0 to 59,
the second from 0 to 60,
and an optional daylight saving flag.
The values of these numbers need not be within the ranges specified;
for example, an hour of \-1 means 1 hour before midnight.
The origin-zero Gregorian calendar is assumed,
with year 0 preceding year 1 and year \-1 preceding year 0.
If
.I utc-flag
is present and is non-zero or non-null, the time is assumed to be in
the UTC time zone; otherwise, the
time is assumed to be in the local time zone.
If the
.I DST
daylight saving flag is positive,
the time is assumed to be daylight saving time;
if zero, the time is assumed to be standard time;
and if negative (the default),
.B mktime()
attempts to determine whether daylight saving time is in effect
for the specified time.
If
.I datespec
does not contain enough elements or if the resulting time
is out of range,
.B mktime()
returns \-1.
.TP
\fBstrftime(\fR[\fIformat \fR[\fB, \fItimestamp\fR[\fB, \fIutc-flag\fR]]]\fB)\fR
Format
.I timestamp
according to the specification in
.IR format .
If
.I utc-flag
is present and is non-zero or non-null, the result
is in UTC, otherwise the result is in local time.
The
.I timestamp
should be of the same form as returned by
.BR systime() .
If
.I timestamp
is missing, the current time of day is used.
If
.I format
is missing, a default format equivalent to the output of
.IR date (1)
is used.
The default format is available in
.BR PROCINFO["strftime"] .
See the specification for the
.B strftime()
function in ISO C for the format conversions that are
guaranteed to be available.
.TP
.B systime()
Return the current time of day as the number of seconds since the Epoch
(1970-01-01 00:00:00 UTC on \*(PX systems).
.SS Bit Manipulations Functions
.I Gawk
supplies the following bit manipulation functions.
They work by converting double-precision floating point
values to
.B uintmax_t
integers, doing the operation, and then converting the
result back to floating point.
.PP
.BR NOTE :
Passing negative operands to any of these functions causes
a fatal error.
.PP
The functions are:
.TP "\w'\fBrshift(\fIval\fB, \fIcount\fB)\fR'u+2n"
\fBand(\fIv1\fB, \fIv2 \fR[, ...]\fB)\fR
Return the bitwise AND of the values provided in the argument list.
There must be at least two.
.TP
\fBcompl(\fIval\fB)\fR
Return the bitwise complement of
.IR val .
.TP
\fBlshift(\fIval\fB, \fIcount\fB)\fR
Return the value of
.IR val ,
shifted left by
.I count
bits.
.TP
\fBor(\fIv1\fB, \fIv2 \fR[, ...]\fB)\fR
Return the bitwise OR of the values provided in the argument list.
There must be at least two.
.TP
\fBrshift(\fIval\fB, \fIcount\fB)\fR
Return the value of
.IR val ,
shifted right by
.I count
bits.
.TP
\fBxor(\fIv1\fB, \fIv2 \fR[, ...]\fB)\fR
Return the bitwise XOR of the values provided in the argument list.
There must be at least two.
.SS Type Functions
The following functions provide type related information about
their arguments.
.TP \w'\fBisarray(\fIx\fB)\fR'u+1n
\fBisarray(\fIx\fB)\fR
Return true if
.I x
is an array, false otherwise.
This function is mainly for use with the elements of multidimensional arrays
and with function parameters.
.TP
\fBtypeof(\fIx\fB)\fR
Return a string indicating the type of
.IR x .
The string will be one of
\fB"array"\fP,
\fB"number"\fP,
\fB"regexp"\fP,
\fB"string"\fP,
\fB"strnum"\fP,
\fB"unassigned"\fP,
or
\fB"undefined"\fP.
.SS Internationalization Functions
The following functions may be used from within your AWK program for
translating strings at run-time.
For full details, see \*(EP.
.TP
\fBbindtextdomain(\fIdirectory \fR[\fB, \fIdomain\fR]\fB)\fR
Specify the directory where
.I gawk
looks for the
.B \&.gmo
files, in case they
will not or cannot be placed in the ``standard'' locations
(e.g., during testing).
It returns the directory where
.I domain
is ``bound.''
.sp .5
The default
.I domain
is the value of
.BR TEXTDOMAIN .
If
.I directory
is the null string (\fB""\fR), then
.B bindtextdomain()
returns the current binding for the
given
.IR domain .
.TP
\fBdcgettext(\fIstring \fR[\fB, \fIdomain \fR[\fB, \fIcategory\fR]]\fB)\fR
Return the translation of
.I string
in text domain
.I domain
for locale category
.IR category .
The default value for
.I domain
is the current value of
.BR TEXTDOMAIN .
The default value for
.I category
is \fB"LC_MESSAGES"\fR.
.sp .5
If you supply a value for
.IR category ,
it must be a string equal to
one of the known locale categories described
in \*(EP.
You must also supply a text domain.  Use
.B TEXTDOMAIN
if you want to use the current domain.
.TP
\fBdcngettext(\fIstring1\fB, \fIstring2\fB, \fInumber \fR[\fB, \fIdomain \fR[\fB, \fIcategory\fR]]\fB)\fR
Return the plural form used for
.I number
of the translation of
.I string1
and
.I string2
in
text domain
.I domain
for locale category
.IR category .
The default value for
.I domain
is the current value of
.BR TEXTDOMAIN .
The default value for
.I category
is \fB"LC_MESSAGES"\fR.
.sp .5
If you supply a value for
.IR category ,
it must be a string equal to
one of the known locale categories described
in \*(EP.
You must also supply a text domain.  Use
.B TEXTDOMAIN
if you want to use the current domain.
.SS Boolean Valued Functions
You can create special Boolean-typed values; see the manual for how
they work and why they exist.
.TP
.BI mkbool( expression\^ )
Based on the boolean value of
.I expression
return either a true value or a false value.
True values have numeric value one.
False values have numeric value zero.
.SH USER-DEFINED FUNCTIONS
Functions in \*(AK are defined as follows:
.PP
.RS
\fBfunction \fIname\fB(\fIparameter list\fB) { \fIstatements \fB}\fR
.RE
.PP
Functions execute when they are called from within expressions
in either patterns or actions.  Actual parameters supplied in the function
call are used to instantiate the formal parameters declared in the function.
Arrays are passed by reference, other variables are passed by value.
.PP
Since functions were not originally part of the \*(AK language, the provision
for local variables is rather clumsy: They are declared as extra parameters
in the parameter list.  The convention is to separate local variables from
real parameters by extra spaces in the parameter list.  For example:
.PP
.RS
.ft B
.nf
function  f(p, q,     a, b)	# a and b are local
{
	\&.\|.\|.
}

/abc/	{ .\|.\|.\& ; f(1, 2) ; .\|.\|.\& }
.fi
.ft R
.RE
.PP
The left parenthesis in a function call is required
to immediately follow the function name,
without any intervening whitespace.
This avoids a syntactic ambiguity with the concatenation operator.
This restriction does not apply to the built-in functions listed above.
.PP
Functions may call each other and may be recursive.
Function parameters used as local variables are initialized
to the null string and the number zero upon function invocation.
.PP
Use
.BI return " expr"
to return a value from a function.  The return value is undefined if no
value is provided, or if the function returns by \*(lqfalling off\*(rq the
end.
.PP
As a
.I gawk
extension, functions may be called indirectly. To do this, assign
the name of the function to be called, as a string, to a variable.
Then use the variable as if it were the name of a function, prefixed with an
.B @
sign, like so:
.RS
.ft B
.nf
function myfunc()
{
	print "myfunc called"
	\&.\|.\|.
}

{	.\|.\|.
	the_func = "myfunc"
	@the_func()	# call through the_func to myfunc
	.\|.\|.
}
.fi
.ft R
.RE
As of version 4.1.2, this works with user-defined functions,
built-in functions, and extension functions.
.PP
If
.B \-\^\-lint
has been provided,
.I gawk
warns about calls to undefined functions at parse time,
instead of at run time.
Calling an undefined function at run time is a fatal error.
.PP
The word
.B func
may be used in place of
.BR function ,
although this is deprecated.
.SH DYNAMICALLY LOADING NEW FUNCTIONS
You can dynamically add new functions written in C or C++ to the running
.I gawk
interpreter with the
.B @load
statement.
The full details are beyond the scope of this manual page;
see \*(EP.
.SH SIGNALS
The
.I gawk
profiler accepts two signals.
.B SIGUSR1
causes it to dump a profile and function call stack to the
profile file, which is either
.BR awkprof.out ,
or whatever file was named with the
.B \-\^\-profile
option.  It then continues to run.
.B SIGHUP
causes
.I gawk
to dump the profile and function call stack and then exit.
.SH INTERNATIONALIZATION
String constants are sequences of characters enclosed in double
quotes.  In non-English speaking environments, it is possible to mark
strings in the \*(AK program as requiring translation to the local
natural language. Such strings are marked in the \*(AK program with
a leading underscore (\*(lq_\*(rq).  For example,
.sp
.RS
.ft B
gawk 'BEGIN { print "hello, world" }'
.RE
.sp
.ft R
always prints
.BR "hello, world" .
But,
.sp
.RS
.ft B
gawk 'BEGIN { print _"hello, world" }'
.RE
.sp
.ft R
might print
.B "bonjour, monde"
in France.
.PP
There are several steps involved in producing and running a localizable
\*(AK program.
.TP "\w'4.'u+2n"
1.
Add a
.B BEGIN
action to assign a value to the
.B TEXTDOMAIN
variable to set the text domain to a name associated with your program:
.sp
.in +5m
.ft B
BEGIN { TEXTDOMAIN = "myprog" }
.ft R
.in -5m
.sp
This allows
.I gawk
to find the
.B \&.gmo
file associated with your program.
Without this step,
.I gawk
uses the
.B messages
text domain,
which likely does not contain translations for your program.
.TP
2.
Mark all strings that should be translated with leading underscores.
.TP
3.
If necessary, use the
.B dcgettext()
and/or
.B bindtextdomain()
functions in your program, as appropriate.
.TP
4.
Run
.B "gawk \-\^\-gen\-pot \-f myprog.awk > myprog.pot"
to generate a
.B \&.pot
file for your program.
.TP
5.
Provide appropriate translations, and build and install the corresponding
.B \&.gmo
files.
.PP
The internationalization features are described in full detail in \*(EP.
.SH POSIX COMPATIBILITY
A primary goal for
.I gawk
is compatibility with the \*(PX standard, as well as with the
latest version of Brian Kernighan's
.IR awk .
To this end,
.I gawk
incorporates the following user visible
features which are not described in the \*(AK book,
but are part of the Brian Kernighan's version of
.IR awk ,
and are in the \*(PX standard.
.PP
The book indicates that command line variable assignment happens when
.I awk
would otherwise open the argument as a file, which is after the
.B BEGIN
rule is executed.  However, in earlier implementations, when such an
assignment appeared before any file names, the assignment would happen
.I before
the
.B BEGIN
rule was run.  Applications came to depend on this \*(lqfeature.\*(rq
When
.I awk
was changed to match its documentation, the
.B \-v
option for assigning variables before program execution was added to
accommodate applications that depended upon the old behavior.
(This feature was agreed upon by both the Bell Laboratories developers
and the \*(GN developers.)
.PP
When processing arguments,
.I gawk
uses the special option \*(lq\-\^\-\*(rq to signal the end of
arguments.
In compatibility mode, it warns about but otherwise ignores
undefined options.
In normal operation, such arguments are passed on to the \*(AK program for
it to process.
.PP
The \*(AK book does not define the return value of
.BR srand() .
The \*(PX standard
has it return the seed it was using, to allow keeping track
of random number sequences.  Therefore
.B srand()
in
.I gawk
also returns its current seed.
.PP
Other features are:
The use of multiple
.B \-f
options (from MKS
.IR awk );
the
.B ENVIRON
array; the
.BR \ea ,
and
.B \ev
escape sequences (done originally in
.I gawk
and fed back into the Bell Laboratories version); the
.B tolower()
and
.B toupper()
built-in functions (from the Bell Laboratories version);
and the ISO C conversion specifications in
.B printf
(done first in the Bell Laboratories version).
.SH HISTORICAL FEATURES
There is one feature of historical \*(AK implementations that
.I gawk
supports:
It is possible to call the
.B length()
built-in function not only with no argument, but even without parentheses!
Thus,
.RS
.PP
.ft B
a = length	# Holy Algol 60, Batman!
.ft R
.RE
.PP
is the same as either of
.RS
.PP
.ft B
a = length()
.br
a = length($0)
.ft R
.RE
.PP
Using this feature is poor practice, and
.I gawk
issues a warning about its use if
.B \-\^\-lint
is specified on the command line.
.SH GNU EXTENSIONS
.I Gawk
has a too-large number of extensions to \*(PX
.IR awk .
They are described in this section.  All the extensions described here
can be disabled by
invoking
.I gawk
with the
.B \-\^\-traditional
or
.B \-\^\-posix
options.
.PP
The following features of
.I gawk
are not available in
\*(PX
.IR awk .
.\" Environment vars and startup stuff
.TP "\w'\(bu'u+1n"
\(bu
No path search is performed for files named via the
.B \-f
option.  Therefore the
.B AWKPATH
environment variable is not special.
.\" POSIX and language recognition issues
.TP
\(bu
There is no facility for doing file inclusion
.RI ( gawk 's
.B @include
mechanism).
.TP
\(bu
There is no facility for dynamically adding new functions
written in C
.RI ( gawk 's
.B @load
mechanism).
.TP
\(bu
The
.B \ex
escape sequence.
.TP
\(bu
The ability to continue lines after
.B ?
and
.BR : .
.TP
\(bu
Octal and hexadecimal constants in AWK programs.
.\" Special variables
.TP
\(bu
The
.BR ARGIND ,
.BR BINMODE ,
.BR ERRNO ,
.BR LINT ,
.BR PREC ,
.BR ROUNDMODE ,
.B  RT
and
.B  TEXTDOMAIN
variables are not special.
.TP
\(bu
The
.B IGNORECASE
variable and its side-effects are not available.
.TP
\(bu
The
.B FIELDWIDTHS
variable and fixed-width field splitting.
.TP
\(bu
The
.B FPAT
variable and field splitting based on field values.
.TP
\(bu
The
.BR FUNCTAB ,
.BR SYMTAB ,
and
.B PROCINFO
arrays are not available.
.\" I/O stuff
.TP
\(bu
The use of
.B RS
as a regular expression.
.TP
\(bu
The special file names available for I/O redirection are not recognized.
.TP
\(bu
The
.B |&
operator for creating coprocesses.
.TP
\(bu
The
.B BEGINFILE
and
.B ENDFILE
special patterns are not available.
.\" Changes to standard awk functions
.TP
\(bu
The ability to split out individual characters using the null string
as the value of
.BR FS ,
and as the third argument to
.BR split() .
.TP
\(bu
An optional fourth argument to
.B split()
to receive the separator texts.
.TP
\(bu
The optional second argument to the
.B close()
function.
.TP
\(bu
The optional third argument to the
.B match()
function.
.TP
\(bu
The ability to use positional specifiers with
.B printf
and
.BR sprintf() .
.TP
\(bu
The ability to pass an array to
.BR length() .
.\" New keywords or changes to keywords
.\" (As of 2012, these are in POSIX)
.\" .TP
.\" \(bu
.\" The use of
.\" .BI delete " array"
.\" to delete the entire contents of an array.
.\" .TP
.\" \(bu
.\" The use of
.\" .B "nextfile"
.\" to abandon processing of the current input file.
.\" New functions
.TP
\(bu
The
.BR and() ,
.BR asort() ,
.BR asorti() ,
.BR bindtextdomain() ,
.BR compl() ,
.BR dcgettext() ,
.BR dcngettext() ,
.BR gensub() ,
.BR lshift() ,
.BR mktime() ,
.BR or() ,
.BR patsplit() ,
.BR rshift() ,
.BR strftime() ,
.BR strtonum() ,
.B systime()
and
.B xor()
functions.
.\" I18N stuff
.TP
\(bu
Localizable strings.
.TP
\(bu
Non-fatal I/O.
.TP
\(bu
Retryable I/O.
.PP
The \*(AK book does not define the return value of the
.B close()
function.
.IR Gawk\^ "'s"
.B close()
returns the value from
.IR fclose (3),
or
.IR pclose (3),
when closing an output file or pipe, respectively.
It returns the process's exit status when closing an input pipe.
The return value is \-1 if the named file, pipe
or coprocess was not opened with a redirection.
.PP
When
.I gawk
is invoked with the
.B \-\^\-traditional
option,
if the
.I fs
argument to the
.B \-F
option is \*(lqt\*(rq, then
.B FS
is set to the tab character.
Note that typing
.B "gawk \-F\et \&.\|.\|."
simply causes the shell to quote the \*(lqt,\*(rq and does not pass
\*(lq\et\*(rq to the
.B \-F
option.
Since this is a rather ugly special case, it is not the default behavior.
This behavior also does not occur if
.B \-\^\-posix
has been specified.
To really get a tab character as the field separator, it is best to use
single quotes:
.BR "gawk \-F'\et' \&.\|.\|." .
.ig
.PP
If
.I gawk
was compiled for debugging, it
accepts the following additional options:
.TP
.PD 0
.B \-Y
.TP
.PD
.B \-\^\-parsedebug
Turn on
.IR yacc (1)
or
.IR bison (1)
debugging output during program parsing.
This option should only be of interest to the
.I gawk
maintainers, and may not even be compiled into
.IR gawk .
..
.SH ENVIRONMENT VARIABLES
The
.B AWKPATH
environment variable can be used to provide a list of directories that
.I gawk
searches when looking for files named via the
.BR \-f ,
.BR \-\^\-file ,
.B \-i
and
.B \-\^\-include
options, and the
.B @include
directive.  If the initial search fails, the path is searched again after
appending
.B \&.awk
to the filename.
.PP
The
.B AWKLIBPATH
environment variable can be used to provide a list of directories that
.I gawk
searches when looking for files named via the
.B \-l
and
.B \-\^\-load
options.
.PP
The
.B GAWK_READ_TIMEOUT
environment variable can be used to specify a timeout
in milliseconds for reading input from a terminal, pipe
or two-way communication including sockets.
.PP
For connection to a remote host via socket,
.B GAWK_SOCK_RETRIES
controls the number of retries, and
.B GAWK_MSEC_SLEEP
the interval between retries.
The interval is in milliseconds. On systems that do not support
.IR usleep (3),
the value is rounded up to an integral number of seconds.
.PP
If
.B POSIXLY_CORRECT
exists in the environment, then
.I gawk
behaves exactly as if
.B \-\^\-posix
had been specified on the command line.
If
.B \-\^\-lint
has been specified,
.I gawk
issues a warning message to this effect.
.SH EXIT STATUS
If the
.B exit
statement is used with a value,
then
.I gawk
exits with
the numeric value given to it.
.PP
Otherwise, if there were no problems during execution,
.I gawk
exits with the value of the C constant
.BR EXIT_SUCCESS .
This is usually zero.
.PP
If an error occurs,
.I gawk
exits with the value of
the C constant
.BR EXIT_FAILURE .
This is usually one.
.PP
If
.I gawk
exits because of a fatal error, the exit
status is 2.  On non-POSIX systems, this value may be mapped to
.BR EXIT_FAILURE .
.SH VERSION INFORMATION
This man page documents
.IR gawk ,
version 5.1.
.SH AUTHORS
The original version of \*(UX
.I awk
was designed and implemented by Alfred Aho,
Peter Weinberger, and Brian Kernighan of Bell Laboratories.  Brian Kernighan
continues to maintain and enhance it.
.PP
Paul Rubin and Jay Fenlason,
of the Free Software Foundation, wrote
.IR gawk ,
to be compatible with the original version of
.I awk
distributed in Seventh Edition \*(UX.
John Woods contributed a number of bug fixes.
David Trueman, with contributions
from Arnold Robbins, made
.I gawk
compatible with the new version of \*(UX
.IR awk .
Arnold Robbins is the current maintainer.
.PP
See \*(EP for a full list of the contributors to
.I gawk
and its documentation.
.PP
See the
.B README
file in the
.I gawk
distribution for up-to-date information about maintainers
and which ports are currently supported.
.SH BUG REPORTS
If you find a bug in
.IR gawk ,
please send electronic mail to
.BR \%bug-gawk@gnu.org .
Please include your operating system and its revision, the version of
.I gawk
(from
.BR "gawk \-\^\-version" ),
which C compiler you used to compile it, and a test program
and data that are as small as possible for reproducing the problem.
.PP
Before sending a bug report, please do the following things.  First, verify that
you have the latest version of
.IR gawk .
Many bugs (usually subtle ones) are fixed at each release, and if
yours is out of date, the problem may already have been solved.
Second, please see if setting the environment variable
.B LC_ALL
to
.B LC_ALL=C
causes things to behave as you expect. If so, it's a locale issue,
and may or may not really be a bug.
Finally, please read this man page and the reference manual carefully to
be sure that what you think is a bug really is, instead of just a quirk
in the language.
.PP
Whatever you do, do
.B NOT
post a bug report in
.BR comp.lang.awk .
While the
.I gawk
developers occasionally read this newsgroup, posting bug reports there
is an unreliable way to report bugs.
Similarly, do
.B NOT
use a web forum (such as Stack Overflow) for reporting bugs.
Instead, please use the electronic mail
addresses given above.
Really.
.PP
If you're using a GNU/Linux or BSD-based system,
you may wish to submit a bug report to the vendor of your distribution.
That's fine, but please send a copy to the official email address as well,
since there's no guarantee that the bug report will be forwarded to the
.I gawk
maintainer.
.SH BUGS
The
.B \-F
option is not necessary given the command line variable assignment feature;
it remains only for backwards compatibility.
.SH SEE ALSO
.IR egrep (1),
.IR sed (1),
.IR getpid (2),
.IR getppid (2),
.IR getpgrp (2),
.IR getuid (2),
.IR geteuid (2),
.IR getgid (2),
.IR getegid (2),
.IR getgroups (2),
.IR printf (3),
.IR strftime (3),
.IR usleep (3)
.PP
.IR "The AWK Programming Language" ,
Alfred V.\& Aho, Brian W.\& Kernighan, Peter J.\& Weinberger,
Addison-Wesley, 1988.  ISBN 0-201-07981-X.
.PP
\*(EP,
Edition 5.1, shipped with the
.I gawk
source.
The current version of this document is available online at
.BR https://www.gnu.org/software/gawk/manual .
.PP
The GNU
.B gettext
documentation, available online at
.BR https://www.gnu.org/software/gettext .
.SH EXAMPLES
.nf
Print and sort the login names of all users:

.ft B
	BEGIN	{ FS = ":" }
		{ print $1 | "sort" }

.ft R
Count lines in a file:

.ft B
		{ nlines++ }
	END	{ print nlines }

.ft R
Precede each line by its number in the file:

.ft B
	{ print FNR, $0 }

.ft R
Concatenate and line number (a variation on a theme):

.ft B
	{ print NR, $0 }

.ft R
Run an external command for particular lines of data:

.ft B
	tail \-f access_log |
	awk '/myhome.html/ { system("nmap " $1 ">> logdir/myhome.html") }'
.ft R
.fi
.SH ACKNOWLEDGEMENTS
Brian Kernighan
provided valuable assistance during testing and debugging.
We thank him.
.SH COPYING PERMISSIONS
Copyright \(co 1989, 1991, 1992, 1993, 1994, 1995, 1996,
1997, 1998, 1999, 2001, 2002, 2003, 2004, 2005, 2007, 2009,
2010, 2011, 2012, 2013, 2014, 2015, 2016, 2017, 2018, 2019, 2020, 2021,
Free Software Foundation, Inc.
.PP
Permission is granted to make and distribute verbatim copies of
this manual page provided the copyright notice and this permission
notice are preserved on all copies.
.ig
Permission is granted to process this file through troff and print the
results, provided the printed document carries copying permission
notice identical to this one except for the removal of this paragraph
(this paragraph not being relevant to the printed manual page).
..
.PP
Permission is granted to copy and distribute modified versions of this
manual page under the conditions for verbatim copying, provided that
the entire resulting derived work is distributed under the terms of a
permission notice identical to this one.
.PP
Permission is granted to copy and distribute translations of this
manual page into another language, under the above conditions for
modified versions, except that this permission notice may be stated in
a translation approved by the Foundation.<|MERGE_RESOLUTION|>--- conflicted
+++ resolved
@@ -13,11 +13,7 @@
 .		if \w'\(rq' .ds rq "\(rq
 .	\}
 .\}
-<<<<<<< HEAD
-.TH GAWK 1 "May 30 2021" "Free Software Foundation" "Utility Commands"
-=======
 .TH GAWK 1 "Jul 05 2021" "Free Software Foundation" "Utility Commands"
->>>>>>> d1331d9a
 .SH NAME
 gawk \- pattern scanning and processing language
 .SH SYNOPSIS
