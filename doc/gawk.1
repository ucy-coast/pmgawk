--- conflicted
+++ resolved
@@ -13,11 +13,7 @@
 .		if \w'\(rq' .ds rq "\(rq
 .	\}
 .\}
-<<<<<<< HEAD
-.TH GAWK 1 "Jul 10 2014" "Free Software Foundation" "Utility Commands"
-=======
 .TH GAWK 1 "Aug 03 2014" "Free Software Foundation" "Utility Commands"
->>>>>>> 8beb9796
 .SH NAME
 gawk \- pattern scanning and processing language
 .SH SYNOPSIS
