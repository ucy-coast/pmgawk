--- conflicted
+++ resolved
@@ -14,11 +14,7 @@
 .		if \w'\(rq' .ds rq "\(rq
 .	\}
 .\}
-<<<<<<< HEAD
-.TH GAWK 1 "Oct 02 2012" "Free Software Foundation" "Utility Commands"
-=======
 .TH GAWK 1 "Dec 07 2012" "Free Software Foundation" "Utility Commands"
->>>>>>> d20af67a
 .SH NAME
 gawk \- pattern scanning and processing language
 .SH SYNOPSIS
