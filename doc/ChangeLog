--- conflicted
+++ resolved
@@ -1,14 +1,12 @@
-<<<<<<< HEAD
 2020-06-25         Arnold D. Robbins     <arnold@skeeve.com>
 
 	* gawk.1: Applied some more troff "lint" fixes.
 	Thanks to Bjarni Ingi Gislason <bjarniig@rhi.hi.is>.
-=======
+
 2020-06-15         Arnold D. Robbins     <arnold@skeeve.com>
 
 	* gawkinet.texi: Small fixes, and revise the indexing to use
 	new Texinfo features.
->>>>>>> 31ff9bd0
 
 2020-06-14         Arnold D. Robbins     <arnold@skeeve.com>
 
