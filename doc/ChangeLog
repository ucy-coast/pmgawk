<<<<<<< HEAD
2015-08-28	Daniel Richard G.	<skunk@iSKUNK.ORG>

	* doc/gawktexi.in: Check for the "struct passwd.pw_passwd" and
	"struct group.gr_passwd" fields and conditionalize their use, as
	they don't exist on z/OS.
	* Makefile.am (pdf-local): Renamed from "pdf", as Automake already
	defines "pdf" and warns us as much.
=======
2015-09-25         Arnold D. Robbins     <arnold@skeeve.com>

	* texinfo.tex: Update to latest.
>>>>>>> 3e762b6f

2015-08-14         Arnold D. Robbins     <arnold@skeeve.com>

	* gawktexi.in: Typo fixes in Appendix A.
	Thanks to Antonio Colombo.

2015-07-01         Arnold D. Robbins     <arnold@skeeve.com>

	* gawktexi.in: Update info on Quiktrim awk; thanks to
	Antonio Colombo for the pointer.

2015-06-19         Arnold D. Robbins     <arnold@skeeve.com>

	* gawkinet.info: Fix an old arnold@gnu.org.

2015-06-17         Andrew J. Schorr     <aschorr@telemetry-investments.com>

	* gawktexi.in: Document inplace shortcomings -- it does not preserve
	ACLs, and it may leave temporary files behind if killed by a signal.

2015-06-17         Andrew J. Schorr     <aschorr@telemetry-investments.com>

	* gawktexi.in: Document new inplace variable to control whether
	inplace editing is active.

2015-06-13         Arnold D. Robbins     <arnold@skeeve.com>

	* gawktexi.in: Comment out exercise 10.3, since the answer
	is included in the text. Thanks to Antonio Colombo 
	for pointing this out.

2015-06-12         Arnold D. Robbins     <arnold@skeeve.com>

	* gawktexi.in: Add another pithy quote from Chet Ramey. Currently
	commented out.

2015-05-30         Arnold D. Robbins     <arnold@skeeve.com>

	* gawktexi.in (Bitwise Functions): Update results of testbits.awk.

2015-05-19         Arnold D. Robbins     <arnold@skeeve.com>

	* 4.1.3: Release tar ball made.

2015-05-19         Arnold D. Robbins     <arnold@skeeve.com>

	* gawktexi.in: Bump patch level and modified date.
	Move to modern version of @image.
	* texinfo.tex: Update to latest.
	* array-elements.txt: Remove texinfo commands.

2015-05-18         Arnold D. Robbins     <arnold@skeeve.com>

	* gawktexi.in: Add a pithy quote from Chet Ramey. Currently
	commented out.

2015-05-16         Arnold D. Robbins     <arnold@skeeve.com>

	* gawktexi.in: Fix description of nextfile within a function. Sigh.

2015-05-14         Arnold D. Robbins     <arnold@skeeve.com>

	* gawktexi.in (Bugs): Add that email should be in plain
	text and not in HTML.  Sigh.

2015-04-29         Arnold D. Robbins     <arnold@skeeve.com>

	* 4.1.2: Release tar ball made.

2015-04-08         Arnold D. Robbins     <arnold@skeeve.com>

	* gawktexi.in: Update feature history section.

2015-04-07         Arnold D. Robbins     <arnold@skeeve.com>

	* gawktexi.in: Add a minor note to revisit FPAT pattern for CSV
	files at some point.

2015-04-05         Andrew J. Schorr     <aschorr@telemetry-investments.com>

	* gawktexi.in: Replace http://gawkextlib.sourceforge.net with
	http://sourceforge.net/projects/gawkextlib, since the former link
	contains obsolete info.  Update the gawkextlib build instructions
	to point to http://sourceforge.net/projects/gawkextlib/files for the
	current info.

2015-04-05         Arnold D. Robbins     <arnold@skeeve.com>

	* gawktexi.in: Fix a figure caption. Thanks to Antonio Colombo
	for pointing this out.

2015-03-31         Arnold D. Robbins     <arnold@skeeve.com>

	* gawktexi.in: Update discussion of calling built-in functions
	indirectly. Small additional fix relating to rand(). Thanks
	to Antonio Colombo.

2015-03-24         Arnold D. Robbins     <arnold@skeeve.com>

	* gawktexi.in: Minor fixes from Antonio Colombo and new exercise
	in chapter 16.

2015-03-17         Andrew J. Schorr     <aschorr@telemetry-investments.com>

	* gawktexi.in: Modify inplace.awk to call inplace_end in BEGINFILE
	and END instead of in ENDFILE. This way, actions in ENDFILE rules
	will be redirected as expected.

2015-03-17         Arnold D. Robbins     <arnold@skeeve.com>

	* gawktexi.in: Turn "positive" into non-negative as appropriate.
	Thanks to Nicholas Mills <nlmills@clemson.edu> for pointing out
	the issue.

2015-03-01         Arnold D. Robbins     <arnold@skeeve.com>

	* gawktexi.in: Change quotes to @dfn for pseudorandom.
	A last-minute O'Reilly fix.

2015-02-27         Arnold D. Robbins     <arnold@skeeve.com>

	* gawktexi.in: Update UPDATE-MONTH and copyright year.
	Note that "the guide is definitive" quote is really
	from "The Restaurant at the End of the Universe". Thanks
	to Antonio Colombo for pointing this out.

2015-02-24         Arnold D. Robbins     <arnold@skeeve.com>

	* texinfo.tex: Update to most current version.
	* gawktexi.in: Minor edit to match an O'Reilly fix.
	Add some FIXMEs to one day use @sup.

2015-02-22         Arnold D. Robbins     <arnold@skeeve.com>

	* gawktexi.in: Change 'div' to 'divisor' in some examples.
	This future-proofs against a new function in master.
	Thanks to Antonio Giovanni Colombo for the report.

2015-02-20         Arnold D. Robbins     <arnold@skeeve.com>

	* gawktexi.in: More O'Reilly fixes. I think it's done!

2015-02-19         Arnold D. Robbins     <arnold@skeeve.com>

	* gawktexi.in: More O'Reilly fixes.

2015-02-17         Arnold D. Robbins     <arnold@skeeve.com>

	* gawktexi.in: A few minor formatting fixes to sync with O'Reilly
	version.

2015-02-13         Arnold D. Robbins     <arnold@skeeve.com>

	* gawktexi.in: O'Reilly fixes. Through QC1 review.

2015-02-11         Arnold D. Robbins     <arnold@skeeve.com>

	* gawktexi.in: O'Reilly fixes.

2015-02-10         Arnold D. Robbins     <arnold@skeeve.com>

	* gawktexi.in: Minor fixes, O'Reilly fixes.

2015-02-09         Arnold D. Robbins     <arnold@skeeve.com>

	* gawktexi.in: Restore a lost sentence. O'Reilly fixes.

2015-02-08         Arnold D. Robbins     <arnold@skeeve.com>

	* gawktexi.in: O'Reilly fixes.

2015-02-06         Arnold D. Robbins     <arnold@skeeve.com>

	* gawktexi.in: O'Reilly fixes.

2015-02-04         Arnold D. Robbins     <arnold@skeeve.com>

	* gawktexi.in: O'Reilly fixes.

2015-02-02         Arnold D. Robbins     <arnold@skeeve.com>

	* gawktexi.in: O'Reilly fixes.

2015-02-01         Arnold D. Robbins     <arnold@skeeve.com>

	* gawktexi.in: POSIX requirement that function parameters cannot
	have the same name as a function is now --posix.
	Restore indirectcall example.

	More O'Reilly fixes.

2015-01-30         Arnold D. Robbins     <arnold@skeeve.com>

	* gawktexi.in: Document POSIX requirement that function parameters
	cannot have the same name as a function. Fix indirectcall example.

2015-01-27         Arnold D. Robbins     <arnold@skeeve.com>

	* gawktexi.in: O'Reilly fixes.
	And still more. Also, fix @code --> @command in a number of places.

2015-01-26         Arnold D. Robbins     <arnold@skeeve.com>

	* gawktexi.in: O'Reilly fixes.

2015-01-25         Arnold D. Robbins     <arnold@skeeve.com>

	* gawktexi.in: Fix a bad URL.
	More O'Reilly fixes.

2015-01-23         Arnold D. Robbins     <arnold@skeeve.com>

	* gawktexi.in: O'Reilly fixes.
	(Glossary): Many new entries from Antonio Giovanni Colombo.

2015-01-21         Arnold D. Robbins     <arnold@skeeve.com>

	* gawktexi.in: O'Reilly fixes.
	Remove obsolete start/end of range indexing comments.

2015-01-20         Arnold D. Robbins     <arnold@skeeve.com>

	* gawktexi.in: O'Reilly fixes.

2015-01-19         Arnold D. Robbins     <arnold@skeeve.com>

	* gawkinet.texi: Fix capitalization in document title.
	* gawktexi.in: Here we go again: Starting on more O'Reilly fixes.

2014-12-26         Antonio Giovanni Colombo   <azc100@gmail.com>

	* gawktexi.in (Glossary): Really sort the items.

2014-12-24         Arnold D. Robbins     <arnold@skeeve.com>

	* gawktexi.in: Add one more paragraph to new foreword.
	* gawktexi.in: Fix exponentiation in TeX mode. Thanks to
	Marco Curreli by way of Antonio Giovanni Colombo.

	* texinfo.tex: Updated.

2014-12-12         Arnold D. Robbins     <arnold@skeeve.com>

	* gawktexi.in: Minor fix.
	Thanks to Teri Price <tjp212@lehigh.edu>.

2014-12-10         Arnold D. Robbins     <arnold@skeeve.com>

	* gawktexi.in: More minor fixes.

2014-12-09         Arnold D. Robbins     <arnold@skeeve.com>

	* gawktexi.in: More minor fixes.

2014-12-07         Arnold D. Robbins     <arnold@skeeve.com>

	* gawktexi.in: Minor fixes.

2014-12-06         Arnold D. Robbins     <arnold@skeeve.com>

	* gawktexi.in: A minor fix.

2014-12-05         Arnold D. Robbins     <arnold@skeeve.com>

	* gawktexi.in: Various minor fixes and updates.

2014-11-19         Arnold D. Robbins     <arnold@skeeve.com>

	* gawktexi.in: Update that RFC 4180 documents CSV data.

2014-11-17         Arnold D. Robbins     <arnold@skeeve.com>

	* gawktexi.in: Copyedits applied.

2014-11-02         Arnold D. Robbins     <arnold@skeeve.com>

	* gawktexi.in: Comment out that I need an owner for awk.info.
	I may have found one or two people.

2014-10-28         Arnold D. Robbins     <arnold@skeeve.com>

	* gawk.1: Clarification that debugger reads stdin.
	* gawktexi.in: Ditto, and correctly place the "Braces" entry in
	the Glossary. Thanks to Antonio Colombo for that.

	Unrelated:

	* gawktexi.in: Restore use of @sc. Karl fixed makeinfo. :-)

2014-10-25         Arnold D. Robbins     <arnold@skeeve.com>

	* gawktexi.in: Minor typo fixes.

2014-10-17         Arnold D. Robbins     <arnold@skeeve.com>

	* gawktexi.in: Fix date in docbook attribution for new Foreword;
	thanks to Antonio Colombo for the catch.  Update latest version
	of gettext.

2014-10-15         Arnold D. Robbins     <arnold@skeeve.com>

	* gawk.1: Fix default value for AWKLIBPATH.
	* gawktexi.in: Revised text for AWKPATH and AWKLIBPATH.

2014-10-14         Arnold D. Robbins     <arnold@skeeve.com>

	* gawktexi.in: Add new Foreword from Mike Brennan.

2014-10-13         Arnold D. Robbins     <arnold@skeeve.com>

	* gawktexi.in: Fix example outputs in chapter 2.
	Improve description of SYMTAB.

2014-10-12         Arnold D. Robbins     <arnold@skeeve.com>

	* gawktexi.in: Revise doc for {INT,STR}_CHAIN_MAX. Remove Pat
	Rankin from VMS duties (per his request). Add a small TeX fix
	for the table in ch 16 for requesting values.

2014-10-05         Arnold D. Robbins     <arnold@skeeve.com>

	* gawktexi.in: Finished changes!

2014-10-03         Arnold D. Robbins     <arnold@skeeve.com>

	* gawktexi.in (EMRED): Renamed from EMISTERED to match original.
	Thanks to Warren Toomey at TUHS for access to archives recording
	the text.

2014-10-02         Arnold D. Robbins     <arnold@skeeve.com>

	* gawktexi.in: Pretty much done!

2014-10-01         Arnold D. Robbins     <arnold@skeeve.com>

	* gawktexi.in: More fixes after reading through the MS.

2014-09-30         Arnold D. Robbins     <arnold@skeeve.com>

	* gawktexi.in: More fixes after reading through the MS.

2014-09-29         Arnold D. Robbins     <arnold@skeeve.com>

	* gawktexi.in: More fixes after reading through the MS.
	And still more fixes.

2014-09-28         Arnold D. Robbins     <arnold@skeeve.com>

	* gawktexi.in: More fixes after reading through the MS.
	Document the debugger's "where" command.

2014-09-27         Arnold D. Robbins     <arnold@skeeve.com>

	* gawktexi.in: Lots more fixes after reading through the MS.

2014-09-23         Arnold D. Robbins     <arnold@skeeve.com>

	* gawktexi.in: Rework the documentation of special files in
	Chapter 5; some reordering as well as rewriting.

2014-09-22         Arnold D. Robbins     <arnold@skeeve.com>

	* gawktex.in: Continue fixes after reading through the MS.

2014-09-21         Arnold D. Robbins     <arnold@skeeve.com>

	* gawktex.in: Start on fixes after reading through the MS.

2014-09-18         Arnold D. Robbins     <arnold@skeeve.com>

	* gawktexi.in: Fix italics in quotations.  Some docbook special
	cases.

2014-09-15         Arnold D. Robbins     <arnold@skeeve.com>

	* gawktexi.in: Document that identifiers must use the English
	letters.

2014-09-14         Arnold D. Robbins     <arnold@skeeve.com>

	* gawktexi.in: More edits during review, minor addition.

2014-09-08         Arnold D. Robbins     <arnold@skeeve.com>

	* gawktexi.in: Remove text that won't get used.

2014-09-07         Arnold D. Robbins     <arnold@skeeve.com>

	* gawktexi.in: Minor cleanups.

2014-09-05         Arnold D. Robbins     <arnold@skeeve.com>

	* gawktexi.in: Document builtin functions in FUNCTAB and in
	PROCINFO["identifiers"].
	* gawk.1: Ditto.

	Unrelated:

	* gawktexi.in: More stuff from reviewer comments.

2014-09-04         Arnold D. Robbins     <arnold@skeeve.com>

	* gawktexi.in: Document that indirect calls now work on built-in
	and extension functions.
	* gawk.1: Same.

2014-09-03         Arnold D. Robbins     <arnold@skeeve.com>

	* gawktexi.in: Further fixes from reviews and bug reports.

2014-09-02         Arnold D. Robbins     <arnold@skeeve.com>

	* gawktexi.in: Corrections to walkthrough in debugger chapter.
	Thanks to David Ward <dlward134@gmail.com> for the problem report.

2014-09-01         Arnold D. Robbins     <arnold@skeeve.com>

	* gawktexi.in: Add index entry for @ - @load, @include,
	and indirect function calls. Thanks to "Kenny McKormack" in
	comp.lang.awk.

2014-08-29         Arnold D. Robbins     <arnold@skeeve.com>

	* gawktexi.in: Continuing on reviewer comments, and other
	bug fixes, miscellanious improvements.

2014-08-26         Arnold D. Robbins     <arnold@skeeve.com>

	* gawktexi.in: Use a different mechanism to exclude
	exercises. Remove use of LC_ALL in an example; doesn't seem
	to be needed anymore.

2014-08-25         Arnold D. Robbins     <arnold@skeeve.com>

	* gawktexi.in: Exercises are excluded from print edition.

2014-08-24         Arnold D. Robbins     <arnold@skeeve.com>

	* gawktexi.in: Continuing on reviewer comments.

2014-08-23         Arnold D. Robbins     <arnold@skeeve.com>

	* gawktexi.in: Continuing on reviewer comments.

2014-08-22         Arnold D. Robbins     <arnold@skeeve.com>

	* gawktexi.in: Continuing on reviewer comments.

2014-08-20         Arnold D. Robbins     <arnold@skeeve.com>

	* gawktexi.in: Continuing on reviewer comments.

2014-08-16         Arnold D. Robbins     <arnold@skeeve.com>

	* gawktexi.in: Continuing on reviewer comments.

2014-08-15         Arnold D. Robbins     <arnold@skeeve.com>

	* gawktexi.in: Continuing on reviewer comments.

2014-08-13         Arnold D. Robbins     <arnold@skeeve.com>

	* gawktexi.in: Starting on reviewer comments.
	Update acknowledgements.

2014-08-06         Arnold D. Robbins     <arnold@skeeve.com>

	* gawktexi.in: Misc minor additions.

2014-08-03         Arnold D. Robbins     <arnold@skeeve.com>

	* gawktexi.in: For sprintf %c document that if value is a valid
	wide character, gawk uses the low 8 bits of the value.

	Unrelated:

	* gawktexi.in: Fix doc for API get_record - errcode needs to
	be greater than zero.

2014-07-04         Arnold D. Robbins     <arnold@skeeve.com>

	* gawktexi.in (Bracket Expressions): Add a note about how to
	match ASCII characters.  Thanks to Hermann Peifer.

2014-06-25         Arnold D. Robbins     <arnold@skeeve.com>

	* gawktexi.in: Update permissions on copyright page per
	latest maintain.texi. Add GPL to print version of book.

2014-06-22         Arnold D. Robbins     <arnold@skeeve.com>

	* gawktexi.in: Typo fixes and minor corrections.

2014-06-19         Arnold D. Robbins     <arnold@skeeve.com>

	* gawktexi.in: Add thanks to Patrice Dumas and to Karl Berry.
	Per request from Hermann Peifer, try to clarify how local variables
	in functions are initialized.

2014-06-18         Arnold D. Robbins     <arnold@skeeve.com>

	* gawktexi.in: Split 6.1.4 into subsections. Other minor fixes.

2014-06-17         Arnold D. Robbins     <arnold@skeeve.com>

	* gawktexi.in: Finish adding exerices.
	Rework chapter 15 on floating point and MPFR.
	Spell check. Fix menues.

2014-06-16         Arnold D. Robbins     <arnold@skeeve.com>

	* gawktexi.in: Start adding exercises.

2014-06-15         Arnold D. Robbins     <arnold@skeeve.com>

	* gawktexi.in: Finish up summaries. Improvements in mystrtonum().

2014-06-13         Arnold D. Robbins     <arnold@skeeve.com>

	* gawktexi.in: Fix typos from changes of 3 June when macros were
	added for filename, data file, etc. Ooops.

2014-06-12         Arnold D. Robbins     <arnold@skeeve.com>

	* gawktexi.in: More "Summary" sections. Through chapter 14.

2014-06-11         Arnold D. Robbins     <arnold@skeeve.com>

	* gawktexi.in: More "Summary" sections. Through chapter 10.

2014-06-10         Arnold D. Robbins     <arnold@skeeve.com>

	* gawktexi.in: Update docbook figure markup.

2014-06-09         Arnold D. Robbins     <arnold@skeeve.com>

	* gawktexi.in: More "Summary" sections.
	Judiciously arrange for full xrefs in docbook in a few spots.

2014-06-08         Arnold D. Robbins     <arnold@skeeve.com>

	* gawktexi.in: Start adding "Summary" sections.

2014-06-03         Arnold D. Robbins     <arnold@skeeve.com>

	* gawktexi.in: Restore macros for file name vs. filename etc.
	Go through @if... and @ifnot... and fix them up too. Other misc.
	cleanup.

2014-05-29         Arnold D. Robbins     <arnold@skeeve.com>

	* gawktexi.in: Remove some obsolete bits, fix up some other 
	minor stuff.

2014-05-27         Arnold D. Robbins     <arnold@skeeve.com>

	* gawktexi.in: Edits through the end!

2014-05-25         Arnold D. Robbins     <arnold@skeeve.com>

	* gawktexi.in: Edits through Appendix A.
	* gawktexi.in: Tweak nested lists for docbook.

2014-05-24         Arnold D. Robbins     <arnold@skeeve.com>

	* gawktexi.in (Staying current): New section.

2014-05-22         Andrew J. Schorr     <aschorr@telemetry-investments.com>

	* gawktexi.in (BEGINFILE/ENDFILE): Update doc for getline - any
	redirected form is allowed inside BEGINFILE/ENDFILE.

2014-05-21         Arnold D. Robbins     <arnold@skeeve.com>

	* gawktexi.in: Add comments for where we need full xrefs in
	docbook.

2014-05-20         Arnold D. Robbins     <arnold@skeeve.com>

	* gawktexi.in: Misc improvements for docbook, consistency
	in table and figure captions.

2014-05-17         Arnold D. Robbins     <arnold@skeeve.com>

	* gawktexi.in: Edits through Chapter 16.

2014-05-16         Arnold D. Robbins     <arnold@skeeve.com>

	* gawktexi.in: Edits through Chapter 14.

2014-05-15         Arnold D. Robbins     <arnold@skeeve.com>

	* gawktexi.in: Fix displays for docbook, edits through Chapter 11.

2014-05-14         Arnold D. Robbins     <arnold@skeeve.com>

	* gawktexi.in: Fix real preface for docbook.

2014-05-13         Arnold D. Robbins     <arnold@skeeve.com>

	* gawktexi.in: Complete formatting for FOR_PRINT and not FOR_PRINT.

2014-05-07         Arnold D. Robbins     <arnold@skeeve.com>

	* gawktexi.in: Docbook edits for preface and parts.
	Document AWKBUFSIZE.

2014-05-05         Arnold D. Robbins     <arnold@skeeve.com>

	* gawktexi.in: Editing progress. Through Chapter 9.

2014-05-05         Michal Jaegermann     <michal@harddata.com>

	* array-elements.fig: Fix subscripts to be aligned
	horizontally.  Regenerate the other files.

2014-05-02         Arnold D. Robbins     <arnold@skeeve.com>

	* gawktexi.in: Editing progress. Through Chapter 8.
	* array-elements.eps, array-elements.fig, array-elements.pdf,
	array-elements.png array-elements.txt: New files.
	* Makefile.am (EXTRA_DIST): Add them.

2014-04-30         Arnold D. Robbins     <arnold@skeeve.com>

	* gawktexi.in: Editing progress. Through Chapter 5.
	* gawktexi.in: Editing progress. Through Chapter 6 and into
	Chapter 7.

2014-04-29         Arnold D. Robbins     <arnold@skeeve.com>

	* gawktexi.in: Editing progress. Through Chapter 3.

2014-04-24         Arnold D. Robbins     <arnold@skeeve.com>

	* gawktexi.in: Start on revisions.

2014-04-17         Arnold D. Robbins     <arnold@skeeve.com>

	* gawk.1: Remove the bit about single character programs overflowing
	the parse stack. It doesn't seem to be true anymore.

2014-04-08         Arnold D. Robbins     <arnold@skeeve.com>

	* 4.1.1: Release tar ball made.

2014-04-08         Arnold D. Robbins     <arnold@skeeve.com>

	* texinfo.tex: Update to latest.
	* awkcard.in: Update copyright, patchlevel in download.
	* gawktexi.in: Update patchlevel, update month, spell check.

2014-03-30         Arnold D. Robbins     <arnold@skeeve.com>

	* gawktexi.in: Cleanups to docbook, finish math stuff.

2014-03-28         Arnold D. Robbins     <arnold@skeeve.com>

	* gawktexi.in: Minor cleanups to the indexing.

	Unrelated:

	* gawktexi.in: Merge in changes needed for creating valid
	DocBook XML. Works with post-5.2 Texinfo and dblatex!

2014-03-27         Arnold D. Robbins     <arnold@skeeve.com>

	* gawktexi.in: Finish the massive indexing improvements such that
	functions are indexed the way I want in TeX and the way Eli
	wants in Info.

	Unrelated:

	* gawktexi.in: Add a note in extension chapter that lookup of
	PROCINFO can fail.

2014-03-27         Eli Zaretskii             <eliz@gnu.org>

	* gawktexi.in: First round of massive indexing improvements.

2014-03-27         Antonio Giovanni Colombo   <azc100@gmail.com>

	* gawktexi.in: Redo all the examples using BBS-list to a different
	file that doesn't use out-of-date concepts.

2014-03-10         Arnold D. Robbins     <arnold@skeeve.com>

	* gawktexi.in: Finish indexing improvements. (For now, anyway.)

	Unrelated:

	* gawk.1: Document the quote flag! (Better late than never.)
	* awkcard.in: Update documentation of quote flag.

2014-03-08         Arnold D. Robbins     <arnold@skeeve.com>

	* gawktexi.in: Minor edits to the discussion of the memory allocation
	functions.

2014-03-08         Andrew J. Schorr     <aschorr@telemetry-investments.com>

	* gawktexi.in: Document new extension API functions api_malloc,
	api_calloc, api_realloc, and api_free.

2014-03-07         Arnold D. Robbins     <arnold@skeeve.com>

	* gawktexi.in: Indexing improvements.

2014-03-02         John E. Malmberg      <wb8tyw@qsl.net>

	* gawktexi.in: Remove paragraph about obsolete VMS
	  compilers.  Update reference about building PCSI kit.

2014-02-27         Arnold D. Robbins     <arnold@skeeve.com>

	* gawktexi.in: Lots of small fixes throughout, update of
	profiling output.  Finished fixes needed before a release.

2014-02-20         Arnold D. Robbins     <arnold@skeeve.com>

	* gawktexi.in: Add a quote to the alarm clock program.

2014-02-15         Arnold D. Robbins     <arnold@skeeve.com>

	* texinfo.tex: Update to latest.

2014-02-14         Arnold D. Robbins     <arnold@skeeve.com>

	* gawktexi.in: Lots of small edits.

2014-02-07         Arnold D. Robbins     <arnold@skeeve.com>

	* gawktexi.in: More minor fixes, update UPDATE_MONTH.

2014-02-03         Arnold D. Robbins     <arnold@skeeve.com>

	* gawktexi.in: More minor fixes, in indexing.

2014-02-03         Arnold D. Robbins     <arnold@skeeve.com>

	* gawktexi.in, gawkinet.texi: Minor fixes, mostly in indexing.
	* texinfo.tex: Update to latest.

2014-01-31         Arnold D. Robbins     <arnold@skeeve.com>

	* gawktexi.in: Add `()' to names of extension functions in indexing
	commands and in one place in the text. Consistency, don'tcha know.

2014-01-30         Arnold D. Robbins     <arnold@skeeve.com>

	* gawktexi.in: Add a few missing STARTOFRANGE comments.
	* gawk.1: Note that `(i, j) in array' doesn't work in for loops.
	Update the copyright year.

2014-01-28         Arnold D. Robbins     <arnold@skeeve.com>

	* gawktexi.in: Update info for Anders Wallin.

2014-01-25         Arnold D. Robbins     <arnold@skeeve.com>

	* texinfo.tex: Updated to current version.
	* gawktexi.in: Add magic stuff so that PDFs have "dark red"
	links like before.

2014-01-23         Arnold D. Robbins     <arnold@skeeve.com>

	* gawktexi.in (Feature History): New node.
	(Common Extensions): Update features now in mawk, too.

2014-12-14         John E. Malmberg      <wb8tyw@qsl.net>

	* gawktexi.in: Add information on building VMS PCSI kit.

2014-01-03         Arnold D. Robbins     <arnold@skeeve.com>

	* gawktexi.in (Full Line Fields): New node.
	Update copyright year.

2013-12-29         John E. Malmberg      <wb8tyw@qsl.net>

	* gawktexi.in: VMS dynamic extensions.

2013-12-26         Arnold D. Robbins     <arnold@skeeve.com>

	* gawktexi.in: More minor additions / fixes.
	(Bugs): Add John Malmberg for VMS.

2013-12-25         Arnold D. Robbins     <arnold@skeeve.com>

	* gawktexi.in: Minor additions / fixes.

2013-12-23         John E. Malmberg      <wb8tyw@qsl.net>

	* gawktexi.in: Document the VMS exit status encoding.

2013-12-21         Arnold D. Robbins     <arnold@skeeve.com>

	* gawktexi.in (Additional Configuration Options): Document
	the --disable-extensions option.

2013-12-16         John E. Malmberg      <wb8tyw@qsl.net>

	* gawktexi.in: Updates to VMS sections.

2013-12-12         Arnold D. Robbins     <arnold@skeeve.com>

	* gawktexi.in: Fix the presentation of asort() and asorti().
	Thanks to Andy Schorr for pointing out the problems.

2013-11-28         Arnold D. Robbins     <arnold@skeeve.com>

	* gawktexi.in: Update quotations to use @author, fix a few
	placements of footnotes.

2013-11-08         Arnold D. Robbins     <arnold@skeeve.com>

	* gawktexi.in: Update the list of files included in the gawk
	distribution and fix a few typos.

2013-11-03         Arnold D. Robbins     <arnold@skeeve.com>

	* gawktexi.in: Fix the section and subsection headings in
	the Preface.  Also change the short title page to just
	"GNU Awk".

2013-10-31         Arnold D. Robbins     <arnold@skeeve.com>

	* gawktexi.in: Add @shorttitlepage command.

2013-10-25         Arnold D. Robbins     <arnold@skeeve.com>

	* gawktexi.in (Contributors): Update with more info.
	(Distributtion contents): Ditto.
	General: Remove all hyphens when used with "multi" prefix.

2013-10-22         Arnold D. Robbins     <arnold@skeeve.com>

	* gawktexi.in (Other Environment Variables): Document GAWK_MSG_SRC
	variable and fix documentation of *_CHAIN_MAX variables.

2013-10-11         Arnold D. Robbins     <arnold@skeeve.com>

	* gawktexi.in (Conversion, Printf Ordering): Better wording for
	descriptions of CONVFMT. Thanks to Hermann Peifer.

2013-09-29         Arnold D. Robbins     <arnold@skeeve.com>

	* gawktexi.in (Other Versions): Updated info on MKS awk and
	some other links.

2013-09-24         Arnold D. Robbins     <arnold@skeeve.com>

	* gawktexi.in (Readfile function): New node.

2013-09-22         Arnold D. Robbins     <arnold@skeeve.com>

	* gawktexi.in (FN, FFN, DF,DDF, PVERSION, CTL): Remove macros.
	They have no alternate versions and are just in the way.

2013-06-27         Arnold D. Robbins     <arnold@skeeve.com>

	* texinfo.tex: Update from Karl, fixes a formating problem.
	* gawktexi.in (Conversions): Undo @w{} around @option{--posix}.

2013-06-22         Arnold D. Robbins     <arnold@skeeve.com>

	* gawktexi.in (Type Functions): Add more explanation to isarray(),
	including that it makes no sense to call it at the global level.

2013-06-03         Arnold D. Robbins     <arnold@skeeve.com>

	* gawktexi.in: Make it crystal clear not to use delete with FUNCTAB,
	or attempt to assign to it.

2013-05-29         Arnold D. Robbins     <arnold@skeeve.com>

	* gawktexi.in (Internal File Description): Add "devbsize" element
	to stat data array.

2013-05-27         Arnold D. Robbins     <arnold@skeeve.com>

	* gawtexi.in: Sample filefuncs.c extension code: Change test from
	ifdef HAVE_ST_BLKSIZE to HAVE_STRUCT_STAT_ST_BLKSIZE.

2013-05-21         Arnold D. Robbins     <arnold@skeeve.com>

	* gawktexi.in (Quick Installation): Add a paragraph advising to
	run `make install'. Thanks to Hermann Peifer.

2013-05-16         Arnold D. Robbins     <arnold@skeeve.com>

	* gawktexi.in (gawkextlib): Add a note to use make install on
	gawkextlib itself. Thanks to Hermann Peifer.
	(Cut program): Fix test for skipping lines if -s was supplied.
	Thanks to David Ward <bamberward@gmail.com> for the bug report.

2013-05-09         Arnold D. Robbins     <arnold@skeeve.com>

	* 4.1.0: Release tar ball made.

2013-05-09         Arnold D. Robbins     <arnold@skeeve.com>

	* gawktexi.in, gawk.1: Document that a regexp constant as the second
	argument to index() produces a fatal error.
	* gawktexi.in: More cleanups. Particularly, cleanup the index.

2013-04-27         Arnold D. Robbins     <arnold@skeeve.com>

	* gawktexi.in: Renamed from gawkman.texi.
	Add a reference to Overton's IEEE Math book in MPFR chapter.
	Thanks to Nelson Beebe for the recommendation.
	* Makefile.am, sidebar.awk: Adjusted.

2013-04-26         Arnold D. Robbins     <arnold@skeeve.com>

	* gawkman.texi: Cleanup in MPFR and API chapters.
	Also minor cleanup in design decisions. Add vim modeline.
	* api-figure2.fig: Minor fix.
	* api-figure2.eps, api-figure2.pdf, api-figure2.png: Regenerated.

2013-04-24         Arnold D. Robbins     <arnold@skeeve.com>

	* gawk.1: Finish cleanup pass.
	* awkcard.in: Document that getline sets RT.
	* gawkman.texi: Ditto.

2013-04-23         Arnold D. Robbins     <arnold@skeeve.com>

	* gawk.1: Start cleanup pass.
	* awkcard.in: Minor addition.
	* gawkman.texi: Minor fixes.

	* gawk.1, gawkman.texi: Document PROCINFO entries for API
	major and minor versions.

2013-04-21         Arnold D. Robbins     <arnold@skeeve.com>

	* gawkman.texi: Update all the menus. Fix spelling errors. Remove
	some unneeded fakenodes.

2013-04-20         Arnold D. Robbins     <arnold@skeeve.com>

	* awkcard.in: Clean up and bring up to date.

2013-04-17         Arnold D. Robbins     <arnold@skeeve.com>

	* Makefile.am (gawk.ps, gawkinet.ps): Set TEXINPUTS to point
	at $(srcdir) to be able to include various figures if doing a
	build not in the source directory.

2013-04-16         Arnold D. Robbins     <arnold@skeeve.com>

	* gawkman.texi: New file. This is now the real source for the
	manual and gawk.texi is generated from it.
	* sidebar.awk: New file to DTRT for sidebars in the manual.
	* Makefile.am (EXTRA_DIST): Update.
	(gawk.texi): Add new rule to create / update it if necessary.

2013-04-16         Arnold D. Robbins     <arnold@skeeve.com>

	* gawk.texi: Pretty much finish cleanup. Move i18n chapter to
	after advanced features chapter.
	* texinfo.tex: Updated to current in texinfo SVN.

2013-04-15         Arnold D. Robbins     <arnold@skeeve.com>

	* gawk.texi: Continue cleanup.

2013-04-14         Arnold D. Robbins     <arnold@skeeve.com>

	* gawk.texi: Add link to 'pawk' - awk for python.
	Further cleanups.

2013-04-12         Arnold D. Robbins     <arnold@skeeve.com>

	* gawk.texi: Continue cleanup.

2013-04-11         Arnold D. Robbins     <arnold@skeeve.com>

	* gawk.texi: Continue cleanup.

2013-04-04         Arnold D. Robbins     <arnold@skeeve.com>

	* gawk.texi: Continue cleanup.

2013-04-03         Arnold D. Robbins     <arnold@skeeve.com>

	* gawk.texi: Continue cleanup.

2013-04-02         Arnold D. Robbins     <arnold@skeeve.com>

	* gawk.texi: Start a simple cleanup pass before the release.

2013-03-15         Arnold D. Robbins     <arnold@skeeve.com>

	* gawk.texi: Update URL for texinfo, fix a typo.

2013-03-04         Arnold D. Robbins     <arnold@skeeve.com>

	* gawk.texi (Getline/Pipe): Add a nice quote from BWK.

2013-02-08         Arnold D. Robbins     <arnold@skeeve.com>

	* gawk.texi: Restore centering of text images.

2013-02-07         Arnold D. Robbins     <arnold@skeeve.com>

	* gawk.texi (Other Versions): Remove the description of xmlgawk.

2013-02-06         Arnold D. Robbins     <arnold@skeeve.com>

	* gawk.texi: For Info output, don't use @center on text images
	since the new makeinfo doesn't yet center the file as a block.
	Thanks to Karl Berry for the diagnostic.
	* gawk.1: Remove commented out doc for -m option which was for
	compatibility with BWK awk. His awk dropped it back in 2007.

2013-01-31         Arnold D. Robbins     <arnold@skeeve.com>

	* api-figure2.txt, api-figure3.txt: Convert tabs to spaces.
	* gawk.texi (Gory Details): Fix a command that new makeinfo doesn't
	recognize.
	(Conversion): Update example to be in POSIX mode. Thanks to
	Hermann Peifer.

2013-01-27         Arnold D. Robbins     <arnold@skeeve.com>

	* gawk.texi (Dynamic Typing): Clarify that gawk dies after the
	first fatal error on the test program. Thanks to Hermann Peifer.

2013-01-21         Arnold D. Robbins     <arnold@skeeve.com>

	* gawk.texi (Setting Precision): Fix a typo. 3.322 instead
	of 3.332.  Thanks to Hermann Peifer.

2013-01-09         Arnold D. Robbins     <arnold@skeeve.com>

	* gawk.texi: Minor edits to documentation for new inplace extension.

2013-01-08         Andrew J. Schorr     <aschorr@telemetry-investments.com>

	* gawk.texi: Add documentation for new inplace extension.

2013-01-08         Arnold D. Robbins     <arnold@skeeve.com>

	* gawk.texi, awkcard.in: Sync what mawk has. Main point of
	interest is that mawk supports the three time functions.

2013-01-06         Arnold D. Robbins     <arnold@skeeve.com>

	* gawk.texi, awkcard.in: Add Git Hub info for BWK awk.
	Update copyrights.
	* gawk.texi: Add Software Tools quote in chapter on library functions.

2012-12-25         Arnold D. Robbins     <arnold@skeeve.com>

	* gawk.texi: Remove doc sym_constant() API function.

2012-12-24         Arnold D. Robbins     <arnold@skeeve.com>

	* 4.0.2: Release tar ball made.

2012-12-23         Arnold D. Robbins     <arnold@skeeve.com>

	* gawk.texi: Remove an incorrect comment.
	* awkcard.in: Bump patch level.

2012-12-18         Arnold D. Robbins     <arnold@skeeve.com>

	* gawk.texi (Input Parsers): Add info on read_func.

2012-12-16         Arnold D. Robbins     <arnold@skeeve.com>

	* gawk.texi: Move design decisions on new API to appendix C.
	Move section on old extensions to last in the same appendix.

2012-12-15         Arnold D. Robbins     <arnold@skeeve.com>

	* macros: Update to GPL Version 3 and add copyright year.
	* texinfo.tex: Updated, from automake 1.12.6.
	* gawk.texi (Derived Files): A few minor fixes.

2012-12-09         Arnold D. Robbins     <arnold@skeeve.com>

	* awkforai.txt: Changed content to be pointers to the article
	to avoid copyright issues.
	* gawk.texi: Updated description of awkforai.txt.

2012-12-07         Arnold D. Robbins     <arnold@skeeve.com>

	* gawk.texi (I/O Functions): Document that fflush() is now part
	of POSIX. Fix in a few other places as well.
	* awkcard.in: Update for fflush().

2012-12-03         Arnold D. Robbins     <arnold@skeeve.com>

	* gawk.texi: Fix all @tex ... @end tex tables to use a different
	control character than @ so that the new makeinfo won't
	complain about them. Thanks to Karl Berry for the guidance.
	(Old Extension Mechansim): New node.

2012-12-01         Arnold D. Robbins     <arnold@skeeve.com>

	* gawk.texi: API chapter. Sync with gawkapi.h

2012-11-27         Arnold D. Robbins     <arnold@skeeve.com>

	* gawk.texi: API chapter. Change command for making shared libs
	to use gcc, not ld. Thanks to Nelson Beebe.
	(I/O Functions): Document new behavior for fflush().
	* gawk.1: Update for fflush().
	* awkcard.in: Ditto. And some general cleanup.

2012-11-24         Arnold D. Robbins     <arnold@skeeve.com>

	* gawk.texi (Future Extensions): Point to TODO file in the
	gawk dist.
	(Implementation Limitations): New node, from old LIMITATIONS file.

2012-11-22         Arnold D. Robbins     <arnold@skeeve.com>

	* gawk.texi: In API chapter, document the full list of include
	files that need to be included.

2012-11-21         Arnold D. Robbins     <arnold@skeeve.com>

	* gawk.texi: In API chapter, update behavior of stat function
	in the filefuncs extension.  Update the code example and prose
	to match the current code.

2012-11-19         Arnold D. Robbins     <arnold@skeeve.com>

	* gawk.texi: In API chapter, update behavior of readdir extension.

2012-11-16         Arnold D. Robbins     <arnold@skeeve.com>

	* gawk.texi: Minor edits in API chapter.
	Thanks to Nelson Beebe.

2012-11-14         Arnold D. Robbins     <arnold@skeeve.com>

	* gawk.texi: Minor edits in API chapter.
	Thanks to Andrew Schorr.

2012-11-06         Arnold D. Robbins     <arnold@skeeve.com>

	* gawk.texi: Rearrange chapter order and separate into parts
	using @part for TeX.  Fix capitalization in @caption text.
	(Variable Scope): Document that arrays can be local also.
	Thanks to Denis Shirokov <cosmogen@gmail.com>, for pointing out
	the lack.

2012-11-05         Arnold D. Robbins     <arnold@skeeve.com>

	* gawk.texi: Semi-rationalize invocations of @image.

2012-11-04         Arnold D. Robbins     <arnold@skeeve.com>

	* gawk.texi: New chapter on extension API.
	* api-figure1.pdf, api-figure2.pdf, api-figure3.pdf,
	general-program.pdf, process-flow.pdf: New files. Again.
	* Makefile.am (EXTRA_DIST): Update. Again.

2012-11-03         Arnold D. Robbins     <arnold@skeeve.com>

	* api-figure1.pdf, api-figure2.pdf, api-figure3.pdf: Removed.
	* api-figure1.txt, api-figure2.txt, api-figure3.txt,
	api-figure1.png, api-figure2.png, api-figure3.png: New files.
	* Makefile.am (EXTRA_DIST): Update.

	* gawk.texi: Fix up images.
	* general-program.pdf, process-flow.pdf: Removed.
	* general-program.png, process-flow.png,
	general-program.txt, process-flow.txt: New files.
	* Makefile.am (EXTRA_DIST): Update.

2012-10-31         Arnold D. Robbins     <arnold@skeeve.com>

	* api-figure1.eps, api-figure1.fig, api-figure1.pdf,
	api-figure2.eps, api-figure2.fig, api-figure2.pdf,
	api-figure3.eps, api-figure3.fig, api-figure3.pdf: New files.
	* Makefile.am (EXTRA_DIST): Add the above.

2012-10-28         Arnold D. Robbins     <arnold@skeeve.com>

	* gawk.texi (Glossary): Document cookie, some cleanup of
	notes at the end.

2012-10-19         Arnold D. Robbins     <arnold@skeeve.com>

	* gawk.texi: More doc on SYMTAB.

2012-10-05         Arnold D. Robbins     <arnold@skeeve.com>

	* Makefile.am (LN, install-data-hook, uninstall-hook): Removed. No
	longer needed since dgawk and pgawk are gone.

2012-10-13         Arnold D. Robbins     <arnold@skeeve.com>

	* Makefile.am: Add dgawk.1 to man page links created / removed
	on install / uninstall. (On stable branch.)

2012-10-02         Arnold D. Robbins     <arnold@skeeve.com>

	* gawk.texi (Glossary). Correct the full name for `ISO' per
	bug report from William Bresler <wbresler@acm.org>. Add a link
	to the ISO website.

	* gawk.texi, gawk.1, awkcard.in: Document FUNCTAB, SYMTAB, and
	PROCINFO["identifiers"]. Including that delete does not work
	on FUNCTAB and SYMTAB.

2012-09-23         Arnold D. Robbins     <arnold@skeeve.com>

	* gawk.texi (Nextfile Statement): Document that it's now part of POSIX
	and update the title.
	(Delete): Document that `delete array' is now part of POSIX.
	* awkcard.in: Adjust coloring for nextfile and delete array.

2012-09-07         Arnold D. Robbins     <arnold@skeeve.com>

	* texinfo.tex: Updated to version 2012-09-05.06.

2012-08-27         Arnold D. Robbins     <arnold@skeeve.com>

	* gawk.texi: Minor edits, fix some spelling mistakes.

2012-08-26         Arnold D. Robbins     <arnold@skeeve.com>

	* gawk.texi: More edits to chapter on arithmetic.
	Primarily English changes.

2012-08-24         Arnold D. Robbins     <arnold@skeeve.com>

	* gawk.texi: Emphasize more that floating point behavior is
	not a language issue. Add a pointer to POSIX bc.
	Move arithmetic chapter to later in the book, before chapter
	on dynamic extensions.

2012-08-17         Arnold D. Robbins     <arnold@skeeve.com>

	* texinfo.tex: Update infrastructure to Automake 1.12.3.

2012-08-14         Arnold D. Robbins     <arnold@skeeve.com>

	* gawk.texi: Fixed a math bug in the chapter on multiple
	precision floating point. Thanks to John Haque.

2012-08-12         Arnold D. Robbins     <arnold@skeeve.com>

	* gawk.texi: Merged discussion of numbers from Appendix C into
	the chapter on arbitrary precision arithmetic. Did some surgery
	on that chapter to organize it a little better.

2012-08-10         Arnold D. Robbins     <arnold@skeeve.com>

	* awkcard.in, gawk.1, gawk.texi: Updated. Mostly for new API stuff
	but also some other things.
	* gawk.texi (Derived Files): New node.

2012-08-01         Arnold D. Robbins     <arnold@skeeve.com>

	* Makefile.am (install-data-hook): Install a dgawk.1 link to the
	man page also. Remove it on uninstall.

2012-07-29         Andrew J. Schorr     <aschorr@telemetry-investments.com>

	* gawk.texi: Document that RT is set by getline.

2012-07-04         Arnold D. Robbins     <arnold@skeeve.com>

	* gawk.texi, gawk.1, awkcard.in: Document that and(), or(), and
	xor() can all take any number of arguments, with a minimum of two.

2012-06-10         Andrew J. Schorr     <aschorr@telemetry-investments.com>

	* gawk.texi: Rename gettimeofday function to getlocaltime, since
	the new time extension will provide gettimeofday.

2012-05-24         Andrew J. Schorr     <aschorr@telemetry-investments.com>

	* gawk.texi, gawk.1: Replace references to dlload with dl_load.
	But much more work needs to be done on the docs.
	
2012-05-19         Andrew J. Schorr     <aschorr@telemetry-investments.com>

	* gawk.texi, gawk.1: Document new -i option, and describe new default
	.awk suffix behavior.

2012-04-01         Andrew J. Schorr     <aschorr@telemetry-investments.com>

	* gawk.texi: Replace documentation of removed functions update_ERRNO and
	update_ERRNO_saved with descriptions new functions update_ERRNO_int,
	update_ERRNO_string and unset_ERRNO.  And fix a couple of examples
	to use update_ERRNO_int instead of update_ERRNO.

2012-03-26         Arnold D. Robbins     <arnold@skeeve.com>

	* gawk.texi: Minor style edits.

2012-03-21         Andrew J. Schorr     <aschorr@telemetry-investments.com>

	* gawk.texi, gawk.1: Document new @load keyword.

2012-03-20         Andrew J. Schorr     <aschorr@telemetry-investments.com>

	* gawk.texi, gawk.1: Add AWKLIBPATH.

2012-08-12         Arnold D. Robbins     <arnold@skeeve.com>

	* gawk.texi (Ranges and Locales): Clarified ranges and
	locales. Again.

2012-08-05         Arnold D. Robbins     <arnold@skeeve.com>

	* gawk.texi (PC Binary Installation): Document Eli Zaretskii's
	site.
	(Records): Update case of RS = "a". It only prints 1 if in
	POSIX mode. Thanks to Jeroen Schot who first reported it.

2012-07-20         Arnold D. Robbins     <arnold@skeeve.com>

	* gawk.texi (Ranges and Locales): Clarified ranges and
	locales.

2012-07-13         Arnold D. Robbins     <arnold@skeeve.com>

	* gawk.texi (Getline Notes): Discuss side effects in
	argument expression.

2012-06-29         Arnold D. Robbins     <arnold@skeeve.com>

	* gawk.texi, awkcard.in: Latest mawk understands /dev/stdin.

2012-04-27         Arnold D. Robbins     <arnold@skeeve.com>

	* gawk.texi: Add that -b affects output.

2012-04-27         Arnold D. Robbins     <arnold@skeeve.com>

	* texinfo.tex: Update to latest from automake 1.12.

2012-04-09         Arnold D. Robbins     <arnold@skeeve.com>

	* texinfo.tex: Update to latest from automake 1.11.4.

2012-04-11         John Haque     <j.eh@mchsi.com>

	* gawk.texi: Change RNDMODE to ROUNDMODE.
	* gawk.1, awkcard.in: Ditto.

2012-04-11         Arnold D. Robbins     <arnold@skeeve.com>

	* gawk.texi: Change --arbitrary-precision to --bignum.
	* gawk.1: Ditto.
	* awkcard.in: Add --bignum, RNDMODE, PREC.

2012-04-08         Arnold D. Robbins     <arnold@skeeve.com>

	* gawk.texi: Editing on new chapter on arbitrary precision numbers.

2012-03-31         John Haque     <j.eh@mchsi.com>

	* gawk.texi, gawk.1: Add text on support for arbitrary precision
	numbers.

2012-02-06         Arnold D. Robbins     <arnold@skeeve.com>

	* gawk.texi, gawk.1: And some minor edits thereunto.

2012-02-03         John Haque     <j.eh@mchsi.com>

	* gawk.texi, gawk.1: Add text on read timeout.

2011-12-28         Arnold D. Robbins     <arnold@skeeve.com>

	* awkcard.in, gawk.1: Minor edits after merge of executables.

2011-12-21         John Haque     <j.eh@mchsi.com>

	* gawk.texi: Updated sections on profiling and debugging
	after merging the exes. Document new options --debug and
	--load, and add a sub-section on loading extension library.
	* gawk.1: Same.
	* awkcard.in: Same.

2012-03-28         Arnold D. Robbins     <arnold@skeeve.com>

	* 4.0.1: Release tar ball made.

2012-02-10         Arnold D. Robbins     <arnold@skeeve.com>

	* gawk.texi, awkcard.in: Bump patch level.
	* texinfo.tex: Updated from Texinfo CVS.

2011-12-06         Arnold D. Robbins     <arnold@skeeve.com>

	* gawk.texi: Various typo fixes from mailing list.

2011-11-10         Arnold D. Robbins     <arnold@skeeve.com>

	* gawk.1: Fix some .BR to be .B.

2011-11-08         Arnold D. Robbins     <arnold@skeeve.com>

	* gawk.texi: Further improvement in the discussion of sorted array
	traversal. Some sections reordered and text edited to suit.

2011-11-06         Arnold D. Robbins     <arnold@skeeve.com>

	* gawk.texi: Try to improve discussion of sorted array
	traversal.

2011-09-24         Arnold D. Robbins     <arnold@skeeve.com>

	* gawk.1: Fix some spelling errors. Thanks to
	Jeroen Schot <schot@A-Eskwadraat.nl>.
	* gawk.texi: Some minor fixes.

2011-08-31         John Haque     <j.eh@mchsi.com>

	* gawk.texi: Updated gawk dynamic extension doc.

2011-07-28         Arnold D. Robbins     <arnold@skeeve.com>

	* gawk.texi (Gory Details): Restore text on historical behavior
	etc. and add explanation on gawk 4.0.x.

2011-07-17         Arnold D. Robbins     <arnold@skeeve.com>

	* gawk.texi: Add reference in node Expressions to node Precedence,
	based on suggestion from Dan Jacobson dated 4 Jun 2001.

2011-07-17  Paul Eggert  <eggert@twinsun.com>

	* gawk.texi: Warn up-front (indirectly) that plain gawk is not
	compatible with SVR4 awk and with POSIX awk.  Describe how
	gawk differs from the GNU standard in its interpretation of
	POSIXLY_CORRECT.  (From mail dated 15 May 2001).

2011-06-24         Arnold D. Robbins     <arnold@skeeve.com>

	* Makefile.am (EXTRA_DIST): Add ChangeLog.0.
	* 4.0.0: Remake the tar ball.

2011-06-23         Arnold D. Robbins     <arnold@skeeve.com>

	* ChangeLog.0: Rotated ChangeLog into this file.
	* ChangeLog: Created anew for gawk 4.0.0 and on.
	* 4.0.0: Release tar ball made.<|MERGE_RESOLUTION|>--- conflicted
+++ resolved
@@ -1,4 +1,7 @@
-<<<<<<< HEAD
+2015-09-25         Arnold D. Robbins     <arnold@skeeve.com>
+
+	* texinfo.tex: Update to latest.
+
 2015-08-28	Daniel Richard G.	<skunk@iSKUNK.ORG>
 
 	* doc/gawktexi.in: Check for the "struct passwd.pw_passwd" and
@@ -6,11 +9,6 @@
 	they don't exist on z/OS.
 	* Makefile.am (pdf-local): Renamed from "pdf", as Automake already
 	defines "pdf" and warns us as much.
-=======
-2015-09-25         Arnold D. Robbins     <arnold@skeeve.com>
-
-	* texinfo.tex: Update to latest.
->>>>>>> 3e762b6f
 
 2015-08-14         Arnold D. Robbins     <arnold@skeeve.com>
 
