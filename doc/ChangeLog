<<<<<<< HEAD
2016-07-23         Arnold D. Robbins     <arnold@skeeve.com>

	* gawktexi.in: Document return value of close on a pipe now like
	that of system: exit status, status + 256 for signal, or
	status + 512 for signal with core dump.
=======
2016-08-01         Arnold D. Robbins     <arnold@skeeve.com>

	* gawktexi.in: Mark DJGPP port as unsupported.

2016-07-24         Arnold D. Robbins     <arnold@skeeve.com>

	* gawktexi.in: Fix a typo. Thanks to Marco Curreli for reporting.
>>>>>>> 385636c3

2016-07-18         Arnold D. Robbins     <arnold@skeeve.com>

	* gawktexi.in: Fix a typo. Thanks to Antonio Colombo for reporting.

2016-07-17         Arnold D. Robbins     <arnold@skeeve.com>

	* gawktexi.in: Document GAWK_LOCALE_DIR env var and also to not
	use LANGUAGE env var.

2016-07-12         Arnold D. Robbins     <arnold@skeeve.com>

	* gawktexi.in (Auto-set): Add example use of multiply function.

2016-06-30         Arnold D. Robbins     <arnold@skeeve.com>

	* gawk.1: Typo fix. Thanks to Antonio Giovanni Colombo
	for noticing.

2016-06-15         Arnold D. Robbins     <arnold@skeeve.com>

	* gawk.1: Document typeof(), update modified date.
	* awkcard.in: Document typeof().

2016-06-10         Arnold D. Robbins     <arnold@skeeve.com>

	* gawktexi.in: Fix a typo, and replace hard-coded "section" with
	@value{SECTION} where appropriate. Thanks to Antonio
	Giovanni Colombo for the reports.
	(UPDATE-MONTH, PATCHLEVEL): Update to current before release.
	* awkcard.in: Update version.

2016-05-30         Andrew J. Schorr     <aschorr@telemetry-investments.com>

	* gawktexi.in: Replace num_expected_args with max_expected_args.
	Explain what it's used for.

2016-05-25         Manuel Collado        <mcollado2011@gmail.com>.

	* gawktexi.in: Document new 'nonfatal' API function.

2016-05-25         Arnold D. Robbins     <arnold@skeeve.com>

	* gawktexi.in: Typo fix in extension section, thanks to
	 Manuel Collado <mcollado2011@gmail.com>.

2016-05-02         Andrew J. Schorr     <aschorr@telemetry-investments.com>

	* gawktexi.in: Document new CPP defines gawk_api_major_version and
	gawk_api_minor_version.

2016-04-13         Arnold D. Robbins     <arnold@skeeve.com>

	* gawkinet.texi: Some general cleanups. Remove stuff commented
	out since 2001, index RFCs, change function name convention to
	match main gawktexi.in. Update the update month.

2016-04-06         Arnold D. Robbins     <arnold@skeeve.com>

	* gawktexi.in (Two-way I/O): Document that writing to the closed
	write end of a two way pipe or reading from the closed read end
	can be made nonfatal.

2016-04-04         Arnold D. Robbins     <arnold@skeeve.com>

	* gawktexi.in, gawkinet.texi: Enable use of braces in
	indexes. Requires Texinfo 6.0 or later.

2016-04-02         Arnold D. Robbins     <arnold@skeeve.com>

	* gawktexi.in (Two-way I/O): Document that closing the "from"
	end waits for the process to exit, so it's not such a great idea.

2016-03-27         Arnold D. Robbins     <arnold@skeeve.com>

	* gawkinet.texi: Small update about end of line vs full
	comments when pretty printing.

2016-03-21         Arnold D. Robbins     <arnold@skeeve.com>

	* gawkinet.texi: Update UDP client and discussion, update
	modification dates and gawk versions.

2016-03-11         Arnold D. Robbins     <arnold@skeeve.com>

	* gawktexi.in: Improve system() return values documentation.

2016-03-07         Arnold D. Robbins     <arnold@skeeve.com>

	* gawktexi.in: Document system() return values.
	* gawk.1: Add a pointer to the manual about same.

2016-02-23         Arnold D. Robbins     <arnold@skeeve.com>

	* sidebar.awk: Globally replace [[:space:]] with [ \t] so that
	it will work with old versions of mawk (as found, boo!, on many
	Debian-based distributions).  Thanks to Yehezkel Bernat for
	discovering and reporting the issue.

2016-02-20         Arnold D. Robbins     <arnold@skeeve.com>

	* gawktexi.in (Bracket Expressions): Add a small note about
	Unicode in bracket expressions.

2016-02-18         Arnold D. Robbins     <arnold@skeeve.com>

	* gawktexi.in: Fixes in wc.awk and in cut.awk. Thanks to David Ward,
	dlward134@gmail.com.  Added an example of use of rewind(), also
	per suggestion from David Ward.
	* gawktexi.in: Update info about Texinfo versions.
	* gawktexi.in (Limitations): Fix Heisenberg Physics example and
	spelling of Heisenberg's name. Thanks to Hermann Peifer.

2016-02-14         Arnold D. Robbins     <arnold@skeeve.com>

	* gawktexi.in: Revise for use with Texinfo 6.1.
	Remove ` @c' at the end of inline docbook constructs.
	Remove special @DB*REF macros, not needed anymore.
	Use @sup for superscripts where possible.
	* texinfo.tex: Updated.

2016-02-05         Arnold D. Robbins     <arnold@skeeve.com>

	* gawk.texi: Document that optimization in now the default,
	there are new -s/--no-optimize options and that
	pretty-printing and profiling disable optimization.
	* gawk.1: Ditto.
	* awkcard.in: Ditto.

2016-02-03         Andrew J. Schorr     <aschorr@telemetry-investments.com>

	* gawktexi.in (Command-Line Options): Change wording of -M description
	to say "Select" instead of "Force".
	(Arbitrary-Precision Arithmetic Features): Tweak the wording to make
	it clear that MPFR is not used unless the -M option is supplied.

2016-02-03         Arnold D. Robbins     <arnold@skeeve.com>

	* gawktexi.in (VMS Running): Improve the Texinfo usage.

2016-01-31         John E. Malmberg     <wb8tyw@qsl.net>

	* gawktexi.in (VMS Running): Add instructions on how to redirect
	gawk data to a VMS command.

2016-01-18         Arnold D. Robbins     <arnold@skeeve.com>

	* gawktexi.in (Bracket Expressions): Document that '[', '.' and
	'*' are literal inside bracket expressions.
	(Two-way I/O): Add stuff about stdbuf and deadlocks.

2016-01-15         Arnold D. Robbins     <arnold@skeeve.com>

	* gawktexi.in (Array Sorting Functions): Clean up the code some,
	per suggestion from Michal Jaegermann. Tighten up the prose
	a bit too.

2016-01-14         Arnold D. Robbins     <arnold@skeeve.com>

	* ChangeLog: Remove spurious whitespace.

	Unrelated:

	* gawk.1: Restore text on PROCINFO["RETRY"] and fix up the
	formatting while we're at it. Thanks to Andrew Schorr for
	pointing out the problem.

2016-01-13         Arnold D. Robbins     <arnold@skeeve.com>

	* gawktexi.in (Array Sorting Functions): Add an example of
	using a function name with asort(). Response to bug report
	Stephane Goujet <stephane.goujet@wanadoo.fr>.

2016-01-06         Arnold D. Robbins     <arnold@skeeve.com>

	* gawktexi.in: Finish documenting that --pretty-print
	doesn't run the program. Thanks to Antonio
	Giovanni Colombo for the report and patch.

2016-01-03         Arnold D. Robbins     <arnold@skeeve.com>

	* gawktexi.in: Document that GNU/Linux on Alpha is no
	longer supported.

2015-12-27         Arnold D. Robbins     <arnold@skeeve.com>

	* gawktexi.in: Fix some @c endfile. Thanks to Antonio
	Giovanni Colombo for the report and patch.

2015-12-20         Arnold D. Robbins     <arnold@skeeve.com>

	* gawktexi.in: Add PROCINFO["NONFATAL"] to the list for PROCINFO.
	* gawk.1: Ditto.

2015-12-18         Arnold D. Robbins     <arnold@skeeve.com>

	* gawk.1: Update description of PROCINFO, and sort it properly.
	* gawktexi.in: Ditto.

2015-11-26         Arnold D. Robbins     <arnold@skeeve.com>

	* gawktexi.in: Add "exit" as synonym for "quit" in the
	debugger.  Suggested by Joep van Delft <joepvandelft@xs4all.nl>.

2015-11-15         Arnold D. Robbins     <arnold@skeeve.com>

	* gawktexi.in: Minor edits.
	* gawk.1: Revise \x to maximum of two digits.

2015-11-04         Arnold D. Robbins     <arnold@skeeve.com>

	* Makefile.am (pdf-local): Remove igawk.1.pdf. Ooops.

2015-10-30         Arnold D. Robbins     <arnold@skeeve.com>

	* Makefile.am (awkcard.ps): Add options to force paper size
	to letter. This makes the cut marks come out correctly even
	if groff's default paper size is a4.

2015-10-26         Arnold D. Robbins     <arnold@skeeve.com>

	* gawk.1: Put commas outside quoting in regexps to avoid
	confusion. Thanks to Mike Frysinger <vapier@gentoo.org>.

2015-10-16         Arnold D. Robbins     <arnold@skeeve.com>

	* awkcard.in: Fix tbl complaint.

2015-10-07         Arnold D. Robbins     <arnold@skeeve.com>

	* texinfo.tex: Updated to a working version.

2015-10-04         Arnold D. Robbins     <arnold@skeeve.com>

	* texinfo.tex: Revert update. It stopped working. I should learn
	to test these things. Thanks to Antonio Giovanni Colombo for
	the report.

2015-10-02         Arnold D. Robbins     <arnold@skeeve.com>

	* gawktexi.in: Note that there is no support for SSL.

2015-09-25         Arnold D. Robbins     <arnold@skeeve.com>

	* texinfo.tex: Update to latest.

2015-08-28	Daniel Richard G.	<skunk@iSKUNK.ORG>

	* doc/gawktexi.in: Check for the "struct passwd.pw_passwd" and
	"struct group.gr_passwd" fields and conditionalize their use, as
	they don't exist on z/OS.
	* Makefile.am (pdf-local): Renamed from "pdf", as Automake already
	defines "pdf" and warns us as much.

2015-08-14         Arnold D. Robbins     <arnold@skeeve.com>

	* gawktexi.in: Typo fixes in Appendix A.
	Thanks to Antonio Colombo.

2015-07-30         Arnold D. Robbins     <arnold@skeeve.com>

	* gawktexi.in: Small typo fix; thanks to Antonio Colombo
	for noticing.

2015-07-01         Arnold D. Robbins     <arnold@skeeve.com>

	* gawktexi.in: Update info on Quiktrim awk; thanks to
	Antonio Colombo for the pointer.

2015-06-30         Arnold D. Robbins     <arnold@skeeve.com>

	* gawktexi.in (Limitations): Document that sometimes the
	debugger can affect the program being run.
	Thanks to Hermann Peifer for the test case.

2015-06-26         Arnold D. Robbins     <arnold@skeeve.com>

	* gawktexi.in: Update description of values returned by typeof.

2015-06-19         Arnold D. Robbins     <arnold@skeeve.com>

	* gawkinet.info: Fix an old arnold@gnu.org.

2015-06-17         Andrew J. Schorr     <aschorr@telemetry-investments.com>

	* gawktexi.in: Document inplace shortcomings -- it does not preserve
	ACLs, and it may leave temporary files behind if killed by a signal.

2015-06-17         Andrew J. Schorr     <aschorr@telemetry-investments.com>

	* gawktexi.in: Document new inplace variable to control whether
	inplace editing is active.

2015-06-13         Arnold D. Robbins     <arnold@skeeve.com>

	* gawktexi.in: Comment out exercise 10.3, since the answer
	is included in the text. Thanks to Antonio Colombo
	for pointing this out.

2015-06-12         Arnold D. Robbins     <arnold@skeeve.com>

	* gawktexi.in: Add another pithy quote from Chet Ramey. Currently
	commented out.

2015-05-31         Arnold D. Robbins     <arnold@skeeve.com>

	* gawktexi.in: Revised description of default field parsing
	for POSIX. Newline is now a separator also.  Thanks to
	Michael Klement <michael.klement@usa.net> for pointing this out.
	* gawk.1: Updated too.

2015-05-30         Arnold D. Robbins     <arnold@skeeve.com>

	* gawktexi.in (Bitwise Functions): Update results of testbits.awk.

2015-05-19         Arnold D. Robbins     <arnold@skeeve.com>

	* 4.1.3: Release tar ball made.

2015-05-19         Arnold D. Robbins     <arnold@skeeve.com>

	* gawktexi.in: Bump patch level and modified date.
	Move to modern version of @image.
	* texinfo.tex: Update to latest.
	* array-elements.txt: Remove texinfo commands.

2015-05-18         Arnold D. Robbins     <arnold@skeeve.com>

	* gawktexi.in: Add a pithy quote from Chet Ramey. Currently
	commented out.

2015-05-16         Arnold D. Robbins     <arnold@skeeve.com>

	* gawktexi.in: Fix description of nextfile within a function. Sigh.

2015-05-15         Andrew J. Schorr     <aschorr@telemetry-investments.com>

	* gawktexi.in (Undocumented): Describe the new PROCINFO["argv"] array.

2015-05-14         Arnold D. Robbins     <arnold@skeeve.com>

	* gawktexi.in (Bugs): Add that email should be in plain
	text and not in HTML.  Sigh.

2015-05-11         Arnold D. Robbins     <arnold@skeeve.com>

	* gawktexi.in: Add doc on conversions for strongly typed
	regexp variables.

2015-05-03         Arnold D. Robbins     <arnold@skeeve.com>

	* gawktexi.in: Add initial documentation for strongly typed
	regexps and for `typeof'.

2015-04-29         Arnold D. Robbins     <arnold@skeeve.com>

	* 4.1.2: Release tar ball made.

2015-04-16         Arnold D. Robbins     <arnold@skeeve.com>

	* gawktexi.in (Undocumented): More info added.

2015-04-08         Arnold D. Robbins     <arnold@skeeve.com>

	* gawktexi.in: Update feature history section.

2015-04-07         Arnold D. Robbins     <arnold@skeeve.com>

	* gawktexi.in: Add a minor note to revisit FPAT pattern for CSV
	files at some point.

2015-04-05         Andrew J. Schorr     <aschorr@telemetry-investments.com>

	* gawktexi.in: Replace http://gawkextlib.sourceforge.net with
	http://sourceforge.net/projects/gawkextlib, since the former link
	contains obsolete info.  Update the gawkextlib build instructions
	to point to http://sourceforge.net/projects/gawkextlib/files for the
	current info.

2015-04-05         Arnold D. Robbins     <arnold@skeeve.com>

	* gawktexi.in: Fix a figure caption. Thanks to Antonio Colombo
	for pointing this out.
	* gawktexi.in: Additional typo fix, also thanks to Antonio.

2015-04-02         Arnold D. Robbins     <arnold@skeeve.com>

	* gawktexi.in, gawk.1, awkcard.in: Name change: div() --> intdiv().

2015-03-31         Arnold D. Robbins     <arnold@skeeve.com>

	* gawktexi.in: Update discussion of calling built-in functions
	indirectly. Small additional fix relating to rand(). Thanks
	to Antonio Colombo.

2015-03-27         Arnold D. Robbins     <arnold@skeeve.com>

	* gawktexi.in: Minor edits.

2015-03-24         Arnold D. Robbins     <arnold@skeeve.com>

	* gawktexi.in: Minor fixes from Antonio Colombo and new exercise
	in chapter 16.
	* gawk.1: Minor edits.
	* gawktexi.in: Edits in material on errno and retryable and get_file
	API.

2015-03-17         Andrew J. Schorr     <aschorr@telemetry-investments.com>

	* gawktexi.in: Modify inplace.awk to call inplace_end in BEGINFILE
	and END instead of in ENDFILE. This way, actions in ENDFILE rules
	will be redirected as expected.

2015-03-17         Arnold D. Robbins     <arnold@skeeve.com>

	* gawktexi.in: Turn "positive" into non-negative as appropriate.
	Thanks to Nicholas Mills <nlmills@clemson.edu> for pointing out
	the issue.

2015-03-08         Arnold D. Robbins     <arnold@skeeve.com>

	* gawktexi.in: Briefly describe that nonfatal I/O overrides
	GAWK_SOCK_RETRIES, in the env var part and in the nonfatal I/O
	part.

2015-03-01         Arnold D. Robbins     <arnold@skeeve.com>

	* gawktexi.in: Change quotes to @dfn for pseudorandom.
	A last-minute O'Reilly fix.

2015-02-27         Arnold D. Robbins     <arnold@skeeve.com>

	* gawktexi.in: Update UPDATE-MONTH and copyright year.
	Note that "the guide is definitive" quote is really
	from "The Restaurant at the End of the Universe". Thanks
	to Antonio Colombo for pointing this out.

2015-02-24         Arnold D. Robbins     <arnold@skeeve.com>

	* texinfo.tex: Update to most current version.
	* gawktexi.in: Minor edit to match an O'Reilly fix.
	Add some FIXMEs to one day use @sup.

2015-02-22         Arnold D. Robbins     <arnold@skeeve.com>

	* gawktexi.in: Change 'div' to 'divisor' in some examples.
	This future-proofs against a new function in master.
	Thanks to Antonio Giovanni Colombo for the report.

2015-02-20         Arnold D. Robbins     <arnold@skeeve.com>

	* gawktexi.in: More O'Reilly fixes. I think it's done!

2015-02-19         Arnold D. Robbins     <arnold@skeeve.com>

	* gawktexi.in: More O'Reilly fixes.

2015-02-17         Arnold D. Robbins     <arnold@skeeve.com>

	* gawktexi.in: A few minor formatting fixes to sync with O'Reilly
	version.

2015-02-13         Arnold D. Robbins     <arnold@skeeve.com>

	* gawktexi.in: O'Reilly fixes. Through QC1 review.

2015-02-11         Arnold D. Robbins     <arnold@skeeve.com>

	* gawktexi.in: O'Reilly fixes.

2015-02-10         Arnold D. Robbins     <arnold@skeeve.com>

	* gawktexi.in: Minor fixes, O'Reilly fixes.

2015-02-09         Arnold D. Robbins     <arnold@skeeve.com>

	* gawktexi.in: Restore a lost sentence. O'Reilly fixes.

2015-02-08         Arnold D. Robbins     <arnold@skeeve.com>

	* gawktexi.in: O'Reilly fixes.
	Make non-fatal i/o use "NONFATAL".

2015-02-06         Arnold D. Robbins     <arnold@skeeve.com>

	* gawktexi.in: O'Reilly fixes.

2015-02-04         Arnold D. Robbins     <arnold@skeeve.com>

	* gawktexi.in: O'Reilly fixes.
	* gawktexi.in: Update various version-related bits of info.

2015-02-02         Arnold D. Robbins     <arnold@skeeve.com>

	* gawktexi.in: O'Reilly fixes.

2015-02-01         Arnold D. Robbins     <arnold@skeeve.com>

	* gawktexi.in: POSIX requirement that function parameters cannot
	have the same name as a function is now --posix.
	Restore indirectcall example.

	More O'Reilly fixes.

2015-01-30         Arnold D. Robbins     <arnold@skeeve.com>

	* gawktexi.in: Document POSIX requirement that function parameters
	cannot have the same name as a function. Fix indirectcall example.

2015-01-27         Arnold D. Robbins     <arnold@skeeve.com>

	* gawktexi.in: O'Reilly fixes.
	And still more. Also, fix @code --> @command in a number of places.

2015-01-26         Arnold D. Robbins     <arnold@skeeve.com>

	* gawktexi.in: O'Reilly fixes.

2015-01-25         Arnold D. Robbins     <arnold@skeeve.com>

	* gawktexi.in: Fix a bad URL. And another one.
	More O'Reilly fixes.

2015-01-23         Arnold D. Robbins     <arnold@skeeve.com>

	* gawktexi.in: O'Reilly fixes.
	(Glossary): Many new entries from Antonio Giovanni Colombo.

2015-01-21         Arnold D. Robbins     <arnold@skeeve.com>

	* gawktexi.in: O'Reilly fixes.
	Remove obsolete start/end of range indexing comments.

2015-01-20         Arnold D. Robbins     <arnold@skeeve.com>

	* gawktexi.in: O'Reilly fixes.

2015-01-19         Arnold D. Robbins     <arnold@skeeve.com>

	* gawkinet.texi: Fix capitalization in document title.
	* gawktexi.in: Here we go again: Starting on more O'Reilly fixes.

2014-12-27         Arnold D. Robbins     <arnold@skeeve.com>

	* gawktexi.in: Add info that nonfatal I/O works with stdout and
	stderr.  Revise version info and what was added when.

2015-01-05         Andrew J. Schorr     <aschorr@telemetry-investments.com>

	* gawktexi.in: Improve get_file documentation.

2015-01-05         Andrew J. Schorr     <aschorr@telemetry-investments.com>

	* gawktexi.in: Replace "Retrying I/O" with "Retrying Input", since this
	feature pertains to input, not output.

2015-01-04         Andrew J. Schorr     <aschorr@telemetry-investments.com>

	* gawktexi.in: Document the get_file API function.

2015-01-04         Andrew J. Schorr     <aschorr@telemetry-investments.com>

	* gawk.1: Document new features PROCINFO["errno"] and
	PROCINFO["input", "RETRY"], and new getline return value of -2.
	* gawktexi.in: Ditto.

2014-12-26         Antonio Giovanni Colombo   <azc100@gmail.com>

	* gawktexi.in (Glossary): Really sort the items.

2014-12-24         Arnold D. Robbins     <arnold@skeeve.com>

	* gawktexi.in: Start documenting nonfatal output.

2014-12-24         Arnold D. Robbins     <arnold@skeeve.com>

	* gawktexi.in: Add one more paragraph to new foreword.
	* gawktexi.in: Fix exponentiation in TeX mode. Thanks to
	Marco Curreli by way of Antonio Giovanni Colombo.

	* texinfo.tex: Updated.

2014-12-12         Arnold D. Robbins     <arnold@skeeve.com>

	* gawktexi.in: Minor fix.
	Thanks to Teri Price <tjp212@lehigh.edu>.

2014-12-10         Arnold D. Robbins     <arnold@skeeve.com>

	* gawktexi.in: More minor fixes.

2014-12-09         Arnold D. Robbins     <arnold@skeeve.com>

	* gawktexi.in: More minor fixes.

2014-12-07         Arnold D. Robbins     <arnold@skeeve.com>

	* gawktexi.in: Minor fixes.

2014-12-06         Arnold D. Robbins     <arnold@skeeve.com>

	* gawktexi.in: A minor fix.

2014-12-05         Arnold D. Robbins     <arnold@skeeve.com>

	* gawktexi.in: Various minor fixes and updates.

2014-11-23         Arnold D. Robbins     <arnold@skeeve.com>

	* gawktexi.in: Update that TZ env. var can influnce mktime
	in running program.  Thanks to Hermann Peifer.

2014-11-19         Arnold D. Robbins     <arnold@skeeve.com>

	* gawktexi.in: Update that RFC 4180 documents CSV data.

2014-11-17         Arnold D. Robbins     <arnold@skeeve.com>

	* gawktexi.in: Copyedits applied.

2014-11-02         Arnold D. Robbins     <arnold@skeeve.com>

	* gawktexi.in: Comment out that I need an owner for awk.info.
	I may have found one or two people.

2014-10-29         Andrew J. Schorr     <aschorr@telemetry-investments.com>

	* gawktexi.in: Document new extras directory containing shell startup
	files to manipulate AWKPATH and AWKLIBPATH environment variables.

2014-10-28         Arnold D. Robbins     <arnold@skeeve.com>

	* gawk.1: Clarification that debugger reads stdin.
	* gawktexi.in: Ditto, and correctly place the "Braces" entry in
	the Glossary. Thanks to Antonio Colombo for that.

	Unrelated:

	* gawktexi.in: Restore use of @sc. Karl fixed makeinfo. :-)

2014-10-25         Arnold D. Robbins     <arnold@skeeve.com>

	* gawktexi.in: Minor typo fixes.
	Fix discussion of \x, per note from Antonio Colombo.

2014-10-17         Arnold D. Robbins     <arnold@skeeve.com>

	* gawktexi.in: Fix date in docbook attribution for new Foreword;
	thanks to Antonio Colombo for the catch.  Update latest version
	of gettext.

2014-10-15         Arnold D. Robbins     <arnold@skeeve.com>

	* gawk.1: Fix default value for AWKLIBPATH.
	* gawktexi.in: Revised text for AWKPATH and AWKLIBPATH.

2014-10-14         Arnold D. Robbins     <arnold@skeeve.com>

	* gawktexi.in: Add new Foreword from Mike Brennan.

2014-10-13         Arnold D. Robbins     <arnold@skeeve.com>

	* gawktexi.in: Fix example outputs in chapter 2.
	Improve description of SYMTAB.

2014-10-12         Arnold D. Robbins     <arnold@skeeve.com>

	* gawktexi.in: Revise doc for {INT,STR}_CHAIN_MAX. Remove Pat
	Rankin from VMS duties (per his request). Add a small TeX fix
	for the table in ch 16 for requesting values.

2014-10-05         Arnold D. Robbins     <arnold@skeeve.com>

	* gawktexi.in: Finished changes!

2014-10-03         Arnold D. Robbins     <arnold@skeeve.com>

	* gawktexi.in (EMRED): Renamed from EMISTERED to match original.
	Thanks to Warren Toomey at TUHS for access to archives recording
	the text.

2014-10-02         Arnold D. Robbins     <arnold@skeeve.com>

	* gawktexi.in: Pretty much done!

	Unrelated:

	* gawktexi.in: Fix braino in awk version of div function.
	Thanks to Katie Wasserman for the catch.

2014-10-01         Arnold D. Robbins     <arnold@skeeve.com>

	* gawktexi.in: More fixes after reading through the MS.

	Unrelated:

	* gawktexi.in: Add Katie Wasserman's program to compute
	the digits of PI.

	Unrelated:

	* gawktexi.in: Document the differences between profiling
	and pretty printing.

2014-09-30         Arnold D. Robbins     <arnold@skeeve.com>

	* gawktexi.in: More fixes after reading through the MS.

2014-09-29         Arnold D. Robbins     <arnold@skeeve.com>

	* gawktexi.in: More fixes after reading through the MS.
	And still more fixes.

2014-09-28         Arnold D. Robbins     <arnold@skeeve.com>

	* gawktexi.in: More fixes after reading through the MS.
	Document the debugger's "where" command.

2014-09-27         Arnold D. Robbins     <arnold@skeeve.com>

	* gawktexi.in: Lots more fixes after reading through the MS.

2014-09-23         Arnold D. Robbins     <arnold@skeeve.com>

	* gawktexi.in: Rework the documentation of special files in
	Chapter 5; some reordering as well as rewriting.

2014-09-22         Arnold D. Robbins     <arnold@skeeve.com>

	* gawktex.in: Continue fixes after reading through the MS.

2014-09-21         Arnold D. Robbins     <arnold@skeeve.com>

	* gawktex.in: Start on fixes after reading through the MS.

2014-09-18         Arnold D. Robbins     <arnold@skeeve.com>

	* gawktexi.in: Fix italics in quotations.  Some docbook special
	cases.

2014-09-15         Arnold D. Robbins     <arnold@skeeve.com>

	* gawktexi.in: Document that identifiers must use the English
	letters.

2014-09-14         Arnold D. Robbins     <arnold@skeeve.com>

	* gawktexi.in: More edits during review, minor addition.

2014-09-08         Arnold D. Robbins     <arnold@skeeve.com>

	* gawktexi.in: Remove text that won't get used.

2014-09-07         Arnold D. Robbins     <arnold@skeeve.com>

	* gawktexi.in: Minor cleanups.

2014-09-05         Arnold D. Robbins     <arnold@skeeve.com>

	* gawktexi.in: Document builtin functions in FUNCTAB and in
	PROCINFO["identifiers"].
	* gawk.1: Ditto.

	Unrelated:

	* gawktexi.in: More stuff from reviewer comments.

2014-09-04         Arnold D. Robbins     <arnold@skeeve.com>

	* gawktexi.in: Document that indirect calls now work on built-in
	and extension functions.
	* gawk.1: Same.

2014-09-03         Arnold D. Robbins     <arnold@skeeve.com>

	* gawktexi.in: Further fixes from reviews and bug reports.

2014-09-02         Arnold D. Robbins     <arnold@skeeve.com>

	* gawktexi.in: Corrections to walkthrough in debugger chapter.
	Thanks to David Ward <dlward134@gmail.com> for the problem report.

2014-09-01         Arnold D. Robbins     <arnold@skeeve.com>

	* gawktexi.in: Add index entry for @ - @load, @include,
	and indirect function calls. Thanks to "Kenny McKormack" in
	comp.lang.awk.

2014-08-29         Arnold D. Robbins     <arnold@skeeve.com>

	* gawktexi.in: Continuing on reviewer comments, and other
	bug fixes, miscellanious improvements.

2014-08-26         Arnold D. Robbins     <arnold@skeeve.com>

	* gawktexi.in: Use a different mechanism to exclude
	exercises. Remove use of LC_ALL in an example; doesn't seem
	to be needed anymore.

	Unrelated:

	* gawktexi.in: Document that MirBSD is no longer supported.

2014-08-25         Arnold D. Robbins     <arnold@skeeve.com>

	* gawktexi.in: Exercises are excluded from print edition.

2014-08-24         Arnold D. Robbins     <arnold@skeeve.com>

	* gawktexi.in: Continuing on reviewer comments.

2014-08-23         Arnold D. Robbins     <arnold@skeeve.com>

	* gawktexi.in: Continuing on reviewer comments.

2014-08-22         Arnold D. Robbins     <arnold@skeeve.com>

	* gawktexi.in: Continuing on reviewer comments.

2014-08-20         Arnold D. Robbins     <arnold@skeeve.com>

	* gawktexi.in: Continuing on reviewer comments.

2014-08-16         Arnold D. Robbins     <arnold@skeeve.com>

	* gawktexi.in: Continuing on reviewer comments.

2014-08-15         Arnold D. Robbins     <arnold@skeeve.com>

	* gawktexi.in: Continuing on reviewer comments.

2014-08-13         Arnold D. Robbins     <arnold@skeeve.com>

	* gawktexi.in: Starting on reviewer comments.
	Update acknowledgements.

2014-08-12         Arnold D. Robbins     <arnold@skeeve.com>

	* gawktexi.in: Cause div.awk to get into the example files.

2014-08-06         Arnold D. Robbins     <arnold@skeeve.com>

	* gawktexi.in: Misc minor additions.

2014-08-03         Arnold D. Robbins     <arnold@skeeve.com>

	* gawktexi.in: For sprintf %c document that if value is a valid
	wide character, gawk uses the low 8 bits of the value.

	Unrelated:

	* gawktexi.in: Fix doc for API get_record - errcode needs to
	be greater than zero.

2014-07-24         Arnold D. Robbins     <arnold@skeeve.com>

	* gawktexi.in (Numeric Functions): For `div()', clarify
	truncation is towards zero.  Thanks to Michal Jaegermann
	for pointing out the need to clarify this.

2014-07-10         Arnold D. Robbins     <arnold@skeeve.com>

	* gawktexi.in (Numeric Functions): Document new `div()' function.
	(Arbitrary Precision Integers): Document raison d'etre for div().
	* gawk.1, awkcard.in: Document `div()'.

2014-07-04         Arnold D. Robbins     <arnold@skeeve.com>

	* gawktexi.in (Bracket Expressions): Add a note about how to
	match ASCII characters.  Thanks to Hermann Peifer.

2014-06-25         Arnold D. Robbins     <arnold@skeeve.com>

	* gawktexi.in: Update permissions on copyright page per
	latest maintain.texi. Add GPL to print version of book.

2014-06-24         Arnold D. Robbins     <arnold@skeeve.com>

	* gawktexi.in: Document that --pretty-print no longer runs the
	program. Remove mention of GAWK_NO_PP_RUN env var.

2014-06-22         Arnold D. Robbins     <arnold@skeeve.com>

	* gawktexi.in: Typo fixes and minor corrections.

2014-06-19         Arnold D. Robbins     <arnold@skeeve.com>

	* gawktexi.in: Add thanks to Patrice Dumas and to Karl Berry.
	Per request from Hermann Peifer, try to clarify how local variables
	in functions are initialized.

2014-06-18         Arnold D. Robbins     <arnold@skeeve.com>

	* gawktexi.in: Split 6.1.4 into subsections. Other minor fixes.

2014-06-17         Arnold D. Robbins     <arnold@skeeve.com>

	* gawktexi.in: Finish adding exerices.
	Rework chapter 15 on floating point and MPFR.
	Spell check. Fix menues.

2014-06-16         Arnold D. Robbins     <arnold@skeeve.com>

	* gawktexi.in: Start adding exercises.

2014-06-15         Arnold D. Robbins     <arnold@skeeve.com>

	* gawktexi.in: Finish up summaries. Improvements in mystrtonum().

2014-06-13         Arnold D. Robbins     <arnold@skeeve.com>

	* gawktexi.in: Fix typos from changes of 3 June when macros were
	added for filename, data file, etc. Ooops.

2014-06-12         Arnold D. Robbins     <arnold@skeeve.com>

	* gawktexi.in: More "Summary" sections. Through chapter 14.

2014-06-11         Arnold D. Robbins     <arnold@skeeve.com>

	* gawktexi.in: More "Summary" sections. Through chapter 10.

2014-06-10         Arnold D. Robbins     <arnold@skeeve.com>

	* gawktexi.in: Update docbook figure markup.

2014-06-09         Arnold D. Robbins     <arnold@skeeve.com>

	* gawktexi.in: More "Summary" sections.
	Judiciously arrange for full xrefs in docbook in a few spots.

2014-06-08         Arnold D. Robbins     <arnold@skeeve.com>

	* gawktexi.in: Start adding "Summary" sections.

2014-06-03         Arnold D. Robbins     <arnold@skeeve.com>

	* gawktexi.in: Restore macros for file name vs. filename etc.
	Go through @if... and @ifnot... and fix them up too. Other misc.
	cleanup.

2014-05-29         Arnold D. Robbins     <arnold@skeeve.com>

	* gawktexi.in: Remove some obsolete bits, fix up some other
	minor stuff.

2014-05-27         Arnold D. Robbins     <arnold@skeeve.com>

	* gawktexi.in: Edits through the end!

2014-05-25         Arnold D. Robbins     <arnold@skeeve.com>

	* gawktexi.in: Edits through Appendix A.
	* gawktexi.in: Tweak nested lists for docbook.

2014-05-24         Arnold D. Robbins     <arnold@skeeve.com>

	* gawktexi.in (Staying current): New section.

2014-05-22         Andrew J. Schorr     <aschorr@telemetry-investments.com>

	* gawktexi.in (BEGINFILE/ENDFILE): Update doc for getline - any
	redirected form is allowed inside BEGINFILE/ENDFILE.

2014-05-21         Arnold D. Robbins     <arnold@skeeve.com>

	* gawktexi.in: Add comments for where we need full xrefs in
	docbook.

2014-05-20         Arnold D. Robbins     <arnold@skeeve.com>

	* gawktexi.in: Misc improvements for docbook, consistency
	in table and figure captions.

2014-05-17         Arnold D. Robbins     <arnold@skeeve.com>

	* gawktexi.in: Edits through Chapter 16.

2014-05-16         Arnold D. Robbins     <arnold@skeeve.com>

	* gawktexi.in: Edits through Chapter 14.

2014-05-15         Arnold D. Robbins     <arnold@skeeve.com>

	* gawktexi.in: Fix displays for docbook, edits through Chapter 11.

2014-05-14         Arnold D. Robbins     <arnold@skeeve.com>

	* gawktexi.in: Fix real preface for docbook.

2014-05-13         Arnold D. Robbins     <arnold@skeeve.com>

	* gawktexi.in: Complete formatting for FOR_PRINT and not FOR_PRINT.

2014-05-07         Arnold D. Robbins     <arnold@skeeve.com>

	* gawktexi.in: Docbook edits for preface and parts.
	Document AWKBUFSIZE.

2014-05-05         Arnold D. Robbins     <arnold@skeeve.com>

	* gawktexi.in: Editing progress. Through Chapter 9.

2014-05-05         Michal Jaegermann     <michal@harddata.com>

	* array-elements.fig: Fix subscripts to be aligned
	horizontally.  Regenerate the other files.

2014-05-02         Arnold D. Robbins     <arnold@skeeve.com>

	* gawktexi.in: Editing progress. Through Chapter 8.
	* array-elements.eps, array-elements.fig, array-elements.pdf,
	array-elements.png array-elements.txt: New files.
	* Makefile.am (EXTRA_DIST): Add them.

2014-04-30         Arnold D. Robbins     <arnold@skeeve.com>

	* gawktexi.in: Editing progress. Through Chapter 5.
	* gawktexi.in: Editing progress. Through Chapter 6 and into
	Chapter 7.

2014-04-29         Arnold D. Robbins     <arnold@skeeve.com>

	* gawktexi.in: Editing progress. Through Chapter 3.

2014-04-24         Arnold D. Robbins     <arnold@skeeve.com>

	* gawktexi.in: Start on revisions.

2014-04-17         Arnold D. Robbins     <arnold@skeeve.com>

	* gawk.1: Remove the bit about single character programs overflowing
	the parse stack. It doesn't seem to be true anymore.

2014-04-08         Arnold D. Robbins     <arnold@skeeve.com>

	* 4.1.1: Release tar ball made.

2014-04-08         Arnold D. Robbins     <arnold@skeeve.com>

	* texinfo.tex: Update to latest.
	* awkcard.in: Update copyright, patchlevel in download.
	* gawktexi.in: Update patchlevel, update month, spell check.

2014-03-30         Arnold D. Robbins     <arnold@skeeve.com>

	* gawktexi.in: Cleanups to docbook, finish math stuff.

2014-03-28         Arnold D. Robbins     <arnold@skeeve.com>

	* gawktexi.in: Minor cleanups to the indexing.

	Unrelated:

	* gawktexi.in: Merge in changes needed for creating valid
	DocBook XML. Works with post-5.2 Texinfo and dblatex!

2014-03-27         Arnold D. Robbins     <arnold@skeeve.com>

	* gawktexi.in: Finish the massive indexing improvements such that
	functions are indexed the way I want in TeX and the way Eli
	wants in Info.

	Unrelated:

	* gawktexi.in: Add a note in extension chapter that lookup of
	PROCINFO can fail.

2014-03-27         Eli Zaretskii             <eliz@gnu.org>

	* gawktexi.in: First round of massive indexing improvements.

2014-03-27         Antonio Giovanni Colombo   <azc100@gmail.com>

	* gawktexi.in: Redo all the examples using BBS-list to a different
	file that doesn't use out-of-date concepts.

2014-03-10         Arnold D. Robbins     <arnold@skeeve.com>

	* gawktexi.in: Finish indexing improvements. (For now, anyway.)

	Unrelated:

	* gawk.1: Document the quote flag! (Better late than never.)
	* awkcard.in: Update documentation of quote flag.

2014-03-08         Arnold D. Robbins     <arnold@skeeve.com>

	* gawktexi.in: Minor edits to the discussion of the memory allocation
	functions.

2014-03-08         Andrew J. Schorr     <aschorr@telemetry-investments.com>

	* gawktexi.in: Document new extension API functions api_malloc,
	api_calloc, api_realloc, and api_free.

2014-03-07         Arnold D. Robbins     <arnold@skeeve.com>

	* gawktexi.in: Indexing improvements.

2014-03-02         John E. Malmberg      <wb8tyw@qsl.net>

	* gawktexi.in: Remove paragraph about obsolete VMS
	  compilers.  Update reference about building PCSI kit.

2014-02-27         Arnold D. Robbins     <arnold@skeeve.com>

	* gawktexi.in: Lots of small fixes throughout, update of
	profiling output.  Finished fixes needed before a release.

2014-02-20         Arnold D. Robbins     <arnold@skeeve.com>

	* gawktexi.in: Add a quote to the alarm clock program.

2014-02-15         Arnold D. Robbins     <arnold@skeeve.com>

	* texinfo.tex: Update to latest.

2014-02-14         Arnold D. Robbins     <arnold@skeeve.com>

	* gawktexi.in: Lots of small edits.

2014-02-07         Arnold D. Robbins     <arnold@skeeve.com>

	* gawktexi.in: More minor fixes, update UPDATE_MONTH.

2014-02-03         Arnold D. Robbins     <arnold@skeeve.com>

	* gawktexi.in: More minor fixes, in indexing.

2014-02-03         Arnold D. Robbins     <arnold@skeeve.com>

	* gawktexi.in, gawkinet.texi: Minor fixes, mostly in indexing.
	* texinfo.tex: Update to latest.

2014-01-31         Arnold D. Robbins     <arnold@skeeve.com>

	* gawktexi.in: Add `()' to names of extension functions in indexing
	commands and in one place in the text. Consistency, don'tcha know.

2014-01-30         Arnold D. Robbins     <arnold@skeeve.com>

	* gawktexi.in: Add a few missing STARTOFRANGE comments.
	* gawk.1: Note that `(i, j) in array' doesn't work in for loops.
	Update the copyright year.

2014-01-28         Arnold D. Robbins     <arnold@skeeve.com>

	* gawktexi.in: Update info for Anders Wallin.

2014-01-25         Arnold D. Robbins     <arnold@skeeve.com>

	* texinfo.tex: Updated to current version.
	* gawktexi.in: Add magic stuff so that PDFs have "dark red"
	links like before.

2014-01-23         Arnold D. Robbins     <arnold@skeeve.com>

	* gawktexi.in (Feature History): New node.
	(Common Extensions): Update features now in mawk, too.

2014-12-14         John E. Malmberg      <wb8tyw@qsl.net>

	* gawktexi.in: Add information on building VMS PCSI kit.

2014-01-03         Arnold D. Robbins     <arnold@skeeve.com>

	* gawktexi.in (Full Line Fields): New node.
	Update copyright year.

2013-12-29         John E. Malmberg      <wb8tyw@qsl.net>

	* gawktexi.in: VMS dynamic extensions.

2013-12-26         Arnold D. Robbins     <arnold@skeeve.com>

	* gawktexi.in: More minor additions / fixes.
	(Bugs): Add John Malmberg for VMS. Other minor edits.

2013-12-25         Arnold D. Robbins     <arnold@skeeve.com>

	* gawktexi.in: Minor additions / fixes.

2013-12-23         John E. Malmberg      <wb8tyw@qsl.net>

	* gawktexi.in: Document the VMS exit status encoding.

2013-12-21         Arnold D. Robbins     <arnold@skeeve.com>

	* gawktexi.in (Additional Configuration Options): Document
	the --disable-extensions option.

2013-12-16         John E. Malmberg      <wb8tyw@qsl.net>

	* gawktexi.in: Updates to VMS sections.

2013-12-12         Arnold D. Robbins     <arnold@skeeve.com>

	* gawktexi.in: Fix the presentation of asort() and asorti().
	Thanks to Andy Schorr for pointing out the problems.

2013-11-28         Arnold D. Robbins     <arnold@skeeve.com>

	* gawktexi.in: Update quotations to use @author, fix a few
	placements of footnotes.

2013-11-08         Arnold D. Robbins     <arnold@skeeve.com>

	* gawktexi.in: Update the list of files included in the gawk
	distribution and fix a few typos.

2013-11-03         Arnold D. Robbins     <arnold@skeeve.com>

	* gawktexi.in: Fix the section and subsection headings in
	the Preface.  Also change the short title page to just
	"GNU Awk".

2013-10-31         Arnold D. Robbins     <arnold@skeeve.com>

	* gawktexi.in: Add @shorttitlepage command.

2013-10-25         Arnold D. Robbins     <arnold@skeeve.com>

	* gawktexi.in (Contributors): Update with more info.
	(Distributtion contents): Ditto.
	General: Remove all hyphens when used with "multi" prefix.

2013-10-22         Arnold D. Robbins     <arnold@skeeve.com>

	* gawktexi.in (Other Environment Variables): Document GAWK_MSG_SRC
	variable and fix documentation of *_CHAIN_MAX variables.

2013-10-11         Arnold D. Robbins     <arnold@skeeve.com>

	* gawktexi.in (Conversion, Printf Ordering): Better wording for
	descriptions of CONVFMT. Thanks to Hermann Peifer.

2013-09-29         Arnold D. Robbins     <arnold@skeeve.com>

	* gawktexi.in (Other Versions): Updated info on MKS awk and
	some other links.

2013-09-24         Arnold D. Robbins     <arnold@skeeve.com>

	* gawktexi.in (Readfile function): New node.

2013-09-22         Arnold D. Robbins     <arnold@skeeve.com>

	* gawktexi.in (FN, FFN, DF,DDF, PVERSION, CTL): Remove macros.
	They have no alternate versions and are just in the way.

2013-08-15         Arnold D. Robbins     <arnold@skeeve.com>

	* gawk.1: Document that ENVIRON updates affect the environment.
	* gawktexi.in: Ditto.

2013-06-27         Arnold D. Robbins     <arnold@skeeve.com>

	* texinfo.tex: Update from Karl, fixes a formating problem.
	* gawktexi.in (Conversions): Undo @w{} around @option{--posix}.

2013-06-22         Arnold D. Robbins     <arnold@skeeve.com>

	* gawktexi.in (Type Functions): Add more explanation to isarray(),
	including that it makes no sense to call it at the global level.

2013-06-03         Arnold D. Robbins     <arnold@skeeve.com>

	* gawktexi.in: Make it crystal clear not to use delete with FUNCTAB,
	or attempt to assign to it.

2013-05-29         Arnold D. Robbins     <arnold@skeeve.com>

	* gawktexi.in (Internal File Description): Add "devbsize" element
	to stat data array.

2013-05-27         Arnold D. Robbins     <arnold@skeeve.com>

	* gawtexi.in: Sample filefuncs.c extension code: Change test from
	ifdef HAVE_ST_BLKSIZE to HAVE_STRUCT_STAT_ST_BLKSIZE.

2013-05-21         Arnold D. Robbins     <arnold@skeeve.com>

	* gawktexi.in (Quick Installation): Add a paragraph advising to
	run `make install'. Thanks to Hermann Peifer.

2013-05-16         Arnold D. Robbins     <arnold@skeeve.com>

	* gawktexi.in (gawkextlib): Add a note to use make install on
	gawkextlib itself. Thanks to Hermann Peifer.
	(Cut program): Fix test for skipping lines if -s was supplied.
	Thanks to David Ward <bamberward@gmail.com> for the bug report.

2013-05-09         Arnold D. Robbins     <arnold@skeeve.com>

	* 4.1.0: Release tar ball made.

2013-05-09         Arnold D. Robbins     <arnold@skeeve.com>

	* gawktexi.in, gawk.1: Document that a regexp constant as the second
	argument to index() produces a fatal error.
	* gawktexi.in: More cleanups. Particularly, cleanup the index.

2013-04-27         Arnold D. Robbins     <arnold@skeeve.com>

	* gawktexi.in: Renamed from gawkman.texi.
	Add a reference to Overton's IEEE Math book in MPFR chapter.
	Thanks to Nelson Beebe for the recommendation.
	* Makefile.am, sidebar.awk: Adjusted.

2013-04-26         Arnold D. Robbins     <arnold@skeeve.com>

	* gawkman.texi: Cleanup in MPFR and API chapters.
	Also minor cleanup in design decisions. Add vim modeline.
	* api-figure2.fig: Minor fix.
	* api-figure2.eps, api-figure2.pdf, api-figure2.png: Regenerated.

2013-04-24         Arnold D. Robbins     <arnold@skeeve.com>

	* gawk.1: Finish cleanup pass.
	* awkcard.in: Document that getline sets RT.
	* gawkman.texi: Ditto.

2013-04-23         Arnold D. Robbins     <arnold@skeeve.com>

	* gawk.1: Start cleanup pass.
	* awkcard.in: Minor addition.
	* gawkman.texi: Minor fixes.

	* gawk.1, gawkman.texi: Document PROCINFO entries for API
	major and minor versions.

2013-04-21         Arnold D. Robbins     <arnold@skeeve.com>

	* gawkman.texi: Update all the menus. Fix spelling errors. Remove
	some unneeded fakenodes.

2013-04-20         Arnold D. Robbins     <arnold@skeeve.com>

	* awkcard.in: Clean up and bring up to date.

2013-04-17         Arnold D. Robbins     <arnold@skeeve.com>

	* Makefile.am (gawk.ps, gawkinet.ps): Set TEXINPUTS to point
	at $(srcdir) to be able to include various figures if doing a
	build not in the source directory.

2013-04-16         Arnold D. Robbins     <arnold@skeeve.com>

	* gawkman.texi: New file. This is now the real source for the
	manual and gawk.texi is generated from it.
	* sidebar.awk: New file to DTRT for sidebars in the manual.
	* Makefile.am (EXTRA_DIST): Update.
	(gawk.texi): Add new rule to create / update it if necessary.

2013-04-16         Arnold D. Robbins     <arnold@skeeve.com>

	* gawk.texi: Pretty much finish cleanup. Move i18n chapter to
	after advanced features chapter.
	* texinfo.tex: Updated to current in texinfo SVN.

2013-04-15         Arnold D. Robbins     <arnold@skeeve.com>

	* gawk.texi: Continue cleanup.

2013-04-14         Arnold D. Robbins     <arnold@skeeve.com>

	* gawk.texi: Add link to 'pawk' - awk for python.
	Further cleanups.

2013-04-12         Arnold D. Robbins     <arnold@skeeve.com>

	* gawk.texi: Continue cleanup.

2013-04-11         Arnold D. Robbins     <arnold@skeeve.com>

	* gawk.texi: Continue cleanup.

2013-04-04         Arnold D. Robbins     <arnold@skeeve.com>

	* gawk.texi: Continue cleanup.

2013-04-03         Arnold D. Robbins     <arnold@skeeve.com>

	* gawk.texi: Continue cleanup.

2013-04-02         Arnold D. Robbins     <arnold@skeeve.com>

	* gawk.texi: Start a simple cleanup pass before the release.

2013-03-15         Arnold D. Robbins     <arnold@skeeve.com>

	* gawk.texi: Update URL for texinfo, fix a typo.

2013-03-04         Arnold D. Robbins     <arnold@skeeve.com>

	* gawk.texi (Getline/Pipe): Add a nice quote from BWK.

2013-02-08         Arnold D. Robbins     <arnold@skeeve.com>

	* gawk.texi: Restore centering of text images.

2013-02-07         Arnold D. Robbins     <arnold@skeeve.com>

	* gawk.texi (Other Versions): Remove the description of xmlgawk.

2013-02-06         Arnold D. Robbins     <arnold@skeeve.com>

	* gawk.texi: For Info output, don't use @center on text images
	since the new makeinfo doesn't yet center the file as a block.
	Thanks to Karl Berry for the diagnostic.
	* gawk.1: Remove commented out doc for -m option which was for
	compatibility with BWK awk. His awk dropped it back in 2007.

2013-01-31         Arnold D. Robbins     <arnold@skeeve.com>

	* api-figure2.txt, api-figure3.txt: Convert tabs to spaces.
	* gawk.texi (Gory Details): Fix a command that new makeinfo doesn't
	recognize.
	(Conversion): Update example to be in POSIX mode. Thanks to
	Hermann Peifer.

2013-01-27         Arnold D. Robbins     <arnold@skeeve.com>

	* gawk.texi (Dynamic Typing): Clarify that gawk dies after the
	first fatal error on the test program. Thanks to Hermann Peifer.

2013-01-21         Arnold D. Robbins     <arnold@skeeve.com>

	* gawk.texi (Setting Precision): Fix a typo. 3.322 instead
	of 3.332.  Thanks to Hermann Peifer.

2013-01-09         Arnold D. Robbins     <arnold@skeeve.com>

	* gawk.texi: Minor edits to documentation for new inplace extension.

2013-01-08         Andrew J. Schorr     <aschorr@telemetry-investments.com>

	* gawk.texi: Add documentation for new inplace extension.

2013-01-08         Arnold D. Robbins     <arnold@skeeve.com>

	* gawk.texi, awkcard.in: Sync what mawk has. Main point of
	interest is that mawk supports the three time functions.

2013-01-06         Arnold D. Robbins     <arnold@skeeve.com>

	* gawk.texi, awkcard.in: Add Git Hub info for BWK awk.
	Update copyrights.
	* gawk.texi: Add Software Tools quote in chapter on library functions.

2012-12-25         Arnold D. Robbins     <arnold@skeeve.com>

	* gawk.texi: Remove doc sym_constant() API function.

2012-12-24         Arnold D. Robbins     <arnold@skeeve.com>

	* 4.0.2: Release tar ball made.

2012-12-23         Arnold D. Robbins     <arnold@skeeve.com>

	* gawk.texi: Remove an incorrect comment.
	* awkcard.in: Bump patch level.

2012-12-18         Arnold D. Robbins     <arnold@skeeve.com>

	* gawk.texi (Input Parsers): Add info on read_func.

2012-12-16         Arnold D. Robbins     <arnold@skeeve.com>

	* gawk.texi: Move design decisions on new API to appendix C.
	Move section on old extensions to last in the same appendix.

2012-12-15         Arnold D. Robbins     <arnold@skeeve.com>

	* macros: Update to GPL Version 3 and add copyright year.
	* texinfo.tex: Updated, from automake 1.12.6.
	* gawk.texi (Derived Files): A few minor fixes.

2012-12-09         Arnold D. Robbins     <arnold@skeeve.com>

	* awkforai.txt: Changed content to be pointers to the article
	to avoid copyright issues.
	* gawk.texi: Updated description of awkforai.txt.

2012-12-07         Arnold D. Robbins     <arnold@skeeve.com>

	* gawk.texi (I/O Functions): Document that fflush() is now part
	of POSIX. Fix in a few other places as well.
	* awkcard.in: Update for fflush().

2012-12-03         Arnold D. Robbins     <arnold@skeeve.com>

	* gawk.texi: Fix all @tex ... @end tex tables to use a different
	control character than @ so that the new makeinfo won't
	complain about them. Thanks to Karl Berry for the guidance.
	(Old Extension Mechansim): New node.

2012-12-01         Arnold D. Robbins     <arnold@skeeve.com>

	* gawk.texi: API chapter. Sync with gawkapi.h

2012-11-27         Arnold D. Robbins     <arnold@skeeve.com>

	* gawk.texi: API chapter. Change command for making shared libs
	to use gcc, not ld. Thanks to Nelson Beebe.
	(I/O Functions): Document new behavior for fflush().
	* gawk.1: Update for fflush().
	* awkcard.in: Ditto. And some general cleanup.

2012-11-24         Arnold D. Robbins     <arnold@skeeve.com>

	* gawk.texi (Future Extensions): Point to TODO file in the
	gawk dist.
	(Implementation Limitations): New node, from old LIMITATIONS file.

2012-11-22         Arnold D. Robbins     <arnold@skeeve.com>

	* gawk.texi: In API chapter, document the full list of include
	files that need to be included.

2012-11-21         Arnold D. Robbins     <arnold@skeeve.com>

	* gawk.texi: In API chapter, update behavior of stat function
	in the filefuncs extension.  Update the code example and prose
	to match the current code.

2012-11-19         Arnold D. Robbins     <arnold@skeeve.com>

	* gawk.texi: In API chapter, update behavior of readdir extension.

2012-11-16         Arnold D. Robbins     <arnold@skeeve.com>

	* gawk.texi: Minor edits in API chapter.
	Thanks to Nelson Beebe.

2012-11-14         Arnold D. Robbins     <arnold@skeeve.com>

	* gawk.texi: Minor edits in API chapter.
	Thanks to Andrew Schorr.

2012-11-06         Arnold D. Robbins     <arnold@skeeve.com>

	* gawk.texi: Rearrange chapter order and separate into parts
	using @part for TeX.  Fix capitalization in @caption text.
	(Variable Scope): Document that arrays can be local also.
	Thanks to Denis Shirokov <cosmogen@gmail.com>, for pointing out
	the lack.

2012-11-05         Arnold D. Robbins     <arnold@skeeve.com>

	* gawk.texi: Semi-rationalize invocations of @image.

2012-11-04         Arnold D. Robbins     <arnold@skeeve.com>

	* gawk.texi: New chapter on extension API.
	* api-figure1.pdf, api-figure2.pdf, api-figure3.pdf,
	general-program.pdf, process-flow.pdf: New files. Again.
	* Makefile.am (EXTRA_DIST): Update. Again.

2012-11-03         Arnold D. Robbins     <arnold@skeeve.com>

	* api-figure1.pdf, api-figure2.pdf, api-figure3.pdf: Removed.
	* api-figure1.txt, api-figure2.txt, api-figure3.txt,
	api-figure1.png, api-figure2.png, api-figure3.png: New files.
	* Makefile.am (EXTRA_DIST): Update.

	* gawk.texi: Fix up images.
	* general-program.pdf, process-flow.pdf: Removed.
	* general-program.png, process-flow.png,
	general-program.txt, process-flow.txt: New files.
	* Makefile.am (EXTRA_DIST): Update.

2012-10-31         Arnold D. Robbins     <arnold@skeeve.com>

	* api-figure1.eps, api-figure1.fig, api-figure1.pdf,
	api-figure2.eps, api-figure2.fig, api-figure2.pdf,
	api-figure3.eps, api-figure3.fig, api-figure3.pdf: New files.
	* Makefile.am (EXTRA_DIST): Add the above.

2012-10-28         Arnold D. Robbins     <arnold@skeeve.com>

	* gawk.texi (Glossary): Document cookie, some cleanup of
	notes at the end.

2012-10-19         Arnold D. Robbins     <arnold@skeeve.com>

	* gawk.texi: More doc on SYMTAB.

2012-10-05         Arnold D. Robbins     <arnold@skeeve.com>

	* Makefile.am (LN, install-data-hook, uninstall-hook): Removed. No
	longer needed since dgawk and pgawk are gone.

2012-10-13         Arnold D. Robbins     <arnold@skeeve.com>

	* Makefile.am: Add dgawk.1 to man page links created / removed
	on install / uninstall. (On stable branch.)

2012-10-02         Arnold D. Robbins     <arnold@skeeve.com>

	* gawk.texi (Glossary). Correct the full name for `ISO' per
	bug report from William Bresler <wbresler@acm.org>. Add a link
	to the ISO website.

	* gawk.texi, gawk.1, awkcard.in: Document FUNCTAB, SYMTAB, and
	PROCINFO["identifiers"]. Including that delete does not work
	on FUNCTAB and SYMTAB.

2012-09-23         Arnold D. Robbins     <arnold@skeeve.com>

	* gawk.texi (Nextfile Statement): Document that it's now part of POSIX
	and update the title.
	(Delete): Document that `delete array' is now part of POSIX.
	* awkcard.in: Adjust coloring for nextfile and delete array.

2012-09-07         Arnold D. Robbins     <arnold@skeeve.com>

	* texinfo.tex: Updated to version 2012-09-05.06.

2012-08-27         Arnold D. Robbins     <arnold@skeeve.com>

	* gawk.texi: Minor edits, fix some spelling mistakes.

2012-08-26         Arnold D. Robbins     <arnold@skeeve.com>

	* gawk.texi: More edits to chapter on arithmetic.
	Primarily English changes.

2012-08-24         Arnold D. Robbins     <arnold@skeeve.com>

	* gawk.texi: Emphasize more that floating point behavior is
	not a language issue. Add a pointer to POSIX bc.
	Move arithmetic chapter to later in the book, before chapter
	on dynamic extensions.

2012-08-17         Arnold D. Robbins     <arnold@skeeve.com>

	* texinfo.tex: Update infrastructure to Automake 1.12.3.

2012-08-14         Arnold D. Robbins     <arnold@skeeve.com>

	* gawk.texi: Fixed a math bug in the chapter on multiple
	precision floating point. Thanks to John Haque.

2012-08-12         Arnold D. Robbins     <arnold@skeeve.com>

	* gawk.texi: Merged discussion of numbers from Appendix C into
	the chapter on arbitrary precision arithmetic. Did some surgery
	on that chapter to organize it a little better.

2012-08-10         Arnold D. Robbins     <arnold@skeeve.com>

	* awkcard.in, gawk.1, gawk.texi: Updated. Mostly for new API stuff
	but also some other things.
	* gawk.texi (Derived Files): New node.

2012-08-01         Arnold D. Robbins     <arnold@skeeve.com>

	* Makefile.am (install-data-hook): Install a dgawk.1 link to the
	man page also. Remove it on uninstall.

2012-07-29         Andrew J. Schorr     <aschorr@telemetry-investments.com>

	* gawk.texi: Document that RT is set by getline.

2012-07-04         Arnold D. Robbins     <arnold@skeeve.com>

	* gawk.texi, gawk.1, awkcard.in: Document that and(), or(), and
	xor() can all take any number of arguments, with a minimum of two.

2012-06-10         Andrew J. Schorr     <aschorr@telemetry-investments.com>

	* gawk.texi: Rename gettimeofday function to getlocaltime, since
	the new time extension will provide gettimeofday.

2012-05-24         Andrew J. Schorr     <aschorr@telemetry-investments.com>

	* gawk.texi, gawk.1: Replace references to dlload with dl_load.
	But much more work needs to be done on the docs.

2012-05-19         Andrew J. Schorr     <aschorr@telemetry-investments.com>

	* gawk.texi, gawk.1: Document new -i option, and describe new default
	.awk suffix behavior.

2012-04-01         Andrew J. Schorr     <aschorr@telemetry-investments.com>

	* gawk.texi: Replace documentation of removed functions update_ERRNO and
	update_ERRNO_saved with descriptions new functions update_ERRNO_int,
	update_ERRNO_string and unset_ERRNO.  And fix a couple of examples
	to use update_ERRNO_int instead of update_ERRNO.

2012-03-26         Arnold D. Robbins     <arnold@skeeve.com>

	* gawk.texi: Minor style edits.

2012-03-21         Andrew J. Schorr     <aschorr@telemetry-investments.com>

	* gawk.texi, gawk.1: Document new @load keyword.

2012-03-20         Andrew J. Schorr     <aschorr@telemetry-investments.com>

	* gawk.texi, gawk.1: Add AWKLIBPATH.

2012-08-12         Arnold D. Robbins     <arnold@skeeve.com>

	* gawk.texi (Ranges and Locales): Clarified ranges and
	locales. Again.

2012-08-05         Arnold D. Robbins     <arnold@skeeve.com>

	* gawk.texi (PC Binary Installation): Document Eli Zaretskii's
	site.
	(Records): Update case of RS = "a". It only prints 1 if in
	POSIX mode. Thanks to Jeroen Schot who first reported it.

2012-07-20         Arnold D. Robbins     <arnold@skeeve.com>

	* gawk.texi (Ranges and Locales): Clarified ranges and
	locales.

2012-07-13         Arnold D. Robbins     <arnold@skeeve.com>

	* gawk.texi (Getline Notes): Discuss side effects in
	argument expression.

2012-06-29         Arnold D. Robbins     <arnold@skeeve.com>

	* gawk.texi, awkcard.in: Latest mawk understands /dev/stdin.

2012-04-27         Arnold D. Robbins     <arnold@skeeve.com>

	* gawk.texi: Add that -b affects output.

2012-04-27         Arnold D. Robbins     <arnold@skeeve.com>

	* texinfo.tex: Update to latest from automake 1.12.

2012-04-09         Arnold D. Robbins     <arnold@skeeve.com>

	* texinfo.tex: Update to latest from automake 1.11.4.

2012-04-11         John Haque     <j.eh@mchsi.com>

	* gawk.texi: Change RNDMODE to ROUNDMODE.
	* gawk.1, awkcard.in: Ditto.

2012-04-11         Arnold D. Robbins     <arnold@skeeve.com>

	* gawk.texi: Change --arbitrary-precision to --bignum.
	* gawk.1: Ditto.
	* awkcard.in: Add --bignum, RNDMODE, PREC.

2012-04-08         Arnold D. Robbins     <arnold@skeeve.com>

	* gawk.texi: Editing on new chapter on arbitrary precision numbers.

2012-03-31         John Haque     <j.eh@mchsi.com>

	* gawk.texi, gawk.1: Add text on support for arbitrary precision
	numbers.

2012-02-06         Arnold D. Robbins     <arnold@skeeve.com>

	* gawk.texi, gawk.1: And some minor edits thereunto.

2012-02-03         John Haque     <j.eh@mchsi.com>

	* gawk.texi, gawk.1: Add text on read timeout.

2011-12-28         Arnold D. Robbins     <arnold@skeeve.com>

	* awkcard.in, gawk.1: Minor edits after merge of executables.

2011-12-21         John Haque     <j.eh@mchsi.com>

	* gawk.texi: Updated sections on profiling and debugging
	after merging the exes. Document new options --debug and
	--load, and add a sub-section on loading extension library.
	* gawk.1: Same.
	* awkcard.in: Same.

2012-03-28         Arnold D. Robbins     <arnold@skeeve.com>

	* 4.0.1: Release tar ball made.

2012-02-10         Arnold D. Robbins     <arnold@skeeve.com>

	* gawk.texi, awkcard.in: Bump patch level.
	* texinfo.tex: Updated from Texinfo CVS.

2011-12-06         Arnold D. Robbins     <arnold@skeeve.com>

	* gawk.texi: Various typo fixes from mailing list.

2011-11-10         Arnold D. Robbins     <arnold@skeeve.com>

	* gawk.1: Fix some .BR to be .B.

2011-11-08         Arnold D. Robbins     <arnold@skeeve.com>

	* gawk.texi: Further improvement in the discussion of sorted array
	traversal. Some sections reordered and text edited to suit.

2011-11-06         Arnold D. Robbins     <arnold@skeeve.com>

	* gawk.texi: Try to improve discussion of sorted array
	traversal.

2011-09-24         Arnold D. Robbins     <arnold@skeeve.com>

	* gawk.1: Fix some spelling errors. Thanks to
	Jeroen Schot <schot@A-Eskwadraat.nl>.
	* gawk.texi: Some minor fixes.

2011-08-31         John Haque     <j.eh@mchsi.com>

	* gawk.texi: Updated gawk dynamic extension doc.

2011-07-28         Arnold D. Robbins     <arnold@skeeve.com>

	* gawk.texi (Gory Details): Restore text on historical behavior
	etc. and add explanation on gawk 4.0.x.

2011-07-17         Arnold D. Robbins     <arnold@skeeve.com>

	* gawk.texi: Add reference in node Expressions to node Precedence,
	based on suggestion from Dan Jacobson dated 4 Jun 2001.

2011-07-17  Paul Eggert  <eggert@twinsun.com>

	* gawk.texi: Warn up-front (indirectly) that plain gawk is not
	compatible with SVR4 awk and with POSIX awk.  Describe how
	gawk differs from the GNU standard in its interpretation of
	POSIXLY_CORRECT.  (From mail dated 15 May 2001).

2011-06-24         Arnold D. Robbins     <arnold@skeeve.com>

	* Makefile.am (EXTRA_DIST): Add ChangeLog.0.
	* 4.0.0: Remake the tar ball.

2011-06-23         Arnold D. Robbins     <arnold@skeeve.com>

	* ChangeLog.0: Rotated ChangeLog into this file.
	* ChangeLog: Created anew for gawk 4.0.0 and on.
	* 4.0.0: Release tar ball made.<|MERGE_RESOLUTION|>--- conflicted
+++ resolved
@@ -1,18 +1,16 @@
-<<<<<<< HEAD
+2016-08-01         Arnold D. Robbins     <arnold@skeeve.com>
+
+	* gawktexi.in: Mark DJGPP port as unsupported.
+
+2016-07-24         Arnold D. Robbins     <arnold@skeeve.com>
+
+	* gawktexi.in: Fix a typo. Thanks to Marco Curreli for reporting.
+
 2016-07-23         Arnold D. Robbins     <arnold@skeeve.com>
 
 	* gawktexi.in: Document return value of close on a pipe now like
 	that of system: exit status, status + 256 for signal, or
 	status + 512 for signal with core dump.
-=======
-2016-08-01         Arnold D. Robbins     <arnold@skeeve.com>
-
-	* gawktexi.in: Mark DJGPP port as unsupported.
-
-2016-07-24         Arnold D. Robbins     <arnold@skeeve.com>
-
-	* gawktexi.in: Fix a typo. Thanks to Marco Curreli for reporting.
->>>>>>> 385636c3
 
 2016-07-18         Arnold D. Robbins     <arnold@skeeve.com>
 
