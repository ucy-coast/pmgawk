--- conflicted
+++ resolved
@@ -1,13 +1,11 @@
-<<<<<<< HEAD
-2014-08-12         Arnold D. Robbins     <arnold@skeeve.com>
-
-	* gawktexi.in: Cause div.awk to get into the example files.
-=======
 2014-08-13         Arnold D. Robbins     <arnold@skeeve.com>
 
 	* gawktexi.in: Starting on reviewer comments.
 	Update acknowledgements.
->>>>>>> 10596805
+
+2014-08-12         Arnold D. Robbins     <arnold@skeeve.com>
+
+	* gawktexi.in: Cause div.awk to get into the example files.
 
 2014-08-06         Arnold D. Robbins     <arnold@skeeve.com>
 
