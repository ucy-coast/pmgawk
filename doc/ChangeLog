--- conflicted
+++ resolved
@@ -1,13 +1,11 @@
-<<<<<<< HEAD
-2019-01-09         Andrew J. Schorr     <aschorr@telemetry-investments.com>
-
-	* gawktexi.in (Undocumented): Discuss typeof's optional 2nd argument.
-=======
 2019-01-11         Arnold D. Robbins     <arnold@skeeve.com>
 
 	* gawktexi.in (I18N Example): $LC_MESSAGES is involved here
 	also. Document this.
->>>>>>> 3d0561d7
+
+2019-01-09         Andrew J. Schorr     <aschorr@telemetry-investments.com>
+
+	* gawktexi.in (Undocumented): Discuss typeof's optional 2nd argument.
 
 2019-01-08         Arnold D. Robbins     <arnold@skeeve.com>
 
