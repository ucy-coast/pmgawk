--- conflicted
+++ resolved
@@ -1,13 +1,11 @@
-<<<<<<< HEAD
 2020-10-16         Arnold D. Robbins     <arnold@skeeve.com>
 
 	* gawktexi.in: After review, remove/update some FIXMEs, and
 	and fix a markup error.
-=======
+
 2020-10-15         Arnold D. Robbins     <arnold@skeeve.com>
 
 	* gawktexi.in: Add an index entry.
->>>>>>> dca1a2e3
 
 2020-10-12         Arnold D. Robbins     <arnold@skeeve.com>
 
