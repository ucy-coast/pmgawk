--- conflicted
+++ resolved
@@ -1,8 +1,3 @@
-<<<<<<< HEAD
-2015-04-02         Arnold D. Robbins     <arnold@skeeve.com>
-
-	* gawktexi.in, gawk.1, awkcard.in: Name change: div() --> intdiv().
-=======
 2015-04-05         Andrew J. Schorr     <aschorr@telemetry-investments.com>
 
 	* gawktexi.in: Replace http://gawkextlib.sourceforge.net with
@@ -15,7 +10,10 @@
 
 	* gawktexi.in: Fix a figure caption. Thanks to Antonio Colombo
 	for pointing this out.
->>>>>>> 8ff976cd
+
+2015-04-02         Arnold D. Robbins     <arnold@skeeve.com>
+
+	* gawktexi.in, gawk.1, awkcard.in: Name change: div() --> intdiv().
 
 2015-03-31         Arnold D. Robbins     <arnold@skeeve.com>
 
