--- conflicted
+++ resolved
@@ -1,14 +1,12 @@
-<<<<<<< HEAD
+2013-09-22         Arnold D. Robbins     <arnold@skeeve.com>
+
+	* gawktexi.in (FN, FFN, DF,DDF, PVERSION, CTL): Remove macros.
+	They have no alternate versions and are just in the way.
+
 2013-08-15         Arnold D. Robbins     <arnold@skeeve.com>
 
 	* gawk.1: Document that ENVIRON updates affect the environment.
 	* gawktexi.in: Ditto.
-=======
-2013-09-22         Arnold D. Robbins     <arnold@skeeve.com>
-
-	* gawktexi.in (FN, FFN, DF,DDF, PVERSION, CTL): Remove macros.
-	They have no alternate versions and are just in the way.
->>>>>>> a4a5f76e
 
 2013-06-27         Arnold D. Robbins     <arnold@skeeve.com>
 
