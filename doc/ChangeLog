<<<<<<< HEAD
2015-06-30         Arnold D. Robbins     <arnold@skeeve.com>

	* gawktexi.in (Limitations): Document that sometimes the
	debugger can affect the program being run.
	Thanks to Hermann Peifer for the test case.

2015-06-26         Arnold D. Robbins     <arnold@skeeve.com>

	* gawktexi.in: Update description of values returned by typeof.
=======
2015-07-01         Arnold D. Robbins     <arnold@skeeve.com>

	* gawktexi.in: Update info on Quiktrim awk; thanks to
	Antonio Colombo for the pointer.
>>>>>>> 247ac37e

2015-06-19         Arnold D. Robbins     <arnold@skeeve.com>

	* gawkinet.info: Fix an old arnold@gnu.org.

2015-06-17         Andrew J. Schorr     <aschorr@telemetry-investments.com>

	* gawktexi.in: Document inplace shortcomings -- it does not preserve
	ACLs, and it may leave temporary files behind if killed by a signal.

2015-06-17         Andrew J. Schorr     <aschorr@telemetry-investments.com>

	* gawktexi.in: Document new inplace variable to control whether
	inplace editing is active.

2015-06-13         Arnold D. Robbins     <arnold@skeeve.com>

	* gawktexi.in: Comment out exercise 10.3, since the answer
	is included in the text. Thanks to Antonio Colombo 
	for pointing this out.

2015-06-12         Arnold D. Robbins     <arnold@skeeve.com>

	* gawktexi.in: Add another pithy quote from Chet Ramey. Currently
	commented out.

2015-05-31         Arnold D. Robbins     <arnold@skeeve.com>

	* gawktexi.in: Revised description of default field parsing
	for POSIX. Newline is now a separator also.  Thanks to
	Michael Klement <michael.klement@usa.net> for pointing this out.
	* gawk.1: Updated too.

2015-05-30         Arnold D. Robbins     <arnold@skeeve.com>

	* gawktexi.in (Bitwise Functions): Update results of testbits.awk.

2015-05-19         Arnold D. Robbins     <arnold@skeeve.com>

	* 4.1.3: Release tar ball made.

2015-05-19         Arnold D. Robbins     <arnold@skeeve.com>

	* gawktexi.in: Bump patch level and modified date.
	Move to modern version of @image.
	* texinfo.tex: Update to latest.
	* array-elements.txt: Remove texinfo commands.

2015-05-18         Arnold D. Robbins     <arnold@skeeve.com>

	* gawktexi.in: Add a pithy quote from Chet Ramey. Currently
	commented out.

2015-05-16         Arnold D. Robbins     <arnold@skeeve.com>

	* gawktexi.in: Fix description of nextfile within a function. Sigh.

2015-05-15         Andrew J. Schorr     <aschorr@telemetry-investments.com>

	* gawktexi.in (Undocumented): Describe the new PROCINFO["argv"] array.

2015-05-14         Arnold D. Robbins     <arnold@skeeve.com>

	* gawktexi.in (Bugs): Add that email should be in plain
	text and not in HTML.  Sigh.

2015-05-11         Arnold D. Robbins     <arnold@skeeve.com>

	* gawktexi.in: Add doc on conversions for strongly typed
	regexp variables.

2015-05-03         Arnold D. Robbins     <arnold@skeeve.com>

	* gawktexi.in: Add initial documentation for strongly typed
	regexps and for `typeof'.

2015-04-29         Arnold D. Robbins     <arnold@skeeve.com>

	* 4.1.2: Release tar ball made.

2015-04-16         Arnold D. Robbins     <arnold@skeeve.com>

	* gawktexi.in (Undocumented): More info added.

2015-04-08         Arnold D. Robbins     <arnold@skeeve.com>

	* gawktexi.in: Update feature history section.

2015-04-07         Arnold D. Robbins     <arnold@skeeve.com>

	* gawktexi.in: Add a minor note to revisit FPAT pattern for CSV
	files at some point.

2015-04-05         Andrew J. Schorr     <aschorr@telemetry-investments.com>

	* gawktexi.in: Replace http://gawkextlib.sourceforge.net with
	http://sourceforge.net/projects/gawkextlib, since the former link
	contains obsolete info.  Update the gawkextlib build instructions
	to point to http://sourceforge.net/projects/gawkextlib/files for the
	current info.

2015-04-05         Arnold D. Robbins     <arnold@skeeve.com>

	* gawktexi.in: Fix a figure caption. Thanks to Antonio Colombo
	for pointing this out.
	* gawktexi.in: Additional typo fix, also thanks to Antonio.

2015-04-02         Arnold D. Robbins     <arnold@skeeve.com>

	* gawktexi.in, gawk.1, awkcard.in: Name change: div() --> intdiv().

2015-03-31         Arnold D. Robbins     <arnold@skeeve.com>

	* gawktexi.in: Update discussion of calling built-in functions
	indirectly. Small additional fix relating to rand(). Thanks
	to Antonio Colombo.

2015-03-27         Arnold D. Robbins     <arnold@skeeve.com>

	* gawktexi.in: Minor edits.

2015-03-24         Arnold D. Robbins     <arnold@skeeve.com>

	* gawktexi.in: Minor fixes from Antonio Colombo and new exercise
	in chapter 16.
	* gawk.1: Minor edits.
	* gawktexi.in: Edits in material on errno and retryable and get_file
	API.

2015-03-17         Andrew J. Schorr     <aschorr@telemetry-investments.com>

	* gawktexi.in: Modify inplace.awk to call inplace_end in BEGINFILE
	and END instead of in ENDFILE. This way, actions in ENDFILE rules
	will be redirected as expected.

2015-03-17         Arnold D. Robbins     <arnold@skeeve.com>

	* gawktexi.in: Turn "positive" into non-negative as appropriate.
	Thanks to Nicholas Mills <nlmills@clemson.edu> for pointing out
	the issue.

2015-03-08         Arnold D. Robbins     <arnold@skeeve.com>

	* gawktexi.in: Briefly describe that nonfatal I/O overrides
	GAWK_SOCK_RETRIES, in the env var part and in the nonfatal I/O
	part.

2015-03-01         Arnold D. Robbins     <arnold@skeeve.com>

	* gawktexi.in: Change quotes to @dfn for pseudorandom.
	A last-minute O'Reilly fix.

2015-02-27         Arnold D. Robbins     <arnold@skeeve.com>

	* gawktexi.in: Update UPDATE-MONTH and copyright year.
	Note that "the guide is definitive" quote is really
	from "The Restaurant at the End of the Universe". Thanks
	to Antonio Colombo for pointing this out.

2015-02-24         Arnold D. Robbins     <arnold@skeeve.com>

	* texinfo.tex: Update to most current version.
	* gawktexi.in: Minor edit to match an O'Reilly fix.
	Add some FIXMEs to one day use @sup.

2015-02-22         Arnold D. Robbins     <arnold@skeeve.com>

	* gawktexi.in: Change 'div' to 'divisor' in some examples.
	This future-proofs against a new function in master.
	Thanks to Antonio Giovanni Colombo for the report.

2015-02-20         Arnold D. Robbins     <arnold@skeeve.com>

	* gawktexi.in: More O'Reilly fixes. I think it's done!

2015-02-19         Arnold D. Robbins     <arnold@skeeve.com>

	* gawktexi.in: More O'Reilly fixes.

2015-02-17         Arnold D. Robbins     <arnold@skeeve.com>

	* gawktexi.in: A few minor formatting fixes to sync with O'Reilly
	version.

2015-02-13         Arnold D. Robbins     <arnold@skeeve.com>

	* gawktexi.in: O'Reilly fixes. Through QC1 review.

2015-02-11         Arnold D. Robbins     <arnold@skeeve.com>

	* gawktexi.in: O'Reilly fixes.

2015-02-10         Arnold D. Robbins     <arnold@skeeve.com>

	* gawktexi.in: Minor fixes, O'Reilly fixes.

2015-02-09         Arnold D. Robbins     <arnold@skeeve.com>

	* gawktexi.in: Restore a lost sentence. O'Reilly fixes.

2015-02-08         Arnold D. Robbins     <arnold@skeeve.com>

	* gawktexi.in: O'Reilly fixes.
	Make non-fatal i/o use "NONFATAL".

2015-02-06         Arnold D. Robbins     <arnold@skeeve.com>

	* gawktexi.in: O'Reilly fixes.

2015-02-04         Arnold D. Robbins     <arnold@skeeve.com>

	* gawktexi.in: O'Reilly fixes.
	* gawktexi.in: Update various version-related bits of info.

2015-02-02         Arnold D. Robbins     <arnold@skeeve.com>

	* gawktexi.in: O'Reilly fixes.

2015-02-01         Arnold D. Robbins     <arnold@skeeve.com>

	* gawktexi.in: POSIX requirement that function parameters cannot
	have the same name as a function is now --posix.
	Restore indirectcall example.

	More O'Reilly fixes.

2015-01-30         Arnold D. Robbins     <arnold@skeeve.com>

	* gawktexi.in: Document POSIX requirement that function parameters
	cannot have the same name as a function. Fix indirectcall example.

2015-01-27         Arnold D. Robbins     <arnold@skeeve.com>

	* gawktexi.in: O'Reilly fixes.
	And still more. Also, fix @code --> @command in a number of places.

2015-01-26         Arnold D. Robbins     <arnold@skeeve.com>

	* gawktexi.in: O'Reilly fixes.

2015-01-25         Arnold D. Robbins     <arnold@skeeve.com>

	* gawktexi.in: Fix a bad URL. And another one.
	More O'Reilly fixes.

2015-01-23         Arnold D. Robbins     <arnold@skeeve.com>

	* gawktexi.in: O'Reilly fixes.
	(Glossary): Many new entries from Antonio Giovanni Colombo.

2015-01-21         Arnold D. Robbins     <arnold@skeeve.com>

	* gawktexi.in: O'Reilly fixes.
	Remove obsolete start/end of range indexing comments.

2015-01-20         Arnold D. Robbins     <arnold@skeeve.com>

	* gawktexi.in: O'Reilly fixes.

2015-01-19         Arnold D. Robbins     <arnold@skeeve.com>

	* gawkinet.texi: Fix capitalization in document title.
	* gawktexi.in: Here we go again: Starting on more O'Reilly fixes.

2014-12-27         Arnold D. Robbins     <arnold@skeeve.com>

	* gawktexi.in: Add info that nonfatal I/O works with stdout and
	stderr.  Revise version info and what was added when.

2015-01-05         Andrew J. Schorr     <aschorr@telemetry-investments.com>

	* gawktexi.in: Improve get_file documentation.

2015-01-05         Andrew J. Schorr     <aschorr@telemetry-investments.com>

	* gawktexi.in: Replace "Retrying I/O" with "Retrying Input", since this
	feature pertains to input, not output.

2015-01-04         Andrew J. Schorr     <aschorr@telemetry-investments.com>

	* gawktexi.in: Document the get_file API function.

2015-01-04         Andrew J. Schorr     <aschorr@telemetry-investments.com>

	* gawk.1: Document new features PROCINFO["errno"] and
	PROCINFO["input", "RETRY"], and new getline return value of -2.
	* gawktexi.in: Ditto.

2014-12-26         Antonio Giovanni Colombo   <azc100@gmail.com>

	* gawktexi.in (Glossary): Really sort the items.

2014-12-24         Arnold D. Robbins     <arnold@skeeve.com>

	* gawktexi.in: Start documenting nonfatal output.

2014-12-24         Arnold D. Robbins     <arnold@skeeve.com>

	* gawktexi.in: Add one more paragraph to new foreword.
	* gawktexi.in: Fix exponentiation in TeX mode. Thanks to
	Marco Curreli by way of Antonio Giovanni Colombo.

	* texinfo.tex: Updated.

2014-12-12         Arnold D. Robbins     <arnold@skeeve.com>

	* gawktexi.in: Minor fix.
	Thanks to Teri Price <tjp212@lehigh.edu>.

2014-12-10         Arnold D. Robbins     <arnold@skeeve.com>

	* gawktexi.in: More minor fixes.

2014-12-09         Arnold D. Robbins     <arnold@skeeve.com>

	* gawktexi.in: More minor fixes.

2014-12-07         Arnold D. Robbins     <arnold@skeeve.com>

	* gawktexi.in: Minor fixes.

2014-12-06         Arnold D. Robbins     <arnold@skeeve.com>

	* gawktexi.in: A minor fix.

2014-12-05         Arnold D. Robbins     <arnold@skeeve.com>

	* gawktexi.in: Various minor fixes and updates.

2014-11-23         Arnold D. Robbins     <arnold@skeeve.com>

	* gawktexi.in: Update that TZ env. var can influnce mktime
	in running program.  Thanks to Hermann Peifer.

2014-11-19         Arnold D. Robbins     <arnold@skeeve.com>

	* gawktexi.in: Update that RFC 4180 documents CSV data.

2014-11-17         Arnold D. Robbins     <arnold@skeeve.com>

	* gawktexi.in: Copyedits applied.

2014-11-02         Arnold D. Robbins     <arnold@skeeve.com>

	* gawktexi.in: Comment out that I need an owner for awk.info.
	I may have found one or two people.

2014-10-29         Andrew J. Schorr     <aschorr@telemetry-investments.com>

	* gawktexi.in: Document new extras directory containing shell startup
	files to manipulate AWKPATH and AWKLIBPATH environment variables.

2014-10-28         Arnold D. Robbins     <arnold@skeeve.com>

	* gawk.1: Clarification that debugger reads stdin.
	* gawktexi.in: Ditto, and correctly place the "Braces" entry in
	the Glossary. Thanks to Antonio Colombo for that.

	Unrelated:

	* gawktexi.in: Restore use of @sc. Karl fixed makeinfo. :-)

2014-10-25         Arnold D. Robbins     <arnold@skeeve.com>

	* gawktexi.in: Minor typo fixes.
	Fix discussion of \x, per note from Antonio Colombo.

2014-10-17         Arnold D. Robbins     <arnold@skeeve.com>

	* gawktexi.in: Fix date in docbook attribution for new Foreword;
	thanks to Antonio Colombo for the catch.  Update latest version
	of gettext.

2014-10-15         Arnold D. Robbins     <arnold@skeeve.com>

	* gawk.1: Fix default value for AWKLIBPATH.
	* gawktexi.in: Revised text for AWKPATH and AWKLIBPATH.

2014-10-14         Arnold D. Robbins     <arnold@skeeve.com>

	* gawktexi.in: Add new Foreword from Mike Brennan.

2014-10-13         Arnold D. Robbins     <arnold@skeeve.com>

	* gawktexi.in: Fix example outputs in chapter 2.
	Improve description of SYMTAB.

2014-10-12         Arnold D. Robbins     <arnold@skeeve.com>

	* gawktexi.in: Revise doc for {INT,STR}_CHAIN_MAX. Remove Pat
	Rankin from VMS duties (per his request). Add a small TeX fix
	for the table in ch 16 for requesting values.

2014-10-05         Arnold D. Robbins     <arnold@skeeve.com>

	* gawktexi.in: Finished changes!

2014-10-03         Arnold D. Robbins     <arnold@skeeve.com>

	* gawktexi.in (EMRED): Renamed from EMISTERED to match original.
	Thanks to Warren Toomey at TUHS for access to archives recording
	the text.

2014-10-02         Arnold D. Robbins     <arnold@skeeve.com>

	* gawktexi.in: Pretty much done!

	Unrelated:

	* gawktexi.in: Fix braino in awk version of div function.
	Thanks to Katie Wasserman for the catch.

2014-10-01         Arnold D. Robbins     <arnold@skeeve.com>

	* gawktexi.in: More fixes after reading through the MS.

	Unrelated:

	* gawktexi.in: Add Katie Wasserman's program to compute
	the digits of PI.

	Unrelated:

	* gawktexi.in: Document the differences between profiling
	and pretty printing.

2014-09-30         Arnold D. Robbins     <arnold@skeeve.com>

	* gawktexi.in: More fixes after reading through the MS.

2014-09-29         Arnold D. Robbins     <arnold@skeeve.com>

	* gawktexi.in: More fixes after reading through the MS.
	And still more fixes.

2014-09-28         Arnold D. Robbins     <arnold@skeeve.com>

	* gawktexi.in: More fixes after reading through the MS.
	Document the debugger's "where" command.

2014-09-27         Arnold D. Robbins     <arnold@skeeve.com>

	* gawktexi.in: Lots more fixes after reading through the MS.

2014-09-23         Arnold D. Robbins     <arnold@skeeve.com>

	* gawktexi.in: Rework the documentation of special files in
	Chapter 5; some reordering as well as rewriting.

2014-09-22         Arnold D. Robbins     <arnold@skeeve.com>

	* gawktex.in: Continue fixes after reading through the MS.

2014-09-21         Arnold D. Robbins     <arnold@skeeve.com>

	* gawktex.in: Start on fixes after reading through the MS.

2014-09-18         Arnold D. Robbins     <arnold@skeeve.com>

	* gawktexi.in: Fix italics in quotations.  Some docbook special
	cases.

2014-09-15         Arnold D. Robbins     <arnold@skeeve.com>

	* gawktexi.in: Document that identifiers must use the English
	letters.

2014-09-14         Arnold D. Robbins     <arnold@skeeve.com>

	* gawktexi.in: More edits during review, minor addition.

2014-09-08         Arnold D. Robbins     <arnold@skeeve.com>

	* gawktexi.in: Remove text that won't get used.

2014-09-07         Arnold D. Robbins     <arnold@skeeve.com>

	* gawktexi.in: Minor cleanups.

2014-09-05         Arnold D. Robbins     <arnold@skeeve.com>

	* gawktexi.in: Document builtin functions in FUNCTAB and in
	PROCINFO["identifiers"].
	* gawk.1: Ditto.

	Unrelated:

	* gawktexi.in: More stuff from reviewer comments.

2014-09-04         Arnold D. Robbins     <arnold@skeeve.com>

	* gawktexi.in: Document that indirect calls now work on built-in
	and extension functions.
	* gawk.1: Same.

2014-09-03         Arnold D. Robbins     <arnold@skeeve.com>

	* gawktexi.in: Further fixes from reviews and bug reports.

2014-09-02         Arnold D. Robbins     <arnold@skeeve.com>

	* gawktexi.in: Corrections to walkthrough in debugger chapter.
	Thanks to David Ward <dlward134@gmail.com> for the problem report.

2014-09-01         Arnold D. Robbins     <arnold@skeeve.com>

	* gawktexi.in: Add index entry for @ - @load, @include,
	and indirect function calls. Thanks to "Kenny McKormack" in
	comp.lang.awk.

2014-08-29         Arnold D. Robbins     <arnold@skeeve.com>

	* gawktexi.in: Continuing on reviewer comments, and other
	bug fixes, miscellanious improvements.

2014-08-26         Arnold D. Robbins     <arnold@skeeve.com>

	* gawktexi.in: Use a different mechanism to exclude
	exercises. Remove use of LC_ALL in an example; doesn't seem
	to be needed anymore.

	Unrelated:

	* gawktexi.in: Document that MirBSD is no longer supported.

2014-08-25         Arnold D. Robbins     <arnold@skeeve.com>

	* gawktexi.in: Exercises are excluded from print edition.

2014-08-24         Arnold D. Robbins     <arnold@skeeve.com>

	* gawktexi.in: Continuing on reviewer comments.

2014-08-23         Arnold D. Robbins     <arnold@skeeve.com>

	* gawktexi.in: Continuing on reviewer comments.

2014-08-22         Arnold D. Robbins     <arnold@skeeve.com>

	* gawktexi.in: Continuing on reviewer comments.

2014-08-20         Arnold D. Robbins     <arnold@skeeve.com>

	* gawktexi.in: Continuing on reviewer comments.

2014-08-16         Arnold D. Robbins     <arnold@skeeve.com>

	* gawktexi.in: Continuing on reviewer comments.

2014-08-15         Arnold D. Robbins     <arnold@skeeve.com>

	* gawktexi.in: Continuing on reviewer comments.

2014-08-13         Arnold D. Robbins     <arnold@skeeve.com>

	* gawktexi.in: Starting on reviewer comments.
	Update acknowledgements.

2014-08-12         Arnold D. Robbins     <arnold@skeeve.com>

	* gawktexi.in: Cause div.awk to get into the example files.

2014-08-06         Arnold D. Robbins     <arnold@skeeve.com>

	* gawktexi.in: Misc minor additions.

2014-08-03         Arnold D. Robbins     <arnold@skeeve.com>

	* gawktexi.in: For sprintf %c document that if value is a valid
	wide character, gawk uses the low 8 bits of the value.

	Unrelated:

	* gawktexi.in: Fix doc for API get_record - errcode needs to
	be greater than zero.

2014-07-24         Arnold D. Robbins     <arnold@skeeve.com>

	* gawktexi.in (Numeric Functions): For `div()', clarify
	truncation is towards zero.  Thanks to Michal Jaegermann
	for pointing out the need to clarify this.

2014-07-10         Arnold D. Robbins     <arnold@skeeve.com>

	* gawktexi.in (Numeric Functions): Document new `div()' function.
	(Arbitrary Precision Integers): Document raison d'etre for div().
	* gawk.1, awkcard.in: Document `div()'.

2014-07-04         Arnold D. Robbins     <arnold@skeeve.com>

	* gawktexi.in (Bracket Expressions): Add a note about how to
	match ASCII characters.  Thanks to Hermann Peifer.

2014-06-25         Arnold D. Robbins     <arnold@skeeve.com>

	* gawktexi.in: Update permissions on copyright page per
	latest maintain.texi. Add GPL to print version of book.

2014-06-24         Arnold D. Robbins     <arnold@skeeve.com>

	* gawktexi.in: Document that --pretty-print no longer runs the
	program. Remove mention of GAWK_NO_PP_RUN env var.

2014-06-22         Arnold D. Robbins     <arnold@skeeve.com>

	* gawktexi.in: Typo fixes and minor corrections.

2014-06-19         Arnold D. Robbins     <arnold@skeeve.com>

	* gawktexi.in: Add thanks to Patrice Dumas and to Karl Berry.
	Per request from Hermann Peifer, try to clarify how local variables
	in functions are initialized.

2014-06-18         Arnold D. Robbins     <arnold@skeeve.com>

	* gawktexi.in: Split 6.1.4 into subsections. Other minor fixes.

2014-06-17         Arnold D. Robbins     <arnold@skeeve.com>

	* gawktexi.in: Finish adding exerices.
	Rework chapter 15 on floating point and MPFR.
	Spell check. Fix menues.

2014-06-16         Arnold D. Robbins     <arnold@skeeve.com>

	* gawktexi.in: Start adding exercises.

2014-06-15         Arnold D. Robbins     <arnold@skeeve.com>

	* gawktexi.in: Finish up summaries. Improvements in mystrtonum().

2014-06-13         Arnold D. Robbins     <arnold@skeeve.com>

	* gawktexi.in: Fix typos from changes of 3 June when macros were
	added for filename, data file, etc. Ooops.

2014-06-12         Arnold D. Robbins     <arnold@skeeve.com>

	* gawktexi.in: More "Summary" sections. Through chapter 14.

2014-06-11         Arnold D. Robbins     <arnold@skeeve.com>

	* gawktexi.in: More "Summary" sections. Through chapter 10.

2014-06-10         Arnold D. Robbins     <arnold@skeeve.com>

	* gawktexi.in: Update docbook figure markup.

2014-06-09         Arnold D. Robbins     <arnold@skeeve.com>

	* gawktexi.in: More "Summary" sections.
	Judiciously arrange for full xrefs in docbook in a few spots.

2014-06-08         Arnold D. Robbins     <arnold@skeeve.com>

	* gawktexi.in: Start adding "Summary" sections.

2014-06-03         Arnold D. Robbins     <arnold@skeeve.com>

	* gawktexi.in: Restore macros for file name vs. filename etc.
	Go through @if... and @ifnot... and fix them up too. Other misc.
	cleanup.

2014-05-29         Arnold D. Robbins     <arnold@skeeve.com>

	* gawktexi.in: Remove some obsolete bits, fix up some other 
	minor stuff.

2014-05-27         Arnold D. Robbins     <arnold@skeeve.com>

	* gawktexi.in: Edits through the end!

2014-05-25         Arnold D. Robbins     <arnold@skeeve.com>

	* gawktexi.in: Edits through Appendix A.
	* gawktexi.in: Tweak nested lists for docbook.

2014-05-24         Arnold D. Robbins     <arnold@skeeve.com>

	* gawktexi.in (Staying current): New section.

2014-05-22         Andrew J. Schorr     <aschorr@telemetry-investments.com>

	* gawktexi.in (BEGINFILE/ENDFILE): Update doc for getline - any
	redirected form is allowed inside BEGINFILE/ENDFILE.

2014-05-21         Arnold D. Robbins     <arnold@skeeve.com>

	* gawktexi.in: Add comments for where we need full xrefs in
	docbook.

2014-05-20         Arnold D. Robbins     <arnold@skeeve.com>

	* gawktexi.in: Misc improvements for docbook, consistency
	in table and figure captions.

2014-05-17         Arnold D. Robbins     <arnold@skeeve.com>

	* gawktexi.in: Edits through Chapter 16.

2014-05-16         Arnold D. Robbins     <arnold@skeeve.com>

	* gawktexi.in: Edits through Chapter 14.

2014-05-15         Arnold D. Robbins     <arnold@skeeve.com>

	* gawktexi.in: Fix displays for docbook, edits through Chapter 11.

2014-05-14         Arnold D. Robbins     <arnold@skeeve.com>

	* gawktexi.in: Fix real preface for docbook.

2014-05-13         Arnold D. Robbins     <arnold@skeeve.com>

	* gawktexi.in: Complete formatting for FOR_PRINT and not FOR_PRINT.

2014-05-07         Arnold D. Robbins     <arnold@skeeve.com>

	* gawktexi.in: Docbook edits for preface and parts.
	Document AWKBUFSIZE.

2014-05-05         Arnold D. Robbins     <arnold@skeeve.com>

	* gawktexi.in: Editing progress. Through Chapter 9.

2014-05-05         Michal Jaegermann     <michal@harddata.com>

	* array-elements.fig: Fix subscripts to be aligned
	horizontally.  Regenerate the other files.

2014-05-02         Arnold D. Robbins     <arnold@skeeve.com>

	* gawktexi.in: Editing progress. Through Chapter 8.
	* array-elements.eps, array-elements.fig, array-elements.pdf,
	array-elements.png array-elements.txt: New files.
	* Makefile.am (EXTRA_DIST): Add them.

2014-04-30         Arnold D. Robbins     <arnold@skeeve.com>

	* gawktexi.in: Editing progress. Through Chapter 5.
	* gawktexi.in: Editing progress. Through Chapter 6 and into
	Chapter 7.

2014-04-29         Arnold D. Robbins     <arnold@skeeve.com>

	* gawktexi.in: Editing progress. Through Chapter 3.

2014-04-24         Arnold D. Robbins     <arnold@skeeve.com>

	* gawktexi.in: Start on revisions.

2014-04-17         Arnold D. Robbins     <arnold@skeeve.com>

	* gawk.1: Remove the bit about single character programs overflowing
	the parse stack. It doesn't seem to be true anymore.

2014-04-08         Arnold D. Robbins     <arnold@skeeve.com>

	* 4.1.1: Release tar ball made.

2014-04-08         Arnold D. Robbins     <arnold@skeeve.com>

	* texinfo.tex: Update to latest.
	* awkcard.in: Update copyright, patchlevel in download.
	* gawktexi.in: Update patchlevel, update month, spell check.

2014-03-30         Arnold D. Robbins     <arnold@skeeve.com>

	* gawktexi.in: Cleanups to docbook, finish math stuff.

2014-03-28         Arnold D. Robbins     <arnold@skeeve.com>

	* gawktexi.in: Minor cleanups to the indexing.

	Unrelated:

	* gawktexi.in: Merge in changes needed for creating valid
	DocBook XML. Works with post-5.2 Texinfo and dblatex!

2014-03-27         Arnold D. Robbins     <arnold@skeeve.com>

	* gawktexi.in: Finish the massive indexing improvements such that
	functions are indexed the way I want in TeX and the way Eli
	wants in Info.

	Unrelated:

	* gawktexi.in: Add a note in extension chapter that lookup of
	PROCINFO can fail.

2014-03-27         Eli Zaretskii             <eliz@gnu.org>

	* gawktexi.in: First round of massive indexing improvements.

2014-03-27         Antonio Giovanni Colombo   <azc100@gmail.com>

	* gawktexi.in: Redo all the examples using BBS-list to a different
	file that doesn't use out-of-date concepts.

2014-03-10         Arnold D. Robbins     <arnold@skeeve.com>

	* gawktexi.in: Finish indexing improvements. (For now, anyway.)

	Unrelated:

	* gawk.1: Document the quote flag! (Better late than never.)
	* awkcard.in: Update documentation of quote flag.

2014-03-08         Arnold D. Robbins     <arnold@skeeve.com>

	* gawktexi.in: Minor edits to the discussion of the memory allocation
	functions.

2014-03-08         Andrew J. Schorr     <aschorr@telemetry-investments.com>

	* gawktexi.in: Document new extension API functions api_malloc,
	api_calloc, api_realloc, and api_free.

2014-03-07         Arnold D. Robbins     <arnold@skeeve.com>

	* gawktexi.in: Indexing improvements.

2014-03-02         John E. Malmberg      <wb8tyw@qsl.net>

	* gawktexi.in: Remove paragraph about obsolete VMS
	  compilers.  Update reference about building PCSI kit.

2014-02-27         Arnold D. Robbins     <arnold@skeeve.com>

	* gawktexi.in: Lots of small fixes throughout, update of
	profiling output.  Finished fixes needed before a release.

2014-02-20         Arnold D. Robbins     <arnold@skeeve.com>

	* gawktexi.in: Add a quote to the alarm clock program.

2014-02-15         Arnold D. Robbins     <arnold@skeeve.com>

	* texinfo.tex: Update to latest.

2014-02-14         Arnold D. Robbins     <arnold@skeeve.com>

	* gawktexi.in: Lots of small edits.

2014-02-07         Arnold D. Robbins     <arnold@skeeve.com>

	* gawktexi.in: More minor fixes, update UPDATE_MONTH.

2014-02-03         Arnold D. Robbins     <arnold@skeeve.com>

	* gawktexi.in: More minor fixes, in indexing.

2014-02-03         Arnold D. Robbins     <arnold@skeeve.com>

	* gawktexi.in, gawkinet.texi: Minor fixes, mostly in indexing.
	* texinfo.tex: Update to latest.

2014-01-31         Arnold D. Robbins     <arnold@skeeve.com>

	* gawktexi.in: Add `()' to names of extension functions in indexing
	commands and in one place in the text. Consistency, don'tcha know.

2014-01-30         Arnold D. Robbins     <arnold@skeeve.com>

	* gawktexi.in: Add a few missing STARTOFRANGE comments.
	* gawk.1: Note that `(i, j) in array' doesn't work in for loops.
	Update the copyright year.

2014-01-28         Arnold D. Robbins     <arnold@skeeve.com>

	* gawktexi.in: Update info for Anders Wallin.

2014-01-25         Arnold D. Robbins     <arnold@skeeve.com>

	* texinfo.tex: Updated to current version.
	* gawktexi.in: Add magic stuff so that PDFs have "dark red"
	links like before.

2014-01-23         Arnold D. Robbins     <arnold@skeeve.com>

	* gawktexi.in (Feature History): New node.
	(Common Extensions): Update features now in mawk, too.

2014-12-14         John E. Malmberg      <wb8tyw@qsl.net>

	* gawktexi.in: Add information on building VMS PCSI kit.

2014-01-03         Arnold D. Robbins     <arnold@skeeve.com>

	* gawktexi.in (Full Line Fields): New node.
	Update copyright year.

2013-12-29         John E. Malmberg      <wb8tyw@qsl.net>

	* gawktexi.in: VMS dynamic extensions.

2013-12-26         Arnold D. Robbins     <arnold@skeeve.com>

	* gawktexi.in: More minor additions / fixes.
	(Bugs): Add John Malmberg for VMS. Other minor edits.

2013-12-25         Arnold D. Robbins     <arnold@skeeve.com>

	* gawktexi.in: Minor additions / fixes.

2013-12-23         John E. Malmberg      <wb8tyw@qsl.net>

	* gawktexi.in: Document the VMS exit status encoding.

2013-12-21         Arnold D. Robbins     <arnold@skeeve.com>

	* gawktexi.in (Additional Configuration Options): Document
	the --disable-extensions option.

2013-12-16         John E. Malmberg      <wb8tyw@qsl.net>

	* gawktexi.in: Updates to VMS sections.

2013-12-12         Arnold D. Robbins     <arnold@skeeve.com>

	* gawktexi.in: Fix the presentation of asort() and asorti().
	Thanks to Andy Schorr for pointing out the problems.

2013-11-28         Arnold D. Robbins     <arnold@skeeve.com>

	* gawktexi.in: Update quotations to use @author, fix a few
	placements of footnotes.

2013-11-08         Arnold D. Robbins     <arnold@skeeve.com>

	* gawktexi.in: Update the list of files included in the gawk
	distribution and fix a few typos.

2013-11-03         Arnold D. Robbins     <arnold@skeeve.com>

	* gawktexi.in: Fix the section and subsection headings in
	the Preface.  Also change the short title page to just
	"GNU Awk".

2013-10-31         Arnold D. Robbins     <arnold@skeeve.com>

	* gawktexi.in: Add @shorttitlepage command.

2013-10-25         Arnold D. Robbins     <arnold@skeeve.com>

	* gawktexi.in (Contributors): Update with more info.
	(Distributtion contents): Ditto.
	General: Remove all hyphens when used with "multi" prefix.

2013-10-22         Arnold D. Robbins     <arnold@skeeve.com>

	* gawktexi.in (Other Environment Variables): Document GAWK_MSG_SRC
	variable and fix documentation of *_CHAIN_MAX variables.

2013-10-11         Arnold D. Robbins     <arnold@skeeve.com>

	* gawktexi.in (Conversion, Printf Ordering): Better wording for
	descriptions of CONVFMT. Thanks to Hermann Peifer.

2013-09-29         Arnold D. Robbins     <arnold@skeeve.com>

	* gawktexi.in (Other Versions): Updated info on MKS awk and
	some other links.

2013-09-24         Arnold D. Robbins     <arnold@skeeve.com>

	* gawktexi.in (Readfile function): New node.

2013-09-22         Arnold D. Robbins     <arnold@skeeve.com>

	* gawktexi.in (FN, FFN, DF,DDF, PVERSION, CTL): Remove macros.
	They have no alternate versions and are just in the way.

2013-08-15         Arnold D. Robbins     <arnold@skeeve.com>

	* gawk.1: Document that ENVIRON updates affect the environment.
	* gawktexi.in: Ditto.

2013-06-27         Arnold D. Robbins     <arnold@skeeve.com>

	* texinfo.tex: Update from Karl, fixes a formating problem.
	* gawktexi.in (Conversions): Undo @w{} around @option{--posix}.

2013-06-22         Arnold D. Robbins     <arnold@skeeve.com>

	* gawktexi.in (Type Functions): Add more explanation to isarray(),
	including that it makes no sense to call it at the global level.

2013-06-03         Arnold D. Robbins     <arnold@skeeve.com>

	* gawktexi.in: Make it crystal clear not to use delete with FUNCTAB,
	or attempt to assign to it.

2013-05-29         Arnold D. Robbins     <arnold@skeeve.com>

	* gawktexi.in (Internal File Description): Add "devbsize" element
	to stat data array.

2013-05-27         Arnold D. Robbins     <arnold@skeeve.com>

	* gawtexi.in: Sample filefuncs.c extension code: Change test from
	ifdef HAVE_ST_BLKSIZE to HAVE_STRUCT_STAT_ST_BLKSIZE.

2013-05-21         Arnold D. Robbins     <arnold@skeeve.com>

	* gawktexi.in (Quick Installation): Add a paragraph advising to
	run `make install'. Thanks to Hermann Peifer.

2013-05-16         Arnold D. Robbins     <arnold@skeeve.com>

	* gawktexi.in (gawkextlib): Add a note to use make install on
	gawkextlib itself. Thanks to Hermann Peifer.
	(Cut program): Fix test for skipping lines if -s was supplied.
	Thanks to David Ward <bamberward@gmail.com> for the bug report.

2013-05-09         Arnold D. Robbins     <arnold@skeeve.com>

	* 4.1.0: Release tar ball made.

2013-05-09         Arnold D. Robbins     <arnold@skeeve.com>

	* gawktexi.in, gawk.1: Document that a regexp constant as the second
	argument to index() produces a fatal error.
	* gawktexi.in: More cleanups. Particularly, cleanup the index.

2013-04-27         Arnold D. Robbins     <arnold@skeeve.com>

	* gawktexi.in: Renamed from gawkman.texi.
	Add a reference to Overton's IEEE Math book in MPFR chapter.
	Thanks to Nelson Beebe for the recommendation.
	* Makefile.am, sidebar.awk: Adjusted.

2013-04-26         Arnold D. Robbins     <arnold@skeeve.com>

	* gawkman.texi: Cleanup in MPFR and API chapters.
	Also minor cleanup in design decisions. Add vim modeline.
	* api-figure2.fig: Minor fix.
	* api-figure2.eps, api-figure2.pdf, api-figure2.png: Regenerated.

2013-04-24         Arnold D. Robbins     <arnold@skeeve.com>

	* gawk.1: Finish cleanup pass.
	* awkcard.in: Document that getline sets RT.
	* gawkman.texi: Ditto.

2013-04-23         Arnold D. Robbins     <arnold@skeeve.com>

	* gawk.1: Start cleanup pass.
	* awkcard.in: Minor addition.
	* gawkman.texi: Minor fixes.

	* gawk.1, gawkman.texi: Document PROCINFO entries for API
	major and minor versions.

2013-04-21         Arnold D. Robbins     <arnold@skeeve.com>

	* gawkman.texi: Update all the menus. Fix spelling errors. Remove
	some unneeded fakenodes.

2013-04-20         Arnold D. Robbins     <arnold@skeeve.com>

	* awkcard.in: Clean up and bring up to date.

2013-04-17         Arnold D. Robbins     <arnold@skeeve.com>

	* Makefile.am (gawk.ps, gawkinet.ps): Set TEXINPUTS to point
	at $(srcdir) to be able to include various figures if doing a
	build not in the source directory.

2013-04-16         Arnold D. Robbins     <arnold@skeeve.com>

	* gawkman.texi: New file. This is now the real source for the
	manual and gawk.texi is generated from it.
	* sidebar.awk: New file to DTRT for sidebars in the manual.
	* Makefile.am (EXTRA_DIST): Update.
	(gawk.texi): Add new rule to create / update it if necessary.

2013-04-16         Arnold D. Robbins     <arnold@skeeve.com>

	* gawk.texi: Pretty much finish cleanup. Move i18n chapter to
	after advanced features chapter.
	* texinfo.tex: Updated to current in texinfo SVN.

2013-04-15         Arnold D. Robbins     <arnold@skeeve.com>

	* gawk.texi: Continue cleanup.

2013-04-14         Arnold D. Robbins     <arnold@skeeve.com>

	* gawk.texi: Add link to 'pawk' - awk for python.
	Further cleanups.

2013-04-12         Arnold D. Robbins     <arnold@skeeve.com>

	* gawk.texi: Continue cleanup.

2013-04-11         Arnold D. Robbins     <arnold@skeeve.com>

	* gawk.texi: Continue cleanup.

2013-04-04         Arnold D. Robbins     <arnold@skeeve.com>

	* gawk.texi: Continue cleanup.

2013-04-03         Arnold D. Robbins     <arnold@skeeve.com>

	* gawk.texi: Continue cleanup.

2013-04-02         Arnold D. Robbins     <arnold@skeeve.com>

	* gawk.texi: Start a simple cleanup pass before the release.

2013-03-15         Arnold D. Robbins     <arnold@skeeve.com>

	* gawk.texi: Update URL for texinfo, fix a typo.

2013-03-04         Arnold D. Robbins     <arnold@skeeve.com>

	* gawk.texi (Getline/Pipe): Add a nice quote from BWK.

2013-02-08         Arnold D. Robbins     <arnold@skeeve.com>

	* gawk.texi: Restore centering of text images.

2013-02-07         Arnold D. Robbins     <arnold@skeeve.com>

	* gawk.texi (Other Versions): Remove the description of xmlgawk.

2013-02-06         Arnold D. Robbins     <arnold@skeeve.com>

	* gawk.texi: For Info output, don't use @center on text images
	since the new makeinfo doesn't yet center the file as a block.
	Thanks to Karl Berry for the diagnostic.
	* gawk.1: Remove commented out doc for -m option which was for
	compatibility with BWK awk. His awk dropped it back in 2007.

2013-01-31         Arnold D. Robbins     <arnold@skeeve.com>

	* api-figure2.txt, api-figure3.txt: Convert tabs to spaces.
	* gawk.texi (Gory Details): Fix a command that new makeinfo doesn't
	recognize.
	(Conversion): Update example to be in POSIX mode. Thanks to
	Hermann Peifer.

2013-01-27         Arnold D. Robbins     <arnold@skeeve.com>

	* gawk.texi (Dynamic Typing): Clarify that gawk dies after the
	first fatal error on the test program. Thanks to Hermann Peifer.

2013-01-21         Arnold D. Robbins     <arnold@skeeve.com>

	* gawk.texi (Setting Precision): Fix a typo. 3.322 instead
	of 3.332.  Thanks to Hermann Peifer.

2013-01-09         Arnold D. Robbins     <arnold@skeeve.com>

	* gawk.texi: Minor edits to documentation for new inplace extension.

2013-01-08         Andrew J. Schorr     <aschorr@telemetry-investments.com>

	* gawk.texi: Add documentation for new inplace extension.

2013-01-08         Arnold D. Robbins     <arnold@skeeve.com>

	* gawk.texi, awkcard.in: Sync what mawk has. Main point of
	interest is that mawk supports the three time functions.

2013-01-06         Arnold D. Robbins     <arnold@skeeve.com>

	* gawk.texi, awkcard.in: Add Git Hub info for BWK awk.
	Update copyrights.
	* gawk.texi: Add Software Tools quote in chapter on library functions.

2012-12-25         Arnold D. Robbins     <arnold@skeeve.com>

	* gawk.texi: Remove doc sym_constant() API function.

2012-12-24         Arnold D. Robbins     <arnold@skeeve.com>

	* 4.0.2: Release tar ball made.

2012-12-23         Arnold D. Robbins     <arnold@skeeve.com>

	* gawk.texi: Remove an incorrect comment.
	* awkcard.in: Bump patch level.

2012-12-18         Arnold D. Robbins     <arnold@skeeve.com>

	* gawk.texi (Input Parsers): Add info on read_func.

2012-12-16         Arnold D. Robbins     <arnold@skeeve.com>

	* gawk.texi: Move design decisions on new API to appendix C.
	Move section on old extensions to last in the same appendix.

2012-12-15         Arnold D. Robbins     <arnold@skeeve.com>

	* macros: Update to GPL Version 3 and add copyright year.
	* texinfo.tex: Updated, from automake 1.12.6.
	* gawk.texi (Derived Files): A few minor fixes.

2012-12-09         Arnold D. Robbins     <arnold@skeeve.com>

	* awkforai.txt: Changed content to be pointers to the article
	to avoid copyright issues.
	* gawk.texi: Updated description of awkforai.txt.

2012-12-07         Arnold D. Robbins     <arnold@skeeve.com>

	* gawk.texi (I/O Functions): Document that fflush() is now part
	of POSIX. Fix in a few other places as well.
	* awkcard.in: Update for fflush().

2012-12-03         Arnold D. Robbins     <arnold@skeeve.com>

	* gawk.texi: Fix all @tex ... @end tex tables to use a different
	control character than @ so that the new makeinfo won't
	complain about them. Thanks to Karl Berry for the guidance.
	(Old Extension Mechansim): New node.

2012-12-01         Arnold D. Robbins     <arnold@skeeve.com>

	* gawk.texi: API chapter. Sync with gawkapi.h

2012-11-27         Arnold D. Robbins     <arnold@skeeve.com>

	* gawk.texi: API chapter. Change command for making shared libs
	to use gcc, not ld. Thanks to Nelson Beebe.
	(I/O Functions): Document new behavior for fflush().
	* gawk.1: Update for fflush().
	* awkcard.in: Ditto. And some general cleanup.

2012-11-24         Arnold D. Robbins     <arnold@skeeve.com>

	* gawk.texi (Future Extensions): Point to TODO file in the
	gawk dist.
	(Implementation Limitations): New node, from old LIMITATIONS file.

2012-11-22         Arnold D. Robbins     <arnold@skeeve.com>

	* gawk.texi: In API chapter, document the full list of include
	files that need to be included.

2012-11-21         Arnold D. Robbins     <arnold@skeeve.com>

	* gawk.texi: In API chapter, update behavior of stat function
	in the filefuncs extension.  Update the code example and prose
	to match the current code.

2012-11-19         Arnold D. Robbins     <arnold@skeeve.com>

	* gawk.texi: In API chapter, update behavior of readdir extension.

2012-11-16         Arnold D. Robbins     <arnold@skeeve.com>

	* gawk.texi: Minor edits in API chapter.
	Thanks to Nelson Beebe.

2012-11-14         Arnold D. Robbins     <arnold@skeeve.com>

	* gawk.texi: Minor edits in API chapter.
	Thanks to Andrew Schorr.

2012-11-06         Arnold D. Robbins     <arnold@skeeve.com>

	* gawk.texi: Rearrange chapter order and separate into parts
	using @part for TeX.  Fix capitalization in @caption text.
	(Variable Scope): Document that arrays can be local also.
	Thanks to Denis Shirokov <cosmogen@gmail.com>, for pointing out
	the lack.

2012-11-05         Arnold D. Robbins     <arnold@skeeve.com>

	* gawk.texi: Semi-rationalize invocations of @image.

2012-11-04         Arnold D. Robbins     <arnold@skeeve.com>

	* gawk.texi: New chapter on extension API.
	* api-figure1.pdf, api-figure2.pdf, api-figure3.pdf,
	general-program.pdf, process-flow.pdf: New files. Again.
	* Makefile.am (EXTRA_DIST): Update. Again.

2012-11-03         Arnold D. Robbins     <arnold@skeeve.com>

	* api-figure1.pdf, api-figure2.pdf, api-figure3.pdf: Removed.
	* api-figure1.txt, api-figure2.txt, api-figure3.txt,
	api-figure1.png, api-figure2.png, api-figure3.png: New files.
	* Makefile.am (EXTRA_DIST): Update.

	* gawk.texi: Fix up images.
	* general-program.pdf, process-flow.pdf: Removed.
	* general-program.png, process-flow.png,
	general-program.txt, process-flow.txt: New files.
	* Makefile.am (EXTRA_DIST): Update.

2012-10-31         Arnold D. Robbins     <arnold@skeeve.com>

	* api-figure1.eps, api-figure1.fig, api-figure1.pdf,
	api-figure2.eps, api-figure2.fig, api-figure2.pdf,
	api-figure3.eps, api-figure3.fig, api-figure3.pdf: New files.
	* Makefile.am (EXTRA_DIST): Add the above.

2012-10-28         Arnold D. Robbins     <arnold@skeeve.com>

	* gawk.texi (Glossary): Document cookie, some cleanup of
	notes at the end.

2012-10-19         Arnold D. Robbins     <arnold@skeeve.com>

	* gawk.texi: More doc on SYMTAB.

2012-10-05         Arnold D. Robbins     <arnold@skeeve.com>

	* Makefile.am (LN, install-data-hook, uninstall-hook): Removed. No
	longer needed since dgawk and pgawk are gone.

2012-10-13         Arnold D. Robbins     <arnold@skeeve.com>

	* Makefile.am: Add dgawk.1 to man page links created / removed
	on install / uninstall. (On stable branch.)

2012-10-02         Arnold D. Robbins     <arnold@skeeve.com>

	* gawk.texi (Glossary). Correct the full name for `ISO' per
	bug report from William Bresler <wbresler@acm.org>. Add a link
	to the ISO website.

	* gawk.texi, gawk.1, awkcard.in: Document FUNCTAB, SYMTAB, and
	PROCINFO["identifiers"]. Including that delete does not work
	on FUNCTAB and SYMTAB.

2012-09-23         Arnold D. Robbins     <arnold@skeeve.com>

	* gawk.texi (Nextfile Statement): Document that it's now part of POSIX
	and update the title.
	(Delete): Document that `delete array' is now part of POSIX.
	* awkcard.in: Adjust coloring for nextfile and delete array.

2012-09-07         Arnold D. Robbins     <arnold@skeeve.com>

	* texinfo.tex: Updated to version 2012-09-05.06.

2012-08-27         Arnold D. Robbins     <arnold@skeeve.com>

	* gawk.texi: Minor edits, fix some spelling mistakes.

2012-08-26         Arnold D. Robbins     <arnold@skeeve.com>

	* gawk.texi: More edits to chapter on arithmetic.
	Primarily English changes.

2012-08-24         Arnold D. Robbins     <arnold@skeeve.com>

	* gawk.texi: Emphasize more that floating point behavior is
	not a language issue. Add a pointer to POSIX bc.
	Move arithmetic chapter to later in the book, before chapter
	on dynamic extensions.

2012-08-17         Arnold D. Robbins     <arnold@skeeve.com>

	* texinfo.tex: Update infrastructure to Automake 1.12.3.

2012-08-14         Arnold D. Robbins     <arnold@skeeve.com>

	* gawk.texi: Fixed a math bug in the chapter on multiple
	precision floating point. Thanks to John Haque.

2012-08-12         Arnold D. Robbins     <arnold@skeeve.com>

	* gawk.texi: Merged discussion of numbers from Appendix C into
	the chapter on arbitrary precision arithmetic. Did some surgery
	on that chapter to organize it a little better.

2012-08-10         Arnold D. Robbins     <arnold@skeeve.com>

	* awkcard.in, gawk.1, gawk.texi: Updated. Mostly for new API stuff
	but also some other things.
	* gawk.texi (Derived Files): New node.

2012-08-01         Arnold D. Robbins     <arnold@skeeve.com>

	* Makefile.am (install-data-hook): Install a dgawk.1 link to the
	man page also. Remove it on uninstall.

2012-07-29         Andrew J. Schorr     <aschorr@telemetry-investments.com>

	* gawk.texi: Document that RT is set by getline.

2012-07-04         Arnold D. Robbins     <arnold@skeeve.com>

	* gawk.texi, gawk.1, awkcard.in: Document that and(), or(), and
	xor() can all take any number of arguments, with a minimum of two.

2012-06-10         Andrew J. Schorr     <aschorr@telemetry-investments.com>

	* gawk.texi: Rename gettimeofday function to getlocaltime, since
	the new time extension will provide gettimeofday.

2012-05-24         Andrew J. Schorr     <aschorr@telemetry-investments.com>

	* gawk.texi, gawk.1: Replace references to dlload with dl_load.
	But much more work needs to be done on the docs.
	
2012-05-19         Andrew J. Schorr     <aschorr@telemetry-investments.com>

	* gawk.texi, gawk.1: Document new -i option, and describe new default
	.awk suffix behavior.

2012-04-01         Andrew J. Schorr     <aschorr@telemetry-investments.com>

	* gawk.texi: Replace documentation of removed functions update_ERRNO and
	update_ERRNO_saved with descriptions new functions update_ERRNO_int,
	update_ERRNO_string and unset_ERRNO.  And fix a couple of examples
	to use update_ERRNO_int instead of update_ERRNO.

2012-03-26         Arnold D. Robbins     <arnold@skeeve.com>

	* gawk.texi: Minor style edits.

2012-03-21         Andrew J. Schorr     <aschorr@telemetry-investments.com>

	* gawk.texi, gawk.1: Document new @load keyword.

2012-03-20         Andrew J. Schorr     <aschorr@telemetry-investments.com>

	* gawk.texi, gawk.1: Add AWKLIBPATH.

2012-08-12         Arnold D. Robbins     <arnold@skeeve.com>

	* gawk.texi (Ranges and Locales): Clarified ranges and
	locales. Again.

2012-08-05         Arnold D. Robbins     <arnold@skeeve.com>

	* gawk.texi (PC Binary Installation): Document Eli Zaretskii's
	site.
	(Records): Update case of RS = "a". It only prints 1 if in
	POSIX mode. Thanks to Jeroen Schot who first reported it.

2012-07-20         Arnold D. Robbins     <arnold@skeeve.com>

	* gawk.texi (Ranges and Locales): Clarified ranges and
	locales.

2012-07-13         Arnold D. Robbins     <arnold@skeeve.com>

	* gawk.texi (Getline Notes): Discuss side effects in
	argument expression.

2012-06-29         Arnold D. Robbins     <arnold@skeeve.com>

	* gawk.texi, awkcard.in: Latest mawk understands /dev/stdin.

2012-04-27         Arnold D. Robbins     <arnold@skeeve.com>

	* gawk.texi: Add that -b affects output.

2012-04-27         Arnold D. Robbins     <arnold@skeeve.com>

	* texinfo.tex: Update to latest from automake 1.12.

2012-04-09         Arnold D. Robbins     <arnold@skeeve.com>

	* texinfo.tex: Update to latest from automake 1.11.4.

2012-04-11         John Haque     <j.eh@mchsi.com>

	* gawk.texi: Change RNDMODE to ROUNDMODE.
	* gawk.1, awkcard.in: Ditto.

2012-04-11         Arnold D. Robbins     <arnold@skeeve.com>

	* gawk.texi: Change --arbitrary-precision to --bignum.
	* gawk.1: Ditto.
	* awkcard.in: Add --bignum, RNDMODE, PREC.

2012-04-08         Arnold D. Robbins     <arnold@skeeve.com>

	* gawk.texi: Editing on new chapter on arbitrary precision numbers.

2012-03-31         John Haque     <j.eh@mchsi.com>

	* gawk.texi, gawk.1: Add text on support for arbitrary precision
	numbers.

2012-02-06         Arnold D. Robbins     <arnold@skeeve.com>

	* gawk.texi, gawk.1: And some minor edits thereunto.

2012-02-03         John Haque     <j.eh@mchsi.com>

	* gawk.texi, gawk.1: Add text on read timeout.

2011-12-28         Arnold D. Robbins     <arnold@skeeve.com>

	* awkcard.in, gawk.1: Minor edits after merge of executables.

2011-12-21         John Haque     <j.eh@mchsi.com>

	* gawk.texi: Updated sections on profiling and debugging
	after merging the exes. Document new options --debug and
	--load, and add a sub-section on loading extension library.
	* gawk.1: Same.
	* awkcard.in: Same.

2012-03-28         Arnold D. Robbins     <arnold@skeeve.com>

	* 4.0.1: Release tar ball made.

2012-02-10         Arnold D. Robbins     <arnold@skeeve.com>

	* gawk.texi, awkcard.in: Bump patch level.
	* texinfo.tex: Updated from Texinfo CVS.

2011-12-06         Arnold D. Robbins     <arnold@skeeve.com>

	* gawk.texi: Various typo fixes from mailing list.

2011-11-10         Arnold D. Robbins     <arnold@skeeve.com>

	* gawk.1: Fix some .BR to be .B.

2011-11-08         Arnold D. Robbins     <arnold@skeeve.com>

	* gawk.texi: Further improvement in the discussion of sorted array
	traversal. Some sections reordered and text edited to suit.

2011-11-06         Arnold D. Robbins     <arnold@skeeve.com>

	* gawk.texi: Try to improve discussion of sorted array
	traversal.

2011-09-24         Arnold D. Robbins     <arnold@skeeve.com>

	* gawk.1: Fix some spelling errors. Thanks to
	Jeroen Schot <schot@A-Eskwadraat.nl>.
	* gawk.texi: Some minor fixes.

2011-08-31         John Haque     <j.eh@mchsi.com>

	* gawk.texi: Updated gawk dynamic extension doc.

2011-07-28         Arnold D. Robbins     <arnold@skeeve.com>

	* gawk.texi (Gory Details): Restore text on historical behavior
	etc. and add explanation on gawk 4.0.x.

2011-07-17         Arnold D. Robbins     <arnold@skeeve.com>

	* gawk.texi: Add reference in node Expressions to node Precedence,
	based on suggestion from Dan Jacobson dated 4 Jun 2001.

2011-07-17  Paul Eggert  <eggert@twinsun.com>

	* gawk.texi: Warn up-front (indirectly) that plain gawk is not
	compatible with SVR4 awk and with POSIX awk.  Describe how
	gawk differs from the GNU standard in its interpretation of
	POSIXLY_CORRECT.  (From mail dated 15 May 2001).

2011-06-24         Arnold D. Robbins     <arnold@skeeve.com>

	* Makefile.am (EXTRA_DIST): Add ChangeLog.0.
	* 4.0.0: Remake the tar ball.

2011-06-23         Arnold D. Robbins     <arnold@skeeve.com>

	* ChangeLog.0: Rotated ChangeLog into this file.
	* ChangeLog: Created anew for gawk 4.0.0 and on.
	* 4.0.0: Release tar ball made.<|MERGE_RESOLUTION|>--- conflicted
+++ resolved
@@ -1,4 +1,8 @@
-<<<<<<< HEAD
+2015-07-01         Arnold D. Robbins     <arnold@skeeve.com>
+
+	* gawktexi.in: Update info on Quiktrim awk; thanks to
+	Antonio Colombo for the pointer.
+
 2015-06-30         Arnold D. Robbins     <arnold@skeeve.com>
 
 	* gawktexi.in (Limitations): Document that sometimes the
@@ -8,12 +12,6 @@
 2015-06-26         Arnold D. Robbins     <arnold@skeeve.com>
 
 	* gawktexi.in: Update description of values returned by typeof.
-=======
-2015-07-01         Arnold D. Robbins     <arnold@skeeve.com>
-
-	* gawktexi.in: Update info on Quiktrim awk; thanks to
-	Antonio Colombo for the pointer.
->>>>>>> 247ac37e
 
 2015-06-19         Arnold D. Robbins     <arnold@skeeve.com>
 
