--- conflicted
+++ resolved
@@ -1,14 +1,12 @@
-<<<<<<< HEAD
+2014-06-25         Arnold D. Robbins     <arnold@skeeve.com>
+
+	* gawktexi.in: Update permissions on copyright page per
+	latest maintain.texi. Add GPL to print version of book.
+
 2014-06-24         Arnold D. Robbins     <arnold@skeeve.com>
 
 	* gawktexi.in: Document that --pretty-print no longer runs the
 	program. Remove mention of GAWK_NO_PP_RUN env var.
-=======
-2014-06-25         Arnold D. Robbins     <arnold@skeeve.com>
-
-	* gawktexi.in: Update permissions on copyright page per
-	latest maintain.texi. Add GPL to print version of book.
->>>>>>> 3a0515fa
 
 2014-06-22         Arnold D. Robbins     <arnold@skeeve.com>
 
