<<<<<<< HEAD
2015-07-30         Arnold D. Robbins     <arnold@skeeve.com>

	* gawktexi.in: Small typo fix; thanks to Antonio Colombo
	for noticing.
=======
2015-08-14         Arnold D. Robbins     <arnold@skeeve.com>

	* gawktexi.in: Typo fixes in Appendix A.
	Thanks to Antonio Colombo.
>>>>>>> b1edddb5

2015-07-01         Arnold D. Robbins     <arnold@skeeve.com>

	* gawktexi.in: Update info on Quiktrim awk; thanks to
	Antonio Colombo for the pointer.

2015-06-30         Arnold D. Robbins     <arnold@skeeve.com>

	* gawktexi.in (Limitations): Document that sometimes the
	debugger can affect the program being run.
	Thanks to Hermann Peifer for the test case.

2015-06-26         Arnold D. Robbins     <arnold@skeeve.com>

	* gawktexi.in: Update description of values returned by typeof.

2015-06-19         Arnold D. Robbins     <arnold@skeeve.com>

	* gawkinet.info: Fix an old arnold@gnu.org.

2015-06-17         Andrew J. Schorr     <aschorr@telemetry-investments.com>

	* gawktexi.in: Document inplace shortcomings -- it does not preserve
	ACLs, and it may leave temporary files behind if killed by a signal.

2015-06-17         Andrew J. Schorr     <aschorr@telemetry-investments.com>

	* gawktexi.in: Document new inplace variable to control whether
	inplace editing is active.

2015-06-13         Arnold D. Robbins     <arnold@skeeve.com>

	* gawktexi.in: Comment out exercise 10.3, since the answer
	is included in the text. Thanks to Antonio Colombo 
	for pointing this out.

2015-06-12         Arnold D. Robbins     <arnold@skeeve.com>

	* gawktexi.in: Add another pithy quote from Chet Ramey. Currently
	commented out.

2015-05-31         Arnold D. Robbins     <arnold@skeeve.com>

	* gawktexi.in: Revised description of default field parsing
	for POSIX. Newline is now a separator also.  Thanks to
	Michael Klement <michael.klement@usa.net> for pointing this out.
	* gawk.1: Updated too.

2015-05-30         Arnold D. Robbins     <arnold@skeeve.com>

	* gawktexi.in (Bitwise Functions): Update results of testbits.awk.

2015-05-19         Arnold D. Robbins     <arnold@skeeve.com>

	* 4.1.3: Release tar ball made.

2015-05-19         Arnold D. Robbins     <arnold@skeeve.com>

	* gawktexi.in: Bump patch level and modified date.
	Move to modern version of @image.
	* texinfo.tex: Update to latest.
	* array-elements.txt: Remove texinfo commands.

2015-05-18         Arnold D. Robbins     <arnold@skeeve.com>

	* gawktexi.in: Add a pithy quote from Chet Ramey. Currently
	commented out.

2015-05-16         Arnold D. Robbins     <arnold@skeeve.com>

	* gawktexi.in: Fix description of nextfile within a function. Sigh.

2015-05-15         Andrew J. Schorr     <aschorr@telemetry-investments.com>

	* gawktexi.in (Undocumented): Describe the new PROCINFO["argv"] array.

2015-05-14         Arnold D. Robbins     <arnold@skeeve.com>

	* gawktexi.in (Bugs): Add that email should be in plain
	text and not in HTML.  Sigh.

2015-05-11         Arnold D. Robbins     <arnold@skeeve.com>

	* gawktexi.in: Add doc on conversions for strongly typed
	regexp variables.

2015-05-03         Arnold D. Robbins     <arnold@skeeve.com>

	* gawktexi.in: Add initial documentation for strongly typed
	regexps and for `typeof'.

2015-04-29         Arnold D. Robbins     <arnold@skeeve.com>

	* 4.1.2: Release tar ball made.

2015-04-16         Arnold D. Robbins     <arnold@skeeve.com>

	* gawktexi.in (Undocumented): More info added.

2015-04-08         Arnold D. Robbins     <arnold@skeeve.com>

	* gawktexi.in: Update feature history section.

2015-04-07         Arnold D. Robbins     <arnold@skeeve.com>

	* gawktexi.in: Add a minor note to revisit FPAT pattern for CSV
	files at some point.

2015-04-05         Andrew J. Schorr     <aschorr@telemetry-investments.com>

	* gawktexi.in: Replace http://gawkextlib.sourceforge.net with
	http://sourceforge.net/projects/gawkextlib, since the former link
	contains obsolete info.  Update the gawkextlib build instructions
	to point to http://sourceforge.net/projects/gawkextlib/files for the
	current info.

2015-04-05         Arnold D. Robbins     <arnold@skeeve.com>

	* gawktexi.in: Fix a figure caption. Thanks to Antonio Colombo
	for pointing this out.
	* gawktexi.in: Additional typo fix, also thanks to Antonio.

2015-04-02         Arnold D. Robbins     <arnold@skeeve.com>

	* gawktexi.in, gawk.1, awkcard.in: Name change: div() --> intdiv().

2015-03-31         Arnold D. Robbins     <arnold@skeeve.com>

	* gawktexi.in: Update discussion of calling built-in functions
	indirectly. Small additional fix relating to rand(). Thanks
	to Antonio Colombo.

2015-03-27         Arnold D. Robbins     <arnold@skeeve.com>

	* gawktexi.in: Minor edits.

2015-03-24         Arnold D. Robbins     <arnold@skeeve.com>

	* gawktexi.in: Minor fixes from Antonio Colombo and new exercise
	in chapter 16.
	* gawk.1: Minor edits.
	* gawktexi.in: Edits in material on errno and retryable and get_file
	API.

2015-03-17         Andrew J. Schorr     <aschorr@telemetry-investments.com>

	* gawktexi.in: Modify inplace.awk to call inplace_end in BEGINFILE
	and END instead of in ENDFILE. This way, actions in ENDFILE rules
	will be redirected as expected.

2015-03-17         Arnold D. Robbins     <arnold@skeeve.com>

	* gawktexi.in: Turn "positive" into non-negative as appropriate.
	Thanks to Nicholas Mills <nlmills@clemson.edu> for pointing out
	the issue.

2015-03-08         Arnold D. Robbins     <arnold@skeeve.com>

	* gawktexi.in: Briefly describe that nonfatal I/O overrides
	GAWK_SOCK_RETRIES, in the env var part and in the nonfatal I/O
	part.

2015-03-01         Arnold D. Robbins     <arnold@skeeve.com>

	* gawktexi.in: Change quotes to @dfn for pseudorandom.
	A last-minute O'Reilly fix.

2015-02-27         Arnold D. Robbins     <arnold@skeeve.com>

	* gawktexi.in: Update UPDATE-MONTH and copyright year.
	Note that "the guide is definitive" quote is really
	from "The Restaurant at the End of the Universe". Thanks
	to Antonio Colombo for pointing this out.

2015-02-24         Arnold D. Robbins     <arnold@skeeve.com>

	* texinfo.tex: Update to most current version.
	* gawktexi.in: Minor edit to match an O'Reilly fix.
	Add some FIXMEs to one day use @sup.

2015-02-22         Arnold D. Robbins     <arnold@skeeve.com>

	* gawktexi.in: Change 'div' to 'divisor' in some examples.
	This future-proofs against a new function in master.
	Thanks to Antonio Giovanni Colombo for the report.

2015-02-20         Arnold D. Robbins     <arnold@skeeve.com>

	* gawktexi.in: More O'Reilly fixes. I think it's done!

2015-02-19         Arnold D. Robbins     <arnold@skeeve.com>

	* gawktexi.in: More O'Reilly fixes.

2015-02-17         Arnold D. Robbins     <arnold@skeeve.com>

	* gawktexi.in: A few minor formatting fixes to sync with O'Reilly
	version.

2015-02-13         Arnold D. Robbins     <arnold@skeeve.com>

	* gawktexi.in: O'Reilly fixes. Through QC1 review.

2015-02-11         Arnold D. Robbins     <arnold@skeeve.com>

	* gawktexi.in: O'Reilly fixes.

2015-02-10         Arnold D. Robbins     <arnold@skeeve.com>

	* gawktexi.in: Minor fixes, O'Reilly fixes.

2015-02-09         Arnold D. Robbins     <arnold@skeeve.com>

	* gawktexi.in: Restore a lost sentence. O'Reilly fixes.

2015-02-08         Arnold D. Robbins     <arnold@skeeve.com>

	* gawktexi.in: O'Reilly fixes.
	Make non-fatal i/o use "NONFATAL".

2015-02-06         Arnold D. Robbins     <arnold@skeeve.com>

	* gawktexi.in: O'Reilly fixes.

2015-02-04         Arnold D. Robbins     <arnold@skeeve.com>

	* gawktexi.in: O'Reilly fixes.
	* gawktexi.in: Update various version-related bits of info.

2015-02-02         Arnold D. Robbins     <arnold@skeeve.com>

	* gawktexi.in: O'Reilly fixes.

2015-02-01         Arnold D. Robbins     <arnold@skeeve.com>

	* gawktexi.in: POSIX requirement that function parameters cannot
	have the same name as a function is now --posix.
	Restore indirectcall example.

	More O'Reilly fixes.

2015-01-30         Arnold D. Robbins     <arnold@skeeve.com>

	* gawktexi.in: Document POSIX requirement that function parameters
	cannot have the same name as a function. Fix indirectcall example.

2015-01-27         Arnold D. Robbins     <arnold@skeeve.com>

	* gawktexi.in: O'Reilly fixes.
	And still more. Also, fix @code --> @command in a number of places.

2015-01-26         Arnold D. Robbins     <arnold@skeeve.com>

	* gawktexi.in: O'Reilly fixes.

2015-01-25         Arnold D. Robbins     <arnold@skeeve.com>

	* gawktexi.in: Fix a bad URL. And another one.
	More O'Reilly fixes.

2015-01-23         Arnold D. Robbins     <arnold@skeeve.com>

	* gawktexi.in: O'Reilly fixes.
	(Glossary): Many new entries from Antonio Giovanni Colombo.

2015-01-21         Arnold D. Robbins     <arnold@skeeve.com>

	* gawktexi.in: O'Reilly fixes.
	Remove obsolete start/end of range indexing comments.

2015-01-20         Arnold D. Robbins     <arnold@skeeve.com>

	* gawktexi.in: O'Reilly fixes.

2015-01-19         Arnold D. Robbins     <arnold@skeeve.com>

	* gawkinet.texi: Fix capitalization in document title.
	* gawktexi.in: Here we go again: Starting on more O'Reilly fixes.

2014-12-27         Arnold D. Robbins     <arnold@skeeve.com>

	* gawktexi.in: Add info that nonfatal I/O works with stdout and
	stderr.  Revise version info and what was added when.

2015-01-05         Andrew J. Schorr     <aschorr@telemetry-investments.com>

	* gawktexi.in: Improve get_file documentation.

2015-01-05         Andrew J. Schorr     <aschorr@telemetry-investments.com>

	* gawktexi.in: Replace "Retrying I/O" with "Retrying Input", since this
	feature pertains to input, not output.

2015-01-04         Andrew J. Schorr     <aschorr@telemetry-investments.com>

	* gawktexi.in: Document the get_file API function.

2015-01-04         Andrew J. Schorr     <aschorr@telemetry-investments.com>

	* gawk.1: Document new features PROCINFO["errno"] and
	PROCINFO["input", "RETRY"], and new getline return value of -2.
	* gawktexi.in: Ditto.

2014-12-26         Antonio Giovanni Colombo   <azc100@gmail.com>

	* gawktexi.in (Glossary): Really sort the items.

2014-12-24         Arnold D. Robbins     <arnold@skeeve.com>

	* gawktexi.in: Start documenting nonfatal output.

2014-12-24         Arnold D. Robbins     <arnold@skeeve.com>

	* gawktexi.in: Add one more paragraph to new foreword.
	* gawktexi.in: Fix exponentiation in TeX mode. Thanks to
	Marco Curreli by way of Antonio Giovanni Colombo.

	* texinfo.tex: Updated.

2014-12-12         Arnold D. Robbins     <arnold@skeeve.com>

	* gawktexi.in: Minor fix.
	Thanks to Teri Price <tjp212@lehigh.edu>.

2014-12-10         Arnold D. Robbins     <arnold@skeeve.com>

	* gawktexi.in: More minor fixes.

2014-12-09         Arnold D. Robbins     <arnold@skeeve.com>

	* gawktexi.in: More minor fixes.

2014-12-07         Arnold D. Robbins     <arnold@skeeve.com>

	* gawktexi.in: Minor fixes.

2014-12-06         Arnold D. Robbins     <arnold@skeeve.com>

	* gawktexi.in: A minor fix.

2014-12-05         Arnold D. Robbins     <arnold@skeeve.com>

	* gawktexi.in: Various minor fixes and updates.

2014-11-23         Arnold D. Robbins     <arnold@skeeve.com>

	* gawktexi.in: Update that TZ env. var can influnce mktime
	in running program.  Thanks to Hermann Peifer.

2014-11-19         Arnold D. Robbins     <arnold@skeeve.com>

	* gawktexi.in: Update that RFC 4180 documents CSV data.

2014-11-17         Arnold D. Robbins     <arnold@skeeve.com>

	* gawktexi.in: Copyedits applied.

2014-11-02         Arnold D. Robbins     <arnold@skeeve.com>

	* gawktexi.in: Comment out that I need an owner for awk.info.
	I may have found one or two people.

2014-10-29         Andrew J. Schorr     <aschorr@telemetry-investments.com>

	* gawktexi.in: Document new extras directory containing shell startup
	files to manipulate AWKPATH and AWKLIBPATH environment variables.

2014-10-28         Arnold D. Robbins     <arnold@skeeve.com>

	* gawk.1: Clarification that debugger reads stdin.
	* gawktexi.in: Ditto, and correctly place the "Braces" entry in
	the Glossary. Thanks to Antonio Colombo for that.

	Unrelated:

	* gawktexi.in: Restore use of @sc. Karl fixed makeinfo. :-)

2014-10-25         Arnold D. Robbins     <arnold@skeeve.com>

	* gawktexi.in: Minor typo fixes.
	Fix discussion of \x, per note from Antonio Colombo.

2014-10-17         Arnold D. Robbins     <arnold@skeeve.com>

	* gawktexi.in: Fix date in docbook attribution for new Foreword;
	thanks to Antonio Colombo for the catch.  Update latest version
	of gettext.

2014-10-15         Arnold D. Robbins     <arnold@skeeve.com>

	* gawk.1: Fix default value for AWKLIBPATH.
	* gawktexi.in: Revised text for AWKPATH and AWKLIBPATH.

2014-10-14         Arnold D. Robbins     <arnold@skeeve.com>

	* gawktexi.in: Add new Foreword from Mike Brennan.

2014-10-13         Arnold D. Robbins     <arnold@skeeve.com>

	* gawktexi.in: Fix example outputs in chapter 2.
	Improve description of SYMTAB.

2014-10-12         Arnold D. Robbins     <arnold@skeeve.com>

	* gawktexi.in: Revise doc for {INT,STR}_CHAIN_MAX. Remove Pat
	Rankin from VMS duties (per his request). Add a small TeX fix
	for the table in ch 16 for requesting values.

2014-10-05         Arnold D. Robbins     <arnold@skeeve.com>

	* gawktexi.in: Finished changes!

2014-10-03         Arnold D. Robbins     <arnold@skeeve.com>

	* gawktexi.in (EMRED): Renamed from EMISTERED to match original.
	Thanks to Warren Toomey at TUHS for access to archives recording
	the text.

2014-10-02         Arnold D. Robbins     <arnold@skeeve.com>

	* gawktexi.in: Pretty much done!

	Unrelated:

	* gawktexi.in: Fix braino in awk version of div function.
	Thanks to Katie Wasserman for the catch.

2014-10-01         Arnold D. Robbins     <arnold@skeeve.com>

	* gawktexi.in: More fixes after reading through the MS.

	Unrelated:

	* gawktexi.in: Add Katie Wasserman's program to compute
	the digits of PI.

	Unrelated:

	* gawktexi.in: Document the differences between profiling
	and pretty printing.

2014-09-30         Arnold D. Robbins     <arnold@skeeve.com>

	* gawktexi.in: More fixes after reading through the MS.

2014-09-29         Arnold D. Robbins     <arnold@skeeve.com>

	* gawktexi.in: More fixes after reading through the MS.
	And still more fixes.

2014-09-28         Arnold D. Robbins     <arnold@skeeve.com>

	* gawktexi.in: More fixes after reading through the MS.
	Document the debugger's "where" command.

2014-09-27         Arnold D. Robbins     <arnold@skeeve.com>

	* gawktexi.in: Lots more fixes after reading through the MS.

2014-09-23         Arnold D. Robbins     <arnold@skeeve.com>

	* gawktexi.in: Rework the documentation of special files in
	Chapter 5; some reordering as well as rewriting.

2014-09-22         Arnold D. Robbins     <arnold@skeeve.com>

	* gawktex.in: Continue fixes after reading through the MS.

2014-09-21         Arnold D. Robbins     <arnold@skeeve.com>

	* gawktex.in: Start on fixes after reading through the MS.

2014-09-18         Arnold D. Robbins     <arnold@skeeve.com>

	* gawktexi.in: Fix italics in quotations.  Some docbook special
	cases.

2014-09-15         Arnold D. Robbins     <arnold@skeeve.com>

	* gawktexi.in: Document that identifiers must use the English
	letters.

2014-09-14         Arnold D. Robbins     <arnold@skeeve.com>

	* gawktexi.in: More edits during review, minor addition.

2014-09-08         Arnold D. Robbins     <arnold@skeeve.com>

	* gawktexi.in: Remove text that won't get used.

2014-09-07         Arnold D. Robbins     <arnold@skeeve.com>

	* gawktexi.in: Minor cleanups.

2014-09-05         Arnold D. Robbins     <arnold@skeeve.com>

	* gawktexi.in: Document builtin functions in FUNCTAB and in
	PROCINFO["identifiers"].
	* gawk.1: Ditto.

	Unrelated:

	* gawktexi.in: More stuff from reviewer comments.

2014-09-04         Arnold D. Robbins     <arnold@skeeve.com>

	* gawktexi.in: Document that indirect calls now work on built-in
	and extension functions.
	* gawk.1: Same.

2014-09-03         Arnold D. Robbins     <arnold@skeeve.com>

	* gawktexi.in: Further fixes from reviews and bug reports.

2014-09-02         Arnold D. Robbins     <arnold@skeeve.com>

	* gawktexi.in: Corrections to walkthrough in debugger chapter.
	Thanks to David Ward <dlward134@gmail.com> for the problem report.

2014-09-01         Arnold D. Robbins     <arnold@skeeve.com>

	* gawktexi.in: Add index entry for @ - @load, @include,
	and indirect function calls. Thanks to "Kenny McKormack" in
	comp.lang.awk.

2014-08-29         Arnold D. Robbins     <arnold@skeeve.com>

	* gawktexi.in: Continuing on reviewer comments, and other
	bug fixes, miscellanious improvements.

2014-08-26         Arnold D. Robbins     <arnold@skeeve.com>

	* gawktexi.in: Use a different mechanism to exclude
	exercises. Remove use of LC_ALL in an example; doesn't seem
	to be needed anymore.

	Unrelated:

	* gawktexi.in: Document that MirBSD is no longer supported.

2014-08-25         Arnold D. Robbins     <arnold@skeeve.com>

	* gawktexi.in: Exercises are excluded from print edition.

2014-08-24         Arnold D. Robbins     <arnold@skeeve.com>

	* gawktexi.in: Continuing on reviewer comments.

2014-08-23         Arnold D. Robbins     <arnold@skeeve.com>

	* gawktexi.in: Continuing on reviewer comments.

2014-08-22         Arnold D. Robbins     <arnold@skeeve.com>

	* gawktexi.in: Continuing on reviewer comments.

2014-08-20         Arnold D. Robbins     <arnold@skeeve.com>

	* gawktexi.in: Continuing on reviewer comments.

2014-08-16         Arnold D. Robbins     <arnold@skeeve.com>

	* gawktexi.in: Continuing on reviewer comments.

2014-08-15         Arnold D. Robbins     <arnold@skeeve.com>

	* gawktexi.in: Continuing on reviewer comments.

2014-08-13         Arnold D. Robbins     <arnold@skeeve.com>

	* gawktexi.in: Starting on reviewer comments.
	Update acknowledgements.

2014-08-12         Arnold D. Robbins     <arnold@skeeve.com>

	* gawktexi.in: Cause div.awk to get into the example files.

2014-08-06         Arnold D. Robbins     <arnold@skeeve.com>

	* gawktexi.in: Misc minor additions.

2014-08-03         Arnold D. Robbins     <arnold@skeeve.com>

	* gawktexi.in: For sprintf %c document that if value is a valid
	wide character, gawk uses the low 8 bits of the value.

	Unrelated:

	* gawktexi.in: Fix doc for API get_record - errcode needs to
	be greater than zero.

2014-07-24         Arnold D. Robbins     <arnold@skeeve.com>

	* gawktexi.in (Numeric Functions): For `div()', clarify
	truncation is towards zero.  Thanks to Michal Jaegermann
	for pointing out the need to clarify this.

2014-07-10         Arnold D. Robbins     <arnold@skeeve.com>

	* gawktexi.in (Numeric Functions): Document new `div()' function.
	(Arbitrary Precision Integers): Document raison d'etre for div().
	* gawk.1, awkcard.in: Document `div()'.

2014-07-04         Arnold D. Robbins     <arnold@skeeve.com>

	* gawktexi.in (Bracket Expressions): Add a note about how to
	match ASCII characters.  Thanks to Hermann Peifer.

2014-06-25         Arnold D. Robbins     <arnold@skeeve.com>

	* gawktexi.in: Update permissions on copyright page per
	latest maintain.texi. Add GPL to print version of book.

2014-06-24         Arnold D. Robbins     <arnold@skeeve.com>

	* gawktexi.in: Document that --pretty-print no longer runs the
	program. Remove mention of GAWK_NO_PP_RUN env var.

2014-06-22         Arnold D. Robbins     <arnold@skeeve.com>

	* gawktexi.in: Typo fixes and minor corrections.

2014-06-19         Arnold D. Robbins     <arnold@skeeve.com>

	* gawktexi.in: Add thanks to Patrice Dumas and to Karl Berry.
	Per request from Hermann Peifer, try to clarify how local variables
	in functions are initialized.

2014-06-18         Arnold D. Robbins     <arnold@skeeve.com>

	* gawktexi.in: Split 6.1.4 into subsections. Other minor fixes.

2014-06-17         Arnold D. Robbins     <arnold@skeeve.com>

	* gawktexi.in: Finish adding exerices.
	Rework chapter 15 on floating point and MPFR.
	Spell check. Fix menues.

2014-06-16         Arnold D. Robbins     <arnold@skeeve.com>

	* gawktexi.in: Start adding exercises.

2014-06-15         Arnold D. Robbins     <arnold@skeeve.com>

	* gawktexi.in: Finish up summaries. Improvements in mystrtonum().

2014-06-13         Arnold D. Robbins     <arnold@skeeve.com>

	* gawktexi.in: Fix typos from changes of 3 June when macros were
	added for filename, data file, etc. Ooops.

2014-06-12         Arnold D. Robbins     <arnold@skeeve.com>

	* gawktexi.in: More "Summary" sections. Through chapter 14.

2014-06-11         Arnold D. Robbins     <arnold@skeeve.com>

	* gawktexi.in: More "Summary" sections. Through chapter 10.

2014-06-10         Arnold D. Robbins     <arnold@skeeve.com>

	* gawktexi.in: Update docbook figure markup.

2014-06-09         Arnold D. Robbins     <arnold@skeeve.com>

	* gawktexi.in: More "Summary" sections.
	Judiciously arrange for full xrefs in docbook in a few spots.

2014-06-08         Arnold D. Robbins     <arnold@skeeve.com>

	* gawktexi.in: Start adding "Summary" sections.

2014-06-03         Arnold D. Robbins     <arnold@skeeve.com>

	* gawktexi.in: Restore macros for file name vs. filename etc.
	Go through @if... and @ifnot... and fix them up too. Other misc.
	cleanup.

2014-05-29         Arnold D. Robbins     <arnold@skeeve.com>

	* gawktexi.in: Remove some obsolete bits, fix up some other 
	minor stuff.

2014-05-27         Arnold D. Robbins     <arnold@skeeve.com>

	* gawktexi.in: Edits through the end!

2014-05-25         Arnold D. Robbins     <arnold@skeeve.com>

	* gawktexi.in: Edits through Appendix A.
	* gawktexi.in: Tweak nested lists for docbook.

2014-05-24         Arnold D. Robbins     <arnold@skeeve.com>

	* gawktexi.in (Staying current): New section.

2014-05-22         Andrew J. Schorr     <aschorr@telemetry-investments.com>

	* gawktexi.in (BEGINFILE/ENDFILE): Update doc for getline - any
	redirected form is allowed inside BEGINFILE/ENDFILE.

2014-05-21         Arnold D. Robbins     <arnold@skeeve.com>

	* gawktexi.in: Add comments for where we need full xrefs in
	docbook.

2014-05-20         Arnold D. Robbins     <arnold@skeeve.com>

	* gawktexi.in: Misc improvements for docbook, consistency
	in table and figure captions.

2014-05-17         Arnold D. Robbins     <arnold@skeeve.com>

	* gawktexi.in: Edits through Chapter 16.

2014-05-16         Arnold D. Robbins     <arnold@skeeve.com>

	* gawktexi.in: Edits through Chapter 14.

2014-05-15         Arnold D. Robbins     <arnold@skeeve.com>

	* gawktexi.in: Fix displays for docbook, edits through Chapter 11.

2014-05-14         Arnold D. Robbins     <arnold@skeeve.com>

	* gawktexi.in: Fix real preface for docbook.

2014-05-13         Arnold D. Robbins     <arnold@skeeve.com>

	* gawktexi.in: Complete formatting for FOR_PRINT and not FOR_PRINT.

2014-05-07         Arnold D. Robbins     <arnold@skeeve.com>

	* gawktexi.in: Docbook edits for preface and parts.
	Document AWKBUFSIZE.

2014-05-05         Arnold D. Robbins     <arnold@skeeve.com>

	* gawktexi.in: Editing progress. Through Chapter 9.

2014-05-05         Michal Jaegermann     <michal@harddata.com>

	* array-elements.fig: Fix subscripts to be aligned
	horizontally.  Regenerate the other files.

2014-05-02         Arnold D. Robbins     <arnold@skeeve.com>

	* gawktexi.in: Editing progress. Through Chapter 8.
	* array-elements.eps, array-elements.fig, array-elements.pdf,
	array-elements.png array-elements.txt: New files.
	* Makefile.am (EXTRA_DIST): Add them.

2014-04-30         Arnold D. Robbins     <arnold@skeeve.com>

	* gawktexi.in: Editing progress. Through Chapter 5.
	* gawktexi.in: Editing progress. Through Chapter 6 and into
	Chapter 7.

2014-04-29         Arnold D. Robbins     <arnold@skeeve.com>

	* gawktexi.in: Editing progress. Through Chapter 3.

2014-04-24         Arnold D. Robbins     <arnold@skeeve.com>

	* gawktexi.in: Start on revisions.

2014-04-17         Arnold D. Robbins     <arnold@skeeve.com>

	* gawk.1: Remove the bit about single character programs overflowing
	the parse stack. It doesn't seem to be true anymore.

2014-04-08         Arnold D. Robbins     <arnold@skeeve.com>

	* 4.1.1: Release tar ball made.

2014-04-08         Arnold D. Robbins     <arnold@skeeve.com>

	* texinfo.tex: Update to latest.
	* awkcard.in: Update copyright, patchlevel in download.
	* gawktexi.in: Update patchlevel, update month, spell check.

2014-03-30         Arnold D. Robbins     <arnold@skeeve.com>

	* gawktexi.in: Cleanups to docbook, finish math stuff.

2014-03-28         Arnold D. Robbins     <arnold@skeeve.com>

	* gawktexi.in: Minor cleanups to the indexing.

	Unrelated:

	* gawktexi.in: Merge in changes needed for creating valid
	DocBook XML. Works with post-5.2 Texinfo and dblatex!

2014-03-27         Arnold D. Robbins     <arnold@skeeve.com>

	* gawktexi.in: Finish the massive indexing improvements such that
	functions are indexed the way I want in TeX and the way Eli
	wants in Info.

	Unrelated:

	* gawktexi.in: Add a note in extension chapter that lookup of
	PROCINFO can fail.

2014-03-27         Eli Zaretskii             <eliz@gnu.org>

	* gawktexi.in: First round of massive indexing improvements.

2014-03-27         Antonio Giovanni Colombo   <azc100@gmail.com>

	* gawktexi.in: Redo all the examples using BBS-list to a different
	file that doesn't use out-of-date concepts.

2014-03-10         Arnold D. Robbins     <arnold@skeeve.com>

	* gawktexi.in: Finish indexing improvements. (For now, anyway.)

	Unrelated:

	* gawk.1: Document the quote flag! (Better late than never.)
	* awkcard.in: Update documentation of quote flag.

2014-03-08         Arnold D. Robbins     <arnold@skeeve.com>

	* gawktexi.in: Minor edits to the discussion of the memory allocation
	functions.

2014-03-08         Andrew J. Schorr     <aschorr@telemetry-investments.com>

	* gawktexi.in: Document new extension API functions api_malloc,
	api_calloc, api_realloc, and api_free.

2014-03-07         Arnold D. Robbins     <arnold@skeeve.com>

	* gawktexi.in: Indexing improvements.

2014-03-02         John E. Malmberg      <wb8tyw@qsl.net>

	* gawktexi.in: Remove paragraph about obsolete VMS
	  compilers.  Update reference about building PCSI kit.

2014-02-27         Arnold D. Robbins     <arnold@skeeve.com>

	* gawktexi.in: Lots of small fixes throughout, update of
	profiling output.  Finished fixes needed before a release.

2014-02-20         Arnold D. Robbins     <arnold@skeeve.com>

	* gawktexi.in: Add a quote to the alarm clock program.

2014-02-15         Arnold D. Robbins     <arnold@skeeve.com>

	* texinfo.tex: Update to latest.

2014-02-14         Arnold D. Robbins     <arnold@skeeve.com>

	* gawktexi.in: Lots of small edits.

2014-02-07         Arnold D. Robbins     <arnold@skeeve.com>

	* gawktexi.in: More minor fixes, update UPDATE_MONTH.

2014-02-03         Arnold D. Robbins     <arnold@skeeve.com>

	* gawktexi.in: More minor fixes, in indexing.

2014-02-03         Arnold D. Robbins     <arnold@skeeve.com>

	* gawktexi.in, gawkinet.texi: Minor fixes, mostly in indexing.
	* texinfo.tex: Update to latest.

2014-01-31         Arnold D. Robbins     <arnold@skeeve.com>

	* gawktexi.in: Add `()' to names of extension functions in indexing
	commands and in one place in the text. Consistency, don'tcha know.

2014-01-30         Arnold D. Robbins     <arnold@skeeve.com>

	* gawktexi.in: Add a few missing STARTOFRANGE comments.
	* gawk.1: Note that `(i, j) in array' doesn't work in for loops.
	Update the copyright year.

2014-01-28         Arnold D. Robbins     <arnold@skeeve.com>

	* gawktexi.in: Update info for Anders Wallin.

2014-01-25         Arnold D. Robbins     <arnold@skeeve.com>

	* texinfo.tex: Updated to current version.
	* gawktexi.in: Add magic stuff so that PDFs have "dark red"
	links like before.

2014-01-23         Arnold D. Robbins     <arnold@skeeve.com>

	* gawktexi.in (Feature History): New node.
	(Common Extensions): Update features now in mawk, too.

2014-12-14         John E. Malmberg      <wb8tyw@qsl.net>

	* gawktexi.in: Add information on building VMS PCSI kit.

2014-01-03         Arnold D. Robbins     <arnold@skeeve.com>

	* gawktexi.in (Full Line Fields): New node.
	Update copyright year.

2013-12-29         John E. Malmberg      <wb8tyw@qsl.net>

	* gawktexi.in: VMS dynamic extensions.

2013-12-26         Arnold D. Robbins     <arnold@skeeve.com>

	* gawktexi.in: More minor additions / fixes.
	(Bugs): Add John Malmberg for VMS. Other minor edits.

2013-12-25         Arnold D. Robbins     <arnold@skeeve.com>

	* gawktexi.in: Minor additions / fixes.

2013-12-23         John E. Malmberg      <wb8tyw@qsl.net>

	* gawktexi.in: Document the VMS exit status encoding.

2013-12-21         Arnold D. Robbins     <arnold@skeeve.com>

	* gawktexi.in (Additional Configuration Options): Document
	the --disable-extensions option.

2013-12-16         John E. Malmberg      <wb8tyw@qsl.net>

	* gawktexi.in: Updates to VMS sections.

2013-12-12         Arnold D. Robbins     <arnold@skeeve.com>

	* gawktexi.in: Fix the presentation of asort() and asorti().
	Thanks to Andy Schorr for pointing out the problems.

2013-11-28         Arnold D. Robbins     <arnold@skeeve.com>

	* gawktexi.in: Update quotations to use @author, fix a few
	placements of footnotes.

2013-11-08         Arnold D. Robbins     <arnold@skeeve.com>

	* gawktexi.in: Update the list of files included in the gawk
	distribution and fix a few typos.

2013-11-03         Arnold D. Robbins     <arnold@skeeve.com>

	* gawktexi.in: Fix the section and subsection headings in
	the Preface.  Also change the short title page to just
	"GNU Awk".

2013-10-31         Arnold D. Robbins     <arnold@skeeve.com>

	* gawktexi.in: Add @shorttitlepage command.

2013-10-25         Arnold D. Robbins     <arnold@skeeve.com>

	* gawktexi.in (Contributors): Update with more info.
	(Distributtion contents): Ditto.
	General: Remove all hyphens when used with "multi" prefix.

2013-10-22         Arnold D. Robbins     <arnold@skeeve.com>

	* gawktexi.in (Other Environment Variables): Document GAWK_MSG_SRC
	variable and fix documentation of *_CHAIN_MAX variables.

2013-10-11         Arnold D. Robbins     <arnold@skeeve.com>

	* gawktexi.in (Conversion, Printf Ordering): Better wording for
	descriptions of CONVFMT. Thanks to Hermann Peifer.

2013-09-29         Arnold D. Robbins     <arnold@skeeve.com>

	* gawktexi.in (Other Versions): Updated info on MKS awk and
	some other links.

2013-09-24         Arnold D. Robbins     <arnold@skeeve.com>

	* gawktexi.in (Readfile function): New node.

2013-09-22         Arnold D. Robbins     <arnold@skeeve.com>

	* gawktexi.in (FN, FFN, DF,DDF, PVERSION, CTL): Remove macros.
	They have no alternate versions and are just in the way.

2013-08-15         Arnold D. Robbins     <arnold@skeeve.com>

	* gawk.1: Document that ENVIRON updates affect the environment.
	* gawktexi.in: Ditto.

2013-06-27         Arnold D. Robbins     <arnold@skeeve.com>

	* texinfo.tex: Update from Karl, fixes a formating problem.
	* gawktexi.in (Conversions): Undo @w{} around @option{--posix}.

2013-06-22         Arnold D. Robbins     <arnold@skeeve.com>

	* gawktexi.in (Type Functions): Add more explanation to isarray(),
	including that it makes no sense to call it at the global level.

2013-06-03         Arnold D. Robbins     <arnold@skeeve.com>

	* gawktexi.in: Make it crystal clear not to use delete with FUNCTAB,
	or attempt to assign to it.

2013-05-29         Arnold D. Robbins     <arnold@skeeve.com>

	* gawktexi.in (Internal File Description): Add "devbsize" element
	to stat data array.

2013-05-27         Arnold D. Robbins     <arnold@skeeve.com>

	* gawtexi.in: Sample filefuncs.c extension code: Change test from
	ifdef HAVE_ST_BLKSIZE to HAVE_STRUCT_STAT_ST_BLKSIZE.

2013-05-21         Arnold D. Robbins     <arnold@skeeve.com>

	* gawktexi.in (Quick Installation): Add a paragraph advising to
	run `make install'. Thanks to Hermann Peifer.

2013-05-16         Arnold D. Robbins     <arnold@skeeve.com>

	* gawktexi.in (gawkextlib): Add a note to use make install on
	gawkextlib itself. Thanks to Hermann Peifer.
	(Cut program): Fix test for skipping lines if -s was supplied.
	Thanks to David Ward <bamberward@gmail.com> for the bug report.

2013-05-09         Arnold D. Robbins     <arnold@skeeve.com>

	* 4.1.0: Release tar ball made.

2013-05-09         Arnold D. Robbins     <arnold@skeeve.com>

	* gawktexi.in, gawk.1: Document that a regexp constant as the second
	argument to index() produces a fatal error.
	* gawktexi.in: More cleanups. Particularly, cleanup the index.

2013-04-27         Arnold D. Robbins     <arnold@skeeve.com>

	* gawktexi.in: Renamed from gawkman.texi.
	Add a reference to Overton's IEEE Math book in MPFR chapter.
	Thanks to Nelson Beebe for the recommendation.
	* Makefile.am, sidebar.awk: Adjusted.

2013-04-26         Arnold D. Robbins     <arnold@skeeve.com>

	* gawkman.texi: Cleanup in MPFR and API chapters.
	Also minor cleanup in design decisions. Add vim modeline.
	* api-figure2.fig: Minor fix.
	* api-figure2.eps, api-figure2.pdf, api-figure2.png: Regenerated.

2013-04-24         Arnold D. Robbins     <arnold@skeeve.com>

	* gawk.1: Finish cleanup pass.
	* awkcard.in: Document that getline sets RT.
	* gawkman.texi: Ditto.

2013-04-23         Arnold D. Robbins     <arnold@skeeve.com>

	* gawk.1: Start cleanup pass.
	* awkcard.in: Minor addition.
	* gawkman.texi: Minor fixes.

	* gawk.1, gawkman.texi: Document PROCINFO entries for API
	major and minor versions.

2013-04-21         Arnold D. Robbins     <arnold@skeeve.com>

	* gawkman.texi: Update all the menus. Fix spelling errors. Remove
	some unneeded fakenodes.

2013-04-20         Arnold D. Robbins     <arnold@skeeve.com>

	* awkcard.in: Clean up and bring up to date.

2013-04-17         Arnold D. Robbins     <arnold@skeeve.com>

	* Makefile.am (gawk.ps, gawkinet.ps): Set TEXINPUTS to point
	at $(srcdir) to be able to include various figures if doing a
	build not in the source directory.

2013-04-16         Arnold D. Robbins     <arnold@skeeve.com>

	* gawkman.texi: New file. This is now the real source for the
	manual and gawk.texi is generated from it.
	* sidebar.awk: New file to DTRT for sidebars in the manual.
	* Makefile.am (EXTRA_DIST): Update.
	(gawk.texi): Add new rule to create / update it if necessary.

2013-04-16         Arnold D. Robbins     <arnold@skeeve.com>

	* gawk.texi: Pretty much finish cleanup. Move i18n chapter to
	after advanced features chapter.
	* texinfo.tex: Updated to current in texinfo SVN.

2013-04-15         Arnold D. Robbins     <arnold@skeeve.com>

	* gawk.texi: Continue cleanup.

2013-04-14         Arnold D. Robbins     <arnold@skeeve.com>

	* gawk.texi: Add link to 'pawk' - awk for python.
	Further cleanups.

2013-04-12         Arnold D. Robbins     <arnold@skeeve.com>

	* gawk.texi: Continue cleanup.

2013-04-11         Arnold D. Robbins     <arnold@skeeve.com>

	* gawk.texi: Continue cleanup.

2013-04-04         Arnold D. Robbins     <arnold@skeeve.com>

	* gawk.texi: Continue cleanup.

2013-04-03         Arnold D. Robbins     <arnold@skeeve.com>

	* gawk.texi: Continue cleanup.

2013-04-02         Arnold D. Robbins     <arnold@skeeve.com>

	* gawk.texi: Start a simple cleanup pass before the release.

2013-03-15         Arnold D. Robbins     <arnold@skeeve.com>

	* gawk.texi: Update URL for texinfo, fix a typo.

2013-03-04         Arnold D. Robbins     <arnold@skeeve.com>

	* gawk.texi (Getline/Pipe): Add a nice quote from BWK.

2013-02-08         Arnold D. Robbins     <arnold@skeeve.com>

	* gawk.texi: Restore centering of text images.

2013-02-07         Arnold D. Robbins     <arnold@skeeve.com>

	* gawk.texi (Other Versions): Remove the description of xmlgawk.

2013-02-06         Arnold D. Robbins     <arnold@skeeve.com>

	* gawk.texi: For Info output, don't use @center on text images
	since the new makeinfo doesn't yet center the file as a block.
	Thanks to Karl Berry for the diagnostic.
	* gawk.1: Remove commented out doc for -m option which was for
	compatibility with BWK awk. His awk dropped it back in 2007.

2013-01-31         Arnold D. Robbins     <arnold@skeeve.com>

	* api-figure2.txt, api-figure3.txt: Convert tabs to spaces.
	* gawk.texi (Gory Details): Fix a command that new makeinfo doesn't
	recognize.
	(Conversion): Update example to be in POSIX mode. Thanks to
	Hermann Peifer.

2013-01-27         Arnold D. Robbins     <arnold@skeeve.com>

	* gawk.texi (Dynamic Typing): Clarify that gawk dies after the
	first fatal error on the test program. Thanks to Hermann Peifer.

2013-01-21         Arnold D. Robbins     <arnold@skeeve.com>

	* gawk.texi (Setting Precision): Fix a typo. 3.322 instead
	of 3.332.  Thanks to Hermann Peifer.

2013-01-09         Arnold D. Robbins     <arnold@skeeve.com>

	* gawk.texi: Minor edits to documentation for new inplace extension.

2013-01-08         Andrew J. Schorr     <aschorr@telemetry-investments.com>

	* gawk.texi: Add documentation for new inplace extension.

2013-01-08         Arnold D. Robbins     <arnold@skeeve.com>

	* gawk.texi, awkcard.in: Sync what mawk has. Main point of
	interest is that mawk supports the three time functions.

2013-01-06         Arnold D. Robbins     <arnold@skeeve.com>

	* gawk.texi, awkcard.in: Add Git Hub info for BWK awk.
	Update copyrights.
	* gawk.texi: Add Software Tools quote in chapter on library functions.

2012-12-25         Arnold D. Robbins     <arnold@skeeve.com>

	* gawk.texi: Remove doc sym_constant() API function.

2012-12-24         Arnold D. Robbins     <arnold@skeeve.com>

	* 4.0.2: Release tar ball made.

2012-12-23         Arnold D. Robbins     <arnold@skeeve.com>

	* gawk.texi: Remove an incorrect comment.
	* awkcard.in: Bump patch level.

2012-12-18         Arnold D. Robbins     <arnold@skeeve.com>

	* gawk.texi (Input Parsers): Add info on read_func.

2012-12-16         Arnold D. Robbins     <arnold@skeeve.com>

	* gawk.texi: Move design decisions on new API to appendix C.
	Move section on old extensions to last in the same appendix.

2012-12-15         Arnold D. Robbins     <arnold@skeeve.com>

	* macros: Update to GPL Version 3 and add copyright year.
	* texinfo.tex: Updated, from automake 1.12.6.
	* gawk.texi (Derived Files): A few minor fixes.

2012-12-09         Arnold D. Robbins     <arnold@skeeve.com>

	* awkforai.txt: Changed content to be pointers to the article
	to avoid copyright issues.
	* gawk.texi: Updated description of awkforai.txt.

2012-12-07         Arnold D. Robbins     <arnold@skeeve.com>

	* gawk.texi (I/O Functions): Document that fflush() is now part
	of POSIX. Fix in a few other places as well.
	* awkcard.in: Update for fflush().

2012-12-03         Arnold D. Robbins     <arnold@skeeve.com>

	* gawk.texi: Fix all @tex ... @end tex tables to use a different
	control character than @ so that the new makeinfo won't
	complain about them. Thanks to Karl Berry for the guidance.
	(Old Extension Mechansim): New node.

2012-12-01         Arnold D. Robbins     <arnold@skeeve.com>

	* gawk.texi: API chapter. Sync with gawkapi.h

2012-11-27         Arnold D. Robbins     <arnold@skeeve.com>

	* gawk.texi: API chapter. Change command for making shared libs
	to use gcc, not ld. Thanks to Nelson Beebe.
	(I/O Functions): Document new behavior for fflush().
	* gawk.1: Update for fflush().
	* awkcard.in: Ditto. And some general cleanup.

2012-11-24         Arnold D. Robbins     <arnold@skeeve.com>

	* gawk.texi (Future Extensions): Point to TODO file in the
	gawk dist.
	(Implementation Limitations): New node, from old LIMITATIONS file.

2012-11-22         Arnold D. Robbins     <arnold@skeeve.com>

	* gawk.texi: In API chapter, document the full list of include
	files that need to be included.

2012-11-21         Arnold D. Robbins     <arnold@skeeve.com>

	* gawk.texi: In API chapter, update behavior of stat function
	in the filefuncs extension.  Update the code example and prose
	to match the current code.

2012-11-19         Arnold D. Robbins     <arnold@skeeve.com>

	* gawk.texi: In API chapter, update behavior of readdir extension.

2012-11-16         Arnold D. Robbins     <arnold@skeeve.com>

	* gawk.texi: Minor edits in API chapter.
	Thanks to Nelson Beebe.

2012-11-14         Arnold D. Robbins     <arnold@skeeve.com>

	* gawk.texi: Minor edits in API chapter.
	Thanks to Andrew Schorr.

2012-11-06         Arnold D. Robbins     <arnold@skeeve.com>

	* gawk.texi: Rearrange chapter order and separate into parts
	using @part for TeX.  Fix capitalization in @caption text.
	(Variable Scope): Document that arrays can be local also.
	Thanks to Denis Shirokov <cosmogen@gmail.com>, for pointing out
	the lack.

2012-11-05         Arnold D. Robbins     <arnold@skeeve.com>

	* gawk.texi: Semi-rationalize invocations of @image.

2012-11-04         Arnold D. Robbins     <arnold@skeeve.com>

	* gawk.texi: New chapter on extension API.
	* api-figure1.pdf, api-figure2.pdf, api-figure3.pdf,
	general-program.pdf, process-flow.pdf: New files. Again.
	* Makefile.am (EXTRA_DIST): Update. Again.

2012-11-03         Arnold D. Robbins     <arnold@skeeve.com>

	* api-figure1.pdf, api-figure2.pdf, api-figure3.pdf: Removed.
	* api-figure1.txt, api-figure2.txt, api-figure3.txt,
	api-figure1.png, api-figure2.png, api-figure3.png: New files.
	* Makefile.am (EXTRA_DIST): Update.

	* gawk.texi: Fix up images.
	* general-program.pdf, process-flow.pdf: Removed.
	* general-program.png, process-flow.png,
	general-program.txt, process-flow.txt: New files.
	* Makefile.am (EXTRA_DIST): Update.

2012-10-31         Arnold D. Robbins     <arnold@skeeve.com>

	* api-figure1.eps, api-figure1.fig, api-figure1.pdf,
	api-figure2.eps, api-figure2.fig, api-figure2.pdf,
	api-figure3.eps, api-figure3.fig, api-figure3.pdf: New files.
	* Makefile.am (EXTRA_DIST): Add the above.

2012-10-28         Arnold D. Robbins     <arnold@skeeve.com>

	* gawk.texi (Glossary): Document cookie, some cleanup of
	notes at the end.

2012-10-19         Arnold D. Robbins     <arnold@skeeve.com>

	* gawk.texi: More doc on SYMTAB.

2012-10-05         Arnold D. Robbins     <arnold@skeeve.com>

	* Makefile.am (LN, install-data-hook, uninstall-hook): Removed. No
	longer needed since dgawk and pgawk are gone.

2012-10-13         Arnold D. Robbins     <arnold@skeeve.com>

	* Makefile.am: Add dgawk.1 to man page links created / removed
	on install / uninstall. (On stable branch.)

2012-10-02         Arnold D. Robbins     <arnold@skeeve.com>

	* gawk.texi (Glossary). Correct the full name for `ISO' per
	bug report from William Bresler <wbresler@acm.org>. Add a link
	to the ISO website.

	* gawk.texi, gawk.1, awkcard.in: Document FUNCTAB, SYMTAB, and
	PROCINFO["identifiers"]. Including that delete does not work
	on FUNCTAB and SYMTAB.

2012-09-23         Arnold D. Robbins     <arnold@skeeve.com>

	* gawk.texi (Nextfile Statement): Document that it's now part of POSIX
	and update the title.
	(Delete): Document that `delete array' is now part of POSIX.
	* awkcard.in: Adjust coloring for nextfile and delete array.

2012-09-07         Arnold D. Robbins     <arnold@skeeve.com>

	* texinfo.tex: Updated to version 2012-09-05.06.

2012-08-27         Arnold D. Robbins     <arnold@skeeve.com>

	* gawk.texi: Minor edits, fix some spelling mistakes.

2012-08-26         Arnold D. Robbins     <arnold@skeeve.com>

	* gawk.texi: More edits to chapter on arithmetic.
	Primarily English changes.

2012-08-24         Arnold D. Robbins     <arnold@skeeve.com>

	* gawk.texi: Emphasize more that floating point behavior is
	not a language issue. Add a pointer to POSIX bc.
	Move arithmetic chapter to later in the book, before chapter
	on dynamic extensions.

2012-08-17         Arnold D. Robbins     <arnold@skeeve.com>

	* texinfo.tex: Update infrastructure to Automake 1.12.3.

2012-08-14         Arnold D. Robbins     <arnold@skeeve.com>

	* gawk.texi: Fixed a math bug in the chapter on multiple
	precision floating point. Thanks to John Haque.

2012-08-12         Arnold D. Robbins     <arnold@skeeve.com>

	* gawk.texi: Merged discussion of numbers from Appendix C into
	the chapter on arbitrary precision arithmetic. Did some surgery
	on that chapter to organize it a little better.

2012-08-10         Arnold D. Robbins     <arnold@skeeve.com>

	* awkcard.in, gawk.1, gawk.texi: Updated. Mostly for new API stuff
	but also some other things.
	* gawk.texi (Derived Files): New node.

2012-08-01         Arnold D. Robbins     <arnold@skeeve.com>

	* Makefile.am (install-data-hook): Install a dgawk.1 link to the
	man page also. Remove it on uninstall.

2012-07-29         Andrew J. Schorr     <aschorr@telemetry-investments.com>

	* gawk.texi: Document that RT is set by getline.

2012-07-04         Arnold D. Robbins     <arnold@skeeve.com>

	* gawk.texi, gawk.1, awkcard.in: Document that and(), or(), and
	xor() can all take any number of arguments, with a minimum of two.

2012-06-10         Andrew J. Schorr     <aschorr@telemetry-investments.com>

	* gawk.texi: Rename gettimeofday function to getlocaltime, since
	the new time extension will provide gettimeofday.

2012-05-24         Andrew J. Schorr     <aschorr@telemetry-investments.com>

	* gawk.texi, gawk.1: Replace references to dlload with dl_load.
	But much more work needs to be done on the docs.
	
2012-05-19         Andrew J. Schorr     <aschorr@telemetry-investments.com>

	* gawk.texi, gawk.1: Document new -i option, and describe new default
	.awk suffix behavior.

2012-04-01         Andrew J. Schorr     <aschorr@telemetry-investments.com>

	* gawk.texi: Replace documentation of removed functions update_ERRNO and
	update_ERRNO_saved with descriptions new functions update_ERRNO_int,
	update_ERRNO_string and unset_ERRNO.  And fix a couple of examples
	to use update_ERRNO_int instead of update_ERRNO.

2012-03-26         Arnold D. Robbins     <arnold@skeeve.com>

	* gawk.texi: Minor style edits.

2012-03-21         Andrew J. Schorr     <aschorr@telemetry-investments.com>

	* gawk.texi, gawk.1: Document new @load keyword.

2012-03-20         Andrew J. Schorr     <aschorr@telemetry-investments.com>

	* gawk.texi, gawk.1: Add AWKLIBPATH.

2012-08-12         Arnold D. Robbins     <arnold@skeeve.com>

	* gawk.texi (Ranges and Locales): Clarified ranges and
	locales. Again.

2012-08-05         Arnold D. Robbins     <arnold@skeeve.com>

	* gawk.texi (PC Binary Installation): Document Eli Zaretskii's
	site.
	(Records): Update case of RS = "a". It only prints 1 if in
	POSIX mode. Thanks to Jeroen Schot who first reported it.

2012-07-20         Arnold D. Robbins     <arnold@skeeve.com>

	* gawk.texi (Ranges and Locales): Clarified ranges and
	locales.

2012-07-13         Arnold D. Robbins     <arnold@skeeve.com>

	* gawk.texi (Getline Notes): Discuss side effects in
	argument expression.

2012-06-29         Arnold D. Robbins     <arnold@skeeve.com>

	* gawk.texi, awkcard.in: Latest mawk understands /dev/stdin.

2012-04-27         Arnold D. Robbins     <arnold@skeeve.com>

	* gawk.texi: Add that -b affects output.

2012-04-27         Arnold D. Robbins     <arnold@skeeve.com>

	* texinfo.tex: Update to latest from automake 1.12.

2012-04-09         Arnold D. Robbins     <arnold@skeeve.com>

	* texinfo.tex: Update to latest from automake 1.11.4.

2012-04-11         John Haque     <j.eh@mchsi.com>

	* gawk.texi: Change RNDMODE to ROUNDMODE.
	* gawk.1, awkcard.in: Ditto.

2012-04-11         Arnold D. Robbins     <arnold@skeeve.com>

	* gawk.texi: Change --arbitrary-precision to --bignum.
	* gawk.1: Ditto.
	* awkcard.in: Add --bignum, RNDMODE, PREC.

2012-04-08         Arnold D. Robbins     <arnold@skeeve.com>

	* gawk.texi: Editing on new chapter on arbitrary precision numbers.

2012-03-31         John Haque     <j.eh@mchsi.com>

	* gawk.texi, gawk.1: Add text on support for arbitrary precision
	numbers.

2012-02-06         Arnold D. Robbins     <arnold@skeeve.com>

	* gawk.texi, gawk.1: And some minor edits thereunto.

2012-02-03         John Haque     <j.eh@mchsi.com>

	* gawk.texi, gawk.1: Add text on read timeout.

2011-12-28         Arnold D. Robbins     <arnold@skeeve.com>

	* awkcard.in, gawk.1: Minor edits after merge of executables.

2011-12-21         John Haque     <j.eh@mchsi.com>

	* gawk.texi: Updated sections on profiling and debugging
	after merging the exes. Document new options --debug and
	--load, and add a sub-section on loading extension library.
	* gawk.1: Same.
	* awkcard.in: Same.

2012-03-28         Arnold D. Robbins     <arnold@skeeve.com>

	* 4.0.1: Release tar ball made.

2012-02-10         Arnold D. Robbins     <arnold@skeeve.com>

	* gawk.texi, awkcard.in: Bump patch level.
	* texinfo.tex: Updated from Texinfo CVS.

2011-12-06         Arnold D. Robbins     <arnold@skeeve.com>

	* gawk.texi: Various typo fixes from mailing list.

2011-11-10         Arnold D. Robbins     <arnold@skeeve.com>

	* gawk.1: Fix some .BR to be .B.

2011-11-08         Arnold D. Robbins     <arnold@skeeve.com>

	* gawk.texi: Further improvement in the discussion of sorted array
	traversal. Some sections reordered and text edited to suit.

2011-11-06         Arnold D. Robbins     <arnold@skeeve.com>

	* gawk.texi: Try to improve discussion of sorted array
	traversal.

2011-09-24         Arnold D. Robbins     <arnold@skeeve.com>

	* gawk.1: Fix some spelling errors. Thanks to
	Jeroen Schot <schot@A-Eskwadraat.nl>.
	* gawk.texi: Some minor fixes.

2011-08-31         John Haque     <j.eh@mchsi.com>

	* gawk.texi: Updated gawk dynamic extension doc.

2011-07-28         Arnold D. Robbins     <arnold@skeeve.com>

	* gawk.texi (Gory Details): Restore text on historical behavior
	etc. and add explanation on gawk 4.0.x.

2011-07-17         Arnold D. Robbins     <arnold@skeeve.com>

	* gawk.texi: Add reference in node Expressions to node Precedence,
	based on suggestion from Dan Jacobson dated 4 Jun 2001.

2011-07-17  Paul Eggert  <eggert@twinsun.com>

	* gawk.texi: Warn up-front (indirectly) that plain gawk is not
	compatible with SVR4 awk and with POSIX awk.  Describe how
	gawk differs from the GNU standard in its interpretation of
	POSIXLY_CORRECT.  (From mail dated 15 May 2001).

2011-06-24         Arnold D. Robbins     <arnold@skeeve.com>

	* Makefile.am (EXTRA_DIST): Add ChangeLog.0.
	* 4.0.0: Remake the tar ball.

2011-06-23         Arnold D. Robbins     <arnold@skeeve.com>

	* ChangeLog.0: Rotated ChangeLog into this file.
	* ChangeLog: Created anew for gawk 4.0.0 and on.
	* 4.0.0: Release tar ball made.<|MERGE_RESOLUTION|>--- conflicted
+++ resolved
@@ -1,14 +1,12 @@
-<<<<<<< HEAD
+2015-08-14         Arnold D. Robbins     <arnold@skeeve.com>
+
+	* gawktexi.in: Typo fixes in Appendix A.
+	Thanks to Antonio Colombo.
+
 2015-07-30         Arnold D. Robbins     <arnold@skeeve.com>
 
 	* gawktexi.in: Small typo fix; thanks to Antonio Colombo
 	for noticing.
-=======
-2015-08-14         Arnold D. Robbins     <arnold@skeeve.com>
-
-	* gawktexi.in: Typo fixes in Appendix A.
-	Thanks to Antonio Colombo.
->>>>>>> b1edddb5
 
 2015-07-01         Arnold D. Robbins     <arnold@skeeve.com>
 
