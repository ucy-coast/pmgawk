--- conflicted
+++ resolved
@@ -5,7 +5,10 @@
 	* wordlist2: New file.
 	* Makefile.am: Revised for new document. Copyright years updated.
 
-<<<<<<< HEAD
+	* gawkworkflow.texi: Fix some spelling errors. :-(
+	* wordlist2: Updated.
+	* Makefile.am: Fix spell checking. :-(
+
 2017-03-22         Andrew J. Schorr     <aschorr@telemetry-investments.com>
 
 	* gawk.1: Document new PROCINFO["FS"] value "API".
@@ -15,11 +18,6 @@
 	* awkcard.in: Document FIELDWIDTHS enhancement to support an optional
 	field skip prefix.
 	* gawk.1: Ditto.
-=======
-	* gawkworkflow.texi: Fix some spelling errors. :-(
-	* wordlist2: Updated.
-	* Makefile.am: Fix spell checking. :-(
->>>>>>> 947dfae8
 
 2017-03-17         Arnold D. Robbins     <arnold@skeeve.com>
 
