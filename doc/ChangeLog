--- conflicted
+++ resolved
@@ -10,11 +10,7 @@
 2013-12-26         Arnold D. Robbins     <arnold@skeeve.com>
 
 	* gawktexi.in: More minor additions / fixes.
-<<<<<<< HEAD
-	Add John Malmberg for VMS, minor edits.
-=======
-	(Bugs): Add John Malmberg for VMS.
->>>>>>> 664868f7
+	(Bugs): Add John Malmberg for VMS. Other minor edits.
 
 2013-12-25         Arnold D. Robbins     <arnold@skeeve.com>
 
