<<<<<<< HEAD
2016-12-05         Andrew J. Schorr     <aschorr@telemetry-investments.com>

	* gawktexi.in: Document strnum changes as relates to API.
	Still stuff left to do -- tables for type conversions need
	to be updated to show new strnum and regex rows and columns.

2016-12-04         Andrew J. Schorr     <aschorr@telemetry-investments.com>

	* gawktexi.in: Remove make_regex and replace it with make_const_regex
	and make_malloced_regex.

2016-12-04         Andrew J. Schorr     <aschorr@telemetry-investments.com>

	* gawktexi.in: Document new flatten_array_typed API function, and
	indicate that the old flatten_array function has been superseded.
=======
2016-12-17         Arnold D. Robbins     <arnold@skeeve.com>

	* gawktexi.in: Further API clarifications and edits, add a
	section on backwards compatibility.

2016-12-16         Arnold D. Robbins     <arnold@skeeve.com>

	* gawktexi.in: Update description of awk_ext_func_t structure,
	again.

2016-12-14         Arnold D. Robbins     <arnold@skeeve.com>

	* gawktexi.in: Update description of awk_ext_func_t structure.
>>>>>>> cd820dc4

2016-11-30         Arnold D. Robbins     <arnold@skeeve.com>

	* gawktexi.in: Document typed regex changes as relates to API.
	Still stuff left to do.

2016-11-21         Arnold D. Robbins     <arnold@skeeve.com>

	* gawktexi.in: Finish off discussion of strongly typed regexp
	constants and put it in the right place in the manual. A few other
	minor fixes.
	* wordlist: Updated.

2016-11-18         Arnold D. Robbins     <arnold@skeeve.com>

	* gawktexi.in (Variable Typing): Rework and improve discussion
	of strings, numbers, and strnums.  Update description of strnum
	in other places.

2016-11-10         Arnold D. Robbins     <arnold@skeeve.com>

	* gawktexi.in: Fix example use of dcngegttext.
	Thanks to Sergey Tselikh <stselikh@gmail.com>
	for the report.

2016-11-08         Arnold D. Robbins     <arnold@skeeve.com>

	* gawktexi.in, wordlist: Typo fix. ECBDIC --> EBCDIC.
	Thanks to Sergey Tselikh <stselikh@gmail.com> for the report.
	(bitwise-ops): Put table in @verbatim instead of @display.
	Works better for Info, text, and HTML. Thanks to
	Marco Curreli <marcocurreli@tiscali.it> for the report.

2016-11-04         Arnold D. Robbins     <arnold@skeeve.com>

	* gawktexi.in: Fix a spelling error.
	* wordlist: Update.

2016-10-25         Arnold D. Robbins     <arnold@skeeve.com>

	* gawktexi.in: Document that negative arguments are not allowed
	for bitwise functions. Add a sidebar explaining it a bit and
	also showing the difference with and without -M.
	* gawk.1: Document that negative arguments are not allowed.

2016-10-23         Arnold D. Robbins     <arnold@skeeve.com>

	* gawktexi.in: Remove references to MS-DOS and OS/2,
	simplify the whole section on PC operating systems.

2016-10-02         Arnold D. Robbins     <arnold@skeeve.com>

	* gawktexi.in (Bugs): Rework this section and break into
	subsections, mainly to emphasize that I no longer
	read comp.lang.awk.

2016-09-20         Arnold D. Robbins     <arnold@skeeve.com>

	* gawktexi.in (Group Functions): Typo fix. Reported
	by Jaromir Obr <jaromir.obr@gmail.com>.
	(Time Functions): Slightly enhance description of ISO 8601
	definition of first and last weeks. Thanks to
	Michel de Ruiter <mdruiter@gmail.com> for the note.

2016-08-25         Arnold D. Robbins     <arnold@skeeve.com>

	* gawktexi.in (POSIX String Comparison): Update for new
	spec where == and != use strcmp, rest use strcoll. Thanks to
	Chet Ramey for pointing me at the new rules.

2016-08-25         Arnold D. Robbins     <arnold@skeeve.com>

	* 4.1.4: Release tar ball made.

2016-08-24         Arnold D. Robbins     <arnold@skeeve.com>

	* wordlist: Add more words.
	* gawktexi.in: Fix more typos.

2016-08-23         Arnold D. Robbins     <arnold@skeeve.com>

	* Makefile.am (EXTRA_DIST): Add new file, wordlist.
	(spell): New target.
	* wordlist: New file.
	* gawktexi.in: Fix typos, adjust update date.
	* awkcard.in: Update copyright years.

2016-08-03         Arnold D. Robbins     <arnold@skeeve.com>

	Restored doc on typed regexes.

	* gawk.1, gawktexi.in: Updated.

2016-08-03         Arnold D. Robbins     <arnold@skeeve.com>

	Remove typed regexes until they can be done properly.

	* gawk.1, gawktexi.in: Updated.

2016-08-01         Arnold D. Robbins     <arnold@skeeve.com>

	* gawktexi.in: Mark DJGPP port as unsupported.

2016-07-24         Arnold D. Robbins     <arnold@skeeve.com>

	* gawktexi.in: Fix a typo. Thanks to Marco Curreli for reporting.

2016-07-23         Arnold D. Robbins     <arnold@skeeve.com>

	* gawktexi.in: Document return value of close on a pipe now like
	that of system: exit status, status + 256 for signal, or
	status + 512 for signal with core dump.

2016-07-18         Arnold D. Robbins     <arnold@skeeve.com>

	* gawktexi.in: Fix a typo. Thanks to Antonio Colombo for reporting.

2016-07-17         Arnold D. Robbins     <arnold@skeeve.com>

	* gawktexi.in: Document GAWK_LOCALE_DIR env var and also to not
	use LANGUAGE env var.

2016-07-12         Arnold D. Robbins     <arnold@skeeve.com>

	* gawktexi.in (Auto-set): Add example use of multiply function.

2016-06-30         Arnold D. Robbins     <arnold@skeeve.com>

	* gawk.1: Typo fix. Thanks to Antonio Giovanni Colombo
	for noticing.

2016-06-15         Arnold D. Robbins     <arnold@skeeve.com>

	* gawk.1: Document typeof(), update modified date.
	* awkcard.in: Document typeof().

2016-06-10         Arnold D. Robbins     <arnold@skeeve.com>

	* gawktexi.in: Fix a typo, and replace hard-coded "section" with
	@value{SECTION} where appropriate. Thanks to Antonio
	Giovanni Colombo for the reports.
	(UPDATE-MONTH, PATCHLEVEL): Update to current before release.
	* awkcard.in: Update version.

2016-05-30         Andrew J. Schorr     <aschorr@telemetry-investments.com>

	* gawktexi.in: Replace num_expected_args with max_expected_args.
	Explain what it's used for.

2016-05-25         Manuel Collado        <mcollado2011@gmail.com>.

	* gawktexi.in: Document new 'nonfatal' API function.

2016-05-25         Arnold D. Robbins     <arnold@skeeve.com>

	* gawktexi.in: Typo fix in extension section, thanks to
	 Manuel Collado <mcollado2011@gmail.com>.

2016-05-02         Andrew J. Schorr     <aschorr@telemetry-investments.com>

	* gawktexi.in: Document new CPP defines gawk_api_major_version and
	gawk_api_minor_version.

2016-04-13         Arnold D. Robbins     <arnold@skeeve.com>

	* gawkinet.texi: Some general cleanups. Remove stuff commented
	out since 2001, index RFCs, change function name convention to
	match main gawktexi.in. Update the update month.

2016-04-06         Arnold D. Robbins     <arnold@skeeve.com>

	* gawktexi.in (Two-way I/O): Document that writing to the closed
	write end of a two way pipe or reading from the closed read end
	can be made nonfatal.

2016-04-04         Arnold D. Robbins     <arnold@skeeve.com>

	* gawktexi.in, gawkinet.texi: Enable use of braces in
	indexes. Requires Texinfo 6.0 or later.

2016-04-02         Arnold D. Robbins     <arnold@skeeve.com>

	* gawktexi.in (Two-way I/O): Document that closing the "from"
	end waits for the process to exit, so it's not such a great idea.

2016-03-27         Arnold D. Robbins     <arnold@skeeve.com>

	* gawkinet.texi: Small update about end of line vs full
	comments when pretty printing.

2016-03-21         Arnold D. Robbins     <arnold@skeeve.com>

	* gawkinet.texi: Update UDP client and discussion, update
	modification dates and gawk versions.

2016-03-11         Arnold D. Robbins     <arnold@skeeve.com>

	* gawktexi.in: Improve system() return values documentation.

2016-03-07         Arnold D. Robbins     <arnold@skeeve.com>

	* gawktexi.in: Document system() return values.
	* gawk.1: Add a pointer to the manual about same.

2016-02-23         Arnold D. Robbins     <arnold@skeeve.com>

	* sidebar.awk: Globally replace [[:space:]] with [ \t] so that
	it will work with old versions of mawk (as found, boo!, on many
	Debian-based distributions).  Thanks to Yehezkel Bernat for
	discovering and reporting the issue.

2016-02-20         Arnold D. Robbins     <arnold@skeeve.com>

	* gawktexi.in (Bracket Expressions): Add a small note about
	Unicode in bracket expressions.

2016-02-18         Arnold D. Robbins     <arnold@skeeve.com>

	* gawktexi.in: Fixes in wc.awk and in cut.awk. Thanks to David Ward,
	dlward134@gmail.com.  Added an example of use of rewind(), also
	per suggestion from David Ward.
	* gawktexi.in: Update info about Texinfo versions.
	* gawktexi.in (Limitations): Fix Heisenberg Physics example and
	spelling of Heisenberg's name. Thanks to Hermann Peifer.

2016-02-14         Arnold D. Robbins     <arnold@skeeve.com>

	* gawktexi.in: Revise for use with Texinfo 6.1.
	Remove ` @c' at the end of inline docbook constructs.
	Remove special @DB*REF macros, not needed anymore.
	Use @sup for superscripts where possible.
	* texinfo.tex: Updated.

2016-02-05         Arnold D. Robbins     <arnold@skeeve.com>

	* gawk.texi: Document that optimization in now the default,
	there are new -s/--no-optimize options and that
	pretty-printing and profiling disable optimization.
	* gawk.1: Ditto.
	* awkcard.in: Ditto.

2016-02-03         Andrew J. Schorr     <aschorr@telemetry-investments.com>

	* gawktexi.in (Command-Line Options): Change wording of -M description
	to say "Select" instead of "Force".
	(Arbitrary-Precision Arithmetic Features): Tweak the wording to make
	it clear that MPFR is not used unless the -M option is supplied.

2016-02-03         Arnold D. Robbins     <arnold@skeeve.com>

	* gawktexi.in (VMS Running): Improve the Texinfo usage.

2016-01-31         John E. Malmberg     <wb8tyw@qsl.net>

	* gawktexi.in (VMS Running): Add instructions on how to redirect
	gawk data to a VMS command.

2016-01-18         Arnold D. Robbins     <arnold@skeeve.com>

	* gawktexi.in (Bracket Expressions): Document that '[', '.' and
	'*' are literal inside bracket expressions.
	(Two-way I/O): Add stuff about stdbuf and deadlocks.

2016-01-15         Arnold D. Robbins     <arnold@skeeve.com>

	* gawktexi.in (Array Sorting Functions): Clean up the code some,
	per suggestion from Michal Jaegermann. Tighten up the prose
	a bit too.

2016-01-14         Arnold D. Robbins     <arnold@skeeve.com>

	* ChangeLog: Remove spurious whitespace.

	Unrelated:

	* gawk.1: Restore text on PROCINFO["RETRY"] and fix up the
	formatting while we're at it. Thanks to Andrew Schorr for
	pointing out the problem.

2016-01-13         Arnold D. Robbins     <arnold@skeeve.com>

	* gawktexi.in (Array Sorting Functions): Add an example of
	using a function name with asort(). Response to bug report
	Stephane Goujet <stephane.goujet@wanadoo.fr>.

2016-01-06         Arnold D. Robbins     <arnold@skeeve.com>

	* gawktexi.in: Finish documenting that --pretty-print
	doesn't run the program. Thanks to Antonio
	Giovanni Colombo for the report and patch.

2016-01-03         Arnold D. Robbins     <arnold@skeeve.com>

	* gawktexi.in: Document that GNU/Linux on Alpha is no
	longer supported.

2015-12-27         Arnold D. Robbins     <arnold@skeeve.com>

	* gawktexi.in: Fix some @c endfile. Thanks to Antonio
	Giovanni Colombo for the report and patch.

2015-12-20         Arnold D. Robbins     <arnold@skeeve.com>

	* gawktexi.in: Add PROCINFO["NONFATAL"] to the list for PROCINFO.
	* gawk.1: Ditto.

2015-12-18         Arnold D. Robbins     <arnold@skeeve.com>

	* gawk.1: Update description of PROCINFO, and sort it properly.
	* gawktexi.in: Ditto.

2015-11-26         Arnold D. Robbins     <arnold@skeeve.com>

	* gawktexi.in: Add "exit" as synonym for "quit" in the
	debugger.  Suggested by Joep van Delft <joepvandelft@xs4all.nl>.

2015-11-15         Arnold D. Robbins     <arnold@skeeve.com>

	* gawktexi.in: Minor edits.
	* gawk.1: Revise \x to maximum of two digits.

2015-11-04         Arnold D. Robbins     <arnold@skeeve.com>

	* Makefile.am (pdf-local): Remove igawk.1.pdf. Ooops.

2015-10-30         Arnold D. Robbins     <arnold@skeeve.com>

	* Makefile.am (awkcard.ps): Add options to force paper size
	to letter. This makes the cut marks come out correctly even
	if groff's default paper size is a4.

2015-10-26         Arnold D. Robbins     <arnold@skeeve.com>

	* gawk.1: Put commas outside quoting in regexps to avoid
	confusion. Thanks to Mike Frysinger <vapier@gentoo.org>.

2015-10-16         Arnold D. Robbins     <arnold@skeeve.com>

	* awkcard.in: Fix tbl complaint.

2015-10-07         Arnold D. Robbins     <arnold@skeeve.com>

	* texinfo.tex: Updated to a working version.

2015-10-04         Arnold D. Robbins     <arnold@skeeve.com>

	* texinfo.tex: Revert update. It stopped working. I should learn
	to test these things. Thanks to Antonio Giovanni Colombo for
	the report.

2015-10-02         Arnold D. Robbins     <arnold@skeeve.com>

	* gawktexi.in: Note that there is no support for SSL.

2015-09-25         Arnold D. Robbins     <arnold@skeeve.com>

	* texinfo.tex: Update to latest.

2015-08-28	Daniel Richard G.	<skunk@iSKUNK.ORG>

	* doc/gawktexi.in: Check for the "struct passwd.pw_passwd" and
	"struct group.gr_passwd" fields and conditionalize their use, as
	they don't exist on z/OS.
	* Makefile.am (pdf-local): Renamed from "pdf", as Automake already
	defines "pdf" and warns us as much.

2015-08-14         Arnold D. Robbins     <arnold@skeeve.com>

	* gawktexi.in: Typo fixes in Appendix A.
	Thanks to Antonio Colombo.

2015-07-30         Arnold D. Robbins     <arnold@skeeve.com>

	* gawktexi.in: Small typo fix; thanks to Antonio Colombo
	for noticing.

2015-07-01         Arnold D. Robbins     <arnold@skeeve.com>

	* gawktexi.in: Update info on Quiktrim awk; thanks to
	Antonio Colombo for the pointer.

2015-06-30         Arnold D. Robbins     <arnold@skeeve.com>

	* gawktexi.in (Limitations): Document that sometimes the
	debugger can affect the program being run.
	Thanks to Hermann Peifer for the test case.

2015-06-26         Arnold D. Robbins     <arnold@skeeve.com>

	* gawktexi.in: Update description of values returned by typeof.

2015-06-19         Arnold D. Robbins     <arnold@skeeve.com>

	* gawkinet.info: Fix an old arnold@gnu.org.

2015-06-17         Andrew J. Schorr     <aschorr@telemetry-investments.com>

	* gawktexi.in: Document inplace shortcomings -- it does not preserve
	ACLs, and it may leave temporary files behind if killed by a signal.

2015-06-17         Andrew J. Schorr     <aschorr@telemetry-investments.com>

	* gawktexi.in: Document new inplace variable to control whether
	inplace editing is active.

2015-06-13         Arnold D. Robbins     <arnold@skeeve.com>

	* gawktexi.in: Comment out exercise 10.3, since the answer
	is included in the text. Thanks to Antonio Colombo
	for pointing this out.

2015-06-12         Arnold D. Robbins     <arnold@skeeve.com>

	* gawktexi.in: Add another pithy quote from Chet Ramey. Currently
	commented out.

2015-05-31         Arnold D. Robbins     <arnold@skeeve.com>

	* gawktexi.in: Revised description of default field parsing
	for POSIX. Newline is now a separator also.  Thanks to
	Michael Klement <michael.klement@usa.net> for pointing this out.
	* gawk.1: Updated too.

2015-05-30         Arnold D. Robbins     <arnold@skeeve.com>

	* gawktexi.in (Bitwise Functions): Update results of testbits.awk.

2015-05-19         Arnold D. Robbins     <arnold@skeeve.com>

	* 4.1.3: Release tar ball made.

2015-05-19         Arnold D. Robbins     <arnold@skeeve.com>

	* gawktexi.in: Bump patch level and modified date.
	Move to modern version of @image.
	* texinfo.tex: Update to latest.
	* array-elements.txt: Remove texinfo commands.

2015-05-18         Arnold D. Robbins     <arnold@skeeve.com>

	* gawktexi.in: Add a pithy quote from Chet Ramey. Currently
	commented out.

2015-05-16         Arnold D. Robbins     <arnold@skeeve.com>

	* gawktexi.in: Fix description of nextfile within a function. Sigh.

2015-05-15         Andrew J. Schorr     <aschorr@telemetry-investments.com>

	* gawktexi.in (Undocumented): Describe the new PROCINFO["argv"] array.

2015-05-14         Arnold D. Robbins     <arnold@skeeve.com>

	* gawktexi.in (Bugs): Add that email should be in plain
	text and not in HTML.  Sigh.

2015-05-11         Arnold D. Robbins     <arnold@skeeve.com>

	* gawktexi.in: Add doc on conversions for strongly typed
	regexp variables.

2015-05-03         Arnold D. Robbins     <arnold@skeeve.com>

	* gawktexi.in: Add initial documentation for strongly typed
	regexps and for `typeof'.

2015-04-29         Arnold D. Robbins     <arnold@skeeve.com>

	* 4.1.2: Release tar ball made.

2015-04-16         Arnold D. Robbins     <arnold@skeeve.com>

	* gawktexi.in (Undocumented): More info added.

2015-04-08         Arnold D. Robbins     <arnold@skeeve.com>

	* gawktexi.in: Update feature history section.

2015-04-07         Arnold D. Robbins     <arnold@skeeve.com>

	* gawktexi.in: Add a minor note to revisit FPAT pattern for CSV
	files at some point.

2015-04-05         Andrew J. Schorr     <aschorr@telemetry-investments.com>

	* gawktexi.in: Replace http://gawkextlib.sourceforge.net with
	http://sourceforge.net/projects/gawkextlib, since the former link
	contains obsolete info.  Update the gawkextlib build instructions
	to point to http://sourceforge.net/projects/gawkextlib/files for the
	current info.

2015-04-05         Arnold D. Robbins     <arnold@skeeve.com>

	* gawktexi.in: Fix a figure caption. Thanks to Antonio Colombo
	for pointing this out.
	* gawktexi.in: Additional typo fix, also thanks to Antonio.

2015-04-02         Arnold D. Robbins     <arnold@skeeve.com>

	* gawktexi.in, gawk.1, awkcard.in: Name change: div() --> intdiv().

2015-03-31         Arnold D. Robbins     <arnold@skeeve.com>

	* gawktexi.in: Update discussion of calling built-in functions
	indirectly. Small additional fix relating to rand(). Thanks
	to Antonio Colombo.

2015-03-27         Arnold D. Robbins     <arnold@skeeve.com>

	* gawktexi.in: Minor edits.

2015-03-24         Arnold D. Robbins     <arnold@skeeve.com>

	* gawktexi.in: Minor fixes from Antonio Colombo and new exercise
	in chapter 16.
	* gawk.1: Minor edits.
	* gawktexi.in: Edits in material on errno and retryable and get_file
	API.

2015-03-17         Andrew J. Schorr     <aschorr@telemetry-investments.com>

	* gawktexi.in: Modify inplace.awk to call inplace_end in BEGINFILE
	and END instead of in ENDFILE. This way, actions in ENDFILE rules
	will be redirected as expected.

2015-03-17         Arnold D. Robbins     <arnold@skeeve.com>

	* gawktexi.in: Turn "positive" into non-negative as appropriate.
	Thanks to Nicholas Mills <nlmills@clemson.edu> for pointing out
	the issue.

2015-03-08         Arnold D. Robbins     <arnold@skeeve.com>

	* gawktexi.in: Briefly describe that nonfatal I/O overrides
	GAWK_SOCK_RETRIES, in the env var part and in the nonfatal I/O
	part.

2015-03-01         Arnold D. Robbins     <arnold@skeeve.com>

	* gawktexi.in: Change quotes to @dfn for pseudorandom.
	A last-minute O'Reilly fix.

2015-02-27         Arnold D. Robbins     <arnold@skeeve.com>

	* gawktexi.in: Update UPDATE-MONTH and copyright year.
	Note that "the guide is definitive" quote is really
	from "The Restaurant at the End of the Universe". Thanks
	to Antonio Colombo for pointing this out.

2015-02-24         Arnold D. Robbins     <arnold@skeeve.com>

	* texinfo.tex: Update to most current version.
	* gawktexi.in: Minor edit to match an O'Reilly fix.
	Add some FIXMEs to one day use @sup.

2015-02-22         Arnold D. Robbins     <arnold@skeeve.com>

	* gawktexi.in: Change 'div' to 'divisor' in some examples.
	This future-proofs against a new function in master.
	Thanks to Antonio Giovanni Colombo for the report.

2015-02-20         Arnold D. Robbins     <arnold@skeeve.com>

	* gawktexi.in: More O'Reilly fixes. I think it's done!

2015-02-19         Arnold D. Robbins     <arnold@skeeve.com>

	* gawktexi.in: More O'Reilly fixes.

2015-02-17         Arnold D. Robbins     <arnold@skeeve.com>

	* gawktexi.in: A few minor formatting fixes to sync with O'Reilly
	version.

2015-02-13         Arnold D. Robbins     <arnold@skeeve.com>

	* gawktexi.in: O'Reilly fixes. Through QC1 review.

2015-02-11         Arnold D. Robbins     <arnold@skeeve.com>

	* gawktexi.in: O'Reilly fixes.

2015-02-10         Arnold D. Robbins     <arnold@skeeve.com>

	* gawktexi.in: Minor fixes, O'Reilly fixes.

2015-02-09         Arnold D. Robbins     <arnold@skeeve.com>

	* gawktexi.in: Restore a lost sentence. O'Reilly fixes.

2015-02-08         Arnold D. Robbins     <arnold@skeeve.com>

	* gawktexi.in: O'Reilly fixes.
	Make non-fatal i/o use "NONFATAL".

2015-02-06         Arnold D. Robbins     <arnold@skeeve.com>

	* gawktexi.in: O'Reilly fixes.

2015-02-04         Arnold D. Robbins     <arnold@skeeve.com>

	* gawktexi.in: O'Reilly fixes.
	* gawktexi.in: Update various version-related bits of info.

2015-02-02         Arnold D. Robbins     <arnold@skeeve.com>

	* gawktexi.in: O'Reilly fixes.

2015-02-01         Arnold D. Robbins     <arnold@skeeve.com>

	* gawktexi.in: POSIX requirement that function parameters cannot
	have the same name as a function is now --posix.
	Restore indirectcall example.

	More O'Reilly fixes.

2015-01-30         Arnold D. Robbins     <arnold@skeeve.com>

	* gawktexi.in: Document POSIX requirement that function parameters
	cannot have the same name as a function. Fix indirectcall example.

2015-01-27         Arnold D. Robbins     <arnold@skeeve.com>

	* gawktexi.in: O'Reilly fixes.
	And still more. Also, fix @code --> @command in a number of places.

2015-01-26         Arnold D. Robbins     <arnold@skeeve.com>

	* gawktexi.in: O'Reilly fixes.

2015-01-25         Arnold D. Robbins     <arnold@skeeve.com>

	* gawktexi.in: Fix a bad URL. And another one.
	More O'Reilly fixes.

2015-01-23         Arnold D. Robbins     <arnold@skeeve.com>

	* gawktexi.in: O'Reilly fixes.
	(Glossary): Many new entries from Antonio Giovanni Colombo.

2015-01-21         Arnold D. Robbins     <arnold@skeeve.com>

	* gawktexi.in: O'Reilly fixes.
	Remove obsolete start/end of range indexing comments.

2015-01-20         Arnold D. Robbins     <arnold@skeeve.com>

	* gawktexi.in: O'Reilly fixes.

2015-01-19         Arnold D. Robbins     <arnold@skeeve.com>

	* gawkinet.texi: Fix capitalization in document title.
	* gawktexi.in: Here we go again: Starting on more O'Reilly fixes.

2014-12-27         Arnold D. Robbins     <arnold@skeeve.com>

	* gawktexi.in: Add info that nonfatal I/O works with stdout and
	stderr.  Revise version info and what was added when.

2015-01-05         Andrew J. Schorr     <aschorr@telemetry-investments.com>

	* gawktexi.in: Improve get_file documentation.

2015-01-05         Andrew J. Schorr     <aschorr@telemetry-investments.com>

	* gawktexi.in: Replace "Retrying I/O" with "Retrying Input", since this
	feature pertains to input, not output.

2015-01-04         Andrew J. Schorr     <aschorr@telemetry-investments.com>

	* gawktexi.in: Document the get_file API function.

2015-01-04         Andrew J. Schorr     <aschorr@telemetry-investments.com>

	* gawk.1: Document new features PROCINFO["errno"] and
	PROCINFO["input", "RETRY"], and new getline return value of -2.
	* gawktexi.in: Ditto.

2014-12-26         Antonio Giovanni Colombo   <azc100@gmail.com>

	* gawktexi.in (Glossary): Really sort the items.

2014-12-24         Arnold D. Robbins     <arnold@skeeve.com>

	* gawktexi.in: Start documenting nonfatal output.

2014-12-24         Arnold D. Robbins     <arnold@skeeve.com>

	* gawktexi.in: Add one more paragraph to new foreword.
	* gawktexi.in: Fix exponentiation in TeX mode. Thanks to
	Marco Curreli by way of Antonio Giovanni Colombo.

	* texinfo.tex: Updated.

2014-12-12         Arnold D. Robbins     <arnold@skeeve.com>

	* gawktexi.in: Minor fix.
	Thanks to Teri Price <tjp212@lehigh.edu>.

2014-12-10         Arnold D. Robbins     <arnold@skeeve.com>

	* gawktexi.in: More minor fixes.

2014-12-09         Arnold D. Robbins     <arnold@skeeve.com>

	* gawktexi.in: More minor fixes.

2014-12-07         Arnold D. Robbins     <arnold@skeeve.com>

	* gawktexi.in: Minor fixes.

2014-12-06         Arnold D. Robbins     <arnold@skeeve.com>

	* gawktexi.in: A minor fix.

2014-12-05         Arnold D. Robbins     <arnold@skeeve.com>

	* gawktexi.in: Various minor fixes and updates.

2014-11-23         Arnold D. Robbins     <arnold@skeeve.com>

	* gawktexi.in: Update that TZ env. var can influnce mktime
	in running program.  Thanks to Hermann Peifer.

2014-11-19         Arnold D. Robbins     <arnold@skeeve.com>

	* gawktexi.in: Update that RFC 4180 documents CSV data.

2014-11-17         Arnold D. Robbins     <arnold@skeeve.com>

	* gawktexi.in: Copyedits applied.

2014-11-02         Arnold D. Robbins     <arnold@skeeve.com>

	* gawktexi.in: Comment out that I need an owner for awk.info.
	I may have found one or two people.

2014-10-29         Andrew J. Schorr     <aschorr@telemetry-investments.com>

	* gawktexi.in: Document new extras directory containing shell startup
	files to manipulate AWKPATH and AWKLIBPATH environment variables.

2014-10-28         Arnold D. Robbins     <arnold@skeeve.com>

	* gawk.1: Clarification that debugger reads stdin.
	* gawktexi.in: Ditto, and correctly place the "Braces" entry in
	the Glossary. Thanks to Antonio Colombo for that.

	Unrelated:

	* gawktexi.in: Restore use of @sc. Karl fixed makeinfo. :-)

2014-10-25         Arnold D. Robbins     <arnold@skeeve.com>

	* gawktexi.in: Minor typo fixes.
	Fix discussion of \x, per note from Antonio Colombo.

2014-10-17         Arnold D. Robbins     <arnold@skeeve.com>

	* gawktexi.in: Fix date in docbook attribution for new Foreword;
	thanks to Antonio Colombo for the catch.  Update latest version
	of gettext.

2014-10-15         Arnold D. Robbins     <arnold@skeeve.com>

	* gawk.1: Fix default value for AWKLIBPATH.
	* gawktexi.in: Revised text for AWKPATH and AWKLIBPATH.

2014-10-14         Arnold D. Robbins     <arnold@skeeve.com>

	* gawktexi.in: Add new Foreword from Mike Brennan.

2014-10-13         Arnold D. Robbins     <arnold@skeeve.com>

	* gawktexi.in: Fix example outputs in chapter 2.
	Improve description of SYMTAB.

2014-10-12         Arnold D. Robbins     <arnold@skeeve.com>

	* gawktexi.in: Revise doc for {INT,STR}_CHAIN_MAX. Remove Pat
	Rankin from VMS duties (per his request). Add a small TeX fix
	for the table in ch 16 for requesting values.

2014-10-05         Arnold D. Robbins     <arnold@skeeve.com>

	* gawktexi.in: Finished changes!

2014-10-03         Arnold D. Robbins     <arnold@skeeve.com>

	* gawktexi.in (EMRED): Renamed from EMISTERED to match original.
	Thanks to Warren Toomey at TUHS for access to archives recording
	the text.

2014-10-02         Arnold D. Robbins     <arnold@skeeve.com>

	* gawktexi.in: Pretty much done!

	Unrelated:

	* gawktexi.in: Fix braino in awk version of div function.
	Thanks to Katie Wasserman for the catch.

2014-10-01         Arnold D. Robbins     <arnold@skeeve.com>

	* gawktexi.in: More fixes after reading through the MS.

	Unrelated:

	* gawktexi.in: Add Katie Wasserman's program to compute
	the digits of PI.

	Unrelated:

	* gawktexi.in: Document the differences between profiling
	and pretty printing.

2014-09-30         Arnold D. Robbins     <arnold@skeeve.com>

	* gawktexi.in: More fixes after reading through the MS.

2014-09-29         Arnold D. Robbins     <arnold@skeeve.com>

	* gawktexi.in: More fixes after reading through the MS.
	And still more fixes.

2014-09-28         Arnold D. Robbins     <arnold@skeeve.com>

	* gawktexi.in: More fixes after reading through the MS.
	Document the debugger's "where" command.

2014-09-27         Arnold D. Robbins     <arnold@skeeve.com>

	* gawktexi.in: Lots more fixes after reading through the MS.

2014-09-23         Arnold D. Robbins     <arnold@skeeve.com>

	* gawktexi.in: Rework the documentation of special files in
	Chapter 5; some reordering as well as rewriting.

2014-09-22         Arnold D. Robbins     <arnold@skeeve.com>

	* gawktex.in: Continue fixes after reading through the MS.

2014-09-21         Arnold D. Robbins     <arnold@skeeve.com>

	* gawktex.in: Start on fixes after reading through the MS.

2014-09-18         Arnold D. Robbins     <arnold@skeeve.com>

	* gawktexi.in: Fix italics in quotations.  Some docbook special
	cases.

2014-09-15         Arnold D. Robbins     <arnold@skeeve.com>

	* gawktexi.in: Document that identifiers must use the English
	letters.

2014-09-14         Arnold D. Robbins     <arnold@skeeve.com>

	* gawktexi.in: More edits during review, minor addition.

2014-09-08         Arnold D. Robbins     <arnold@skeeve.com>

	* gawktexi.in: Remove text that won't get used.

2014-09-07         Arnold D. Robbins     <arnold@skeeve.com>

	* gawktexi.in: Minor cleanups.

2014-09-05         Arnold D. Robbins     <arnold@skeeve.com>

	* gawktexi.in: Document builtin functions in FUNCTAB and in
	PROCINFO["identifiers"].
	* gawk.1: Ditto.

	Unrelated:

	* gawktexi.in: More stuff from reviewer comments.

2014-09-04         Arnold D. Robbins     <arnold@skeeve.com>

	* gawktexi.in: Document that indirect calls now work on built-in
	and extension functions.
	* gawk.1: Same.

2014-09-03         Arnold D. Robbins     <arnold@skeeve.com>

	* gawktexi.in: Further fixes from reviews and bug reports.

2014-09-02         Arnold D. Robbins     <arnold@skeeve.com>

	* gawktexi.in: Corrections to walkthrough in debugger chapter.
	Thanks to David Ward <dlward134@gmail.com> for the problem report.

2014-09-01         Arnold D. Robbins     <arnold@skeeve.com>

	* gawktexi.in: Add index entry for @ - @load, @include,
	and indirect function calls. Thanks to "Kenny McKormack" in
	comp.lang.awk.

2014-08-29         Arnold D. Robbins     <arnold@skeeve.com>

	* gawktexi.in: Continuing on reviewer comments, and other
	bug fixes, miscellanious improvements.

2014-08-26         Arnold D. Robbins     <arnold@skeeve.com>

	* gawktexi.in: Use a different mechanism to exclude
	exercises. Remove use of LC_ALL in an example; doesn't seem
	to be needed anymore.

	Unrelated:

	* gawktexi.in: Document that MirBSD is no longer supported.

2014-08-25         Arnold D. Robbins     <arnold@skeeve.com>

	* gawktexi.in: Exercises are excluded from print edition.

2014-08-24         Arnold D. Robbins     <arnold@skeeve.com>

	* gawktexi.in: Continuing on reviewer comments.

2014-08-23         Arnold D. Robbins     <arnold@skeeve.com>

	* gawktexi.in: Continuing on reviewer comments.

2014-08-22         Arnold D. Robbins     <arnold@skeeve.com>

	* gawktexi.in: Continuing on reviewer comments.

2014-08-20         Arnold D. Robbins     <arnold@skeeve.com>

	* gawktexi.in: Continuing on reviewer comments.

2014-08-16         Arnold D. Robbins     <arnold@skeeve.com>

	* gawktexi.in: Continuing on reviewer comments.

2014-08-15         Arnold D. Robbins     <arnold@skeeve.com>

	* gawktexi.in: Continuing on reviewer comments.

2014-08-13         Arnold D. Robbins     <arnold@skeeve.com>

	* gawktexi.in: Starting on reviewer comments.
	Update acknowledgements.

2014-08-12         Arnold D. Robbins     <arnold@skeeve.com>

	* gawktexi.in: Cause div.awk to get into the example files.

2014-08-06         Arnold D. Robbins     <arnold@skeeve.com>

	* gawktexi.in: Misc minor additions.

2014-08-03         Arnold D. Robbins     <arnold@skeeve.com>

	* gawktexi.in: For sprintf %c document that if value is a valid
	wide character, gawk uses the low 8 bits of the value.

	Unrelated:

	* gawktexi.in: Fix doc for API get_record - errcode needs to
	be greater than zero.

2014-07-24         Arnold D. Robbins     <arnold@skeeve.com>

	* gawktexi.in (Numeric Functions): For `div()', clarify
	truncation is towards zero.  Thanks to Michal Jaegermann
	for pointing out the need to clarify this.

2014-07-10         Arnold D. Robbins     <arnold@skeeve.com>

	* gawktexi.in (Numeric Functions): Document new `div()' function.
	(Arbitrary Precision Integers): Document raison d'etre for div().
	* gawk.1, awkcard.in: Document `div()'.

2014-07-04         Arnold D. Robbins     <arnold@skeeve.com>

	* gawktexi.in (Bracket Expressions): Add a note about how to
	match ASCII characters.  Thanks to Hermann Peifer.

2014-06-25         Arnold D. Robbins     <arnold@skeeve.com>

	* gawktexi.in: Update permissions on copyright page per
	latest maintain.texi. Add GPL to print version of book.

2014-06-24         Arnold D. Robbins     <arnold@skeeve.com>

	* gawktexi.in: Document that --pretty-print no longer runs the
	program. Remove mention of GAWK_NO_PP_RUN env var.

2014-06-22         Arnold D. Robbins     <arnold@skeeve.com>

	* gawktexi.in: Typo fixes and minor corrections.

2014-06-19         Arnold D. Robbins     <arnold@skeeve.com>

	* gawktexi.in: Add thanks to Patrice Dumas and to Karl Berry.
	Per request from Hermann Peifer, try to clarify how local variables
	in functions are initialized.

2014-06-18         Arnold D. Robbins     <arnold@skeeve.com>

	* gawktexi.in: Split 6.1.4 into subsections. Other minor fixes.

2014-06-17         Arnold D. Robbins     <arnold@skeeve.com>

	* gawktexi.in: Finish adding exerices.
	Rework chapter 15 on floating point and MPFR.
	Spell check. Fix menues.

2014-06-16         Arnold D. Robbins     <arnold@skeeve.com>

	* gawktexi.in: Start adding exercises.

2014-06-15         Arnold D. Robbins     <arnold@skeeve.com>

	* gawktexi.in: Finish up summaries. Improvements in mystrtonum().

2014-06-13         Arnold D. Robbins     <arnold@skeeve.com>

	* gawktexi.in: Fix typos from changes of 3 June when macros were
	added for filename, data file, etc. Ooops.

2014-06-12         Arnold D. Robbins     <arnold@skeeve.com>

	* gawktexi.in: More "Summary" sections. Through chapter 14.

2014-06-11         Arnold D. Robbins     <arnold@skeeve.com>

	* gawktexi.in: More "Summary" sections. Through chapter 10.

2014-06-10         Arnold D. Robbins     <arnold@skeeve.com>

	* gawktexi.in: Update docbook figure markup.

2014-06-09         Arnold D. Robbins     <arnold@skeeve.com>

	* gawktexi.in: More "Summary" sections.
	Judiciously arrange for full xrefs in docbook in a few spots.

2014-06-08         Arnold D. Robbins     <arnold@skeeve.com>

	* gawktexi.in: Start adding "Summary" sections.

2014-06-03         Arnold D. Robbins     <arnold@skeeve.com>

	* gawktexi.in: Restore macros for file name vs. filename etc.
	Go through @if... and @ifnot... and fix them up too. Other misc.
	cleanup.

2014-05-29         Arnold D. Robbins     <arnold@skeeve.com>

	* gawktexi.in: Remove some obsolete bits, fix up some other
	minor stuff.

2014-05-27         Arnold D. Robbins     <arnold@skeeve.com>

	* gawktexi.in: Edits through the end!

2014-05-25         Arnold D. Robbins     <arnold@skeeve.com>

	* gawktexi.in: Edits through Appendix A.
	* gawktexi.in: Tweak nested lists for docbook.

2014-05-24         Arnold D. Robbins     <arnold@skeeve.com>

	* gawktexi.in (Staying current): New section.

2014-05-22         Andrew J. Schorr     <aschorr@telemetry-investments.com>

	* gawktexi.in (BEGINFILE/ENDFILE): Update doc for getline - any
	redirected form is allowed inside BEGINFILE/ENDFILE.

2014-05-21         Arnold D. Robbins     <arnold@skeeve.com>

	* gawktexi.in: Add comments for where we need full xrefs in
	docbook.

2014-05-20         Arnold D. Robbins     <arnold@skeeve.com>

	* gawktexi.in: Misc improvements for docbook, consistency
	in table and figure captions.

2014-05-17         Arnold D. Robbins     <arnold@skeeve.com>

	* gawktexi.in: Edits through Chapter 16.

2014-05-16         Arnold D. Robbins     <arnold@skeeve.com>

	* gawktexi.in: Edits through Chapter 14.

2014-05-15         Arnold D. Robbins     <arnold@skeeve.com>

	* gawktexi.in: Fix displays for docbook, edits through Chapter 11.

2014-05-14         Arnold D. Robbins     <arnold@skeeve.com>

	* gawktexi.in: Fix real preface for docbook.

2014-05-13         Arnold D. Robbins     <arnold@skeeve.com>

	* gawktexi.in: Complete formatting for FOR_PRINT and not FOR_PRINT.

2014-05-07         Arnold D. Robbins     <arnold@skeeve.com>

	* gawktexi.in: Docbook edits for preface and parts.
	Document AWKBUFSIZE.

2014-05-05         Arnold D. Robbins     <arnold@skeeve.com>

	* gawktexi.in: Editing progress. Through Chapter 9.

2014-05-05         Michal Jaegermann     <michal@harddata.com>

	* array-elements.fig: Fix subscripts to be aligned
	horizontally.  Regenerate the other files.

2014-05-02         Arnold D. Robbins     <arnold@skeeve.com>

	* gawktexi.in: Editing progress. Through Chapter 8.
	* array-elements.eps, array-elements.fig, array-elements.pdf,
	array-elements.png array-elements.txt: New files.
	* Makefile.am (EXTRA_DIST): Add them.

2014-04-30         Arnold D. Robbins     <arnold@skeeve.com>

	* gawktexi.in: Editing progress. Through Chapter 5.
	* gawktexi.in: Editing progress. Through Chapter 6 and into
	Chapter 7.

2014-04-29         Arnold D. Robbins     <arnold@skeeve.com>

	* gawktexi.in: Editing progress. Through Chapter 3.

2014-04-24         Arnold D. Robbins     <arnold@skeeve.com>

	* gawktexi.in: Start on revisions.

2014-04-17         Arnold D. Robbins     <arnold@skeeve.com>

	* gawk.1: Remove the bit about single character programs overflowing
	the parse stack. It doesn't seem to be true anymore.

2014-04-08         Arnold D. Robbins     <arnold@skeeve.com>

	* 4.1.1: Release tar ball made.

2014-04-08         Arnold D. Robbins     <arnold@skeeve.com>

	* texinfo.tex: Update to latest.
	* awkcard.in: Update copyright, patchlevel in download.
	* gawktexi.in: Update patchlevel, update month, spell check.

2014-03-30         Arnold D. Robbins     <arnold@skeeve.com>

	* gawktexi.in: Cleanups to docbook, finish math stuff.

2014-03-28         Arnold D. Robbins     <arnold@skeeve.com>

	* gawktexi.in: Minor cleanups to the indexing.

	Unrelated:

	* gawktexi.in: Merge in changes needed for creating valid
	DocBook XML. Works with post-5.2 Texinfo and dblatex!

2014-03-27         Arnold D. Robbins     <arnold@skeeve.com>

	* gawktexi.in: Finish the massive indexing improvements such that
	functions are indexed the way I want in TeX and the way Eli
	wants in Info.

	Unrelated:

	* gawktexi.in: Add a note in extension chapter that lookup of
	PROCINFO can fail.

2014-03-27         Eli Zaretskii             <eliz@gnu.org>

	* gawktexi.in: First round of massive indexing improvements.

2014-03-27         Antonio Giovanni Colombo   <azc100@gmail.com>

	* gawktexi.in: Redo all the examples using BBS-list to a different
	file that doesn't use out-of-date concepts.

2014-03-10         Arnold D. Robbins     <arnold@skeeve.com>

	* gawktexi.in: Finish indexing improvements. (For now, anyway.)

	Unrelated:

	* gawk.1: Document the quote flag! (Better late than never.)
	* awkcard.in: Update documentation of quote flag.

2014-03-08         Arnold D. Robbins     <arnold@skeeve.com>

	* gawktexi.in: Minor edits to the discussion of the memory allocation
	functions.

2014-03-08         Andrew J. Schorr     <aschorr@telemetry-investments.com>

	* gawktexi.in: Document new extension API functions api_malloc,
	api_calloc, api_realloc, and api_free.

2014-03-07         Arnold D. Robbins     <arnold@skeeve.com>

	* gawktexi.in: Indexing improvements.

2014-03-02         John E. Malmberg      <wb8tyw@qsl.net>

	* gawktexi.in: Remove paragraph about obsolete VMS
	  compilers.  Update reference about building PCSI kit.

2014-02-27         Arnold D. Robbins     <arnold@skeeve.com>

	* gawktexi.in: Lots of small fixes throughout, update of
	profiling output.  Finished fixes needed before a release.

2014-02-20         Arnold D. Robbins     <arnold@skeeve.com>

	* gawktexi.in: Add a quote to the alarm clock program.

2014-02-15         Arnold D. Robbins     <arnold@skeeve.com>

	* texinfo.tex: Update to latest.

2014-02-14         Arnold D. Robbins     <arnold@skeeve.com>

	* gawktexi.in: Lots of small edits.

2014-02-07         Arnold D. Robbins     <arnold@skeeve.com>

	* gawktexi.in: More minor fixes, update UPDATE_MONTH.

2014-02-03         Arnold D. Robbins     <arnold@skeeve.com>

	* gawktexi.in: More minor fixes, in indexing.

2014-02-03         Arnold D. Robbins     <arnold@skeeve.com>

	* gawktexi.in, gawkinet.texi: Minor fixes, mostly in indexing.
	* texinfo.tex: Update to latest.

2014-01-31         Arnold D. Robbins     <arnold@skeeve.com>

	* gawktexi.in: Add `()' to names of extension functions in indexing
	commands and in one place in the text. Consistency, don'tcha know.

2014-01-30         Arnold D. Robbins     <arnold@skeeve.com>

	* gawktexi.in: Add a few missing STARTOFRANGE comments.
	* gawk.1: Note that `(i, j) in array' doesn't work in for loops.
	Update the copyright year.

2014-01-28         Arnold D. Robbins     <arnold@skeeve.com>

	* gawktexi.in: Update info for Anders Wallin.

2014-01-25         Arnold D. Robbins     <arnold@skeeve.com>

	* texinfo.tex: Updated to current version.
	* gawktexi.in: Add magic stuff so that PDFs have "dark red"
	links like before.

2014-01-23         Arnold D. Robbins     <arnold@skeeve.com>

	* gawktexi.in (Feature History): New node.
	(Common Extensions): Update features now in mawk, too.

2014-12-14         John E. Malmberg      <wb8tyw@qsl.net>

	* gawktexi.in: Add information on building VMS PCSI kit.

2014-01-03         Arnold D. Robbins     <arnold@skeeve.com>

	* gawktexi.in (Full Line Fields): New node.
	Update copyright year.

2013-12-29         John E. Malmberg      <wb8tyw@qsl.net>

	* gawktexi.in: VMS dynamic extensions.

2013-12-26         Arnold D. Robbins     <arnold@skeeve.com>

	* gawktexi.in: More minor additions / fixes.
	(Bugs): Add John Malmberg for VMS. Other minor edits.

2013-12-25         Arnold D. Robbins     <arnold@skeeve.com>

	* gawktexi.in: Minor additions / fixes.

2013-12-23         John E. Malmberg      <wb8tyw@qsl.net>

	* gawktexi.in: Document the VMS exit status encoding.

2013-12-21         Arnold D. Robbins     <arnold@skeeve.com>

	* gawktexi.in (Additional Configuration Options): Document
	the --disable-extensions option.

2013-12-16         John E. Malmberg      <wb8tyw@qsl.net>

	* gawktexi.in: Updates to VMS sections.

2013-12-12         Arnold D. Robbins     <arnold@skeeve.com>

	* gawktexi.in: Fix the presentation of asort() and asorti().
	Thanks to Andy Schorr for pointing out the problems.

2013-11-28         Arnold D. Robbins     <arnold@skeeve.com>

	* gawktexi.in: Update quotations to use @author, fix a few
	placements of footnotes.

2013-11-08         Arnold D. Robbins     <arnold@skeeve.com>

	* gawktexi.in: Update the list of files included in the gawk
	distribution and fix a few typos.

2013-11-03         Arnold D. Robbins     <arnold@skeeve.com>

	* gawktexi.in: Fix the section and subsection headings in
	the Preface.  Also change the short title page to just
	"GNU Awk".

2013-10-31         Arnold D. Robbins     <arnold@skeeve.com>

	* gawktexi.in: Add @shorttitlepage command.

2013-10-25         Arnold D. Robbins     <arnold@skeeve.com>

	* gawktexi.in (Contributors): Update with more info.
	(Distributtion contents): Ditto.
	General: Remove all hyphens when used with "multi" prefix.

2013-10-22         Arnold D. Robbins     <arnold@skeeve.com>

	* gawktexi.in (Other Environment Variables): Document GAWK_MSG_SRC
	variable and fix documentation of *_CHAIN_MAX variables.

2013-10-11         Arnold D. Robbins     <arnold@skeeve.com>

	* gawktexi.in (Conversion, Printf Ordering): Better wording for
	descriptions of CONVFMT. Thanks to Hermann Peifer.

2013-09-29         Arnold D. Robbins     <arnold@skeeve.com>

	* gawktexi.in (Other Versions): Updated info on MKS awk and
	some other links.

2013-09-24         Arnold D. Robbins     <arnold@skeeve.com>

	* gawktexi.in (Readfile function): New node.

2013-09-22         Arnold D. Robbins     <arnold@skeeve.com>

	* gawktexi.in (FN, FFN, DF,DDF, PVERSION, CTL): Remove macros.
	They have no alternate versions and are just in the way.

2013-08-15         Arnold D. Robbins     <arnold@skeeve.com>

	* gawk.1: Document that ENVIRON updates affect the environment.
	* gawktexi.in: Ditto.

2013-06-27         Arnold D. Robbins     <arnold@skeeve.com>

	* texinfo.tex: Update from Karl, fixes a formating problem.
	* gawktexi.in (Conversions): Undo @w{} around @option{--posix}.

2013-06-22         Arnold D. Robbins     <arnold@skeeve.com>

	* gawktexi.in (Type Functions): Add more explanation to isarray(),
	including that it makes no sense to call it at the global level.

2013-06-03         Arnold D. Robbins     <arnold@skeeve.com>

	* gawktexi.in: Make it crystal clear not to use delete with FUNCTAB,
	or attempt to assign to it.

2013-05-29         Arnold D. Robbins     <arnold@skeeve.com>

	* gawktexi.in (Internal File Description): Add "devbsize" element
	to stat data array.

2013-05-27         Arnold D. Robbins     <arnold@skeeve.com>

	* gawtexi.in: Sample filefuncs.c extension code: Change test from
	ifdef HAVE_ST_BLKSIZE to HAVE_STRUCT_STAT_ST_BLKSIZE.

2013-05-21         Arnold D. Robbins     <arnold@skeeve.com>

	* gawktexi.in (Quick Installation): Add a paragraph advising to
	run `make install'. Thanks to Hermann Peifer.

2013-05-16         Arnold D. Robbins     <arnold@skeeve.com>

	* gawktexi.in (gawkextlib): Add a note to use make install on
	gawkextlib itself. Thanks to Hermann Peifer.
	(Cut program): Fix test for skipping lines if -s was supplied.
	Thanks to David Ward <bamberward@gmail.com> for the bug report.

2013-05-09         Arnold D. Robbins     <arnold@skeeve.com>

	* 4.1.0: Release tar ball made.

2013-05-09         Arnold D. Robbins     <arnold@skeeve.com>

	* gawktexi.in, gawk.1: Document that a regexp constant as the second
	argument to index() produces a fatal error.
	* gawktexi.in: More cleanups. Particularly, cleanup the index.

2013-04-27         Arnold D. Robbins     <arnold@skeeve.com>

	* gawktexi.in: Renamed from gawkman.texi.
	Add a reference to Overton's IEEE Math book in MPFR chapter.
	Thanks to Nelson Beebe for the recommendation.
	* Makefile.am, sidebar.awk: Adjusted.

2013-04-26         Arnold D. Robbins     <arnold@skeeve.com>

	* gawkman.texi: Cleanup in MPFR and API chapters.
	Also minor cleanup in design decisions. Add vim modeline.
	* api-figure2.fig: Minor fix.
	* api-figure2.eps, api-figure2.pdf, api-figure2.png: Regenerated.

2013-04-24         Arnold D. Robbins     <arnold@skeeve.com>

	* gawk.1: Finish cleanup pass.
	* awkcard.in: Document that getline sets RT.
	* gawkman.texi: Ditto.

2013-04-23         Arnold D. Robbins     <arnold@skeeve.com>

	* gawk.1: Start cleanup pass.
	* awkcard.in: Minor addition.
	* gawkman.texi: Minor fixes.

	* gawk.1, gawkman.texi: Document PROCINFO entries for API
	major and minor versions.

2013-04-21         Arnold D. Robbins     <arnold@skeeve.com>

	* gawkman.texi: Update all the menus. Fix spelling errors. Remove
	some unneeded fakenodes.

2013-04-20         Arnold D. Robbins     <arnold@skeeve.com>

	* awkcard.in: Clean up and bring up to date.

2013-04-17         Arnold D. Robbins     <arnold@skeeve.com>

	* Makefile.am (gawk.ps, gawkinet.ps): Set TEXINPUTS to point
	at $(srcdir) to be able to include various figures if doing a
	build not in the source directory.

2013-04-16         Arnold D. Robbins     <arnold@skeeve.com>

	* gawkman.texi: New file. This is now the real source for the
	manual and gawk.texi is generated from it.
	* sidebar.awk: New file to DTRT for sidebars in the manual.
	* Makefile.am (EXTRA_DIST): Update.
	(gawk.texi): Add new rule to create / update it if necessary.

2013-04-16         Arnold D. Robbins     <arnold@skeeve.com>

	* gawk.texi: Pretty much finish cleanup. Move i18n chapter to
	after advanced features chapter.
	* texinfo.tex: Updated to current in texinfo SVN.

2013-04-15         Arnold D. Robbins     <arnold@skeeve.com>

	* gawk.texi: Continue cleanup.

2013-04-14         Arnold D. Robbins     <arnold@skeeve.com>

	* gawk.texi: Add link to 'pawk' - awk for python.
	Further cleanups.

2013-04-12         Arnold D. Robbins     <arnold@skeeve.com>

	* gawk.texi: Continue cleanup.

2013-04-11         Arnold D. Robbins     <arnold@skeeve.com>

	* gawk.texi: Continue cleanup.

2013-04-04         Arnold D. Robbins     <arnold@skeeve.com>

	* gawk.texi: Continue cleanup.

2013-04-03         Arnold D. Robbins     <arnold@skeeve.com>

	* gawk.texi: Continue cleanup.

2013-04-02         Arnold D. Robbins     <arnold@skeeve.com>

	* gawk.texi: Start a simple cleanup pass before the release.

2013-03-15         Arnold D. Robbins     <arnold@skeeve.com>

	* gawk.texi: Update URL for texinfo, fix a typo.

2013-03-04         Arnold D. Robbins     <arnold@skeeve.com>

	* gawk.texi (Getline/Pipe): Add a nice quote from BWK.

2013-02-08         Arnold D. Robbins     <arnold@skeeve.com>

	* gawk.texi: Restore centering of text images.

2013-02-07         Arnold D. Robbins     <arnold@skeeve.com>

	* gawk.texi (Other Versions): Remove the description of xmlgawk.

2013-02-06         Arnold D. Robbins     <arnold@skeeve.com>

	* gawk.texi: For Info output, don't use @center on text images
	since the new makeinfo doesn't yet center the file as a block.
	Thanks to Karl Berry for the diagnostic.
	* gawk.1: Remove commented out doc for -m option which was for
	compatibility with BWK awk. His awk dropped it back in 2007.

2013-01-31         Arnold D. Robbins     <arnold@skeeve.com>

	* api-figure2.txt, api-figure3.txt: Convert tabs to spaces.
	* gawk.texi (Gory Details): Fix a command that new makeinfo doesn't
	recognize.
	(Conversion): Update example to be in POSIX mode. Thanks to
	Hermann Peifer.

2013-01-27         Arnold D. Robbins     <arnold@skeeve.com>

	* gawk.texi (Dynamic Typing): Clarify that gawk dies after the
	first fatal error on the test program. Thanks to Hermann Peifer.

2013-01-21         Arnold D. Robbins     <arnold@skeeve.com>

	* gawk.texi (Setting Precision): Fix a typo. 3.322 instead
	of 3.332.  Thanks to Hermann Peifer.

2013-01-09         Arnold D. Robbins     <arnold@skeeve.com>

	* gawk.texi: Minor edits to documentation for new inplace extension.

2013-01-08         Andrew J. Schorr     <aschorr@telemetry-investments.com>

	* gawk.texi: Add documentation for new inplace extension.

2013-01-08         Arnold D. Robbins     <arnold@skeeve.com>

	* gawk.texi, awkcard.in: Sync what mawk has. Main point of
	interest is that mawk supports the three time functions.

2013-01-06         Arnold D. Robbins     <arnold@skeeve.com>

	* gawk.texi, awkcard.in: Add Git Hub info for BWK awk.
	Update copyrights.
	* gawk.texi: Add Software Tools quote in chapter on library functions.

2012-12-25         Arnold D. Robbins     <arnold@skeeve.com>

	* gawk.texi: Remove doc sym_constant() API function.

2012-12-24         Arnold D. Robbins     <arnold@skeeve.com>

	* 4.0.2: Release tar ball made.

2012-12-23         Arnold D. Robbins     <arnold@skeeve.com>

	* gawk.texi: Remove an incorrect comment.
	* awkcard.in: Bump patch level.

2012-12-18         Arnold D. Robbins     <arnold@skeeve.com>

	* gawk.texi (Input Parsers): Add info on read_func.

2012-12-16         Arnold D. Robbins     <arnold@skeeve.com>

	* gawk.texi: Move design decisions on new API to appendix C.
	Move section on old extensions to last in the same appendix.

2012-12-15         Arnold D. Robbins     <arnold@skeeve.com>

	* macros: Update to GPL Version 3 and add copyright year.
	* texinfo.tex: Updated, from automake 1.12.6.
	* gawk.texi (Derived Files): A few minor fixes.

2012-12-09         Arnold D. Robbins     <arnold@skeeve.com>

	* awkforai.txt: Changed content to be pointers to the article
	to avoid copyright issues.
	* gawk.texi: Updated description of awkforai.txt.

2012-12-07         Arnold D. Robbins     <arnold@skeeve.com>

	* gawk.texi (I/O Functions): Document that fflush() is now part
	of POSIX. Fix in a few other places as well.
	* awkcard.in: Update for fflush().

2012-12-03         Arnold D. Robbins     <arnold@skeeve.com>

	* gawk.texi: Fix all @tex ... @end tex tables to use a different
	control character than @ so that the new makeinfo won't
	complain about them. Thanks to Karl Berry for the guidance.
	(Old Extension Mechansim): New node.

2012-12-01         Arnold D. Robbins     <arnold@skeeve.com>

	* gawk.texi: API chapter. Sync with gawkapi.h

2012-11-27         Arnold D. Robbins     <arnold@skeeve.com>

	* gawk.texi: API chapter. Change command for making shared libs
	to use gcc, not ld. Thanks to Nelson Beebe.
	(I/O Functions): Document new behavior for fflush().
	* gawk.1: Update for fflush().
	* awkcard.in: Ditto. And some general cleanup.

2012-11-24         Arnold D. Robbins     <arnold@skeeve.com>

	* gawk.texi (Future Extensions): Point to TODO file in the
	gawk dist.
	(Implementation Limitations): New node, from old LIMITATIONS file.

2012-11-22         Arnold D. Robbins     <arnold@skeeve.com>

	* gawk.texi: In API chapter, document the full list of include
	files that need to be included.

2012-11-21         Arnold D. Robbins     <arnold@skeeve.com>

	* gawk.texi: In API chapter, update behavior of stat function
	in the filefuncs extension.  Update the code example and prose
	to match the current code.

2012-11-19         Arnold D. Robbins     <arnold@skeeve.com>

	* gawk.texi: In API chapter, update behavior of readdir extension.

2012-11-16         Arnold D. Robbins     <arnold@skeeve.com>

	* gawk.texi: Minor edits in API chapter.
	Thanks to Nelson Beebe.

2012-11-14         Arnold D. Robbins     <arnold@skeeve.com>

	* gawk.texi: Minor edits in API chapter.
	Thanks to Andrew Schorr.

2012-11-06         Arnold D. Robbins     <arnold@skeeve.com>

	* gawk.texi: Rearrange chapter order and separate into parts
	using @part for TeX.  Fix capitalization in @caption text.
	(Variable Scope): Document that arrays can be local also.
	Thanks to Denis Shirokov <cosmogen@gmail.com>, for pointing out
	the lack.

2012-11-05         Arnold D. Robbins     <arnold@skeeve.com>

	* gawk.texi: Semi-rationalize invocations of @image.

2012-11-04         Arnold D. Robbins     <arnold@skeeve.com>

	* gawk.texi: New chapter on extension API.
	* api-figure1.pdf, api-figure2.pdf, api-figure3.pdf,
	general-program.pdf, process-flow.pdf: New files. Again.
	* Makefile.am (EXTRA_DIST): Update. Again.

2012-11-03         Arnold D. Robbins     <arnold@skeeve.com>

	* api-figure1.pdf, api-figure2.pdf, api-figure3.pdf: Removed.
	* api-figure1.txt, api-figure2.txt, api-figure3.txt,
	api-figure1.png, api-figure2.png, api-figure3.png: New files.
	* Makefile.am (EXTRA_DIST): Update.

	* gawk.texi: Fix up images.
	* general-program.pdf, process-flow.pdf: Removed.
	* general-program.png, process-flow.png,
	general-program.txt, process-flow.txt: New files.
	* Makefile.am (EXTRA_DIST): Update.

2012-10-31         Arnold D. Robbins     <arnold@skeeve.com>

	* api-figure1.eps, api-figure1.fig, api-figure1.pdf,
	api-figure2.eps, api-figure2.fig, api-figure2.pdf,
	api-figure3.eps, api-figure3.fig, api-figure3.pdf: New files.
	* Makefile.am (EXTRA_DIST): Add the above.

2012-10-28         Arnold D. Robbins     <arnold@skeeve.com>

	* gawk.texi (Glossary): Document cookie, some cleanup of
	notes at the end.

2012-10-19         Arnold D. Robbins     <arnold@skeeve.com>

	* gawk.texi: More doc on SYMTAB.

2012-10-05         Arnold D. Robbins     <arnold@skeeve.com>

	* Makefile.am (LN, install-data-hook, uninstall-hook): Removed. No
	longer needed since dgawk and pgawk are gone.

2012-10-13         Arnold D. Robbins     <arnold@skeeve.com>

	* Makefile.am: Add dgawk.1 to man page links created / removed
	on install / uninstall. (On stable branch.)

2012-10-02         Arnold D. Robbins     <arnold@skeeve.com>

	* gawk.texi (Glossary). Correct the full name for `ISO' per
	bug report from William Bresler <wbresler@acm.org>. Add a link
	to the ISO website.

	* gawk.texi, gawk.1, awkcard.in: Document FUNCTAB, SYMTAB, and
	PROCINFO["identifiers"]. Including that delete does not work
	on FUNCTAB and SYMTAB.

2012-09-23         Arnold D. Robbins     <arnold@skeeve.com>

	* gawk.texi (Nextfile Statement): Document that it's now part of POSIX
	and update the title.
	(Delete): Document that `delete array' is now part of POSIX.
	* awkcard.in: Adjust coloring for nextfile and delete array.

2012-09-07         Arnold D. Robbins     <arnold@skeeve.com>

	* texinfo.tex: Updated to version 2012-09-05.06.

2012-08-27         Arnold D. Robbins     <arnold@skeeve.com>

	* gawk.texi: Minor edits, fix some spelling mistakes.

2012-08-26         Arnold D. Robbins     <arnold@skeeve.com>

	* gawk.texi: More edits to chapter on arithmetic.
	Primarily English changes.

2012-08-24         Arnold D. Robbins     <arnold@skeeve.com>

	* gawk.texi: Emphasize more that floating point behavior is
	not a language issue. Add a pointer to POSIX bc.
	Move arithmetic chapter to later in the book, before chapter
	on dynamic extensions.

2012-08-17         Arnold D. Robbins     <arnold@skeeve.com>

	* texinfo.tex: Update infrastructure to Automake 1.12.3.

2012-08-14         Arnold D. Robbins     <arnold@skeeve.com>

	* gawk.texi: Fixed a math bug in the chapter on multiple
	precision floating point. Thanks to John Haque.

2012-08-12         Arnold D. Robbins     <arnold@skeeve.com>

	* gawk.texi: Merged discussion of numbers from Appendix C into
	the chapter on arbitrary precision arithmetic. Did some surgery
	on that chapter to organize it a little better.

2012-08-10         Arnold D. Robbins     <arnold@skeeve.com>

	* awkcard.in, gawk.1, gawk.texi: Updated. Mostly for new API stuff
	but also some other things.
	* gawk.texi (Derived Files): New node.

2012-08-01         Arnold D. Robbins     <arnold@skeeve.com>

	* Makefile.am (install-data-hook): Install a dgawk.1 link to the
	man page also. Remove it on uninstall.

2012-07-29         Andrew J. Schorr     <aschorr@telemetry-investments.com>

	* gawk.texi: Document that RT is set by getline.

2012-07-04         Arnold D. Robbins     <arnold@skeeve.com>

	* gawk.texi, gawk.1, awkcard.in: Document that and(), or(), and
	xor() can all take any number of arguments, with a minimum of two.

2012-06-10         Andrew J. Schorr     <aschorr@telemetry-investments.com>

	* gawk.texi: Rename gettimeofday function to getlocaltime, since
	the new time extension will provide gettimeofday.

2012-05-24         Andrew J. Schorr     <aschorr@telemetry-investments.com>

	* gawk.texi, gawk.1: Replace references to dlload with dl_load.
	But much more work needs to be done on the docs.

2012-05-19         Andrew J. Schorr     <aschorr@telemetry-investments.com>

	* gawk.texi, gawk.1: Document new -i option, and describe new default
	.awk suffix behavior.

2012-04-01         Andrew J. Schorr     <aschorr@telemetry-investments.com>

	* gawk.texi: Replace documentation of removed functions update_ERRNO and
	update_ERRNO_saved with descriptions new functions update_ERRNO_int,
	update_ERRNO_string and unset_ERRNO.  And fix a couple of examples
	to use update_ERRNO_int instead of update_ERRNO.

2012-03-26         Arnold D. Robbins     <arnold@skeeve.com>

	* gawk.texi: Minor style edits.

2012-03-21         Andrew J. Schorr     <aschorr@telemetry-investments.com>

	* gawk.texi, gawk.1: Document new @load keyword.

2012-03-20         Andrew J. Schorr     <aschorr@telemetry-investments.com>

	* gawk.texi, gawk.1: Add AWKLIBPATH.

2012-08-12         Arnold D. Robbins     <arnold@skeeve.com>

	* gawk.texi (Ranges and Locales): Clarified ranges and
	locales. Again.

2012-08-05         Arnold D. Robbins     <arnold@skeeve.com>

	* gawk.texi (PC Binary Installation): Document Eli Zaretskii's
	site.
	(Records): Update case of RS = "a". It only prints 1 if in
	POSIX mode. Thanks to Jeroen Schot who first reported it.

2012-07-20         Arnold D. Robbins     <arnold@skeeve.com>

	* gawk.texi (Ranges and Locales): Clarified ranges and
	locales.

2012-07-13         Arnold D. Robbins     <arnold@skeeve.com>

	* gawk.texi (Getline Notes): Discuss side effects in
	argument expression.

2012-06-29         Arnold D. Robbins     <arnold@skeeve.com>

	* gawk.texi, awkcard.in: Latest mawk understands /dev/stdin.

2012-04-27         Arnold D. Robbins     <arnold@skeeve.com>

	* gawk.texi: Add that -b affects output.

2012-04-27         Arnold D. Robbins     <arnold@skeeve.com>

	* texinfo.tex: Update to latest from automake 1.12.

2012-04-09         Arnold D. Robbins     <arnold@skeeve.com>

	* texinfo.tex: Update to latest from automake 1.11.4.

2012-04-11         John Haque     <j.eh@mchsi.com>

	* gawk.texi: Change RNDMODE to ROUNDMODE.
	* gawk.1, awkcard.in: Ditto.

2012-04-11         Arnold D. Robbins     <arnold@skeeve.com>

	* gawk.texi: Change --arbitrary-precision to --bignum.
	* gawk.1: Ditto.
	* awkcard.in: Add --bignum, RNDMODE, PREC.

2012-04-08         Arnold D. Robbins     <arnold@skeeve.com>

	* gawk.texi: Editing on new chapter on arbitrary precision numbers.

2012-03-31         John Haque     <j.eh@mchsi.com>

	* gawk.texi, gawk.1: Add text on support for arbitrary precision
	numbers.

2012-02-06         Arnold D. Robbins     <arnold@skeeve.com>

	* gawk.texi, gawk.1: And some minor edits thereunto.

2012-02-03         John Haque     <j.eh@mchsi.com>

	* gawk.texi, gawk.1: Add text on read timeout.

2011-12-28         Arnold D. Robbins     <arnold@skeeve.com>

	* awkcard.in, gawk.1: Minor edits after merge of executables.

2011-12-21         John Haque     <j.eh@mchsi.com>

	* gawk.texi: Updated sections on profiling and debugging
	after merging the exes. Document new options --debug and
	--load, and add a sub-section on loading extension library.
	* gawk.1: Same.
	* awkcard.in: Same.

2012-03-28         Arnold D. Robbins     <arnold@skeeve.com>

	* 4.0.1: Release tar ball made.

2012-02-10         Arnold D. Robbins     <arnold@skeeve.com>

	* gawk.texi, awkcard.in: Bump patch level.
	* texinfo.tex: Updated from Texinfo CVS.

2011-12-06         Arnold D. Robbins     <arnold@skeeve.com>

	* gawk.texi: Various typo fixes from mailing list.

2011-11-10         Arnold D. Robbins     <arnold@skeeve.com>

	* gawk.1: Fix some .BR to be .B.

2011-11-08         Arnold D. Robbins     <arnold@skeeve.com>

	* gawk.texi: Further improvement in the discussion of sorted array
	traversal. Some sections reordered and text edited to suit.

2011-11-06         Arnold D. Robbins     <arnold@skeeve.com>

	* gawk.texi: Try to improve discussion of sorted array
	traversal.

2011-09-24         Arnold D. Robbins     <arnold@skeeve.com>

	* gawk.1: Fix some spelling errors. Thanks to
	Jeroen Schot <schot@A-Eskwadraat.nl>.
	* gawk.texi: Some minor fixes.

2011-08-31         John Haque     <j.eh@mchsi.com>

	* gawk.texi: Updated gawk dynamic extension doc.

2011-07-28         Arnold D. Robbins     <arnold@skeeve.com>

	* gawk.texi (Gory Details): Restore text on historical behavior
	etc. and add explanation on gawk 4.0.x.

2011-07-17         Arnold D. Robbins     <arnold@skeeve.com>

	* gawk.texi: Add reference in node Expressions to node Precedence,
	based on suggestion from Dan Jacobson dated 4 Jun 2001.

2011-07-17  Paul Eggert  <eggert@twinsun.com>

	* gawk.texi: Warn up-front (indirectly) that plain gawk is not
	compatible with SVR4 awk and with POSIX awk.  Describe how
	gawk differs from the GNU standard in its interpretation of
	POSIXLY_CORRECT.  (From mail dated 15 May 2001).

2011-06-24         Arnold D. Robbins     <arnold@skeeve.com>

	* Makefile.am (EXTRA_DIST): Add ChangeLog.0.
	* 4.0.0: Remake the tar ball.

2011-06-23         Arnold D. Robbins     <arnold@skeeve.com>

	* ChangeLog.0: Rotated ChangeLog into this file.
	* ChangeLog: Created anew for gawk 4.0.0 and on.
	* 4.0.0: Release tar ball made.<|MERGE_RESOLUTION|>--- conflicted
+++ resolved
@@ -1,4 +1,17 @@
-<<<<<<< HEAD
+2016-12-17         Arnold D. Robbins     <arnold@skeeve.com>
+
+	* gawktexi.in: Further API clarifications and edits, add a
+	section on backwards compatibility.
+
+2016-12-16         Arnold D. Robbins     <arnold@skeeve.com>
+
+	* gawktexi.in: Update description of awk_ext_func_t structure,
+	again.
+
+2016-12-14         Arnold D. Robbins     <arnold@skeeve.com>
+
+	* gawktexi.in: Update description of awk_ext_func_t structure.
+
 2016-12-05         Andrew J. Schorr     <aschorr@telemetry-investments.com>
 
 	* gawktexi.in: Document strnum changes as relates to API.
@@ -14,21 +27,6 @@
 
 	* gawktexi.in: Document new flatten_array_typed API function, and
 	indicate that the old flatten_array function has been superseded.
-=======
-2016-12-17         Arnold D. Robbins     <arnold@skeeve.com>
-
-	* gawktexi.in: Further API clarifications and edits, add a
-	section on backwards compatibility.
-
-2016-12-16         Arnold D. Robbins     <arnold@skeeve.com>
-
-	* gawktexi.in: Update description of awk_ext_func_t structure,
-	again.
-
-2016-12-14         Arnold D. Robbins     <arnold@skeeve.com>
-
-	* gawktexi.in: Update description of awk_ext_func_t structure.
->>>>>>> cd820dc4
 
 2016-11-30         Arnold D. Robbins     <arnold@skeeve.com>
 
