2017-10-10         Arnold D. Robbins     <arnold@skeeve.com>

<<<<<<< HEAD
	* gawktexi.in: Remove description of --with-whiny-user-strftime
	configuration option.

=======
	* gawktexi.in (Readfile Function): Fix the code for the naive
	function to be syntactically and semantically correct. Thanks to
	Jaromir Obr <jaromir.obr@gmail.com> for the report.
	(POSIX String Comparison): Add some URL references in @ignore.
	
>>>>>>> 9b692963
2017-10-08         Andrew J. Schorr     <aschorr@telemetry-investments.com>

	* gawktexi.in: Fix discussion of AWKPATH in section on @include.

2017-10-04         Arnold D. Robbins     <arnold@skeeve.com>

	* gawktexi.in: Update the update month to October.

2017-10-02         Antonio Giovanni Colombo   <azc100@gmail.com>

	* gawktexi.in: Two typo fixes.

2017-10-01         Arnold D. Robbins     <arnold@skeeve.com>

	* gawktexi.in: Add pointer to mawk 2.0 GitHub page.

2017-10-01         Antonio Giovanni Colombo   <azc100@gmail.com>

	* gawktexi.in: Update many URLs to https. Some other small fixes.

2017-10-01         Arnold D. Robbins     <arnold@skeeve.com>

	* awkcard.in: One more small change.
	* gawk.1: Brought up to date and polished a bit.
	* gawktexi.in: Some small additional fixes.

2017-09-29         Arnold D. Robbins     <arnold@skeeve.com>

	* awkcard.in: Finish changes (we hope) for next release.

2017-09-28         Arnold D. Robbins     <arnold@skeeve.com>

	* ad.block: Change FSF URL to https.
	* awkcard.in: First round of changes for next release.

2017-09-18         Arnold D. Robbins     <arnold@skeeve.com>

	* gawktexi.in: Change GNU URLs to use `https://...'.
	Revise UPDATE_MONTH.
	* texinfo.tex: Updated.

2017-09-17         Arnold D. Robbins     <arnold@skeeve.com>

	* gawktexi.in: Change 'namespace' to 'name_space' where it matters
	for C++ compatibility.

2017-09-13         David Kaspar          <dkaspar@redhat.com>

	* gawktexi.in: Fix the dir entry.
	* gawkinet.texi: Allow calling as `info awktexi'.

2017-09-12         Arnold D. Robbins     <arnold@skeeve.com>

	* gawktexi.in (Installation summary): Note OS/2 exists for PCs
	in a comment.

2017-08-28         Arnold D. Robbins     <arnold@skeeve.com>

	* gawktexi.in (Contributors): Update entry for Steven Davies.

2017-08-24         Arnold D. Robbins     <arnold@skeeve.com>

	* texinfo.tex: Updated. Fixes table of contents issue
	with very long title.
	* gawktexi.in: Slight rearranging of order of things that
	happened in 4.2.  Minor cleanups related to Scott Deifik.

2017-08-21         Arnold D. Robbins     <arnold@skeeve.com>

	* texinfo.tex: Updated. Fixes table of contents issue
	with Part header.

2017-08-17         Arnold D. Robbins     <arnold@skeeve.com>

	* gawktexi.in: Document Marco Curreli's contribution of
	the Italian translation, along with Antonio Colombo.

2017-08-16         Arnold D. Robbins     <arnold@skeeve.com>

	* gawktexi.in: Update history of features appendix section.
	* wordlist, worldlist2: Add more words.

2017-08-13         Arnold D. Robbins     <arnold@skeeve.com>

	* gawktexi.in, gawk.1, awkcard.in: Update versions and
	copyright years, prepatory to starting a release spiral.

2017-08-13         Arnold D. Robbins     <arnold@skeeve.com>

	* gawktexi.in: Update API chapter with info about additions
	for accessing and/or creating MPZ and MPFR values.

2017-08-04         Arnold D. Robbins     <arnold@skeeve.com>

	* texinfo.tex: Updated.

2017-08-01         Arnold D. Robbins     <arnold@skeeve.com>

	* gawktexi.in: Update with info about DJGPP port now
	being supported.

2017-07-28         Arnold D. Robbins     <arnold@skeeve.com>

	* gawktexi.in (Type Functions): Improve the example
	for untyped variables.

2017-07-28         Arnold D. Robbins     <arnold@skeeve.com>

	* gawktexi.in (Extension Sample Inplace): Apply GPL to
	inplace.awk; should have done that when it was first
	added. Oops.

2017-07-21         Arnold D. Robbins     <arnold@skeeve.com>

	* gawktexi.in: Fix a spelling error.
	* wordlist: Update with more words.

2017-07-02         Arnold D. Robbins     <arnold@skeeve.com>

	* texinfo.tex: Pull in latest from Texinfo SVN.

2017-06-19         Andrew J. Schorr     <aschorr@telemetry-investments.com>

	* gawktexi.in (Memory Allocation Functions and Convenience Macros):
	Document new ezalloc API macro.

2017-06-18         Andrew J. Schorr     <aschorr@telemetry-investments.com>

	* gawkworkflow.texi: Fix typo.

2017-06-15         Arnold D. Robbins     <arnold@skeeve.com>

	* gawktexi.in: Expand tab characters.

2017-06-05         Andrew J. Schorr     <aschorr@telemetry-investments.com>

	* gawktexi.in (Checking for MPFR): Fix typo.

2017-05-30         Arnold D. Robbins     <arnold@skeeve.com>

	* gawktexi.in: Document PROCINFO["argv"].

2017-05-29         Arnold D. Robbins     <arnold@skeeve.com>

	* gawktexi.in (Checking for MPFR): New node on checking if
	gawk was invoked with -M.

2017-05-22         Arnold D. Robbins     <arnold@skeeve.com>

	* gawktexi.in: Document FIELDWIDTHS much better, including how
	it works in corner cases. Some general organizational improvements
	in this chunk of text.

2017-04-23         Arnold D. Robbins     <arnold@skeeve.com>

	* gawktexi.in: Improve documentation of --source option.

2017-04-20         Arnold D. Robbins     <arnold@skeeve.com>

	* gawktexi.in: Document --disable-mpfr configure option.

2017-04-16         Arnold D. Robbins     <arnold@skeeve.com>

	* awkcard.in: Comment out description of intdiv().
	* gawk.1: Ditto.
	* gawktexi.in: References to intdiv changed to intdiv0 and
	bracketed inside @ifset INTDIV. Not set by default.

2017-04-16         Arnold D. Robbins     <arnold@skeeve.com>

	* gawktexi.in: Improve documentation of the intdiv() function.

2017-04-12         Arnold D. Robbins     <arnold@skeeve.com>

	* it: New directory with Italian translation of the manual.
	* Makefile.am (EXTRA_DIST): Add `it' and wordlist2.

2017-04-12         Manuel Collado        <m-collado@users.sourceforge.net>

	* gawktexi.in, gawk.1: Small clarification of the patsplit behavior.

2017-04-11         Arnold D. Robbins     <arnold@skeeve.com>

	* gawktexi.in: Minor style edits.

2017-04-10         Andrew J. Schorr     <aschorr@telemetry-investments.com>

	* gawktexi.in: Document FIELDWIDTHS enhancement to support an optional
	field skip prefix. Document new PROCINFO["FS"] value "API".
	Document new get_record field_width argument that enables the API
	parser to override the default field parsing mechanism.

2017-04-07         Arnold D. Robbins     <arnold@skeeve.com>

	* using-git.texi: Removed.
	* gawkworkflow.texi: Added. New file.
	* wordlist2: New file.
	* Makefile.am: Revised for new document. Copyright years updated.

	* gawkworkflow.texi: Fix some spelling errors. :-(
	* wordlist2: Updated.
	* Makefile.am: Fix spell checking. :-(

2017-03-22         Andrew J. Schorr     <aschorr@telemetry-investments.com>

	* gawk.1: Document new PROCINFO["FS"] value "API".

2017-03-22         Andrew J. Schorr     <aschorr@telemetry-investments.com>

	* awkcard.in: Document FIELDWIDTHS enhancement to support an optional
	field skip prefix.
	* gawk.1: Ditto.

2017-03-17         Arnold D. Robbins     <arnold@skeeve.com>

	* gawktexi.in: Improve the discussion of quoting on
	MS-Windows. Original text contributed by
	Vincent Belaiche <vincent.belaiche@gmail.com>.

2017-03-03         Arnold D. Robbins     <arnold@skeeve.com>

	* gawktexi.in: Additional small writing tip in the notes
	after the @bye.

2017-03-02         Arnold D. Robbins     <arnold@skeeve.com>

	* gawktexi.in: Edits preparatory to release.

2017-02-23         Arnold D. Robbins     <arnold@skeeve.com>

	* gawk.1: "timezone" --> "time zone".
	* awkcard.in: Update copyright year.

2017-02-21         Andrew J. Schorr     <aschorr@telemetry-investments.com>

	* gawk.1: Document new mktime optional 2nd utc-flag argument.
	* gawktex.in: Ditto.
	* awkcard.in: Ditto.

2017-02-13         Arnold D. Robbins     <arnold@skeeve.com>

	* gawktexi.in: Fix two typos.
	* wordlist.txt: Update.

	Related:

	* gawktexi.in: Fix more typos.
	* wordlist.txt: Update again.

2017-01-27         Arnold D. Robbins     <arnold@skeeve.com>

	* gawktexi.in: Update UPDATE-MONTH and copyright years.

2017-01-25         Arnold D. Robbins     <arnold@skeeve.com>

	* gawktexi.in: Comment out stuff about awk.info, since that
	domain is now gone.

2016-12-05         Andrew J. Schorr     <aschorr@telemetry-investments.com>

	* gawktexi.in: Explain why an API extension function might want
	to use the AWK_STRNUM type to return data.

2016-12-23         Arnold D. Robbins     <arnold@skeeve.com>

	* gawktexi.in: Update API table of type requested / type returned.

2016-12-22         Arnold D. Robbins     <arnold@skeeve.com>

	* gawktexi.in: Minor edits after merging branches and some
	additional work in the code.

2016-12-17         Arnold D. Robbins     <arnold@skeeve.com>

	* gawktexi.in: Further API clarifications and edits, add a
	section on backwards compatibility.

2016-12-16         Arnold D. Robbins     <arnold@skeeve.com>

	* gawktexi.in: Update description of awk_ext_func_t structure,
	again.

2016-12-14         Arnold D. Robbins     <arnold@skeeve.com>

	* gawktexi.in: Update description of awk_ext_func_t structure.

2016-12-05         Andrew J. Schorr     <aschorr@telemetry-investments.com>

	* gawktexi.in: Document strnum changes as relates to API.
	Still stuff left to do -- tables for type conversions need
	to be updated to show new strnum and regex rows and columns.

2016-12-04         Andrew J. Schorr     <aschorr@telemetry-investments.com>

	* gawktexi.in: Remove make_regex and replace it with make_const_regex
	and make_malloced_regex.

2016-12-04         Andrew J. Schorr     <aschorr@telemetry-investments.com>

	* gawktexi.in: Document new flatten_array_typed API function, and
	indicate that the old flatten_array function has been superseded.

2016-11-30         Arnold D. Robbins     <arnold@skeeve.com>

	* gawktexi.in: Document typed regex changes as relates to API.
	Still stuff left to do.

2016-11-21         Arnold D. Robbins     <arnold@skeeve.com>

	* gawktexi.in: Finish off discussion of strongly typed regexp
	constants and put it in the right place in the manual. A few other
	minor fixes.
	* wordlist: Updated.

2016-11-18         Arnold D. Robbins     <arnold@skeeve.com>

	* gawktexi.in (Variable Typing): Rework and improve discussion
	of strings, numbers, and strnums.  Update description of strnum
	in other places.

2016-11-10         Arnold D. Robbins     <arnold@skeeve.com>

	* gawktexi.in: Fix example use of dcngettext.
	Thanks to Sergey Tselikh <stselikh@gmail.com>
	for the report.

2016-11-08         Arnold D. Robbins     <arnold@skeeve.com>

	* gawktexi.in, wordlist: Typo fix. ECBDIC --> EBCDIC.
	Thanks to Sergey Tselikh <stselikh@gmail.com> for the report.
	(bitwise-ops): Put table in @verbatim instead of @display.
	Works better for Info, text, and HTML. Thanks to
	Marco Curreli <marcocurreli@tiscali.it> for the report.

2016-11-04         Arnold D. Robbins     <arnold@skeeve.com>

	* gawktexi.in: Fix a spelling error.
	* wordlist: Update.

2016-10-25         Arnold D. Robbins     <arnold@skeeve.com>

	* gawktexi.in: Document that negative arguments are not allowed
	for bitwise functions. Add a sidebar explaining it a bit and
	also showing the difference with and without -M.
	* gawk.1: Document that negative arguments are not allowed.

2016-10-23         Arnold D. Robbins     <arnold@skeeve.com>

	* gawktexi.in: Remove references to MS-DOS and OS/2,
	simplify the whole section on PC operating systems.

2016-10-02         Arnold D. Robbins     <arnold@skeeve.com>

	* gawktexi.in (Bugs): Rework this section and break into
	subsections, mainly to emphasize that I no longer
	read comp.lang.awk.

2016-09-20         Arnold D. Robbins     <arnold@skeeve.com>

	* gawktexi.in (Group Functions): Typo fix. Reported
	by Jaromir Obr <jaromir.obr@gmail.com>.
	(Time Functions): Slightly enhance description of ISO 8601
	definition of first and last weeks. Thanks to
	Michel de Ruiter <mdruiter@gmail.com> for the note.

2016-08-25         Arnold D. Robbins     <arnold@skeeve.com>

	* gawktexi.in (POSIX String Comparison): Update for new
	spec where == and != use strcmp, rest use strcoll. Thanks to
	Chet Ramey for pointing me at the new rules.

2016-08-25         Arnold D. Robbins     <arnold@skeeve.com>

	* 4.1.4: Release tar ball made.

2016-08-24         Arnold D. Robbins     <arnold@skeeve.com>

	* wordlist: Add more words.
	* gawktexi.in: Fix more typos.

2016-08-23         Arnold D. Robbins     <arnold@skeeve.com>

	* Makefile.am (EXTRA_DIST): Add new file, wordlist.
	(spell): New target.
	* wordlist: New file.
	* gawktexi.in: Fix typos, adjust update date.
	* awkcard.in: Update copyright years.

2016-08-03         Arnold D. Robbins     <arnold@skeeve.com>

	Restored doc on typed regexes.

	* gawk.1, gawktexi.in: Updated.

2016-08-03         Arnold D. Robbins     <arnold@skeeve.com>

	Remove typed regexes until they can be done properly.

	* gawk.1, gawktexi.in: Updated.

2016-08-01         Arnold D. Robbins     <arnold@skeeve.com>

	* gawktexi.in: Mark DJGPP port as unsupported.

2016-07-24         Arnold D. Robbins     <arnold@skeeve.com>

	* gawktexi.in: Fix a typo. Thanks to Marco Curreli for reporting.

2016-07-23         Arnold D. Robbins     <arnold@skeeve.com>

	* gawktexi.in: Document return value of close on a pipe now like
	that of system: exit status, status + 256 for signal, or
	status + 512 for signal with core dump.

2016-07-18         Arnold D. Robbins     <arnold@skeeve.com>

	* gawktexi.in: Fix a typo. Thanks to Antonio Colombo for reporting.

2016-07-17         Arnold D. Robbins     <arnold@skeeve.com>

	* gawktexi.in: Document GAWK_LOCALE_DIR env var and also to not
	use LANGUAGE env var.

2016-07-12         Arnold D. Robbins     <arnold@skeeve.com>

	* gawktexi.in (Auto-set): Add example use of multiply function.

2016-06-30         Arnold D. Robbins     <arnold@skeeve.com>

	* gawk.1: Typo fix. Thanks to Antonio Giovanni Colombo
	for noticing.

2016-06-15         Arnold D. Robbins     <arnold@skeeve.com>

	* gawk.1: Document typeof(), update modified date.
	* awkcard.in: Document typeof().

2016-06-10         Arnold D. Robbins     <arnold@skeeve.com>

	* gawktexi.in: Fix a typo, and replace hard-coded "section" with
	@value{SECTION} where appropriate. Thanks to Antonio
	Giovanni Colombo for the reports.
	(UPDATE-MONTH, PATCHLEVEL): Update to current before release.
	* awkcard.in: Update version.

2016-05-30         Andrew J. Schorr     <aschorr@telemetry-investments.com>

	* gawktexi.in: Replace num_expected_args with max_expected_args.
	Explain what it's used for.

2016-05-25         Manuel Collado        <mcollado2011@gmail.com>.

	* gawktexi.in: Document new 'nonfatal' API function.

2016-05-25         Arnold D. Robbins     <arnold@skeeve.com>

	* gawktexi.in: Typo fix in extension section, thanks to
	 Manuel Collado <mcollado2011@gmail.com>.

2016-05-02         Andrew J. Schorr     <aschorr@telemetry-investments.com>

	* gawktexi.in: Document new CPP defines gawk_api_major_version and
	gawk_api_minor_version.

2016-04-13         Arnold D. Robbins     <arnold@skeeve.com>

	* gawkinet.texi: Some general cleanups. Remove stuff commented
	out since 2001, index RFCs, change function name convention to
	match main gawktexi.in. Update the update month.

2016-04-06         Arnold D. Robbins     <arnold@skeeve.com>

	* gawktexi.in (Two-way I/O): Document that writing to the closed
	write end of a two way pipe or reading from the closed read end
	can be made nonfatal.

2016-04-04         Arnold D. Robbins     <arnold@skeeve.com>

	* gawktexi.in, gawkinet.texi: Enable use of braces in
	indexes. Requires Texinfo 6.0 or later.

2016-04-02         Arnold D. Robbins     <arnold@skeeve.com>

	* gawktexi.in (Two-way I/O): Document that closing the "from"
	end waits for the process to exit, so it's not such a great idea.

2016-03-27         Arnold D. Robbins     <arnold@skeeve.com>

	* gawkinet.texi: Small update about end of line vs full
	comments when pretty printing.

2016-03-21         Arnold D. Robbins     <arnold@skeeve.com>

	* gawkinet.texi: Update UDP client and discussion, update
	modification dates and gawk versions.

2016-03-11         Arnold D. Robbins     <arnold@skeeve.com>

	* gawktexi.in: Improve system() return values documentation.

2016-03-07         Arnold D. Robbins     <arnold@skeeve.com>

	* gawktexi.in: Document system() return values.
	* gawk.1: Add a pointer to the manual about same.

2016-02-23         Arnold D. Robbins     <arnold@skeeve.com>

	* sidebar.awk: Globally replace [[:space:]] with [ \t] so that
	it will work with old versions of mawk (as found, boo!, on many
	Debian-based distributions).  Thanks to Yehezkel Bernat for
	discovering and reporting the issue.

2016-02-20         Arnold D. Robbins     <arnold@skeeve.com>

	* gawktexi.in (Bracket Expressions): Add a small note about
	Unicode in bracket expressions.

2016-02-18         Arnold D. Robbins     <arnold@skeeve.com>

	* gawktexi.in: Fixes in wc.awk and in cut.awk. Thanks to David Ward,
	dlward134@gmail.com.  Added an example of use of rewind(), also
	per suggestion from David Ward.
	* gawktexi.in: Update info about Texinfo versions.
	* gawktexi.in (Limitations): Fix Heisenberg Physics example and
	spelling of Heisenberg's name. Thanks to Hermann Peifer.

2016-02-14         Arnold D. Robbins     <arnold@skeeve.com>

	* gawktexi.in: Revise for use with Texinfo 6.1.
	Remove ` @c' at the end of inline docbook constructs.
	Remove special @DB*REF macros, not needed anymore.
	Use @sup for superscripts where possible.
	* texinfo.tex: Updated.

2016-02-05         Arnold D. Robbins     <arnold@skeeve.com>

	* gawk.texi: Document that optimization in now the default,
	there are new -s/--no-optimize options and that
	pretty-printing and profiling disable optimization.
	* gawk.1: Ditto.
	* awkcard.in: Ditto.

2016-02-03         Andrew J. Schorr     <aschorr@telemetry-investments.com>

	* gawktexi.in (Command-Line Options): Change wording of -M description
	to say "Select" instead of "Force".
	(Arbitrary-Precision Arithmetic Features): Tweak the wording to make
	it clear that MPFR is not used unless the -M option is supplied.

2016-02-03         Arnold D. Robbins     <arnold@skeeve.com>

	* gawktexi.in (VMS Running): Improve the Texinfo usage.

2016-01-31         John E. Malmberg     <wb8tyw@qsl.net>

	* gawktexi.in (VMS Running): Add instructions on how to redirect
	gawk data to a VMS command.

2016-01-18         Arnold D. Robbins     <arnold@skeeve.com>

	* gawktexi.in (Bracket Expressions): Document that '[', '.' and
	'*' are literal inside bracket expressions.
	(Two-way I/O): Add stuff about stdbuf and deadlocks.

2016-01-15         Arnold D. Robbins     <arnold@skeeve.com>

	* gawktexi.in (Array Sorting Functions): Clean up the code some,
	per suggestion from Michal Jaegermann. Tighten up the prose
	a bit too.

2016-01-14         Arnold D. Robbins     <arnold@skeeve.com>

	* ChangeLog: Remove spurious whitespace.

	Unrelated:

	* gawk.1: Restore text on PROCINFO["RETRY"] and fix up the
	formatting while we're at it. Thanks to Andrew Schorr for
	pointing out the problem.

2016-01-13         Arnold D. Robbins     <arnold@skeeve.com>

	* gawktexi.in (Array Sorting Functions): Add an example of
	using a function name with asort(). Response to bug report
	Stephane Goujet <stephane.goujet@wanadoo.fr>.

2016-01-06         Arnold D. Robbins     <arnold@skeeve.com>

	* gawktexi.in: Finish documenting that --pretty-print
	doesn't run the program. Thanks to Antonio
	Giovanni Colombo for the report and patch.

2016-01-03         Arnold D. Robbins     <arnold@skeeve.com>

	* gawktexi.in: Document that GNU/Linux on Alpha is no
	longer supported.

2015-12-27         Arnold D. Robbins     <arnold@skeeve.com>

	* gawktexi.in: Fix some @c endfile. Thanks to Antonio
	Giovanni Colombo for the report and patch.

2015-12-20         Arnold D. Robbins     <arnold@skeeve.com>

	* gawktexi.in: Add PROCINFO["NONFATAL"] to the list for PROCINFO.
	* gawk.1: Ditto.

2015-12-18         Arnold D. Robbins     <arnold@skeeve.com>

	* gawk.1: Update description of PROCINFO, and sort it properly.
	* gawktexi.in: Ditto.

2015-11-26         Arnold D. Robbins     <arnold@skeeve.com>

	* gawktexi.in: Add "exit" as synonym for "quit" in the
	debugger.  Suggested by Joep van Delft <joepvandelft@xs4all.nl>.

2015-11-15         Arnold D. Robbins     <arnold@skeeve.com>

	* gawktexi.in: Minor edits.
	* gawk.1: Revise \x to maximum of two digits.

2015-11-04         Arnold D. Robbins     <arnold@skeeve.com>

	* Makefile.am (pdf-local): Remove igawk.1.pdf. Ooops.

2015-10-30         Arnold D. Robbins     <arnold@skeeve.com>

	* Makefile.am (awkcard.ps): Add options to force paper size
	to letter. This makes the cut marks come out correctly even
	if groff's default paper size is a4.

2015-10-26         Arnold D. Robbins     <arnold@skeeve.com>

	* gawk.1: Put commas outside quoting in regexps to avoid
	confusion. Thanks to Mike Frysinger <vapier@gentoo.org>.

2015-10-16         Arnold D. Robbins     <arnold@skeeve.com>

	* awkcard.in: Fix tbl complaint.

2015-10-07         Arnold D. Robbins     <arnold@skeeve.com>

	* texinfo.tex: Updated to a working version.

2015-10-04         Arnold D. Robbins     <arnold@skeeve.com>

	* texinfo.tex: Revert update. It stopped working. I should learn
	to test these things. Thanks to Antonio Giovanni Colombo for
	the report.

2015-10-02         Arnold D. Robbins     <arnold@skeeve.com>

	* gawktexi.in: Note that there is no support for SSL.

2015-09-25         Arnold D. Robbins     <arnold@skeeve.com>

	* texinfo.tex: Update to latest.

2015-08-28	Daniel Richard G.	<skunk@iSKUNK.ORG>

	* doc/gawktexi.in: Check for the "struct passwd.pw_passwd" and
	"struct group.gr_passwd" fields and conditionalize their use, as
	they don't exist on z/OS.
	* Makefile.am (pdf-local): Renamed from "pdf", as Automake already
	defines "pdf" and warns us as much.

2015-08-14         Arnold D. Robbins     <arnold@skeeve.com>

	* gawktexi.in: Typo fixes in Appendix A.
	Thanks to Antonio Colombo.

2015-07-30         Arnold D. Robbins     <arnold@skeeve.com>

	* gawktexi.in: Small typo fix; thanks to Antonio Colombo
	for noticing.

2015-07-01         Arnold D. Robbins     <arnold@skeeve.com>

	* gawktexi.in: Update info on Quiktrim awk; thanks to
	Antonio Colombo for the pointer.

2015-06-30         Arnold D. Robbins     <arnold@skeeve.com>

	* gawktexi.in (Limitations): Document that sometimes the
	debugger can affect the program being run.
	Thanks to Hermann Peifer for the test case.

2015-06-26         Arnold D. Robbins     <arnold@skeeve.com>

	* gawktexi.in: Update description of values returned by typeof.

2015-06-19         Arnold D. Robbins     <arnold@skeeve.com>

	* gawkinet.info: Fix an old arnold@gnu.org.

2015-06-17         Andrew J. Schorr     <aschorr@telemetry-investments.com>

	* gawktexi.in: Document inplace shortcomings -- it does not preserve
	ACLs, and it may leave temporary files behind if killed by a signal.

2015-06-17         Andrew J. Schorr     <aschorr@telemetry-investments.com>

	* gawktexi.in: Document new inplace variable to control whether
	inplace editing is active.

2015-06-13         Arnold D. Robbins     <arnold@skeeve.com>

	* gawktexi.in: Comment out exercise 10.3, since the answer
	is included in the text. Thanks to Antonio Colombo
	for pointing this out.

2015-06-12         Arnold D. Robbins     <arnold@skeeve.com>

	* gawktexi.in: Add another pithy quote from Chet Ramey. Currently
	commented out.

2015-05-31         Arnold D. Robbins     <arnold@skeeve.com>

	* gawktexi.in: Revised description of default field parsing
	for POSIX. Newline is now a separator also.  Thanks to
	Michael Klement <michael.klement@usa.net> for pointing this out.
	* gawk.1: Updated too.

2015-05-30         Arnold D. Robbins     <arnold@skeeve.com>

	* gawktexi.in (Bitwise Functions): Update results of testbits.awk.

2015-05-19         Arnold D. Robbins     <arnold@skeeve.com>

	* 4.1.3: Release tar ball made.

2015-05-19         Arnold D. Robbins     <arnold@skeeve.com>

	* gawktexi.in: Bump patch level and modified date.
	Move to modern version of @image.
	* texinfo.tex: Update to latest.
	* array-elements.txt: Remove texinfo commands.

2015-05-18         Arnold D. Robbins     <arnold@skeeve.com>

	* gawktexi.in: Add a pithy quote from Chet Ramey. Currently
	commented out.

2015-05-16         Arnold D. Robbins     <arnold@skeeve.com>

	* gawktexi.in: Fix description of nextfile within a function. Sigh.

2015-05-15         Andrew J. Schorr     <aschorr@telemetry-investments.com>

	* gawktexi.in (Undocumented): Describe the new PROCINFO["argv"] array.

2015-05-14         Arnold D. Robbins     <arnold@skeeve.com>

	* gawktexi.in (Bugs): Add that email should be in plain
	text and not in HTML.  Sigh.

2015-05-11         Arnold D. Robbins     <arnold@skeeve.com>

	* gawktexi.in: Add doc on conversions for strongly typed
	regexp variables.

2015-05-03         Arnold D. Robbins     <arnold@skeeve.com>

	* gawktexi.in: Add initial documentation for strongly typed
	regexps and for `typeof'.

2015-04-29         Arnold D. Robbins     <arnold@skeeve.com>

	* 4.1.2: Release tar ball made.

2015-04-16         Arnold D. Robbins     <arnold@skeeve.com>

	* gawktexi.in (Undocumented): More info added.

2015-04-08         Arnold D. Robbins     <arnold@skeeve.com>

	* gawktexi.in: Update feature history section.

2015-04-07         Arnold D. Robbins     <arnold@skeeve.com>

	* gawktexi.in: Add a minor note to revisit FPAT pattern for CSV
	files at some point.

2015-04-05         Andrew J. Schorr     <aschorr@telemetry-investments.com>

	* gawktexi.in: Replace http://gawkextlib.sourceforge.net with
	http://sourceforge.net/projects/gawkextlib, since the former link
	contains obsolete info.  Update the gawkextlib build instructions
	to point to http://sourceforge.net/projects/gawkextlib/files for the
	current info.

2015-04-05         Arnold D. Robbins     <arnold@skeeve.com>

	* gawktexi.in: Fix a figure caption. Thanks to Antonio Colombo
	for pointing this out.
	* gawktexi.in: Additional typo fix, also thanks to Antonio.

2015-04-02         Arnold D. Robbins     <arnold@skeeve.com>

	* gawktexi.in, gawk.1, awkcard.in: Name change: div() --> intdiv().

2015-03-31         Arnold D. Robbins     <arnold@skeeve.com>

	* gawktexi.in: Update discussion of calling built-in functions
	indirectly. Small additional fix relating to rand(). Thanks
	to Antonio Colombo.

2015-03-27         Arnold D. Robbins     <arnold@skeeve.com>

	* gawktexi.in: Minor edits.

2015-03-24         Arnold D. Robbins     <arnold@skeeve.com>

	* gawktexi.in: Minor fixes from Antonio Colombo and new exercise
	in chapter 16.
	* gawk.1: Minor edits.
	* gawktexi.in: Edits in material on errno and retryable and get_file
	API.

2015-03-17         Andrew J. Schorr     <aschorr@telemetry-investments.com>

	* gawktexi.in: Modify inplace.awk to call inplace_end in BEGINFILE
	and END instead of in ENDFILE. This way, actions in ENDFILE rules
	will be redirected as expected.

2015-03-17         Arnold D. Robbins     <arnold@skeeve.com>

	* gawktexi.in: Turn "positive" into non-negative as appropriate.
	Thanks to Nicholas Mills <nlmills@clemson.edu> for pointing out
	the issue.

2015-03-08         Arnold D. Robbins     <arnold@skeeve.com>

	* gawktexi.in: Briefly describe that nonfatal I/O overrides
	GAWK_SOCK_RETRIES, in the env var part and in the nonfatal I/O
	part.

2015-03-01         Arnold D. Robbins     <arnold@skeeve.com>

	* gawktexi.in: Change quotes to @dfn for pseudorandom.
	A last-minute O'Reilly fix.

2015-02-27         Arnold D. Robbins     <arnold@skeeve.com>

	* gawktexi.in: Update UPDATE-MONTH and copyright year.
	Note that "the guide is definitive" quote is really
	from "The Restaurant at the End of the Universe". Thanks
	to Antonio Colombo for pointing this out.

2015-02-24         Arnold D. Robbins     <arnold@skeeve.com>

	* texinfo.tex: Update to most current version.
	* gawktexi.in: Minor edit to match an O'Reilly fix.
	Add some FIXMEs to one day use @sup.

2015-02-22         Arnold D. Robbins     <arnold@skeeve.com>

	* gawktexi.in: Change 'div' to 'divisor' in some examples.
	This future-proofs against a new function in master.
	Thanks to Antonio Giovanni Colombo for the report.

2015-02-20         Arnold D. Robbins     <arnold@skeeve.com>

	* gawktexi.in: More O'Reilly fixes. I think it's done!

2015-02-19         Arnold D. Robbins     <arnold@skeeve.com>

	* gawktexi.in: More O'Reilly fixes.

2015-02-17         Arnold D. Robbins     <arnold@skeeve.com>

	* gawktexi.in: A few minor formatting fixes to sync with O'Reilly
	version.

2015-02-13         Arnold D. Robbins     <arnold@skeeve.com>

	* gawktexi.in: O'Reilly fixes. Through QC1 review.

2015-02-11         Arnold D. Robbins     <arnold@skeeve.com>

	* gawktexi.in: O'Reilly fixes.

2015-02-10         Arnold D. Robbins     <arnold@skeeve.com>

	* gawktexi.in: Minor fixes, O'Reilly fixes.

2015-02-09         Arnold D. Robbins     <arnold@skeeve.com>

	* gawktexi.in: Restore a lost sentence. O'Reilly fixes.

2015-02-08         Arnold D. Robbins     <arnold@skeeve.com>

	* gawktexi.in: O'Reilly fixes.
	Make non-fatal i/o use "NONFATAL".

2015-02-06         Arnold D. Robbins     <arnold@skeeve.com>

	* gawktexi.in: O'Reilly fixes.

2015-02-04         Arnold D. Robbins     <arnold@skeeve.com>

	* gawktexi.in: O'Reilly fixes.
	* gawktexi.in: Update various version-related bits of info.

2015-02-02         Arnold D. Robbins     <arnold@skeeve.com>

	* gawktexi.in: O'Reilly fixes.

2015-02-01         Arnold D. Robbins     <arnold@skeeve.com>

	* gawktexi.in: POSIX requirement that function parameters cannot
	have the same name as a function is now --posix.
	Restore indirectcall example.

	More O'Reilly fixes.

2015-01-30         Arnold D. Robbins     <arnold@skeeve.com>

	* gawktexi.in: Document POSIX requirement that function parameters
	cannot have the same name as a function. Fix indirectcall example.

2015-01-27         Arnold D. Robbins     <arnold@skeeve.com>

	* gawktexi.in: O'Reilly fixes.
	And still more. Also, fix @code --> @command in a number of places.

2015-01-26         Arnold D. Robbins     <arnold@skeeve.com>

	* gawktexi.in: O'Reilly fixes.

2015-01-25         Arnold D. Robbins     <arnold@skeeve.com>

	* gawktexi.in: Fix a bad URL. And another one.
	More O'Reilly fixes.

2015-01-23         Arnold D. Robbins     <arnold@skeeve.com>

	* gawktexi.in: O'Reilly fixes.
	(Glossary): Many new entries from Antonio Giovanni Colombo.

2015-01-21         Arnold D. Robbins     <arnold@skeeve.com>

	* gawktexi.in: O'Reilly fixes.
	Remove obsolete start/end of range indexing comments.

2015-01-20         Arnold D. Robbins     <arnold@skeeve.com>

	* gawktexi.in: O'Reilly fixes.

2015-01-19         Arnold D. Robbins     <arnold@skeeve.com>

	* gawkinet.texi: Fix capitalization in document title.
	* gawktexi.in: Here we go again: Starting on more O'Reilly fixes.

2014-12-27         Arnold D. Robbins     <arnold@skeeve.com>

	* gawktexi.in: Add info that nonfatal I/O works with stdout and
	stderr.  Revise version info and what was added when.

2015-01-05         Andrew J. Schorr     <aschorr@telemetry-investments.com>

	* gawktexi.in: Improve get_file documentation.

2015-01-05         Andrew J. Schorr     <aschorr@telemetry-investments.com>

	* gawktexi.in: Replace "Retrying I/O" with "Retrying Input", since this
	feature pertains to input, not output.

2015-01-04         Andrew J. Schorr     <aschorr@telemetry-investments.com>

	* gawktexi.in: Document the get_file API function.

2015-01-04         Andrew J. Schorr     <aschorr@telemetry-investments.com>

	* gawk.1: Document new features PROCINFO["errno"] and
	PROCINFO["input", "RETRY"], and new getline return value of -2.
	* gawktexi.in: Ditto.

2014-12-26         Antonio Giovanni Colombo   <azc100@gmail.com>

	* gawktexi.in (Glossary): Really sort the items.

2014-12-24         Arnold D. Robbins     <arnold@skeeve.com>

	* gawktexi.in: Start documenting nonfatal output.

2014-12-24         Arnold D. Robbins     <arnold@skeeve.com>

	* gawktexi.in: Add one more paragraph to new foreword.
	* gawktexi.in: Fix exponentiation in TeX mode. Thanks to
	Marco Curreli by way of Antonio Giovanni Colombo.

	* texinfo.tex: Updated.

2014-12-12         Arnold D. Robbins     <arnold@skeeve.com>

	* gawktexi.in: Minor fix.
	Thanks to Teri Price <tjp212@lehigh.edu>.

2014-12-10         Arnold D. Robbins     <arnold@skeeve.com>

	* gawktexi.in: More minor fixes.

2014-12-09         Arnold D. Robbins     <arnold@skeeve.com>

	* gawktexi.in: More minor fixes.

2014-12-07         Arnold D. Robbins     <arnold@skeeve.com>

	* gawktexi.in: Minor fixes.

2014-12-06         Arnold D. Robbins     <arnold@skeeve.com>

	* gawktexi.in: A minor fix.

2014-12-05         Arnold D. Robbins     <arnold@skeeve.com>

	* gawktexi.in: Various minor fixes and updates.

2014-11-23         Arnold D. Robbins     <arnold@skeeve.com>

	* gawktexi.in: Update that TZ env. var can influence mktime
	in running program.  Thanks to Hermann Peifer.

2014-11-19         Arnold D. Robbins     <arnold@skeeve.com>

	* gawktexi.in: Update that RFC 4180 documents CSV data.

2014-11-17         Arnold D. Robbins     <arnold@skeeve.com>

	* gawktexi.in: Copyedits applied.

2014-11-02         Arnold D. Robbins     <arnold@skeeve.com>

	* gawktexi.in: Comment out that I need an owner for awk.info.
	I may have found one or two people.

2014-10-29         Andrew J. Schorr     <aschorr@telemetry-investments.com>

	* gawktexi.in: Document new extras directory containing shell startup
	files to manipulate AWKPATH and AWKLIBPATH environment variables.

2014-10-28         Arnold D. Robbins     <arnold@skeeve.com>

	* gawk.1: Clarification that debugger reads stdin.
	* gawktexi.in: Ditto, and correctly place the "Braces" entry in
	the Glossary. Thanks to Antonio Colombo for that.

	Unrelated:

	* gawktexi.in: Restore use of @sc. Karl fixed makeinfo. :-)

2014-10-25         Arnold D. Robbins     <arnold@skeeve.com>

	* gawktexi.in: Minor typo fixes.
	Fix discussion of \x, per note from Antonio Colombo.

2014-10-17         Arnold D. Robbins     <arnold@skeeve.com>

	* gawktexi.in: Fix date in docbook attribution for new Foreword;
	thanks to Antonio Colombo for the catch.  Update latest version
	of gettext.

2014-10-15         Arnold D. Robbins     <arnold@skeeve.com>

	* gawk.1: Fix default value for AWKLIBPATH.
	* gawktexi.in: Revised text for AWKPATH and AWKLIBPATH.

2014-10-14         Arnold D. Robbins     <arnold@skeeve.com>

	* gawktexi.in: Add new Foreword from Mike Brennan.

2014-10-13         Arnold D. Robbins     <arnold@skeeve.com>

	* gawktexi.in: Fix example outputs in chapter 2.
	Improve description of SYMTAB.

2014-10-12         Arnold D. Robbins     <arnold@skeeve.com>

	* gawktexi.in: Revise doc for {INT,STR}_CHAIN_MAX. Remove Pat
	Rankin from VMS duties (per his request). Add a small TeX fix
	for the table in ch 16 for requesting values.

2014-10-05         Arnold D. Robbins     <arnold@skeeve.com>

	* gawktexi.in: Finished changes!

2014-10-03         Arnold D. Robbins     <arnold@skeeve.com>

	* gawktexi.in (EMRED): Renamed from EMISTERED to match original.
	Thanks to Warren Toomey at TUHS for access to archives recording
	the text.

2014-10-02         Arnold D. Robbins     <arnold@skeeve.com>

	* gawktexi.in: Pretty much done!

	Unrelated:

	* gawktexi.in: Fix braino in awk version of div function.
	Thanks to Katie Wasserman for the catch.

2014-10-01         Arnold D. Robbins     <arnold@skeeve.com>

	* gawktexi.in: More fixes after reading through the MS.

	Unrelated:

	* gawktexi.in: Add Katie Wasserman's program to compute
	the digits of PI.

	Unrelated:

	* gawktexi.in: Document the differences between profiling
	and pretty printing.

2014-09-30         Arnold D. Robbins     <arnold@skeeve.com>

	* gawktexi.in: More fixes after reading through the MS.

2014-09-29         Arnold D. Robbins     <arnold@skeeve.com>

	* gawktexi.in: More fixes after reading through the MS.
	And still more fixes.

2014-09-28         Arnold D. Robbins     <arnold@skeeve.com>

	* gawktexi.in: More fixes after reading through the MS.
	Document the debugger's "where" command.

2014-09-27         Arnold D. Robbins     <arnold@skeeve.com>

	* gawktexi.in: Lots more fixes after reading through the MS.

2014-09-23         Arnold D. Robbins     <arnold@skeeve.com>

	* gawktexi.in: Rework the documentation of special files in
	Chapter 5; some reordering as well as rewriting.

2014-09-22         Arnold D. Robbins     <arnold@skeeve.com>

	* gawktex.in: Continue fixes after reading through the MS.

2014-09-21         Arnold D. Robbins     <arnold@skeeve.com>

	* gawktex.in: Start on fixes after reading through the MS.

2014-09-18         Arnold D. Robbins     <arnold@skeeve.com>

	* gawktexi.in: Fix italics in quotations.  Some docbook special
	cases.

2014-09-15         Arnold D. Robbins     <arnold@skeeve.com>

	* gawktexi.in: Document that identifiers must use the English
	letters.

2014-09-14         Arnold D. Robbins     <arnold@skeeve.com>

	* gawktexi.in: More edits during review, minor addition.

2014-09-08         Arnold D. Robbins     <arnold@skeeve.com>

	* gawktexi.in: Remove text that won't get used.

2014-09-07         Arnold D. Robbins     <arnold@skeeve.com>

	* gawktexi.in: Minor cleanups.

2014-09-05         Arnold D. Robbins     <arnold@skeeve.com>

	* gawktexi.in: Document builtin functions in FUNCTAB and in
	PROCINFO["identifiers"].
	* gawk.1: Ditto.

	Unrelated:

	* gawktexi.in: More stuff from reviewer comments.

2014-09-04         Arnold D. Robbins     <arnold@skeeve.com>

	* gawktexi.in: Document that indirect calls now work on built-in
	and extension functions.
	* gawk.1: Same.

2014-09-03         Arnold D. Robbins     <arnold@skeeve.com>

	* gawktexi.in: Further fixes from reviews and bug reports.

2014-09-02         Arnold D. Robbins     <arnold@skeeve.com>

	* gawktexi.in: Corrections to walkthrough in debugger chapter.
	Thanks to David Ward <dlward134@gmail.com> for the problem report.

2014-09-01         Arnold D. Robbins     <arnold@skeeve.com>

	* gawktexi.in: Add index entry for @ - @load, @include,
	and indirect function calls. Thanks to "Kenny McKormack" in
	comp.lang.awk.

2014-08-29         Arnold D. Robbins     <arnold@skeeve.com>

	* gawktexi.in: Continuing on reviewer comments, and other
	bug fixes, miscellaneous improvements.

2014-08-26         Arnold D. Robbins     <arnold@skeeve.com>

	* gawktexi.in: Use a different mechanism to exclude
	exercises. Remove use of LC_ALL in an example; doesn't seem
	to be needed anymore.

	Unrelated:

	* gawktexi.in: Document that MirBSD is no longer supported.

2014-08-25         Arnold D. Robbins     <arnold@skeeve.com>

	* gawktexi.in: Exercises are excluded from print edition.

2014-08-24         Arnold D. Robbins     <arnold@skeeve.com>

	* gawktexi.in: Continuing on reviewer comments.

2014-08-23         Arnold D. Robbins     <arnold@skeeve.com>

	* gawktexi.in: Continuing on reviewer comments.

2014-08-22         Arnold D. Robbins     <arnold@skeeve.com>

	* gawktexi.in: Continuing on reviewer comments.

2014-08-20         Arnold D. Robbins     <arnold@skeeve.com>

	* gawktexi.in: Continuing on reviewer comments.

2014-08-16         Arnold D. Robbins     <arnold@skeeve.com>

	* gawktexi.in: Continuing on reviewer comments.

2014-08-15         Arnold D. Robbins     <arnold@skeeve.com>

	* gawktexi.in: Continuing on reviewer comments.

2014-08-13         Arnold D. Robbins     <arnold@skeeve.com>

	* gawktexi.in: Starting on reviewer comments.
	Update acknowledgements.

2014-08-12         Arnold D. Robbins     <arnold@skeeve.com>

	* gawktexi.in: Cause div.awk to get into the example files.

2014-08-06         Arnold D. Robbins     <arnold@skeeve.com>

	* gawktexi.in: Misc minor additions.

2014-08-03         Arnold D. Robbins     <arnold@skeeve.com>

	* gawktexi.in: For sprintf %c document that if value is a valid
	wide character, gawk uses the low 8 bits of the value.

	Unrelated:

	* gawktexi.in: Fix doc for API get_record - errcode needs to
	be greater than zero.

2014-07-24         Arnold D. Robbins     <arnold@skeeve.com>

	* gawktexi.in (Numeric Functions): For `div()', clarify
	truncation is towards zero.  Thanks to Michal Jaegermann
	for pointing out the need to clarify this.

2014-07-10         Arnold D. Robbins     <arnold@skeeve.com>

	* gawktexi.in (Numeric Functions): Document new `div()' function.
	(Arbitrary Precision Integers): Document raison d'etre for div().
	* gawk.1, awkcard.in: Document `div()'.

2014-07-04         Arnold D. Robbins     <arnold@skeeve.com>

	* gawktexi.in (Bracket Expressions): Add a note about how to
	match ASCII characters.  Thanks to Hermann Peifer.

2014-06-25         Arnold D. Robbins     <arnold@skeeve.com>

	* gawktexi.in: Update permissions on copyright page per
	latest maintain.texi. Add GPL to print version of book.

2014-06-24         Arnold D. Robbins     <arnold@skeeve.com>

	* gawktexi.in: Document that --pretty-print no longer runs the
	program. Remove mention of GAWK_NO_PP_RUN env var.

2014-06-22         Arnold D. Robbins     <arnold@skeeve.com>

	* gawktexi.in: Typo fixes and minor corrections.

2014-06-19         Arnold D. Robbins     <arnold@skeeve.com>

	* gawktexi.in: Add thanks to Patrice Dumas and to Karl Berry.
	Per request from Hermann Peifer, try to clarify how local variables
	in functions are initialized.

2014-06-18         Arnold D. Robbins     <arnold@skeeve.com>

	* gawktexi.in: Split 6.1.4 into subsections. Other minor fixes.

2014-06-17         Arnold D. Robbins     <arnold@skeeve.com>

	* gawktexi.in: Finish adding exercises.
	Rework chapter 15 on floating point and MPFR.
	Spell check. Fix menues.

2014-06-16         Arnold D. Robbins     <arnold@skeeve.com>

	* gawktexi.in: Start adding exercises.

2014-06-15         Arnold D. Robbins     <arnold@skeeve.com>

	* gawktexi.in: Finish up summaries. Improvements in mystrtonum().

2014-06-13         Arnold D. Robbins     <arnold@skeeve.com>

	* gawktexi.in: Fix typos from changes of 3 June when macros were
	added for filename, data file, etc. Ooops.

2014-06-12         Arnold D. Robbins     <arnold@skeeve.com>

	* gawktexi.in: More "Summary" sections. Through chapter 14.

2014-06-11         Arnold D. Robbins     <arnold@skeeve.com>

	* gawktexi.in: More "Summary" sections. Through chapter 10.

2014-06-10         Arnold D. Robbins     <arnold@skeeve.com>

	* gawktexi.in: Update docbook figure markup.

2014-06-09         Arnold D. Robbins     <arnold@skeeve.com>

	* gawktexi.in: More "Summary" sections.
	Judiciously arrange for full xrefs in docbook in a few spots.

2014-06-08         Arnold D. Robbins     <arnold@skeeve.com>

	* gawktexi.in: Start adding "Summary" sections.

2014-06-03         Arnold D. Robbins     <arnold@skeeve.com>

	* gawktexi.in: Restore macros for file name vs. filename etc.
	Go through @if... and @ifnot... and fix them up too. Other misc.
	cleanup.

2014-05-29         Arnold D. Robbins     <arnold@skeeve.com>

	* gawktexi.in: Remove some obsolete bits, fix up some other
	minor stuff.

2014-05-27         Arnold D. Robbins     <arnold@skeeve.com>

	* gawktexi.in: Edits through the end!

2014-05-25         Arnold D. Robbins     <arnold@skeeve.com>

	* gawktexi.in: Edits through Appendix A.
	* gawktexi.in: Tweak nested lists for docbook.

2014-05-24         Arnold D. Robbins     <arnold@skeeve.com>

	* gawktexi.in (Staying current): New section.

2014-05-22         Andrew J. Schorr     <aschorr@telemetry-investments.com>

	* gawktexi.in (BEGINFILE/ENDFILE): Update doc for getline - any
	redirected form is allowed inside BEGINFILE/ENDFILE.

2014-05-21         Arnold D. Robbins     <arnold@skeeve.com>

	* gawktexi.in: Add comments for where we need full xrefs in
	docbook.

2014-05-20         Arnold D. Robbins     <arnold@skeeve.com>

	* gawktexi.in: Misc improvements for docbook, consistency
	in table and figure captions.

2014-05-17         Arnold D. Robbins     <arnold@skeeve.com>

	* gawktexi.in: Edits through Chapter 16.

2014-05-16         Arnold D. Robbins     <arnold@skeeve.com>

	* gawktexi.in: Edits through Chapter 14.

2014-05-15         Arnold D. Robbins     <arnold@skeeve.com>

	* gawktexi.in: Fix displays for docbook, edits through Chapter 11.

2014-05-14         Arnold D. Robbins     <arnold@skeeve.com>

	* gawktexi.in: Fix real preface for docbook.

2014-05-13         Arnold D. Robbins     <arnold@skeeve.com>

	* gawktexi.in: Complete formatting for FOR_PRINT and not FOR_PRINT.

2014-05-07         Arnold D. Robbins     <arnold@skeeve.com>

	* gawktexi.in: Docbook edits for preface and parts.
	Document AWKBUFSIZE.

2014-05-05         Arnold D. Robbins     <arnold@skeeve.com>

	* gawktexi.in: Editing progress. Through Chapter 9.

2014-05-05         Michal Jaegermann     <michal@harddata.com>

	* array-elements.fig: Fix subscripts to be aligned
	horizontally.  Regenerate the other files.

2014-05-02         Arnold D. Robbins     <arnold@skeeve.com>

	* gawktexi.in: Editing progress. Through Chapter 8.
	* array-elements.eps, array-elements.fig, array-elements.pdf,
	array-elements.png array-elements.txt: New files.
	* Makefile.am (EXTRA_DIST): Add them.

2014-04-30         Arnold D. Robbins     <arnold@skeeve.com>

	* gawktexi.in: Editing progress. Through Chapter 5.
	* gawktexi.in: Editing progress. Through Chapter 6 and into
	Chapter 7.

2014-04-29         Arnold D. Robbins     <arnold@skeeve.com>

	* gawktexi.in: Editing progress. Through Chapter 3.

2014-04-24         Arnold D. Robbins     <arnold@skeeve.com>

	* gawktexi.in: Start on revisions.

2014-04-17         Arnold D. Robbins     <arnold@skeeve.com>

	* gawk.1: Remove the bit about single character programs overflowing
	the parse stack. It doesn't seem to be true anymore.

2014-04-08         Arnold D. Robbins     <arnold@skeeve.com>

	* 4.1.1: Release tar ball made.

2014-04-08         Arnold D. Robbins     <arnold@skeeve.com>

	* texinfo.tex: Update to latest.
	* awkcard.in: Update copyright, patchlevel in download.
	* gawktexi.in: Update patchlevel, update month, spell check.

2014-03-30         Arnold D. Robbins     <arnold@skeeve.com>

	* gawktexi.in: Cleanups to docbook, finish math stuff.

2014-03-28         Arnold D. Robbins     <arnold@skeeve.com>

	* gawktexi.in: Minor cleanups to the indexing.

	Unrelated:

	* gawktexi.in: Merge in changes needed for creating valid
	DocBook XML. Works with post-5.2 Texinfo and dblatex!

2014-03-27         Arnold D. Robbins     <arnold@skeeve.com>

	* gawktexi.in: Finish the massive indexing improvements such that
	functions are indexed the way I want in TeX and the way Eli
	wants in Info.

	Unrelated:

	* gawktexi.in: Add a note in extension chapter that lookup of
	PROCINFO can fail.

2014-03-27         Eli Zaretskii             <eliz@gnu.org>

	* gawktexi.in: First round of massive indexing improvements.

2014-03-27         Antonio Giovanni Colombo   <azc100@gmail.com>

	* gawktexi.in: Redo all the examples using BBS-list to a different
	file that doesn't use out-of-date concepts.

2014-03-10         Arnold D. Robbins     <arnold@skeeve.com>

	* gawktexi.in: Finish indexing improvements. (For now, anyway.)

	Unrelated:

	* gawk.1: Document the quote flag! (Better late than never.)
	* awkcard.in: Update documentation of quote flag.

2014-03-08         Arnold D. Robbins     <arnold@skeeve.com>

	* gawktexi.in: Minor edits to the discussion of the memory allocation
	functions.

2014-03-08         Andrew J. Schorr     <aschorr@telemetry-investments.com>

	* gawktexi.in: Document new extension API functions api_malloc,
	api_calloc, api_realloc, and api_free.

2014-03-07         Arnold D. Robbins     <arnold@skeeve.com>

	* gawktexi.in: Indexing improvements.

2014-03-02         John E. Malmberg      <wb8tyw@qsl.net>

	* gawktexi.in: Remove paragraph about obsolete VMS
	  compilers.  Update reference about building PCSI kit.

2014-02-27         Arnold D. Robbins     <arnold@skeeve.com>

	* gawktexi.in: Lots of small fixes throughout, update of
	profiling output.  Finished fixes needed before a release.

2014-02-20         Arnold D. Robbins     <arnold@skeeve.com>

	* gawktexi.in: Add a quote to the alarm clock program.

2014-02-15         Arnold D. Robbins     <arnold@skeeve.com>

	* texinfo.tex: Update to latest.

2014-02-14         Arnold D. Robbins     <arnold@skeeve.com>

	* gawktexi.in: Lots of small edits.

2014-02-07         Arnold D. Robbins     <arnold@skeeve.com>

	* gawktexi.in: More minor fixes, update UPDATE_MONTH.

2014-02-03         Arnold D. Robbins     <arnold@skeeve.com>

	* gawktexi.in: More minor fixes, in indexing.

2014-02-03         Arnold D. Robbins     <arnold@skeeve.com>

	* gawktexi.in, gawkinet.texi: Minor fixes, mostly in indexing.
	* texinfo.tex: Update to latest.

2014-01-31         Arnold D. Robbins     <arnold@skeeve.com>

	* gawktexi.in: Add `()' to names of extension functions in indexing
	commands and in one place in the text. Consistency, don'tcha know.

2014-01-30         Arnold D. Robbins     <arnold@skeeve.com>

	* gawktexi.in: Add a few missing STARTOFRANGE comments.
	* gawk.1: Note that `(i, j) in array' doesn't work in for loops.
	Update the copyright year.

2014-01-28         Arnold D. Robbins     <arnold@skeeve.com>

	* gawktexi.in: Update info for Anders Wallin.

2014-01-25         Arnold D. Robbins     <arnold@skeeve.com>

	* texinfo.tex: Updated to current version.
	* gawktexi.in: Add magic stuff so that PDFs have "dark red"
	links like before.

2014-01-23         Arnold D. Robbins     <arnold@skeeve.com>

	* gawktexi.in (Feature History): New node.
	(Common Extensions): Update features now in mawk, too.

2014-12-14         John E. Malmberg      <wb8tyw@qsl.net>

	* gawktexi.in: Add information on building VMS PCSI kit.

2014-01-03         Arnold D. Robbins     <arnold@skeeve.com>

	* gawktexi.in (Full Line Fields): New node.
	Update copyright year.

2013-12-29         John E. Malmberg      <wb8tyw@qsl.net>

	* gawktexi.in: VMS dynamic extensions.

2013-12-26         Arnold D. Robbins     <arnold@skeeve.com>

	* gawktexi.in: More minor additions / fixes.
	(Bugs): Add John Malmberg for VMS. Other minor edits.

2013-12-25         Arnold D. Robbins     <arnold@skeeve.com>

	* gawktexi.in: Minor additions / fixes.

2013-12-23         John E. Malmberg      <wb8tyw@qsl.net>

	* gawktexi.in: Document the VMS exit status encoding.

2013-12-21         Arnold D. Robbins     <arnold@skeeve.com>

	* gawktexi.in (Additional Configuration Options): Document
	the --disable-extensions option.

2013-12-16         John E. Malmberg      <wb8tyw@qsl.net>

	* gawktexi.in: Updates to VMS sections.

2013-12-12         Arnold D. Robbins     <arnold@skeeve.com>

	* gawktexi.in: Fix the presentation of asort() and asorti().
	Thanks to Andy Schorr for pointing out the problems.

2013-11-28         Arnold D. Robbins     <arnold@skeeve.com>

	* gawktexi.in: Update quotations to use @author, fix a few
	placements of footnotes.

2013-11-08         Arnold D. Robbins     <arnold@skeeve.com>

	* gawktexi.in: Update the list of files included in the gawk
	distribution and fix a few typos.

2013-11-03         Arnold D. Robbins     <arnold@skeeve.com>

	* gawktexi.in: Fix the section and subsection headings in
	the Preface.  Also change the short title page to just
	"GNU Awk".

2013-10-31         Arnold D. Robbins     <arnold@skeeve.com>

	* gawktexi.in: Add @shorttitlepage command.

2013-10-25         Arnold D. Robbins     <arnold@skeeve.com>

	* gawktexi.in (Contributors): Update with more info.
	(Distribution contents): Ditto.
	General: Remove all hyphens when used with "multi" prefix.

2013-10-22         Arnold D. Robbins     <arnold@skeeve.com>

	* gawktexi.in (Other Environment Variables): Document GAWK_MSG_SRC
	variable and fix documentation of *_CHAIN_MAX variables.

2013-10-11         Arnold D. Robbins     <arnold@skeeve.com>

	* gawktexi.in (Conversion, Printf Ordering): Better wording for
	descriptions of CONVFMT. Thanks to Hermann Peifer.

2013-09-29         Arnold D. Robbins     <arnold@skeeve.com>

	* gawktexi.in (Other Versions): Updated info on MKS awk and
	some other links.

2013-09-24         Arnold D. Robbins     <arnold@skeeve.com>

	* gawktexi.in (Readfile function): New node.

2013-09-22         Arnold D. Robbins     <arnold@skeeve.com>

	* gawktexi.in (FN, FFN, DF,DDF, PVERSION, CTL): Remove macros.
	They have no alternate versions and are just in the way.

2013-08-15         Arnold D. Robbins     <arnold@skeeve.com>

	* gawk.1: Document that ENVIRON updates affect the environment.
	* gawktexi.in: Ditto.

2013-06-27         Arnold D. Robbins     <arnold@skeeve.com>

	* texinfo.tex: Update from Karl, fixes a formatting problem.
	* gawktexi.in (Conversions): Undo @w{} around @option{--posix}.

2013-06-22         Arnold D. Robbins     <arnold@skeeve.com>

	* gawktexi.in (Type Functions): Add more explanation to isarray(),
	including that it makes no sense to call it at the global level.

2013-06-03         Arnold D. Robbins     <arnold@skeeve.com>

	* gawktexi.in: Make it crystal clear not to use delete with FUNCTAB,
	or attempt to assign to it.

2013-05-29         Arnold D. Robbins     <arnold@skeeve.com>

	* gawktexi.in (Internal File Description): Add "devbsize" element
	to stat data array.

2013-05-27         Arnold D. Robbins     <arnold@skeeve.com>

	* gawktexi.in: Sample filefuncs.c extension code: Change test from
	ifdef HAVE_ST_BLKSIZE to HAVE_STRUCT_STAT_ST_BLKSIZE.

2013-05-21         Arnold D. Robbins     <arnold@skeeve.com>

	* gawktexi.in (Quick Installation): Add a paragraph advising to
	run `make install'. Thanks to Hermann Peifer.

2013-05-16         Arnold D. Robbins     <arnold@skeeve.com>

	* gawktexi.in (gawkextlib): Add a note to use make install on
	gawkextlib itself. Thanks to Hermann Peifer.
	(Cut program): Fix test for skipping lines if -s was supplied.
	Thanks to David Ward <bamberward@gmail.com> for the bug report.

2013-05-09         Arnold D. Robbins     <arnold@skeeve.com>

	* 4.1.0: Release tar ball made.

2013-05-09         Arnold D. Robbins     <arnold@skeeve.com>

	* gawktexi.in, gawk.1: Document that a regexp constant as the second
	argument to index() produces a fatal error.
	* gawktexi.in: More cleanups. Particularly, cleanup the index.

2013-04-27         Arnold D. Robbins     <arnold@skeeve.com>

	* gawktexi.in: Renamed from gawkman.texi.
	Add a reference to Overton's IEEE Math book in MPFR chapter.
	Thanks to Nelson Beebe for the recommendation.
	* Makefile.am, sidebar.awk: Adjusted.

2013-04-26         Arnold D. Robbins     <arnold@skeeve.com>

	* gawkman.texi: Cleanup in MPFR and API chapters.
	Also minor cleanup in design decisions. Add vim modeline.
	* api-figure2.fig: Minor fix.
	* api-figure2.eps, api-figure2.pdf, api-figure2.png: Regenerated.

2013-04-24         Arnold D. Robbins     <arnold@skeeve.com>

	* gawk.1: Finish cleanup pass.
	* awkcard.in: Document that getline sets RT.
	* gawkman.texi: Ditto.

2013-04-23         Arnold D. Robbins     <arnold@skeeve.com>

	* gawk.1: Start cleanup pass.
	* awkcard.in: Minor addition.
	* gawkman.texi: Minor fixes.

	* gawk.1, gawkman.texi: Document PROCINFO entries for API
	major and minor versions.

2013-04-21         Arnold D. Robbins     <arnold@skeeve.com>

	* gawkman.texi: Update all the menus. Fix spelling errors. Remove
	some unneeded fakenodes.

2013-04-20         Arnold D. Robbins     <arnold@skeeve.com>

	* awkcard.in: Clean up and bring up to date.

2013-04-17         Arnold D. Robbins     <arnold@skeeve.com>

	* Makefile.am (gawk.ps, gawkinet.ps): Set TEXINPUTS to point
	at $(srcdir) to be able to include various figures if doing a
	build not in the source directory.

2013-04-16         Arnold D. Robbins     <arnold@skeeve.com>

	* gawkman.texi: New file. This is now the real source for the
	manual and gawk.texi is generated from it.
	* sidebar.awk: New file to DTRT for sidebars in the manual.
	* Makefile.am (EXTRA_DIST): Update.
	(gawk.texi): Add new rule to create / update it if necessary.

2013-04-16         Arnold D. Robbins     <arnold@skeeve.com>

	* gawk.texi: Pretty much finish cleanup. Move i18n chapter to
	after advanced features chapter.
	* texinfo.tex: Updated to current in texinfo SVN.

2013-04-15         Arnold D. Robbins     <arnold@skeeve.com>

	* gawk.texi: Continue cleanup.

2013-04-14         Arnold D. Robbins     <arnold@skeeve.com>

	* gawk.texi: Add link to 'pawk' - awk for python.
	Further cleanups.

2013-04-12         Arnold D. Robbins     <arnold@skeeve.com>

	* gawk.texi: Continue cleanup.

2013-04-11         Arnold D. Robbins     <arnold@skeeve.com>

	* gawk.texi: Continue cleanup.

2013-04-04         Arnold D. Robbins     <arnold@skeeve.com>

	* gawk.texi: Continue cleanup.

2013-04-03         Arnold D. Robbins     <arnold@skeeve.com>

	* gawk.texi: Continue cleanup.

2013-04-02         Arnold D. Robbins     <arnold@skeeve.com>

	* gawk.texi: Start a simple cleanup pass before the release.

2013-03-15         Arnold D. Robbins     <arnold@skeeve.com>

	* gawk.texi: Update URL for texinfo, fix a typo.

2013-03-04         Arnold D. Robbins     <arnold@skeeve.com>

	* gawk.texi (Getline/Pipe): Add a nice quote from BWK.

2013-02-08         Arnold D. Robbins     <arnold@skeeve.com>

	* gawk.texi: Restore centering of text images.

2013-02-07         Arnold D. Robbins     <arnold@skeeve.com>

	* gawk.texi (Other Versions): Remove the description of xmlgawk.

2013-02-06         Arnold D. Robbins     <arnold@skeeve.com>

	* gawk.texi: For Info output, don't use @center on text images
	since the new makeinfo doesn't yet center the file as a block.
	Thanks to Karl Berry for the diagnostic.
	* gawk.1: Remove commented out doc for -m option which was for
	compatibility with BWK awk. His awk dropped it back in 2007.

2013-01-31         Arnold D. Robbins     <arnold@skeeve.com>

	* api-figure2.txt, api-figure3.txt: Convert tabs to spaces.
	* gawk.texi (Gory Details): Fix a command that new makeinfo doesn't
	recognize.
	(Conversion): Update example to be in POSIX mode. Thanks to
	Hermann Peifer.

2013-01-27         Arnold D. Robbins     <arnold@skeeve.com>

	* gawk.texi (Dynamic Typing): Clarify that gawk dies after the
	first fatal error on the test program. Thanks to Hermann Peifer.

2013-01-21         Arnold D. Robbins     <arnold@skeeve.com>

	* gawk.texi (Setting Precision): Fix a typo. 3.322 instead
	of 3.332.  Thanks to Hermann Peifer.

2013-01-09         Arnold D. Robbins     <arnold@skeeve.com>

	* gawk.texi: Minor edits to documentation for new inplace extension.

2013-01-08         Andrew J. Schorr     <aschorr@telemetry-investments.com>

	* gawk.texi: Add documentation for new inplace extension.

2013-01-08         Arnold D. Robbins     <arnold@skeeve.com>

	* gawk.texi, awkcard.in: Sync what mawk has. Main point of
	interest is that mawk supports the three time functions.

2013-01-06         Arnold D. Robbins     <arnold@skeeve.com>

	* gawk.texi, awkcard.in: Add Git Hub info for BWK awk.
	Update copyrights.
	* gawk.texi: Add Software Tools quote in chapter on library functions.

2012-12-25         Arnold D. Robbins     <arnold@skeeve.com>

	* gawk.texi: Remove doc sym_constant() API function.

2012-12-24         Arnold D. Robbins     <arnold@skeeve.com>

	* 4.0.2: Release tar ball made.

2012-12-23         Arnold D. Robbins     <arnold@skeeve.com>

	* gawk.texi: Remove an incorrect comment.
	* awkcard.in: Bump patch level.

2012-12-18         Arnold D. Robbins     <arnold@skeeve.com>

	* gawk.texi (Input Parsers): Add info on read_func.

2012-12-16         Arnold D. Robbins     <arnold@skeeve.com>

	* gawk.texi: Move design decisions on new API to appendix C.
	Move section on old extensions to last in the same appendix.

2012-12-15         Arnold D. Robbins     <arnold@skeeve.com>

	* macros: Update to GPL Version 3 and add copyright year.
	* texinfo.tex: Updated, from automake 1.12.6.
	* gawk.texi (Derived Files): A few minor fixes.

2012-12-09         Arnold D. Robbins     <arnold@skeeve.com>

	* awkforai.txt: Changed content to be pointers to the article
	to avoid copyright issues.
	* gawk.texi: Updated description of awkforai.txt.

2012-12-07         Arnold D. Robbins     <arnold@skeeve.com>

	* gawk.texi (I/O Functions): Document that fflush() is now part
	of POSIX. Fix in a few other places as well.
	* awkcard.in: Update for fflush().

2012-12-03         Arnold D. Robbins     <arnold@skeeve.com>

	* gawk.texi: Fix all @tex ... @end tex tables to use a different
	control character than @ so that the new makeinfo won't
	complain about them. Thanks to Karl Berry for the guidance.
	(Old Extension Mechanism): New node.

2012-12-01         Arnold D. Robbins     <arnold@skeeve.com>

	* gawk.texi: API chapter. Sync with gawkapi.h

2012-11-27         Arnold D. Robbins     <arnold@skeeve.com>

	* gawk.texi: API chapter. Change command for making shared libs
	to use gcc, not ld. Thanks to Nelson Beebe.
	(I/O Functions): Document new behavior for fflush().
	* gawk.1: Update for fflush().
	* awkcard.in: Ditto. And some general cleanup.

2012-11-24         Arnold D. Robbins     <arnold@skeeve.com>

	* gawk.texi (Future Extensions): Point to TODO file in the
	gawk dist.
	(Implementation Limitations): New node, from old LIMITATIONS file.

2012-11-22         Arnold D. Robbins     <arnold@skeeve.com>

	* gawk.texi: In API chapter, document the full list of include
	files that need to be included.

2012-11-21         Arnold D. Robbins     <arnold@skeeve.com>

	* gawk.texi: In API chapter, update behavior of stat function
	in the filefuncs extension.  Update the code example and prose
	to match the current code.

2012-11-19         Arnold D. Robbins     <arnold@skeeve.com>

	* gawk.texi: In API chapter, update behavior of readdir extension.

2012-11-16         Arnold D. Robbins     <arnold@skeeve.com>

	* gawk.texi: Minor edits in API chapter.
	Thanks to Nelson Beebe.

2012-11-14         Arnold D. Robbins     <arnold@skeeve.com>

	* gawk.texi: Minor edits in API chapter.
	Thanks to Andrew Schorr.

2012-11-06         Arnold D. Robbins     <arnold@skeeve.com>

	* gawk.texi: Rearrange chapter order and separate into parts
	using @part for TeX.  Fix capitalization in @caption text.
	(Variable Scope): Document that arrays can be local also.
	Thanks to Denis Shirokov <cosmogen@gmail.com>, for pointing out
	the lack.

2012-11-05         Arnold D. Robbins     <arnold@skeeve.com>

	* gawk.texi: Semi-rationalize invocations of @image.

2012-11-04         Arnold D. Robbins     <arnold@skeeve.com>

	* gawk.texi: New chapter on extension API.
	* api-figure1.pdf, api-figure2.pdf, api-figure3.pdf,
	general-program.pdf, process-flow.pdf: New files. Again.
	* Makefile.am (EXTRA_DIST): Update. Again.

2012-11-03         Arnold D. Robbins     <arnold@skeeve.com>

	* api-figure1.pdf, api-figure2.pdf, api-figure3.pdf: Removed.
	* api-figure1.txt, api-figure2.txt, api-figure3.txt,
	api-figure1.png, api-figure2.png, api-figure3.png: New files.
	* Makefile.am (EXTRA_DIST): Update.

	* gawk.texi: Fix up images.
	* general-program.pdf, process-flow.pdf: Removed.
	* general-program.png, process-flow.png,
	general-program.txt, process-flow.txt: New files.
	* Makefile.am (EXTRA_DIST): Update.

2012-10-31         Arnold D. Robbins     <arnold@skeeve.com>

	* api-figure1.eps, api-figure1.fig, api-figure1.pdf,
	api-figure2.eps, api-figure2.fig, api-figure2.pdf,
	api-figure3.eps, api-figure3.fig, api-figure3.pdf: New files.
	* Makefile.am (EXTRA_DIST): Add the above.

2012-10-28         Arnold D. Robbins     <arnold@skeeve.com>

	* gawk.texi (Glossary): Document cookie, some cleanup of
	notes at the end.

2012-10-19         Arnold D. Robbins     <arnold@skeeve.com>

	* gawk.texi: More doc on SYMTAB.

2012-10-05         Arnold D. Robbins     <arnold@skeeve.com>

	* Makefile.am (LN, install-data-hook, uninstall-hook): Removed. No
	longer needed since dgawk and pgawk are gone.

2012-10-13         Arnold D. Robbins     <arnold@skeeve.com>

	* Makefile.am: Add dgawk.1 to man page links created / removed
	on install / uninstall. (On stable branch.)

2012-10-02         Arnold D. Robbins     <arnold@skeeve.com>

	* gawk.texi (Glossary). Correct the full name for `ISO' per
	bug report from William Bresler <wbresler@acm.org>. Add a link
	to the ISO website.

	* gawk.texi, gawk.1, awkcard.in: Document FUNCTAB, SYMTAB, and
	PROCINFO["identifiers"]. Including that delete does not work
	on FUNCTAB and SYMTAB.

2012-09-23         Arnold D. Robbins     <arnold@skeeve.com>

	* gawk.texi (Nextfile Statement): Document that it's now part of POSIX
	and update the title.
	(Delete): Document that `delete array' is now part of POSIX.
	* awkcard.in: Adjust coloring for nextfile and delete array.

2012-09-07         Arnold D. Robbins     <arnold@skeeve.com>

	* texinfo.tex: Updated to version 2012-09-05.06.

2012-08-27         Arnold D. Robbins     <arnold@skeeve.com>

	* gawk.texi: Minor edits, fix some spelling mistakes.

2012-08-26         Arnold D. Robbins     <arnold@skeeve.com>

	* gawk.texi: More edits to chapter on arithmetic.
	Primarily English changes.

2012-08-24         Arnold D. Robbins     <arnold@skeeve.com>

	* gawk.texi: Emphasize more that floating point behavior is
	not a language issue. Add a pointer to POSIX bc.
	Move arithmetic chapter to later in the book, before chapter
	on dynamic extensions.

2012-08-17         Arnold D. Robbins     <arnold@skeeve.com>

	* texinfo.tex: Update infrastructure to Automake 1.12.3.

2012-08-14         Arnold D. Robbins     <arnold@skeeve.com>

	* gawk.texi: Fixed a math bug in the chapter on multiple
	precision floating point. Thanks to John Haque.

2012-08-12         Arnold D. Robbins     <arnold@skeeve.com>

	* gawk.texi: Merged discussion of numbers from Appendix C into
	the chapter on arbitrary precision arithmetic. Did some surgery
	on that chapter to organize it a little better.

2012-08-10         Arnold D. Robbins     <arnold@skeeve.com>

	* awkcard.in, gawk.1, gawk.texi: Updated. Mostly for new API stuff
	but also some other things.
	* gawk.texi (Derived Files): New node.

2012-08-01         Arnold D. Robbins     <arnold@skeeve.com>

	* Makefile.am (install-data-hook): Install a dgawk.1 link to the
	man page also. Remove it on uninstall.

2012-07-29         Andrew J. Schorr     <aschorr@telemetry-investments.com>

	* gawk.texi: Document that RT is set by getline.

2012-07-04         Arnold D. Robbins     <arnold@skeeve.com>

	* gawk.texi, gawk.1, awkcard.in: Document that and(), or(), and
	xor() can all take any number of arguments, with a minimum of two.

2012-06-10         Andrew J. Schorr     <aschorr@telemetry-investments.com>

	* gawk.texi: Rename gettimeofday function to getlocaltime, since
	the new time extension will provide gettimeofday.

2012-05-24         Andrew J. Schorr     <aschorr@telemetry-investments.com>

	* gawk.texi, gawk.1: Replace references to dlload with dl_load.
	But much more work needs to be done on the docs.

2012-05-19         Andrew J. Schorr     <aschorr@telemetry-investments.com>

	* gawk.texi, gawk.1: Document new -i option, and describe new default
	.awk suffix behavior.

2012-04-01         Andrew J. Schorr     <aschorr@telemetry-investments.com>

	* gawk.texi: Replace documentation of removed functions update_ERRNO and
	update_ERRNO_saved with descriptions new functions update_ERRNO_int,
	update_ERRNO_string and unset_ERRNO.  And fix a couple of examples
	to use update_ERRNO_int instead of update_ERRNO.

2012-03-26         Arnold D. Robbins     <arnold@skeeve.com>

	* gawk.texi: Minor style edits.

2012-03-21         Andrew J. Schorr     <aschorr@telemetry-investments.com>

	* gawk.texi, gawk.1: Document new @load keyword.

2012-03-20         Andrew J. Schorr     <aschorr@telemetry-investments.com>

	* gawk.texi, gawk.1: Add AWKLIBPATH.

2012-08-12         Arnold D. Robbins     <arnold@skeeve.com>

	* gawk.texi (Ranges and Locales): Clarified ranges and
	locales. Again.

2012-08-05         Arnold D. Robbins     <arnold@skeeve.com>

	* gawk.texi (PC Binary Installation): Document Eli Zaretskii's
	site.
	(Records): Update case of RS = "a". It only prints 1 if in
	POSIX mode. Thanks to Jeroen Schot who first reported it.

2012-07-20         Arnold D. Robbins     <arnold@skeeve.com>

	* gawk.texi (Ranges and Locales): Clarified ranges and
	locales.

2012-07-13         Arnold D. Robbins     <arnold@skeeve.com>

	* gawk.texi (Getline Notes): Discuss side effects in
	argument expression.

2012-06-29         Arnold D. Robbins     <arnold@skeeve.com>

	* gawk.texi, awkcard.in: Latest mawk understands /dev/stdin.

2012-04-27         Arnold D. Robbins     <arnold@skeeve.com>

	* gawk.texi: Add that -b affects output.

2012-04-27         Arnold D. Robbins     <arnold@skeeve.com>

	* texinfo.tex: Update to latest from automake 1.12.

2012-04-09         Arnold D. Robbins     <arnold@skeeve.com>

	* texinfo.tex: Update to latest from automake 1.11.4.

2012-04-11         John Haque     <j.eh@mchsi.com>

	* gawk.texi: Change RNDMODE to ROUNDMODE.
	* gawk.1, awkcard.in: Ditto.

2012-04-11         Arnold D. Robbins     <arnold@skeeve.com>

	* gawk.texi: Change --arbitrary-precision to --bignum.
	* gawk.1: Ditto.
	* awkcard.in: Add --bignum, RNDMODE, PREC.

2012-04-08         Arnold D. Robbins     <arnold@skeeve.com>

	* gawk.texi: Editing on new chapter on arbitrary precision numbers.

2012-03-31         John Haque     <j.eh@mchsi.com>

	* gawk.texi, gawk.1: Add text on support for arbitrary precision
	numbers.

2012-02-06         Arnold D. Robbins     <arnold@skeeve.com>

	* gawk.texi, gawk.1: And some minor edits thereunto.

2012-02-03         John Haque     <j.eh@mchsi.com>

	* gawk.texi, gawk.1: Add text on read timeout.

2011-12-28         Arnold D. Robbins     <arnold@skeeve.com>

	* awkcard.in, gawk.1: Minor edits after merge of executables.

2011-12-21         John Haque     <j.eh@mchsi.com>

	* gawk.texi: Updated sections on profiling and debugging
	after merging the exes. Document new options --debug and
	--load, and add a sub-section on loading extension library.
	* gawk.1: Same.
	* awkcard.in: Same.

2012-03-28         Arnold D. Robbins     <arnold@skeeve.com>

	* 4.0.1: Release tar ball made.

2012-02-10         Arnold D. Robbins     <arnold@skeeve.com>

	* gawk.texi, awkcard.in: Bump patch level.
	* texinfo.tex: Updated from Texinfo CVS.

2011-12-06         Arnold D. Robbins     <arnold@skeeve.com>

	* gawk.texi: Various typo fixes from mailing list.

2011-11-10         Arnold D. Robbins     <arnold@skeeve.com>

	* gawk.1: Fix some .BR to be .B.

2011-11-08         Arnold D. Robbins     <arnold@skeeve.com>

	* gawk.texi: Further improvement in the discussion of sorted array
	traversal. Some sections reordered and text edited to suit.

2011-11-06         Arnold D. Robbins     <arnold@skeeve.com>

	* gawk.texi: Try to improve discussion of sorted array
	traversal.

2011-09-24         Arnold D. Robbins     <arnold@skeeve.com>

	* gawk.1: Fix some spelling errors. Thanks to
	Jeroen Schot <schot@A-Eskwadraat.nl>.
	* gawk.texi: Some minor fixes.

2011-08-31         John Haque     <j.eh@mchsi.com>

	* gawk.texi: Updated gawk dynamic extension doc.

2011-07-28         Arnold D. Robbins     <arnold@skeeve.com>

	* gawk.texi (Gory Details): Restore text on historical behavior
	etc. and add explanation on gawk 4.0.x.

2011-07-17         Arnold D. Robbins     <arnold@skeeve.com>

	* gawk.texi: Add reference in node Expressions to node Precedence,
	based on suggestion from Dan Jacobson dated 4 Jun 2001.

2011-07-17  Paul Eggert  <eggert@twinsun.com>

	* gawk.texi: Warn up-front (indirectly) that plain gawk is not
	compatible with SVR4 awk and with POSIX awk.  Describe how
	gawk differs from the GNU standard in its interpretation of
	POSIXLY_CORRECT.  (From mail dated 15 May 2001).

2011-06-24         Arnold D. Robbins     <arnold@skeeve.com>

	* Makefile.am (EXTRA_DIST): Add ChangeLog.0.
	* 4.0.0: Remake the tar ball.

2011-06-23         Arnold D. Robbins     <arnold@skeeve.com>

	* ChangeLog.0: Rotated ChangeLog into this file.
	* ChangeLog: Created anew for gawk 4.0.0 and on.
	* 4.0.0: Release tar ball made.<|MERGE_RESOLUTION|>--- conflicted
+++ resolved
@@ -1,16 +1,15 @@
 2017-10-10         Arnold D. Robbins     <arnold@skeeve.com>
 
-<<<<<<< HEAD
-	* gawktexi.in: Remove description of --with-whiny-user-strftime
-	configuration option.
-
-=======
 	* gawktexi.in (Readfile Function): Fix the code for the naive
 	function to be syntactically and semantically correct. Thanks to
 	Jaromir Obr <jaromir.obr@gmail.com> for the report.
 	(POSIX String Comparison): Add some URL references in @ignore.
-	
->>>>>>> 9b692963
+
+	Unrelated:
+
+	* gawktexi.in: Remove description of --with-whiny-user-strftime
+	configuration option.
+
 2017-10-08         Andrew J. Schorr     <aschorr@telemetry-investments.com>
 
 	* gawktexi.in: Fix discussion of AWKPATH in section on @include.
