--- conflicted
+++ resolved
@@ -1,16 +1,14 @@
-<<<<<<< HEAD
+2016-04-13         Arnold D. Robbins     <arnold@skeeve.com>
+
+	* gawkinet.texi: Some general cleanups. Remove stuff commented
+	out since 2001, index RFCs, change function name convention to
+	match main gawktexi.in. Update the update month.
+
 2016-04-06         Arnold D. Robbins     <arnold@skeeve.com>
 
 	* gawktexi.in (Two-way I/O): Document that writing to the closed
 	write end of a two way pipe or reading from the closed read end
 	can be made nonfatal.
-=======
-2016-04-13         Arnold D. Robbins     <arnold@skeeve.com>
-
-	* gawkinet.texi: Some general cleanups. Remove stuff commented
-	out since 2001, index RFCs, change function name convention to
-	match main gawktexi.in. Update the update month.
->>>>>>> 693ca0a2
 
 2016-04-04         Arnold D. Robbins     <arnold@skeeve.com>
 
