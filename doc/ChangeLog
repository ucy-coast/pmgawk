--- conflicted
+++ resolved
@@ -1,11 +1,11 @@
 2014-10-02         Arnold D. Robbins     <arnold@skeeve.com>
 
-<<<<<<< HEAD
+	* gawktexi.in: Pretty much done!
+
+	Unrelated:
+
 	* gawktexi.in: Fix braino in awk version of div function.
 	Thanks to Katie Wasserman for the catch.
-=======
-	* gawktexi.in: Pretty much done!
->>>>>>> da40c668
 
 2014-10-01         Arnold D. Robbins     <arnold@skeeve.com>
 
