--- conflicted
+++ resolved
@@ -1,4 +1,16 @@
-<<<<<<< HEAD
+2015-05-16         Arnold D. Robbins     <arnold@skeeve.com>
+
+	* gawktexi.in: Fix description of nextfile within a function. Sigh.
+
+2015-05-15         Andrew J. Schorr     <aschorr@telemetry-investments.com>
+
+	* gawktexi.in (Undocumented): Describe the new PROCINFO["argv"] array.
+
+2015-05-14         Arnold D. Robbins     <arnold@skeeve.com>
+
+	* gawktexi.in (Bugs): Add that email should be in plain
+	text and not in HTML.  Sigh.
+
 2015-05-11         Arnold D. Robbins     <arnold@skeeve.com>
 
 	* gawktexi.in: Add doc on conversions for strongly typed
@@ -8,20 +20,6 @@
 
 	* gawktexi.in: Add initial documentation for strongly typed
 	regexps and for `typeof'.
-=======
-2015-05-16         Arnold D. Robbins     <arnold@skeeve.com>
-
-	* gawktexi.in: Fix description of nextfile within a function. Sigh.
-
-2015-05-15         Andrew J. Schorr     <aschorr@telemetry-investments.com>
-
-	* gawktexi.in (Undocumented): Describe the new PROCINFO["argv"] array.
-
-2015-05-14         Arnold D. Robbins     <arnold@skeeve.com>
-
-	* gawktexi.in (Bugs): Add that email should be in plain
-	text and not in HTML.  Sigh.
->>>>>>> b6963495
 
 2015-04-29         Arnold D. Robbins     <arnold@skeeve.com>
 
