--- conflicted
+++ resolved
@@ -1,4 +1,9 @@
-<<<<<<< HEAD
+2016-01-13         Arnold D. Robbins     <arnold@skeeve.com>
+
+	* gawktexi.in (Array Sorting Functions): Add an example of
+	using a function name with asort(). Response to bug report
+	Stephane Goujet <stephane.goujet@wanadoo.fr>.
+
 2016-01-06         Arnold D. Robbins     <arnold@skeeve.com>
 
 	* gawktexi.in: Finish documenting that --pretty-print
@@ -9,13 +14,6 @@
 
 	* gawktexi.in: Document that GNU/Linux on Alpha is no
 	longer supported.
-=======
-2016-01-13         Arnold D. Robbins     <arnold@skeeve.com>
-
-	* gawktexi.in (Array Sorting Functions): Add an example of
-	using a function name with asort(). Response to bug report
-	Stephane Goujet <stephane.goujet@wanadoo.fr>.
->>>>>>> 1b52794d
 
 2015-12-27         Arnold D. Robbins     <arnold@skeeve.com>
 
