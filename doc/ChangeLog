2014-08-26         Arnold D. Robbins     <arnold@skeeve.com>

<<<<<<< HEAD
	* gawktexi.in: Document that MirBSD is no longer supported.
=======
	* gawktexi.in: Use a different mechanism to exclude
	exercises. Remove use of LC_ALL in an example; doesn't seem
	to be needed anymore.
>>>>>>> a5847cb0

2014-08-25         Arnold D. Robbins     <arnold@skeeve.com>

	* gawktexi.in: Exercises are excluded from print edition.

2014-08-24         Arnold D. Robbins     <arnold@skeeve.com>

	* gawktexi.in: Continuing on reviewer comments.

2014-08-23         Arnold D. Robbins     <arnold@skeeve.com>

	* gawktexi.in: Continuing on reviewer comments.

2014-08-22         Arnold D. Robbins     <arnold@skeeve.com>

	* gawktexi.in: Continuing on reviewer comments.

2014-08-20         Arnold D. Robbins     <arnold@skeeve.com>

	* gawktexi.in: Continuing on reviewer comments.

2014-08-16         Arnold D. Robbins     <arnold@skeeve.com>

	* gawktexi.in: Continuing on reviewer comments.

2014-08-15         Arnold D. Robbins     <arnold@skeeve.com>

	* gawktexi.in: Continuing on reviewer comments.

2014-08-13         Arnold D. Robbins     <arnold@skeeve.com>

	* gawktexi.in: Starting on reviewer comments.
	Update acknowledgements.

2014-08-12         Arnold D. Robbins     <arnold@skeeve.com>

	* gawktexi.in: Cause div.awk to get into the example files.

2014-08-06         Arnold D. Robbins     <arnold@skeeve.com>

	* gawktexi.in: Misc minor additions.

2014-08-03         Arnold D. Robbins     <arnold@skeeve.com>

	* gawktexi.in: For sprintf %c document that if value is a valid
	wide character, gawk uses the low 8 bits of the value.

	Unrelated:

	* gawktexi.in: Fix doc for API get_record - errcode needs to
	be greater than zero.

2014-07-24         Arnold D. Robbins     <arnold@skeeve.com>

	* gawktexi.in (Numeric Functions): For `div()', clarify
	truncation is towards zero.  Thanks to Michal Jaegermann
	for pointing out the need to clarify this.

2014-07-10         Arnold D. Robbins     <arnold@skeeve.com>

	* gawktexi.in (Numeric Functions): Document new `div()' function.
	(Arbitrary Precision Integers): Document raison d'etre for div().
	* gawk.1, awkcard.in: Document `div()'.

2014-07-04         Arnold D. Robbins     <arnold@skeeve.com>

	* gawktexi.in (Bracket Expressions): Add a note about how to
	match ASCII characters.  Thanks to Hermann Peifer.

2014-06-25         Arnold D. Robbins     <arnold@skeeve.com>

	* gawktexi.in: Update permissions on copyright page per
	latest maintain.texi. Add GPL to print version of book.

2014-06-24         Arnold D. Robbins     <arnold@skeeve.com>

	* gawktexi.in: Document that --pretty-print no longer runs the
	program. Remove mention of GAWK_NO_PP_RUN env var.

2014-06-22         Arnold D. Robbins     <arnold@skeeve.com>

	* gawktexi.in: Typo fixes and minor corrections.

2014-06-19         Arnold D. Robbins     <arnold@skeeve.com>

	* gawktexi.in: Add thanks to Patrice Dumas and to Karl Berry.
	Per request from Hermann Peifer, try to clarify how local variables
	in functions are initialized.

2014-06-18         Arnold D. Robbins     <arnold@skeeve.com>

	* gawktexi.in: Split 6.1.4 into subsections. Other minor fixes.

2014-06-17         Arnold D. Robbins     <arnold@skeeve.com>

	* gawktexi.in: Finish adding exerices.
	Rework chapter 15 on floating point and MPFR.
	Spell check. Fix menues.

2014-06-16         Arnold D. Robbins     <arnold@skeeve.com>

	* gawktexi.in: Start adding exercises.

2014-06-15         Arnold D. Robbins     <arnold@skeeve.com>

	* gawktexi.in: Finish up summaries. Improvements in mystrtonum().

2014-06-13         Arnold D. Robbins     <arnold@skeeve.com>

	* gawktexi.in: Fix typos from changes of 3 June when macros were
	added for filename, data file, etc. Ooops.

2014-06-12         Arnold D. Robbins     <arnold@skeeve.com>

	* gawktexi.in: More "Summary" sections. Through chapter 14.

2014-06-11         Arnold D. Robbins     <arnold@skeeve.com>

	* gawktexi.in: More "Summary" sections. Through chapter 10.

2014-06-10         Arnold D. Robbins     <arnold@skeeve.com>

	* gawktexi.in: Update docbook figure markup.

2014-06-09         Arnold D. Robbins     <arnold@skeeve.com>

	* gawktexi.in: More "Summary" sections.
	Judiciously arrange for full xrefs in docbook in a few spots.

2014-06-08         Arnold D. Robbins     <arnold@skeeve.com>

	* gawktexi.in: Start adding "Summary" sections.

2014-06-03         Arnold D. Robbins     <arnold@skeeve.com>

	* gawktexi.in: Restore macros for file name vs. filename etc.
	Go through @if... and @ifnot... and fix them up too. Other misc.
	cleanup.

2014-05-29         Arnold D. Robbins     <arnold@skeeve.com>

	* gawktexi.in: Remove some obsolete bits, fix up some other 
	minor stuff.

2014-05-27         Arnold D. Robbins     <arnold@skeeve.com>

	* gawktexi.in: Edits through the end!

2014-05-25         Arnold D. Robbins     <arnold@skeeve.com>

	* gawktexi.in: Edits through Appendix A.
	* gawktexi.in: Tweak nested lists for docbook.

2014-05-24         Arnold D. Robbins     <arnold@skeeve.com>

	* gawktexi.in (Staying current): New section.

2014-05-22         Andrew J. Schorr     <aschorr@telemetry-investments.com>

	* gawktexi.in (BEGINFILE/ENDFILE): Update doc for getline - any
	redirected form is allowed inside BEGINFILE/ENDFILE.

2014-05-21         Arnold D. Robbins     <arnold@skeeve.com>

	* gawktexi.in: Add comments for where we need full xrefs in
	docbook.

2014-05-20         Arnold D. Robbins     <arnold@skeeve.com>

	* gawktexi.in: Misc improvements for docbook, consistency
	in table and figure captions.

2014-05-17         Arnold D. Robbins     <arnold@skeeve.com>

	* gawktexi.in: Edits through Chapter 16.

2014-05-16         Arnold D. Robbins     <arnold@skeeve.com>

	* gawktexi.in: Edits through Chapter 14.

2014-05-15         Arnold D. Robbins     <arnold@skeeve.com>

	* gawktexi.in: Fix displays for docbook, edits through Chapter 11.

2014-05-14         Arnold D. Robbins     <arnold@skeeve.com>

	* gawktexi.in: Fix real preface for docbook.

2014-05-13         Arnold D. Robbins     <arnold@skeeve.com>

	* gawktexi.in: Complete formatting for FOR_PRINT and not FOR_PRINT.

2014-05-07         Arnold D. Robbins     <arnold@skeeve.com>

	* gawktexi.in: Docbook edits for preface and parts.
	Document AWKBUFSIZE.

2014-05-05         Arnold D. Robbins     <arnold@skeeve.com>

	* gawktexi.in: Editing progress. Through Chapter 9.

2014-05-05         Michal Jaegermann     <michal@harddata.com>

	* array-elements.fig: Fix subscripts to be aligned
	horizontally.  Regenerate the other files.

2014-05-02         Arnold D. Robbins     <arnold@skeeve.com>

	* gawktexi.in: Editing progress. Through Chapter 8.
	* array-elements.eps, array-elements.fig, array-elements.pdf,
	array-elements.png array-elements.txt: New files.
	* Makefile.am (EXTRA_DIST): Add them.

2014-04-30         Arnold D. Robbins     <arnold@skeeve.com>

	* gawktexi.in: Editing progress. Through Chapter 5.
	* gawktexi.in: Editing progress. Through Chapter 6 and into
	Chapter 7.

2014-04-29         Arnold D. Robbins     <arnold@skeeve.com>

	* gawktexi.in: Editing progress. Through Chapter 3.

2014-04-24         Arnold D. Robbins     <arnold@skeeve.com>

	* gawktexi.in: Start on revisions.

2014-04-17         Arnold D. Robbins     <arnold@skeeve.com>

	* gawk.1: Remove the bit about single character programs overflowing
	the parse stack. It doesn't seem to be true anymore.

2014-04-08         Arnold D. Robbins     <arnold@skeeve.com>

	* 4.1.1: Release tar ball made.

2014-04-08         Arnold D. Robbins     <arnold@skeeve.com>

	* texinfo.tex: Update to latest.
	* awkcard.in: Update copyright, patchlevel in download.
	* gawktexi.in: Update patchlevel, update month, spell check.

2014-03-30         Arnold D. Robbins     <arnold@skeeve.com>

	* gawktexi.in: Cleanups to docbook, finish math stuff.

2014-03-28         Arnold D. Robbins     <arnold@skeeve.com>

	* gawktexi.in: Minor cleanups to the indexing.

	Unrelated:

	* gawktexi.in: Merge in changes needed for creating valid
	DocBook XML. Works with post-5.2 Texinfo and dblatex!

2014-03-27         Arnold D. Robbins     <arnold@skeeve.com>

	* gawktexi.in: Finish the massive indexing improvements such that
	functions are indexed the way I want in TeX and the way Eli
	wants in Info.

	Unrelated:

	* gawktexi.in: Add a note in extension chapter that lookup of
	PROCINFO can fail.

2014-03-27         Eli Zaretskii             <eliz@gnu.org>

	* gawktexi.in: First round of massive indexing improvements.

2014-03-27         Antonio Giovanni Colombo   <azc100@gmail.com>

	* gawktexi.in: Redo all the examples using BBS-list to a different
	file that doesn't use out-of-date concepts.

2014-03-10         Arnold D. Robbins     <arnold@skeeve.com>

	* gawktexi.in: Finish indexing improvements. (For now, anyway.)

	Unrelated:

	* gawk.1: Document the quote flag! (Better late than never.)
	* awkcard.in: Update documentation of quote flag.

2014-03-08         Arnold D. Robbins     <arnold@skeeve.com>

	* gawktexi.in: Minor edits to the discussion of the memory allocation
	functions.

2014-03-08         Andrew J. Schorr     <aschorr@telemetry-investments.com>

	* gawktexi.in: Document new extension API functions api_malloc,
	api_calloc, api_realloc, and api_free.

2014-03-07         Arnold D. Robbins     <arnold@skeeve.com>

	* gawktexi.in: Indexing improvements.

2014-03-02         John E. Malmberg      <wb8tyw@qsl.net>

	* gawktexi.in: Remove paragraph about obsolete VMS
	  compilers.  Update reference about building PCSI kit.

2014-02-27         Arnold D. Robbins     <arnold@skeeve.com>

	* gawktexi.in: Lots of small fixes throughout, update of
	profiling output.  Finished fixes needed before a release.

2014-02-20         Arnold D. Robbins     <arnold@skeeve.com>

	* gawktexi.in: Add a quote to the alarm clock program.

2014-02-15         Arnold D. Robbins     <arnold@skeeve.com>

	* texinfo.tex: Update to latest.

2014-02-14         Arnold D. Robbins     <arnold@skeeve.com>

	* gawktexi.in: Lots of small edits.

2014-02-07         Arnold D. Robbins     <arnold@skeeve.com>

	* gawktexi.in: More minor fixes, update UPDATE_MONTH.

2014-02-03         Arnold D. Robbins     <arnold@skeeve.com>

	* gawktexi.in: More minor fixes, in indexing.

2014-02-03         Arnold D. Robbins     <arnold@skeeve.com>

	* gawktexi.in, gawkinet.texi: Minor fixes, mostly in indexing.
	* texinfo.tex: Update to latest.

2014-01-31         Arnold D. Robbins     <arnold@skeeve.com>

	* gawktexi.in: Add `()' to names of extension functions in indexing
	commands and in one place in the text. Consistency, don'tcha know.

2014-01-30         Arnold D. Robbins     <arnold@skeeve.com>

	* gawktexi.in: Add a few missing STARTOFRANGE comments.
	* gawk.1: Note that `(i, j) in array' doesn't work in for loops.
	Update the copyright year.

2014-01-28         Arnold D. Robbins     <arnold@skeeve.com>

	* gawktexi.in: Update info for Anders Wallin.

2014-01-25         Arnold D. Robbins     <arnold@skeeve.com>

	* texinfo.tex: Updated to current version.
	* gawktexi.in: Add magic stuff so that PDFs have "dark red"
	links like before.

2014-01-23         Arnold D. Robbins     <arnold@skeeve.com>

	* gawktexi.in (Feature History): New node.
	(Common Extensions): Update features now in mawk, too.

2014-12-14         John E. Malmberg      <wb8tyw@qsl.net>

	* gawktexi.in: Add information on building VMS PCSI kit.

2014-01-03         Arnold D. Robbins     <arnold@skeeve.com>

	* gawktexi.in (Full Line Fields): New node.
	Update copyright year.

2013-12-29         John E. Malmberg      <wb8tyw@qsl.net>

	* gawktexi.in: VMS dynamic extensions.

2013-12-26         Arnold D. Robbins     <arnold@skeeve.com>

	* gawktexi.in: More minor additions / fixes.
	(Bugs): Add John Malmberg for VMS. Other minor edits.

2013-12-25         Arnold D. Robbins     <arnold@skeeve.com>

	* gawktexi.in: Minor additions / fixes.

2013-12-23         John E. Malmberg      <wb8tyw@qsl.net>

	* gawktexi.in: Document the VMS exit status encoding.

2013-12-21         Arnold D. Robbins     <arnold@skeeve.com>

	* gawktexi.in (Additional Configuration Options): Document
	the --disable-extensions option.

2013-12-16         John E. Malmberg      <wb8tyw@qsl.net>

	* gawktexi.in: Updates to VMS sections.

2013-12-12         Arnold D. Robbins     <arnold@skeeve.com>

	* gawktexi.in: Fix the presentation of asort() and asorti().
	Thanks to Andy Schorr for pointing out the problems.

2013-11-28         Arnold D. Robbins     <arnold@skeeve.com>

	* gawktexi.in: Update quotations to use @author, fix a few
	placements of footnotes.

2013-11-08         Arnold D. Robbins     <arnold@skeeve.com>

	* gawktexi.in: Update the list of files included in the gawk
	distribution and fix a few typos.

2013-11-03         Arnold D. Robbins     <arnold@skeeve.com>

	* gawktexi.in: Fix the section and subsection headings in
	the Preface.  Also change the short title page to just
	"GNU Awk".

2013-10-31         Arnold D. Robbins     <arnold@skeeve.com>

	* gawktexi.in: Add @shorttitlepage command.

2013-10-25         Arnold D. Robbins     <arnold@skeeve.com>

	* gawktexi.in (Contributors): Update with more info.
	(Distributtion contents): Ditto.
	General: Remove all hyphens when used with "multi" prefix.

2013-10-22         Arnold D. Robbins     <arnold@skeeve.com>

	* gawktexi.in (Other Environment Variables): Document GAWK_MSG_SRC
	variable and fix documentation of *_CHAIN_MAX variables.

2013-10-11         Arnold D. Robbins     <arnold@skeeve.com>

	* gawktexi.in (Conversion, Printf Ordering): Better wording for
	descriptions of CONVFMT. Thanks to Hermann Peifer.

2013-09-29         Arnold D. Robbins     <arnold@skeeve.com>

	* gawktexi.in (Other Versions): Updated info on MKS awk and
	some other links.

2013-09-24         Arnold D. Robbins     <arnold@skeeve.com>

	* gawktexi.in (Readfile function): New node.

2013-09-22         Arnold D. Robbins     <arnold@skeeve.com>

	* gawktexi.in (FN, FFN, DF,DDF, PVERSION, CTL): Remove macros.
	They have no alternate versions and are just in the way.

2013-08-15         Arnold D. Robbins     <arnold@skeeve.com>

	* gawk.1: Document that ENVIRON updates affect the environment.
	* gawktexi.in: Ditto.

2013-06-27         Arnold D. Robbins     <arnold@skeeve.com>

	* texinfo.tex: Update from Karl, fixes a formating problem.
	* gawktexi.in (Conversions): Undo @w{} around @option{--posix}.

2013-06-22         Arnold D. Robbins     <arnold@skeeve.com>

	* gawktexi.in (Type Functions): Add more explanation to isarray(),
	including that it makes no sense to call it at the global level.

2013-06-03         Arnold D. Robbins     <arnold@skeeve.com>

	* gawktexi.in: Make it crystal clear not to use delete with FUNCTAB,
	or attempt to assign to it.

2013-05-29         Arnold D. Robbins     <arnold@skeeve.com>

	* gawktexi.in (Internal File Description): Add "devbsize" element
	to stat data array.

2013-05-27         Arnold D. Robbins     <arnold@skeeve.com>

	* gawtexi.in: Sample filefuncs.c extension code: Change test from
	ifdef HAVE_ST_BLKSIZE to HAVE_STRUCT_STAT_ST_BLKSIZE.

2013-05-21         Arnold D. Robbins     <arnold@skeeve.com>

	* gawktexi.in (Quick Installation): Add a paragraph advising to
	run `make install'. Thanks to Hermann Peifer.

2013-05-16         Arnold D. Robbins     <arnold@skeeve.com>

	* gawktexi.in (gawkextlib): Add a note to use make install on
	gawkextlib itself. Thanks to Hermann Peifer.
	(Cut program): Fix test for skipping lines if -s was supplied.
	Thanks to David Ward <bamberward@gmail.com> for the bug report.

2013-05-09         Arnold D. Robbins     <arnold@skeeve.com>

	* 4.1.0: Release tar ball made.

2013-05-09         Arnold D. Robbins     <arnold@skeeve.com>

	* gawktexi.in, gawk.1: Document that a regexp constant as the second
	argument to index() produces a fatal error.
	* gawktexi.in: More cleanups. Particularly, cleanup the index.

2013-04-27         Arnold D. Robbins     <arnold@skeeve.com>

	* gawktexi.in: Renamed from gawkman.texi.
	Add a reference to Overton's IEEE Math book in MPFR chapter.
	Thanks to Nelson Beebe for the recommendation.
	* Makefile.am, sidebar.awk: Adjusted.

2013-04-26         Arnold D. Robbins     <arnold@skeeve.com>

	* gawkman.texi: Cleanup in MPFR and API chapters.
	Also minor cleanup in design decisions. Add vim modeline.
	* api-figure2.fig: Minor fix.
	* api-figure2.eps, api-figure2.pdf, api-figure2.png: Regenerated.

2013-04-24         Arnold D. Robbins     <arnold@skeeve.com>

	* gawk.1: Finish cleanup pass.
	* awkcard.in: Document that getline sets RT.
	* gawkman.texi: Ditto.

2013-04-23         Arnold D. Robbins     <arnold@skeeve.com>

	* gawk.1: Start cleanup pass.
	* awkcard.in: Minor addition.
	* gawkman.texi: Minor fixes.

	* gawk.1, gawkman.texi: Document PROCINFO entries for API
	major and minor versions.

2013-04-21         Arnold D. Robbins     <arnold@skeeve.com>

	* gawkman.texi: Update all the menus. Fix spelling errors. Remove
	some unneeded fakenodes.

2013-04-20         Arnold D. Robbins     <arnold@skeeve.com>

	* awkcard.in: Clean up and bring up to date.

2013-04-17         Arnold D. Robbins     <arnold@skeeve.com>

	* Makefile.am (gawk.ps, gawkinet.ps): Set TEXINPUTS to point
	at $(srcdir) to be able to include various figures if doing a
	build not in the source directory.

2013-04-16         Arnold D. Robbins     <arnold@skeeve.com>

	* gawkman.texi: New file. This is now the real source for the
	manual and gawk.texi is generated from it.
	* sidebar.awk: New file to DTRT for sidebars in the manual.
	* Makefile.am (EXTRA_DIST): Update.
	(gawk.texi): Add new rule to create / update it if necessary.

2013-04-16         Arnold D. Robbins     <arnold@skeeve.com>

	* gawk.texi: Pretty much finish cleanup. Move i18n chapter to
	after advanced features chapter.
	* texinfo.tex: Updated to current in texinfo SVN.

2013-04-15         Arnold D. Robbins     <arnold@skeeve.com>

	* gawk.texi: Continue cleanup.

2013-04-14         Arnold D. Robbins     <arnold@skeeve.com>

	* gawk.texi: Add link to 'pawk' - awk for python.
	Further cleanups.

2013-04-12         Arnold D. Robbins     <arnold@skeeve.com>

	* gawk.texi: Continue cleanup.

2013-04-11         Arnold D. Robbins     <arnold@skeeve.com>

	* gawk.texi: Continue cleanup.

2013-04-04         Arnold D. Robbins     <arnold@skeeve.com>

	* gawk.texi: Continue cleanup.

2013-04-03         Arnold D. Robbins     <arnold@skeeve.com>

	* gawk.texi: Continue cleanup.

2013-04-02         Arnold D. Robbins     <arnold@skeeve.com>

	* gawk.texi: Start a simple cleanup pass before the release.

2013-03-15         Arnold D. Robbins     <arnold@skeeve.com>

	* gawk.texi: Update URL for texinfo, fix a typo.

2013-03-04         Arnold D. Robbins     <arnold@skeeve.com>

	* gawk.texi (Getline/Pipe): Add a nice quote from BWK.

2013-02-08         Arnold D. Robbins     <arnold@skeeve.com>

	* gawk.texi: Restore centering of text images.

2013-02-07         Arnold D. Robbins     <arnold@skeeve.com>

	* gawk.texi (Other Versions): Remove the description of xmlgawk.

2013-02-06         Arnold D. Robbins     <arnold@skeeve.com>

	* gawk.texi: For Info output, don't use @center on text images
	since the new makeinfo doesn't yet center the file as a block.
	Thanks to Karl Berry for the diagnostic.
	* gawk.1: Remove commented out doc for -m option which was for
	compatibility with BWK awk. His awk dropped it back in 2007.

2013-01-31         Arnold D. Robbins     <arnold@skeeve.com>

	* api-figure2.txt, api-figure3.txt: Convert tabs to spaces.
	* gawk.texi (Gory Details): Fix a command that new makeinfo doesn't
	recognize.
	(Conversion): Update example to be in POSIX mode. Thanks to
	Hermann Peifer.

2013-01-27         Arnold D. Robbins     <arnold@skeeve.com>

	* gawk.texi (Dynamic Typing): Clarify that gawk dies after the
	first fatal error on the test program. Thanks to Hermann Peifer.

2013-01-21         Arnold D. Robbins     <arnold@skeeve.com>

	* gawk.texi (Setting Precision): Fix a typo. 3.322 instead
	of 3.332.  Thanks to Hermann Peifer.

2013-01-09         Arnold D. Robbins     <arnold@skeeve.com>

	* gawk.texi: Minor edits to documentation for new inplace extension.

2013-01-08         Andrew J. Schorr     <aschorr@telemetry-investments.com>

	* gawk.texi: Add documentation for new inplace extension.

2013-01-08         Arnold D. Robbins     <arnold@skeeve.com>

	* gawk.texi, awkcard.in: Sync what mawk has. Main point of
	interest is that mawk supports the three time functions.

2013-01-06         Arnold D. Robbins     <arnold@skeeve.com>

	* gawk.texi, awkcard.in: Add Git Hub info for BWK awk.
	Update copyrights.
	* gawk.texi: Add Software Tools quote in chapter on library functions.

2012-12-25         Arnold D. Robbins     <arnold@skeeve.com>

	* gawk.texi: Remove doc sym_constant() API function.

2012-12-24         Arnold D. Robbins     <arnold@skeeve.com>

	* 4.0.2: Release tar ball made.

2012-12-23         Arnold D. Robbins     <arnold@skeeve.com>

	* gawk.texi: Remove an incorrect comment.
	* awkcard.in: Bump patch level.

2012-12-18         Arnold D. Robbins     <arnold@skeeve.com>

	* gawk.texi (Input Parsers): Add info on read_func.

2012-12-16         Arnold D. Robbins     <arnold@skeeve.com>

	* gawk.texi: Move design decisions on new API to appendix C.
	Move section on old extensions to last in the same appendix.

2012-12-15         Arnold D. Robbins     <arnold@skeeve.com>

	* macros: Update to GPL Version 3 and add copyright year.
	* texinfo.tex: Updated, from automake 1.12.6.
	* gawk.texi (Derived Files): A few minor fixes.

2012-12-09         Arnold D. Robbins     <arnold@skeeve.com>

	* awkforai.txt: Changed content to be pointers to the article
	to avoid copyright issues.
	* gawk.texi: Updated description of awkforai.txt.

2012-12-07         Arnold D. Robbins     <arnold@skeeve.com>

	* gawk.texi (I/O Functions): Document that fflush() is now part
	of POSIX. Fix in a few other places as well.
	* awkcard.in: Update for fflush().

2012-12-03         Arnold D. Robbins     <arnold@skeeve.com>

	* gawk.texi: Fix all @tex ... @end tex tables to use a different
	control character than @ so that the new makeinfo won't
	complain about them. Thanks to Karl Berry for the guidance.
	(Old Extension Mechansim): New node.

2012-12-01         Arnold D. Robbins     <arnold@skeeve.com>

	* gawk.texi: API chapter. Sync with gawkapi.h

2012-11-27         Arnold D. Robbins     <arnold@skeeve.com>

	* gawk.texi: API chapter. Change command for making shared libs
	to use gcc, not ld. Thanks to Nelson Beebe.
	(I/O Functions): Document new behavior for fflush().
	* gawk.1: Update for fflush().
	* awkcard.in: Ditto. And some general cleanup.

2012-11-24         Arnold D. Robbins     <arnold@skeeve.com>

	* gawk.texi (Future Extensions): Point to TODO file in the
	gawk dist.
	(Implementation Limitations): New node, from old LIMITATIONS file.

2012-11-22         Arnold D. Robbins     <arnold@skeeve.com>

	* gawk.texi: In API chapter, document the full list of include
	files that need to be included.

2012-11-21         Arnold D. Robbins     <arnold@skeeve.com>

	* gawk.texi: In API chapter, update behavior of stat function
	in the filefuncs extension.  Update the code example and prose
	to match the current code.

2012-11-19         Arnold D. Robbins     <arnold@skeeve.com>

	* gawk.texi: In API chapter, update behavior of readdir extension.

2012-11-16         Arnold D. Robbins     <arnold@skeeve.com>

	* gawk.texi: Minor edits in API chapter.
	Thanks to Nelson Beebe.

2012-11-14         Arnold D. Robbins     <arnold@skeeve.com>

	* gawk.texi: Minor edits in API chapter.
	Thanks to Andrew Schorr.

2012-11-06         Arnold D. Robbins     <arnold@skeeve.com>

	* gawk.texi: Rearrange chapter order and separate into parts
	using @part for TeX.  Fix capitalization in @caption text.
	(Variable Scope): Document that arrays can be local also.
	Thanks to Denis Shirokov <cosmogen@gmail.com>, for pointing out
	the lack.

2012-11-05         Arnold D. Robbins     <arnold@skeeve.com>

	* gawk.texi: Semi-rationalize invocations of @image.

2012-11-04         Arnold D. Robbins     <arnold@skeeve.com>

	* gawk.texi: New chapter on extension API.
	* api-figure1.pdf, api-figure2.pdf, api-figure3.pdf,
	general-program.pdf, process-flow.pdf: New files. Again.
	* Makefile.am (EXTRA_DIST): Update. Again.

2012-11-03         Arnold D. Robbins     <arnold@skeeve.com>

	* api-figure1.pdf, api-figure2.pdf, api-figure3.pdf: Removed.
	* api-figure1.txt, api-figure2.txt, api-figure3.txt,
	api-figure1.png, api-figure2.png, api-figure3.png: New files.
	* Makefile.am (EXTRA_DIST): Update.

	* gawk.texi: Fix up images.
	* general-program.pdf, process-flow.pdf: Removed.
	* general-program.png, process-flow.png,
	general-program.txt, process-flow.txt: New files.
	* Makefile.am (EXTRA_DIST): Update.

2012-10-31         Arnold D. Robbins     <arnold@skeeve.com>

	* api-figure1.eps, api-figure1.fig, api-figure1.pdf,
	api-figure2.eps, api-figure2.fig, api-figure2.pdf,
	api-figure3.eps, api-figure3.fig, api-figure3.pdf: New files.
	* Makefile.am (EXTRA_DIST): Add the above.

2012-10-28         Arnold D. Robbins     <arnold@skeeve.com>

	* gawk.texi (Glossary): Document cookie, some cleanup of
	notes at the end.

2012-10-19         Arnold D. Robbins     <arnold@skeeve.com>

	* gawk.texi: More doc on SYMTAB.

2012-10-05         Arnold D. Robbins     <arnold@skeeve.com>

	* Makefile.am (LN, install-data-hook, uninstall-hook): Removed. No
	longer needed since dgawk and pgawk are gone.

2012-10-13         Arnold D. Robbins     <arnold@skeeve.com>

	* Makefile.am: Add dgawk.1 to man page links created / removed
	on install / uninstall. (On stable branch.)

2012-10-02         Arnold D. Robbins     <arnold@skeeve.com>

	* gawk.texi (Glossary). Correct the full name for `ISO' per
	bug report from William Bresler <wbresler@acm.org>. Add a link
	to the ISO website.

	* gawk.texi, gawk.1, awkcard.in: Document FUNCTAB, SYMTAB, and
	PROCINFO["identifiers"]. Including that delete does not work
	on FUNCTAB and SYMTAB.

2012-09-23         Arnold D. Robbins     <arnold@skeeve.com>

	* gawk.texi (Nextfile Statement): Document that it's now part of POSIX
	and update the title.
	(Delete): Document that `delete array' is now part of POSIX.
	* awkcard.in: Adjust coloring for nextfile and delete array.

2012-09-07         Arnold D. Robbins     <arnold@skeeve.com>

	* texinfo.tex: Updated to version 2012-09-05.06.

2012-08-27         Arnold D. Robbins     <arnold@skeeve.com>

	* gawk.texi: Minor edits, fix some spelling mistakes.

2012-08-26         Arnold D. Robbins     <arnold@skeeve.com>

	* gawk.texi: More edits to chapter on arithmetic.
	Primarily English changes.

2012-08-24         Arnold D. Robbins     <arnold@skeeve.com>

	* gawk.texi: Emphasize more that floating point behavior is
	not a language issue. Add a pointer to POSIX bc.
	Move arithmetic chapter to later in the book, before chapter
	on dynamic extensions.

2012-08-17         Arnold D. Robbins     <arnold@skeeve.com>

	* texinfo.tex: Update infrastructure to Automake 1.12.3.

2012-08-14         Arnold D. Robbins     <arnold@skeeve.com>

	* gawk.texi: Fixed a math bug in the chapter on multiple
	precision floating point. Thanks to John Haque.

2012-08-12         Arnold D. Robbins     <arnold@skeeve.com>

	* gawk.texi: Merged discussion of numbers from Appendix C into
	the chapter on arbitrary precision arithmetic. Did some surgery
	on that chapter to organize it a little better.

2012-08-10         Arnold D. Robbins     <arnold@skeeve.com>

	* awkcard.in, gawk.1, gawk.texi: Updated. Mostly for new API stuff
	but also some other things.
	* gawk.texi (Derived Files): New node.

2012-08-01         Arnold D. Robbins     <arnold@skeeve.com>

	* Makefile.am (install-data-hook): Install a dgawk.1 link to the
	man page also. Remove it on uninstall.

2012-07-29         Andrew J. Schorr     <aschorr@telemetry-investments.com>

	* gawk.texi: Document that RT is set by getline.

2012-07-04         Arnold D. Robbins     <arnold@skeeve.com>

	* gawk.texi, gawk.1, awkcard.in: Document that and(), or(), and
	xor() can all take any number of arguments, with a minimum of two.

2012-06-10         Andrew J. Schorr     <aschorr@telemetry-investments.com>

	* gawk.texi: Rename gettimeofday function to getlocaltime, since
	the new time extension will provide gettimeofday.

2012-05-24         Andrew J. Schorr     <aschorr@telemetry-investments.com>

	* gawk.texi, gawk.1: Replace references to dlload with dl_load.
	But much more work needs to be done on the docs.
	
2012-05-19         Andrew J. Schorr     <aschorr@telemetry-investments.com>

	* gawk.texi, gawk.1: Document new -i option, and describe new default
	.awk suffix behavior.

2012-04-01         Andrew J. Schorr     <aschorr@telemetry-investments.com>

	* gawk.texi: Replace documentation of removed functions update_ERRNO and
	update_ERRNO_saved with descriptions new functions update_ERRNO_int,
	update_ERRNO_string and unset_ERRNO.  And fix a couple of examples
	to use update_ERRNO_int instead of update_ERRNO.

2012-03-26         Arnold D. Robbins     <arnold@skeeve.com>

	* gawk.texi: Minor style edits.

2012-03-21         Andrew J. Schorr     <aschorr@telemetry-investments.com>

	* gawk.texi, gawk.1: Document new @load keyword.

2012-03-20         Andrew J. Schorr     <aschorr@telemetry-investments.com>

	* gawk.texi, gawk.1: Add AWKLIBPATH.

2012-08-12         Arnold D. Robbins     <arnold@skeeve.com>

	* gawk.texi (Ranges and Locales): Clarified ranges and
	locales. Again.

2012-08-05         Arnold D. Robbins     <arnold@skeeve.com>

	* gawk.texi (PC Binary Installation): Document Eli Zaretskii's
	site.
	(Records): Update case of RS = "a". It only prints 1 if in
	POSIX mode. Thanks to Jeroen Schot who first reported it.

2012-07-20         Arnold D. Robbins     <arnold@skeeve.com>

	* gawk.texi (Ranges and Locales): Clarified ranges and
	locales.

2012-07-13         Arnold D. Robbins     <arnold@skeeve.com>

	* gawk.texi (Getline Notes): Discuss side effects in
	argument expression.

2012-06-29         Arnold D. Robbins     <arnold@skeeve.com>

	* gawk.texi, awkcard.in: Latest mawk understands /dev/stdin.

2012-04-27         Arnold D. Robbins     <arnold@skeeve.com>

	* gawk.texi: Add that -b affects output.

2012-04-27         Arnold D. Robbins     <arnold@skeeve.com>

	* texinfo.tex: Update to latest from automake 1.12.

2012-04-09         Arnold D. Robbins     <arnold@skeeve.com>

	* texinfo.tex: Update to latest from automake 1.11.4.

2012-04-11         John Haque     <j.eh@mchsi.com>

	* gawk.texi: Change RNDMODE to ROUNDMODE.
	* gawk.1, awkcard.in: Ditto.

2012-04-11         Arnold D. Robbins     <arnold@skeeve.com>

	* gawk.texi: Change --arbitrary-precision to --bignum.
	* gawk.1: Ditto.
	* awkcard.in: Add --bignum, RNDMODE, PREC.

2012-04-08         Arnold D. Robbins     <arnold@skeeve.com>

	* gawk.texi: Editing on new chapter on arbitrary precision numbers.

2012-03-31         John Haque     <j.eh@mchsi.com>

	* gawk.texi, gawk.1: Add text on support for arbitrary precision
	numbers.

2012-02-06         Arnold D. Robbins     <arnold@skeeve.com>

	* gawk.texi, gawk.1: And some minor edits thereunto.

2012-02-03         John Haque     <j.eh@mchsi.com>

	* gawk.texi, gawk.1: Add text on read timeout.

2011-12-28         Arnold D. Robbins     <arnold@skeeve.com>

	* awkcard.in, gawk.1: Minor edits after merge of executables.

2011-12-21         John Haque     <j.eh@mchsi.com>

	* gawk.texi: Updated sections on profiling and debugging
	after merging the exes. Document new options --debug and
	--load, and add a sub-section on loading extension library.
	* gawk.1: Same.
	* awkcard.in: Same.

2012-03-28         Arnold D. Robbins     <arnold@skeeve.com>

	* 4.0.1: Release tar ball made.

2012-02-10         Arnold D. Robbins     <arnold@skeeve.com>

	* gawk.texi, awkcard.in: Bump patch level.
	* texinfo.tex: Updated from Texinfo CVS.

2011-12-06         Arnold D. Robbins     <arnold@skeeve.com>

	* gawk.texi: Various typo fixes from mailing list.

2011-11-10         Arnold D. Robbins     <arnold@skeeve.com>

	* gawk.1: Fix some .BR to be .B.

2011-11-08         Arnold D. Robbins     <arnold@skeeve.com>

	* gawk.texi: Further improvement in the discussion of sorted array
	traversal. Some sections reordered and text edited to suit.

2011-11-06         Arnold D. Robbins     <arnold@skeeve.com>

	* gawk.texi: Try to improve discussion of sorted array
	traversal.

2011-09-24         Arnold D. Robbins     <arnold@skeeve.com>

	* gawk.1: Fix some spelling errors. Thanks to
	Jeroen Schot <schot@A-Eskwadraat.nl>.
	* gawk.texi: Some minor fixes.

2011-08-31         John Haque     <j.eh@mchsi.com>

	* gawk.texi: Updated gawk dynamic extension doc.

2011-07-28         Arnold D. Robbins     <arnold@skeeve.com>

	* gawk.texi (Gory Details): Restore text on historical behavior
	etc. and add explanation on gawk 4.0.x.

2011-07-17         Arnold D. Robbins     <arnold@skeeve.com>

	* gawk.texi: Add reference in node Expressions to node Precedence,
	based on suggestion from Dan Jacobson dated 4 Jun 2001.

2011-07-17  Paul Eggert  <eggert@twinsun.com>

	* gawk.texi: Warn up-front (indirectly) that plain gawk is not
	compatible with SVR4 awk and with POSIX awk.  Describe how
	gawk differs from the GNU standard in its interpretation of
	POSIXLY_CORRECT.  (From mail dated 15 May 2001).

2011-06-24         Arnold D. Robbins     <arnold@skeeve.com>

	* Makefile.am (EXTRA_DIST): Add ChangeLog.0.
	* 4.0.0: Remake the tar ball.

2011-06-23         Arnold D. Robbins     <arnold@skeeve.com>

	* ChangeLog.0: Rotated ChangeLog into this file.
	* ChangeLog: Created anew for gawk 4.0.0 and on.
	* 4.0.0: Release tar ball made.<|MERGE_RESOLUTION|>--- conflicted
+++ resolved
@@ -1,12 +1,12 @@
 2014-08-26         Arnold D. Robbins     <arnold@skeeve.com>
 
-<<<<<<< HEAD
-	* gawktexi.in: Document that MirBSD is no longer supported.
-=======
 	* gawktexi.in: Use a different mechanism to exclude
 	exercises. Remove use of LC_ALL in an example; doesn't seem
 	to be needed anymore.
->>>>>>> a5847cb0
+
+	Unrelated:
+
+	* gawktexi.in: Document that MirBSD is no longer supported.
 
 2014-08-25         Arnold D. Robbins     <arnold@skeeve.com>
 
