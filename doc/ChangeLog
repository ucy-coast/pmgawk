--- conflicted
+++ resolved
@@ -3,17 +3,15 @@
 	* gawktexi.in, gawkinet.texi: Enable use of braces in
 	indexes. Requires Texinfo 6.0 or later.
 
-<<<<<<< HEAD
+2016-04-02         Arnold D. Robbins     <arnold@skeeve.com>
+
+	* gawktexi.in (Two-way I/O): Document that closing the "from"
+	end waits for the process to exit, so it's not such a great idea.
+
 2016-03-27         Arnold D. Robbins     <arnold@skeeve.com>
 
 	* gawkinet.texi: Small update about end of line vs full
 	comments when pretty printing.
-=======
-2016-04-02         Arnold D. Robbins     <arnold@skeeve.com>
-
-	* gawktexi.in (Two-way I/O): Document that closing the "from"
-	end waits for the process to exit, so it's not such a great idea.
->>>>>>> 1b5d1b88
 
 2016-03-21         Arnold D. Robbins     <arnold@skeeve.com>
 
