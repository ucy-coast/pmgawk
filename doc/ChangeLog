2019-04-21         Arnold D. Robbins     <arnold@skeeve.com>

	* gawktexi.in (Limitations): Provide brief instructions
	on how to use use a temporary file in a script with
	the debugger.  Thanks to Holger Klene <h.klene@gmx.de>
	for the discussion.
	(Multiple Lines): Note that POSIX seems to require \n as
	separator for all values of FS, but that in reality it
	doesn't apply to regexps; this is a POSIX bug.

<<<<<<< HEAD
=======
2019-04-18         Arnold D. Robbins     <arnold@skeeve.com>

	* gawktexi.in (Undocumented): Note an undocumented feature.
	* Makefile.am (EXTRA_DIST): Add ChangeLog.1 to the list. Ooops.

>>>>>>> 847657fa
2019-04-14         Arnold D. Robbins     <arnold@skeeve.com>

	* gawktexi.in (Case-sensitivity): Document that single-byte
	locales ignore case based on the current locale and not
	always Latin-1.

2019-04-12         Arnold D. Robbins     <arnold@skeeve.com>

	* ChangeLog.1: Rotated ChangeLog into this file.
	* ChangeLog: Created anew for gawk 5.0.0 and on.
	* 5.0.0: Release tar ball made.<|MERGE_RESOLUTION|>--- conflicted
+++ resolved
@@ -8,14 +8,11 @@
 	separator for all values of FS, but that in reality it
 	doesn't apply to regexps; this is a POSIX bug.
 
-<<<<<<< HEAD
-=======
 2019-04-18         Arnold D. Robbins     <arnold@skeeve.com>
 
 	* gawktexi.in (Undocumented): Note an undocumented feature.
 	* Makefile.am (EXTRA_DIST): Add ChangeLog.1 to the list. Ooops.
 
->>>>>>> 847657fa
 2019-04-14         Arnold D. Robbins     <arnold@skeeve.com>
 
 	* gawktexi.in (Case-sensitivity): Document that single-byte
