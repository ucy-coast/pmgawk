<<<<<<< HEAD
2012-10-05         Arnold D. Robbins     <arnold@skeeve.com>

	* Makefile.am (LN, install-data-hook, uninstall-hook): Removed. No
	longer needed since dgawk and pgawk are gone.

2012-10-02         Arnold D. Robbins     <arnold@skeeve.com>

	* gawk.texi (Glossary). Correct the full name for `ISO' per
	bug report from William Bresler <wbresler@acm.org>. Add a link
	to the ISO website.
=======
2012-10-02         Arnold D. Robbins     <arnold@skeeve.com>

	* gawk.texi, gawk.1, awkcard.in: Document FUNCTAB, SYMTAB, and
	PROCINFO["identifiers"]. Including that delete does not work
	on FUNCTAB and SYMTAB.
>>>>>>> 81896b42

2012-09-23         Arnold D. Robbins     <arnold@skeeve.com>

	* gawk.texi (Nextfile Statement): Document that it's now part of POSIX
	and update the title.
	(Delete): Document that `delete array' is now part of POSIX.
	* awkcard.in: Adjust coloring for nextfile and delete array.

2012-09-07         Arnold D. Robbins     <arnold@skeeve.com>

	* texinfo.tex: Updated to version 2012-09-05.06.

2012-08-27         Arnold D. Robbins     <arnold@skeeve.com>

	* gawk.texi: Minor edits, fix some spelling mistakes.

2012-08-26         Arnold D. Robbins     <arnold@skeeve.com>

	* gawk.texi: More edits to chapter on arithmetic.
	Primarily English changes.

2012-08-24         Arnold D. Robbins     <arnold@skeeve.com>

	* gawk.texi: Emphasize more that floating point behavior is
	not a language issue. Add a pointer to POSIX bc.
	Move arithmetic chapter to later in the book, before chapter
	on dynamic extensions.

2012-08-17         Arnold D. Robbins     <arnold@skeeve.com>

	* texinfo.tex: Update infrastructure to Automake 1.12.3.

2012-08-14         Arnold D. Robbins     <arnold@skeeve.com>

	* gawk.texi: Fixed a math bug in the chapter on multiple
	precision floating point. Thanks to John Haque.

2012-08-12         Arnold D. Robbins     <arnold@skeeve.com>

	* gawk.texi: Merged discussion of numbers from Appendix C into
	the chapter on arbitrary precision arithmetic. Did some surgery
	on that chapter to organize it a little better.

2012-08-10         Arnold D. Robbins     <arnold@skeeve.com>

	* awkcard.in, gawk.1, gawk.texi: Updated. Mostly for new API stuff
	but also some other things.
	* gawk.texi (Derived Files): New node.

2012-08-01         Arnold D. Robbins     <arnold@skeeve.com>

	* Makefile.am (install-data-hook): Install a dgawk.1 link to the
	man page also. Remove it on uninstall.

2012-07-29         Andrew J. Schorr     <aschorr@telemetry-investments.com>

	* gawk.texi: Document that RT is set by getline.

2012-07-04         Arnold D. Robbins     <arnold@skeeve.com>

	* gawk.texi, gawk.1, awkcard.in: Document that and(), or(), and
	xor() can all take any number of arguments, with a minimum of two.

2012-06-10         Andrew J. Schorr     <aschorr@telemetry-investments.com>

	* gawk.texi: Rename gettimeofday function to getlocaltime, since
	the new time extension will provide gettimeofday.

2012-05-24         Andrew J. Schorr     <aschorr@telemetry-investments.com>

	* gawk.texi, gawk.1: Replace references to dlload with dl_load.
	But much more work needs to be done on the docs.
	
2012-05-19         Andrew J. Schorr     <aschorr@telemetry-investments.com>

	* gawk.texi, gawk.1: Document new -i option, and describe new default
	.awk suffix behavior.

2012-04-01         Andrew J. Schorr     <aschorr@telemetry-investments.com>

	* gawk.texi: Replace documentation of removed functions update_ERRNO and
	update_ERRNO_saved with descriptions new functions update_ERRNO_int,
	update_ERRNO_string and unset_ERRNO.  And fix a couple of examples
	to use update_ERRNO_int instead of update_ERRNO.

2012-03-26         Arnold D. Robbins     <arnold@skeeve.com>

	* gawk.texi: Minor style edits.

2012-03-21         Andrew J. Schorr     <aschorr@telemetry-investments.com>

	* gawk.texi, gawk.1: Document new @load keyword.

2012-03-20         Andrew J. Schorr     <aschorr@telemetry-investments.com>

	* gawk.texi, gawk.1: Add AWKLIBPATH.

2012-08-12         Arnold D. Robbins     <arnold@skeeve.com>

	* gawk.texi (Ranges and Locales): Clarified ranges and
	locales. Again.

2012-08-05         Arnold D. Robbins     <arnold@skeeve.com>

	* gawk.texi (PC Binary Installation): Document Eli Zaretskii's
	site.
	(Records): Update case of RS = "a". It only prints 1 if in
	POSIX mode. Thanks to Jeroen Schot who first reported it.

2012-07-20         Arnold D. Robbins     <arnold@skeeve.com>

	* gawk.texi (Ranges and Locales): Clarified ranges and
	locales.

2012-07-13         Arnold D. Robbins     <arnold@skeeve.com>

	* gawk.texi (Getline Notes): Discuss side effects in
	argument expression.

2012-06-29         Arnold D. Robbins     <arnold@skeeve.com>

	* gawk.texi, awkcard.in: Latest mawk understands /dev/stdin.

2012-04-27         Arnold D. Robbins     <arnold@skeeve.com>

	* gawk.texi: Add that -b affects output.

2012-04-27         Arnold D. Robbins     <arnold@skeeve.com>

	* texinfo.tex: Update to latest from automake 1.12.

2012-04-09         Arnold D. Robbins     <arnold@skeeve.com>

	* texinfo.tex: Update to latest from automake 1.11.4.

2012-04-11         John Haque     <j.eh@mchsi.com>

	* gawk.texi: Change RNDMODE to ROUNDMODE.
	* gawk.1, awkcard.in: Ditto.

2012-04-11         Arnold D. Robbins     <arnold@skeeve.com>

	* gawk.texi: Change --arbitrary-precision to --bignum.
	* gawk.1: Ditto.
	* awkcard.in: Add --bignum, RNDMODE, PREC.

2012-04-08         Arnold D. Robbins     <arnold@skeeve.com>

	* gawk.texi: Editing on new chapter on arbitrary precision numbers.

2012-03-31         John Haque     <j.eh@mchsi.com>

	* gawk.texi, gawk.1: Add text on support for arbitrary precision
	numbers.

2012-02-06         Arnold D. Robbins     <arnold@skeeve.com>

	* gawk.texi, gawk.1: And some minor edits thereunto.

2012-02-03         John Haque     <j.eh@mchsi.com>

	* gawk.texi, gawk.1: Add text on read timeout.

2011-12-28         Arnold D. Robbins     <arnold@skeeve.com>

	* awkcard.in, gawk.1: Minor edits after merge of executables.

2011-12-21         John Haque     <j.eh@mchsi.com>

	* gawk.texi: Updated sections on profiling and debugging
	after merging the exes. Document new options --debug and
	--load, and add a sub-section on loading extension library.
	* gawk.1: Same.
	* awkcard.in: Same.

2012-03-28         Arnold D. Robbins     <arnold@skeeve.com>

	* 4.0.1: Release tar ball made.

2012-02-10         Arnold D. Robbins     <arnold@skeeve.com>

	* gawk.texi, awkcard.in: Bump patch level.
	* texinfo.tex: Updated from Texinfo CVS.

2011-12-06         Arnold D. Robbins     <arnold@skeeve.com>

	* gawk.texi: Various typo fixes from mailing list.

2011-11-10         Arnold D. Robbins     <arnold@skeeve.com>

	* gawk.1: Fix some .BR to be .B.

2011-11-08         Arnold D. Robbins     <arnold@skeeve.com>

	* gawk.texi: Further improvement in the discussion of sorted array
	traversal. Some sections reordered and text edited to suit.

2011-11-06         Arnold D. Robbins     <arnold@skeeve.com>

	* gawk.texi: Try to improve discussion of sorted array
	traversal.

2011-09-24         Arnold D. Robbins     <arnold@skeeve.com>

	* gawk.1: Fix some spelling errors. Thanks to
	Jeroen Schot <schot@A-Eskwadraat.nl>.
	* gawk.texi: Some minor fixes.

2011-08-31         John Haque     <j.eh@mchsi.com>

	* gawk.texi: Updated gawk dynamic extension doc.

2011-07-28         Arnold D. Robbins     <arnold@skeeve.com>

	* gawk.texi (Gory Details): Restore text on historical behavior
	etc. and add explanation on gawk 4.0.x.

2011-07-17         Arnold D. Robbins     <arnold@skeeve.com>

	* gawk.texi: Add reference in node Expressions to node Precedence,
	based on suggestion from Dan Jacobson dated 4 Jun 2001.

2011-07-17  Paul Eggert  <eggert@twinsun.com>

	* gawk.texi: Warn up-front (indirectly) that plain gawk is not
	compatible with SVR4 awk and with POSIX awk.  Describe how
	gawk differs from the GNU standard in its interpretation of
	POSIXLY_CORRECT.  (From mail dated 15 May 2001).

2011-06-24         Arnold D. Robbins     <arnold@skeeve.com>

	* Makefile.am (EXTRA_DIST): Add ChangeLog.0.
	* 4.0.0: Remake the tar ball.

2011-06-23         Arnold D. Robbins     <arnold@skeeve.com>

	* ChangeLog.0: Rotated ChangeLog into this file.
	* ChangeLog: Created anew for gawk 4.0.0 and on.
	* 4.0.0: Release tar ball made.<|MERGE_RESOLUTION|>--- conflicted
+++ resolved
@@ -1,4 +1,3 @@
-<<<<<<< HEAD
 2012-10-05         Arnold D. Robbins     <arnold@skeeve.com>
 
 	* Makefile.am (LN, install-data-hook, uninstall-hook): Removed. No
@@ -9,13 +8,10 @@
 	* gawk.texi (Glossary). Correct the full name for `ISO' per
 	bug report from William Bresler <wbresler@acm.org>. Add a link
 	to the ISO website.
-=======
-2012-10-02         Arnold D. Robbins     <arnold@skeeve.com>
 
 	* gawk.texi, gawk.1, awkcard.in: Document FUNCTAB, SYMTAB, and
 	PROCINFO["identifiers"]. Including that delete does not work
 	on FUNCTAB and SYMTAB.
->>>>>>> 81896b42
 
 2012-09-23         Arnold D. Robbins     <arnold@skeeve.com>
 
