<<<<<<< HEAD
2015-05-31         Arnold D. Robbins     <arnold@skeeve.com>

	* gawktexi.in: Revised description of default field parsing
	for POSIX. Newline is now a separator also.  Thanks to
	Michael Klement <michael.klement@usa.net> for pointing this out.
	* gawk.1: Updated too.
=======
2015-06-12         Arnold D. Robbins     <arnold@skeeve.com>

	* gawktexi.in: Add another pithy quote from Chet Ramey. Currently
	commented out.
>>>>>>> 9ca2921e

2015-05-30         Arnold D. Robbins     <arnold@skeeve.com>

	* gawktexi.in (Bitwise Functions): Update results of testbits.awk.

2015-05-19         Arnold D. Robbins     <arnold@skeeve.com>

	* 4.1.3: Release tar ball made.

2015-05-19         Arnold D. Robbins     <arnold@skeeve.com>

	* gawktexi.in: Bump patch level and modified date.
	Move to modern version of @image.
	* texinfo.tex: Update to latest.
	* array-elements.txt: Remove texinfo commands.

2015-05-18         Arnold D. Robbins     <arnold@skeeve.com>

	* gawktexi.in: Add a pithy quote from Chet Ramey. Currently
	commented out.

2015-05-16         Arnold D. Robbins     <arnold@skeeve.com>

	* gawktexi.in: Fix description of nextfile within a function. Sigh.

2015-05-15         Andrew J. Schorr     <aschorr@telemetry-investments.com>

	* gawktexi.in (Undocumented): Describe the new PROCINFO["argv"] array.

2015-05-14         Arnold D. Robbins     <arnold@skeeve.com>

	* gawktexi.in (Bugs): Add that email should be in plain
	text and not in HTML.  Sigh.

2015-04-29         Arnold D. Robbins     <arnold@skeeve.com>

	* 4.1.2: Release tar ball made.

2015-04-16         Arnold D. Robbins     <arnold@skeeve.com>

	* gawktexi.in (Undocumented): More info added.

2015-04-08         Arnold D. Robbins     <arnold@skeeve.com>

	* gawktexi.in: Update feature history section.

2015-04-07         Arnold D. Robbins     <arnold@skeeve.com>

	* gawktexi.in: Add a minor note to revisit FPAT pattern for CSV
	files at some point.

2015-04-05         Andrew J. Schorr     <aschorr@telemetry-investments.com>

	* gawktexi.in: Replace http://gawkextlib.sourceforge.net with
	http://sourceforge.net/projects/gawkextlib, since the former link
	contains obsolete info.  Update the gawkextlib build instructions
	to point to http://sourceforge.net/projects/gawkextlib/files for the
	current info.

2015-04-05         Arnold D. Robbins     <arnold@skeeve.com>

	* gawktexi.in: Fix a figure caption. Thanks to Antonio Colombo
	for pointing this out.
	* gawktexi.in: Additional typo fix, also thanks to Antonio.

2015-04-02         Arnold D. Robbins     <arnold@skeeve.com>

	* gawktexi.in, gawk.1, awkcard.in: Name change: div() --> intdiv().

2015-03-31         Arnold D. Robbins     <arnold@skeeve.com>

	* gawktexi.in: Update discussion of calling built-in functions
	indirectly. Small additional fix relating to rand(). Thanks
	to Antonio Colombo.

2015-03-27         Arnold D. Robbins     <arnold@skeeve.com>

	* gawktexi.in: Minor edits.

2015-03-24         Arnold D. Robbins     <arnold@skeeve.com>

	* gawktexi.in: Minor fixes from Antonio Colombo and new exercise
	in chapter 16.
	* gawk.1: Minor edits.
	* gawktexi.in: Edits in material on errno and retryable and get_file
	API.

2015-03-17         Andrew J. Schorr     <aschorr@telemetry-investments.com>

	* gawktexi.in: Modify inplace.awk to call inplace_end in BEGINFILE
	and END instead of in ENDFILE. This way, actions in ENDFILE rules
	will be redirected as expected.

2015-03-17         Arnold D. Robbins     <arnold@skeeve.com>

	* gawktexi.in: Turn "positive" into non-negative as appropriate.
	Thanks to Nicholas Mills <nlmills@clemson.edu> for pointing out
	the issue.

2015-03-08         Arnold D. Robbins     <arnold@skeeve.com>

	* gawktexi.in: Briefly describe that nonfatal I/O overrides
	GAWK_SOCK_RETRIES, in the env var part and in the nonfatal I/O
	part.

2015-03-01         Arnold D. Robbins     <arnold@skeeve.com>

	* gawktexi.in: Change quotes to @dfn for pseudorandom.
	A last-minute O'Reilly fix.

2015-02-27         Arnold D. Robbins     <arnold@skeeve.com>

	* gawktexi.in: Update UPDATE-MONTH and copyright year.
	Note that "the guide is definitive" quote is really
	from "The Restaurant at the End of the Universe". Thanks
	to Antonio Colombo for pointing this out.

2015-02-24         Arnold D. Robbins     <arnold@skeeve.com>

	* texinfo.tex: Update to most current version.
	* gawktexi.in: Minor edit to match an O'Reilly fix.
	Add some FIXMEs to one day use @sup.

2015-02-22         Arnold D. Robbins     <arnold@skeeve.com>

	* gawktexi.in: Change 'div' to 'divisor' in some examples.
	This future-proofs against a new function in master.
	Thanks to Antonio Giovanni Colombo for the report.

2015-02-20         Arnold D. Robbins     <arnold@skeeve.com>

	* gawktexi.in: More O'Reilly fixes. I think it's done!

2015-02-19         Arnold D. Robbins     <arnold@skeeve.com>

	* gawktexi.in: More O'Reilly fixes.

2015-02-17         Arnold D. Robbins     <arnold@skeeve.com>

	* gawktexi.in: A few minor formatting fixes to sync with O'Reilly
	version.

2015-02-13         Arnold D. Robbins     <arnold@skeeve.com>

	* gawktexi.in: O'Reilly fixes. Through QC1 review.

2015-02-11         Arnold D. Robbins     <arnold@skeeve.com>

	* gawktexi.in: O'Reilly fixes.

2015-02-10         Arnold D. Robbins     <arnold@skeeve.com>

	* gawktexi.in: Minor fixes, O'Reilly fixes.

2015-02-09         Arnold D. Robbins     <arnold@skeeve.com>

	* gawktexi.in: Restore a lost sentence. O'Reilly fixes.

2015-02-08         Arnold D. Robbins     <arnold@skeeve.com>

	* gawktexi.in: O'Reilly fixes.
	Make non-fatal i/o use "NONFATAL".

2015-02-06         Arnold D. Robbins     <arnold@skeeve.com>

	* gawktexi.in: O'Reilly fixes.

2015-02-04         Arnold D. Robbins     <arnold@skeeve.com>

	* gawktexi.in: O'Reilly fixes.
	* gawktexi.in: Update various version-related bits of info.

2015-02-02         Arnold D. Robbins     <arnold@skeeve.com>

	* gawktexi.in: O'Reilly fixes.

2015-02-01         Arnold D. Robbins     <arnold@skeeve.com>

	* gawktexi.in: POSIX requirement that function parameters cannot
	have the same name as a function is now --posix.
	Restore indirectcall example.

	More O'Reilly fixes.

2015-01-30         Arnold D. Robbins     <arnold@skeeve.com>

	* gawktexi.in: Document POSIX requirement that function parameters
	cannot have the same name as a function. Fix indirectcall example.

2015-01-27         Arnold D. Robbins     <arnold@skeeve.com>

	* gawktexi.in: O'Reilly fixes.
	And still more. Also, fix @code --> @command in a number of places.

2015-01-26         Arnold D. Robbins     <arnold@skeeve.com>

	* gawktexi.in: O'Reilly fixes.

2015-01-25         Arnold D. Robbins     <arnold@skeeve.com>

	* gawktexi.in: Fix a bad URL. And another one.
	More O'Reilly fixes.

2015-01-23         Arnold D. Robbins     <arnold@skeeve.com>

	* gawktexi.in: O'Reilly fixes.
	(Glossary): Many new entries from Antonio Giovanni Colombo.

2015-01-21         Arnold D. Robbins     <arnold@skeeve.com>

	* gawktexi.in: O'Reilly fixes.
	Remove obsolete start/end of range indexing comments.

2015-01-20         Arnold D. Robbins     <arnold@skeeve.com>

	* gawktexi.in: O'Reilly fixes.

2015-01-19         Arnold D. Robbins     <arnold@skeeve.com>

	* gawkinet.texi: Fix capitalization in document title.
	* gawktexi.in: Here we go again: Starting on more O'Reilly fixes.

2014-12-27         Arnold D. Robbins     <arnold@skeeve.com>

	* gawktexi.in: Add info that nonfatal I/O works with stdout and
	stderr.  Revise version info and what was added when.

2015-01-05         Andrew J. Schorr     <aschorr@telemetry-investments.com>

	* gawktexi.in: Improve get_file documentation.

2015-01-05         Andrew J. Schorr     <aschorr@telemetry-investments.com>

	* gawktexi.in: Replace "Retrying I/O" with "Retrying Input", since this
	feature pertains to input, not output.

2015-01-04         Andrew J. Schorr     <aschorr@telemetry-investments.com>

	* gawktexi.in: Document the get_file API function.

2015-01-04         Andrew J. Schorr     <aschorr@telemetry-investments.com>

	* gawk.1: Document new features PROCINFO["errno"] and
	PROCINFO["input", "RETRY"], and new getline return value of -2.
	* gawktexi.in: Ditto.

2014-12-26         Antonio Giovanni Colombo   <azc100@gmail.com>

	* gawktexi.in (Glossary): Really sort the items.

2014-12-24         Arnold D. Robbins     <arnold@skeeve.com>

	* gawktexi.in: Start documenting nonfatal output.

2014-12-24         Arnold D. Robbins     <arnold@skeeve.com>

	* gawktexi.in: Add one more paragraph to new foreword.
	* gawktexi.in: Fix exponentiation in TeX mode. Thanks to
	Marco Curreli by way of Antonio Giovanni Colombo.

	* texinfo.tex: Updated.

2014-12-12         Arnold D. Robbins     <arnold@skeeve.com>

	* gawktexi.in: Minor fix.
	Thanks to Teri Price <tjp212@lehigh.edu>.

2014-12-10         Arnold D. Robbins     <arnold@skeeve.com>

	* gawktexi.in: More minor fixes.

2014-12-09         Arnold D. Robbins     <arnold@skeeve.com>

	* gawktexi.in: More minor fixes.

2014-12-07         Arnold D. Robbins     <arnold@skeeve.com>

	* gawktexi.in: Minor fixes.

2014-12-06         Arnold D. Robbins     <arnold@skeeve.com>

	* gawktexi.in: A minor fix.

2014-12-05         Arnold D. Robbins     <arnold@skeeve.com>

	* gawktexi.in: Various minor fixes and updates.

2014-11-23         Arnold D. Robbins     <arnold@skeeve.com>

	* gawktexi.in: Update that TZ env. var can influnce mktime
	in running program.  Thanks to Hermann Peifer.

2014-11-19         Arnold D. Robbins     <arnold@skeeve.com>

	* gawktexi.in: Update that RFC 4180 documents CSV data.

2014-11-17         Arnold D. Robbins     <arnold@skeeve.com>

	* gawktexi.in: Copyedits applied.

2014-11-02         Arnold D. Robbins     <arnold@skeeve.com>

	* gawktexi.in: Comment out that I need an owner for awk.info.
	I may have found one or two people.

2014-10-29         Andrew J. Schorr     <aschorr@telemetry-investments.com>

	* gawktexi.in: Document new extras directory containing shell startup
	files to manipulate AWKPATH and AWKLIBPATH environment variables.

2014-10-28         Arnold D. Robbins     <arnold@skeeve.com>

	* gawk.1: Clarification that debugger reads stdin.
	* gawktexi.in: Ditto, and correctly place the "Braces" entry in
	the Glossary. Thanks to Antonio Colombo for that.

	Unrelated:

	* gawktexi.in: Restore use of @sc. Karl fixed makeinfo. :-)

2014-10-25         Arnold D. Robbins     <arnold@skeeve.com>

	* gawktexi.in: Minor typo fixes.
	Fix discussion of \x, per note from Antonio Colombo.

2014-10-17         Arnold D. Robbins     <arnold@skeeve.com>

	* gawktexi.in: Fix date in docbook attribution for new Foreword;
	thanks to Antonio Colombo for the catch.  Update latest version
	of gettext.

2014-10-15         Arnold D. Robbins     <arnold@skeeve.com>

	* gawk.1: Fix default value for AWKLIBPATH.
	* gawktexi.in: Revised text for AWKPATH and AWKLIBPATH.

2014-10-14         Arnold D. Robbins     <arnold@skeeve.com>

	* gawktexi.in: Add new Foreword from Mike Brennan.

2014-10-13         Arnold D. Robbins     <arnold@skeeve.com>

	* gawktexi.in: Fix example outputs in chapter 2.
	Improve description of SYMTAB.

2014-10-12         Arnold D. Robbins     <arnold@skeeve.com>

	* gawktexi.in: Revise doc for {INT,STR}_CHAIN_MAX. Remove Pat
	Rankin from VMS duties (per his request). Add a small TeX fix
	for the table in ch 16 for requesting values.

2014-10-05         Arnold D. Robbins     <arnold@skeeve.com>

	* gawktexi.in: Finished changes!

2014-10-03         Arnold D. Robbins     <arnold@skeeve.com>

	* gawktexi.in (EMRED): Renamed from EMISTERED to match original.
	Thanks to Warren Toomey at TUHS for access to archives recording
	the text.

2014-10-02         Arnold D. Robbins     <arnold@skeeve.com>

	* gawktexi.in: Pretty much done!

	Unrelated:

	* gawktexi.in: Fix braino in awk version of div function.
	Thanks to Katie Wasserman for the catch.

2014-10-01         Arnold D. Robbins     <arnold@skeeve.com>

	* gawktexi.in: More fixes after reading through the MS.

	Unrelated:

	* gawktexi.in: Add Katie Wasserman's program to compute
	the digits of PI.

	Unrelated:

	* gawktexi.in: Document the differences between profiling
	and pretty printing.

2014-09-30         Arnold D. Robbins     <arnold@skeeve.com>

	* gawktexi.in: More fixes after reading through the MS.

2014-09-29         Arnold D. Robbins     <arnold@skeeve.com>

	* gawktexi.in: More fixes after reading through the MS.
	And still more fixes.

2014-09-28         Arnold D. Robbins     <arnold@skeeve.com>

	* gawktexi.in: More fixes after reading through the MS.
	Document the debugger's "where" command.

2014-09-27         Arnold D. Robbins     <arnold@skeeve.com>

	* gawktexi.in: Lots more fixes after reading through the MS.

2014-09-23         Arnold D. Robbins     <arnold@skeeve.com>

	* gawktexi.in: Rework the documentation of special files in
	Chapter 5; some reordering as well as rewriting.

2014-09-22         Arnold D. Robbins     <arnold@skeeve.com>

	* gawktex.in: Continue fixes after reading through the MS.

2014-09-21         Arnold D. Robbins     <arnold@skeeve.com>

	* gawktex.in: Start on fixes after reading through the MS.

2014-09-18         Arnold D. Robbins     <arnold@skeeve.com>

	* gawktexi.in: Fix italics in quotations.  Some docbook special
	cases.

2014-09-15         Arnold D. Robbins     <arnold@skeeve.com>

	* gawktexi.in: Document that identifiers must use the English
	letters.

2014-09-14         Arnold D. Robbins     <arnold@skeeve.com>

	* gawktexi.in: More edits during review, minor addition.

2014-09-08         Arnold D. Robbins     <arnold@skeeve.com>

	* gawktexi.in: Remove text that won't get used.

2014-09-07         Arnold D. Robbins     <arnold@skeeve.com>

	* gawktexi.in: Minor cleanups.

2014-09-05         Arnold D. Robbins     <arnold@skeeve.com>

	* gawktexi.in: Document builtin functions in FUNCTAB and in
	PROCINFO["identifiers"].
	* gawk.1: Ditto.

	Unrelated:

	* gawktexi.in: More stuff from reviewer comments.

2014-09-04         Arnold D. Robbins     <arnold@skeeve.com>

	* gawktexi.in: Document that indirect calls now work on built-in
	and extension functions.
	* gawk.1: Same.

2014-09-03         Arnold D. Robbins     <arnold@skeeve.com>

	* gawktexi.in: Further fixes from reviews and bug reports.

2014-09-02         Arnold D. Robbins     <arnold@skeeve.com>

	* gawktexi.in: Corrections to walkthrough in debugger chapter.
	Thanks to David Ward <dlward134@gmail.com> for the problem report.

2014-09-01         Arnold D. Robbins     <arnold@skeeve.com>

	* gawktexi.in: Add index entry for @ - @load, @include,
	and indirect function calls. Thanks to "Kenny McKormack" in
	comp.lang.awk.

2014-08-29         Arnold D. Robbins     <arnold@skeeve.com>

	* gawktexi.in: Continuing on reviewer comments, and other
	bug fixes, miscellanious improvements.

2014-08-26         Arnold D. Robbins     <arnold@skeeve.com>

	* gawktexi.in: Use a different mechanism to exclude
	exercises. Remove use of LC_ALL in an example; doesn't seem
	to be needed anymore.

	Unrelated:

	* gawktexi.in: Document that MirBSD is no longer supported.

2014-08-25         Arnold D. Robbins     <arnold@skeeve.com>

	* gawktexi.in: Exercises are excluded from print edition.

2014-08-24         Arnold D. Robbins     <arnold@skeeve.com>

	* gawktexi.in: Continuing on reviewer comments.

2014-08-23         Arnold D. Robbins     <arnold@skeeve.com>

	* gawktexi.in: Continuing on reviewer comments.

2014-08-22         Arnold D. Robbins     <arnold@skeeve.com>

	* gawktexi.in: Continuing on reviewer comments.

2014-08-20         Arnold D. Robbins     <arnold@skeeve.com>

	* gawktexi.in: Continuing on reviewer comments.

2014-08-16         Arnold D. Robbins     <arnold@skeeve.com>

	* gawktexi.in: Continuing on reviewer comments.

2014-08-15         Arnold D. Robbins     <arnold@skeeve.com>

	* gawktexi.in: Continuing on reviewer comments.

2014-08-13         Arnold D. Robbins     <arnold@skeeve.com>

	* gawktexi.in: Starting on reviewer comments.
	Update acknowledgements.

2014-08-12         Arnold D. Robbins     <arnold@skeeve.com>

	* gawktexi.in: Cause div.awk to get into the example files.

2014-08-06         Arnold D. Robbins     <arnold@skeeve.com>

	* gawktexi.in: Misc minor additions.

2014-08-03         Arnold D. Robbins     <arnold@skeeve.com>

	* gawktexi.in: For sprintf %c document that if value is a valid
	wide character, gawk uses the low 8 bits of the value.

	Unrelated:

	* gawktexi.in: Fix doc for API get_record - errcode needs to
	be greater than zero.

2014-07-24         Arnold D. Robbins     <arnold@skeeve.com>

	* gawktexi.in (Numeric Functions): For `div()', clarify
	truncation is towards zero.  Thanks to Michal Jaegermann
	for pointing out the need to clarify this.

2014-07-10         Arnold D. Robbins     <arnold@skeeve.com>

	* gawktexi.in (Numeric Functions): Document new `div()' function.
	(Arbitrary Precision Integers): Document raison d'etre for div().
	* gawk.1, awkcard.in: Document `div()'.

2014-07-04         Arnold D. Robbins     <arnold@skeeve.com>

	* gawktexi.in (Bracket Expressions): Add a note about how to
	match ASCII characters.  Thanks to Hermann Peifer.

2014-06-25         Arnold D. Robbins     <arnold@skeeve.com>

	* gawktexi.in: Update permissions on copyright page per
	latest maintain.texi. Add GPL to print version of book.

2014-06-24         Arnold D. Robbins     <arnold@skeeve.com>

	* gawktexi.in: Document that --pretty-print no longer runs the
	program. Remove mention of GAWK_NO_PP_RUN env var.

2014-06-22         Arnold D. Robbins     <arnold@skeeve.com>

	* gawktexi.in: Typo fixes and minor corrections.

2014-06-19         Arnold D. Robbins     <arnold@skeeve.com>

	* gawktexi.in: Add thanks to Patrice Dumas and to Karl Berry.
	Per request from Hermann Peifer, try to clarify how local variables
	in functions are initialized.

2014-06-18         Arnold D. Robbins     <arnold@skeeve.com>

	* gawktexi.in: Split 6.1.4 into subsections. Other minor fixes.

2014-06-17         Arnold D. Robbins     <arnold@skeeve.com>

	* gawktexi.in: Finish adding exerices.
	Rework chapter 15 on floating point and MPFR.
	Spell check. Fix menues.

2014-06-16         Arnold D. Robbins     <arnold@skeeve.com>

	* gawktexi.in: Start adding exercises.

2014-06-15         Arnold D. Robbins     <arnold@skeeve.com>

	* gawktexi.in: Finish up summaries. Improvements in mystrtonum().

2014-06-13         Arnold D. Robbins     <arnold@skeeve.com>

	* gawktexi.in: Fix typos from changes of 3 June when macros were
	added for filename, data file, etc. Ooops.

2014-06-12         Arnold D. Robbins     <arnold@skeeve.com>

	* gawktexi.in: More "Summary" sections. Through chapter 14.

2014-06-11         Arnold D. Robbins     <arnold@skeeve.com>

	* gawktexi.in: More "Summary" sections. Through chapter 10.

2014-06-10         Arnold D. Robbins     <arnold@skeeve.com>

	* gawktexi.in: Update docbook figure markup.

2014-06-09         Arnold D. Robbins     <arnold@skeeve.com>

	* gawktexi.in: More "Summary" sections.
	Judiciously arrange for full xrefs in docbook in a few spots.

2014-06-08         Arnold D. Robbins     <arnold@skeeve.com>

	* gawktexi.in: Start adding "Summary" sections.

2014-06-03         Arnold D. Robbins     <arnold@skeeve.com>

	* gawktexi.in: Restore macros for file name vs. filename etc.
	Go through @if... and @ifnot... and fix them up too. Other misc.
	cleanup.

2014-05-29         Arnold D. Robbins     <arnold@skeeve.com>

	* gawktexi.in: Remove some obsolete bits, fix up some other 
	minor stuff.

2014-05-27         Arnold D. Robbins     <arnold@skeeve.com>

	* gawktexi.in: Edits through the end!

2014-05-25         Arnold D. Robbins     <arnold@skeeve.com>

	* gawktexi.in: Edits through Appendix A.
	* gawktexi.in: Tweak nested lists for docbook.

2014-05-24         Arnold D. Robbins     <arnold@skeeve.com>

	* gawktexi.in (Staying current): New section.

2014-05-22         Andrew J. Schorr     <aschorr@telemetry-investments.com>

	* gawktexi.in (BEGINFILE/ENDFILE): Update doc for getline - any
	redirected form is allowed inside BEGINFILE/ENDFILE.

2014-05-21         Arnold D. Robbins     <arnold@skeeve.com>

	* gawktexi.in: Add comments for where we need full xrefs in
	docbook.

2014-05-20         Arnold D. Robbins     <arnold@skeeve.com>

	* gawktexi.in: Misc improvements for docbook, consistency
	in table and figure captions.

2014-05-17         Arnold D. Robbins     <arnold@skeeve.com>

	* gawktexi.in: Edits through Chapter 16.

2014-05-16         Arnold D. Robbins     <arnold@skeeve.com>

	* gawktexi.in: Edits through Chapter 14.

2014-05-15         Arnold D. Robbins     <arnold@skeeve.com>

	* gawktexi.in: Fix displays for docbook, edits through Chapter 11.

2014-05-14         Arnold D. Robbins     <arnold@skeeve.com>

	* gawktexi.in: Fix real preface for docbook.

2014-05-13         Arnold D. Robbins     <arnold@skeeve.com>

	* gawktexi.in: Complete formatting for FOR_PRINT and not FOR_PRINT.

2014-05-07         Arnold D. Robbins     <arnold@skeeve.com>

	* gawktexi.in: Docbook edits for preface and parts.
	Document AWKBUFSIZE.

2014-05-05         Arnold D. Robbins     <arnold@skeeve.com>

	* gawktexi.in: Editing progress. Through Chapter 9.

2014-05-05         Michal Jaegermann     <michal@harddata.com>

	* array-elements.fig: Fix subscripts to be aligned
	horizontally.  Regenerate the other files.

2014-05-02         Arnold D. Robbins     <arnold@skeeve.com>

	* gawktexi.in: Editing progress. Through Chapter 8.
	* array-elements.eps, array-elements.fig, array-elements.pdf,
	array-elements.png array-elements.txt: New files.
	* Makefile.am (EXTRA_DIST): Add them.

2014-04-30         Arnold D. Robbins     <arnold@skeeve.com>

	* gawktexi.in: Editing progress. Through Chapter 5.
	* gawktexi.in: Editing progress. Through Chapter 6 and into
	Chapter 7.

2014-04-29         Arnold D. Robbins     <arnold@skeeve.com>

	* gawktexi.in: Editing progress. Through Chapter 3.

2014-04-24         Arnold D. Robbins     <arnold@skeeve.com>

	* gawktexi.in: Start on revisions.

2014-04-17         Arnold D. Robbins     <arnold@skeeve.com>

	* gawk.1: Remove the bit about single character programs overflowing
	the parse stack. It doesn't seem to be true anymore.

2014-04-08         Arnold D. Robbins     <arnold@skeeve.com>

	* 4.1.1: Release tar ball made.

2014-04-08         Arnold D. Robbins     <arnold@skeeve.com>

	* texinfo.tex: Update to latest.
	* awkcard.in: Update copyright, patchlevel in download.
	* gawktexi.in: Update patchlevel, update month, spell check.

2014-03-30         Arnold D. Robbins     <arnold@skeeve.com>

	* gawktexi.in: Cleanups to docbook, finish math stuff.

2014-03-28         Arnold D. Robbins     <arnold@skeeve.com>

	* gawktexi.in: Minor cleanups to the indexing.

	Unrelated:

	* gawktexi.in: Merge in changes needed for creating valid
	DocBook XML. Works with post-5.2 Texinfo and dblatex!

2014-03-27         Arnold D. Robbins     <arnold@skeeve.com>

	* gawktexi.in: Finish the massive indexing improvements such that
	functions are indexed the way I want in TeX and the way Eli
	wants in Info.

	Unrelated:

	* gawktexi.in: Add a note in extension chapter that lookup of
	PROCINFO can fail.

2014-03-27         Eli Zaretskii             <eliz@gnu.org>

	* gawktexi.in: First round of massive indexing improvements.

2014-03-27         Antonio Giovanni Colombo   <azc100@gmail.com>

	* gawktexi.in: Redo all the examples using BBS-list to a different
	file that doesn't use out-of-date concepts.

2014-03-10         Arnold D. Robbins     <arnold@skeeve.com>

	* gawktexi.in: Finish indexing improvements. (For now, anyway.)

	Unrelated:

	* gawk.1: Document the quote flag! (Better late than never.)
	* awkcard.in: Update documentation of quote flag.

2014-03-08         Arnold D. Robbins     <arnold@skeeve.com>

	* gawktexi.in: Minor edits to the discussion of the memory allocation
	functions.

2014-03-08         Andrew J. Schorr     <aschorr@telemetry-investments.com>

	* gawktexi.in: Document new extension API functions api_malloc,
	api_calloc, api_realloc, and api_free.

2014-03-07         Arnold D. Robbins     <arnold@skeeve.com>

	* gawktexi.in: Indexing improvements.

2014-03-02         John E. Malmberg      <wb8tyw@qsl.net>

	* gawktexi.in: Remove paragraph about obsolete VMS
	  compilers.  Update reference about building PCSI kit.

2014-02-27         Arnold D. Robbins     <arnold@skeeve.com>

	* gawktexi.in: Lots of small fixes throughout, update of
	profiling output.  Finished fixes needed before a release.

2014-02-20         Arnold D. Robbins     <arnold@skeeve.com>

	* gawktexi.in: Add a quote to the alarm clock program.

2014-02-15         Arnold D. Robbins     <arnold@skeeve.com>

	* texinfo.tex: Update to latest.

2014-02-14         Arnold D. Robbins     <arnold@skeeve.com>

	* gawktexi.in: Lots of small edits.

2014-02-07         Arnold D. Robbins     <arnold@skeeve.com>

	* gawktexi.in: More minor fixes, update UPDATE_MONTH.

2014-02-03         Arnold D. Robbins     <arnold@skeeve.com>

	* gawktexi.in: More minor fixes, in indexing.

2014-02-03         Arnold D. Robbins     <arnold@skeeve.com>

	* gawktexi.in, gawkinet.texi: Minor fixes, mostly in indexing.
	* texinfo.tex: Update to latest.

2014-01-31         Arnold D. Robbins     <arnold@skeeve.com>

	* gawktexi.in: Add `()' to names of extension functions in indexing
	commands and in one place in the text. Consistency, don'tcha know.

2014-01-30         Arnold D. Robbins     <arnold@skeeve.com>

	* gawktexi.in: Add a few missing STARTOFRANGE comments.
	* gawk.1: Note that `(i, j) in array' doesn't work in for loops.
	Update the copyright year.

2014-01-28         Arnold D. Robbins     <arnold@skeeve.com>

	* gawktexi.in: Update info for Anders Wallin.

2014-01-25         Arnold D. Robbins     <arnold@skeeve.com>

	* texinfo.tex: Updated to current version.
	* gawktexi.in: Add magic stuff so that PDFs have "dark red"
	links like before.

2014-01-23         Arnold D. Robbins     <arnold@skeeve.com>

	* gawktexi.in (Feature History): New node.
	(Common Extensions): Update features now in mawk, too.

2014-12-14         John E. Malmberg      <wb8tyw@qsl.net>

	* gawktexi.in: Add information on building VMS PCSI kit.

2014-01-03         Arnold D. Robbins     <arnold@skeeve.com>

	* gawktexi.in (Full Line Fields): New node.
	Update copyright year.

2013-12-29         John E. Malmberg      <wb8tyw@qsl.net>

	* gawktexi.in: VMS dynamic extensions.

2013-12-26         Arnold D. Robbins     <arnold@skeeve.com>

	* gawktexi.in: More minor additions / fixes.
	(Bugs): Add John Malmberg for VMS. Other minor edits.

2013-12-25         Arnold D. Robbins     <arnold@skeeve.com>

	* gawktexi.in: Minor additions / fixes.

2013-12-23         John E. Malmberg      <wb8tyw@qsl.net>

	* gawktexi.in: Document the VMS exit status encoding.

2013-12-21         Arnold D. Robbins     <arnold@skeeve.com>

	* gawktexi.in (Additional Configuration Options): Document
	the --disable-extensions option.

2013-12-16         John E. Malmberg      <wb8tyw@qsl.net>

	* gawktexi.in: Updates to VMS sections.

2013-12-12         Arnold D. Robbins     <arnold@skeeve.com>

	* gawktexi.in: Fix the presentation of asort() and asorti().
	Thanks to Andy Schorr for pointing out the problems.

2013-11-28         Arnold D. Robbins     <arnold@skeeve.com>

	* gawktexi.in: Update quotations to use @author, fix a few
	placements of footnotes.

2013-11-08         Arnold D. Robbins     <arnold@skeeve.com>

	* gawktexi.in: Update the list of files included in the gawk
	distribution and fix a few typos.

2013-11-03         Arnold D. Robbins     <arnold@skeeve.com>

	* gawktexi.in: Fix the section and subsection headings in
	the Preface.  Also change the short title page to just
	"GNU Awk".

2013-10-31         Arnold D. Robbins     <arnold@skeeve.com>

	* gawktexi.in: Add @shorttitlepage command.

2013-10-25         Arnold D. Robbins     <arnold@skeeve.com>

	* gawktexi.in (Contributors): Update with more info.
	(Distributtion contents): Ditto.
	General: Remove all hyphens when used with "multi" prefix.

2013-10-22         Arnold D. Robbins     <arnold@skeeve.com>

	* gawktexi.in (Other Environment Variables): Document GAWK_MSG_SRC
	variable and fix documentation of *_CHAIN_MAX variables.

2013-10-11         Arnold D. Robbins     <arnold@skeeve.com>

	* gawktexi.in (Conversion, Printf Ordering): Better wording for
	descriptions of CONVFMT. Thanks to Hermann Peifer.

2013-09-29         Arnold D. Robbins     <arnold@skeeve.com>

	* gawktexi.in (Other Versions): Updated info on MKS awk and
	some other links.

2013-09-24         Arnold D. Robbins     <arnold@skeeve.com>

	* gawktexi.in (Readfile function): New node.

2013-09-22         Arnold D. Robbins     <arnold@skeeve.com>

	* gawktexi.in (FN, FFN, DF,DDF, PVERSION, CTL): Remove macros.
	They have no alternate versions and are just in the way.

2013-08-15         Arnold D. Robbins     <arnold@skeeve.com>

	* gawk.1: Document that ENVIRON updates affect the environment.
	* gawktexi.in: Ditto.

2013-06-27         Arnold D. Robbins     <arnold@skeeve.com>

	* texinfo.tex: Update from Karl, fixes a formating problem.
	* gawktexi.in (Conversions): Undo @w{} around @option{--posix}.

2013-06-22         Arnold D. Robbins     <arnold@skeeve.com>

	* gawktexi.in (Type Functions): Add more explanation to isarray(),
	including that it makes no sense to call it at the global level.

2013-06-03         Arnold D. Robbins     <arnold@skeeve.com>

	* gawktexi.in: Make it crystal clear not to use delete with FUNCTAB,
	or attempt to assign to it.

2013-05-29         Arnold D. Robbins     <arnold@skeeve.com>

	* gawktexi.in (Internal File Description): Add "devbsize" element
	to stat data array.

2013-05-27         Arnold D. Robbins     <arnold@skeeve.com>

	* gawtexi.in: Sample filefuncs.c extension code: Change test from
	ifdef HAVE_ST_BLKSIZE to HAVE_STRUCT_STAT_ST_BLKSIZE.

2013-05-21         Arnold D. Robbins     <arnold@skeeve.com>

	* gawktexi.in (Quick Installation): Add a paragraph advising to
	run `make install'. Thanks to Hermann Peifer.

2013-05-16         Arnold D. Robbins     <arnold@skeeve.com>

	* gawktexi.in (gawkextlib): Add a note to use make install on
	gawkextlib itself. Thanks to Hermann Peifer.
	(Cut program): Fix test for skipping lines if -s was supplied.
	Thanks to David Ward <bamberward@gmail.com> for the bug report.

2013-05-09         Arnold D. Robbins     <arnold@skeeve.com>

	* 4.1.0: Release tar ball made.

2013-05-09         Arnold D. Robbins     <arnold@skeeve.com>

	* gawktexi.in, gawk.1: Document that a regexp constant as the second
	argument to index() produces a fatal error.
	* gawktexi.in: More cleanups. Particularly, cleanup the index.

2013-04-27         Arnold D. Robbins     <arnold@skeeve.com>

	* gawktexi.in: Renamed from gawkman.texi.
	Add a reference to Overton's IEEE Math book in MPFR chapter.
	Thanks to Nelson Beebe for the recommendation.
	* Makefile.am, sidebar.awk: Adjusted.

2013-04-26         Arnold D. Robbins     <arnold@skeeve.com>

	* gawkman.texi: Cleanup in MPFR and API chapters.
	Also minor cleanup in design decisions. Add vim modeline.
	* api-figure2.fig: Minor fix.
	* api-figure2.eps, api-figure2.pdf, api-figure2.png: Regenerated.

2013-04-24         Arnold D. Robbins     <arnold@skeeve.com>

	* gawk.1: Finish cleanup pass.
	* awkcard.in: Document that getline sets RT.
	* gawkman.texi: Ditto.

2013-04-23         Arnold D. Robbins     <arnold@skeeve.com>

	* gawk.1: Start cleanup pass.
	* awkcard.in: Minor addition.
	* gawkman.texi: Minor fixes.

	* gawk.1, gawkman.texi: Document PROCINFO entries for API
	major and minor versions.

2013-04-21         Arnold D. Robbins     <arnold@skeeve.com>

	* gawkman.texi: Update all the menus. Fix spelling errors. Remove
	some unneeded fakenodes.

2013-04-20         Arnold D. Robbins     <arnold@skeeve.com>

	* awkcard.in: Clean up and bring up to date.

2013-04-17         Arnold D. Robbins     <arnold@skeeve.com>

	* Makefile.am (gawk.ps, gawkinet.ps): Set TEXINPUTS to point
	at $(srcdir) to be able to include various figures if doing a
	build not in the source directory.

2013-04-16         Arnold D. Robbins     <arnold@skeeve.com>

	* gawkman.texi: New file. This is now the real source for the
	manual and gawk.texi is generated from it.
	* sidebar.awk: New file to DTRT for sidebars in the manual.
	* Makefile.am (EXTRA_DIST): Update.
	(gawk.texi): Add new rule to create / update it if necessary.

2013-04-16         Arnold D. Robbins     <arnold@skeeve.com>

	* gawk.texi: Pretty much finish cleanup. Move i18n chapter to
	after advanced features chapter.
	* texinfo.tex: Updated to current in texinfo SVN.

2013-04-15         Arnold D. Robbins     <arnold@skeeve.com>

	* gawk.texi: Continue cleanup.

2013-04-14         Arnold D. Robbins     <arnold@skeeve.com>

	* gawk.texi: Add link to 'pawk' - awk for python.
	Further cleanups.

2013-04-12         Arnold D. Robbins     <arnold@skeeve.com>

	* gawk.texi: Continue cleanup.

2013-04-11         Arnold D. Robbins     <arnold@skeeve.com>

	* gawk.texi: Continue cleanup.

2013-04-04         Arnold D. Robbins     <arnold@skeeve.com>

	* gawk.texi: Continue cleanup.

2013-04-03         Arnold D. Robbins     <arnold@skeeve.com>

	* gawk.texi: Continue cleanup.

2013-04-02         Arnold D. Robbins     <arnold@skeeve.com>

	* gawk.texi: Start a simple cleanup pass before the release.

2013-03-15         Arnold D. Robbins     <arnold@skeeve.com>

	* gawk.texi: Update URL for texinfo, fix a typo.

2013-03-04         Arnold D. Robbins     <arnold@skeeve.com>

	* gawk.texi (Getline/Pipe): Add a nice quote from BWK.

2013-02-08         Arnold D. Robbins     <arnold@skeeve.com>

	* gawk.texi: Restore centering of text images.

2013-02-07         Arnold D. Robbins     <arnold@skeeve.com>

	* gawk.texi (Other Versions): Remove the description of xmlgawk.

2013-02-06         Arnold D. Robbins     <arnold@skeeve.com>

	* gawk.texi: For Info output, don't use @center on text images
	since the new makeinfo doesn't yet center the file as a block.
	Thanks to Karl Berry for the diagnostic.
	* gawk.1: Remove commented out doc for -m option which was for
	compatibility with BWK awk. His awk dropped it back in 2007.

2013-01-31         Arnold D. Robbins     <arnold@skeeve.com>

	* api-figure2.txt, api-figure3.txt: Convert tabs to spaces.
	* gawk.texi (Gory Details): Fix a command that new makeinfo doesn't
	recognize.
	(Conversion): Update example to be in POSIX mode. Thanks to
	Hermann Peifer.

2013-01-27         Arnold D. Robbins     <arnold@skeeve.com>

	* gawk.texi (Dynamic Typing): Clarify that gawk dies after the
	first fatal error on the test program. Thanks to Hermann Peifer.

2013-01-21         Arnold D. Robbins     <arnold@skeeve.com>

	* gawk.texi (Setting Precision): Fix a typo. 3.322 instead
	of 3.332.  Thanks to Hermann Peifer.

2013-01-09         Arnold D. Robbins     <arnold@skeeve.com>

	* gawk.texi: Minor edits to documentation for new inplace extension.

2013-01-08         Andrew J. Schorr     <aschorr@telemetry-investments.com>

	* gawk.texi: Add documentation for new inplace extension.

2013-01-08         Arnold D. Robbins     <arnold@skeeve.com>

	* gawk.texi, awkcard.in: Sync what mawk has. Main point of
	interest is that mawk supports the three time functions.

2013-01-06         Arnold D. Robbins     <arnold@skeeve.com>

	* gawk.texi, awkcard.in: Add Git Hub info for BWK awk.
	Update copyrights.
	* gawk.texi: Add Software Tools quote in chapter on library functions.

2012-12-25         Arnold D. Robbins     <arnold@skeeve.com>

	* gawk.texi: Remove doc sym_constant() API function.

2012-12-24         Arnold D. Robbins     <arnold@skeeve.com>

	* 4.0.2: Release tar ball made.

2012-12-23         Arnold D. Robbins     <arnold@skeeve.com>

	* gawk.texi: Remove an incorrect comment.
	* awkcard.in: Bump patch level.

2012-12-18         Arnold D. Robbins     <arnold@skeeve.com>

	* gawk.texi (Input Parsers): Add info on read_func.

2012-12-16         Arnold D. Robbins     <arnold@skeeve.com>

	* gawk.texi: Move design decisions on new API to appendix C.
	Move section on old extensions to last in the same appendix.

2012-12-15         Arnold D. Robbins     <arnold@skeeve.com>

	* macros: Update to GPL Version 3 and add copyright year.
	* texinfo.tex: Updated, from automake 1.12.6.
	* gawk.texi (Derived Files): A few minor fixes.

2012-12-09         Arnold D. Robbins     <arnold@skeeve.com>

	* awkforai.txt: Changed content to be pointers to the article
	to avoid copyright issues.
	* gawk.texi: Updated description of awkforai.txt.

2012-12-07         Arnold D. Robbins     <arnold@skeeve.com>

	* gawk.texi (I/O Functions): Document that fflush() is now part
	of POSIX. Fix in a few other places as well.
	* awkcard.in: Update for fflush().

2012-12-03         Arnold D. Robbins     <arnold@skeeve.com>

	* gawk.texi: Fix all @tex ... @end tex tables to use a different
	control character than @ so that the new makeinfo won't
	complain about them. Thanks to Karl Berry for the guidance.
	(Old Extension Mechansim): New node.

2012-12-01         Arnold D. Robbins     <arnold@skeeve.com>

	* gawk.texi: API chapter. Sync with gawkapi.h

2012-11-27         Arnold D. Robbins     <arnold@skeeve.com>

	* gawk.texi: API chapter. Change command for making shared libs
	to use gcc, not ld. Thanks to Nelson Beebe.
	(I/O Functions): Document new behavior for fflush().
	* gawk.1: Update for fflush().
	* awkcard.in: Ditto. And some general cleanup.

2012-11-24         Arnold D. Robbins     <arnold@skeeve.com>

	* gawk.texi (Future Extensions): Point to TODO file in the
	gawk dist.
	(Implementation Limitations): New node, from old LIMITATIONS file.

2012-11-22         Arnold D. Robbins     <arnold@skeeve.com>

	* gawk.texi: In API chapter, document the full list of include
	files that need to be included.

2012-11-21         Arnold D. Robbins     <arnold@skeeve.com>

	* gawk.texi: In API chapter, update behavior of stat function
	in the filefuncs extension.  Update the code example and prose
	to match the current code.

2012-11-19         Arnold D. Robbins     <arnold@skeeve.com>

	* gawk.texi: In API chapter, update behavior of readdir extension.

2012-11-16         Arnold D. Robbins     <arnold@skeeve.com>

	* gawk.texi: Minor edits in API chapter.
	Thanks to Nelson Beebe.

2012-11-14         Arnold D. Robbins     <arnold@skeeve.com>

	* gawk.texi: Minor edits in API chapter.
	Thanks to Andrew Schorr.

2012-11-06         Arnold D. Robbins     <arnold@skeeve.com>

	* gawk.texi: Rearrange chapter order and separate into parts
	using @part for TeX.  Fix capitalization in @caption text.
	(Variable Scope): Document that arrays can be local also.
	Thanks to Denis Shirokov <cosmogen@gmail.com>, for pointing out
	the lack.

2012-11-05         Arnold D. Robbins     <arnold@skeeve.com>

	* gawk.texi: Semi-rationalize invocations of @image.

2012-11-04         Arnold D. Robbins     <arnold@skeeve.com>

	* gawk.texi: New chapter on extension API.
	* api-figure1.pdf, api-figure2.pdf, api-figure3.pdf,
	general-program.pdf, process-flow.pdf: New files. Again.
	* Makefile.am (EXTRA_DIST): Update. Again.

2012-11-03         Arnold D. Robbins     <arnold@skeeve.com>

	* api-figure1.pdf, api-figure2.pdf, api-figure3.pdf: Removed.
	* api-figure1.txt, api-figure2.txt, api-figure3.txt,
	api-figure1.png, api-figure2.png, api-figure3.png: New files.
	* Makefile.am (EXTRA_DIST): Update.

	* gawk.texi: Fix up images.
	* general-program.pdf, process-flow.pdf: Removed.
	* general-program.png, process-flow.png,
	general-program.txt, process-flow.txt: New files.
	* Makefile.am (EXTRA_DIST): Update.

2012-10-31         Arnold D. Robbins     <arnold@skeeve.com>

	* api-figure1.eps, api-figure1.fig, api-figure1.pdf,
	api-figure2.eps, api-figure2.fig, api-figure2.pdf,
	api-figure3.eps, api-figure3.fig, api-figure3.pdf: New files.
	* Makefile.am (EXTRA_DIST): Add the above.

2012-10-28         Arnold D. Robbins     <arnold@skeeve.com>

	* gawk.texi (Glossary): Document cookie, some cleanup of
	notes at the end.

2012-10-19         Arnold D. Robbins     <arnold@skeeve.com>

	* gawk.texi: More doc on SYMTAB.

2012-10-05         Arnold D. Robbins     <arnold@skeeve.com>

	* Makefile.am (LN, install-data-hook, uninstall-hook): Removed. No
	longer needed since dgawk and pgawk are gone.

2012-10-13         Arnold D. Robbins     <arnold@skeeve.com>

	* Makefile.am: Add dgawk.1 to man page links created / removed
	on install / uninstall. (On stable branch.)

2012-10-02         Arnold D. Robbins     <arnold@skeeve.com>

	* gawk.texi (Glossary). Correct the full name for `ISO' per
	bug report from William Bresler <wbresler@acm.org>. Add a link
	to the ISO website.

	* gawk.texi, gawk.1, awkcard.in: Document FUNCTAB, SYMTAB, and
	PROCINFO["identifiers"]. Including that delete does not work
	on FUNCTAB and SYMTAB.

2012-09-23         Arnold D. Robbins     <arnold@skeeve.com>

	* gawk.texi (Nextfile Statement): Document that it's now part of POSIX
	and update the title.
	(Delete): Document that `delete array' is now part of POSIX.
	* awkcard.in: Adjust coloring for nextfile and delete array.

2012-09-07         Arnold D. Robbins     <arnold@skeeve.com>

	* texinfo.tex: Updated to version 2012-09-05.06.

2012-08-27         Arnold D. Robbins     <arnold@skeeve.com>

	* gawk.texi: Minor edits, fix some spelling mistakes.

2012-08-26         Arnold D. Robbins     <arnold@skeeve.com>

	* gawk.texi: More edits to chapter on arithmetic.
	Primarily English changes.

2012-08-24         Arnold D. Robbins     <arnold@skeeve.com>

	* gawk.texi: Emphasize more that floating point behavior is
	not a language issue. Add a pointer to POSIX bc.
	Move arithmetic chapter to later in the book, before chapter
	on dynamic extensions.

2012-08-17         Arnold D. Robbins     <arnold@skeeve.com>

	* texinfo.tex: Update infrastructure to Automake 1.12.3.

2012-08-14         Arnold D. Robbins     <arnold@skeeve.com>

	* gawk.texi: Fixed a math bug in the chapter on multiple
	precision floating point. Thanks to John Haque.

2012-08-12         Arnold D. Robbins     <arnold@skeeve.com>

	* gawk.texi: Merged discussion of numbers from Appendix C into
	the chapter on arbitrary precision arithmetic. Did some surgery
	on that chapter to organize it a little better.

2012-08-10         Arnold D. Robbins     <arnold@skeeve.com>

	* awkcard.in, gawk.1, gawk.texi: Updated. Mostly for new API stuff
	but also some other things.
	* gawk.texi (Derived Files): New node.

2012-08-01         Arnold D. Robbins     <arnold@skeeve.com>

	* Makefile.am (install-data-hook): Install a dgawk.1 link to the
	man page also. Remove it on uninstall.

2012-07-29         Andrew J. Schorr     <aschorr@telemetry-investments.com>

	* gawk.texi: Document that RT is set by getline.

2012-07-04         Arnold D. Robbins     <arnold@skeeve.com>

	* gawk.texi, gawk.1, awkcard.in: Document that and(), or(), and
	xor() can all take any number of arguments, with a minimum of two.

2012-06-10         Andrew J. Schorr     <aschorr@telemetry-investments.com>

	* gawk.texi: Rename gettimeofday function to getlocaltime, since
	the new time extension will provide gettimeofday.

2012-05-24         Andrew J. Schorr     <aschorr@telemetry-investments.com>

	* gawk.texi, gawk.1: Replace references to dlload with dl_load.
	But much more work needs to be done on the docs.
	
2012-05-19         Andrew J. Schorr     <aschorr@telemetry-investments.com>

	* gawk.texi, gawk.1: Document new -i option, and describe new default
	.awk suffix behavior.

2012-04-01         Andrew J. Schorr     <aschorr@telemetry-investments.com>

	* gawk.texi: Replace documentation of removed functions update_ERRNO and
	update_ERRNO_saved with descriptions new functions update_ERRNO_int,
	update_ERRNO_string and unset_ERRNO.  And fix a couple of examples
	to use update_ERRNO_int instead of update_ERRNO.

2012-03-26         Arnold D. Robbins     <arnold@skeeve.com>

	* gawk.texi: Minor style edits.

2012-03-21         Andrew J. Schorr     <aschorr@telemetry-investments.com>

	* gawk.texi, gawk.1: Document new @load keyword.

2012-03-20         Andrew J. Schorr     <aschorr@telemetry-investments.com>

	* gawk.texi, gawk.1: Add AWKLIBPATH.

2012-08-12         Arnold D. Robbins     <arnold@skeeve.com>

	* gawk.texi (Ranges and Locales): Clarified ranges and
	locales. Again.

2012-08-05         Arnold D. Robbins     <arnold@skeeve.com>

	* gawk.texi (PC Binary Installation): Document Eli Zaretskii's
	site.
	(Records): Update case of RS = "a". It only prints 1 if in
	POSIX mode. Thanks to Jeroen Schot who first reported it.

2012-07-20         Arnold D. Robbins     <arnold@skeeve.com>

	* gawk.texi (Ranges and Locales): Clarified ranges and
	locales.

2012-07-13         Arnold D. Robbins     <arnold@skeeve.com>

	* gawk.texi (Getline Notes): Discuss side effects in
	argument expression.

2012-06-29         Arnold D. Robbins     <arnold@skeeve.com>

	* gawk.texi, awkcard.in: Latest mawk understands /dev/stdin.

2012-04-27         Arnold D. Robbins     <arnold@skeeve.com>

	* gawk.texi: Add that -b affects output.

2012-04-27         Arnold D. Robbins     <arnold@skeeve.com>

	* texinfo.tex: Update to latest from automake 1.12.

2012-04-09         Arnold D. Robbins     <arnold@skeeve.com>

	* texinfo.tex: Update to latest from automake 1.11.4.

2012-04-11         John Haque     <j.eh@mchsi.com>

	* gawk.texi: Change RNDMODE to ROUNDMODE.
	* gawk.1, awkcard.in: Ditto.

2012-04-11         Arnold D. Robbins     <arnold@skeeve.com>

	* gawk.texi: Change --arbitrary-precision to --bignum.
	* gawk.1: Ditto.
	* awkcard.in: Add --bignum, RNDMODE, PREC.

2012-04-08         Arnold D. Robbins     <arnold@skeeve.com>

	* gawk.texi: Editing on new chapter on arbitrary precision numbers.

2012-03-31         John Haque     <j.eh@mchsi.com>

	* gawk.texi, gawk.1: Add text on support for arbitrary precision
	numbers.

2012-02-06         Arnold D. Robbins     <arnold@skeeve.com>

	* gawk.texi, gawk.1: And some minor edits thereunto.

2012-02-03         John Haque     <j.eh@mchsi.com>

	* gawk.texi, gawk.1: Add text on read timeout.

2011-12-28         Arnold D. Robbins     <arnold@skeeve.com>

	* awkcard.in, gawk.1: Minor edits after merge of executables.

2011-12-21         John Haque     <j.eh@mchsi.com>

	* gawk.texi: Updated sections on profiling and debugging
	after merging the exes. Document new options --debug and
	--load, and add a sub-section on loading extension library.
	* gawk.1: Same.
	* awkcard.in: Same.

2012-03-28         Arnold D. Robbins     <arnold@skeeve.com>

	* 4.0.1: Release tar ball made.

2012-02-10         Arnold D. Robbins     <arnold@skeeve.com>

	* gawk.texi, awkcard.in: Bump patch level.
	* texinfo.tex: Updated from Texinfo CVS.

2011-12-06         Arnold D. Robbins     <arnold@skeeve.com>

	* gawk.texi: Various typo fixes from mailing list.

2011-11-10         Arnold D. Robbins     <arnold@skeeve.com>

	* gawk.1: Fix some .BR to be .B.

2011-11-08         Arnold D. Robbins     <arnold@skeeve.com>

	* gawk.texi: Further improvement in the discussion of sorted array
	traversal. Some sections reordered and text edited to suit.

2011-11-06         Arnold D. Robbins     <arnold@skeeve.com>

	* gawk.texi: Try to improve discussion of sorted array
	traversal.

2011-09-24         Arnold D. Robbins     <arnold@skeeve.com>

	* gawk.1: Fix some spelling errors. Thanks to
	Jeroen Schot <schot@A-Eskwadraat.nl>.
	* gawk.texi: Some minor fixes.

2011-08-31         John Haque     <j.eh@mchsi.com>

	* gawk.texi: Updated gawk dynamic extension doc.

2011-07-28         Arnold D. Robbins     <arnold@skeeve.com>

	* gawk.texi (Gory Details): Restore text on historical behavior
	etc. and add explanation on gawk 4.0.x.

2011-07-17         Arnold D. Robbins     <arnold@skeeve.com>

	* gawk.texi: Add reference in node Expressions to node Precedence,
	based on suggestion from Dan Jacobson dated 4 Jun 2001.

2011-07-17  Paul Eggert  <eggert@twinsun.com>

	* gawk.texi: Warn up-front (indirectly) that plain gawk is not
	compatible with SVR4 awk and with POSIX awk.  Describe how
	gawk differs from the GNU standard in its interpretation of
	POSIXLY_CORRECT.  (From mail dated 15 May 2001).

2011-06-24         Arnold D. Robbins     <arnold@skeeve.com>

	* Makefile.am (EXTRA_DIST): Add ChangeLog.0.
	* 4.0.0: Remake the tar ball.

2011-06-23         Arnold D. Robbins     <arnold@skeeve.com>

	* ChangeLog.0: Rotated ChangeLog into this file.
	* ChangeLog: Created anew for gawk 4.0.0 and on.
	* 4.0.0: Release tar ball made.<|MERGE_RESOLUTION|>--- conflicted
+++ resolved
@@ -1,16 +1,14 @@
-<<<<<<< HEAD
+2015-06-12         Arnold D. Robbins     <arnold@skeeve.com>
+
+	* gawktexi.in: Add another pithy quote from Chet Ramey. Currently
+	commented out.
+
 2015-05-31         Arnold D. Robbins     <arnold@skeeve.com>
 
 	* gawktexi.in: Revised description of default field parsing
 	for POSIX. Newline is now a separator also.  Thanks to
 	Michael Klement <michael.klement@usa.net> for pointing this out.
 	* gawk.1: Updated too.
-=======
-2015-06-12         Arnold D. Robbins     <arnold@skeeve.com>
-
-	* gawktexi.in: Add another pithy quote from Chet Ramey. Currently
-	commented out.
->>>>>>> 9ca2921e
 
 2015-05-30         Arnold D. Robbins     <arnold@skeeve.com>
 
