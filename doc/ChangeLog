<<<<<<< HEAD
2016-02-05         Arnold D. Robbins     <arnold@skeeve.com>

	* gawk.texi: Document that optimization in now the default,
	there are new -s/--no-optimize options and that
	pretty-printing and profiling disable optimization.
	* gawk.1: Ditto.
	* awkcard.in: Ditto.
=======
2016-02-14         Arnold D. Robbins     <arnold@skeeve.com>

	* gawktexi.in: Revise for use with Texinfo 6.1.
	Remove ` @c' at the end of inline docbook constructs.
	Remove special @DB*REF macros, not needed anymore.
	Use @sup for superscripts where possible.
	* texinfo.tex: Updated.
>>>>>>> 7224d3f6

2016-02-03         Andrew J. Schorr     <aschorr@telemetry-investments.com>

	* gawktexi.in (Command-Line Options): Change wording of -M description
	to say "Select" instead of "Force".
	(Arbitrary-Precision Arithmetic Features): Tweak the wording to make
	it clear that MPFR is not used unless the -M option is supplied.

2016-02-03         Arnold D. Robbins     <arnold@skeeve.com>

	* gawktexi.in (VMS Running): Improve the Texinfo usage.

2016-01-31         John E. Malmberg     <wb8tyw@qsl.net>

	* gawktexi.in (VMS Running): Add instructions on how to redirect
	gawk data to a VMS command.

2016-01-18         Arnold D. Robbins     <arnold@skeeve.com>

	* gawktexi.in (Bracket Expressions): Document that '[', '.' and
	'*' are literal inside bracket expressions.
	(Two-way I/O): Add stuff about stdbuf and deadlocks.

2016-01-15         Arnold D. Robbins     <arnold@skeeve.com>

	* gawktexi.in (Array Sorting Functions): Clean up the code some,
	per suggestion from Michal Jaegermann. Tighten up the prose
	a bit too.

2016-01-14         Arnold D. Robbins     <arnold@skeeve.com>

	* ChangeLog: Remove spurious whitespace.

	Unrelated:

	* gawk.1: Restore text on PROCINFO["RETRY"] and fix up the
	formatting while we're at it. Thanks to Andrew Schorr for
	pointing out the problem.

2016-01-13         Arnold D. Robbins     <arnold@skeeve.com>

	* gawktexi.in (Array Sorting Functions): Add an example of
	using a function name with asort(). Response to bug report
	Stephane Goujet <stephane.goujet@wanadoo.fr>.

2016-01-06         Arnold D. Robbins     <arnold@skeeve.com>

	* gawktexi.in: Finish documenting that --pretty-print
	doesn't run the program. Thanks to Antonio
	Giovanni Colombo for the report and patch.

2016-01-03         Arnold D. Robbins     <arnold@skeeve.com>

	* gawktexi.in: Document that GNU/Linux on Alpha is no
	longer supported.

2015-12-27         Arnold D. Robbins     <arnold@skeeve.com>

	* gawktexi.in: Fix some @c endfile. Thanks to Antonio
	Giovanni Colombo for the report and patch.

2015-12-20         Arnold D. Robbins     <arnold@skeeve.com>

	* gawktexi.in: Add PROCINFO["NONFATAL"] to the list for PROCINFO.
	* gawk.1: Ditto.

2015-12-18         Arnold D. Robbins     <arnold@skeeve.com>

	* gawk.1: Update description of PROCINFO, and sort it properly.
	* gawktexi.in: Ditto.

2015-11-26         Arnold D. Robbins     <arnold@skeeve.com>

	* gawktexi.in: Add "exit" as synonym for "quit" in the
	debugger.  Suggested by Joep van Delft <joepvandelft@xs4all.nl>.

2015-11-15         Arnold D. Robbins     <arnold@skeeve.com>

	* gawktexi.in: Minor edits.
	* gawk.1: Revise \x to maximum of two digits.

2015-11-04         Arnold D. Robbins     <arnold@skeeve.com>

	* Makefile.am (pdf-local): Remove igawk.1.pdf. Ooops.

2015-10-30         Arnold D. Robbins     <arnold@skeeve.com>

	* Makefile.am (awkcard.ps): Add options to force paper size
	to letter. This makes the cut marks come out correctly even
	if groff's default paper size is a4.

2015-10-26         Arnold D. Robbins     <arnold@skeeve.com>

	* gawk.1: Put commas outside quoting in regexps to avoid
	confusion. Thanks to Mike Frysinger <vapier@gentoo.org>.

2015-10-16         Arnold D. Robbins     <arnold@skeeve.com>

	* awkcard.in: Fix tbl complaint.

2015-10-07         Arnold D. Robbins     <arnold@skeeve.com>

	* texinfo.tex: Updated to a working version.

2015-10-04         Arnold D. Robbins     <arnold@skeeve.com>

	* texinfo.tex: Revert update. It stopped working. I should learn
	to test these things. Thanks to Antonio Giovanni Colombo for
	the report.

2015-10-02         Arnold D. Robbins     <arnold@skeeve.com>

	* gawktexi.in: Note that there is no support for SSL.

2015-09-25         Arnold D. Robbins     <arnold@skeeve.com>

	* texinfo.tex: Update to latest.

2015-08-28	Daniel Richard G.	<skunk@iSKUNK.ORG>

	* doc/gawktexi.in: Check for the "struct passwd.pw_passwd" and
	"struct group.gr_passwd" fields and conditionalize their use, as
	they don't exist on z/OS.
	* Makefile.am (pdf-local): Renamed from "pdf", as Automake already
	defines "pdf" and warns us as much.

2015-08-14         Arnold D. Robbins     <arnold@skeeve.com>

	* gawktexi.in: Typo fixes in Appendix A.
	Thanks to Antonio Colombo.

2015-07-30         Arnold D. Robbins     <arnold@skeeve.com>

	* gawktexi.in: Small typo fix; thanks to Antonio Colombo
	for noticing.

2015-07-01         Arnold D. Robbins     <arnold@skeeve.com>

	* gawktexi.in: Update info on Quiktrim awk; thanks to
	Antonio Colombo for the pointer.

2015-06-30         Arnold D. Robbins     <arnold@skeeve.com>

	* gawktexi.in (Limitations): Document that sometimes the
	debugger can affect the program being run.
	Thanks to Hermann Peifer for the test case.

2015-06-26         Arnold D. Robbins     <arnold@skeeve.com>

	* gawktexi.in: Update description of values returned by typeof.

2015-06-19         Arnold D. Robbins     <arnold@skeeve.com>

	* gawkinet.info: Fix an old arnold@gnu.org.

2015-06-17         Andrew J. Schorr     <aschorr@telemetry-investments.com>

	* gawktexi.in: Document inplace shortcomings -- it does not preserve
	ACLs, and it may leave temporary files behind if killed by a signal.

2015-06-17         Andrew J. Schorr     <aschorr@telemetry-investments.com>

	* gawktexi.in: Document new inplace variable to control whether
	inplace editing is active.

2015-06-13         Arnold D. Robbins     <arnold@skeeve.com>

	* gawktexi.in: Comment out exercise 10.3, since the answer
	is included in the text. Thanks to Antonio Colombo
	for pointing this out.

2015-06-12         Arnold D. Robbins     <arnold@skeeve.com>

	* gawktexi.in: Add another pithy quote from Chet Ramey. Currently
	commented out.

2015-05-31         Arnold D. Robbins     <arnold@skeeve.com>

	* gawktexi.in: Revised description of default field parsing
	for POSIX. Newline is now a separator also.  Thanks to
	Michael Klement <michael.klement@usa.net> for pointing this out.
	* gawk.1: Updated too.

2015-05-30         Arnold D. Robbins     <arnold@skeeve.com>

	* gawktexi.in (Bitwise Functions): Update results of testbits.awk.

2015-05-19         Arnold D. Robbins     <arnold@skeeve.com>

	* 4.1.3: Release tar ball made.

2015-05-19         Arnold D. Robbins     <arnold@skeeve.com>

	* gawktexi.in: Bump patch level and modified date.
	Move to modern version of @image.
	* texinfo.tex: Update to latest.
	* array-elements.txt: Remove texinfo commands.

2015-05-18         Arnold D. Robbins     <arnold@skeeve.com>

	* gawktexi.in: Add a pithy quote from Chet Ramey. Currently
	commented out.

2015-05-16         Arnold D. Robbins     <arnold@skeeve.com>

	* gawktexi.in: Fix description of nextfile within a function. Sigh.

2015-05-15         Andrew J. Schorr     <aschorr@telemetry-investments.com>

	* gawktexi.in (Undocumented): Describe the new PROCINFO["argv"] array.

2015-05-14         Arnold D. Robbins     <arnold@skeeve.com>

	* gawktexi.in (Bugs): Add that email should be in plain
	text and not in HTML.  Sigh.

2015-05-11         Arnold D. Robbins     <arnold@skeeve.com>

	* gawktexi.in: Add doc on conversions for strongly typed
	regexp variables.

2015-05-03         Arnold D. Robbins     <arnold@skeeve.com>

	* gawktexi.in: Add initial documentation for strongly typed
	regexps and for `typeof'.

2015-04-29         Arnold D. Robbins     <arnold@skeeve.com>

	* 4.1.2: Release tar ball made.

2015-04-16         Arnold D. Robbins     <arnold@skeeve.com>

	* gawktexi.in (Undocumented): More info added.

2015-04-08         Arnold D. Robbins     <arnold@skeeve.com>

	* gawktexi.in: Update feature history section.

2015-04-07         Arnold D. Robbins     <arnold@skeeve.com>

	* gawktexi.in: Add a minor note to revisit FPAT pattern for CSV
	files at some point.

2015-04-05         Andrew J. Schorr     <aschorr@telemetry-investments.com>

	* gawktexi.in: Replace http://gawkextlib.sourceforge.net with
	http://sourceforge.net/projects/gawkextlib, since the former link
	contains obsolete info.  Update the gawkextlib build instructions
	to point to http://sourceforge.net/projects/gawkextlib/files for the
	current info.

2015-04-05         Arnold D. Robbins     <arnold@skeeve.com>

	* gawktexi.in: Fix a figure caption. Thanks to Antonio Colombo
	for pointing this out.
	* gawktexi.in: Additional typo fix, also thanks to Antonio.

2015-04-02         Arnold D. Robbins     <arnold@skeeve.com>

	* gawktexi.in, gawk.1, awkcard.in: Name change: div() --> intdiv().

2015-03-31         Arnold D. Robbins     <arnold@skeeve.com>

	* gawktexi.in: Update discussion of calling built-in functions
	indirectly. Small additional fix relating to rand(). Thanks
	to Antonio Colombo.

2015-03-27         Arnold D. Robbins     <arnold@skeeve.com>

	* gawktexi.in: Minor edits.

2015-03-24         Arnold D. Robbins     <arnold@skeeve.com>

	* gawktexi.in: Minor fixes from Antonio Colombo and new exercise
	in chapter 16.
	* gawk.1: Minor edits.
	* gawktexi.in: Edits in material on errno and retryable and get_file
	API.

2015-03-17         Andrew J. Schorr     <aschorr@telemetry-investments.com>

	* gawktexi.in: Modify inplace.awk to call inplace_end in BEGINFILE
	and END instead of in ENDFILE. This way, actions in ENDFILE rules
	will be redirected as expected.

2015-03-17         Arnold D. Robbins     <arnold@skeeve.com>

	* gawktexi.in: Turn "positive" into non-negative as appropriate.
	Thanks to Nicholas Mills <nlmills@clemson.edu> for pointing out
	the issue.

2015-03-08         Arnold D. Robbins     <arnold@skeeve.com>

	* gawktexi.in: Briefly describe that nonfatal I/O overrides
	GAWK_SOCK_RETRIES, in the env var part and in the nonfatal I/O
	part.

2015-03-01         Arnold D. Robbins     <arnold@skeeve.com>

	* gawktexi.in: Change quotes to @dfn for pseudorandom.
	A last-minute O'Reilly fix.

2015-02-27         Arnold D. Robbins     <arnold@skeeve.com>

	* gawktexi.in: Update UPDATE-MONTH and copyright year.
	Note that "the guide is definitive" quote is really
	from "The Restaurant at the End of the Universe". Thanks
	to Antonio Colombo for pointing this out.

2015-02-24         Arnold D. Robbins     <arnold@skeeve.com>

	* texinfo.tex: Update to most current version.
	* gawktexi.in: Minor edit to match an O'Reilly fix.
	Add some FIXMEs to one day use @sup.

2015-02-22         Arnold D. Robbins     <arnold@skeeve.com>

	* gawktexi.in: Change 'div' to 'divisor' in some examples.
	This future-proofs against a new function in master.
	Thanks to Antonio Giovanni Colombo for the report.

2015-02-20         Arnold D. Robbins     <arnold@skeeve.com>

	* gawktexi.in: More O'Reilly fixes. I think it's done!

2015-02-19         Arnold D. Robbins     <arnold@skeeve.com>

	* gawktexi.in: More O'Reilly fixes.

2015-02-17         Arnold D. Robbins     <arnold@skeeve.com>

	* gawktexi.in: A few minor formatting fixes to sync with O'Reilly
	version.

2015-02-13         Arnold D. Robbins     <arnold@skeeve.com>

	* gawktexi.in: O'Reilly fixes. Through QC1 review.

2015-02-11         Arnold D. Robbins     <arnold@skeeve.com>

	* gawktexi.in: O'Reilly fixes.

2015-02-10         Arnold D. Robbins     <arnold@skeeve.com>

	* gawktexi.in: Minor fixes, O'Reilly fixes.

2015-02-09         Arnold D. Robbins     <arnold@skeeve.com>

	* gawktexi.in: Restore a lost sentence. O'Reilly fixes.

2015-02-08         Arnold D. Robbins     <arnold@skeeve.com>

	* gawktexi.in: O'Reilly fixes.
	Make non-fatal i/o use "NONFATAL".

2015-02-06         Arnold D. Robbins     <arnold@skeeve.com>

	* gawktexi.in: O'Reilly fixes.

2015-02-04         Arnold D. Robbins     <arnold@skeeve.com>

	* gawktexi.in: O'Reilly fixes.
	* gawktexi.in: Update various version-related bits of info.

2015-02-02         Arnold D. Robbins     <arnold@skeeve.com>

	* gawktexi.in: O'Reilly fixes.

2015-02-01         Arnold D. Robbins     <arnold@skeeve.com>

	* gawktexi.in: POSIX requirement that function parameters cannot
	have the same name as a function is now --posix.
	Restore indirectcall example.

	More O'Reilly fixes.

2015-01-30         Arnold D. Robbins     <arnold@skeeve.com>

	* gawktexi.in: Document POSIX requirement that function parameters
	cannot have the same name as a function. Fix indirectcall example.

2015-01-27         Arnold D. Robbins     <arnold@skeeve.com>

	* gawktexi.in: O'Reilly fixes.
	And still more. Also, fix @code --> @command in a number of places.

2015-01-26         Arnold D. Robbins     <arnold@skeeve.com>

	* gawktexi.in: O'Reilly fixes.

2015-01-25         Arnold D. Robbins     <arnold@skeeve.com>

	* gawktexi.in: Fix a bad URL. And another one.
	More O'Reilly fixes.

2015-01-23         Arnold D. Robbins     <arnold@skeeve.com>

	* gawktexi.in: O'Reilly fixes.
	(Glossary): Many new entries from Antonio Giovanni Colombo.

2015-01-21         Arnold D. Robbins     <arnold@skeeve.com>

	* gawktexi.in: O'Reilly fixes.
	Remove obsolete start/end of range indexing comments.

2015-01-20         Arnold D. Robbins     <arnold@skeeve.com>

	* gawktexi.in: O'Reilly fixes.

2015-01-19         Arnold D. Robbins     <arnold@skeeve.com>

	* gawkinet.texi: Fix capitalization in document title.
	* gawktexi.in: Here we go again: Starting on more O'Reilly fixes.

2014-12-27         Arnold D. Robbins     <arnold@skeeve.com>

	* gawktexi.in: Add info that nonfatal I/O works with stdout and
	stderr.  Revise version info and what was added when.

2015-01-05         Andrew J. Schorr     <aschorr@telemetry-investments.com>

	* gawktexi.in: Improve get_file documentation.

2015-01-05         Andrew J. Schorr     <aschorr@telemetry-investments.com>

	* gawktexi.in: Replace "Retrying I/O" with "Retrying Input", since this
	feature pertains to input, not output.

2015-01-04         Andrew J. Schorr     <aschorr@telemetry-investments.com>

	* gawktexi.in: Document the get_file API function.

2015-01-04         Andrew J. Schorr     <aschorr@telemetry-investments.com>

	* gawk.1: Document new features PROCINFO["errno"] and
	PROCINFO["input", "RETRY"], and new getline return value of -2.
	* gawktexi.in: Ditto.

2014-12-26         Antonio Giovanni Colombo   <azc100@gmail.com>

	* gawktexi.in (Glossary): Really sort the items.

2014-12-24         Arnold D. Robbins     <arnold@skeeve.com>

	* gawktexi.in: Start documenting nonfatal output.

2014-12-24         Arnold D. Robbins     <arnold@skeeve.com>

	* gawktexi.in: Add one more paragraph to new foreword.
	* gawktexi.in: Fix exponentiation in TeX mode. Thanks to
	Marco Curreli by way of Antonio Giovanni Colombo.

	* texinfo.tex: Updated.

2014-12-12         Arnold D. Robbins     <arnold@skeeve.com>

	* gawktexi.in: Minor fix.
	Thanks to Teri Price <tjp212@lehigh.edu>.

2014-12-10         Arnold D. Robbins     <arnold@skeeve.com>

	* gawktexi.in: More minor fixes.

2014-12-09         Arnold D. Robbins     <arnold@skeeve.com>

	* gawktexi.in: More minor fixes.

2014-12-07         Arnold D. Robbins     <arnold@skeeve.com>

	* gawktexi.in: Minor fixes.

2014-12-06         Arnold D. Robbins     <arnold@skeeve.com>

	* gawktexi.in: A minor fix.

2014-12-05         Arnold D. Robbins     <arnold@skeeve.com>

	* gawktexi.in: Various minor fixes and updates.

2014-11-23         Arnold D. Robbins     <arnold@skeeve.com>

	* gawktexi.in: Update that TZ env. var can influnce mktime
	in running program.  Thanks to Hermann Peifer.

2014-11-19         Arnold D. Robbins     <arnold@skeeve.com>

	* gawktexi.in: Update that RFC 4180 documents CSV data.

2014-11-17         Arnold D. Robbins     <arnold@skeeve.com>

	* gawktexi.in: Copyedits applied.

2014-11-02         Arnold D. Robbins     <arnold@skeeve.com>

	* gawktexi.in: Comment out that I need an owner for awk.info.
	I may have found one or two people.

2014-10-29         Andrew J. Schorr     <aschorr@telemetry-investments.com>

	* gawktexi.in: Document new extras directory containing shell startup
	files to manipulate AWKPATH and AWKLIBPATH environment variables.

2014-10-28         Arnold D. Robbins     <arnold@skeeve.com>

	* gawk.1: Clarification that debugger reads stdin.
	* gawktexi.in: Ditto, and correctly place the "Braces" entry in
	the Glossary. Thanks to Antonio Colombo for that.

	Unrelated:

	* gawktexi.in: Restore use of @sc. Karl fixed makeinfo. :-)

2014-10-25         Arnold D. Robbins     <arnold@skeeve.com>

	* gawktexi.in: Minor typo fixes.
	Fix discussion of \x, per note from Antonio Colombo.

2014-10-17         Arnold D. Robbins     <arnold@skeeve.com>

	* gawktexi.in: Fix date in docbook attribution for new Foreword;
	thanks to Antonio Colombo for the catch.  Update latest version
	of gettext.

2014-10-15         Arnold D. Robbins     <arnold@skeeve.com>

	* gawk.1: Fix default value for AWKLIBPATH.
	* gawktexi.in: Revised text for AWKPATH and AWKLIBPATH.

2014-10-14         Arnold D. Robbins     <arnold@skeeve.com>

	* gawktexi.in: Add new Foreword from Mike Brennan.

2014-10-13         Arnold D. Robbins     <arnold@skeeve.com>

	* gawktexi.in: Fix example outputs in chapter 2.
	Improve description of SYMTAB.

2014-10-12         Arnold D. Robbins     <arnold@skeeve.com>

	* gawktexi.in: Revise doc for {INT,STR}_CHAIN_MAX. Remove Pat
	Rankin from VMS duties (per his request). Add a small TeX fix
	for the table in ch 16 for requesting values.

2014-10-05         Arnold D. Robbins     <arnold@skeeve.com>

	* gawktexi.in: Finished changes!

2014-10-03         Arnold D. Robbins     <arnold@skeeve.com>

	* gawktexi.in (EMRED): Renamed from EMISTERED to match original.
	Thanks to Warren Toomey at TUHS for access to archives recording
	the text.

2014-10-02         Arnold D. Robbins     <arnold@skeeve.com>

	* gawktexi.in: Pretty much done!

	Unrelated:

	* gawktexi.in: Fix braino in awk version of div function.
	Thanks to Katie Wasserman for the catch.

2014-10-01         Arnold D. Robbins     <arnold@skeeve.com>

	* gawktexi.in: More fixes after reading through the MS.

	Unrelated:

	* gawktexi.in: Add Katie Wasserman's program to compute
	the digits of PI.

	Unrelated:

	* gawktexi.in: Document the differences between profiling
	and pretty printing.

2014-09-30         Arnold D. Robbins     <arnold@skeeve.com>

	* gawktexi.in: More fixes after reading through the MS.

2014-09-29         Arnold D. Robbins     <arnold@skeeve.com>

	* gawktexi.in: More fixes after reading through the MS.
	And still more fixes.

2014-09-28         Arnold D. Robbins     <arnold@skeeve.com>

	* gawktexi.in: More fixes after reading through the MS.
	Document the debugger's "where" command.

2014-09-27         Arnold D. Robbins     <arnold@skeeve.com>

	* gawktexi.in: Lots more fixes after reading through the MS.

2014-09-23         Arnold D. Robbins     <arnold@skeeve.com>

	* gawktexi.in: Rework the documentation of special files in
	Chapter 5; some reordering as well as rewriting.

2014-09-22         Arnold D. Robbins     <arnold@skeeve.com>

	* gawktex.in: Continue fixes after reading through the MS.

2014-09-21         Arnold D. Robbins     <arnold@skeeve.com>

	* gawktex.in: Start on fixes after reading through the MS.

2014-09-18         Arnold D. Robbins     <arnold@skeeve.com>

	* gawktexi.in: Fix italics in quotations.  Some docbook special
	cases.

2014-09-15         Arnold D. Robbins     <arnold@skeeve.com>

	* gawktexi.in: Document that identifiers must use the English
	letters.

2014-09-14         Arnold D. Robbins     <arnold@skeeve.com>

	* gawktexi.in: More edits during review, minor addition.

2014-09-08         Arnold D. Robbins     <arnold@skeeve.com>

	* gawktexi.in: Remove text that won't get used.

2014-09-07         Arnold D. Robbins     <arnold@skeeve.com>

	* gawktexi.in: Minor cleanups.

2014-09-05         Arnold D. Robbins     <arnold@skeeve.com>

	* gawktexi.in: Document builtin functions in FUNCTAB and in
	PROCINFO["identifiers"].
	* gawk.1: Ditto.

	Unrelated:

	* gawktexi.in: More stuff from reviewer comments.

2014-09-04         Arnold D. Robbins     <arnold@skeeve.com>

	* gawktexi.in: Document that indirect calls now work on built-in
	and extension functions.
	* gawk.1: Same.

2014-09-03         Arnold D. Robbins     <arnold@skeeve.com>

	* gawktexi.in: Further fixes from reviews and bug reports.

2014-09-02         Arnold D. Robbins     <arnold@skeeve.com>

	* gawktexi.in: Corrections to walkthrough in debugger chapter.
	Thanks to David Ward <dlward134@gmail.com> for the problem report.

2014-09-01         Arnold D. Robbins     <arnold@skeeve.com>

	* gawktexi.in: Add index entry for @ - @load, @include,
	and indirect function calls. Thanks to "Kenny McKormack" in
	comp.lang.awk.

2014-08-29         Arnold D. Robbins     <arnold@skeeve.com>

	* gawktexi.in: Continuing on reviewer comments, and other
	bug fixes, miscellanious improvements.

2014-08-26         Arnold D. Robbins     <arnold@skeeve.com>

	* gawktexi.in: Use a different mechanism to exclude
	exercises. Remove use of LC_ALL in an example; doesn't seem
	to be needed anymore.

	Unrelated:

	* gawktexi.in: Document that MirBSD is no longer supported.

2014-08-25         Arnold D. Robbins     <arnold@skeeve.com>

	* gawktexi.in: Exercises are excluded from print edition.

2014-08-24         Arnold D. Robbins     <arnold@skeeve.com>

	* gawktexi.in: Continuing on reviewer comments.

2014-08-23         Arnold D. Robbins     <arnold@skeeve.com>

	* gawktexi.in: Continuing on reviewer comments.

2014-08-22         Arnold D. Robbins     <arnold@skeeve.com>

	* gawktexi.in: Continuing on reviewer comments.

2014-08-20         Arnold D. Robbins     <arnold@skeeve.com>

	* gawktexi.in: Continuing on reviewer comments.

2014-08-16         Arnold D. Robbins     <arnold@skeeve.com>

	* gawktexi.in: Continuing on reviewer comments.

2014-08-15         Arnold D. Robbins     <arnold@skeeve.com>

	* gawktexi.in: Continuing on reviewer comments.

2014-08-13         Arnold D. Robbins     <arnold@skeeve.com>

	* gawktexi.in: Starting on reviewer comments.
	Update acknowledgements.

2014-08-12         Arnold D. Robbins     <arnold@skeeve.com>

	* gawktexi.in: Cause div.awk to get into the example files.

2014-08-06         Arnold D. Robbins     <arnold@skeeve.com>

	* gawktexi.in: Misc minor additions.

2014-08-03         Arnold D. Robbins     <arnold@skeeve.com>

	* gawktexi.in: For sprintf %c document that if value is a valid
	wide character, gawk uses the low 8 bits of the value.

	Unrelated:

	* gawktexi.in: Fix doc for API get_record - errcode needs to
	be greater than zero.

2014-07-24         Arnold D. Robbins     <arnold@skeeve.com>

	* gawktexi.in (Numeric Functions): For `div()', clarify
	truncation is towards zero.  Thanks to Michal Jaegermann
	for pointing out the need to clarify this.

2014-07-10         Arnold D. Robbins     <arnold@skeeve.com>

	* gawktexi.in (Numeric Functions): Document new `div()' function.
	(Arbitrary Precision Integers): Document raison d'etre for div().
	* gawk.1, awkcard.in: Document `div()'.

2014-07-04         Arnold D. Robbins     <arnold@skeeve.com>

	* gawktexi.in (Bracket Expressions): Add a note about how to
	match ASCII characters.  Thanks to Hermann Peifer.

2014-06-25         Arnold D. Robbins     <arnold@skeeve.com>

	* gawktexi.in: Update permissions on copyright page per
	latest maintain.texi. Add GPL to print version of book.

2014-06-24         Arnold D. Robbins     <arnold@skeeve.com>

	* gawktexi.in: Document that --pretty-print no longer runs the
	program. Remove mention of GAWK_NO_PP_RUN env var.

2014-06-22         Arnold D. Robbins     <arnold@skeeve.com>

	* gawktexi.in: Typo fixes and minor corrections.

2014-06-19         Arnold D. Robbins     <arnold@skeeve.com>

	* gawktexi.in: Add thanks to Patrice Dumas and to Karl Berry.
	Per request from Hermann Peifer, try to clarify how local variables
	in functions are initialized.

2014-06-18         Arnold D. Robbins     <arnold@skeeve.com>

	* gawktexi.in: Split 6.1.4 into subsections. Other minor fixes.

2014-06-17         Arnold D. Robbins     <arnold@skeeve.com>

	* gawktexi.in: Finish adding exerices.
	Rework chapter 15 on floating point and MPFR.
	Spell check. Fix menues.

2014-06-16         Arnold D. Robbins     <arnold@skeeve.com>

	* gawktexi.in: Start adding exercises.

2014-06-15         Arnold D. Robbins     <arnold@skeeve.com>

	* gawktexi.in: Finish up summaries. Improvements in mystrtonum().

2014-06-13         Arnold D. Robbins     <arnold@skeeve.com>

	* gawktexi.in: Fix typos from changes of 3 June when macros were
	added for filename, data file, etc. Ooops.

2014-06-12         Arnold D. Robbins     <arnold@skeeve.com>

	* gawktexi.in: More "Summary" sections. Through chapter 14.

2014-06-11         Arnold D. Robbins     <arnold@skeeve.com>

	* gawktexi.in: More "Summary" sections. Through chapter 10.

2014-06-10         Arnold D. Robbins     <arnold@skeeve.com>

	* gawktexi.in: Update docbook figure markup.

2014-06-09         Arnold D. Robbins     <arnold@skeeve.com>

	* gawktexi.in: More "Summary" sections.
	Judiciously arrange for full xrefs in docbook in a few spots.

2014-06-08         Arnold D. Robbins     <arnold@skeeve.com>

	* gawktexi.in: Start adding "Summary" sections.

2014-06-03         Arnold D. Robbins     <arnold@skeeve.com>

	* gawktexi.in: Restore macros for file name vs. filename etc.
	Go through @if... and @ifnot... and fix them up too. Other misc.
	cleanup.

2014-05-29         Arnold D. Robbins     <arnold@skeeve.com>

	* gawktexi.in: Remove some obsolete bits, fix up some other
	minor stuff.

2014-05-27         Arnold D. Robbins     <arnold@skeeve.com>

	* gawktexi.in: Edits through the end!

2014-05-25         Arnold D. Robbins     <arnold@skeeve.com>

	* gawktexi.in: Edits through Appendix A.
	* gawktexi.in: Tweak nested lists for docbook.

2014-05-24         Arnold D. Robbins     <arnold@skeeve.com>

	* gawktexi.in (Staying current): New section.

2014-05-22         Andrew J. Schorr     <aschorr@telemetry-investments.com>

	* gawktexi.in (BEGINFILE/ENDFILE): Update doc for getline - any
	redirected form is allowed inside BEGINFILE/ENDFILE.

2014-05-21         Arnold D. Robbins     <arnold@skeeve.com>

	* gawktexi.in: Add comments for where we need full xrefs in
	docbook.

2014-05-20         Arnold D. Robbins     <arnold@skeeve.com>

	* gawktexi.in: Misc improvements for docbook, consistency
	in table and figure captions.

2014-05-17         Arnold D. Robbins     <arnold@skeeve.com>

	* gawktexi.in: Edits through Chapter 16.

2014-05-16         Arnold D. Robbins     <arnold@skeeve.com>

	* gawktexi.in: Edits through Chapter 14.

2014-05-15         Arnold D. Robbins     <arnold@skeeve.com>

	* gawktexi.in: Fix displays for docbook, edits through Chapter 11.

2014-05-14         Arnold D. Robbins     <arnold@skeeve.com>

	* gawktexi.in: Fix real preface for docbook.

2014-05-13         Arnold D. Robbins     <arnold@skeeve.com>

	* gawktexi.in: Complete formatting for FOR_PRINT and not FOR_PRINT.

2014-05-07         Arnold D. Robbins     <arnold@skeeve.com>

	* gawktexi.in: Docbook edits for preface and parts.
	Document AWKBUFSIZE.

2014-05-05         Arnold D. Robbins     <arnold@skeeve.com>

	* gawktexi.in: Editing progress. Through Chapter 9.

2014-05-05         Michal Jaegermann     <michal@harddata.com>

	* array-elements.fig: Fix subscripts to be aligned
	horizontally.  Regenerate the other files.

2014-05-02         Arnold D. Robbins     <arnold@skeeve.com>

	* gawktexi.in: Editing progress. Through Chapter 8.
	* array-elements.eps, array-elements.fig, array-elements.pdf,
	array-elements.png array-elements.txt: New files.
	* Makefile.am (EXTRA_DIST): Add them.

2014-04-30         Arnold D. Robbins     <arnold@skeeve.com>

	* gawktexi.in: Editing progress. Through Chapter 5.
	* gawktexi.in: Editing progress. Through Chapter 6 and into
	Chapter 7.

2014-04-29         Arnold D. Robbins     <arnold@skeeve.com>

	* gawktexi.in: Editing progress. Through Chapter 3.

2014-04-24         Arnold D. Robbins     <arnold@skeeve.com>

	* gawktexi.in: Start on revisions.

2014-04-17         Arnold D. Robbins     <arnold@skeeve.com>

	* gawk.1: Remove the bit about single character programs overflowing
	the parse stack. It doesn't seem to be true anymore.

2014-04-08         Arnold D. Robbins     <arnold@skeeve.com>

	* 4.1.1: Release tar ball made.

2014-04-08         Arnold D. Robbins     <arnold@skeeve.com>

	* texinfo.tex: Update to latest.
	* awkcard.in: Update copyright, patchlevel in download.
	* gawktexi.in: Update patchlevel, update month, spell check.

2014-03-30         Arnold D. Robbins     <arnold@skeeve.com>

	* gawktexi.in: Cleanups to docbook, finish math stuff.

2014-03-28         Arnold D. Robbins     <arnold@skeeve.com>

	* gawktexi.in: Minor cleanups to the indexing.

	Unrelated:

	* gawktexi.in: Merge in changes needed for creating valid
	DocBook XML. Works with post-5.2 Texinfo and dblatex!

2014-03-27         Arnold D. Robbins     <arnold@skeeve.com>

	* gawktexi.in: Finish the massive indexing improvements such that
	functions are indexed the way I want in TeX and the way Eli
	wants in Info.

	Unrelated:

	* gawktexi.in: Add a note in extension chapter that lookup of
	PROCINFO can fail.

2014-03-27         Eli Zaretskii             <eliz@gnu.org>

	* gawktexi.in: First round of massive indexing improvements.

2014-03-27         Antonio Giovanni Colombo   <azc100@gmail.com>

	* gawktexi.in: Redo all the examples using BBS-list to a different
	file that doesn't use out-of-date concepts.

2014-03-10         Arnold D. Robbins     <arnold@skeeve.com>

	* gawktexi.in: Finish indexing improvements. (For now, anyway.)

	Unrelated:

	* gawk.1: Document the quote flag! (Better late than never.)
	* awkcard.in: Update documentation of quote flag.

2014-03-08         Arnold D. Robbins     <arnold@skeeve.com>

	* gawktexi.in: Minor edits to the discussion of the memory allocation
	functions.

2014-03-08         Andrew J. Schorr     <aschorr@telemetry-investments.com>

	* gawktexi.in: Document new extension API functions api_malloc,
	api_calloc, api_realloc, and api_free.

2014-03-07         Arnold D. Robbins     <arnold@skeeve.com>

	* gawktexi.in: Indexing improvements.

2014-03-02         John E. Malmberg      <wb8tyw@qsl.net>

	* gawktexi.in: Remove paragraph about obsolete VMS
	  compilers.  Update reference about building PCSI kit.

2014-02-27         Arnold D. Robbins     <arnold@skeeve.com>

	* gawktexi.in: Lots of small fixes throughout, update of
	profiling output.  Finished fixes needed before a release.

2014-02-20         Arnold D. Robbins     <arnold@skeeve.com>

	* gawktexi.in: Add a quote to the alarm clock program.

2014-02-15         Arnold D. Robbins     <arnold@skeeve.com>

	* texinfo.tex: Update to latest.

2014-02-14         Arnold D. Robbins     <arnold@skeeve.com>

	* gawktexi.in: Lots of small edits.

2014-02-07         Arnold D. Robbins     <arnold@skeeve.com>

	* gawktexi.in: More minor fixes, update UPDATE_MONTH.

2014-02-03         Arnold D. Robbins     <arnold@skeeve.com>

	* gawktexi.in: More minor fixes, in indexing.

2014-02-03         Arnold D. Robbins     <arnold@skeeve.com>

	* gawktexi.in, gawkinet.texi: Minor fixes, mostly in indexing.
	* texinfo.tex: Update to latest.

2014-01-31         Arnold D. Robbins     <arnold@skeeve.com>

	* gawktexi.in: Add `()' to names of extension functions in indexing
	commands and in one place in the text. Consistency, don'tcha know.

2014-01-30         Arnold D. Robbins     <arnold@skeeve.com>

	* gawktexi.in: Add a few missing STARTOFRANGE comments.
	* gawk.1: Note that `(i, j) in array' doesn't work in for loops.
	Update the copyright year.

2014-01-28         Arnold D. Robbins     <arnold@skeeve.com>

	* gawktexi.in: Update info for Anders Wallin.

2014-01-25         Arnold D. Robbins     <arnold@skeeve.com>

	* texinfo.tex: Updated to current version.
	* gawktexi.in: Add magic stuff so that PDFs have "dark red"
	links like before.

2014-01-23         Arnold D. Robbins     <arnold@skeeve.com>

	* gawktexi.in (Feature History): New node.
	(Common Extensions): Update features now in mawk, too.

2014-12-14         John E. Malmberg      <wb8tyw@qsl.net>

	* gawktexi.in: Add information on building VMS PCSI kit.

2014-01-03         Arnold D. Robbins     <arnold@skeeve.com>

	* gawktexi.in (Full Line Fields): New node.
	Update copyright year.

2013-12-29         John E. Malmberg      <wb8tyw@qsl.net>

	* gawktexi.in: VMS dynamic extensions.

2013-12-26         Arnold D. Robbins     <arnold@skeeve.com>

	* gawktexi.in: More minor additions / fixes.
	(Bugs): Add John Malmberg for VMS. Other minor edits.

2013-12-25         Arnold D. Robbins     <arnold@skeeve.com>

	* gawktexi.in: Minor additions / fixes.

2013-12-23         John E. Malmberg      <wb8tyw@qsl.net>

	* gawktexi.in: Document the VMS exit status encoding.

2013-12-21         Arnold D. Robbins     <arnold@skeeve.com>

	* gawktexi.in (Additional Configuration Options): Document
	the --disable-extensions option.

2013-12-16         John E. Malmberg      <wb8tyw@qsl.net>

	* gawktexi.in: Updates to VMS sections.

2013-12-12         Arnold D. Robbins     <arnold@skeeve.com>

	* gawktexi.in: Fix the presentation of asort() and asorti().
	Thanks to Andy Schorr for pointing out the problems.

2013-11-28         Arnold D. Robbins     <arnold@skeeve.com>

	* gawktexi.in: Update quotations to use @author, fix a few
	placements of footnotes.

2013-11-08         Arnold D. Robbins     <arnold@skeeve.com>

	* gawktexi.in: Update the list of files included in the gawk
	distribution and fix a few typos.

2013-11-03         Arnold D. Robbins     <arnold@skeeve.com>

	* gawktexi.in: Fix the section and subsection headings in
	the Preface.  Also change the short title page to just
	"GNU Awk".

2013-10-31         Arnold D. Robbins     <arnold@skeeve.com>

	* gawktexi.in: Add @shorttitlepage command.

2013-10-25         Arnold D. Robbins     <arnold@skeeve.com>

	* gawktexi.in (Contributors): Update with more info.
	(Distributtion contents): Ditto.
	General: Remove all hyphens when used with "multi" prefix.

2013-10-22         Arnold D. Robbins     <arnold@skeeve.com>

	* gawktexi.in (Other Environment Variables): Document GAWK_MSG_SRC
	variable and fix documentation of *_CHAIN_MAX variables.

2013-10-11         Arnold D. Robbins     <arnold@skeeve.com>

	* gawktexi.in (Conversion, Printf Ordering): Better wording for
	descriptions of CONVFMT. Thanks to Hermann Peifer.

2013-09-29         Arnold D. Robbins     <arnold@skeeve.com>

	* gawktexi.in (Other Versions): Updated info on MKS awk and
	some other links.

2013-09-24         Arnold D. Robbins     <arnold@skeeve.com>

	* gawktexi.in (Readfile function): New node.

2013-09-22         Arnold D. Robbins     <arnold@skeeve.com>

	* gawktexi.in (FN, FFN, DF,DDF, PVERSION, CTL): Remove macros.
	They have no alternate versions and are just in the way.

2013-08-15         Arnold D. Robbins     <arnold@skeeve.com>

	* gawk.1: Document that ENVIRON updates affect the environment.
	* gawktexi.in: Ditto.

2013-06-27         Arnold D. Robbins     <arnold@skeeve.com>

	* texinfo.tex: Update from Karl, fixes a formating problem.
	* gawktexi.in (Conversions): Undo @w{} around @option{--posix}.

2013-06-22         Arnold D. Robbins     <arnold@skeeve.com>

	* gawktexi.in (Type Functions): Add more explanation to isarray(),
	including that it makes no sense to call it at the global level.

2013-06-03         Arnold D. Robbins     <arnold@skeeve.com>

	* gawktexi.in: Make it crystal clear not to use delete with FUNCTAB,
	or attempt to assign to it.

2013-05-29         Arnold D. Robbins     <arnold@skeeve.com>

	* gawktexi.in (Internal File Description): Add "devbsize" element
	to stat data array.

2013-05-27         Arnold D. Robbins     <arnold@skeeve.com>

	* gawtexi.in: Sample filefuncs.c extension code: Change test from
	ifdef HAVE_ST_BLKSIZE to HAVE_STRUCT_STAT_ST_BLKSIZE.

2013-05-21         Arnold D. Robbins     <arnold@skeeve.com>

	* gawktexi.in (Quick Installation): Add a paragraph advising to
	run `make install'. Thanks to Hermann Peifer.

2013-05-16         Arnold D. Robbins     <arnold@skeeve.com>

	* gawktexi.in (gawkextlib): Add a note to use make install on
	gawkextlib itself. Thanks to Hermann Peifer.
	(Cut program): Fix test for skipping lines if -s was supplied.
	Thanks to David Ward <bamberward@gmail.com> for the bug report.

2013-05-09         Arnold D. Robbins     <arnold@skeeve.com>

	* 4.1.0: Release tar ball made.

2013-05-09         Arnold D. Robbins     <arnold@skeeve.com>

	* gawktexi.in, gawk.1: Document that a regexp constant as the second
	argument to index() produces a fatal error.
	* gawktexi.in: More cleanups. Particularly, cleanup the index.

2013-04-27         Arnold D. Robbins     <arnold@skeeve.com>

	* gawktexi.in: Renamed from gawkman.texi.
	Add a reference to Overton's IEEE Math book in MPFR chapter.
	Thanks to Nelson Beebe for the recommendation.
	* Makefile.am, sidebar.awk: Adjusted.

2013-04-26         Arnold D. Robbins     <arnold@skeeve.com>

	* gawkman.texi: Cleanup in MPFR and API chapters.
	Also minor cleanup in design decisions. Add vim modeline.
	* api-figure2.fig: Minor fix.
	* api-figure2.eps, api-figure2.pdf, api-figure2.png: Regenerated.

2013-04-24         Arnold D. Robbins     <arnold@skeeve.com>

	* gawk.1: Finish cleanup pass.
	* awkcard.in: Document that getline sets RT.
	* gawkman.texi: Ditto.

2013-04-23         Arnold D. Robbins     <arnold@skeeve.com>

	* gawk.1: Start cleanup pass.
	* awkcard.in: Minor addition.
	* gawkman.texi: Minor fixes.

	* gawk.1, gawkman.texi: Document PROCINFO entries for API
	major and minor versions.

2013-04-21         Arnold D. Robbins     <arnold@skeeve.com>

	* gawkman.texi: Update all the menus. Fix spelling errors. Remove
	some unneeded fakenodes.

2013-04-20         Arnold D. Robbins     <arnold@skeeve.com>

	* awkcard.in: Clean up and bring up to date.

2013-04-17         Arnold D. Robbins     <arnold@skeeve.com>

	* Makefile.am (gawk.ps, gawkinet.ps): Set TEXINPUTS to point
	at $(srcdir) to be able to include various figures if doing a
	build not in the source directory.

2013-04-16         Arnold D. Robbins     <arnold@skeeve.com>

	* gawkman.texi: New file. This is now the real source for the
	manual and gawk.texi is generated from it.
	* sidebar.awk: New file to DTRT for sidebars in the manual.
	* Makefile.am (EXTRA_DIST): Update.
	(gawk.texi): Add new rule to create / update it if necessary.

2013-04-16         Arnold D. Robbins     <arnold@skeeve.com>

	* gawk.texi: Pretty much finish cleanup. Move i18n chapter to
	after advanced features chapter.
	* texinfo.tex: Updated to current in texinfo SVN.

2013-04-15         Arnold D. Robbins     <arnold@skeeve.com>

	* gawk.texi: Continue cleanup.

2013-04-14         Arnold D. Robbins     <arnold@skeeve.com>

	* gawk.texi: Add link to 'pawk' - awk for python.
	Further cleanups.

2013-04-12         Arnold D. Robbins     <arnold@skeeve.com>

	* gawk.texi: Continue cleanup.

2013-04-11         Arnold D. Robbins     <arnold@skeeve.com>

	* gawk.texi: Continue cleanup.

2013-04-04         Arnold D. Robbins     <arnold@skeeve.com>

	* gawk.texi: Continue cleanup.

2013-04-03         Arnold D. Robbins     <arnold@skeeve.com>

	* gawk.texi: Continue cleanup.

2013-04-02         Arnold D. Robbins     <arnold@skeeve.com>

	* gawk.texi: Start a simple cleanup pass before the release.

2013-03-15         Arnold D. Robbins     <arnold@skeeve.com>

	* gawk.texi: Update URL for texinfo, fix a typo.

2013-03-04         Arnold D. Robbins     <arnold@skeeve.com>

	* gawk.texi (Getline/Pipe): Add a nice quote from BWK.

2013-02-08         Arnold D. Robbins     <arnold@skeeve.com>

	* gawk.texi: Restore centering of text images.

2013-02-07         Arnold D. Robbins     <arnold@skeeve.com>

	* gawk.texi (Other Versions): Remove the description of xmlgawk.

2013-02-06         Arnold D. Robbins     <arnold@skeeve.com>

	* gawk.texi: For Info output, don't use @center on text images
	since the new makeinfo doesn't yet center the file as a block.
	Thanks to Karl Berry for the diagnostic.
	* gawk.1: Remove commented out doc for -m option which was for
	compatibility with BWK awk. His awk dropped it back in 2007.

2013-01-31         Arnold D. Robbins     <arnold@skeeve.com>

	* api-figure2.txt, api-figure3.txt: Convert tabs to spaces.
	* gawk.texi (Gory Details): Fix a command that new makeinfo doesn't
	recognize.
	(Conversion): Update example to be in POSIX mode. Thanks to
	Hermann Peifer.

2013-01-27         Arnold D. Robbins     <arnold@skeeve.com>

	* gawk.texi (Dynamic Typing): Clarify that gawk dies after the
	first fatal error on the test program. Thanks to Hermann Peifer.

2013-01-21         Arnold D. Robbins     <arnold@skeeve.com>

	* gawk.texi (Setting Precision): Fix a typo. 3.322 instead
	of 3.332.  Thanks to Hermann Peifer.

2013-01-09         Arnold D. Robbins     <arnold@skeeve.com>

	* gawk.texi: Minor edits to documentation for new inplace extension.

2013-01-08         Andrew J. Schorr     <aschorr@telemetry-investments.com>

	* gawk.texi: Add documentation for new inplace extension.

2013-01-08         Arnold D. Robbins     <arnold@skeeve.com>

	* gawk.texi, awkcard.in: Sync what mawk has. Main point of
	interest is that mawk supports the three time functions.

2013-01-06         Arnold D. Robbins     <arnold@skeeve.com>

	* gawk.texi, awkcard.in: Add Git Hub info for BWK awk.
	Update copyrights.
	* gawk.texi: Add Software Tools quote in chapter on library functions.

2012-12-25         Arnold D. Robbins     <arnold@skeeve.com>

	* gawk.texi: Remove doc sym_constant() API function.

2012-12-24         Arnold D. Robbins     <arnold@skeeve.com>

	* 4.0.2: Release tar ball made.

2012-12-23         Arnold D. Robbins     <arnold@skeeve.com>

	* gawk.texi: Remove an incorrect comment.
	* awkcard.in: Bump patch level.

2012-12-18         Arnold D. Robbins     <arnold@skeeve.com>

	* gawk.texi (Input Parsers): Add info on read_func.

2012-12-16         Arnold D. Robbins     <arnold@skeeve.com>

	* gawk.texi: Move design decisions on new API to appendix C.
	Move section on old extensions to last in the same appendix.

2012-12-15         Arnold D. Robbins     <arnold@skeeve.com>

	* macros: Update to GPL Version 3 and add copyright year.
	* texinfo.tex: Updated, from automake 1.12.6.
	* gawk.texi (Derived Files): A few minor fixes.

2012-12-09         Arnold D. Robbins     <arnold@skeeve.com>

	* awkforai.txt: Changed content to be pointers to the article
	to avoid copyright issues.
	* gawk.texi: Updated description of awkforai.txt.

2012-12-07         Arnold D. Robbins     <arnold@skeeve.com>

	* gawk.texi (I/O Functions): Document that fflush() is now part
	of POSIX. Fix in a few other places as well.
	* awkcard.in: Update for fflush().

2012-12-03         Arnold D. Robbins     <arnold@skeeve.com>

	* gawk.texi: Fix all @tex ... @end tex tables to use a different
	control character than @ so that the new makeinfo won't
	complain about them. Thanks to Karl Berry for the guidance.
	(Old Extension Mechansim): New node.

2012-12-01         Arnold D. Robbins     <arnold@skeeve.com>

	* gawk.texi: API chapter. Sync with gawkapi.h

2012-11-27         Arnold D. Robbins     <arnold@skeeve.com>

	* gawk.texi: API chapter. Change command for making shared libs
	to use gcc, not ld. Thanks to Nelson Beebe.
	(I/O Functions): Document new behavior for fflush().
	* gawk.1: Update for fflush().
	* awkcard.in: Ditto. And some general cleanup.

2012-11-24         Arnold D. Robbins     <arnold@skeeve.com>

	* gawk.texi (Future Extensions): Point to TODO file in the
	gawk dist.
	(Implementation Limitations): New node, from old LIMITATIONS file.

2012-11-22         Arnold D. Robbins     <arnold@skeeve.com>

	* gawk.texi: In API chapter, document the full list of include
	files that need to be included.

2012-11-21         Arnold D. Robbins     <arnold@skeeve.com>

	* gawk.texi: In API chapter, update behavior of stat function
	in the filefuncs extension.  Update the code example and prose
	to match the current code.

2012-11-19         Arnold D. Robbins     <arnold@skeeve.com>

	* gawk.texi: In API chapter, update behavior of readdir extension.

2012-11-16         Arnold D. Robbins     <arnold@skeeve.com>

	* gawk.texi: Minor edits in API chapter.
	Thanks to Nelson Beebe.

2012-11-14         Arnold D. Robbins     <arnold@skeeve.com>

	* gawk.texi: Minor edits in API chapter.
	Thanks to Andrew Schorr.

2012-11-06         Arnold D. Robbins     <arnold@skeeve.com>

	* gawk.texi: Rearrange chapter order and separate into parts
	using @part for TeX.  Fix capitalization in @caption text.
	(Variable Scope): Document that arrays can be local also.
	Thanks to Denis Shirokov <cosmogen@gmail.com>, for pointing out
	the lack.

2012-11-05         Arnold D. Robbins     <arnold@skeeve.com>

	* gawk.texi: Semi-rationalize invocations of @image.

2012-11-04         Arnold D. Robbins     <arnold@skeeve.com>

	* gawk.texi: New chapter on extension API.
	* api-figure1.pdf, api-figure2.pdf, api-figure3.pdf,
	general-program.pdf, process-flow.pdf: New files. Again.
	* Makefile.am (EXTRA_DIST): Update. Again.

2012-11-03         Arnold D. Robbins     <arnold@skeeve.com>

	* api-figure1.pdf, api-figure2.pdf, api-figure3.pdf: Removed.
	* api-figure1.txt, api-figure2.txt, api-figure3.txt,
	api-figure1.png, api-figure2.png, api-figure3.png: New files.
	* Makefile.am (EXTRA_DIST): Update.

	* gawk.texi: Fix up images.
	* general-program.pdf, process-flow.pdf: Removed.
	* general-program.png, process-flow.png,
	general-program.txt, process-flow.txt: New files.
	* Makefile.am (EXTRA_DIST): Update.

2012-10-31         Arnold D. Robbins     <arnold@skeeve.com>

	* api-figure1.eps, api-figure1.fig, api-figure1.pdf,
	api-figure2.eps, api-figure2.fig, api-figure2.pdf,
	api-figure3.eps, api-figure3.fig, api-figure3.pdf: New files.
	* Makefile.am (EXTRA_DIST): Add the above.

2012-10-28         Arnold D. Robbins     <arnold@skeeve.com>

	* gawk.texi (Glossary): Document cookie, some cleanup of
	notes at the end.

2012-10-19         Arnold D. Robbins     <arnold@skeeve.com>

	* gawk.texi: More doc on SYMTAB.

2012-10-05         Arnold D. Robbins     <arnold@skeeve.com>

	* Makefile.am (LN, install-data-hook, uninstall-hook): Removed. No
	longer needed since dgawk and pgawk are gone.

2012-10-13         Arnold D. Robbins     <arnold@skeeve.com>

	* Makefile.am: Add dgawk.1 to man page links created / removed
	on install / uninstall. (On stable branch.)

2012-10-02         Arnold D. Robbins     <arnold@skeeve.com>

	* gawk.texi (Glossary). Correct the full name for `ISO' per
	bug report from William Bresler <wbresler@acm.org>. Add a link
	to the ISO website.

	* gawk.texi, gawk.1, awkcard.in: Document FUNCTAB, SYMTAB, and
	PROCINFO["identifiers"]. Including that delete does not work
	on FUNCTAB and SYMTAB.

2012-09-23         Arnold D. Robbins     <arnold@skeeve.com>

	* gawk.texi (Nextfile Statement): Document that it's now part of POSIX
	and update the title.
	(Delete): Document that `delete array' is now part of POSIX.
	* awkcard.in: Adjust coloring for nextfile and delete array.

2012-09-07         Arnold D. Robbins     <arnold@skeeve.com>

	* texinfo.tex: Updated to version 2012-09-05.06.

2012-08-27         Arnold D. Robbins     <arnold@skeeve.com>

	* gawk.texi: Minor edits, fix some spelling mistakes.

2012-08-26         Arnold D. Robbins     <arnold@skeeve.com>

	* gawk.texi: More edits to chapter on arithmetic.
	Primarily English changes.

2012-08-24         Arnold D. Robbins     <arnold@skeeve.com>

	* gawk.texi: Emphasize more that floating point behavior is
	not a language issue. Add a pointer to POSIX bc.
	Move arithmetic chapter to later in the book, before chapter
	on dynamic extensions.

2012-08-17         Arnold D. Robbins     <arnold@skeeve.com>

	* texinfo.tex: Update infrastructure to Automake 1.12.3.

2012-08-14         Arnold D. Robbins     <arnold@skeeve.com>

	* gawk.texi: Fixed a math bug in the chapter on multiple
	precision floating point. Thanks to John Haque.

2012-08-12         Arnold D. Robbins     <arnold@skeeve.com>

	* gawk.texi: Merged discussion of numbers from Appendix C into
	the chapter on arbitrary precision arithmetic. Did some surgery
	on that chapter to organize it a little better.

2012-08-10         Arnold D. Robbins     <arnold@skeeve.com>

	* awkcard.in, gawk.1, gawk.texi: Updated. Mostly for new API stuff
	but also some other things.
	* gawk.texi (Derived Files): New node.

2012-08-01         Arnold D. Robbins     <arnold@skeeve.com>

	* Makefile.am (install-data-hook): Install a dgawk.1 link to the
	man page also. Remove it on uninstall.

2012-07-29         Andrew J. Schorr     <aschorr@telemetry-investments.com>

	* gawk.texi: Document that RT is set by getline.

2012-07-04         Arnold D. Robbins     <arnold@skeeve.com>

	* gawk.texi, gawk.1, awkcard.in: Document that and(), or(), and
	xor() can all take any number of arguments, with a minimum of two.

2012-06-10         Andrew J. Schorr     <aschorr@telemetry-investments.com>

	* gawk.texi: Rename gettimeofday function to getlocaltime, since
	the new time extension will provide gettimeofday.

2012-05-24         Andrew J. Schorr     <aschorr@telemetry-investments.com>

	* gawk.texi, gawk.1: Replace references to dlload with dl_load.
	But much more work needs to be done on the docs.

2012-05-19         Andrew J. Schorr     <aschorr@telemetry-investments.com>

	* gawk.texi, gawk.1: Document new -i option, and describe new default
	.awk suffix behavior.

2012-04-01         Andrew J. Schorr     <aschorr@telemetry-investments.com>

	* gawk.texi: Replace documentation of removed functions update_ERRNO and
	update_ERRNO_saved with descriptions new functions update_ERRNO_int,
	update_ERRNO_string and unset_ERRNO.  And fix a couple of examples
	to use update_ERRNO_int instead of update_ERRNO.

2012-03-26         Arnold D. Robbins     <arnold@skeeve.com>

	* gawk.texi: Minor style edits.

2012-03-21         Andrew J. Schorr     <aschorr@telemetry-investments.com>

	* gawk.texi, gawk.1: Document new @load keyword.

2012-03-20         Andrew J. Schorr     <aschorr@telemetry-investments.com>

	* gawk.texi, gawk.1: Add AWKLIBPATH.

2012-08-12         Arnold D. Robbins     <arnold@skeeve.com>

	* gawk.texi (Ranges and Locales): Clarified ranges and
	locales. Again.

2012-08-05         Arnold D. Robbins     <arnold@skeeve.com>

	* gawk.texi (PC Binary Installation): Document Eli Zaretskii's
	site.
	(Records): Update case of RS = "a". It only prints 1 if in
	POSIX mode. Thanks to Jeroen Schot who first reported it.

2012-07-20         Arnold D. Robbins     <arnold@skeeve.com>

	* gawk.texi (Ranges and Locales): Clarified ranges and
	locales.

2012-07-13         Arnold D. Robbins     <arnold@skeeve.com>

	* gawk.texi (Getline Notes): Discuss side effects in
	argument expression.

2012-06-29         Arnold D. Robbins     <arnold@skeeve.com>

	* gawk.texi, awkcard.in: Latest mawk understands /dev/stdin.

2012-04-27         Arnold D. Robbins     <arnold@skeeve.com>

	* gawk.texi: Add that -b affects output.

2012-04-27         Arnold D. Robbins     <arnold@skeeve.com>

	* texinfo.tex: Update to latest from automake 1.12.

2012-04-09         Arnold D. Robbins     <arnold@skeeve.com>

	* texinfo.tex: Update to latest from automake 1.11.4.

2012-04-11         John Haque     <j.eh@mchsi.com>

	* gawk.texi: Change RNDMODE to ROUNDMODE.
	* gawk.1, awkcard.in: Ditto.

2012-04-11         Arnold D. Robbins     <arnold@skeeve.com>

	* gawk.texi: Change --arbitrary-precision to --bignum.
	* gawk.1: Ditto.
	* awkcard.in: Add --bignum, RNDMODE, PREC.

2012-04-08         Arnold D. Robbins     <arnold@skeeve.com>

	* gawk.texi: Editing on new chapter on arbitrary precision numbers.

2012-03-31         John Haque     <j.eh@mchsi.com>

	* gawk.texi, gawk.1: Add text on support for arbitrary precision
	numbers.

2012-02-06         Arnold D. Robbins     <arnold@skeeve.com>

	* gawk.texi, gawk.1: And some minor edits thereunto.

2012-02-03         John Haque     <j.eh@mchsi.com>

	* gawk.texi, gawk.1: Add text on read timeout.

2011-12-28         Arnold D. Robbins     <arnold@skeeve.com>

	* awkcard.in, gawk.1: Minor edits after merge of executables.

2011-12-21         John Haque     <j.eh@mchsi.com>

	* gawk.texi: Updated sections on profiling and debugging
	after merging the exes. Document new options --debug and
	--load, and add a sub-section on loading extension library.
	* gawk.1: Same.
	* awkcard.in: Same.

2012-03-28         Arnold D. Robbins     <arnold@skeeve.com>

	* 4.0.1: Release tar ball made.

2012-02-10         Arnold D. Robbins     <arnold@skeeve.com>

	* gawk.texi, awkcard.in: Bump patch level.
	* texinfo.tex: Updated from Texinfo CVS.

2011-12-06         Arnold D. Robbins     <arnold@skeeve.com>

	* gawk.texi: Various typo fixes from mailing list.

2011-11-10         Arnold D. Robbins     <arnold@skeeve.com>

	* gawk.1: Fix some .BR to be .B.

2011-11-08         Arnold D. Robbins     <arnold@skeeve.com>

	* gawk.texi: Further improvement in the discussion of sorted array
	traversal. Some sections reordered and text edited to suit.

2011-11-06         Arnold D. Robbins     <arnold@skeeve.com>

	* gawk.texi: Try to improve discussion of sorted array
	traversal.

2011-09-24         Arnold D. Robbins     <arnold@skeeve.com>

	* gawk.1: Fix some spelling errors. Thanks to
	Jeroen Schot <schot@A-Eskwadraat.nl>.
	* gawk.texi: Some minor fixes.

2011-08-31         John Haque     <j.eh@mchsi.com>

	* gawk.texi: Updated gawk dynamic extension doc.

2011-07-28         Arnold D. Robbins     <arnold@skeeve.com>

	* gawk.texi (Gory Details): Restore text on historical behavior
	etc. and add explanation on gawk 4.0.x.

2011-07-17         Arnold D. Robbins     <arnold@skeeve.com>

	* gawk.texi: Add reference in node Expressions to node Precedence,
	based on suggestion from Dan Jacobson dated 4 Jun 2001.

2011-07-17  Paul Eggert  <eggert@twinsun.com>

	* gawk.texi: Warn up-front (indirectly) that plain gawk is not
	compatible with SVR4 awk and with POSIX awk.  Describe how
	gawk differs from the GNU standard in its interpretation of
	POSIXLY_CORRECT.  (From mail dated 15 May 2001).

2011-06-24         Arnold D. Robbins     <arnold@skeeve.com>

	* Makefile.am (EXTRA_DIST): Add ChangeLog.0.
	* 4.0.0: Remake the tar ball.

2011-06-23         Arnold D. Robbins     <arnold@skeeve.com>

	* ChangeLog.0: Rotated ChangeLog into this file.
	* ChangeLog: Created anew for gawk 4.0.0 and on.
	* 4.0.0: Release tar ball made.<|MERGE_RESOLUTION|>--- conflicted
+++ resolved
@@ -1,4 +1,11 @@
-<<<<<<< HEAD
+2016-02-14         Arnold D. Robbins     <arnold@skeeve.com>
+
+	* gawktexi.in: Revise for use with Texinfo 6.1.
+	Remove ` @c' at the end of inline docbook constructs.
+	Remove special @DB*REF macros, not needed anymore.
+	Use @sup for superscripts where possible.
+	* texinfo.tex: Updated.
+
 2016-02-05         Arnold D. Robbins     <arnold@skeeve.com>
 
 	* gawk.texi: Document that optimization in now the default,
@@ -6,15 +13,6 @@
 	pretty-printing and profiling disable optimization.
 	* gawk.1: Ditto.
 	* awkcard.in: Ditto.
-=======
-2016-02-14         Arnold D. Robbins     <arnold@skeeve.com>
-
-	* gawktexi.in: Revise for use with Texinfo 6.1.
-	Remove ` @c' at the end of inline docbook constructs.
-	Remove special @DB*REF macros, not needed anymore.
-	Use @sup for superscripts where possible.
-	* texinfo.tex: Updated.
->>>>>>> 7224d3f6
 
 2016-02-03         Andrew J. Schorr     <aschorr@telemetry-investments.com>
 
