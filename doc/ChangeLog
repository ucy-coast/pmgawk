<<<<<<< HEAD
2013-03-04         Arnold D. Robbins     <arnold@skeeve.com>

	* gawk.texi (Getline/Pipe): Add a nice quote from BWK.

2013-02-08         Arnold D. Robbins     <arnold@skeeve.com>

	* gawk.texi: Restore centering of text images.

2013-02-07         Arnold D. Robbins     <arnold@skeeve.com>

	* gawk.texi (Other Versions): Remove the description of xmlgawk.

2013-02-06         Arnold D. Robbins     <arnold@skeeve.com>

	* gawk.texi: For Info output, don't use @center on text images
	since the new makeinfo doesn't yet center the file as a block.
	Thanks to Karl Berry for the diagnostic.
	* gawk.1: Remove commented out doc for -m option which was for
	compatibility with BWK awk. His awk dropped it back in 2007.

2013-01-31         Arnold D. Robbins     <arnold@skeeve.com>

	* api-figure2.txt, api-figure3.txt: Convert tabs to spaces.
	* gawk.texi (Gory Details): Fix a command that new makeinfo doesn't
	recognize.
	(Conversion): Update example to be in POSIX mode. Thanks to
	Hermann Peifer.

2013-01-27         Arnold D. Robbins     <arnold@skeeve.com>

	* gawk.texi (Dynamic Typing): Clarify that gawk dies after the
	first fatal error on the test program. Thanks to Hermann Peifer.

2013-01-21         Arnold D. Robbins     <arnold@skeeve.com>

	* gawk.texi (Setting Precision): Fix a typo. 3.322 instead
	of 3.332.  Thanks to Hermann Peifer.

2013-01-09         Arnold D. Robbins     <arnold@skeeve.com>

	* gawk.texi: Minor edits to documentation for new inplace extension.

2013-01-08         Andrew J. Schorr     <aschorr@telemetry-investments.com>

	* gawk.texi: Add documentation for new inplace extension.
=======
2013-03-15         Arnold D. Robbins     <arnold@skeeve.com>

	* gawk.texi: Update URL for texinfo, fix a typo.
>>>>>>> e321abfe

2013-01-08         Arnold D. Robbins     <arnold@skeeve.com>

	* gawk.texi, awkcard.in: Sync what mawk has. Main point of
	interest is that mawk supports the three time functions.

2013-01-06         Arnold D. Robbins     <arnold@skeeve.com>

	* gawk.texi, awkcard.in: Add Git Hub info for BWK awk.
	Update copyrights.
	* gawk.texi: Add Software Tools quote in chapter on library functions.

2012-12-25         Arnold D. Robbins     <arnold@skeeve.com>

	* gawk.texi: Remove doc sym_constant() API function.

2012-12-24         Arnold D. Robbins     <arnold@skeeve.com>

	* 4.0.2: Release tar ball made.

2012-12-23         Arnold D. Robbins     <arnold@skeeve.com>

	* gawk.texi: Remove an incorrect comment.
	* awkcard.in: Bump patch level.

2012-12-18         Arnold D. Robbins     <arnold@skeeve.com>

	* gawk.texi (Input Parsers): Add info on read_func.

2012-12-16         Arnold D. Robbins     <arnold@skeeve.com>

	* gawk.texi: Move design decisions on new API to appendix C.
	Move section on old extensions to last in the same appendix.

2012-12-15         Arnold D. Robbins     <arnold@skeeve.com>

	* macros: Update to GPL Version 3 and add copyright year.
	* texinfo.tex: Updated, from automake 1.12.6.
	* gawk.texi (Derived Files): A few minor fixes.

2012-12-09         Arnold D. Robbins     <arnold@skeeve.com>

	* awkforai.txt: Changed content to be pointers to the article
	to avoid copyright issues.
	* gawk.texi: Updated description of awkforai.txt.

2012-12-07         Arnold D. Robbins     <arnold@skeeve.com>

	* gawk.texi (I/O Functions): Document that fflush() is now part
	of POSIX. Fix in a few other places as well.
	* awkcard.in: Update for fflush().

2012-12-03         Arnold D. Robbins     <arnold@skeeve.com>

	* gawk.texi: Fix all @tex ... @end tex tables to use a different
	control character than @ so that the new makeinfo won't
	complain about them. Thanks to Karl Berry for the guidance.
	(Old Extension Mechansim): New node.

2012-12-01         Arnold D. Robbins     <arnold@skeeve.com>

	* gawk.texi: API chapter. Sync with gawkapi.h

2012-11-27         Arnold D. Robbins     <arnold@skeeve.com>

	* gawk.texi: API chapter. Change command for making shared libs
	to use gcc, not ld. Thanks to Nelson Beebe.
	(I/O Functions): Document new behavior for fflush().
	* gawk.1: Update for fflush().
	* awkcard.in: Ditto. And some general cleanup.

2012-11-24         Arnold D. Robbins     <arnold@skeeve.com>

	* gawk.texi (Future Extensions): Point to TODO file in the
	gawk dist.
	(Implementation Limitations): New node, from old LIMITATIONS file.

2012-11-22         Arnold D. Robbins     <arnold@skeeve.com>

	* gawk.texi: In API chapter, document the full list of include
	files that need to be included.

2012-11-21         Arnold D. Robbins     <arnold@skeeve.com>

	* gawk.texi: In API chapter, update behavior of stat function
	in the filefuncs extension.  Update the code example and prose
	to match the current code.

2012-11-19         Arnold D. Robbins     <arnold@skeeve.com>

	* gawk.texi: In API chapter, update behavior of readdir extension.

2012-11-16         Arnold D. Robbins     <arnold@skeeve.com>

	* gawk.texi: Minor edits in API chapter.
	Thanks to Nelson Beebe.

2012-11-14         Arnold D. Robbins     <arnold@skeeve.com>

	* gawk.texi: Minor edits in API chapter.
	Thanks to Andrew Schorr.

2012-11-06         Arnold D. Robbins     <arnold@skeeve.com>

	* gawk.texi: Rearrange chapter order and separate into parts
	using @part for TeX.  Fix capitalization in @caption text.
	(Variable Scope): Document that arrays can be local also.
	Thanks to Denis Shirokov <cosmogen@gmail.com>, for pointing out
	the lack.

2012-11-05         Arnold D. Robbins     <arnold@skeeve.com>

	* gawk.texi: Semi-rationalize invocations of @image.

2012-11-04         Arnold D. Robbins     <arnold@skeeve.com>

	* gawk.texi: New chapter on extension API.
	* api-figure1.pdf, api-figure2.pdf, api-figure3.pdf,
	general-program.pdf, process-flow.pdf: New files. Again.
	* Makefile.am (EXTRA_DIST): Update. Again.

2012-11-03         Arnold D. Robbins     <arnold@skeeve.com>

	* api-figure1.pdf, api-figure2.pdf, api-figure3.pdf: Removed.
	* api-figure1.txt, api-figure2.txt, api-figure3.txt,
	api-figure1.png, api-figure2.png, api-figure3.png: New files.
	* Makefile.am (EXTRA_DIST): Update.

	* gawk.texi: Fix up images.
	* general-program.pdf, process-flow.pdf: Removed.
	* general-program.png, process-flow.png,
	general-program.txt, process-flow.txt: New files.
	* Makefile.am (EXTRA_DIST): Update.

2012-10-31         Arnold D. Robbins     <arnold@skeeve.com>

	* api-figure1.eps, api-figure1.fig, api-figure1.pdf,
	api-figure2.eps, api-figure2.fig, api-figure2.pdf,
	api-figure3.eps, api-figure3.fig, api-figure3.pdf: New files.
	* Makefile.am (EXTRA_DIST): Add the above.

2012-10-28         Arnold D. Robbins     <arnold@skeeve.com>

	* gawk.texi (Glossary): Document cookie, some cleanup of
	notes at the end.

2012-10-19         Arnold D. Robbins     <arnold@skeeve.com>

	* gawk.texi: More doc on SYMTAB.

2012-10-05         Arnold D. Robbins     <arnold@skeeve.com>

	* Makefile.am (LN, install-data-hook, uninstall-hook): Removed. No
	longer needed since dgawk and pgawk are gone.

2012-10-13         Arnold D. Robbins     <arnold@skeeve.com>

	* Makefile.am: Add dgawk.1 to man page links created / removed
	on install / uninstall. (On stable branch.)

2012-10-02         Arnold D. Robbins     <arnold@skeeve.com>

	* gawk.texi (Glossary). Correct the full name for `ISO' per
	bug report from William Bresler <wbresler@acm.org>. Add a link
	to the ISO website.

	* gawk.texi, gawk.1, awkcard.in: Document FUNCTAB, SYMTAB, and
	PROCINFO["identifiers"]. Including that delete does not work
	on FUNCTAB and SYMTAB.

2012-09-23         Arnold D. Robbins     <arnold@skeeve.com>

	* gawk.texi (Nextfile Statement): Document that it's now part of POSIX
	and update the title.
	(Delete): Document that `delete array' is now part of POSIX.
	* awkcard.in: Adjust coloring for nextfile and delete array.

2012-09-07         Arnold D. Robbins     <arnold@skeeve.com>

	* texinfo.tex: Updated to version 2012-09-05.06.

2012-08-27         Arnold D. Robbins     <arnold@skeeve.com>

	* gawk.texi: Minor edits, fix some spelling mistakes.

2012-08-26         Arnold D. Robbins     <arnold@skeeve.com>

	* gawk.texi: More edits to chapter on arithmetic.
	Primarily English changes.

2012-08-24         Arnold D. Robbins     <arnold@skeeve.com>

	* gawk.texi: Emphasize more that floating point behavior is
	not a language issue. Add a pointer to POSIX bc.
	Move arithmetic chapter to later in the book, before chapter
	on dynamic extensions.

2012-08-17         Arnold D. Robbins     <arnold@skeeve.com>

	* texinfo.tex: Update infrastructure to Automake 1.12.3.

2012-08-14         Arnold D. Robbins     <arnold@skeeve.com>

	* gawk.texi: Fixed a math bug in the chapter on multiple
	precision floating point. Thanks to John Haque.

2012-08-12         Arnold D. Robbins     <arnold@skeeve.com>

	* gawk.texi: Merged discussion of numbers from Appendix C into
	the chapter on arbitrary precision arithmetic. Did some surgery
	on that chapter to organize it a little better.

2012-08-10         Arnold D. Robbins     <arnold@skeeve.com>

	* awkcard.in, gawk.1, gawk.texi: Updated. Mostly for new API stuff
	but also some other things.
	* gawk.texi (Derived Files): New node.

2012-08-01         Arnold D. Robbins     <arnold@skeeve.com>

	* Makefile.am (install-data-hook): Install a dgawk.1 link to the
	man page also. Remove it on uninstall.

2012-07-29         Andrew J. Schorr     <aschorr@telemetry-investments.com>

	* gawk.texi: Document that RT is set by getline.

2012-07-04         Arnold D. Robbins     <arnold@skeeve.com>

	* gawk.texi, gawk.1, awkcard.in: Document that and(), or(), and
	xor() can all take any number of arguments, with a minimum of two.

2012-06-10         Andrew J. Schorr     <aschorr@telemetry-investments.com>

	* gawk.texi: Rename gettimeofday function to getlocaltime, since
	the new time extension will provide gettimeofday.

2012-05-24         Andrew J. Schorr     <aschorr@telemetry-investments.com>

	* gawk.texi, gawk.1: Replace references to dlload with dl_load.
	But much more work needs to be done on the docs.
	
2012-05-19         Andrew J. Schorr     <aschorr@telemetry-investments.com>

	* gawk.texi, gawk.1: Document new -i option, and describe new default
	.awk suffix behavior.

2012-04-01         Andrew J. Schorr     <aschorr@telemetry-investments.com>

	* gawk.texi: Replace documentation of removed functions update_ERRNO and
	update_ERRNO_saved with descriptions new functions update_ERRNO_int,
	update_ERRNO_string and unset_ERRNO.  And fix a couple of examples
	to use update_ERRNO_int instead of update_ERRNO.

2012-03-26         Arnold D. Robbins     <arnold@skeeve.com>

	* gawk.texi: Minor style edits.

2012-03-21         Andrew J. Schorr     <aschorr@telemetry-investments.com>

	* gawk.texi, gawk.1: Document new @load keyword.

2012-03-20         Andrew J. Schorr     <aschorr@telemetry-investments.com>

	* gawk.texi, gawk.1: Add AWKLIBPATH.

2012-08-12         Arnold D. Robbins     <arnold@skeeve.com>

	* gawk.texi (Ranges and Locales): Clarified ranges and
	locales. Again.

2012-08-05         Arnold D. Robbins     <arnold@skeeve.com>

	* gawk.texi (PC Binary Installation): Document Eli Zaretskii's
	site.
	(Records): Update case of RS = "a". It only prints 1 if in
	POSIX mode. Thanks to Jeroen Schot who first reported it.

2012-07-20         Arnold D. Robbins     <arnold@skeeve.com>

	* gawk.texi (Ranges and Locales): Clarified ranges and
	locales.

2012-07-13         Arnold D. Robbins     <arnold@skeeve.com>

	* gawk.texi (Getline Notes): Discuss side effects in
	argument expression.

2012-06-29         Arnold D. Robbins     <arnold@skeeve.com>

	* gawk.texi, awkcard.in: Latest mawk understands /dev/stdin.

2012-04-27         Arnold D. Robbins     <arnold@skeeve.com>

	* gawk.texi: Add that -b affects output.

2012-04-27         Arnold D. Robbins     <arnold@skeeve.com>

	* texinfo.tex: Update to latest from automake 1.12.

2012-04-09         Arnold D. Robbins     <arnold@skeeve.com>

	* texinfo.tex: Update to latest from automake 1.11.4.

2012-04-11         John Haque     <j.eh@mchsi.com>

	* gawk.texi: Change RNDMODE to ROUNDMODE.
	* gawk.1, awkcard.in: Ditto.

2012-04-11         Arnold D. Robbins     <arnold@skeeve.com>

	* gawk.texi: Change --arbitrary-precision to --bignum.
	* gawk.1: Ditto.
	* awkcard.in: Add --bignum, RNDMODE, PREC.

2012-04-08         Arnold D. Robbins     <arnold@skeeve.com>

	* gawk.texi: Editing on new chapter on arbitrary precision numbers.

2012-03-31         John Haque     <j.eh@mchsi.com>

	* gawk.texi, gawk.1: Add text on support for arbitrary precision
	numbers.

2012-02-06         Arnold D. Robbins     <arnold@skeeve.com>

	* gawk.texi, gawk.1: And some minor edits thereunto.

2012-02-03         John Haque     <j.eh@mchsi.com>

	* gawk.texi, gawk.1: Add text on read timeout.

2011-12-28         Arnold D. Robbins     <arnold@skeeve.com>

	* awkcard.in, gawk.1: Minor edits after merge of executables.

2011-12-21         John Haque     <j.eh@mchsi.com>

	* gawk.texi: Updated sections on profiling and debugging
	after merging the exes. Document new options --debug and
	--load, and add a sub-section on loading extension library.
	* gawk.1: Same.
	* awkcard.in: Same.

2012-03-28         Arnold D. Robbins     <arnold@skeeve.com>

	* 4.0.1: Release tar ball made.

2012-02-10         Arnold D. Robbins     <arnold@skeeve.com>

	* gawk.texi, awkcard.in: Bump patch level.
	* texinfo.tex: Updated from Texinfo CVS.

2011-12-06         Arnold D. Robbins     <arnold@skeeve.com>

	* gawk.texi: Various typo fixes from mailing list.

2011-11-10         Arnold D. Robbins     <arnold@skeeve.com>

	* gawk.1: Fix some .BR to be .B.

2011-11-08         Arnold D. Robbins     <arnold@skeeve.com>

	* gawk.texi: Further improvement in the discussion of sorted array
	traversal. Some sections reordered and text edited to suit.

2011-11-06         Arnold D. Robbins     <arnold@skeeve.com>

	* gawk.texi: Try to improve discussion of sorted array
	traversal.

2011-09-24         Arnold D. Robbins     <arnold@skeeve.com>

	* gawk.1: Fix some spelling errors. Thanks to
	Jeroen Schot <schot@A-Eskwadraat.nl>.
	* gawk.texi: Some minor fixes.

2011-08-31         John Haque     <j.eh@mchsi.com>

	* gawk.texi: Updated gawk dynamic extension doc.

2011-07-28         Arnold D. Robbins     <arnold@skeeve.com>

	* gawk.texi (Gory Details): Restore text on historical behavior
	etc. and add explanation on gawk 4.0.x.

2011-07-17         Arnold D. Robbins     <arnold@skeeve.com>

	* gawk.texi: Add reference in node Expressions to node Precedence,
	based on suggestion from Dan Jacobson dated 4 Jun 2001.

2011-07-17  Paul Eggert  <eggert@twinsun.com>

	* gawk.texi: Warn up-front (indirectly) that plain gawk is not
	compatible with SVR4 awk and with POSIX awk.  Describe how
	gawk differs from the GNU standard in its interpretation of
	POSIXLY_CORRECT.  (From mail dated 15 May 2001).

2011-06-24         Arnold D. Robbins     <arnold@skeeve.com>

	* Makefile.am (EXTRA_DIST): Add ChangeLog.0.
	* 4.0.0: Remake the tar ball.

2011-06-23         Arnold D. Robbins     <arnold@skeeve.com>

	* ChangeLog.0: Rotated ChangeLog into this file.
	* ChangeLog: Created anew for gawk 4.0.0 and on.
	* 4.0.0: Release tar ball made.<|MERGE_RESOLUTION|>--- conflicted
+++ resolved
@@ -1,4 +1,7 @@
-<<<<<<< HEAD
+2013-03-15         Arnold D. Robbins     <arnold@skeeve.com>
+
+	* gawk.texi: Update URL for texinfo, fix a typo.
+
 2013-03-04         Arnold D. Robbins     <arnold@skeeve.com>
 
 	* gawk.texi (Getline/Pipe): Add a nice quote from BWK.
@@ -44,11 +47,6 @@
 2013-01-08         Andrew J. Schorr     <aschorr@telemetry-investments.com>
 
 	* gawk.texi: Add documentation for new inplace extension.
-=======
-2013-03-15         Arnold D. Robbins     <arnold@skeeve.com>
-
-	* gawk.texi: Update URL for texinfo, fix a typo.
->>>>>>> e321abfe
 
 2013-01-08         Arnold D. Robbins     <arnold@skeeve.com>
 
