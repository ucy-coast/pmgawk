--- conflicted
+++ resolved
@@ -1,4 +1,10 @@
-<<<<<<< HEAD
+2012-09-23         Arnold D. Robbins     <arnold@skeeve.com>
+
+	* gawk.texi (Nextfile Statement): Document that it's now part of POSIX
+	and update the title.
+	(Delete): Document that `delete array' is now part of POSIX.
+	* awkcard.in: Adjust coloring for nextfile and delete array.
+
 2012-09-07         Arnold D. Robbins     <arnold@skeeve.com>
 
 	* texinfo.tex: Updated to version 2012-09-05.06.
@@ -87,14 +93,6 @@
 2012-03-20         Andrew J. Schorr     <aschorr@telemetry-investments.com>
 
 	* gawk.texi, gawk.1: Add AWKLIBPATH.
-=======
-2012-09-23         Arnold D. Robbins     <arnold@skeeve.com>
-
-	* gawk.texi (Nextfile Statement): Document that it's now part of POSIX
-	and update the title.
-	(Delete): Document that `delete array' is now part of POSIX.
-	* awkcard.in: Adjust coloring for nextfile and delete array.
->>>>>>> cf1aa2d7
 
 2012-08-12         Arnold D. Robbins     <arnold@skeeve.com>
 
