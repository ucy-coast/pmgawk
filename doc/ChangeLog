<<<<<<< HEAD
2016-11-04         Arnold D. Robbins     <arnold@skeeve.com>

	* gawktexi.in: Fix a spelling error.
	* wordlist: Update.

2016-10-25         Arnold D. Robbins     <arnold@skeeve.com>

	* gawktexi.in: Document that negative arguments are not allowed
	for bitwise functions. Add a sidebar explaining it a bit and
	also showing the difference with and without -M.
	* gawk.1: Document that negative arguments are not allowed.
=======
2016-11-08         Arnold D. Robbins     <arnold@skeeve.com>

	* gawktexi.in, wordlist: Typo fix. ECBDIC --> EBCDIC.
	Thanks to Sergey Tselikh <stselikh@gmail.com> for the report.
	(bitwise-ops): Put table in @verbatim instead of @display.
	Works better for Info, text, and HTML. Thanks to
	Marco Curreli <marcocurreli@tiscali.it> for the report.
>>>>>>> 4c6da6a4

2016-10-23         Arnold D. Robbins     <arnold@skeeve.com>

	* gawktexi.in: Remove references to MS-DOS and OS/2,
	simplify the whole section on PC operating systems.

2016-10-02         Arnold D. Robbins     <arnold@skeeve.com>

	* gawktexi.in (Bugs): Rework this section and break into
	subsections, mainly to emphasize that I no longer
	read comp.lang.awk.

2016-09-20         Arnold D. Robbins     <arnold@skeeve.com>

	* gawktexi.in (Group Functions): Typo fix. Reported
	by Jaromir Obr <jaromir.obr@gmail.com>.
	(Time Functions): Slightly enhance description of ISO 8601
	definition of first and last weeks. Thanks to
	Michel de Ruiter <mdruiter@gmail.com> for the note.

2016-08-25         Arnold D. Robbins     <arnold@skeeve.com>

	* gawktexi.in (POSIX String Comparison): Update for new
	spec where == and != use strcmp, rest use strcoll. Thanks to
	Chet Ramey for pointing me at the new rules.

2016-08-25         Arnold D. Robbins     <arnold@skeeve.com>

	* 4.1.4: Release tar ball made.

2016-08-24         Arnold D. Robbins     <arnold@skeeve.com>

	* wordlist: Add more words.
	* gawktexi.in: Fix more typos.

2016-08-23         Arnold D. Robbins     <arnold@skeeve.com>

	* Makefile.am (EXTRA_DIST): Add new file, wordlist.
	(spell): New target.
	* wordlist: New file.
	* gawktexi.in: Fix typos, adjust update date.
	* awkcard.in: Update copyright years.

2016-08-03         Arnold D. Robbins     <arnold@skeeve.com>

	Remove typed regexes until they can be done properly.

	* gawk.1, gawktexi.in: Updated.

2016-08-01         Arnold D. Robbins     <arnold@skeeve.com>

	* gawktexi.in: Mark DJGPP port as unsupported.

2016-07-24         Arnold D. Robbins     <arnold@skeeve.com>

	* gawktexi.in: Fix a typo. Thanks to Marco Curreli for reporting.

2016-07-23         Arnold D. Robbins     <arnold@skeeve.com>

	* gawktexi.in: Document return value of close on a pipe now like
	that of system: exit status, status + 256 for signal, or
	status + 512 for signal with core dump.

2016-07-18         Arnold D. Robbins     <arnold@skeeve.com>

	* gawktexi.in: Fix a typo. Thanks to Antonio Colombo for reporting.

2016-07-17         Arnold D. Robbins     <arnold@skeeve.com>

	* gawktexi.in: Document GAWK_LOCALE_DIR env var and also to not
	use LANGUAGE env var.

2016-07-12         Arnold D. Robbins     <arnold@skeeve.com>

	* gawktexi.in (Auto-set): Add example use of multiply function.

2016-06-30         Arnold D. Robbins     <arnold@skeeve.com>

	* gawk.1: Typo fix. Thanks to Antonio Giovanni Colombo
	for noticing.

2016-06-15         Arnold D. Robbins     <arnold@skeeve.com>

	* gawk.1: Document typeof(), update modified date.
	* awkcard.in: Document typeof().

2016-06-10         Arnold D. Robbins     <arnold@skeeve.com>

	* gawktexi.in: Fix a typo, and replace hard-coded "section" with
	@value{SECTION} where appropriate. Thanks to Antonio
	Giovanni Colombo for the reports.
	(UPDATE-MONTH, PATCHLEVEL): Update to current before release.
	* awkcard.in: Update version.

2016-05-30         Andrew J. Schorr     <aschorr@telemetry-investments.com>

	* gawktexi.in: Replace num_expected_args with max_expected_args.
	Explain what it's used for.

2016-05-25         Manuel Collado        <mcollado2011@gmail.com>.

	* gawktexi.in: Document new 'nonfatal' API function.

2016-05-25         Arnold D. Robbins     <arnold@skeeve.com>

	* gawktexi.in: Typo fix in extension section, thanks to
	 Manuel Collado <mcollado2011@gmail.com>.

2016-05-02         Andrew J. Schorr     <aschorr@telemetry-investments.com>

	* gawktexi.in: Document new CPP defines gawk_api_major_version and
	gawk_api_minor_version.

2016-04-13         Arnold D. Robbins     <arnold@skeeve.com>

	* gawkinet.texi: Some general cleanups. Remove stuff commented
	out since 2001, index RFCs, change function name convention to
	match main gawktexi.in. Update the update month.

2016-04-06         Arnold D. Robbins     <arnold@skeeve.com>

	* gawktexi.in (Two-way I/O): Document that writing to the closed
	write end of a two way pipe or reading from the closed read end
	can be made nonfatal.

2016-04-04         Arnold D. Robbins     <arnold@skeeve.com>

	* gawktexi.in, gawkinet.texi: Enable use of braces in
	indexes. Requires Texinfo 6.0 or later.

2016-04-02         Arnold D. Robbins     <arnold@skeeve.com>

	* gawktexi.in (Two-way I/O): Document that closing the "from"
	end waits for the process to exit, so it's not such a great idea.

2016-03-27         Arnold D. Robbins     <arnold@skeeve.com>

	* gawkinet.texi: Small update about end of line vs full
	comments when pretty printing.

2016-03-21         Arnold D. Robbins     <arnold@skeeve.com>

	* gawkinet.texi: Update UDP client and discussion, update
	modification dates and gawk versions.

2016-03-11         Arnold D. Robbins     <arnold@skeeve.com>

	* gawktexi.in: Improve system() return values documentation.

2016-03-07         Arnold D. Robbins     <arnold@skeeve.com>

	* gawktexi.in: Document system() return values.
	* gawk.1: Add a pointer to the manual about same.

2016-02-23         Arnold D. Robbins     <arnold@skeeve.com>

	* sidebar.awk: Globally replace [[:space:]] with [ \t] so that
	it will work with old versions of mawk (as found, boo!, on many
	Debian-based distributions).  Thanks to Yehezkel Bernat for
	discovering and reporting the issue.

2016-02-20         Arnold D. Robbins     <arnold@skeeve.com>

	* gawktexi.in (Bracket Expressions): Add a small note about
	Unicode in bracket expressions.

2016-02-18         Arnold D. Robbins     <arnold@skeeve.com>

	* gawktexi.in: Fixes in wc.awk and in cut.awk. Thanks to David Ward,
	dlward134@gmail.com.  Added an example of use of rewind(), also
	per suggestion from David Ward.
	* gawktexi.in: Update info about Texinfo versions.
	* gawktexi.in (Limitations): Fix Heisenberg Physics example and
	spelling of Heisenberg's name. Thanks to Hermann Peifer.

2016-02-14         Arnold D. Robbins     <arnold@skeeve.com>

	* gawktexi.in: Revise for use with Texinfo 6.1.
	Remove ` @c' at the end of inline docbook constructs.
	Remove special @DB*REF macros, not needed anymore.
	Use @sup for superscripts where possible.
	* texinfo.tex: Updated.

2016-02-05         Arnold D. Robbins     <arnold@skeeve.com>

	* gawk.texi: Document that optimization in now the default,
	there are new -s/--no-optimize options and that
	pretty-printing and profiling disable optimization.
	* gawk.1: Ditto.
	* awkcard.in: Ditto.

2016-02-03         Andrew J. Schorr     <aschorr@telemetry-investments.com>

	* gawktexi.in (Command-Line Options): Change wording of -M description
	to say "Select" instead of "Force".
	(Arbitrary-Precision Arithmetic Features): Tweak the wording to make
	it clear that MPFR is not used unless the -M option is supplied.

2016-02-03         Arnold D. Robbins     <arnold@skeeve.com>

	* gawktexi.in (VMS Running): Improve the Texinfo usage.

2016-01-31         John E. Malmberg     <wb8tyw@qsl.net>

	* gawktexi.in (VMS Running): Add instructions on how to redirect
	gawk data to a VMS command.

2016-01-18         Arnold D. Robbins     <arnold@skeeve.com>

	* gawktexi.in (Bracket Expressions): Document that '[', '.' and
	'*' are literal inside bracket expressions.
	(Two-way I/O): Add stuff about stdbuf and deadlocks.

2016-01-15         Arnold D. Robbins     <arnold@skeeve.com>

	* gawktexi.in (Array Sorting Functions): Clean up the code some,
	per suggestion from Michal Jaegermann. Tighten up the prose
	a bit too.

2016-01-14         Arnold D. Robbins     <arnold@skeeve.com>

	* ChangeLog: Remove spurious whitespace.

	Unrelated:

	* gawk.1: Restore text on PROCINFO["RETRY"] and fix up the
	formatting while we're at it. Thanks to Andrew Schorr for
	pointing out the problem.

2016-01-13         Arnold D. Robbins     <arnold@skeeve.com>

	* gawktexi.in (Array Sorting Functions): Add an example of
	using a function name with asort(). Response to bug report
	Stephane Goujet <stephane.goujet@wanadoo.fr>.

2016-01-06         Arnold D. Robbins     <arnold@skeeve.com>

	* gawktexi.in: Finish documenting that --pretty-print
	doesn't run the program. Thanks to Antonio
	Giovanni Colombo for the report and patch.

2016-01-03         Arnold D. Robbins     <arnold@skeeve.com>

	* gawktexi.in: Document that GNU/Linux on Alpha is no
	longer supported.

2015-12-27         Arnold D. Robbins     <arnold@skeeve.com>

	* gawktexi.in: Fix some @c endfile. Thanks to Antonio
	Giovanni Colombo for the report and patch.

2015-12-20         Arnold D. Robbins     <arnold@skeeve.com>

	* gawktexi.in: Add PROCINFO["NONFATAL"] to the list for PROCINFO.
	* gawk.1: Ditto.

2015-12-18         Arnold D. Robbins     <arnold@skeeve.com>

	* gawk.1: Update description of PROCINFO, and sort it properly.
	* gawktexi.in: Ditto.

2015-11-26         Arnold D. Robbins     <arnold@skeeve.com>

	* gawktexi.in: Add "exit" as synonym for "quit" in the
	debugger.  Suggested by Joep van Delft <joepvandelft@xs4all.nl>.

2015-11-15         Arnold D. Robbins     <arnold@skeeve.com>

	* gawktexi.in: Minor edits.
	* gawk.1: Revise \x to maximum of two digits.

2015-11-04         Arnold D. Robbins     <arnold@skeeve.com>

	* Makefile.am (pdf-local): Remove igawk.1.pdf. Ooops.

2015-10-30         Arnold D. Robbins     <arnold@skeeve.com>

	* Makefile.am (awkcard.ps): Add options to force paper size
	to letter. This makes the cut marks come out correctly even
	if groff's default paper size is a4.

2015-10-26         Arnold D. Robbins     <arnold@skeeve.com>

	* gawk.1: Put commas outside quoting in regexps to avoid
	confusion. Thanks to Mike Frysinger <vapier@gentoo.org>.

2015-10-16         Arnold D. Robbins     <arnold@skeeve.com>

	* awkcard.in: Fix tbl complaint.

2015-10-07         Arnold D. Robbins     <arnold@skeeve.com>

	* texinfo.tex: Updated to a working version.

2015-10-04         Arnold D. Robbins     <arnold@skeeve.com>

	* texinfo.tex: Revert update. It stopped working. I should learn
	to test these things. Thanks to Antonio Giovanni Colombo for
	the report.

2015-10-02         Arnold D. Robbins     <arnold@skeeve.com>

	* gawktexi.in: Note that there is no support for SSL.

2015-09-25         Arnold D. Robbins     <arnold@skeeve.com>

	* texinfo.tex: Update to latest.

2015-08-28	Daniel Richard G.	<skunk@iSKUNK.ORG>

	* doc/gawktexi.in: Check for the "struct passwd.pw_passwd" and
	"struct group.gr_passwd" fields and conditionalize their use, as
	they don't exist on z/OS.
	* Makefile.am (pdf-local): Renamed from "pdf", as Automake already
	defines "pdf" and warns us as much.

2015-08-14         Arnold D. Robbins     <arnold@skeeve.com>

	* gawktexi.in: Typo fixes in Appendix A.
	Thanks to Antonio Colombo.

2015-07-30         Arnold D. Robbins     <arnold@skeeve.com>

	* gawktexi.in: Small typo fix; thanks to Antonio Colombo
	for noticing.

2015-07-01         Arnold D. Robbins     <arnold@skeeve.com>

	* gawktexi.in: Update info on Quiktrim awk; thanks to
	Antonio Colombo for the pointer.

2015-06-30         Arnold D. Robbins     <arnold@skeeve.com>

	* gawktexi.in (Limitations): Document that sometimes the
	debugger can affect the program being run.
	Thanks to Hermann Peifer for the test case.

2015-06-26         Arnold D. Robbins     <arnold@skeeve.com>

	* gawktexi.in: Update description of values returned by typeof.

2015-06-19         Arnold D. Robbins     <arnold@skeeve.com>

	* gawkinet.info: Fix an old arnold@gnu.org.

2015-06-17         Andrew J. Schorr     <aschorr@telemetry-investments.com>

	* gawktexi.in: Document inplace shortcomings -- it does not preserve
	ACLs, and it may leave temporary files behind if killed by a signal.

2015-06-17         Andrew J. Schorr     <aschorr@telemetry-investments.com>

	* gawktexi.in: Document new inplace variable to control whether
	inplace editing is active.

2015-06-13         Arnold D. Robbins     <arnold@skeeve.com>

	* gawktexi.in: Comment out exercise 10.3, since the answer
	is included in the text. Thanks to Antonio Colombo
	for pointing this out.

2015-06-12         Arnold D. Robbins     <arnold@skeeve.com>

	* gawktexi.in: Add another pithy quote from Chet Ramey. Currently
	commented out.

2015-05-31         Arnold D. Robbins     <arnold@skeeve.com>

	* gawktexi.in: Revised description of default field parsing
	for POSIX. Newline is now a separator also.  Thanks to
	Michael Klement <michael.klement@usa.net> for pointing this out.
	* gawk.1: Updated too.

2015-05-30         Arnold D. Robbins     <arnold@skeeve.com>

	* gawktexi.in (Bitwise Functions): Update results of testbits.awk.

2015-05-19         Arnold D. Robbins     <arnold@skeeve.com>

	* 4.1.3: Release tar ball made.

2015-05-19         Arnold D. Robbins     <arnold@skeeve.com>

	* gawktexi.in: Bump patch level and modified date.
	Move to modern version of @image.
	* texinfo.tex: Update to latest.
	* array-elements.txt: Remove texinfo commands.

2015-05-18         Arnold D. Robbins     <arnold@skeeve.com>

	* gawktexi.in: Add a pithy quote from Chet Ramey. Currently
	commented out.

2015-05-16         Arnold D. Robbins     <arnold@skeeve.com>

	* gawktexi.in: Fix description of nextfile within a function. Sigh.

2015-05-15         Andrew J. Schorr     <aschorr@telemetry-investments.com>

	* gawktexi.in (Undocumented): Describe the new PROCINFO["argv"] array.

2015-05-14         Arnold D. Robbins     <arnold@skeeve.com>

	* gawktexi.in (Bugs): Add that email should be in plain
	text and not in HTML.  Sigh.

2015-05-11         Arnold D. Robbins     <arnold@skeeve.com>

	* gawktexi.in: Add doc on conversions for strongly typed
	regexp variables.

2015-05-03         Arnold D. Robbins     <arnold@skeeve.com>

	* gawktexi.in: Add initial documentation for strongly typed
	regexps and for `typeof'.

2015-04-29         Arnold D. Robbins     <arnold@skeeve.com>

	* 4.1.2: Release tar ball made.

2015-04-16         Arnold D. Robbins     <arnold@skeeve.com>

	* gawktexi.in (Undocumented): More info added.

2015-04-08         Arnold D. Robbins     <arnold@skeeve.com>

	* gawktexi.in: Update feature history section.

2015-04-07         Arnold D. Robbins     <arnold@skeeve.com>

	* gawktexi.in: Add a minor note to revisit FPAT pattern for CSV
	files at some point.

2015-04-05         Andrew J. Schorr     <aschorr@telemetry-investments.com>

	* gawktexi.in: Replace http://gawkextlib.sourceforge.net with
	http://sourceforge.net/projects/gawkextlib, since the former link
	contains obsolete info.  Update the gawkextlib build instructions
	to point to http://sourceforge.net/projects/gawkextlib/files for the
	current info.

2015-04-05         Arnold D. Robbins     <arnold@skeeve.com>

	* gawktexi.in: Fix a figure caption. Thanks to Antonio Colombo
	for pointing this out.
	* gawktexi.in: Additional typo fix, also thanks to Antonio.

2015-04-02         Arnold D. Robbins     <arnold@skeeve.com>

	* gawktexi.in, gawk.1, awkcard.in: Name change: div() --> intdiv().

2015-03-31         Arnold D. Robbins     <arnold@skeeve.com>

	* gawktexi.in: Update discussion of calling built-in functions
	indirectly. Small additional fix relating to rand(). Thanks
	to Antonio Colombo.

2015-03-27         Arnold D. Robbins     <arnold@skeeve.com>

	* gawktexi.in: Minor edits.

2015-03-24         Arnold D. Robbins     <arnold@skeeve.com>

	* gawktexi.in: Minor fixes from Antonio Colombo and new exercise
	in chapter 16.
	* gawk.1: Minor edits.
	* gawktexi.in: Edits in material on errno and retryable and get_file
	API.

2015-03-17         Andrew J. Schorr     <aschorr@telemetry-investments.com>

	* gawktexi.in: Modify inplace.awk to call inplace_end in BEGINFILE
	and END instead of in ENDFILE. This way, actions in ENDFILE rules
	will be redirected as expected.

2015-03-17         Arnold D. Robbins     <arnold@skeeve.com>

	* gawktexi.in: Turn "positive" into non-negative as appropriate.
	Thanks to Nicholas Mills <nlmills@clemson.edu> for pointing out
	the issue.

2015-03-08         Arnold D. Robbins     <arnold@skeeve.com>

	* gawktexi.in: Briefly describe that nonfatal I/O overrides
	GAWK_SOCK_RETRIES, in the env var part and in the nonfatal I/O
	part.

2015-03-01         Arnold D. Robbins     <arnold@skeeve.com>

	* gawktexi.in: Change quotes to @dfn for pseudorandom.
	A last-minute O'Reilly fix.

2015-02-27         Arnold D. Robbins     <arnold@skeeve.com>

	* gawktexi.in: Update UPDATE-MONTH and copyright year.
	Note that "the guide is definitive" quote is really
	from "The Restaurant at the End of the Universe". Thanks
	to Antonio Colombo for pointing this out.

2015-02-24         Arnold D. Robbins     <arnold@skeeve.com>

	* texinfo.tex: Update to most current version.
	* gawktexi.in: Minor edit to match an O'Reilly fix.
	Add some FIXMEs to one day use @sup.

2015-02-22         Arnold D. Robbins     <arnold@skeeve.com>

	* gawktexi.in: Change 'div' to 'divisor' in some examples.
	This future-proofs against a new function in master.
	Thanks to Antonio Giovanni Colombo for the report.

2015-02-20         Arnold D. Robbins     <arnold@skeeve.com>

	* gawktexi.in: More O'Reilly fixes. I think it's done!

2015-02-19         Arnold D. Robbins     <arnold@skeeve.com>

	* gawktexi.in: More O'Reilly fixes.

2015-02-17         Arnold D. Robbins     <arnold@skeeve.com>

	* gawktexi.in: A few minor formatting fixes to sync with O'Reilly
	version.

2015-02-13         Arnold D. Robbins     <arnold@skeeve.com>

	* gawktexi.in: O'Reilly fixes. Through QC1 review.

2015-02-11         Arnold D. Robbins     <arnold@skeeve.com>

	* gawktexi.in: O'Reilly fixes.

2015-02-10         Arnold D. Robbins     <arnold@skeeve.com>

	* gawktexi.in: Minor fixes, O'Reilly fixes.

2015-02-09         Arnold D. Robbins     <arnold@skeeve.com>

	* gawktexi.in: Restore a lost sentence. O'Reilly fixes.

2015-02-08         Arnold D. Robbins     <arnold@skeeve.com>

	* gawktexi.in: O'Reilly fixes.
	Make non-fatal i/o use "NONFATAL".

2015-02-06         Arnold D. Robbins     <arnold@skeeve.com>

	* gawktexi.in: O'Reilly fixes.

2015-02-04         Arnold D. Robbins     <arnold@skeeve.com>

	* gawktexi.in: O'Reilly fixes.
	* gawktexi.in: Update various version-related bits of info.

2015-02-02         Arnold D. Robbins     <arnold@skeeve.com>

	* gawktexi.in: O'Reilly fixes.

2015-02-01         Arnold D. Robbins     <arnold@skeeve.com>

	* gawktexi.in: POSIX requirement that function parameters cannot
	have the same name as a function is now --posix.
	Restore indirectcall example.

	More O'Reilly fixes.

2015-01-30         Arnold D. Robbins     <arnold@skeeve.com>

	* gawktexi.in: Document POSIX requirement that function parameters
	cannot have the same name as a function. Fix indirectcall example.

2015-01-27         Arnold D. Robbins     <arnold@skeeve.com>

	* gawktexi.in: O'Reilly fixes.
	And still more. Also, fix @code --> @command in a number of places.

2015-01-26         Arnold D. Robbins     <arnold@skeeve.com>

	* gawktexi.in: O'Reilly fixes.

2015-01-25         Arnold D. Robbins     <arnold@skeeve.com>

	* gawktexi.in: Fix a bad URL. And another one.
	More O'Reilly fixes.

2015-01-23         Arnold D. Robbins     <arnold@skeeve.com>

	* gawktexi.in: O'Reilly fixes.
	(Glossary): Many new entries from Antonio Giovanni Colombo.

2015-01-21         Arnold D. Robbins     <arnold@skeeve.com>

	* gawktexi.in: O'Reilly fixes.
	Remove obsolete start/end of range indexing comments.

2015-01-20         Arnold D. Robbins     <arnold@skeeve.com>

	* gawktexi.in: O'Reilly fixes.

2015-01-19         Arnold D. Robbins     <arnold@skeeve.com>

	* gawkinet.texi: Fix capitalization in document title.
	* gawktexi.in: Here we go again: Starting on more O'Reilly fixes.

2014-12-27         Arnold D. Robbins     <arnold@skeeve.com>

	* gawktexi.in: Add info that nonfatal I/O works with stdout and
	stderr.  Revise version info and what was added when.

2015-01-05         Andrew J. Schorr     <aschorr@telemetry-investments.com>

	* gawktexi.in: Improve get_file documentation.

2015-01-05         Andrew J. Schorr     <aschorr@telemetry-investments.com>

	* gawktexi.in: Replace "Retrying I/O" with "Retrying Input", since this
	feature pertains to input, not output.

2015-01-04         Andrew J. Schorr     <aschorr@telemetry-investments.com>

	* gawktexi.in: Document the get_file API function.

2015-01-04         Andrew J. Schorr     <aschorr@telemetry-investments.com>

	* gawk.1: Document new features PROCINFO["errno"] and
	PROCINFO["input", "RETRY"], and new getline return value of -2.
	* gawktexi.in: Ditto.

2014-12-26         Antonio Giovanni Colombo   <azc100@gmail.com>

	* gawktexi.in (Glossary): Really sort the items.

2014-12-24         Arnold D. Robbins     <arnold@skeeve.com>

	* gawktexi.in: Start documenting nonfatal output.

2014-12-24         Arnold D. Robbins     <arnold@skeeve.com>

	* gawktexi.in: Add one more paragraph to new foreword.
	* gawktexi.in: Fix exponentiation in TeX mode. Thanks to
	Marco Curreli by way of Antonio Giovanni Colombo.

	* texinfo.tex: Updated.

2014-12-12         Arnold D. Robbins     <arnold@skeeve.com>

	* gawktexi.in: Minor fix.
	Thanks to Teri Price <tjp212@lehigh.edu>.

2014-12-10         Arnold D. Robbins     <arnold@skeeve.com>

	* gawktexi.in: More minor fixes.

2014-12-09         Arnold D. Robbins     <arnold@skeeve.com>

	* gawktexi.in: More minor fixes.

2014-12-07         Arnold D. Robbins     <arnold@skeeve.com>

	* gawktexi.in: Minor fixes.

2014-12-06         Arnold D. Robbins     <arnold@skeeve.com>

	* gawktexi.in: A minor fix.

2014-12-05         Arnold D. Robbins     <arnold@skeeve.com>

	* gawktexi.in: Various minor fixes and updates.

2014-11-23         Arnold D. Robbins     <arnold@skeeve.com>

	* gawktexi.in: Update that TZ env. var can influnce mktime
	in running program.  Thanks to Hermann Peifer.

2014-11-19         Arnold D. Robbins     <arnold@skeeve.com>

	* gawktexi.in: Update that RFC 4180 documents CSV data.

2014-11-17         Arnold D. Robbins     <arnold@skeeve.com>

	* gawktexi.in: Copyedits applied.

2014-11-02         Arnold D. Robbins     <arnold@skeeve.com>

	* gawktexi.in: Comment out that I need an owner for awk.info.
	I may have found one or two people.

2014-10-29         Andrew J. Schorr     <aschorr@telemetry-investments.com>

	* gawktexi.in: Document new extras directory containing shell startup
	files to manipulate AWKPATH and AWKLIBPATH environment variables.

2014-10-28         Arnold D. Robbins     <arnold@skeeve.com>

	* gawk.1: Clarification that debugger reads stdin.
	* gawktexi.in: Ditto, and correctly place the "Braces" entry in
	the Glossary. Thanks to Antonio Colombo for that.

	Unrelated:

	* gawktexi.in: Restore use of @sc. Karl fixed makeinfo. :-)

2014-10-25         Arnold D. Robbins     <arnold@skeeve.com>

	* gawktexi.in: Minor typo fixes.
	Fix discussion of \x, per note from Antonio Colombo.

2014-10-17         Arnold D. Robbins     <arnold@skeeve.com>

	* gawktexi.in: Fix date in docbook attribution for new Foreword;
	thanks to Antonio Colombo for the catch.  Update latest version
	of gettext.

2014-10-15         Arnold D. Robbins     <arnold@skeeve.com>

	* gawk.1: Fix default value for AWKLIBPATH.
	* gawktexi.in: Revised text for AWKPATH and AWKLIBPATH.

2014-10-14         Arnold D. Robbins     <arnold@skeeve.com>

	* gawktexi.in: Add new Foreword from Mike Brennan.

2014-10-13         Arnold D. Robbins     <arnold@skeeve.com>

	* gawktexi.in: Fix example outputs in chapter 2.
	Improve description of SYMTAB.

2014-10-12         Arnold D. Robbins     <arnold@skeeve.com>

	* gawktexi.in: Revise doc for {INT,STR}_CHAIN_MAX. Remove Pat
	Rankin from VMS duties (per his request). Add a small TeX fix
	for the table in ch 16 for requesting values.

2014-10-05         Arnold D. Robbins     <arnold@skeeve.com>

	* gawktexi.in: Finished changes!

2014-10-03         Arnold D. Robbins     <arnold@skeeve.com>

	* gawktexi.in (EMRED): Renamed from EMISTERED to match original.
	Thanks to Warren Toomey at TUHS for access to archives recording
	the text.

2014-10-02         Arnold D. Robbins     <arnold@skeeve.com>

	* gawktexi.in: Pretty much done!

	Unrelated:

	* gawktexi.in: Fix braino in awk version of div function.
	Thanks to Katie Wasserman for the catch.

2014-10-01         Arnold D. Robbins     <arnold@skeeve.com>

	* gawktexi.in: More fixes after reading through the MS.

	Unrelated:

	* gawktexi.in: Add Katie Wasserman's program to compute
	the digits of PI.

	Unrelated:

	* gawktexi.in: Document the differences between profiling
	and pretty printing.

2014-09-30         Arnold D. Robbins     <arnold@skeeve.com>

	* gawktexi.in: More fixes after reading through the MS.

2014-09-29         Arnold D. Robbins     <arnold@skeeve.com>

	* gawktexi.in: More fixes after reading through the MS.
	And still more fixes.

2014-09-28         Arnold D. Robbins     <arnold@skeeve.com>

	* gawktexi.in: More fixes after reading through the MS.
	Document the debugger's "where" command.

2014-09-27         Arnold D. Robbins     <arnold@skeeve.com>

	* gawktexi.in: Lots more fixes after reading through the MS.

2014-09-23         Arnold D. Robbins     <arnold@skeeve.com>

	* gawktexi.in: Rework the documentation of special files in
	Chapter 5; some reordering as well as rewriting.

2014-09-22         Arnold D. Robbins     <arnold@skeeve.com>

	* gawktex.in: Continue fixes after reading through the MS.

2014-09-21         Arnold D. Robbins     <arnold@skeeve.com>

	* gawktex.in: Start on fixes after reading through the MS.

2014-09-18         Arnold D. Robbins     <arnold@skeeve.com>

	* gawktexi.in: Fix italics in quotations.  Some docbook special
	cases.

2014-09-15         Arnold D. Robbins     <arnold@skeeve.com>

	* gawktexi.in: Document that identifiers must use the English
	letters.

2014-09-14         Arnold D. Robbins     <arnold@skeeve.com>

	* gawktexi.in: More edits during review, minor addition.

2014-09-08         Arnold D. Robbins     <arnold@skeeve.com>

	* gawktexi.in: Remove text that won't get used.

2014-09-07         Arnold D. Robbins     <arnold@skeeve.com>

	* gawktexi.in: Minor cleanups.

2014-09-05         Arnold D. Robbins     <arnold@skeeve.com>

	* gawktexi.in: Document builtin functions in FUNCTAB and in
	PROCINFO["identifiers"].
	* gawk.1: Ditto.

	Unrelated:

	* gawktexi.in: More stuff from reviewer comments.

2014-09-04         Arnold D. Robbins     <arnold@skeeve.com>

	* gawktexi.in: Document that indirect calls now work on built-in
	and extension functions.
	* gawk.1: Same.

2014-09-03         Arnold D. Robbins     <arnold@skeeve.com>

	* gawktexi.in: Further fixes from reviews and bug reports.

2014-09-02         Arnold D. Robbins     <arnold@skeeve.com>

	* gawktexi.in: Corrections to walkthrough in debugger chapter.
	Thanks to David Ward <dlward134@gmail.com> for the problem report.

2014-09-01         Arnold D. Robbins     <arnold@skeeve.com>

	* gawktexi.in: Add index entry for @ - @load, @include,
	and indirect function calls. Thanks to "Kenny McKormack" in
	comp.lang.awk.

2014-08-29         Arnold D. Robbins     <arnold@skeeve.com>

	* gawktexi.in: Continuing on reviewer comments, and other
	bug fixes, miscellanious improvements.

2014-08-26         Arnold D. Robbins     <arnold@skeeve.com>

	* gawktexi.in: Use a different mechanism to exclude
	exercises. Remove use of LC_ALL in an example; doesn't seem
	to be needed anymore.

	Unrelated:

	* gawktexi.in: Document that MirBSD is no longer supported.

2014-08-25         Arnold D. Robbins     <arnold@skeeve.com>

	* gawktexi.in: Exercises are excluded from print edition.

2014-08-24         Arnold D. Robbins     <arnold@skeeve.com>

	* gawktexi.in: Continuing on reviewer comments.

2014-08-23         Arnold D. Robbins     <arnold@skeeve.com>

	* gawktexi.in: Continuing on reviewer comments.

2014-08-22         Arnold D. Robbins     <arnold@skeeve.com>

	* gawktexi.in: Continuing on reviewer comments.

2014-08-20         Arnold D. Robbins     <arnold@skeeve.com>

	* gawktexi.in: Continuing on reviewer comments.

2014-08-16         Arnold D. Robbins     <arnold@skeeve.com>

	* gawktexi.in: Continuing on reviewer comments.

2014-08-15         Arnold D. Robbins     <arnold@skeeve.com>

	* gawktexi.in: Continuing on reviewer comments.

2014-08-13         Arnold D. Robbins     <arnold@skeeve.com>

	* gawktexi.in: Starting on reviewer comments.
	Update acknowledgements.

2014-08-12         Arnold D. Robbins     <arnold@skeeve.com>

	* gawktexi.in: Cause div.awk to get into the example files.

2014-08-06         Arnold D. Robbins     <arnold@skeeve.com>

	* gawktexi.in: Misc minor additions.

2014-08-03         Arnold D. Robbins     <arnold@skeeve.com>

	* gawktexi.in: For sprintf %c document that if value is a valid
	wide character, gawk uses the low 8 bits of the value.

	Unrelated:

	* gawktexi.in: Fix doc for API get_record - errcode needs to
	be greater than zero.

2014-07-24         Arnold D. Robbins     <arnold@skeeve.com>

	* gawktexi.in (Numeric Functions): For `div()', clarify
	truncation is towards zero.  Thanks to Michal Jaegermann
	for pointing out the need to clarify this.

2014-07-10         Arnold D. Robbins     <arnold@skeeve.com>

	* gawktexi.in (Numeric Functions): Document new `div()' function.
	(Arbitrary Precision Integers): Document raison d'etre for div().
	* gawk.1, awkcard.in: Document `div()'.

2014-07-04         Arnold D. Robbins     <arnold@skeeve.com>

	* gawktexi.in (Bracket Expressions): Add a note about how to
	match ASCII characters.  Thanks to Hermann Peifer.

2014-06-25         Arnold D. Robbins     <arnold@skeeve.com>

	* gawktexi.in: Update permissions on copyright page per
	latest maintain.texi. Add GPL to print version of book.

2014-06-24         Arnold D. Robbins     <arnold@skeeve.com>

	* gawktexi.in: Document that --pretty-print no longer runs the
	program. Remove mention of GAWK_NO_PP_RUN env var.

2014-06-22         Arnold D. Robbins     <arnold@skeeve.com>

	* gawktexi.in: Typo fixes and minor corrections.

2014-06-19         Arnold D. Robbins     <arnold@skeeve.com>

	* gawktexi.in: Add thanks to Patrice Dumas and to Karl Berry.
	Per request from Hermann Peifer, try to clarify how local variables
	in functions are initialized.

2014-06-18         Arnold D. Robbins     <arnold@skeeve.com>

	* gawktexi.in: Split 6.1.4 into subsections. Other minor fixes.

2014-06-17         Arnold D. Robbins     <arnold@skeeve.com>

	* gawktexi.in: Finish adding exerices.
	Rework chapter 15 on floating point and MPFR.
	Spell check. Fix menues.

2014-06-16         Arnold D. Robbins     <arnold@skeeve.com>

	* gawktexi.in: Start adding exercises.

2014-06-15         Arnold D. Robbins     <arnold@skeeve.com>

	* gawktexi.in: Finish up summaries. Improvements in mystrtonum().

2014-06-13         Arnold D. Robbins     <arnold@skeeve.com>

	* gawktexi.in: Fix typos from changes of 3 June when macros were
	added for filename, data file, etc. Ooops.

2014-06-12         Arnold D. Robbins     <arnold@skeeve.com>

	* gawktexi.in: More "Summary" sections. Through chapter 14.

2014-06-11         Arnold D. Robbins     <arnold@skeeve.com>

	* gawktexi.in: More "Summary" sections. Through chapter 10.

2014-06-10         Arnold D. Robbins     <arnold@skeeve.com>

	* gawktexi.in: Update docbook figure markup.

2014-06-09         Arnold D. Robbins     <arnold@skeeve.com>

	* gawktexi.in: More "Summary" sections.
	Judiciously arrange for full xrefs in docbook in a few spots.

2014-06-08         Arnold D. Robbins     <arnold@skeeve.com>

	* gawktexi.in: Start adding "Summary" sections.

2014-06-03         Arnold D. Robbins     <arnold@skeeve.com>

	* gawktexi.in: Restore macros for file name vs. filename etc.
	Go through @if... and @ifnot... and fix them up too. Other misc.
	cleanup.

2014-05-29         Arnold D. Robbins     <arnold@skeeve.com>

	* gawktexi.in: Remove some obsolete bits, fix up some other
	minor stuff.

2014-05-27         Arnold D. Robbins     <arnold@skeeve.com>

	* gawktexi.in: Edits through the end!

2014-05-25         Arnold D. Robbins     <arnold@skeeve.com>

	* gawktexi.in: Edits through Appendix A.
	* gawktexi.in: Tweak nested lists for docbook.

2014-05-24         Arnold D. Robbins     <arnold@skeeve.com>

	* gawktexi.in (Staying current): New section.

2014-05-22         Andrew J. Schorr     <aschorr@telemetry-investments.com>

	* gawktexi.in (BEGINFILE/ENDFILE): Update doc for getline - any
	redirected form is allowed inside BEGINFILE/ENDFILE.

2014-05-21         Arnold D. Robbins     <arnold@skeeve.com>

	* gawktexi.in: Add comments for where we need full xrefs in
	docbook.

2014-05-20         Arnold D. Robbins     <arnold@skeeve.com>

	* gawktexi.in: Misc improvements for docbook, consistency
	in table and figure captions.

2014-05-17         Arnold D. Robbins     <arnold@skeeve.com>

	* gawktexi.in: Edits through Chapter 16.

2014-05-16         Arnold D. Robbins     <arnold@skeeve.com>

	* gawktexi.in: Edits through Chapter 14.

2014-05-15         Arnold D. Robbins     <arnold@skeeve.com>

	* gawktexi.in: Fix displays for docbook, edits through Chapter 11.

2014-05-14         Arnold D. Robbins     <arnold@skeeve.com>

	* gawktexi.in: Fix real preface for docbook.

2014-05-13         Arnold D. Robbins     <arnold@skeeve.com>

	* gawktexi.in: Complete formatting for FOR_PRINT and not FOR_PRINT.

2014-05-07         Arnold D. Robbins     <arnold@skeeve.com>

	* gawktexi.in: Docbook edits for preface and parts.
	Document AWKBUFSIZE.

2014-05-05         Arnold D. Robbins     <arnold@skeeve.com>

	* gawktexi.in: Editing progress. Through Chapter 9.

2014-05-05         Michal Jaegermann     <michal@harddata.com>

	* array-elements.fig: Fix subscripts to be aligned
	horizontally.  Regenerate the other files.

2014-05-02         Arnold D. Robbins     <arnold@skeeve.com>

	* gawktexi.in: Editing progress. Through Chapter 8.
	* array-elements.eps, array-elements.fig, array-elements.pdf,
	array-elements.png array-elements.txt: New files.
	* Makefile.am (EXTRA_DIST): Add them.

2014-04-30         Arnold D. Robbins     <arnold@skeeve.com>

	* gawktexi.in: Editing progress. Through Chapter 5.
	* gawktexi.in: Editing progress. Through Chapter 6 and into
	Chapter 7.

2014-04-29         Arnold D. Robbins     <arnold@skeeve.com>

	* gawktexi.in: Editing progress. Through Chapter 3.

2014-04-24         Arnold D. Robbins     <arnold@skeeve.com>

	* gawktexi.in: Start on revisions.

2014-04-17         Arnold D. Robbins     <arnold@skeeve.com>

	* gawk.1: Remove the bit about single character programs overflowing
	the parse stack. It doesn't seem to be true anymore.

2014-04-08         Arnold D. Robbins     <arnold@skeeve.com>

	* 4.1.1: Release tar ball made.

2014-04-08         Arnold D. Robbins     <arnold@skeeve.com>

	* texinfo.tex: Update to latest.
	* awkcard.in: Update copyright, patchlevel in download.
	* gawktexi.in: Update patchlevel, update month, spell check.

2014-03-30         Arnold D. Robbins     <arnold@skeeve.com>

	* gawktexi.in: Cleanups to docbook, finish math stuff.

2014-03-28         Arnold D. Robbins     <arnold@skeeve.com>

	* gawktexi.in: Minor cleanups to the indexing.

	Unrelated:

	* gawktexi.in: Merge in changes needed for creating valid
	DocBook XML. Works with post-5.2 Texinfo and dblatex!

2014-03-27         Arnold D. Robbins     <arnold@skeeve.com>

	* gawktexi.in: Finish the massive indexing improvements such that
	functions are indexed the way I want in TeX and the way Eli
	wants in Info.

	Unrelated:

	* gawktexi.in: Add a note in extension chapter that lookup of
	PROCINFO can fail.

2014-03-27         Eli Zaretskii             <eliz@gnu.org>

	* gawktexi.in: First round of massive indexing improvements.

2014-03-27         Antonio Giovanni Colombo   <azc100@gmail.com>

	* gawktexi.in: Redo all the examples using BBS-list to a different
	file that doesn't use out-of-date concepts.

2014-03-10         Arnold D. Robbins     <arnold@skeeve.com>

	* gawktexi.in: Finish indexing improvements. (For now, anyway.)

	Unrelated:

	* gawk.1: Document the quote flag! (Better late than never.)
	* awkcard.in: Update documentation of quote flag.

2014-03-08         Arnold D. Robbins     <arnold@skeeve.com>

	* gawktexi.in: Minor edits to the discussion of the memory allocation
	functions.

2014-03-08         Andrew J. Schorr     <aschorr@telemetry-investments.com>

	* gawktexi.in: Document new extension API functions api_malloc,
	api_calloc, api_realloc, and api_free.

2014-03-07         Arnold D. Robbins     <arnold@skeeve.com>

	* gawktexi.in: Indexing improvements.

2014-03-02         John E. Malmberg      <wb8tyw@qsl.net>

	* gawktexi.in: Remove paragraph about obsolete VMS
	  compilers.  Update reference about building PCSI kit.

2014-02-27         Arnold D. Robbins     <arnold@skeeve.com>

	* gawktexi.in: Lots of small fixes throughout, update of
	profiling output.  Finished fixes needed before a release.

2014-02-20         Arnold D. Robbins     <arnold@skeeve.com>

	* gawktexi.in: Add a quote to the alarm clock program.

2014-02-15         Arnold D. Robbins     <arnold@skeeve.com>

	* texinfo.tex: Update to latest.

2014-02-14         Arnold D. Robbins     <arnold@skeeve.com>

	* gawktexi.in: Lots of small edits.

2014-02-07         Arnold D. Robbins     <arnold@skeeve.com>

	* gawktexi.in: More minor fixes, update UPDATE_MONTH.

2014-02-03         Arnold D. Robbins     <arnold@skeeve.com>

	* gawktexi.in: More minor fixes, in indexing.

2014-02-03         Arnold D. Robbins     <arnold@skeeve.com>

	* gawktexi.in, gawkinet.texi: Minor fixes, mostly in indexing.
	* texinfo.tex: Update to latest.

2014-01-31         Arnold D. Robbins     <arnold@skeeve.com>

	* gawktexi.in: Add `()' to names of extension functions in indexing
	commands and in one place in the text. Consistency, don'tcha know.

2014-01-30         Arnold D. Robbins     <arnold@skeeve.com>

	* gawktexi.in: Add a few missing STARTOFRANGE comments.
	* gawk.1: Note that `(i, j) in array' doesn't work in for loops.
	Update the copyright year.

2014-01-28         Arnold D. Robbins     <arnold@skeeve.com>

	* gawktexi.in: Update info for Anders Wallin.

2014-01-25         Arnold D. Robbins     <arnold@skeeve.com>

	* texinfo.tex: Updated to current version.
	* gawktexi.in: Add magic stuff so that PDFs have "dark red"
	links like before.

2014-01-23         Arnold D. Robbins     <arnold@skeeve.com>

	* gawktexi.in (Feature History): New node.
	(Common Extensions): Update features now in mawk, too.

2014-12-14         John E. Malmberg      <wb8tyw@qsl.net>

	* gawktexi.in: Add information on building VMS PCSI kit.

2014-01-03         Arnold D. Robbins     <arnold@skeeve.com>

	* gawktexi.in (Full Line Fields): New node.
	Update copyright year.

2013-12-29         John E. Malmberg      <wb8tyw@qsl.net>

	* gawktexi.in: VMS dynamic extensions.

2013-12-26         Arnold D. Robbins     <arnold@skeeve.com>

	* gawktexi.in: More minor additions / fixes.
	(Bugs): Add John Malmberg for VMS. Other minor edits.

2013-12-25         Arnold D. Robbins     <arnold@skeeve.com>

	* gawktexi.in: Minor additions / fixes.

2013-12-23         John E. Malmberg      <wb8tyw@qsl.net>

	* gawktexi.in: Document the VMS exit status encoding.

2013-12-21         Arnold D. Robbins     <arnold@skeeve.com>

	* gawktexi.in (Additional Configuration Options): Document
	the --disable-extensions option.

2013-12-16         John E. Malmberg      <wb8tyw@qsl.net>

	* gawktexi.in: Updates to VMS sections.

2013-12-12         Arnold D. Robbins     <arnold@skeeve.com>

	* gawktexi.in: Fix the presentation of asort() and asorti().
	Thanks to Andy Schorr for pointing out the problems.

2013-11-28         Arnold D. Robbins     <arnold@skeeve.com>

	* gawktexi.in: Update quotations to use @author, fix a few
	placements of footnotes.

2013-11-08         Arnold D. Robbins     <arnold@skeeve.com>

	* gawktexi.in: Update the list of files included in the gawk
	distribution and fix a few typos.

2013-11-03         Arnold D. Robbins     <arnold@skeeve.com>

	* gawktexi.in: Fix the section and subsection headings in
	the Preface.  Also change the short title page to just
	"GNU Awk".

2013-10-31         Arnold D. Robbins     <arnold@skeeve.com>

	* gawktexi.in: Add @shorttitlepage command.

2013-10-25         Arnold D. Robbins     <arnold@skeeve.com>

	* gawktexi.in (Contributors): Update with more info.
	(Distributtion contents): Ditto.
	General: Remove all hyphens when used with "multi" prefix.

2013-10-22         Arnold D. Robbins     <arnold@skeeve.com>

	* gawktexi.in (Other Environment Variables): Document GAWK_MSG_SRC
	variable and fix documentation of *_CHAIN_MAX variables.

2013-10-11         Arnold D. Robbins     <arnold@skeeve.com>

	* gawktexi.in (Conversion, Printf Ordering): Better wording for
	descriptions of CONVFMT. Thanks to Hermann Peifer.

2013-09-29         Arnold D. Robbins     <arnold@skeeve.com>

	* gawktexi.in (Other Versions): Updated info on MKS awk and
	some other links.

2013-09-24         Arnold D. Robbins     <arnold@skeeve.com>

	* gawktexi.in (Readfile function): New node.

2013-09-22         Arnold D. Robbins     <arnold@skeeve.com>

	* gawktexi.in (FN, FFN, DF,DDF, PVERSION, CTL): Remove macros.
	They have no alternate versions and are just in the way.

2013-08-15         Arnold D. Robbins     <arnold@skeeve.com>

	* gawk.1: Document that ENVIRON updates affect the environment.
	* gawktexi.in: Ditto.

2013-06-27         Arnold D. Robbins     <arnold@skeeve.com>

	* texinfo.tex: Update from Karl, fixes a formating problem.
	* gawktexi.in (Conversions): Undo @w{} around @option{--posix}.

2013-06-22         Arnold D. Robbins     <arnold@skeeve.com>

	* gawktexi.in (Type Functions): Add more explanation to isarray(),
	including that it makes no sense to call it at the global level.

2013-06-03         Arnold D. Robbins     <arnold@skeeve.com>

	* gawktexi.in: Make it crystal clear not to use delete with FUNCTAB,
	or attempt to assign to it.

2013-05-29         Arnold D. Robbins     <arnold@skeeve.com>

	* gawktexi.in (Internal File Description): Add "devbsize" element
	to stat data array.

2013-05-27         Arnold D. Robbins     <arnold@skeeve.com>

	* gawtexi.in: Sample filefuncs.c extension code: Change test from
	ifdef HAVE_ST_BLKSIZE to HAVE_STRUCT_STAT_ST_BLKSIZE.

2013-05-21         Arnold D. Robbins     <arnold@skeeve.com>

	* gawktexi.in (Quick Installation): Add a paragraph advising to
	run `make install'. Thanks to Hermann Peifer.

2013-05-16         Arnold D. Robbins     <arnold@skeeve.com>

	* gawktexi.in (gawkextlib): Add a note to use make install on
	gawkextlib itself. Thanks to Hermann Peifer.
	(Cut program): Fix test for skipping lines if -s was supplied.
	Thanks to David Ward <bamberward@gmail.com> for the bug report.

2013-05-09         Arnold D. Robbins     <arnold@skeeve.com>

	* 4.1.0: Release tar ball made.

2013-05-09         Arnold D. Robbins     <arnold@skeeve.com>

	* gawktexi.in, gawk.1: Document that a regexp constant as the second
	argument to index() produces a fatal error.
	* gawktexi.in: More cleanups. Particularly, cleanup the index.

2013-04-27         Arnold D. Robbins     <arnold@skeeve.com>

	* gawktexi.in: Renamed from gawkman.texi.
	Add a reference to Overton's IEEE Math book in MPFR chapter.
	Thanks to Nelson Beebe for the recommendation.
	* Makefile.am, sidebar.awk: Adjusted.

2013-04-26         Arnold D. Robbins     <arnold@skeeve.com>

	* gawkman.texi: Cleanup in MPFR and API chapters.
	Also minor cleanup in design decisions. Add vim modeline.
	* api-figure2.fig: Minor fix.
	* api-figure2.eps, api-figure2.pdf, api-figure2.png: Regenerated.

2013-04-24         Arnold D. Robbins     <arnold@skeeve.com>

	* gawk.1: Finish cleanup pass.
	* awkcard.in: Document that getline sets RT.
	* gawkman.texi: Ditto.

2013-04-23         Arnold D. Robbins     <arnold@skeeve.com>

	* gawk.1: Start cleanup pass.
	* awkcard.in: Minor addition.
	* gawkman.texi: Minor fixes.

	* gawk.1, gawkman.texi: Document PROCINFO entries for API
	major and minor versions.

2013-04-21         Arnold D. Robbins     <arnold@skeeve.com>

	* gawkman.texi: Update all the menus. Fix spelling errors. Remove
	some unneeded fakenodes.

2013-04-20         Arnold D. Robbins     <arnold@skeeve.com>

	* awkcard.in: Clean up and bring up to date.

2013-04-17         Arnold D. Robbins     <arnold@skeeve.com>

	* Makefile.am (gawk.ps, gawkinet.ps): Set TEXINPUTS to point
	at $(srcdir) to be able to include various figures if doing a
	build not in the source directory.

2013-04-16         Arnold D. Robbins     <arnold@skeeve.com>

	* gawkman.texi: New file. This is now the real source for the
	manual and gawk.texi is generated from it.
	* sidebar.awk: New file to DTRT for sidebars in the manual.
	* Makefile.am (EXTRA_DIST): Update.
	(gawk.texi): Add new rule to create / update it if necessary.

2013-04-16         Arnold D. Robbins     <arnold@skeeve.com>

	* gawk.texi: Pretty much finish cleanup. Move i18n chapter to
	after advanced features chapter.
	* texinfo.tex: Updated to current in texinfo SVN.

2013-04-15         Arnold D. Robbins     <arnold@skeeve.com>

	* gawk.texi: Continue cleanup.

2013-04-14         Arnold D. Robbins     <arnold@skeeve.com>

	* gawk.texi: Add link to 'pawk' - awk for python.
	Further cleanups.

2013-04-12         Arnold D. Robbins     <arnold@skeeve.com>

	* gawk.texi: Continue cleanup.

2013-04-11         Arnold D. Robbins     <arnold@skeeve.com>

	* gawk.texi: Continue cleanup.

2013-04-04         Arnold D. Robbins     <arnold@skeeve.com>

	* gawk.texi: Continue cleanup.

2013-04-03         Arnold D. Robbins     <arnold@skeeve.com>

	* gawk.texi: Continue cleanup.

2013-04-02         Arnold D. Robbins     <arnold@skeeve.com>

	* gawk.texi: Start a simple cleanup pass before the release.

2013-03-15         Arnold D. Robbins     <arnold@skeeve.com>

	* gawk.texi: Update URL for texinfo, fix a typo.

2013-03-04         Arnold D. Robbins     <arnold@skeeve.com>

	* gawk.texi (Getline/Pipe): Add a nice quote from BWK.

2013-02-08         Arnold D. Robbins     <arnold@skeeve.com>

	* gawk.texi: Restore centering of text images.

2013-02-07         Arnold D. Robbins     <arnold@skeeve.com>

	* gawk.texi (Other Versions): Remove the description of xmlgawk.

2013-02-06         Arnold D. Robbins     <arnold@skeeve.com>

	* gawk.texi: For Info output, don't use @center on text images
	since the new makeinfo doesn't yet center the file as a block.
	Thanks to Karl Berry for the diagnostic.
	* gawk.1: Remove commented out doc for -m option which was for
	compatibility with BWK awk. His awk dropped it back in 2007.

2013-01-31         Arnold D. Robbins     <arnold@skeeve.com>

	* api-figure2.txt, api-figure3.txt: Convert tabs to spaces.
	* gawk.texi (Gory Details): Fix a command that new makeinfo doesn't
	recognize.
	(Conversion): Update example to be in POSIX mode. Thanks to
	Hermann Peifer.

2013-01-27         Arnold D. Robbins     <arnold@skeeve.com>

	* gawk.texi (Dynamic Typing): Clarify that gawk dies after the
	first fatal error on the test program. Thanks to Hermann Peifer.

2013-01-21         Arnold D. Robbins     <arnold@skeeve.com>

	* gawk.texi (Setting Precision): Fix a typo. 3.322 instead
	of 3.332.  Thanks to Hermann Peifer.

2013-01-09         Arnold D. Robbins     <arnold@skeeve.com>

	* gawk.texi: Minor edits to documentation for new inplace extension.

2013-01-08         Andrew J. Schorr     <aschorr@telemetry-investments.com>

	* gawk.texi: Add documentation for new inplace extension.

2013-01-08         Arnold D. Robbins     <arnold@skeeve.com>

	* gawk.texi, awkcard.in: Sync what mawk has. Main point of
	interest is that mawk supports the three time functions.

2013-01-06         Arnold D. Robbins     <arnold@skeeve.com>

	* gawk.texi, awkcard.in: Add Git Hub info for BWK awk.
	Update copyrights.
	* gawk.texi: Add Software Tools quote in chapter on library functions.

2012-12-25         Arnold D. Robbins     <arnold@skeeve.com>

	* gawk.texi: Remove doc sym_constant() API function.

2012-12-24         Arnold D. Robbins     <arnold@skeeve.com>

	* 4.0.2: Release tar ball made.

2012-12-23         Arnold D. Robbins     <arnold@skeeve.com>

	* gawk.texi: Remove an incorrect comment.
	* awkcard.in: Bump patch level.

2012-12-18         Arnold D. Robbins     <arnold@skeeve.com>

	* gawk.texi (Input Parsers): Add info on read_func.

2012-12-16         Arnold D. Robbins     <arnold@skeeve.com>

	* gawk.texi: Move design decisions on new API to appendix C.
	Move section on old extensions to last in the same appendix.

2012-12-15         Arnold D. Robbins     <arnold@skeeve.com>

	* macros: Update to GPL Version 3 and add copyright year.
	* texinfo.tex: Updated, from automake 1.12.6.
	* gawk.texi (Derived Files): A few minor fixes.

2012-12-09         Arnold D. Robbins     <arnold@skeeve.com>

	* awkforai.txt: Changed content to be pointers to the article
	to avoid copyright issues.
	* gawk.texi: Updated description of awkforai.txt.

2012-12-07         Arnold D. Robbins     <arnold@skeeve.com>

	* gawk.texi (I/O Functions): Document that fflush() is now part
	of POSIX. Fix in a few other places as well.
	* awkcard.in: Update for fflush().

2012-12-03         Arnold D. Robbins     <arnold@skeeve.com>

	* gawk.texi: Fix all @tex ... @end tex tables to use a different
	control character than @ so that the new makeinfo won't
	complain about them. Thanks to Karl Berry for the guidance.
	(Old Extension Mechansim): New node.

2012-12-01         Arnold D. Robbins     <arnold@skeeve.com>

	* gawk.texi: API chapter. Sync with gawkapi.h

2012-11-27         Arnold D. Robbins     <arnold@skeeve.com>

	* gawk.texi: API chapter. Change command for making shared libs
	to use gcc, not ld. Thanks to Nelson Beebe.
	(I/O Functions): Document new behavior for fflush().
	* gawk.1: Update for fflush().
	* awkcard.in: Ditto. And some general cleanup.

2012-11-24         Arnold D. Robbins     <arnold@skeeve.com>

	* gawk.texi (Future Extensions): Point to TODO file in the
	gawk dist.
	(Implementation Limitations): New node, from old LIMITATIONS file.

2012-11-22         Arnold D. Robbins     <arnold@skeeve.com>

	* gawk.texi: In API chapter, document the full list of include
	files that need to be included.

2012-11-21         Arnold D. Robbins     <arnold@skeeve.com>

	* gawk.texi: In API chapter, update behavior of stat function
	in the filefuncs extension.  Update the code example and prose
	to match the current code.

2012-11-19         Arnold D. Robbins     <arnold@skeeve.com>

	* gawk.texi: In API chapter, update behavior of readdir extension.

2012-11-16         Arnold D. Robbins     <arnold@skeeve.com>

	* gawk.texi: Minor edits in API chapter.
	Thanks to Nelson Beebe.

2012-11-14         Arnold D. Robbins     <arnold@skeeve.com>

	* gawk.texi: Minor edits in API chapter.
	Thanks to Andrew Schorr.

2012-11-06         Arnold D. Robbins     <arnold@skeeve.com>

	* gawk.texi: Rearrange chapter order and separate into parts
	using @part for TeX.  Fix capitalization in @caption text.
	(Variable Scope): Document that arrays can be local also.
	Thanks to Denis Shirokov <cosmogen@gmail.com>, for pointing out
	the lack.

2012-11-05         Arnold D. Robbins     <arnold@skeeve.com>

	* gawk.texi: Semi-rationalize invocations of @image.

2012-11-04         Arnold D. Robbins     <arnold@skeeve.com>

	* gawk.texi: New chapter on extension API.
	* api-figure1.pdf, api-figure2.pdf, api-figure3.pdf,
	general-program.pdf, process-flow.pdf: New files. Again.
	* Makefile.am (EXTRA_DIST): Update. Again.

2012-11-03         Arnold D. Robbins     <arnold@skeeve.com>

	* api-figure1.pdf, api-figure2.pdf, api-figure3.pdf: Removed.
	* api-figure1.txt, api-figure2.txt, api-figure3.txt,
	api-figure1.png, api-figure2.png, api-figure3.png: New files.
	* Makefile.am (EXTRA_DIST): Update.

	* gawk.texi: Fix up images.
	* general-program.pdf, process-flow.pdf: Removed.
	* general-program.png, process-flow.png,
	general-program.txt, process-flow.txt: New files.
	* Makefile.am (EXTRA_DIST): Update.

2012-10-31         Arnold D. Robbins     <arnold@skeeve.com>

	* api-figure1.eps, api-figure1.fig, api-figure1.pdf,
	api-figure2.eps, api-figure2.fig, api-figure2.pdf,
	api-figure3.eps, api-figure3.fig, api-figure3.pdf: New files.
	* Makefile.am (EXTRA_DIST): Add the above.

2012-10-28         Arnold D. Robbins     <arnold@skeeve.com>

	* gawk.texi (Glossary): Document cookie, some cleanup of
	notes at the end.

2012-10-19         Arnold D. Robbins     <arnold@skeeve.com>

	* gawk.texi: More doc on SYMTAB.

2012-10-05         Arnold D. Robbins     <arnold@skeeve.com>

	* Makefile.am (LN, install-data-hook, uninstall-hook): Removed. No
	longer needed since dgawk and pgawk are gone.

2012-10-13         Arnold D. Robbins     <arnold@skeeve.com>

	* Makefile.am: Add dgawk.1 to man page links created / removed
	on install / uninstall. (On stable branch.)

2012-10-02         Arnold D. Robbins     <arnold@skeeve.com>

	* gawk.texi (Glossary). Correct the full name for `ISO' per
	bug report from William Bresler <wbresler@acm.org>. Add a link
	to the ISO website.

	* gawk.texi, gawk.1, awkcard.in: Document FUNCTAB, SYMTAB, and
	PROCINFO["identifiers"]. Including that delete does not work
	on FUNCTAB and SYMTAB.

2012-09-23         Arnold D. Robbins     <arnold@skeeve.com>

	* gawk.texi (Nextfile Statement): Document that it's now part of POSIX
	and update the title.
	(Delete): Document that `delete array' is now part of POSIX.
	* awkcard.in: Adjust coloring for nextfile and delete array.

2012-09-07         Arnold D. Robbins     <arnold@skeeve.com>

	* texinfo.tex: Updated to version 2012-09-05.06.

2012-08-27         Arnold D. Robbins     <arnold@skeeve.com>

	* gawk.texi: Minor edits, fix some spelling mistakes.

2012-08-26         Arnold D. Robbins     <arnold@skeeve.com>

	* gawk.texi: More edits to chapter on arithmetic.
	Primarily English changes.

2012-08-24         Arnold D. Robbins     <arnold@skeeve.com>

	* gawk.texi: Emphasize more that floating point behavior is
	not a language issue. Add a pointer to POSIX bc.
	Move arithmetic chapter to later in the book, before chapter
	on dynamic extensions.

2012-08-17         Arnold D. Robbins     <arnold@skeeve.com>

	* texinfo.tex: Update infrastructure to Automake 1.12.3.

2012-08-14         Arnold D. Robbins     <arnold@skeeve.com>

	* gawk.texi: Fixed a math bug in the chapter on multiple
	precision floating point. Thanks to John Haque.

2012-08-12         Arnold D. Robbins     <arnold@skeeve.com>

	* gawk.texi: Merged discussion of numbers from Appendix C into
	the chapter on arbitrary precision arithmetic. Did some surgery
	on that chapter to organize it a little better.

2012-08-10         Arnold D. Robbins     <arnold@skeeve.com>

	* awkcard.in, gawk.1, gawk.texi: Updated. Mostly for new API stuff
	but also some other things.
	* gawk.texi (Derived Files): New node.

2012-08-01         Arnold D. Robbins     <arnold@skeeve.com>

	* Makefile.am (install-data-hook): Install a dgawk.1 link to the
	man page also. Remove it on uninstall.

2012-07-29         Andrew J. Schorr     <aschorr@telemetry-investments.com>

	* gawk.texi: Document that RT is set by getline.

2012-07-04         Arnold D. Robbins     <arnold@skeeve.com>

	* gawk.texi, gawk.1, awkcard.in: Document that and(), or(), and
	xor() can all take any number of arguments, with a minimum of two.

2012-06-10         Andrew J. Schorr     <aschorr@telemetry-investments.com>

	* gawk.texi: Rename gettimeofday function to getlocaltime, since
	the new time extension will provide gettimeofday.

2012-05-24         Andrew J. Schorr     <aschorr@telemetry-investments.com>

	* gawk.texi, gawk.1: Replace references to dlload with dl_load.
	But much more work needs to be done on the docs.

2012-05-19         Andrew J. Schorr     <aschorr@telemetry-investments.com>

	* gawk.texi, gawk.1: Document new -i option, and describe new default
	.awk suffix behavior.

2012-04-01         Andrew J. Schorr     <aschorr@telemetry-investments.com>

	* gawk.texi: Replace documentation of removed functions update_ERRNO and
	update_ERRNO_saved with descriptions new functions update_ERRNO_int,
	update_ERRNO_string and unset_ERRNO.  And fix a couple of examples
	to use update_ERRNO_int instead of update_ERRNO.

2012-03-26         Arnold D. Robbins     <arnold@skeeve.com>

	* gawk.texi: Minor style edits.

2012-03-21         Andrew J. Schorr     <aschorr@telemetry-investments.com>

	* gawk.texi, gawk.1: Document new @load keyword.

2012-03-20         Andrew J. Schorr     <aschorr@telemetry-investments.com>

	* gawk.texi, gawk.1: Add AWKLIBPATH.

2012-08-12         Arnold D. Robbins     <arnold@skeeve.com>

	* gawk.texi (Ranges and Locales): Clarified ranges and
	locales. Again.

2012-08-05         Arnold D. Robbins     <arnold@skeeve.com>

	* gawk.texi (PC Binary Installation): Document Eli Zaretskii's
	site.
	(Records): Update case of RS = "a". It only prints 1 if in
	POSIX mode. Thanks to Jeroen Schot who first reported it.

2012-07-20         Arnold D. Robbins     <arnold@skeeve.com>

	* gawk.texi (Ranges and Locales): Clarified ranges and
	locales.

2012-07-13         Arnold D. Robbins     <arnold@skeeve.com>

	* gawk.texi (Getline Notes): Discuss side effects in
	argument expression.

2012-06-29         Arnold D. Robbins     <arnold@skeeve.com>

	* gawk.texi, awkcard.in: Latest mawk understands /dev/stdin.

2012-04-27         Arnold D. Robbins     <arnold@skeeve.com>

	* gawk.texi: Add that -b affects output.

2012-04-27         Arnold D. Robbins     <arnold@skeeve.com>

	* texinfo.tex: Update to latest from automake 1.12.

2012-04-09         Arnold D. Robbins     <arnold@skeeve.com>

	* texinfo.tex: Update to latest from automake 1.11.4.

2012-04-11         John Haque     <j.eh@mchsi.com>

	* gawk.texi: Change RNDMODE to ROUNDMODE.
	* gawk.1, awkcard.in: Ditto.

2012-04-11         Arnold D. Robbins     <arnold@skeeve.com>

	* gawk.texi: Change --arbitrary-precision to --bignum.
	* gawk.1: Ditto.
	* awkcard.in: Add --bignum, RNDMODE, PREC.

2012-04-08         Arnold D. Robbins     <arnold@skeeve.com>

	* gawk.texi: Editing on new chapter on arbitrary precision numbers.

2012-03-31         John Haque     <j.eh@mchsi.com>

	* gawk.texi, gawk.1: Add text on support for arbitrary precision
	numbers.

2012-02-06         Arnold D. Robbins     <arnold@skeeve.com>

	* gawk.texi, gawk.1: And some minor edits thereunto.

2012-02-03         John Haque     <j.eh@mchsi.com>

	* gawk.texi, gawk.1: Add text on read timeout.

2011-12-28         Arnold D. Robbins     <arnold@skeeve.com>

	* awkcard.in, gawk.1: Minor edits after merge of executables.

2011-12-21         John Haque     <j.eh@mchsi.com>

	* gawk.texi: Updated sections on profiling and debugging
	after merging the exes. Document new options --debug and
	--load, and add a sub-section on loading extension library.
	* gawk.1: Same.
	* awkcard.in: Same.

2012-03-28         Arnold D. Robbins     <arnold@skeeve.com>

	* 4.0.1: Release tar ball made.

2012-02-10         Arnold D. Robbins     <arnold@skeeve.com>

	* gawk.texi, awkcard.in: Bump patch level.
	* texinfo.tex: Updated from Texinfo CVS.

2011-12-06         Arnold D. Robbins     <arnold@skeeve.com>

	* gawk.texi: Various typo fixes from mailing list.

2011-11-10         Arnold D. Robbins     <arnold@skeeve.com>

	* gawk.1: Fix some .BR to be .B.

2011-11-08         Arnold D. Robbins     <arnold@skeeve.com>

	* gawk.texi: Further improvement in the discussion of sorted array
	traversal. Some sections reordered and text edited to suit.

2011-11-06         Arnold D. Robbins     <arnold@skeeve.com>

	* gawk.texi: Try to improve discussion of sorted array
	traversal.

2011-09-24         Arnold D. Robbins     <arnold@skeeve.com>

	* gawk.1: Fix some spelling errors. Thanks to
	Jeroen Schot <schot@A-Eskwadraat.nl>.
	* gawk.texi: Some minor fixes.

2011-08-31         John Haque     <j.eh@mchsi.com>

	* gawk.texi: Updated gawk dynamic extension doc.

2011-07-28         Arnold D. Robbins     <arnold@skeeve.com>

	* gawk.texi (Gory Details): Restore text on historical behavior
	etc. and add explanation on gawk 4.0.x.

2011-07-17         Arnold D. Robbins     <arnold@skeeve.com>

	* gawk.texi: Add reference in node Expressions to node Precedence,
	based on suggestion from Dan Jacobson dated 4 Jun 2001.

2011-07-17  Paul Eggert  <eggert@twinsun.com>

	* gawk.texi: Warn up-front (indirectly) that plain gawk is not
	compatible with SVR4 awk and with POSIX awk.  Describe how
	gawk differs from the GNU standard in its interpretation of
	POSIXLY_CORRECT.  (From mail dated 15 May 2001).

2011-06-24         Arnold D. Robbins     <arnold@skeeve.com>

	* Makefile.am (EXTRA_DIST): Add ChangeLog.0.
	* 4.0.0: Remake the tar ball.

2011-06-23         Arnold D. Robbins     <arnold@skeeve.com>

	* ChangeLog.0: Rotated ChangeLog into this file.
	* ChangeLog: Created anew for gawk 4.0.0 and on.
	* 4.0.0: Release tar ball made.<|MERGE_RESOLUTION|>--- conflicted
+++ resolved
@@ -1,16 +1,3 @@
-<<<<<<< HEAD
-2016-11-04         Arnold D. Robbins     <arnold@skeeve.com>
-
-	* gawktexi.in: Fix a spelling error.
-	* wordlist: Update.
-
-2016-10-25         Arnold D. Robbins     <arnold@skeeve.com>
-
-	* gawktexi.in: Document that negative arguments are not allowed
-	for bitwise functions. Add a sidebar explaining it a bit and
-	also showing the difference with and without -M.
-	* gawk.1: Document that negative arguments are not allowed.
-=======
 2016-11-08         Arnold D. Robbins     <arnold@skeeve.com>
 
 	* gawktexi.in, wordlist: Typo fix. ECBDIC --> EBCDIC.
@@ -18,7 +5,18 @@
 	(bitwise-ops): Put table in @verbatim instead of @display.
 	Works better for Info, text, and HTML. Thanks to
 	Marco Curreli <marcocurreli@tiscali.it> for the report.
->>>>>>> 4c6da6a4
+
+2016-11-04         Arnold D. Robbins     <arnold@skeeve.com>
+
+	* gawktexi.in: Fix a spelling error.
+	* wordlist: Update.
+
+2016-10-25         Arnold D. Robbins     <arnold@skeeve.com>
+
+	* gawktexi.in: Document that negative arguments are not allowed
+	for bitwise functions. Add a sidebar explaining it a bit and
+	also showing the difference with and without -M.
+	* gawk.1: Document that negative arguments are not allowed.
 
 2016-10-23         Arnold D. Robbins     <arnold@skeeve.com>
 
