<<<<<<< HEAD
2016-03-27         Arnold D. Robbins     <arnold@skeeve.com>

	* gawkinet.texi: Small update about end of line vs full
	comments when pretty printing.
=======
2016-04-04         Arnold D. Robbins     <arnold@skeeve.com>

	* gawktexi.in, gawkinet.texi: Enable use of braces in
	indexes. Requires Texinfo 6.0 or later.
>>>>>>> 7a1dafd2

2016-03-21         Arnold D. Robbins     <arnold@skeeve.com>

	* gawkinet.texi: Update UDP client and discussion, update
	modification dates and gawk versions.

2016-03-11         Arnold D. Robbins     <arnold@skeeve.com>

	* gawktexi.in: Improve system() return values documentation.

2016-03-07         Arnold D. Robbins     <arnold@skeeve.com>

	* gawktexi.in: Document system() return values.
	* gawk.1: Add a pointer to the manual about same.

2016-02-23         Arnold D. Robbins     <arnold@skeeve.com>

	* sidebar.awk: Globally replace [[:space:]] with [ \t] so that
	it will work with old versions of mawk (as found, boo!, on many
	Debian-based distributions).  Thanks to Yehezkel Bernat for
	discovering and reporting the issue.

2016-02-20         Arnold D. Robbins     <arnold@skeeve.com>

	* gawktexi.in (Bracket Expressions): Add a small note about
	Unicode in bracket expressions.

2016-02-18         Arnold D. Robbins     <arnold@skeeve.com>

	* gawktexi.in: Fixes in wc.awk and in cut.awk. Thanks to David Ward,
	dlward134@gmail.com.  Added an example of use of rewind(), also
	per suggestion from David Ward.
	* gawktexi.in: Update info about Texinfo versions.
	* gawktexi.in (Limitations): Fix Heisenberg Physics example and
	spelling of Heisenberg's name. Thanks to Hermann Peifer.

2016-02-14         Arnold D. Robbins     <arnold@skeeve.com>

	* gawktexi.in: Revise for use with Texinfo 6.1.
	Remove ` @c' at the end of inline docbook constructs.
	Remove special @DB*REF macros, not needed anymore.
	Use @sup for superscripts where possible.
	* texinfo.tex: Updated.

2016-02-05         Arnold D. Robbins     <arnold@skeeve.com>

	* gawk.texi: Document that optimization in now the default,
	there are new -s/--no-optimize options and that
	pretty-printing and profiling disable optimization.
	* gawk.1: Ditto.
	* awkcard.in: Ditto.

2016-02-03         Andrew J. Schorr     <aschorr@telemetry-investments.com>

	* gawktexi.in (Command-Line Options): Change wording of -M description
	to say "Select" instead of "Force".
	(Arbitrary-Precision Arithmetic Features): Tweak the wording to make
	it clear that MPFR is not used unless the -M option is supplied.

2016-02-03         Arnold D. Robbins     <arnold@skeeve.com>

	* gawktexi.in (VMS Running): Improve the Texinfo usage.

2016-01-31         John E. Malmberg     <wb8tyw@qsl.net>

	* gawktexi.in (VMS Running): Add instructions on how to redirect
	gawk data to a VMS command.

2016-01-18         Arnold D. Robbins     <arnold@skeeve.com>

	* gawktexi.in (Bracket Expressions): Document that '[', '.' and
	'*' are literal inside bracket expressions.
	(Two-way I/O): Add stuff about stdbuf and deadlocks.

2016-01-15         Arnold D. Robbins     <arnold@skeeve.com>

	* gawktexi.in (Array Sorting Functions): Clean up the code some,
	per suggestion from Michal Jaegermann. Tighten up the prose
	a bit too.

2016-01-14         Arnold D. Robbins     <arnold@skeeve.com>

	* ChangeLog: Remove spurious whitespace.

	Unrelated:

	* gawk.1: Restore text on PROCINFO["RETRY"] and fix up the
	formatting while we're at it. Thanks to Andrew Schorr for
	pointing out the problem.

2016-01-13         Arnold D. Robbins     <arnold@skeeve.com>

	* gawktexi.in (Array Sorting Functions): Add an example of
	using a function name with asort(). Response to bug report
	Stephane Goujet <stephane.goujet@wanadoo.fr>.

2016-01-06         Arnold D. Robbins     <arnold@skeeve.com>

	* gawktexi.in: Finish documenting that --pretty-print
	doesn't run the program. Thanks to Antonio
	Giovanni Colombo for the report and patch.

2016-01-03         Arnold D. Robbins     <arnold@skeeve.com>

	* gawktexi.in: Document that GNU/Linux on Alpha is no
	longer supported.

2015-12-27         Arnold D. Robbins     <arnold@skeeve.com>

	* gawktexi.in: Fix some @c endfile. Thanks to Antonio
	Giovanni Colombo for the report and patch.

2015-12-20         Arnold D. Robbins     <arnold@skeeve.com>

	* gawktexi.in: Add PROCINFO["NONFATAL"] to the list for PROCINFO.
	* gawk.1: Ditto.

2015-12-18         Arnold D. Robbins     <arnold@skeeve.com>

	* gawk.1: Update description of PROCINFO, and sort it properly.
	* gawktexi.in: Ditto.

2015-11-26         Arnold D. Robbins     <arnold@skeeve.com>

	* gawktexi.in: Add "exit" as synonym for "quit" in the
	debugger.  Suggested by Joep van Delft <joepvandelft@xs4all.nl>.

2015-11-15         Arnold D. Robbins     <arnold@skeeve.com>

	* gawktexi.in: Minor edits.
	* gawk.1: Revise \x to maximum of two digits.

2015-11-04         Arnold D. Robbins     <arnold@skeeve.com>

	* Makefile.am (pdf-local): Remove igawk.1.pdf. Ooops.

2015-10-30         Arnold D. Robbins     <arnold@skeeve.com>

	* Makefile.am (awkcard.ps): Add options to force paper size
	to letter. This makes the cut marks come out correctly even
	if groff's default paper size is a4.

2015-10-26         Arnold D. Robbins     <arnold@skeeve.com>

	* gawk.1: Put commas outside quoting in regexps to avoid
	confusion. Thanks to Mike Frysinger <vapier@gentoo.org>.

2015-10-16         Arnold D. Robbins     <arnold@skeeve.com>

	* awkcard.in: Fix tbl complaint.

2015-10-07         Arnold D. Robbins     <arnold@skeeve.com>

	* texinfo.tex: Updated to a working version.

2015-10-04         Arnold D. Robbins     <arnold@skeeve.com>

	* texinfo.tex: Revert update. It stopped working. I should learn
	to test these things. Thanks to Antonio Giovanni Colombo for
	the report.

2015-10-02         Arnold D. Robbins     <arnold@skeeve.com>

	* gawktexi.in: Note that there is no support for SSL.

2015-09-25         Arnold D. Robbins     <arnold@skeeve.com>

	* texinfo.tex: Update to latest.

2015-08-28	Daniel Richard G.	<skunk@iSKUNK.ORG>

	* doc/gawktexi.in: Check for the "struct passwd.pw_passwd" and
	"struct group.gr_passwd" fields and conditionalize their use, as
	they don't exist on z/OS.
	* Makefile.am (pdf-local): Renamed from "pdf", as Automake already
	defines "pdf" and warns us as much.

2015-08-14         Arnold D. Robbins     <arnold@skeeve.com>

	* gawktexi.in: Typo fixes in Appendix A.
	Thanks to Antonio Colombo.

2015-07-30         Arnold D. Robbins     <arnold@skeeve.com>

	* gawktexi.in: Small typo fix; thanks to Antonio Colombo
	for noticing.

2015-07-01         Arnold D. Robbins     <arnold@skeeve.com>

	* gawktexi.in: Update info on Quiktrim awk; thanks to
	Antonio Colombo for the pointer.

2015-06-30         Arnold D. Robbins     <arnold@skeeve.com>

	* gawktexi.in (Limitations): Document that sometimes the
	debugger can affect the program being run.
	Thanks to Hermann Peifer for the test case.

2015-06-26         Arnold D. Robbins     <arnold@skeeve.com>

	* gawktexi.in: Update description of values returned by typeof.

2015-06-19         Arnold D. Robbins     <arnold@skeeve.com>

	* gawkinet.info: Fix an old arnold@gnu.org.

2015-06-17         Andrew J. Schorr     <aschorr@telemetry-investments.com>

	* gawktexi.in: Document inplace shortcomings -- it does not preserve
	ACLs, and it may leave temporary files behind if killed by a signal.

2015-06-17         Andrew J. Schorr     <aschorr@telemetry-investments.com>

	* gawktexi.in: Document new inplace variable to control whether
	inplace editing is active.

2015-06-13         Arnold D. Robbins     <arnold@skeeve.com>

	* gawktexi.in: Comment out exercise 10.3, since the answer
	is included in the text. Thanks to Antonio Colombo
	for pointing this out.

2015-06-12         Arnold D. Robbins     <arnold@skeeve.com>

	* gawktexi.in: Add another pithy quote from Chet Ramey. Currently
	commented out.

2015-05-31         Arnold D. Robbins     <arnold@skeeve.com>

	* gawktexi.in: Revised description of default field parsing
	for POSIX. Newline is now a separator also.  Thanks to
	Michael Klement <michael.klement@usa.net> for pointing this out.
	* gawk.1: Updated too.

2015-05-30         Arnold D. Robbins     <arnold@skeeve.com>

	* gawktexi.in (Bitwise Functions): Update results of testbits.awk.

2015-05-19         Arnold D. Robbins     <arnold@skeeve.com>

	* 4.1.3: Release tar ball made.

2015-05-19         Arnold D. Robbins     <arnold@skeeve.com>

	* gawktexi.in: Bump patch level and modified date.
	Move to modern version of @image.
	* texinfo.tex: Update to latest.
	* array-elements.txt: Remove texinfo commands.

2015-05-18         Arnold D. Robbins     <arnold@skeeve.com>

	* gawktexi.in: Add a pithy quote from Chet Ramey. Currently
	commented out.

2015-05-16         Arnold D. Robbins     <arnold@skeeve.com>

	* gawktexi.in: Fix description of nextfile within a function. Sigh.

2015-05-15         Andrew J. Schorr     <aschorr@telemetry-investments.com>

	* gawktexi.in (Undocumented): Describe the new PROCINFO["argv"] array.

2015-05-14         Arnold D. Robbins     <arnold@skeeve.com>

	* gawktexi.in (Bugs): Add that email should be in plain
	text and not in HTML.  Sigh.

2015-05-11         Arnold D. Robbins     <arnold@skeeve.com>

	* gawktexi.in: Add doc on conversions for strongly typed
	regexp variables.

2015-05-03         Arnold D. Robbins     <arnold@skeeve.com>

	* gawktexi.in: Add initial documentation for strongly typed
	regexps and for `typeof'.

2015-04-29         Arnold D. Robbins     <arnold@skeeve.com>

	* 4.1.2: Release tar ball made.

2015-04-16         Arnold D. Robbins     <arnold@skeeve.com>

	* gawktexi.in (Undocumented): More info added.

2015-04-08         Arnold D. Robbins     <arnold@skeeve.com>

	* gawktexi.in: Update feature history section.

2015-04-07         Arnold D. Robbins     <arnold@skeeve.com>

	* gawktexi.in: Add a minor note to revisit FPAT pattern for CSV
	files at some point.

2015-04-05         Andrew J. Schorr     <aschorr@telemetry-investments.com>

	* gawktexi.in: Replace http://gawkextlib.sourceforge.net with
	http://sourceforge.net/projects/gawkextlib, since the former link
	contains obsolete info.  Update the gawkextlib build instructions
	to point to http://sourceforge.net/projects/gawkextlib/files for the
	current info.

2015-04-05         Arnold D. Robbins     <arnold@skeeve.com>

	* gawktexi.in: Fix a figure caption. Thanks to Antonio Colombo
	for pointing this out.
	* gawktexi.in: Additional typo fix, also thanks to Antonio.

2015-04-02         Arnold D. Robbins     <arnold@skeeve.com>

	* gawktexi.in, gawk.1, awkcard.in: Name change: div() --> intdiv().

2015-03-31         Arnold D. Robbins     <arnold@skeeve.com>

	* gawktexi.in: Update discussion of calling built-in functions
	indirectly. Small additional fix relating to rand(). Thanks
	to Antonio Colombo.

2015-03-27         Arnold D. Robbins     <arnold@skeeve.com>

	* gawktexi.in: Minor edits.

2015-03-24         Arnold D. Robbins     <arnold@skeeve.com>

	* gawktexi.in: Minor fixes from Antonio Colombo and new exercise
	in chapter 16.
	* gawk.1: Minor edits.
	* gawktexi.in: Edits in material on errno and retryable and get_file
	API.

2015-03-17         Andrew J. Schorr     <aschorr@telemetry-investments.com>

	* gawktexi.in: Modify inplace.awk to call inplace_end in BEGINFILE
	and END instead of in ENDFILE. This way, actions in ENDFILE rules
	will be redirected as expected.

2015-03-17         Arnold D. Robbins     <arnold@skeeve.com>

	* gawktexi.in: Turn "positive" into non-negative as appropriate.
	Thanks to Nicholas Mills <nlmills@clemson.edu> for pointing out
	the issue.

2015-03-08         Arnold D. Robbins     <arnold@skeeve.com>

	* gawktexi.in: Briefly describe that nonfatal I/O overrides
	GAWK_SOCK_RETRIES, in the env var part and in the nonfatal I/O
	part.

2015-03-01         Arnold D. Robbins     <arnold@skeeve.com>

	* gawktexi.in: Change quotes to @dfn for pseudorandom.
	A last-minute O'Reilly fix.

2015-02-27         Arnold D. Robbins     <arnold@skeeve.com>

	* gawktexi.in: Update UPDATE-MONTH and copyright year.
	Note that "the guide is definitive" quote is really
	from "The Restaurant at the End of the Universe". Thanks
	to Antonio Colombo for pointing this out.

2015-02-24         Arnold D. Robbins     <arnold@skeeve.com>

	* texinfo.tex: Update to most current version.
	* gawktexi.in: Minor edit to match an O'Reilly fix.
	Add some FIXMEs to one day use @sup.

2015-02-22         Arnold D. Robbins     <arnold@skeeve.com>

	* gawktexi.in: Change 'div' to 'divisor' in some examples.
	This future-proofs against a new function in master.
	Thanks to Antonio Giovanni Colombo for the report.

2015-02-20         Arnold D. Robbins     <arnold@skeeve.com>

	* gawktexi.in: More O'Reilly fixes. I think it's done!

2015-02-19         Arnold D. Robbins     <arnold@skeeve.com>

	* gawktexi.in: More O'Reilly fixes.

2015-02-17         Arnold D. Robbins     <arnold@skeeve.com>

	* gawktexi.in: A few minor formatting fixes to sync with O'Reilly
	version.

2015-02-13         Arnold D. Robbins     <arnold@skeeve.com>

	* gawktexi.in: O'Reilly fixes. Through QC1 review.

2015-02-11         Arnold D. Robbins     <arnold@skeeve.com>

	* gawktexi.in: O'Reilly fixes.

2015-02-10         Arnold D. Robbins     <arnold@skeeve.com>

	* gawktexi.in: Minor fixes, O'Reilly fixes.

2015-02-09         Arnold D. Robbins     <arnold@skeeve.com>

	* gawktexi.in: Restore a lost sentence. O'Reilly fixes.

2015-02-08         Arnold D. Robbins     <arnold@skeeve.com>

	* gawktexi.in: O'Reilly fixes.
	Make non-fatal i/o use "NONFATAL".

2015-02-06         Arnold D. Robbins     <arnold@skeeve.com>

	* gawktexi.in: O'Reilly fixes.

2015-02-04         Arnold D. Robbins     <arnold@skeeve.com>

	* gawktexi.in: O'Reilly fixes.
	* gawktexi.in: Update various version-related bits of info.

2015-02-02         Arnold D. Robbins     <arnold@skeeve.com>

	* gawktexi.in: O'Reilly fixes.

2015-02-01         Arnold D. Robbins     <arnold@skeeve.com>

	* gawktexi.in: POSIX requirement that function parameters cannot
	have the same name as a function is now --posix.
	Restore indirectcall example.

	More O'Reilly fixes.

2015-01-30         Arnold D. Robbins     <arnold@skeeve.com>

	* gawktexi.in: Document POSIX requirement that function parameters
	cannot have the same name as a function. Fix indirectcall example.

2015-01-27         Arnold D. Robbins     <arnold@skeeve.com>

	* gawktexi.in: O'Reilly fixes.
	And still more. Also, fix @code --> @command in a number of places.

2015-01-26         Arnold D. Robbins     <arnold@skeeve.com>

	* gawktexi.in: O'Reilly fixes.

2015-01-25         Arnold D. Robbins     <arnold@skeeve.com>

	* gawktexi.in: Fix a bad URL. And another one.
	More O'Reilly fixes.

2015-01-23         Arnold D. Robbins     <arnold@skeeve.com>

	* gawktexi.in: O'Reilly fixes.
	(Glossary): Many new entries from Antonio Giovanni Colombo.

2015-01-21         Arnold D. Robbins     <arnold@skeeve.com>

	* gawktexi.in: O'Reilly fixes.
	Remove obsolete start/end of range indexing comments.

2015-01-20         Arnold D. Robbins     <arnold@skeeve.com>

	* gawktexi.in: O'Reilly fixes.

2015-01-19         Arnold D. Robbins     <arnold@skeeve.com>

	* gawkinet.texi: Fix capitalization in document title.
	* gawktexi.in: Here we go again: Starting on more O'Reilly fixes.

2014-12-27         Arnold D. Robbins     <arnold@skeeve.com>

	* gawktexi.in: Add info that nonfatal I/O works with stdout and
	stderr.  Revise version info and what was added when.

2015-01-05         Andrew J. Schorr     <aschorr@telemetry-investments.com>

	* gawktexi.in: Improve get_file documentation.

2015-01-05         Andrew J. Schorr     <aschorr@telemetry-investments.com>

	* gawktexi.in: Replace "Retrying I/O" with "Retrying Input", since this
	feature pertains to input, not output.

2015-01-04         Andrew J. Schorr     <aschorr@telemetry-investments.com>

	* gawktexi.in: Document the get_file API function.

2015-01-04         Andrew J. Schorr     <aschorr@telemetry-investments.com>

	* gawk.1: Document new features PROCINFO["errno"] and
	PROCINFO["input", "RETRY"], and new getline return value of -2.
	* gawktexi.in: Ditto.

2014-12-26         Antonio Giovanni Colombo   <azc100@gmail.com>

	* gawktexi.in (Glossary): Really sort the items.

2014-12-24         Arnold D. Robbins     <arnold@skeeve.com>

	* gawktexi.in: Start documenting nonfatal output.

2014-12-24         Arnold D. Robbins     <arnold@skeeve.com>

	* gawktexi.in: Add one more paragraph to new foreword.
	* gawktexi.in: Fix exponentiation in TeX mode. Thanks to
	Marco Curreli by way of Antonio Giovanni Colombo.

	* texinfo.tex: Updated.

2014-12-12         Arnold D. Robbins     <arnold@skeeve.com>

	* gawktexi.in: Minor fix.
	Thanks to Teri Price <tjp212@lehigh.edu>.

2014-12-10         Arnold D. Robbins     <arnold@skeeve.com>

	* gawktexi.in: More minor fixes.

2014-12-09         Arnold D. Robbins     <arnold@skeeve.com>

	* gawktexi.in: More minor fixes.

2014-12-07         Arnold D. Robbins     <arnold@skeeve.com>

	* gawktexi.in: Minor fixes.

2014-12-06         Arnold D. Robbins     <arnold@skeeve.com>

	* gawktexi.in: A minor fix.

2014-12-05         Arnold D. Robbins     <arnold@skeeve.com>

	* gawktexi.in: Various minor fixes and updates.

2014-11-23         Arnold D. Robbins     <arnold@skeeve.com>

	* gawktexi.in: Update that TZ env. var can influnce mktime
	in running program.  Thanks to Hermann Peifer.

2014-11-19         Arnold D. Robbins     <arnold@skeeve.com>

	* gawktexi.in: Update that RFC 4180 documents CSV data.

2014-11-17         Arnold D. Robbins     <arnold@skeeve.com>

	* gawktexi.in: Copyedits applied.

2014-11-02         Arnold D. Robbins     <arnold@skeeve.com>

	* gawktexi.in: Comment out that I need an owner for awk.info.
	I may have found one or two people.

2014-10-29         Andrew J. Schorr     <aschorr@telemetry-investments.com>

	* gawktexi.in: Document new extras directory containing shell startup
	files to manipulate AWKPATH and AWKLIBPATH environment variables.

2014-10-28         Arnold D. Robbins     <arnold@skeeve.com>

	* gawk.1: Clarification that debugger reads stdin.
	* gawktexi.in: Ditto, and correctly place the "Braces" entry in
	the Glossary. Thanks to Antonio Colombo for that.

	Unrelated:

	* gawktexi.in: Restore use of @sc. Karl fixed makeinfo. :-)

2014-10-25         Arnold D. Robbins     <arnold@skeeve.com>

	* gawktexi.in: Minor typo fixes.
	Fix discussion of \x, per note from Antonio Colombo.

2014-10-17         Arnold D. Robbins     <arnold@skeeve.com>

	* gawktexi.in: Fix date in docbook attribution for new Foreword;
	thanks to Antonio Colombo for the catch.  Update latest version
	of gettext.

2014-10-15         Arnold D. Robbins     <arnold@skeeve.com>

	* gawk.1: Fix default value for AWKLIBPATH.
	* gawktexi.in: Revised text for AWKPATH and AWKLIBPATH.

2014-10-14         Arnold D. Robbins     <arnold@skeeve.com>

	* gawktexi.in: Add new Foreword from Mike Brennan.

2014-10-13         Arnold D. Robbins     <arnold@skeeve.com>

	* gawktexi.in: Fix example outputs in chapter 2.
	Improve description of SYMTAB.

2014-10-12         Arnold D. Robbins     <arnold@skeeve.com>

	* gawktexi.in: Revise doc for {INT,STR}_CHAIN_MAX. Remove Pat
	Rankin from VMS duties (per his request). Add a small TeX fix
	for the table in ch 16 for requesting values.

2014-10-05         Arnold D. Robbins     <arnold@skeeve.com>

	* gawktexi.in: Finished changes!

2014-10-03         Arnold D. Robbins     <arnold@skeeve.com>

	* gawktexi.in (EMRED): Renamed from EMISTERED to match original.
	Thanks to Warren Toomey at TUHS for access to archives recording
	the text.

2014-10-02         Arnold D. Robbins     <arnold@skeeve.com>

	* gawktexi.in: Pretty much done!

	Unrelated:

	* gawktexi.in: Fix braino in awk version of div function.
	Thanks to Katie Wasserman for the catch.

2014-10-01         Arnold D. Robbins     <arnold@skeeve.com>

	* gawktexi.in: More fixes after reading through the MS.

	Unrelated:

	* gawktexi.in: Add Katie Wasserman's program to compute
	the digits of PI.

	Unrelated:

	* gawktexi.in: Document the differences between profiling
	and pretty printing.

2014-09-30         Arnold D. Robbins     <arnold@skeeve.com>

	* gawktexi.in: More fixes after reading through the MS.

2014-09-29         Arnold D. Robbins     <arnold@skeeve.com>

	* gawktexi.in: More fixes after reading through the MS.
	And still more fixes.

2014-09-28         Arnold D. Robbins     <arnold@skeeve.com>

	* gawktexi.in: More fixes after reading through the MS.
	Document the debugger's "where" command.

2014-09-27         Arnold D. Robbins     <arnold@skeeve.com>

	* gawktexi.in: Lots more fixes after reading through the MS.

2014-09-23         Arnold D. Robbins     <arnold@skeeve.com>

	* gawktexi.in: Rework the documentation of special files in
	Chapter 5; some reordering as well as rewriting.

2014-09-22         Arnold D. Robbins     <arnold@skeeve.com>

	* gawktex.in: Continue fixes after reading through the MS.

2014-09-21         Arnold D. Robbins     <arnold@skeeve.com>

	* gawktex.in: Start on fixes after reading through the MS.

2014-09-18         Arnold D. Robbins     <arnold@skeeve.com>

	* gawktexi.in: Fix italics in quotations.  Some docbook special
	cases.

2014-09-15         Arnold D. Robbins     <arnold@skeeve.com>

	* gawktexi.in: Document that identifiers must use the English
	letters.

2014-09-14         Arnold D. Robbins     <arnold@skeeve.com>

	* gawktexi.in: More edits during review, minor addition.

2014-09-08         Arnold D. Robbins     <arnold@skeeve.com>

	* gawktexi.in: Remove text that won't get used.

2014-09-07         Arnold D. Robbins     <arnold@skeeve.com>

	* gawktexi.in: Minor cleanups.

2014-09-05         Arnold D. Robbins     <arnold@skeeve.com>

	* gawktexi.in: Document builtin functions in FUNCTAB and in
	PROCINFO["identifiers"].
	* gawk.1: Ditto.

	Unrelated:

	* gawktexi.in: More stuff from reviewer comments.

2014-09-04         Arnold D. Robbins     <arnold@skeeve.com>

	* gawktexi.in: Document that indirect calls now work on built-in
	and extension functions.
	* gawk.1: Same.

2014-09-03         Arnold D. Robbins     <arnold@skeeve.com>

	* gawktexi.in: Further fixes from reviews and bug reports.

2014-09-02         Arnold D. Robbins     <arnold@skeeve.com>

	* gawktexi.in: Corrections to walkthrough in debugger chapter.
	Thanks to David Ward <dlward134@gmail.com> for the problem report.

2014-09-01         Arnold D. Robbins     <arnold@skeeve.com>

	* gawktexi.in: Add index entry for @ - @load, @include,
	and indirect function calls. Thanks to "Kenny McKormack" in
	comp.lang.awk.

2014-08-29         Arnold D. Robbins     <arnold@skeeve.com>

	* gawktexi.in: Continuing on reviewer comments, and other
	bug fixes, miscellanious improvements.

2014-08-26         Arnold D. Robbins     <arnold@skeeve.com>

	* gawktexi.in: Use a different mechanism to exclude
	exercises. Remove use of LC_ALL in an example; doesn't seem
	to be needed anymore.

	Unrelated:

	* gawktexi.in: Document that MirBSD is no longer supported.

2014-08-25         Arnold D. Robbins     <arnold@skeeve.com>

	* gawktexi.in: Exercises are excluded from print edition.

2014-08-24         Arnold D. Robbins     <arnold@skeeve.com>

	* gawktexi.in: Continuing on reviewer comments.

2014-08-23         Arnold D. Robbins     <arnold@skeeve.com>

	* gawktexi.in: Continuing on reviewer comments.

2014-08-22         Arnold D. Robbins     <arnold@skeeve.com>

	* gawktexi.in: Continuing on reviewer comments.

2014-08-20         Arnold D. Robbins     <arnold@skeeve.com>

	* gawktexi.in: Continuing on reviewer comments.

2014-08-16         Arnold D. Robbins     <arnold@skeeve.com>

	* gawktexi.in: Continuing on reviewer comments.

2014-08-15         Arnold D. Robbins     <arnold@skeeve.com>

	* gawktexi.in: Continuing on reviewer comments.

2014-08-13         Arnold D. Robbins     <arnold@skeeve.com>

	* gawktexi.in: Starting on reviewer comments.
	Update acknowledgements.

2014-08-12         Arnold D. Robbins     <arnold@skeeve.com>

	* gawktexi.in: Cause div.awk to get into the example files.

2014-08-06         Arnold D. Robbins     <arnold@skeeve.com>

	* gawktexi.in: Misc minor additions.

2014-08-03         Arnold D. Robbins     <arnold@skeeve.com>

	* gawktexi.in: For sprintf %c document that if value is a valid
	wide character, gawk uses the low 8 bits of the value.

	Unrelated:

	* gawktexi.in: Fix doc for API get_record - errcode needs to
	be greater than zero.

2014-07-24         Arnold D. Robbins     <arnold@skeeve.com>

	* gawktexi.in (Numeric Functions): For `div()', clarify
	truncation is towards zero.  Thanks to Michal Jaegermann
	for pointing out the need to clarify this.

2014-07-10         Arnold D. Robbins     <arnold@skeeve.com>

	* gawktexi.in (Numeric Functions): Document new `div()' function.
	(Arbitrary Precision Integers): Document raison d'etre for div().
	* gawk.1, awkcard.in: Document `div()'.

2014-07-04         Arnold D. Robbins     <arnold@skeeve.com>

	* gawktexi.in (Bracket Expressions): Add a note about how to
	match ASCII characters.  Thanks to Hermann Peifer.

2014-06-25         Arnold D. Robbins     <arnold@skeeve.com>

	* gawktexi.in: Update permissions on copyright page per
	latest maintain.texi. Add GPL to print version of book.

2014-06-24         Arnold D. Robbins     <arnold@skeeve.com>

	* gawktexi.in: Document that --pretty-print no longer runs the
	program. Remove mention of GAWK_NO_PP_RUN env var.

2014-06-22         Arnold D. Robbins     <arnold@skeeve.com>

	* gawktexi.in: Typo fixes and minor corrections.

2014-06-19         Arnold D. Robbins     <arnold@skeeve.com>

	* gawktexi.in: Add thanks to Patrice Dumas and to Karl Berry.
	Per request from Hermann Peifer, try to clarify how local variables
	in functions are initialized.

2014-06-18         Arnold D. Robbins     <arnold@skeeve.com>

	* gawktexi.in: Split 6.1.4 into subsections. Other minor fixes.

2014-06-17         Arnold D. Robbins     <arnold@skeeve.com>

	* gawktexi.in: Finish adding exerices.
	Rework chapter 15 on floating point and MPFR.
	Spell check. Fix menues.

2014-06-16         Arnold D. Robbins     <arnold@skeeve.com>

	* gawktexi.in: Start adding exercises.

2014-06-15         Arnold D. Robbins     <arnold@skeeve.com>

	* gawktexi.in: Finish up summaries. Improvements in mystrtonum().

2014-06-13         Arnold D. Robbins     <arnold@skeeve.com>

	* gawktexi.in: Fix typos from changes of 3 June when macros were
	added for filename, data file, etc. Ooops.

2014-06-12         Arnold D. Robbins     <arnold@skeeve.com>

	* gawktexi.in: More "Summary" sections. Through chapter 14.

2014-06-11         Arnold D. Robbins     <arnold@skeeve.com>

	* gawktexi.in: More "Summary" sections. Through chapter 10.

2014-06-10         Arnold D. Robbins     <arnold@skeeve.com>

	* gawktexi.in: Update docbook figure markup.

2014-06-09         Arnold D. Robbins     <arnold@skeeve.com>

	* gawktexi.in: More "Summary" sections.
	Judiciously arrange for full xrefs in docbook in a few spots.

2014-06-08         Arnold D. Robbins     <arnold@skeeve.com>

	* gawktexi.in: Start adding "Summary" sections.

2014-06-03         Arnold D. Robbins     <arnold@skeeve.com>

	* gawktexi.in: Restore macros for file name vs. filename etc.
	Go through @if... and @ifnot... and fix them up too. Other misc.
	cleanup.

2014-05-29         Arnold D. Robbins     <arnold@skeeve.com>

	* gawktexi.in: Remove some obsolete bits, fix up some other
	minor stuff.

2014-05-27         Arnold D. Robbins     <arnold@skeeve.com>

	* gawktexi.in: Edits through the end!

2014-05-25         Arnold D. Robbins     <arnold@skeeve.com>

	* gawktexi.in: Edits through Appendix A.
	* gawktexi.in: Tweak nested lists for docbook.

2014-05-24         Arnold D. Robbins     <arnold@skeeve.com>

	* gawktexi.in (Staying current): New section.

2014-05-22         Andrew J. Schorr     <aschorr@telemetry-investments.com>

	* gawktexi.in (BEGINFILE/ENDFILE): Update doc for getline - any
	redirected form is allowed inside BEGINFILE/ENDFILE.

2014-05-21         Arnold D. Robbins     <arnold@skeeve.com>

	* gawktexi.in: Add comments for where we need full xrefs in
	docbook.

2014-05-20         Arnold D. Robbins     <arnold@skeeve.com>

	* gawktexi.in: Misc improvements for docbook, consistency
	in table and figure captions.

2014-05-17         Arnold D. Robbins     <arnold@skeeve.com>

	* gawktexi.in: Edits through Chapter 16.

2014-05-16         Arnold D. Robbins     <arnold@skeeve.com>

	* gawktexi.in: Edits through Chapter 14.

2014-05-15         Arnold D. Robbins     <arnold@skeeve.com>

	* gawktexi.in: Fix displays for docbook, edits through Chapter 11.

2014-05-14         Arnold D. Robbins     <arnold@skeeve.com>

	* gawktexi.in: Fix real preface for docbook.

2014-05-13         Arnold D. Robbins     <arnold@skeeve.com>

	* gawktexi.in: Complete formatting for FOR_PRINT and not FOR_PRINT.

2014-05-07         Arnold D. Robbins     <arnold@skeeve.com>

	* gawktexi.in: Docbook edits for preface and parts.
	Document AWKBUFSIZE.

2014-05-05         Arnold D. Robbins     <arnold@skeeve.com>

	* gawktexi.in: Editing progress. Through Chapter 9.

2014-05-05         Michal Jaegermann     <michal@harddata.com>

	* array-elements.fig: Fix subscripts to be aligned
	horizontally.  Regenerate the other files.

2014-05-02         Arnold D. Robbins     <arnold@skeeve.com>

	* gawktexi.in: Editing progress. Through Chapter 8.
	* array-elements.eps, array-elements.fig, array-elements.pdf,
	array-elements.png array-elements.txt: New files.
	* Makefile.am (EXTRA_DIST): Add them.

2014-04-30         Arnold D. Robbins     <arnold@skeeve.com>

	* gawktexi.in: Editing progress. Through Chapter 5.
	* gawktexi.in: Editing progress. Through Chapter 6 and into
	Chapter 7.

2014-04-29         Arnold D. Robbins     <arnold@skeeve.com>

	* gawktexi.in: Editing progress. Through Chapter 3.

2014-04-24         Arnold D. Robbins     <arnold@skeeve.com>

	* gawktexi.in: Start on revisions.

2014-04-17         Arnold D. Robbins     <arnold@skeeve.com>

	* gawk.1: Remove the bit about single character programs overflowing
	the parse stack. It doesn't seem to be true anymore.

2014-04-08         Arnold D. Robbins     <arnold@skeeve.com>

	* 4.1.1: Release tar ball made.

2014-04-08         Arnold D. Robbins     <arnold@skeeve.com>

	* texinfo.tex: Update to latest.
	* awkcard.in: Update copyright, patchlevel in download.
	* gawktexi.in: Update patchlevel, update month, spell check.

2014-03-30         Arnold D. Robbins     <arnold@skeeve.com>

	* gawktexi.in: Cleanups to docbook, finish math stuff.

2014-03-28         Arnold D. Robbins     <arnold@skeeve.com>

	* gawktexi.in: Minor cleanups to the indexing.

	Unrelated:

	* gawktexi.in: Merge in changes needed for creating valid
	DocBook XML. Works with post-5.2 Texinfo and dblatex!

2014-03-27         Arnold D. Robbins     <arnold@skeeve.com>

	* gawktexi.in: Finish the massive indexing improvements such that
	functions are indexed the way I want in TeX and the way Eli
	wants in Info.

	Unrelated:

	* gawktexi.in: Add a note in extension chapter that lookup of
	PROCINFO can fail.

2014-03-27         Eli Zaretskii             <eliz@gnu.org>

	* gawktexi.in: First round of massive indexing improvements.

2014-03-27         Antonio Giovanni Colombo   <azc100@gmail.com>

	* gawktexi.in: Redo all the examples using BBS-list to a different
	file that doesn't use out-of-date concepts.

2014-03-10         Arnold D. Robbins     <arnold@skeeve.com>

	* gawktexi.in: Finish indexing improvements. (For now, anyway.)

	Unrelated:

	* gawk.1: Document the quote flag! (Better late than never.)
	* awkcard.in: Update documentation of quote flag.

2014-03-08         Arnold D. Robbins     <arnold@skeeve.com>

	* gawktexi.in: Minor edits to the discussion of the memory allocation
	functions.

2014-03-08         Andrew J. Schorr     <aschorr@telemetry-investments.com>

	* gawktexi.in: Document new extension API functions api_malloc,
	api_calloc, api_realloc, and api_free.

2014-03-07         Arnold D. Robbins     <arnold@skeeve.com>

	* gawktexi.in: Indexing improvements.

2014-03-02         John E. Malmberg      <wb8tyw@qsl.net>

	* gawktexi.in: Remove paragraph about obsolete VMS
	  compilers.  Update reference about building PCSI kit.

2014-02-27         Arnold D. Robbins     <arnold@skeeve.com>

	* gawktexi.in: Lots of small fixes throughout, update of
	profiling output.  Finished fixes needed before a release.

2014-02-20         Arnold D. Robbins     <arnold@skeeve.com>

	* gawktexi.in: Add a quote to the alarm clock program.

2014-02-15         Arnold D. Robbins     <arnold@skeeve.com>

	* texinfo.tex: Update to latest.

2014-02-14         Arnold D. Robbins     <arnold@skeeve.com>

	* gawktexi.in: Lots of small edits.

2014-02-07         Arnold D. Robbins     <arnold@skeeve.com>

	* gawktexi.in: More minor fixes, update UPDATE_MONTH.

2014-02-03         Arnold D. Robbins     <arnold@skeeve.com>

	* gawktexi.in: More minor fixes, in indexing.

2014-02-03         Arnold D. Robbins     <arnold@skeeve.com>

	* gawktexi.in, gawkinet.texi: Minor fixes, mostly in indexing.
	* texinfo.tex: Update to latest.

2014-01-31         Arnold D. Robbins     <arnold@skeeve.com>

	* gawktexi.in: Add `()' to names of extension functions in indexing
	commands and in one place in the text. Consistency, don'tcha know.

2014-01-30         Arnold D. Robbins     <arnold@skeeve.com>

	* gawktexi.in: Add a few missing STARTOFRANGE comments.
	* gawk.1: Note that `(i, j) in array' doesn't work in for loops.
	Update the copyright year.

2014-01-28         Arnold D. Robbins     <arnold@skeeve.com>

	* gawktexi.in: Update info for Anders Wallin.

2014-01-25         Arnold D. Robbins     <arnold@skeeve.com>

	* texinfo.tex: Updated to current version.
	* gawktexi.in: Add magic stuff so that PDFs have "dark red"
	links like before.

2014-01-23         Arnold D. Robbins     <arnold@skeeve.com>

	* gawktexi.in (Feature History): New node.
	(Common Extensions): Update features now in mawk, too.

2014-12-14         John E. Malmberg      <wb8tyw@qsl.net>

	* gawktexi.in: Add information on building VMS PCSI kit.

2014-01-03         Arnold D. Robbins     <arnold@skeeve.com>

	* gawktexi.in (Full Line Fields): New node.
	Update copyright year.

2013-12-29         John E. Malmberg      <wb8tyw@qsl.net>

	* gawktexi.in: VMS dynamic extensions.

2013-12-26         Arnold D. Robbins     <arnold@skeeve.com>

	* gawktexi.in: More minor additions / fixes.
	(Bugs): Add John Malmberg for VMS. Other minor edits.

2013-12-25         Arnold D. Robbins     <arnold@skeeve.com>

	* gawktexi.in: Minor additions / fixes.

2013-12-23         John E. Malmberg      <wb8tyw@qsl.net>

	* gawktexi.in: Document the VMS exit status encoding.

2013-12-21         Arnold D. Robbins     <arnold@skeeve.com>

	* gawktexi.in (Additional Configuration Options): Document
	the --disable-extensions option.

2013-12-16         John E. Malmberg      <wb8tyw@qsl.net>

	* gawktexi.in: Updates to VMS sections.

2013-12-12         Arnold D. Robbins     <arnold@skeeve.com>

	* gawktexi.in: Fix the presentation of asort() and asorti().
	Thanks to Andy Schorr for pointing out the problems.

2013-11-28         Arnold D. Robbins     <arnold@skeeve.com>

	* gawktexi.in: Update quotations to use @author, fix a few
	placements of footnotes.

2013-11-08         Arnold D. Robbins     <arnold@skeeve.com>

	* gawktexi.in: Update the list of files included in the gawk
	distribution and fix a few typos.

2013-11-03         Arnold D. Robbins     <arnold@skeeve.com>

	* gawktexi.in: Fix the section and subsection headings in
	the Preface.  Also change the short title page to just
	"GNU Awk".

2013-10-31         Arnold D. Robbins     <arnold@skeeve.com>

	* gawktexi.in: Add @shorttitlepage command.

2013-10-25         Arnold D. Robbins     <arnold@skeeve.com>

	* gawktexi.in (Contributors): Update with more info.
	(Distributtion contents): Ditto.
	General: Remove all hyphens when used with "multi" prefix.

2013-10-22         Arnold D. Robbins     <arnold@skeeve.com>

	* gawktexi.in (Other Environment Variables): Document GAWK_MSG_SRC
	variable and fix documentation of *_CHAIN_MAX variables.

2013-10-11         Arnold D. Robbins     <arnold@skeeve.com>

	* gawktexi.in (Conversion, Printf Ordering): Better wording for
	descriptions of CONVFMT. Thanks to Hermann Peifer.

2013-09-29         Arnold D. Robbins     <arnold@skeeve.com>

	* gawktexi.in (Other Versions): Updated info on MKS awk and
	some other links.

2013-09-24         Arnold D. Robbins     <arnold@skeeve.com>

	* gawktexi.in (Readfile function): New node.

2013-09-22         Arnold D. Robbins     <arnold@skeeve.com>

	* gawktexi.in (FN, FFN, DF,DDF, PVERSION, CTL): Remove macros.
	They have no alternate versions and are just in the way.

2013-08-15         Arnold D. Robbins     <arnold@skeeve.com>

	* gawk.1: Document that ENVIRON updates affect the environment.
	* gawktexi.in: Ditto.

2013-06-27         Arnold D. Robbins     <arnold@skeeve.com>

	* texinfo.tex: Update from Karl, fixes a formating problem.
	* gawktexi.in (Conversions): Undo @w{} around @option{--posix}.

2013-06-22         Arnold D. Robbins     <arnold@skeeve.com>

	* gawktexi.in (Type Functions): Add more explanation to isarray(),
	including that it makes no sense to call it at the global level.

2013-06-03         Arnold D. Robbins     <arnold@skeeve.com>

	* gawktexi.in: Make it crystal clear not to use delete with FUNCTAB,
	or attempt to assign to it.

2013-05-29         Arnold D. Robbins     <arnold@skeeve.com>

	* gawktexi.in (Internal File Description): Add "devbsize" element
	to stat data array.

2013-05-27         Arnold D. Robbins     <arnold@skeeve.com>

	* gawtexi.in: Sample filefuncs.c extension code: Change test from
	ifdef HAVE_ST_BLKSIZE to HAVE_STRUCT_STAT_ST_BLKSIZE.

2013-05-21         Arnold D. Robbins     <arnold@skeeve.com>

	* gawktexi.in (Quick Installation): Add a paragraph advising to
	run `make install'. Thanks to Hermann Peifer.

2013-05-16         Arnold D. Robbins     <arnold@skeeve.com>

	* gawktexi.in (gawkextlib): Add a note to use make install on
	gawkextlib itself. Thanks to Hermann Peifer.
	(Cut program): Fix test for skipping lines if -s was supplied.
	Thanks to David Ward <bamberward@gmail.com> for the bug report.

2013-05-09         Arnold D. Robbins     <arnold@skeeve.com>

	* 4.1.0: Release tar ball made.

2013-05-09         Arnold D. Robbins     <arnold@skeeve.com>

	* gawktexi.in, gawk.1: Document that a regexp constant as the second
	argument to index() produces a fatal error.
	* gawktexi.in: More cleanups. Particularly, cleanup the index.

2013-04-27         Arnold D. Robbins     <arnold@skeeve.com>

	* gawktexi.in: Renamed from gawkman.texi.
	Add a reference to Overton's IEEE Math book in MPFR chapter.
	Thanks to Nelson Beebe for the recommendation.
	* Makefile.am, sidebar.awk: Adjusted.

2013-04-26         Arnold D. Robbins     <arnold@skeeve.com>

	* gawkman.texi: Cleanup in MPFR and API chapters.
	Also minor cleanup in design decisions. Add vim modeline.
	* api-figure2.fig: Minor fix.
	* api-figure2.eps, api-figure2.pdf, api-figure2.png: Regenerated.

2013-04-24         Arnold D. Robbins     <arnold@skeeve.com>

	* gawk.1: Finish cleanup pass.
	* awkcard.in: Document that getline sets RT.
	* gawkman.texi: Ditto.

2013-04-23         Arnold D. Robbins     <arnold@skeeve.com>

	* gawk.1: Start cleanup pass.
	* awkcard.in: Minor addition.
	* gawkman.texi: Minor fixes.

	* gawk.1, gawkman.texi: Document PROCINFO entries for API
	major and minor versions.

2013-04-21         Arnold D. Robbins     <arnold@skeeve.com>

	* gawkman.texi: Update all the menus. Fix spelling errors. Remove
	some unneeded fakenodes.

2013-04-20         Arnold D. Robbins     <arnold@skeeve.com>

	* awkcard.in: Clean up and bring up to date.

2013-04-17         Arnold D. Robbins     <arnold@skeeve.com>

	* Makefile.am (gawk.ps, gawkinet.ps): Set TEXINPUTS to point
	at $(srcdir) to be able to include various figures if doing a
	build not in the source directory.

2013-04-16         Arnold D. Robbins     <arnold@skeeve.com>

	* gawkman.texi: New file. This is now the real source for the
	manual and gawk.texi is generated from it.
	* sidebar.awk: New file to DTRT for sidebars in the manual.
	* Makefile.am (EXTRA_DIST): Update.
	(gawk.texi): Add new rule to create / update it if necessary.

2013-04-16         Arnold D. Robbins     <arnold@skeeve.com>

	* gawk.texi: Pretty much finish cleanup. Move i18n chapter to
	after advanced features chapter.
	* texinfo.tex: Updated to current in texinfo SVN.

2013-04-15         Arnold D. Robbins     <arnold@skeeve.com>

	* gawk.texi: Continue cleanup.

2013-04-14         Arnold D. Robbins     <arnold@skeeve.com>

	* gawk.texi: Add link to 'pawk' - awk for python.
	Further cleanups.

2013-04-12         Arnold D. Robbins     <arnold@skeeve.com>

	* gawk.texi: Continue cleanup.

2013-04-11         Arnold D. Robbins     <arnold@skeeve.com>

	* gawk.texi: Continue cleanup.

2013-04-04         Arnold D. Robbins     <arnold@skeeve.com>

	* gawk.texi: Continue cleanup.

2013-04-03         Arnold D. Robbins     <arnold@skeeve.com>

	* gawk.texi: Continue cleanup.

2013-04-02         Arnold D. Robbins     <arnold@skeeve.com>

	* gawk.texi: Start a simple cleanup pass before the release.

2013-03-15         Arnold D. Robbins     <arnold@skeeve.com>

	* gawk.texi: Update URL for texinfo, fix a typo.

2013-03-04         Arnold D. Robbins     <arnold@skeeve.com>

	* gawk.texi (Getline/Pipe): Add a nice quote from BWK.

2013-02-08         Arnold D. Robbins     <arnold@skeeve.com>

	* gawk.texi: Restore centering of text images.

2013-02-07         Arnold D. Robbins     <arnold@skeeve.com>

	* gawk.texi (Other Versions): Remove the description of xmlgawk.

2013-02-06         Arnold D. Robbins     <arnold@skeeve.com>

	* gawk.texi: For Info output, don't use @center on text images
	since the new makeinfo doesn't yet center the file as a block.
	Thanks to Karl Berry for the diagnostic.
	* gawk.1: Remove commented out doc for -m option which was for
	compatibility with BWK awk. His awk dropped it back in 2007.

2013-01-31         Arnold D. Robbins     <arnold@skeeve.com>

	* api-figure2.txt, api-figure3.txt: Convert tabs to spaces.
	* gawk.texi (Gory Details): Fix a command that new makeinfo doesn't
	recognize.
	(Conversion): Update example to be in POSIX mode. Thanks to
	Hermann Peifer.

2013-01-27         Arnold D. Robbins     <arnold@skeeve.com>

	* gawk.texi (Dynamic Typing): Clarify that gawk dies after the
	first fatal error on the test program. Thanks to Hermann Peifer.

2013-01-21         Arnold D. Robbins     <arnold@skeeve.com>

	* gawk.texi (Setting Precision): Fix a typo. 3.322 instead
	of 3.332.  Thanks to Hermann Peifer.

2013-01-09         Arnold D. Robbins     <arnold@skeeve.com>

	* gawk.texi: Minor edits to documentation for new inplace extension.

2013-01-08         Andrew J. Schorr     <aschorr@telemetry-investments.com>

	* gawk.texi: Add documentation for new inplace extension.

2013-01-08         Arnold D. Robbins     <arnold@skeeve.com>

	* gawk.texi, awkcard.in: Sync what mawk has. Main point of
	interest is that mawk supports the three time functions.

2013-01-06         Arnold D. Robbins     <arnold@skeeve.com>

	* gawk.texi, awkcard.in: Add Git Hub info for BWK awk.
	Update copyrights.
	* gawk.texi: Add Software Tools quote in chapter on library functions.

2012-12-25         Arnold D. Robbins     <arnold@skeeve.com>

	* gawk.texi: Remove doc sym_constant() API function.

2012-12-24         Arnold D. Robbins     <arnold@skeeve.com>

	* 4.0.2: Release tar ball made.

2012-12-23         Arnold D. Robbins     <arnold@skeeve.com>

	* gawk.texi: Remove an incorrect comment.
	* awkcard.in: Bump patch level.

2012-12-18         Arnold D. Robbins     <arnold@skeeve.com>

	* gawk.texi (Input Parsers): Add info on read_func.

2012-12-16         Arnold D. Robbins     <arnold@skeeve.com>

	* gawk.texi: Move design decisions on new API to appendix C.
	Move section on old extensions to last in the same appendix.

2012-12-15         Arnold D. Robbins     <arnold@skeeve.com>

	* macros: Update to GPL Version 3 and add copyright year.
	* texinfo.tex: Updated, from automake 1.12.6.
	* gawk.texi (Derived Files): A few minor fixes.

2012-12-09         Arnold D. Robbins     <arnold@skeeve.com>

	* awkforai.txt: Changed content to be pointers to the article
	to avoid copyright issues.
	* gawk.texi: Updated description of awkforai.txt.

2012-12-07         Arnold D. Robbins     <arnold@skeeve.com>

	* gawk.texi (I/O Functions): Document that fflush() is now part
	of POSIX. Fix in a few other places as well.
	* awkcard.in: Update for fflush().

2012-12-03         Arnold D. Robbins     <arnold@skeeve.com>

	* gawk.texi: Fix all @tex ... @end tex tables to use a different
	control character than @ so that the new makeinfo won't
	complain about them. Thanks to Karl Berry for the guidance.
	(Old Extension Mechansim): New node.

2012-12-01         Arnold D. Robbins     <arnold@skeeve.com>

	* gawk.texi: API chapter. Sync with gawkapi.h

2012-11-27         Arnold D. Robbins     <arnold@skeeve.com>

	* gawk.texi: API chapter. Change command for making shared libs
	to use gcc, not ld. Thanks to Nelson Beebe.
	(I/O Functions): Document new behavior for fflush().
	* gawk.1: Update for fflush().
	* awkcard.in: Ditto. And some general cleanup.

2012-11-24         Arnold D. Robbins     <arnold@skeeve.com>

	* gawk.texi (Future Extensions): Point to TODO file in the
	gawk dist.
	(Implementation Limitations): New node, from old LIMITATIONS file.

2012-11-22         Arnold D. Robbins     <arnold@skeeve.com>

	* gawk.texi: In API chapter, document the full list of include
	files that need to be included.

2012-11-21         Arnold D. Robbins     <arnold@skeeve.com>

	* gawk.texi: In API chapter, update behavior of stat function
	in the filefuncs extension.  Update the code example and prose
	to match the current code.

2012-11-19         Arnold D. Robbins     <arnold@skeeve.com>

	* gawk.texi: In API chapter, update behavior of readdir extension.

2012-11-16         Arnold D. Robbins     <arnold@skeeve.com>

	* gawk.texi: Minor edits in API chapter.
	Thanks to Nelson Beebe.

2012-11-14         Arnold D. Robbins     <arnold@skeeve.com>

	* gawk.texi: Minor edits in API chapter.
	Thanks to Andrew Schorr.

2012-11-06         Arnold D. Robbins     <arnold@skeeve.com>

	* gawk.texi: Rearrange chapter order and separate into parts
	using @part for TeX.  Fix capitalization in @caption text.
	(Variable Scope): Document that arrays can be local also.
	Thanks to Denis Shirokov <cosmogen@gmail.com>, for pointing out
	the lack.

2012-11-05         Arnold D. Robbins     <arnold@skeeve.com>

	* gawk.texi: Semi-rationalize invocations of @image.

2012-11-04         Arnold D. Robbins     <arnold@skeeve.com>

	* gawk.texi: New chapter on extension API.
	* api-figure1.pdf, api-figure2.pdf, api-figure3.pdf,
	general-program.pdf, process-flow.pdf: New files. Again.
	* Makefile.am (EXTRA_DIST): Update. Again.

2012-11-03         Arnold D. Robbins     <arnold@skeeve.com>

	* api-figure1.pdf, api-figure2.pdf, api-figure3.pdf: Removed.
	* api-figure1.txt, api-figure2.txt, api-figure3.txt,
	api-figure1.png, api-figure2.png, api-figure3.png: New files.
	* Makefile.am (EXTRA_DIST): Update.

	* gawk.texi: Fix up images.
	* general-program.pdf, process-flow.pdf: Removed.
	* general-program.png, process-flow.png,
	general-program.txt, process-flow.txt: New files.
	* Makefile.am (EXTRA_DIST): Update.

2012-10-31         Arnold D. Robbins     <arnold@skeeve.com>

	* api-figure1.eps, api-figure1.fig, api-figure1.pdf,
	api-figure2.eps, api-figure2.fig, api-figure2.pdf,
	api-figure3.eps, api-figure3.fig, api-figure3.pdf: New files.
	* Makefile.am (EXTRA_DIST): Add the above.

2012-10-28         Arnold D. Robbins     <arnold@skeeve.com>

	* gawk.texi (Glossary): Document cookie, some cleanup of
	notes at the end.

2012-10-19         Arnold D. Robbins     <arnold@skeeve.com>

	* gawk.texi: More doc on SYMTAB.

2012-10-05         Arnold D. Robbins     <arnold@skeeve.com>

	* Makefile.am (LN, install-data-hook, uninstall-hook): Removed. No
	longer needed since dgawk and pgawk are gone.

2012-10-13         Arnold D. Robbins     <arnold@skeeve.com>

	* Makefile.am: Add dgawk.1 to man page links created / removed
	on install / uninstall. (On stable branch.)

2012-10-02         Arnold D. Robbins     <arnold@skeeve.com>

	* gawk.texi (Glossary). Correct the full name for `ISO' per
	bug report from William Bresler <wbresler@acm.org>. Add a link
	to the ISO website.

	* gawk.texi, gawk.1, awkcard.in: Document FUNCTAB, SYMTAB, and
	PROCINFO["identifiers"]. Including that delete does not work
	on FUNCTAB and SYMTAB.

2012-09-23         Arnold D. Robbins     <arnold@skeeve.com>

	* gawk.texi (Nextfile Statement): Document that it's now part of POSIX
	and update the title.
	(Delete): Document that `delete array' is now part of POSIX.
	* awkcard.in: Adjust coloring for nextfile and delete array.

2012-09-07         Arnold D. Robbins     <arnold@skeeve.com>

	* texinfo.tex: Updated to version 2012-09-05.06.

2012-08-27         Arnold D. Robbins     <arnold@skeeve.com>

	* gawk.texi: Minor edits, fix some spelling mistakes.

2012-08-26         Arnold D. Robbins     <arnold@skeeve.com>

	* gawk.texi: More edits to chapter on arithmetic.
	Primarily English changes.

2012-08-24         Arnold D. Robbins     <arnold@skeeve.com>

	* gawk.texi: Emphasize more that floating point behavior is
	not a language issue. Add a pointer to POSIX bc.
	Move arithmetic chapter to later in the book, before chapter
	on dynamic extensions.

2012-08-17         Arnold D. Robbins     <arnold@skeeve.com>

	* texinfo.tex: Update infrastructure to Automake 1.12.3.

2012-08-14         Arnold D. Robbins     <arnold@skeeve.com>

	* gawk.texi: Fixed a math bug in the chapter on multiple
	precision floating point. Thanks to John Haque.

2012-08-12         Arnold D. Robbins     <arnold@skeeve.com>

	* gawk.texi: Merged discussion of numbers from Appendix C into
	the chapter on arbitrary precision arithmetic. Did some surgery
	on that chapter to organize it a little better.

2012-08-10         Arnold D. Robbins     <arnold@skeeve.com>

	* awkcard.in, gawk.1, gawk.texi: Updated. Mostly for new API stuff
	but also some other things.
	* gawk.texi (Derived Files): New node.

2012-08-01         Arnold D. Robbins     <arnold@skeeve.com>

	* Makefile.am (install-data-hook): Install a dgawk.1 link to the
	man page also. Remove it on uninstall.

2012-07-29         Andrew J. Schorr     <aschorr@telemetry-investments.com>

	* gawk.texi: Document that RT is set by getline.

2012-07-04         Arnold D. Robbins     <arnold@skeeve.com>

	* gawk.texi, gawk.1, awkcard.in: Document that and(), or(), and
	xor() can all take any number of arguments, with a minimum of two.

2012-06-10         Andrew J. Schorr     <aschorr@telemetry-investments.com>

	* gawk.texi: Rename gettimeofday function to getlocaltime, since
	the new time extension will provide gettimeofday.

2012-05-24         Andrew J. Schorr     <aschorr@telemetry-investments.com>

	* gawk.texi, gawk.1: Replace references to dlload with dl_load.
	But much more work needs to be done on the docs.

2012-05-19         Andrew J. Schorr     <aschorr@telemetry-investments.com>

	* gawk.texi, gawk.1: Document new -i option, and describe new default
	.awk suffix behavior.

2012-04-01         Andrew J. Schorr     <aschorr@telemetry-investments.com>

	* gawk.texi: Replace documentation of removed functions update_ERRNO and
	update_ERRNO_saved with descriptions new functions update_ERRNO_int,
	update_ERRNO_string and unset_ERRNO.  And fix a couple of examples
	to use update_ERRNO_int instead of update_ERRNO.

2012-03-26         Arnold D. Robbins     <arnold@skeeve.com>

	* gawk.texi: Minor style edits.

2012-03-21         Andrew J. Schorr     <aschorr@telemetry-investments.com>

	* gawk.texi, gawk.1: Document new @load keyword.

2012-03-20         Andrew J. Schorr     <aschorr@telemetry-investments.com>

	* gawk.texi, gawk.1: Add AWKLIBPATH.

2012-08-12         Arnold D. Robbins     <arnold@skeeve.com>

	* gawk.texi (Ranges and Locales): Clarified ranges and
	locales. Again.

2012-08-05         Arnold D. Robbins     <arnold@skeeve.com>

	* gawk.texi (PC Binary Installation): Document Eli Zaretskii's
	site.
	(Records): Update case of RS = "a". It only prints 1 if in
	POSIX mode. Thanks to Jeroen Schot who first reported it.

2012-07-20         Arnold D. Robbins     <arnold@skeeve.com>

	* gawk.texi (Ranges and Locales): Clarified ranges and
	locales.

2012-07-13         Arnold D. Robbins     <arnold@skeeve.com>

	* gawk.texi (Getline Notes): Discuss side effects in
	argument expression.

2012-06-29         Arnold D. Robbins     <arnold@skeeve.com>

	* gawk.texi, awkcard.in: Latest mawk understands /dev/stdin.

2012-04-27         Arnold D. Robbins     <arnold@skeeve.com>

	* gawk.texi: Add that -b affects output.

2012-04-27         Arnold D. Robbins     <arnold@skeeve.com>

	* texinfo.tex: Update to latest from automake 1.12.

2012-04-09         Arnold D. Robbins     <arnold@skeeve.com>

	* texinfo.tex: Update to latest from automake 1.11.4.

2012-04-11         John Haque     <j.eh@mchsi.com>

	* gawk.texi: Change RNDMODE to ROUNDMODE.
	* gawk.1, awkcard.in: Ditto.

2012-04-11         Arnold D. Robbins     <arnold@skeeve.com>

	* gawk.texi: Change --arbitrary-precision to --bignum.
	* gawk.1: Ditto.
	* awkcard.in: Add --bignum, RNDMODE, PREC.

2012-04-08         Arnold D. Robbins     <arnold@skeeve.com>

	* gawk.texi: Editing on new chapter on arbitrary precision numbers.

2012-03-31         John Haque     <j.eh@mchsi.com>

	* gawk.texi, gawk.1: Add text on support for arbitrary precision
	numbers.

2012-02-06         Arnold D. Robbins     <arnold@skeeve.com>

	* gawk.texi, gawk.1: And some minor edits thereunto.

2012-02-03         John Haque     <j.eh@mchsi.com>

	* gawk.texi, gawk.1: Add text on read timeout.

2011-12-28         Arnold D. Robbins     <arnold@skeeve.com>

	* awkcard.in, gawk.1: Minor edits after merge of executables.

2011-12-21         John Haque     <j.eh@mchsi.com>

	* gawk.texi: Updated sections on profiling and debugging
	after merging the exes. Document new options --debug and
	--load, and add a sub-section on loading extension library.
	* gawk.1: Same.
	* awkcard.in: Same.

2012-03-28         Arnold D. Robbins     <arnold@skeeve.com>

	* 4.0.1: Release tar ball made.

2012-02-10         Arnold D. Robbins     <arnold@skeeve.com>

	* gawk.texi, awkcard.in: Bump patch level.
	* texinfo.tex: Updated from Texinfo CVS.

2011-12-06         Arnold D. Robbins     <arnold@skeeve.com>

	* gawk.texi: Various typo fixes from mailing list.

2011-11-10         Arnold D. Robbins     <arnold@skeeve.com>

	* gawk.1: Fix some .BR to be .B.

2011-11-08         Arnold D. Robbins     <arnold@skeeve.com>

	* gawk.texi: Further improvement in the discussion of sorted array
	traversal. Some sections reordered and text edited to suit.

2011-11-06         Arnold D. Robbins     <arnold@skeeve.com>

	* gawk.texi: Try to improve discussion of sorted array
	traversal.

2011-09-24         Arnold D. Robbins     <arnold@skeeve.com>

	* gawk.1: Fix some spelling errors. Thanks to
	Jeroen Schot <schot@A-Eskwadraat.nl>.
	* gawk.texi: Some minor fixes.

2011-08-31         John Haque     <j.eh@mchsi.com>

	* gawk.texi: Updated gawk dynamic extension doc.

2011-07-28         Arnold D. Robbins     <arnold@skeeve.com>

	* gawk.texi (Gory Details): Restore text on historical behavior
	etc. and add explanation on gawk 4.0.x.

2011-07-17         Arnold D. Robbins     <arnold@skeeve.com>

	* gawk.texi: Add reference in node Expressions to node Precedence,
	based on suggestion from Dan Jacobson dated 4 Jun 2001.

2011-07-17  Paul Eggert  <eggert@twinsun.com>

	* gawk.texi: Warn up-front (indirectly) that plain gawk is not
	compatible with SVR4 awk and with POSIX awk.  Describe how
	gawk differs from the GNU standard in its interpretation of
	POSIXLY_CORRECT.  (From mail dated 15 May 2001).

2011-06-24         Arnold D. Robbins     <arnold@skeeve.com>

	* Makefile.am (EXTRA_DIST): Add ChangeLog.0.
	* 4.0.0: Remake the tar ball.

2011-06-23         Arnold D. Robbins     <arnold@skeeve.com>

	* ChangeLog.0: Rotated ChangeLog into this file.
	* ChangeLog: Created anew for gawk 4.0.0 and on.
	* 4.0.0: Release tar ball made.<|MERGE_RESOLUTION|>--- conflicted
+++ resolved
@@ -1,14 +1,12 @@
-<<<<<<< HEAD
+2016-04-04         Arnold D. Robbins     <arnold@skeeve.com>
+
+	* gawktexi.in, gawkinet.texi: Enable use of braces in
+	indexes. Requires Texinfo 6.0 or later.
+
 2016-03-27         Arnold D. Robbins     <arnold@skeeve.com>
 
 	* gawkinet.texi: Small update about end of line vs full
 	comments when pretty printing.
-=======
-2016-04-04         Arnold D. Robbins     <arnold@skeeve.com>
-
-	* gawktexi.in, gawkinet.texi: Enable use of braces in
-	indexes. Requires Texinfo 6.0 or later.
->>>>>>> 7a1dafd2
 
 2016-03-21         Arnold D. Robbins     <arnold@skeeve.com>
 
