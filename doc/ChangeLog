--- conflicted
+++ resolved
@@ -1,15 +1,12 @@
 2013-01-06         Arnold D. Robbins     <arnold@skeeve.com>
 
-<<<<<<< HEAD
-	* gawk.texi: Add Software Tools quote in chapter on library functions.
-
-2012-12-25         Arnold D. Robbins     <arnold@skeeve.com>
-
-	* gawk.texi: Remove doc sym_constant() API function.
-=======
 	* gawk.texi, awkcard.in: Add Git Hub info for BWK awk.
 	Update copyrights.
->>>>>>> ed4def1c
+	* gawk.texi: Add Software Tools quote in chapter on library functions.
+
+2012-12-25         Arnold D. Robbins     <arnold@skeeve.com>
+
+	* gawk.texi: Remove doc sym_constant() API function.
 
 2012-12-24         Arnold D. Robbins     <arnold@skeeve.com>
 
