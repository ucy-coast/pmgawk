--- conflicted
+++ resolved
@@ -1,13 +1,11 @@
-<<<<<<< HEAD
-2013-12-16	   John E. Malmberg	<wb8tyw@qsl.net>
-
-	* gawktexi.in: Updates to VMS sections.
-=======
 2013-12-21         Arnold D. Robbins     <arnold@skeeve.com>
 
 	* gawktexi.in (Additional Configuration Options): Document
 	the --disable-extensions option.
->>>>>>> b058d18e
+
+2013-12-16	   John E. Malmberg	<wb8tyw@qsl.net>
+
+	* gawktexi.in: Updates to VMS sections.
 
 2013-12-12         Arnold D. Robbins     <arnold@skeeve.com>
 
