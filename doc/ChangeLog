<<<<<<< HEAD
2016-08-03         Arnold D. Robbins     <arnold@skeeve.com>

	Remove typed regexes until they can be done properly.

	* gawk.1, gawktexi.in: Updated.
=======
2016-08-23         Arnold D. Robbins     <arnold@skeeve.com>

	* Makefile.am (EXTRA_DIST): Add new file, wordlist.
	(spell): New target.
	* wordlist: New file.
	* gawktexi.in: Fix typos, adjust update date.
	* awkcard.in: Update copyright years.
>>>>>>> 546f8268

2016-08-01         Arnold D. Robbins     <arnold@skeeve.com>

	* gawktexi.in: Mark DJGPP port as unsupported.

2016-07-24         Arnold D. Robbins     <arnold@skeeve.com>

	* gawktexi.in: Fix a typo. Thanks to Marco Curreli for reporting.

2016-07-23         Arnold D. Robbins     <arnold@skeeve.com>

	* gawktexi.in: Document return value of close on a pipe now like
	that of system: exit status, status + 256 for signal, or
	status + 512 for signal with core dump.

2016-07-18         Arnold D. Robbins     <arnold@skeeve.com>

	* gawktexi.in: Fix a typo. Thanks to Antonio Colombo for reporting.

2016-07-17         Arnold D. Robbins     <arnold@skeeve.com>

	* gawktexi.in: Document GAWK_LOCALE_DIR env var and also to not
	use LANGUAGE env var.

2016-07-12         Arnold D. Robbins     <arnold@skeeve.com>

	* gawktexi.in (Auto-set): Add example use of multiply function.

2016-06-30         Arnold D. Robbins     <arnold@skeeve.com>

	* gawk.1: Typo fix. Thanks to Antonio Giovanni Colombo
	for noticing.

2016-06-15         Arnold D. Robbins     <arnold@skeeve.com>

	* gawk.1: Document typeof(), update modified date.
	* awkcard.in: Document typeof().

2016-06-10         Arnold D. Robbins     <arnold@skeeve.com>

	* gawktexi.in: Fix a typo, and replace hard-coded "section" with
	@value{SECTION} where appropriate. Thanks to Antonio
	Giovanni Colombo for the reports.
	(UPDATE-MONTH, PATCHLEVEL): Update to current before release.
	* awkcard.in: Update version.

2016-05-30         Andrew J. Schorr     <aschorr@telemetry-investments.com>

	* gawktexi.in: Replace num_expected_args with max_expected_args.
	Explain what it's used for.

2016-05-25         Manuel Collado        <mcollado2011@gmail.com>.

	* gawktexi.in: Document new 'nonfatal' API function.

2016-05-25         Arnold D. Robbins     <arnold@skeeve.com>

	* gawktexi.in: Typo fix in extension section, thanks to
	 Manuel Collado <mcollado2011@gmail.com>.

2016-05-02         Andrew J. Schorr     <aschorr@telemetry-investments.com>

	* gawktexi.in: Document new CPP defines gawk_api_major_version and
	gawk_api_minor_version.

2016-04-13         Arnold D. Robbins     <arnold@skeeve.com>

	* gawkinet.texi: Some general cleanups. Remove stuff commented
	out since 2001, index RFCs, change function name convention to
	match main gawktexi.in. Update the update month.

2016-04-06         Arnold D. Robbins     <arnold@skeeve.com>

	* gawktexi.in (Two-way I/O): Document that writing to the closed
	write end of a two way pipe or reading from the closed read end
	can be made nonfatal.

2016-04-04         Arnold D. Robbins     <arnold@skeeve.com>

	* gawktexi.in, gawkinet.texi: Enable use of braces in
	indexes. Requires Texinfo 6.0 or later.

2016-04-02         Arnold D. Robbins     <arnold@skeeve.com>

	* gawktexi.in (Two-way I/O): Document that closing the "from"
	end waits for the process to exit, so it's not such a great idea.

2016-03-27         Arnold D. Robbins     <arnold@skeeve.com>

	* gawkinet.texi: Small update about end of line vs full
	comments when pretty printing.

2016-03-21         Arnold D. Robbins     <arnold@skeeve.com>

	* gawkinet.texi: Update UDP client and discussion, update
	modification dates and gawk versions.

2016-03-11         Arnold D. Robbins     <arnold@skeeve.com>

	* gawktexi.in: Improve system() return values documentation.

2016-03-07         Arnold D. Robbins     <arnold@skeeve.com>

	* gawktexi.in: Document system() return values.
	* gawk.1: Add a pointer to the manual about same.

2016-02-23         Arnold D. Robbins     <arnold@skeeve.com>

	* sidebar.awk: Globally replace [[:space:]] with [ \t] so that
	it will work with old versions of mawk (as found, boo!, on many
	Debian-based distributions).  Thanks to Yehezkel Bernat for
	discovering and reporting the issue.

2016-02-20         Arnold D. Robbins     <arnold@skeeve.com>

	* gawktexi.in (Bracket Expressions): Add a small note about
	Unicode in bracket expressions.

2016-02-18         Arnold D. Robbins     <arnold@skeeve.com>

	* gawktexi.in: Fixes in wc.awk and in cut.awk. Thanks to David Ward,
	dlward134@gmail.com.  Added an example of use of rewind(), also
	per suggestion from David Ward.
	* gawktexi.in: Update info about Texinfo versions.
	* gawktexi.in (Limitations): Fix Heisenberg Physics example and
	spelling of Heisenberg's name. Thanks to Hermann Peifer.

2016-02-14         Arnold D. Robbins     <arnold@skeeve.com>

	* gawktexi.in: Revise for use with Texinfo 6.1.
	Remove ` @c' at the end of inline docbook constructs.
	Remove special @DB*REF macros, not needed anymore.
	Use @sup for superscripts where possible.
	* texinfo.tex: Updated.

2016-02-05         Arnold D. Robbins     <arnold@skeeve.com>

	* gawk.texi: Document that optimization in now the default,
	there are new -s/--no-optimize options and that
	pretty-printing and profiling disable optimization.
	* gawk.1: Ditto.
	* awkcard.in: Ditto.

2016-02-03         Andrew J. Schorr     <aschorr@telemetry-investments.com>

	* gawktexi.in (Command-Line Options): Change wording of -M description
	to say "Select" instead of "Force".
	(Arbitrary-Precision Arithmetic Features): Tweak the wording to make
	it clear that MPFR is not used unless the -M option is supplied.

2016-02-03         Arnold D. Robbins     <arnold@skeeve.com>

	* gawktexi.in (VMS Running): Improve the Texinfo usage.

2016-01-31         John E. Malmberg     <wb8tyw@qsl.net>

	* gawktexi.in (VMS Running): Add instructions on how to redirect
	gawk data to a VMS command.

2016-01-18         Arnold D. Robbins     <arnold@skeeve.com>

	* gawktexi.in (Bracket Expressions): Document that '[', '.' and
	'*' are literal inside bracket expressions.
	(Two-way I/O): Add stuff about stdbuf and deadlocks.

2016-01-15         Arnold D. Robbins     <arnold@skeeve.com>

	* gawktexi.in (Array Sorting Functions): Clean up the code some,
	per suggestion from Michal Jaegermann. Tighten up the prose
	a bit too.

2016-01-14         Arnold D. Robbins     <arnold@skeeve.com>

	* ChangeLog: Remove spurious whitespace.

	Unrelated:

	* gawk.1: Restore text on PROCINFO["RETRY"] and fix up the
	formatting while we're at it. Thanks to Andrew Schorr for
	pointing out the problem.

2016-01-13         Arnold D. Robbins     <arnold@skeeve.com>

	* gawktexi.in (Array Sorting Functions): Add an example of
	using a function name with asort(). Response to bug report
	Stephane Goujet <stephane.goujet@wanadoo.fr>.

2016-01-06         Arnold D. Robbins     <arnold@skeeve.com>

	* gawktexi.in: Finish documenting that --pretty-print
	doesn't run the program. Thanks to Antonio
	Giovanni Colombo for the report and patch.

2016-01-03         Arnold D. Robbins     <arnold@skeeve.com>

	* gawktexi.in: Document that GNU/Linux on Alpha is no
	longer supported.

2015-12-27         Arnold D. Robbins     <arnold@skeeve.com>

	* gawktexi.in: Fix some @c endfile. Thanks to Antonio
	Giovanni Colombo for the report and patch.

2015-12-20         Arnold D. Robbins     <arnold@skeeve.com>

	* gawktexi.in: Add PROCINFO["NONFATAL"] to the list for PROCINFO.
	* gawk.1: Ditto.

2015-12-18         Arnold D. Robbins     <arnold@skeeve.com>

	* gawk.1: Update description of PROCINFO, and sort it properly.
	* gawktexi.in: Ditto.

2015-11-26         Arnold D. Robbins     <arnold@skeeve.com>

	* gawktexi.in: Add "exit" as synonym for "quit" in the
	debugger.  Suggested by Joep van Delft <joepvandelft@xs4all.nl>.

2015-11-15         Arnold D. Robbins     <arnold@skeeve.com>

	* gawktexi.in: Minor edits.
	* gawk.1: Revise \x to maximum of two digits.

2015-11-04         Arnold D. Robbins     <arnold@skeeve.com>

	* Makefile.am (pdf-local): Remove igawk.1.pdf. Ooops.

2015-10-30         Arnold D. Robbins     <arnold@skeeve.com>

	* Makefile.am (awkcard.ps): Add options to force paper size
	to letter. This makes the cut marks come out correctly even
	if groff's default paper size is a4.

2015-10-26         Arnold D. Robbins     <arnold@skeeve.com>

	* gawk.1: Put commas outside quoting in regexps to avoid
	confusion. Thanks to Mike Frysinger <vapier@gentoo.org>.

2015-10-16         Arnold D. Robbins     <arnold@skeeve.com>

	* awkcard.in: Fix tbl complaint.

2015-10-07         Arnold D. Robbins     <arnold@skeeve.com>

	* texinfo.tex: Updated to a working version.

2015-10-04         Arnold D. Robbins     <arnold@skeeve.com>

	* texinfo.tex: Revert update. It stopped working. I should learn
	to test these things. Thanks to Antonio Giovanni Colombo for
	the report.

2015-10-02         Arnold D. Robbins     <arnold@skeeve.com>

	* gawktexi.in: Note that there is no support for SSL.

2015-09-25         Arnold D. Robbins     <arnold@skeeve.com>

	* texinfo.tex: Update to latest.

2015-08-28	Daniel Richard G.	<skunk@iSKUNK.ORG>

	* doc/gawktexi.in: Check for the "struct passwd.pw_passwd" and
	"struct group.gr_passwd" fields and conditionalize their use, as
	they don't exist on z/OS.
	* Makefile.am (pdf-local): Renamed from "pdf", as Automake already
	defines "pdf" and warns us as much.

2015-08-14         Arnold D. Robbins     <arnold@skeeve.com>

	* gawktexi.in: Typo fixes in Appendix A.
	Thanks to Antonio Colombo.

2015-07-30         Arnold D. Robbins     <arnold@skeeve.com>

	* gawktexi.in: Small typo fix; thanks to Antonio Colombo
	for noticing.

2015-07-01         Arnold D. Robbins     <arnold@skeeve.com>

	* gawktexi.in: Update info on Quiktrim awk; thanks to
	Antonio Colombo for the pointer.

2015-06-30         Arnold D. Robbins     <arnold@skeeve.com>

	* gawktexi.in (Limitations): Document that sometimes the
	debugger can affect the program being run.
	Thanks to Hermann Peifer for the test case.

2015-06-26         Arnold D. Robbins     <arnold@skeeve.com>

	* gawktexi.in: Update description of values returned by typeof.

2015-06-19         Arnold D. Robbins     <arnold@skeeve.com>

	* gawkinet.info: Fix an old arnold@gnu.org.

2015-06-17         Andrew J. Schorr     <aschorr@telemetry-investments.com>

	* gawktexi.in: Document inplace shortcomings -- it does not preserve
	ACLs, and it may leave temporary files behind if killed by a signal.

2015-06-17         Andrew J. Schorr     <aschorr@telemetry-investments.com>

	* gawktexi.in: Document new inplace variable to control whether
	inplace editing is active.

2015-06-13         Arnold D. Robbins     <arnold@skeeve.com>

	* gawktexi.in: Comment out exercise 10.3, since the answer
	is included in the text. Thanks to Antonio Colombo
	for pointing this out.

2015-06-12         Arnold D. Robbins     <arnold@skeeve.com>

	* gawktexi.in: Add another pithy quote from Chet Ramey. Currently
	commented out.

2015-05-31         Arnold D. Robbins     <arnold@skeeve.com>

	* gawktexi.in: Revised description of default field parsing
	for POSIX. Newline is now a separator also.  Thanks to
	Michael Klement <michael.klement@usa.net> for pointing this out.
	* gawk.1: Updated too.

2015-05-30         Arnold D. Robbins     <arnold@skeeve.com>

	* gawktexi.in (Bitwise Functions): Update results of testbits.awk.

2015-05-19         Arnold D. Robbins     <arnold@skeeve.com>

	* 4.1.3: Release tar ball made.

2015-05-19         Arnold D. Robbins     <arnold@skeeve.com>

	* gawktexi.in: Bump patch level and modified date.
	Move to modern version of @image.
	* texinfo.tex: Update to latest.
	* array-elements.txt: Remove texinfo commands.

2015-05-18         Arnold D. Robbins     <arnold@skeeve.com>

	* gawktexi.in: Add a pithy quote from Chet Ramey. Currently
	commented out.

2015-05-16         Arnold D. Robbins     <arnold@skeeve.com>

	* gawktexi.in: Fix description of nextfile within a function. Sigh.

2015-05-15         Andrew J. Schorr     <aschorr@telemetry-investments.com>

	* gawktexi.in (Undocumented): Describe the new PROCINFO["argv"] array.

2015-05-14         Arnold D. Robbins     <arnold@skeeve.com>

	* gawktexi.in (Bugs): Add that email should be in plain
	text and not in HTML.  Sigh.

2015-05-11         Arnold D. Robbins     <arnold@skeeve.com>

	* gawktexi.in: Add doc on conversions for strongly typed
	regexp variables.

2015-05-03         Arnold D. Robbins     <arnold@skeeve.com>

	* gawktexi.in: Add initial documentation for strongly typed
	regexps and for `typeof'.

2015-04-29         Arnold D. Robbins     <arnold@skeeve.com>

	* 4.1.2: Release tar ball made.

2015-04-16         Arnold D. Robbins     <arnold@skeeve.com>

	* gawktexi.in (Undocumented): More info added.

2015-04-08         Arnold D. Robbins     <arnold@skeeve.com>

	* gawktexi.in: Update feature history section.

2015-04-07         Arnold D. Robbins     <arnold@skeeve.com>

	* gawktexi.in: Add a minor note to revisit FPAT pattern for CSV
	files at some point.

2015-04-05         Andrew J. Schorr     <aschorr@telemetry-investments.com>

	* gawktexi.in: Replace http://gawkextlib.sourceforge.net with
	http://sourceforge.net/projects/gawkextlib, since the former link
	contains obsolete info.  Update the gawkextlib build instructions
	to point to http://sourceforge.net/projects/gawkextlib/files for the
	current info.

2015-04-05         Arnold D. Robbins     <arnold@skeeve.com>

	* gawktexi.in: Fix a figure caption. Thanks to Antonio Colombo
	for pointing this out.
	* gawktexi.in: Additional typo fix, also thanks to Antonio.

2015-04-02         Arnold D. Robbins     <arnold@skeeve.com>

	* gawktexi.in, gawk.1, awkcard.in: Name change: div() --> intdiv().

2015-03-31         Arnold D. Robbins     <arnold@skeeve.com>

	* gawktexi.in: Update discussion of calling built-in functions
	indirectly. Small additional fix relating to rand(). Thanks
	to Antonio Colombo.

2015-03-27         Arnold D. Robbins     <arnold@skeeve.com>

	* gawktexi.in: Minor edits.

2015-03-24         Arnold D. Robbins     <arnold@skeeve.com>

	* gawktexi.in: Minor fixes from Antonio Colombo and new exercise
	in chapter 16.
	* gawk.1: Minor edits.
	* gawktexi.in: Edits in material on errno and retryable and get_file
	API.

2015-03-17         Andrew J. Schorr     <aschorr@telemetry-investments.com>

	* gawktexi.in: Modify inplace.awk to call inplace_end in BEGINFILE
	and END instead of in ENDFILE. This way, actions in ENDFILE rules
	will be redirected as expected.

2015-03-17         Arnold D. Robbins     <arnold@skeeve.com>

	* gawktexi.in: Turn "positive" into non-negative as appropriate.
	Thanks to Nicholas Mills <nlmills@clemson.edu> for pointing out
	the issue.

2015-03-08         Arnold D. Robbins     <arnold@skeeve.com>

	* gawktexi.in: Briefly describe that nonfatal I/O overrides
	GAWK_SOCK_RETRIES, in the env var part and in the nonfatal I/O
	part.

2015-03-01         Arnold D. Robbins     <arnold@skeeve.com>

	* gawktexi.in: Change quotes to @dfn for pseudorandom.
	A last-minute O'Reilly fix.

2015-02-27         Arnold D. Robbins     <arnold@skeeve.com>

	* gawktexi.in: Update UPDATE-MONTH and copyright year.
	Note that "the guide is definitive" quote is really
	from "The Restaurant at the End of the Universe". Thanks
	to Antonio Colombo for pointing this out.

2015-02-24         Arnold D. Robbins     <arnold@skeeve.com>

	* texinfo.tex: Update to most current version.
	* gawktexi.in: Minor edit to match an O'Reilly fix.
	Add some FIXMEs to one day use @sup.

2015-02-22         Arnold D. Robbins     <arnold@skeeve.com>

	* gawktexi.in: Change 'div' to 'divisor' in some examples.
	This future-proofs against a new function in master.
	Thanks to Antonio Giovanni Colombo for the report.

2015-02-20         Arnold D. Robbins     <arnold@skeeve.com>

	* gawktexi.in: More O'Reilly fixes. I think it's done!

2015-02-19         Arnold D. Robbins     <arnold@skeeve.com>

	* gawktexi.in: More O'Reilly fixes.

2015-02-17         Arnold D. Robbins     <arnold@skeeve.com>

	* gawktexi.in: A few minor formatting fixes to sync with O'Reilly
	version.

2015-02-13         Arnold D. Robbins     <arnold@skeeve.com>

	* gawktexi.in: O'Reilly fixes. Through QC1 review.

2015-02-11         Arnold D. Robbins     <arnold@skeeve.com>

	* gawktexi.in: O'Reilly fixes.

2015-02-10         Arnold D. Robbins     <arnold@skeeve.com>

	* gawktexi.in: Minor fixes, O'Reilly fixes.

2015-02-09         Arnold D. Robbins     <arnold@skeeve.com>

	* gawktexi.in: Restore a lost sentence. O'Reilly fixes.

2015-02-08         Arnold D. Robbins     <arnold@skeeve.com>

	* gawktexi.in: O'Reilly fixes.
	Make non-fatal i/o use "NONFATAL".

2015-02-06         Arnold D. Robbins     <arnold@skeeve.com>

	* gawktexi.in: O'Reilly fixes.

2015-02-04         Arnold D. Robbins     <arnold@skeeve.com>

	* gawktexi.in: O'Reilly fixes.
	* gawktexi.in: Update various version-related bits of info.

2015-02-02         Arnold D. Robbins     <arnold@skeeve.com>

	* gawktexi.in: O'Reilly fixes.

2015-02-01         Arnold D. Robbins     <arnold@skeeve.com>

	* gawktexi.in: POSIX requirement that function parameters cannot
	have the same name as a function is now --posix.
	Restore indirectcall example.

	More O'Reilly fixes.

2015-01-30         Arnold D. Robbins     <arnold@skeeve.com>

	* gawktexi.in: Document POSIX requirement that function parameters
	cannot have the same name as a function. Fix indirectcall example.

2015-01-27         Arnold D. Robbins     <arnold@skeeve.com>

	* gawktexi.in: O'Reilly fixes.
	And still more. Also, fix @code --> @command in a number of places.

2015-01-26         Arnold D. Robbins     <arnold@skeeve.com>

	* gawktexi.in: O'Reilly fixes.

2015-01-25         Arnold D. Robbins     <arnold@skeeve.com>

	* gawktexi.in: Fix a bad URL. And another one.
	More O'Reilly fixes.

2015-01-23         Arnold D. Robbins     <arnold@skeeve.com>

	* gawktexi.in: O'Reilly fixes.
	(Glossary): Many new entries from Antonio Giovanni Colombo.

2015-01-21         Arnold D. Robbins     <arnold@skeeve.com>

	* gawktexi.in: O'Reilly fixes.
	Remove obsolete start/end of range indexing comments.

2015-01-20         Arnold D. Robbins     <arnold@skeeve.com>

	* gawktexi.in: O'Reilly fixes.

2015-01-19         Arnold D. Robbins     <arnold@skeeve.com>

	* gawkinet.texi: Fix capitalization in document title.
	* gawktexi.in: Here we go again: Starting on more O'Reilly fixes.

2014-12-27         Arnold D. Robbins     <arnold@skeeve.com>

	* gawktexi.in: Add info that nonfatal I/O works with stdout and
	stderr.  Revise version info and what was added when.

2015-01-05         Andrew J. Schorr     <aschorr@telemetry-investments.com>

	* gawktexi.in: Improve get_file documentation.

2015-01-05         Andrew J. Schorr     <aschorr@telemetry-investments.com>

	* gawktexi.in: Replace "Retrying I/O" with "Retrying Input", since this
	feature pertains to input, not output.

2015-01-04         Andrew J. Schorr     <aschorr@telemetry-investments.com>

	* gawktexi.in: Document the get_file API function.

2015-01-04         Andrew J. Schorr     <aschorr@telemetry-investments.com>

	* gawk.1: Document new features PROCINFO["errno"] and
	PROCINFO["input", "RETRY"], and new getline return value of -2.
	* gawktexi.in: Ditto.

2014-12-26         Antonio Giovanni Colombo   <azc100@gmail.com>

	* gawktexi.in (Glossary): Really sort the items.

2014-12-24         Arnold D. Robbins     <arnold@skeeve.com>

	* gawktexi.in: Start documenting nonfatal output.

2014-12-24         Arnold D. Robbins     <arnold@skeeve.com>

	* gawktexi.in: Add one more paragraph to new foreword.
	* gawktexi.in: Fix exponentiation in TeX mode. Thanks to
	Marco Curreli by way of Antonio Giovanni Colombo.

	* texinfo.tex: Updated.

2014-12-12         Arnold D. Robbins     <arnold@skeeve.com>

	* gawktexi.in: Minor fix.
	Thanks to Teri Price <tjp212@lehigh.edu>.

2014-12-10         Arnold D. Robbins     <arnold@skeeve.com>

	* gawktexi.in: More minor fixes.

2014-12-09         Arnold D. Robbins     <arnold@skeeve.com>

	* gawktexi.in: More minor fixes.

2014-12-07         Arnold D. Robbins     <arnold@skeeve.com>

	* gawktexi.in: Minor fixes.

2014-12-06         Arnold D. Robbins     <arnold@skeeve.com>

	* gawktexi.in: A minor fix.

2014-12-05         Arnold D. Robbins     <arnold@skeeve.com>

	* gawktexi.in: Various minor fixes and updates.

2014-11-23         Arnold D. Robbins     <arnold@skeeve.com>

	* gawktexi.in: Update that TZ env. var can influnce mktime
	in running program.  Thanks to Hermann Peifer.

2014-11-19         Arnold D. Robbins     <arnold@skeeve.com>

	* gawktexi.in: Update that RFC 4180 documents CSV data.

2014-11-17         Arnold D. Robbins     <arnold@skeeve.com>

	* gawktexi.in: Copyedits applied.

2014-11-02         Arnold D. Robbins     <arnold@skeeve.com>

	* gawktexi.in: Comment out that I need an owner for awk.info.
	I may have found one or two people.

2014-10-29         Andrew J. Schorr     <aschorr@telemetry-investments.com>

	* gawktexi.in: Document new extras directory containing shell startup
	files to manipulate AWKPATH and AWKLIBPATH environment variables.

2014-10-28         Arnold D. Robbins     <arnold@skeeve.com>

	* gawk.1: Clarification that debugger reads stdin.
	* gawktexi.in: Ditto, and correctly place the "Braces" entry in
	the Glossary. Thanks to Antonio Colombo for that.

	Unrelated:

	* gawktexi.in: Restore use of @sc. Karl fixed makeinfo. :-)

2014-10-25         Arnold D. Robbins     <arnold@skeeve.com>

	* gawktexi.in: Minor typo fixes.
	Fix discussion of \x, per note from Antonio Colombo.

2014-10-17         Arnold D. Robbins     <arnold@skeeve.com>

	* gawktexi.in: Fix date in docbook attribution for new Foreword;
	thanks to Antonio Colombo for the catch.  Update latest version
	of gettext.

2014-10-15         Arnold D. Robbins     <arnold@skeeve.com>

	* gawk.1: Fix default value for AWKLIBPATH.
	* gawktexi.in: Revised text for AWKPATH and AWKLIBPATH.

2014-10-14         Arnold D. Robbins     <arnold@skeeve.com>

	* gawktexi.in: Add new Foreword from Mike Brennan.

2014-10-13         Arnold D. Robbins     <arnold@skeeve.com>

	* gawktexi.in: Fix example outputs in chapter 2.
	Improve description of SYMTAB.

2014-10-12         Arnold D. Robbins     <arnold@skeeve.com>

	* gawktexi.in: Revise doc for {INT,STR}_CHAIN_MAX. Remove Pat
	Rankin from VMS duties (per his request). Add a small TeX fix
	for the table in ch 16 for requesting values.

2014-10-05         Arnold D. Robbins     <arnold@skeeve.com>

	* gawktexi.in: Finished changes!

2014-10-03         Arnold D. Robbins     <arnold@skeeve.com>

	* gawktexi.in (EMRED): Renamed from EMISTERED to match original.
	Thanks to Warren Toomey at TUHS for access to archives recording
	the text.

2014-10-02         Arnold D. Robbins     <arnold@skeeve.com>

	* gawktexi.in: Pretty much done!

	Unrelated:

	* gawktexi.in: Fix braino in awk version of div function.
	Thanks to Katie Wasserman for the catch.

2014-10-01         Arnold D. Robbins     <arnold@skeeve.com>

	* gawktexi.in: More fixes after reading through the MS.

	Unrelated:

	* gawktexi.in: Add Katie Wasserman's program to compute
	the digits of PI.

	Unrelated:

	* gawktexi.in: Document the differences between profiling
	and pretty printing.

2014-09-30         Arnold D. Robbins     <arnold@skeeve.com>

	* gawktexi.in: More fixes after reading through the MS.

2014-09-29         Arnold D. Robbins     <arnold@skeeve.com>

	* gawktexi.in: More fixes after reading through the MS.
	And still more fixes.

2014-09-28         Arnold D. Robbins     <arnold@skeeve.com>

	* gawktexi.in: More fixes after reading through the MS.
	Document the debugger's "where" command.

2014-09-27         Arnold D. Robbins     <arnold@skeeve.com>

	* gawktexi.in: Lots more fixes after reading through the MS.

2014-09-23         Arnold D. Robbins     <arnold@skeeve.com>

	* gawktexi.in: Rework the documentation of special files in
	Chapter 5; some reordering as well as rewriting.

2014-09-22         Arnold D. Robbins     <arnold@skeeve.com>

	* gawktex.in: Continue fixes after reading through the MS.

2014-09-21         Arnold D. Robbins     <arnold@skeeve.com>

	* gawktex.in: Start on fixes after reading through the MS.

2014-09-18         Arnold D. Robbins     <arnold@skeeve.com>

	* gawktexi.in: Fix italics in quotations.  Some docbook special
	cases.

2014-09-15         Arnold D. Robbins     <arnold@skeeve.com>

	* gawktexi.in: Document that identifiers must use the English
	letters.

2014-09-14         Arnold D. Robbins     <arnold@skeeve.com>

	* gawktexi.in: More edits during review, minor addition.

2014-09-08         Arnold D. Robbins     <arnold@skeeve.com>

	* gawktexi.in: Remove text that won't get used.

2014-09-07         Arnold D. Robbins     <arnold@skeeve.com>

	* gawktexi.in: Minor cleanups.

2014-09-05         Arnold D. Robbins     <arnold@skeeve.com>

	* gawktexi.in: Document builtin functions in FUNCTAB and in
	PROCINFO["identifiers"].
	* gawk.1: Ditto.

	Unrelated:

	* gawktexi.in: More stuff from reviewer comments.

2014-09-04         Arnold D. Robbins     <arnold@skeeve.com>

	* gawktexi.in: Document that indirect calls now work on built-in
	and extension functions.
	* gawk.1: Same.

2014-09-03         Arnold D. Robbins     <arnold@skeeve.com>

	* gawktexi.in: Further fixes from reviews and bug reports.

2014-09-02         Arnold D. Robbins     <arnold@skeeve.com>

	* gawktexi.in: Corrections to walkthrough in debugger chapter.
	Thanks to David Ward <dlward134@gmail.com> for the problem report.

2014-09-01         Arnold D. Robbins     <arnold@skeeve.com>

	* gawktexi.in: Add index entry for @ - @load, @include,
	and indirect function calls. Thanks to "Kenny McKormack" in
	comp.lang.awk.

2014-08-29         Arnold D. Robbins     <arnold@skeeve.com>

	* gawktexi.in: Continuing on reviewer comments, and other
	bug fixes, miscellanious improvements.

2014-08-26         Arnold D. Robbins     <arnold@skeeve.com>

	* gawktexi.in: Use a different mechanism to exclude
	exercises. Remove use of LC_ALL in an example; doesn't seem
	to be needed anymore.

	Unrelated:

	* gawktexi.in: Document that MirBSD is no longer supported.

2014-08-25         Arnold D. Robbins     <arnold@skeeve.com>

	* gawktexi.in: Exercises are excluded from print edition.

2014-08-24         Arnold D. Robbins     <arnold@skeeve.com>

	* gawktexi.in: Continuing on reviewer comments.

2014-08-23         Arnold D. Robbins     <arnold@skeeve.com>

	* gawktexi.in: Continuing on reviewer comments.

2014-08-22         Arnold D. Robbins     <arnold@skeeve.com>

	* gawktexi.in: Continuing on reviewer comments.

2014-08-20         Arnold D. Robbins     <arnold@skeeve.com>

	* gawktexi.in: Continuing on reviewer comments.

2014-08-16         Arnold D. Robbins     <arnold@skeeve.com>

	* gawktexi.in: Continuing on reviewer comments.

2014-08-15         Arnold D. Robbins     <arnold@skeeve.com>

	* gawktexi.in: Continuing on reviewer comments.

2014-08-13         Arnold D. Robbins     <arnold@skeeve.com>

	* gawktexi.in: Starting on reviewer comments.
	Update acknowledgements.

2014-08-12         Arnold D. Robbins     <arnold@skeeve.com>

	* gawktexi.in: Cause div.awk to get into the example files.

2014-08-06         Arnold D. Robbins     <arnold@skeeve.com>

	* gawktexi.in: Misc minor additions.

2014-08-03         Arnold D. Robbins     <arnold@skeeve.com>

	* gawktexi.in: For sprintf %c document that if value is a valid
	wide character, gawk uses the low 8 bits of the value.

	Unrelated:

	* gawktexi.in: Fix doc for API get_record - errcode needs to
	be greater than zero.

2014-07-24         Arnold D. Robbins     <arnold@skeeve.com>

	* gawktexi.in (Numeric Functions): For `div()', clarify
	truncation is towards zero.  Thanks to Michal Jaegermann
	for pointing out the need to clarify this.

2014-07-10         Arnold D. Robbins     <arnold@skeeve.com>

	* gawktexi.in (Numeric Functions): Document new `div()' function.
	(Arbitrary Precision Integers): Document raison d'etre for div().
	* gawk.1, awkcard.in: Document `div()'.

2014-07-04         Arnold D. Robbins     <arnold@skeeve.com>

	* gawktexi.in (Bracket Expressions): Add a note about how to
	match ASCII characters.  Thanks to Hermann Peifer.

2014-06-25         Arnold D. Robbins     <arnold@skeeve.com>

	* gawktexi.in: Update permissions on copyright page per
	latest maintain.texi. Add GPL to print version of book.

2014-06-24         Arnold D. Robbins     <arnold@skeeve.com>

	* gawktexi.in: Document that --pretty-print no longer runs the
	program. Remove mention of GAWK_NO_PP_RUN env var.

2014-06-22         Arnold D. Robbins     <arnold@skeeve.com>

	* gawktexi.in: Typo fixes and minor corrections.

2014-06-19         Arnold D. Robbins     <arnold@skeeve.com>

	* gawktexi.in: Add thanks to Patrice Dumas and to Karl Berry.
	Per request from Hermann Peifer, try to clarify how local variables
	in functions are initialized.

2014-06-18         Arnold D. Robbins     <arnold@skeeve.com>

	* gawktexi.in: Split 6.1.4 into subsections. Other minor fixes.

2014-06-17         Arnold D. Robbins     <arnold@skeeve.com>

	* gawktexi.in: Finish adding exerices.
	Rework chapter 15 on floating point and MPFR.
	Spell check. Fix menues.

2014-06-16         Arnold D. Robbins     <arnold@skeeve.com>

	* gawktexi.in: Start adding exercises.

2014-06-15         Arnold D. Robbins     <arnold@skeeve.com>

	* gawktexi.in: Finish up summaries. Improvements in mystrtonum().

2014-06-13         Arnold D. Robbins     <arnold@skeeve.com>

	* gawktexi.in: Fix typos from changes of 3 June when macros were
	added for filename, data file, etc. Ooops.

2014-06-12         Arnold D. Robbins     <arnold@skeeve.com>

	* gawktexi.in: More "Summary" sections. Through chapter 14.

2014-06-11         Arnold D. Robbins     <arnold@skeeve.com>

	* gawktexi.in: More "Summary" sections. Through chapter 10.

2014-06-10         Arnold D. Robbins     <arnold@skeeve.com>

	* gawktexi.in: Update docbook figure markup.

2014-06-09         Arnold D. Robbins     <arnold@skeeve.com>

	* gawktexi.in: More "Summary" sections.
	Judiciously arrange for full xrefs in docbook in a few spots.

2014-06-08         Arnold D. Robbins     <arnold@skeeve.com>

	* gawktexi.in: Start adding "Summary" sections.

2014-06-03         Arnold D. Robbins     <arnold@skeeve.com>

	* gawktexi.in: Restore macros for file name vs. filename etc.
	Go through @if... and @ifnot... and fix them up too. Other misc.
	cleanup.

2014-05-29         Arnold D. Robbins     <arnold@skeeve.com>

	* gawktexi.in: Remove some obsolete bits, fix up some other
	minor stuff.

2014-05-27         Arnold D. Robbins     <arnold@skeeve.com>

	* gawktexi.in: Edits through the end!

2014-05-25         Arnold D. Robbins     <arnold@skeeve.com>

	* gawktexi.in: Edits through Appendix A.
	* gawktexi.in: Tweak nested lists for docbook.

2014-05-24         Arnold D. Robbins     <arnold@skeeve.com>

	* gawktexi.in (Staying current): New section.

2014-05-22         Andrew J. Schorr     <aschorr@telemetry-investments.com>

	* gawktexi.in (BEGINFILE/ENDFILE): Update doc for getline - any
	redirected form is allowed inside BEGINFILE/ENDFILE.

2014-05-21         Arnold D. Robbins     <arnold@skeeve.com>

	* gawktexi.in: Add comments for where we need full xrefs in
	docbook.

2014-05-20         Arnold D. Robbins     <arnold@skeeve.com>

	* gawktexi.in: Misc improvements for docbook, consistency
	in table and figure captions.

2014-05-17         Arnold D. Robbins     <arnold@skeeve.com>

	* gawktexi.in: Edits through Chapter 16.

2014-05-16         Arnold D. Robbins     <arnold@skeeve.com>

	* gawktexi.in: Edits through Chapter 14.

2014-05-15         Arnold D. Robbins     <arnold@skeeve.com>

	* gawktexi.in: Fix displays for docbook, edits through Chapter 11.

2014-05-14         Arnold D. Robbins     <arnold@skeeve.com>

	* gawktexi.in: Fix real preface for docbook.

2014-05-13         Arnold D. Robbins     <arnold@skeeve.com>

	* gawktexi.in: Complete formatting for FOR_PRINT and not FOR_PRINT.

2014-05-07         Arnold D. Robbins     <arnold@skeeve.com>

	* gawktexi.in: Docbook edits for preface and parts.
	Document AWKBUFSIZE.

2014-05-05         Arnold D. Robbins     <arnold@skeeve.com>

	* gawktexi.in: Editing progress. Through Chapter 9.

2014-05-05         Michal Jaegermann     <michal@harddata.com>

	* array-elements.fig: Fix subscripts to be aligned
	horizontally.  Regenerate the other files.

2014-05-02         Arnold D. Robbins     <arnold@skeeve.com>

	* gawktexi.in: Editing progress. Through Chapter 8.
	* array-elements.eps, array-elements.fig, array-elements.pdf,
	array-elements.png array-elements.txt: New files.
	* Makefile.am (EXTRA_DIST): Add them.

2014-04-30         Arnold D. Robbins     <arnold@skeeve.com>

	* gawktexi.in: Editing progress. Through Chapter 5.
	* gawktexi.in: Editing progress. Through Chapter 6 and into
	Chapter 7.

2014-04-29         Arnold D. Robbins     <arnold@skeeve.com>

	* gawktexi.in: Editing progress. Through Chapter 3.

2014-04-24         Arnold D. Robbins     <arnold@skeeve.com>

	* gawktexi.in: Start on revisions.

2014-04-17         Arnold D. Robbins     <arnold@skeeve.com>

	* gawk.1: Remove the bit about single character programs overflowing
	the parse stack. It doesn't seem to be true anymore.

2014-04-08         Arnold D. Robbins     <arnold@skeeve.com>

	* 4.1.1: Release tar ball made.

2014-04-08         Arnold D. Robbins     <arnold@skeeve.com>

	* texinfo.tex: Update to latest.
	* awkcard.in: Update copyright, patchlevel in download.
	* gawktexi.in: Update patchlevel, update month, spell check.

2014-03-30         Arnold D. Robbins     <arnold@skeeve.com>

	* gawktexi.in: Cleanups to docbook, finish math stuff.

2014-03-28         Arnold D. Robbins     <arnold@skeeve.com>

	* gawktexi.in: Minor cleanups to the indexing.

	Unrelated:

	* gawktexi.in: Merge in changes needed for creating valid
	DocBook XML. Works with post-5.2 Texinfo and dblatex!

2014-03-27         Arnold D. Robbins     <arnold@skeeve.com>

	* gawktexi.in: Finish the massive indexing improvements such that
	functions are indexed the way I want in TeX and the way Eli
	wants in Info.

	Unrelated:

	* gawktexi.in: Add a note in extension chapter that lookup of
	PROCINFO can fail.

2014-03-27         Eli Zaretskii             <eliz@gnu.org>

	* gawktexi.in: First round of massive indexing improvements.

2014-03-27         Antonio Giovanni Colombo   <azc100@gmail.com>

	* gawktexi.in: Redo all the examples using BBS-list to a different
	file that doesn't use out-of-date concepts.

2014-03-10         Arnold D. Robbins     <arnold@skeeve.com>

	* gawktexi.in: Finish indexing improvements. (For now, anyway.)

	Unrelated:

	* gawk.1: Document the quote flag! (Better late than never.)
	* awkcard.in: Update documentation of quote flag.

2014-03-08         Arnold D. Robbins     <arnold@skeeve.com>

	* gawktexi.in: Minor edits to the discussion of the memory allocation
	functions.

2014-03-08         Andrew J. Schorr     <aschorr@telemetry-investments.com>

	* gawktexi.in: Document new extension API functions api_malloc,
	api_calloc, api_realloc, and api_free.

2014-03-07         Arnold D. Robbins     <arnold@skeeve.com>

	* gawktexi.in: Indexing improvements.

2014-03-02         John E. Malmberg      <wb8tyw@qsl.net>

	* gawktexi.in: Remove paragraph about obsolete VMS
	  compilers.  Update reference about building PCSI kit.

2014-02-27         Arnold D. Robbins     <arnold@skeeve.com>

	* gawktexi.in: Lots of small fixes throughout, update of
	profiling output.  Finished fixes needed before a release.

2014-02-20         Arnold D. Robbins     <arnold@skeeve.com>

	* gawktexi.in: Add a quote to the alarm clock program.

2014-02-15         Arnold D. Robbins     <arnold@skeeve.com>

	* texinfo.tex: Update to latest.

2014-02-14         Arnold D. Robbins     <arnold@skeeve.com>

	* gawktexi.in: Lots of small edits.

2014-02-07         Arnold D. Robbins     <arnold@skeeve.com>

	* gawktexi.in: More minor fixes, update UPDATE_MONTH.

2014-02-03         Arnold D. Robbins     <arnold@skeeve.com>

	* gawktexi.in: More minor fixes, in indexing.

2014-02-03         Arnold D. Robbins     <arnold@skeeve.com>

	* gawktexi.in, gawkinet.texi: Minor fixes, mostly in indexing.
	* texinfo.tex: Update to latest.

2014-01-31         Arnold D. Robbins     <arnold@skeeve.com>

	* gawktexi.in: Add `()' to names of extension functions in indexing
	commands and in one place in the text. Consistency, don'tcha know.

2014-01-30         Arnold D. Robbins     <arnold@skeeve.com>

	* gawktexi.in: Add a few missing STARTOFRANGE comments.
	* gawk.1: Note that `(i, j) in array' doesn't work in for loops.
	Update the copyright year.

2014-01-28         Arnold D. Robbins     <arnold@skeeve.com>

	* gawktexi.in: Update info for Anders Wallin.

2014-01-25         Arnold D. Robbins     <arnold@skeeve.com>

	* texinfo.tex: Updated to current version.
	* gawktexi.in: Add magic stuff so that PDFs have "dark red"
	links like before.

2014-01-23         Arnold D. Robbins     <arnold@skeeve.com>

	* gawktexi.in (Feature History): New node.
	(Common Extensions): Update features now in mawk, too.

2014-12-14         John E. Malmberg      <wb8tyw@qsl.net>

	* gawktexi.in: Add information on building VMS PCSI kit.

2014-01-03         Arnold D. Robbins     <arnold@skeeve.com>

	* gawktexi.in (Full Line Fields): New node.
	Update copyright year.

2013-12-29         John E. Malmberg      <wb8tyw@qsl.net>

	* gawktexi.in: VMS dynamic extensions.

2013-12-26         Arnold D. Robbins     <arnold@skeeve.com>

	* gawktexi.in: More minor additions / fixes.
	(Bugs): Add John Malmberg for VMS. Other minor edits.

2013-12-25         Arnold D. Robbins     <arnold@skeeve.com>

	* gawktexi.in: Minor additions / fixes.

2013-12-23         John E. Malmberg      <wb8tyw@qsl.net>

	* gawktexi.in: Document the VMS exit status encoding.

2013-12-21         Arnold D. Robbins     <arnold@skeeve.com>

	* gawktexi.in (Additional Configuration Options): Document
	the --disable-extensions option.

2013-12-16         John E. Malmberg      <wb8tyw@qsl.net>

	* gawktexi.in: Updates to VMS sections.

2013-12-12         Arnold D. Robbins     <arnold@skeeve.com>

	* gawktexi.in: Fix the presentation of asort() and asorti().
	Thanks to Andy Schorr for pointing out the problems.

2013-11-28         Arnold D. Robbins     <arnold@skeeve.com>

	* gawktexi.in: Update quotations to use @author, fix a few
	placements of footnotes.

2013-11-08         Arnold D. Robbins     <arnold@skeeve.com>

	* gawktexi.in: Update the list of files included in the gawk
	distribution and fix a few typos.

2013-11-03         Arnold D. Robbins     <arnold@skeeve.com>

	* gawktexi.in: Fix the section and subsection headings in
	the Preface.  Also change the short title page to just
	"GNU Awk".

2013-10-31         Arnold D. Robbins     <arnold@skeeve.com>

	* gawktexi.in: Add @shorttitlepage command.

2013-10-25         Arnold D. Robbins     <arnold@skeeve.com>

	* gawktexi.in (Contributors): Update with more info.
	(Distributtion contents): Ditto.
	General: Remove all hyphens when used with "multi" prefix.

2013-10-22         Arnold D. Robbins     <arnold@skeeve.com>

	* gawktexi.in (Other Environment Variables): Document GAWK_MSG_SRC
	variable and fix documentation of *_CHAIN_MAX variables.

2013-10-11         Arnold D. Robbins     <arnold@skeeve.com>

	* gawktexi.in (Conversion, Printf Ordering): Better wording for
	descriptions of CONVFMT. Thanks to Hermann Peifer.

2013-09-29         Arnold D. Robbins     <arnold@skeeve.com>

	* gawktexi.in (Other Versions): Updated info on MKS awk and
	some other links.

2013-09-24         Arnold D. Robbins     <arnold@skeeve.com>

	* gawktexi.in (Readfile function): New node.

2013-09-22         Arnold D. Robbins     <arnold@skeeve.com>

	* gawktexi.in (FN, FFN, DF,DDF, PVERSION, CTL): Remove macros.
	They have no alternate versions and are just in the way.

2013-08-15         Arnold D. Robbins     <arnold@skeeve.com>

	* gawk.1: Document that ENVIRON updates affect the environment.
	* gawktexi.in: Ditto.

2013-06-27         Arnold D. Robbins     <arnold@skeeve.com>

	* texinfo.tex: Update from Karl, fixes a formating problem.
	* gawktexi.in (Conversions): Undo @w{} around @option{--posix}.

2013-06-22         Arnold D. Robbins     <arnold@skeeve.com>

	* gawktexi.in (Type Functions): Add more explanation to isarray(),
	including that it makes no sense to call it at the global level.

2013-06-03         Arnold D. Robbins     <arnold@skeeve.com>

	* gawktexi.in: Make it crystal clear not to use delete with FUNCTAB,
	or attempt to assign to it.

2013-05-29         Arnold D. Robbins     <arnold@skeeve.com>

	* gawktexi.in (Internal File Description): Add "devbsize" element
	to stat data array.

2013-05-27         Arnold D. Robbins     <arnold@skeeve.com>

	* gawtexi.in: Sample filefuncs.c extension code: Change test from
	ifdef HAVE_ST_BLKSIZE to HAVE_STRUCT_STAT_ST_BLKSIZE.

2013-05-21         Arnold D. Robbins     <arnold@skeeve.com>

	* gawktexi.in (Quick Installation): Add a paragraph advising to
	run `make install'. Thanks to Hermann Peifer.

2013-05-16         Arnold D. Robbins     <arnold@skeeve.com>

	* gawktexi.in (gawkextlib): Add a note to use make install on
	gawkextlib itself. Thanks to Hermann Peifer.
	(Cut program): Fix test for skipping lines if -s was supplied.
	Thanks to David Ward <bamberward@gmail.com> for the bug report.

2013-05-09         Arnold D. Robbins     <arnold@skeeve.com>

	* 4.1.0: Release tar ball made.

2013-05-09         Arnold D. Robbins     <arnold@skeeve.com>

	* gawktexi.in, gawk.1: Document that a regexp constant as the second
	argument to index() produces a fatal error.
	* gawktexi.in: More cleanups. Particularly, cleanup the index.

2013-04-27         Arnold D. Robbins     <arnold@skeeve.com>

	* gawktexi.in: Renamed from gawkman.texi.
	Add a reference to Overton's IEEE Math book in MPFR chapter.
	Thanks to Nelson Beebe for the recommendation.
	* Makefile.am, sidebar.awk: Adjusted.

2013-04-26         Arnold D. Robbins     <arnold@skeeve.com>

	* gawkman.texi: Cleanup in MPFR and API chapters.
	Also minor cleanup in design decisions. Add vim modeline.
	* api-figure2.fig: Minor fix.
	* api-figure2.eps, api-figure2.pdf, api-figure2.png: Regenerated.

2013-04-24         Arnold D. Robbins     <arnold@skeeve.com>

	* gawk.1: Finish cleanup pass.
	* awkcard.in: Document that getline sets RT.
	* gawkman.texi: Ditto.

2013-04-23         Arnold D. Robbins     <arnold@skeeve.com>

	* gawk.1: Start cleanup pass.
	* awkcard.in: Minor addition.
	* gawkman.texi: Minor fixes.

	* gawk.1, gawkman.texi: Document PROCINFO entries for API
	major and minor versions.

2013-04-21         Arnold D. Robbins     <arnold@skeeve.com>

	* gawkman.texi: Update all the menus. Fix spelling errors. Remove
	some unneeded fakenodes.

2013-04-20         Arnold D. Robbins     <arnold@skeeve.com>

	* awkcard.in: Clean up and bring up to date.

2013-04-17         Arnold D. Robbins     <arnold@skeeve.com>

	* Makefile.am (gawk.ps, gawkinet.ps): Set TEXINPUTS to point
	at $(srcdir) to be able to include various figures if doing a
	build not in the source directory.

2013-04-16         Arnold D. Robbins     <arnold@skeeve.com>

	* gawkman.texi: New file. This is now the real source for the
	manual and gawk.texi is generated from it.
	* sidebar.awk: New file to DTRT for sidebars in the manual.
	* Makefile.am (EXTRA_DIST): Update.
	(gawk.texi): Add new rule to create / update it if necessary.

2013-04-16         Arnold D. Robbins     <arnold@skeeve.com>

	* gawk.texi: Pretty much finish cleanup. Move i18n chapter to
	after advanced features chapter.
	* texinfo.tex: Updated to current in texinfo SVN.

2013-04-15         Arnold D. Robbins     <arnold@skeeve.com>

	* gawk.texi: Continue cleanup.

2013-04-14         Arnold D. Robbins     <arnold@skeeve.com>

	* gawk.texi: Add link to 'pawk' - awk for python.
	Further cleanups.

2013-04-12         Arnold D. Robbins     <arnold@skeeve.com>

	* gawk.texi: Continue cleanup.

2013-04-11         Arnold D. Robbins     <arnold@skeeve.com>

	* gawk.texi: Continue cleanup.

2013-04-04         Arnold D. Robbins     <arnold@skeeve.com>

	* gawk.texi: Continue cleanup.

2013-04-03         Arnold D. Robbins     <arnold@skeeve.com>

	* gawk.texi: Continue cleanup.

2013-04-02         Arnold D. Robbins     <arnold@skeeve.com>

	* gawk.texi: Start a simple cleanup pass before the release.

2013-03-15         Arnold D. Robbins     <arnold@skeeve.com>

	* gawk.texi: Update URL for texinfo, fix a typo.

2013-03-04         Arnold D. Robbins     <arnold@skeeve.com>

	* gawk.texi (Getline/Pipe): Add a nice quote from BWK.

2013-02-08         Arnold D. Robbins     <arnold@skeeve.com>

	* gawk.texi: Restore centering of text images.

2013-02-07         Arnold D. Robbins     <arnold@skeeve.com>

	* gawk.texi (Other Versions): Remove the description of xmlgawk.

2013-02-06         Arnold D. Robbins     <arnold@skeeve.com>

	* gawk.texi: For Info output, don't use @center on text images
	since the new makeinfo doesn't yet center the file as a block.
	Thanks to Karl Berry for the diagnostic.
	* gawk.1: Remove commented out doc for -m option which was for
	compatibility with BWK awk. His awk dropped it back in 2007.

2013-01-31         Arnold D. Robbins     <arnold@skeeve.com>

	* api-figure2.txt, api-figure3.txt: Convert tabs to spaces.
	* gawk.texi (Gory Details): Fix a command that new makeinfo doesn't
	recognize.
	(Conversion): Update example to be in POSIX mode. Thanks to
	Hermann Peifer.

2013-01-27         Arnold D. Robbins     <arnold@skeeve.com>

	* gawk.texi (Dynamic Typing): Clarify that gawk dies after the
	first fatal error on the test program. Thanks to Hermann Peifer.

2013-01-21         Arnold D. Robbins     <arnold@skeeve.com>

	* gawk.texi (Setting Precision): Fix a typo. 3.322 instead
	of 3.332.  Thanks to Hermann Peifer.

2013-01-09         Arnold D. Robbins     <arnold@skeeve.com>

	* gawk.texi: Minor edits to documentation for new inplace extension.

2013-01-08         Andrew J. Schorr     <aschorr@telemetry-investments.com>

	* gawk.texi: Add documentation for new inplace extension.

2013-01-08         Arnold D. Robbins     <arnold@skeeve.com>

	* gawk.texi, awkcard.in: Sync what mawk has. Main point of
	interest is that mawk supports the three time functions.

2013-01-06         Arnold D. Robbins     <arnold@skeeve.com>

	* gawk.texi, awkcard.in: Add Git Hub info for BWK awk.
	Update copyrights.
	* gawk.texi: Add Software Tools quote in chapter on library functions.

2012-12-25         Arnold D. Robbins     <arnold@skeeve.com>

	* gawk.texi: Remove doc sym_constant() API function.

2012-12-24         Arnold D. Robbins     <arnold@skeeve.com>

	* 4.0.2: Release tar ball made.

2012-12-23         Arnold D. Robbins     <arnold@skeeve.com>

	* gawk.texi: Remove an incorrect comment.
	* awkcard.in: Bump patch level.

2012-12-18         Arnold D. Robbins     <arnold@skeeve.com>

	* gawk.texi (Input Parsers): Add info on read_func.

2012-12-16         Arnold D. Robbins     <arnold@skeeve.com>

	* gawk.texi: Move design decisions on new API to appendix C.
	Move section on old extensions to last in the same appendix.

2012-12-15         Arnold D. Robbins     <arnold@skeeve.com>

	* macros: Update to GPL Version 3 and add copyright year.
	* texinfo.tex: Updated, from automake 1.12.6.
	* gawk.texi (Derived Files): A few minor fixes.

2012-12-09         Arnold D. Robbins     <arnold@skeeve.com>

	* awkforai.txt: Changed content to be pointers to the article
	to avoid copyright issues.
	* gawk.texi: Updated description of awkforai.txt.

2012-12-07         Arnold D. Robbins     <arnold@skeeve.com>

	* gawk.texi (I/O Functions): Document that fflush() is now part
	of POSIX. Fix in a few other places as well.
	* awkcard.in: Update for fflush().

2012-12-03         Arnold D. Robbins     <arnold@skeeve.com>

	* gawk.texi: Fix all @tex ... @end tex tables to use a different
	control character than @ so that the new makeinfo won't
	complain about them. Thanks to Karl Berry for the guidance.
	(Old Extension Mechansim): New node.

2012-12-01         Arnold D. Robbins     <arnold@skeeve.com>

	* gawk.texi: API chapter. Sync with gawkapi.h

2012-11-27         Arnold D. Robbins     <arnold@skeeve.com>

	* gawk.texi: API chapter. Change command for making shared libs
	to use gcc, not ld. Thanks to Nelson Beebe.
	(I/O Functions): Document new behavior for fflush().
	* gawk.1: Update for fflush().
	* awkcard.in: Ditto. And some general cleanup.

2012-11-24         Arnold D. Robbins     <arnold@skeeve.com>

	* gawk.texi (Future Extensions): Point to TODO file in the
	gawk dist.
	(Implementation Limitations): New node, from old LIMITATIONS file.

2012-11-22         Arnold D. Robbins     <arnold@skeeve.com>

	* gawk.texi: In API chapter, document the full list of include
	files that need to be included.

2012-11-21         Arnold D. Robbins     <arnold@skeeve.com>

	* gawk.texi: In API chapter, update behavior of stat function
	in the filefuncs extension.  Update the code example and prose
	to match the current code.

2012-11-19         Arnold D. Robbins     <arnold@skeeve.com>

	* gawk.texi: In API chapter, update behavior of readdir extension.

2012-11-16         Arnold D. Robbins     <arnold@skeeve.com>

	* gawk.texi: Minor edits in API chapter.
	Thanks to Nelson Beebe.

2012-11-14         Arnold D. Robbins     <arnold@skeeve.com>

	* gawk.texi: Minor edits in API chapter.
	Thanks to Andrew Schorr.

2012-11-06         Arnold D. Robbins     <arnold@skeeve.com>

	* gawk.texi: Rearrange chapter order and separate into parts
	using @part for TeX.  Fix capitalization in @caption text.
	(Variable Scope): Document that arrays can be local also.
	Thanks to Denis Shirokov <cosmogen@gmail.com>, for pointing out
	the lack.

2012-11-05         Arnold D. Robbins     <arnold@skeeve.com>

	* gawk.texi: Semi-rationalize invocations of @image.

2012-11-04         Arnold D. Robbins     <arnold@skeeve.com>

	* gawk.texi: New chapter on extension API.
	* api-figure1.pdf, api-figure2.pdf, api-figure3.pdf,
	general-program.pdf, process-flow.pdf: New files. Again.
	* Makefile.am (EXTRA_DIST): Update. Again.

2012-11-03         Arnold D. Robbins     <arnold@skeeve.com>

	* api-figure1.pdf, api-figure2.pdf, api-figure3.pdf: Removed.
	* api-figure1.txt, api-figure2.txt, api-figure3.txt,
	api-figure1.png, api-figure2.png, api-figure3.png: New files.
	* Makefile.am (EXTRA_DIST): Update.

	* gawk.texi: Fix up images.
	* general-program.pdf, process-flow.pdf: Removed.
	* general-program.png, process-flow.png,
	general-program.txt, process-flow.txt: New files.
	* Makefile.am (EXTRA_DIST): Update.

2012-10-31         Arnold D. Robbins     <arnold@skeeve.com>

	* api-figure1.eps, api-figure1.fig, api-figure1.pdf,
	api-figure2.eps, api-figure2.fig, api-figure2.pdf,
	api-figure3.eps, api-figure3.fig, api-figure3.pdf: New files.
	* Makefile.am (EXTRA_DIST): Add the above.

2012-10-28         Arnold D. Robbins     <arnold@skeeve.com>

	* gawk.texi (Glossary): Document cookie, some cleanup of
	notes at the end.

2012-10-19         Arnold D. Robbins     <arnold@skeeve.com>

	* gawk.texi: More doc on SYMTAB.

2012-10-05         Arnold D. Robbins     <arnold@skeeve.com>

	* Makefile.am (LN, install-data-hook, uninstall-hook): Removed. No
	longer needed since dgawk and pgawk are gone.

2012-10-13         Arnold D. Robbins     <arnold@skeeve.com>

	* Makefile.am: Add dgawk.1 to man page links created / removed
	on install / uninstall. (On stable branch.)

2012-10-02         Arnold D. Robbins     <arnold@skeeve.com>

	* gawk.texi (Glossary). Correct the full name for `ISO' per
	bug report from William Bresler <wbresler@acm.org>. Add a link
	to the ISO website.

	* gawk.texi, gawk.1, awkcard.in: Document FUNCTAB, SYMTAB, and
	PROCINFO["identifiers"]. Including that delete does not work
	on FUNCTAB and SYMTAB.

2012-09-23         Arnold D. Robbins     <arnold@skeeve.com>

	* gawk.texi (Nextfile Statement): Document that it's now part of POSIX
	and update the title.
	(Delete): Document that `delete array' is now part of POSIX.
	* awkcard.in: Adjust coloring for nextfile and delete array.

2012-09-07         Arnold D. Robbins     <arnold@skeeve.com>

	* texinfo.tex: Updated to version 2012-09-05.06.

2012-08-27         Arnold D. Robbins     <arnold@skeeve.com>

	* gawk.texi: Minor edits, fix some spelling mistakes.

2012-08-26         Arnold D. Robbins     <arnold@skeeve.com>

	* gawk.texi: More edits to chapter on arithmetic.
	Primarily English changes.

2012-08-24         Arnold D. Robbins     <arnold@skeeve.com>

	* gawk.texi: Emphasize more that floating point behavior is
	not a language issue. Add a pointer to POSIX bc.
	Move arithmetic chapter to later in the book, before chapter
	on dynamic extensions.

2012-08-17         Arnold D. Robbins     <arnold@skeeve.com>

	* texinfo.tex: Update infrastructure to Automake 1.12.3.

2012-08-14         Arnold D. Robbins     <arnold@skeeve.com>

	* gawk.texi: Fixed a math bug in the chapter on multiple
	precision floating point. Thanks to John Haque.

2012-08-12         Arnold D. Robbins     <arnold@skeeve.com>

	* gawk.texi: Merged discussion of numbers from Appendix C into
	the chapter on arbitrary precision arithmetic. Did some surgery
	on that chapter to organize it a little better.

2012-08-10         Arnold D. Robbins     <arnold@skeeve.com>

	* awkcard.in, gawk.1, gawk.texi: Updated. Mostly for new API stuff
	but also some other things.
	* gawk.texi (Derived Files): New node.

2012-08-01         Arnold D. Robbins     <arnold@skeeve.com>

	* Makefile.am (install-data-hook): Install a dgawk.1 link to the
	man page also. Remove it on uninstall.

2012-07-29         Andrew J. Schorr     <aschorr@telemetry-investments.com>

	* gawk.texi: Document that RT is set by getline.

2012-07-04         Arnold D. Robbins     <arnold@skeeve.com>

	* gawk.texi, gawk.1, awkcard.in: Document that and(), or(), and
	xor() can all take any number of arguments, with a minimum of two.

2012-06-10         Andrew J. Schorr     <aschorr@telemetry-investments.com>

	* gawk.texi: Rename gettimeofday function to getlocaltime, since
	the new time extension will provide gettimeofday.

2012-05-24         Andrew J. Schorr     <aschorr@telemetry-investments.com>

	* gawk.texi, gawk.1: Replace references to dlload with dl_load.
	But much more work needs to be done on the docs.

2012-05-19         Andrew J. Schorr     <aschorr@telemetry-investments.com>

	* gawk.texi, gawk.1: Document new -i option, and describe new default
	.awk suffix behavior.

2012-04-01         Andrew J. Schorr     <aschorr@telemetry-investments.com>

	* gawk.texi: Replace documentation of removed functions update_ERRNO and
	update_ERRNO_saved with descriptions new functions update_ERRNO_int,
	update_ERRNO_string and unset_ERRNO.  And fix a couple of examples
	to use update_ERRNO_int instead of update_ERRNO.

2012-03-26         Arnold D. Robbins     <arnold@skeeve.com>

	* gawk.texi: Minor style edits.

2012-03-21         Andrew J. Schorr     <aschorr@telemetry-investments.com>

	* gawk.texi, gawk.1: Document new @load keyword.

2012-03-20         Andrew J. Schorr     <aschorr@telemetry-investments.com>

	* gawk.texi, gawk.1: Add AWKLIBPATH.

2012-08-12         Arnold D. Robbins     <arnold@skeeve.com>

	* gawk.texi (Ranges and Locales): Clarified ranges and
	locales. Again.

2012-08-05         Arnold D. Robbins     <arnold@skeeve.com>

	* gawk.texi (PC Binary Installation): Document Eli Zaretskii's
	site.
	(Records): Update case of RS = "a". It only prints 1 if in
	POSIX mode. Thanks to Jeroen Schot who first reported it.

2012-07-20         Arnold D. Robbins     <arnold@skeeve.com>

	* gawk.texi (Ranges and Locales): Clarified ranges and
	locales.

2012-07-13         Arnold D. Robbins     <arnold@skeeve.com>

	* gawk.texi (Getline Notes): Discuss side effects in
	argument expression.

2012-06-29         Arnold D. Robbins     <arnold@skeeve.com>

	* gawk.texi, awkcard.in: Latest mawk understands /dev/stdin.

2012-04-27         Arnold D. Robbins     <arnold@skeeve.com>

	* gawk.texi: Add that -b affects output.

2012-04-27         Arnold D. Robbins     <arnold@skeeve.com>

	* texinfo.tex: Update to latest from automake 1.12.

2012-04-09         Arnold D. Robbins     <arnold@skeeve.com>

	* texinfo.tex: Update to latest from automake 1.11.4.

2012-04-11         John Haque     <j.eh@mchsi.com>

	* gawk.texi: Change RNDMODE to ROUNDMODE.
	* gawk.1, awkcard.in: Ditto.

2012-04-11         Arnold D. Robbins     <arnold@skeeve.com>

	* gawk.texi: Change --arbitrary-precision to --bignum.
	* gawk.1: Ditto.
	* awkcard.in: Add --bignum, RNDMODE, PREC.

2012-04-08         Arnold D. Robbins     <arnold@skeeve.com>

	* gawk.texi: Editing on new chapter on arbitrary precision numbers.

2012-03-31         John Haque     <j.eh@mchsi.com>

	* gawk.texi, gawk.1: Add text on support for arbitrary precision
	numbers.

2012-02-06         Arnold D. Robbins     <arnold@skeeve.com>

	* gawk.texi, gawk.1: And some minor edits thereunto.

2012-02-03         John Haque     <j.eh@mchsi.com>

	* gawk.texi, gawk.1: Add text on read timeout.

2011-12-28         Arnold D. Robbins     <arnold@skeeve.com>

	* awkcard.in, gawk.1: Minor edits after merge of executables.

2011-12-21         John Haque     <j.eh@mchsi.com>

	* gawk.texi: Updated sections on profiling and debugging
	after merging the exes. Document new options --debug and
	--load, and add a sub-section on loading extension library.
	* gawk.1: Same.
	* awkcard.in: Same.

2012-03-28         Arnold D. Robbins     <arnold@skeeve.com>

	* 4.0.1: Release tar ball made.

2012-02-10         Arnold D. Robbins     <arnold@skeeve.com>

	* gawk.texi, awkcard.in: Bump patch level.
	* texinfo.tex: Updated from Texinfo CVS.

2011-12-06         Arnold D. Robbins     <arnold@skeeve.com>

	* gawk.texi: Various typo fixes from mailing list.

2011-11-10         Arnold D. Robbins     <arnold@skeeve.com>

	* gawk.1: Fix some .BR to be .B.

2011-11-08         Arnold D. Robbins     <arnold@skeeve.com>

	* gawk.texi: Further improvement in the discussion of sorted array
	traversal. Some sections reordered and text edited to suit.

2011-11-06         Arnold D. Robbins     <arnold@skeeve.com>

	* gawk.texi: Try to improve discussion of sorted array
	traversal.

2011-09-24         Arnold D. Robbins     <arnold@skeeve.com>

	* gawk.1: Fix some spelling errors. Thanks to
	Jeroen Schot <schot@A-Eskwadraat.nl>.
	* gawk.texi: Some minor fixes.

2011-08-31         John Haque     <j.eh@mchsi.com>

	* gawk.texi: Updated gawk dynamic extension doc.

2011-07-28         Arnold D. Robbins     <arnold@skeeve.com>

	* gawk.texi (Gory Details): Restore text on historical behavior
	etc. and add explanation on gawk 4.0.x.

2011-07-17         Arnold D. Robbins     <arnold@skeeve.com>

	* gawk.texi: Add reference in node Expressions to node Precedence,
	based on suggestion from Dan Jacobson dated 4 Jun 2001.

2011-07-17  Paul Eggert  <eggert@twinsun.com>

	* gawk.texi: Warn up-front (indirectly) that plain gawk is not
	compatible with SVR4 awk and with POSIX awk.  Describe how
	gawk differs from the GNU standard in its interpretation of
	POSIXLY_CORRECT.  (From mail dated 15 May 2001).

2011-06-24         Arnold D. Robbins     <arnold@skeeve.com>

	* Makefile.am (EXTRA_DIST): Add ChangeLog.0.
	* 4.0.0: Remake the tar ball.

2011-06-23         Arnold D. Robbins     <arnold@skeeve.com>

	* ChangeLog.0: Rotated ChangeLog into this file.
	* ChangeLog: Created anew for gawk 4.0.0 and on.
	* 4.0.0: Release tar ball made.<|MERGE_RESOLUTION|>--- conflicted
+++ resolved
@@ -1,10 +1,3 @@
-<<<<<<< HEAD
-2016-08-03         Arnold D. Robbins     <arnold@skeeve.com>
-
-	Remove typed regexes until they can be done properly.
-
-	* gawk.1, gawktexi.in: Updated.
-=======
 2016-08-23         Arnold D. Robbins     <arnold@skeeve.com>
 
 	* Makefile.am (EXTRA_DIST): Add new file, wordlist.
@@ -12,7 +5,12 @@
 	* wordlist: New file.
 	* gawktexi.in: Fix typos, adjust update date.
 	* awkcard.in: Update copyright years.
->>>>>>> 546f8268
+
+2016-08-03         Arnold D. Robbins     <arnold@skeeve.com>
+
+	Remove typed regexes until they can be done properly.
+
+	* gawk.1, gawktexi.in: Updated.
 
 2016-08-01         Arnold D. Robbins     <arnold@skeeve.com>
 
