--- conflicted
+++ resolved
@@ -1,13 +1,11 @@
-<<<<<<< HEAD
-2018-11-01         Arnold D. Robbins     <arnold@skeeve.com>
-
-	* gawktexi.in (Profiling): Review and update.
-=======
 2018-11-02         Arnold D. Robbins     <arnold@skeeve.com>
 
 	* gawktexi.in): Small typo fixes. Thanks to Antonio
 	Giovanni Colombo for pointing them out.
->>>>>>> e24c77ba
+
+2018-11-01         Arnold D. Robbins     <arnold@skeeve.com>
+
+	* gawktexi.in (Profiling): Review and update.
 
 2018-10-30         Arnold D. Robbins     <arnold@skeeve.com>
 
