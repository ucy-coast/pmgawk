--- conflicted
+++ resolved
@@ -1,4 +1,22 @@
-<<<<<<< HEAD
+2012-04-01         Andrew J. Schorr     <aschorr@telemetry-investments.com>
+
+	* gawk.texi: Replace documentation of removed functions update_ERRNO and
+	update_ERRNO_saved with descriptions new functions update_ERRNO_int,
+	update_ERRNO_string and unset_ERRNO.  And fix a couple of examples
+	to use update_ERRNO_int instead of update_ERRNO.
+
+2012-03-26         Arnold D. Robbins     <arnold@skeeve.com>
+
+	* gawk.texi: Minor style edits.
+
+2012-03-21         Andrew J. Schorr     <aschorr@telemetry-investments.com>
+
+	* gawk.texi, gawk.1: Document new @load keyword.
+
+2012-03-20         Andrew J. Schorr     <aschorr@telemetry-investments.com>
+
+	* gawk.texi, gawk.1: Add AWKLIBPATH.
+
 2012-04-27         Arnold D. Robbins     <arnold@skeeve.com>
 
 	* gawk.texi: Add that -b affects output.
@@ -30,26 +48,6 @@
 
 	* gawk.texi, gawk.1: Add text on support for arbitrary precision
 	numbers.
-=======
-2012-04-01         Andrew J. Schorr     <aschorr@telemetry-investments.com>
-
-	* gawk.texi: Replace documentation of removed functions update_ERRNO and
-	update_ERRNO_saved with descriptions new functions update_ERRNO_int,
-	update_ERRNO_string and unset_ERRNO.  And fix a couple of examples
-	to use update_ERRNO_int instead of update_ERRNO.
-
-2012-03-26         Arnold D. Robbins     <arnold@skeeve.com>
-
-	* gawk.texi: Minor style edits.
-
-2012-03-21         Andrew J. Schorr     <aschorr@telemetry-investments.com>
-
-	* gawk.texi, gawk.1: Document new @load keyword.
-
-2012-03-20         Andrew J. Schorr     <aschorr@telemetry-investments.com>
-
-	* gawk.texi, gawk.1: Add AWKLIBPATH.
->>>>>>> c41908d0
 
 2012-02-06         Arnold D. Robbins     <arnold@skeeve.com>
 
