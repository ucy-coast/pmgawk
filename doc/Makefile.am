--- conflicted
+++ resolved
@@ -77,11 +77,7 @@
 
 postscript: gawk.ps gawkinet.ps gawk.1.ps $(AWKCARD)
 
-<<<<<<< HEAD
-pdf: postscript gawk.pdf gawkinet.pdf awkcard.pdf gawk.1.pdf
-=======
 pdf-local: postscript gawk.pdf gawkinet.pdf awkcard.pdf gawk.1.pdf igawk.1.pdf
->>>>>>> d992c45d
 
 gawk.ps: gawk.dvi
 	TEXINPUTS=$(srcdir): dvips -o gawk.ps gawk.dvi
