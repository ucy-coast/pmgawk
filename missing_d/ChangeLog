--- conflicted
+++ resolved
@@ -1,12 +1,10 @@
-<<<<<<< HEAD
+2012-12-23         Arnold D. Robbins     <arnold@skeeve.com>
+
+	* 4.0.2: Release tar ball made.
+
 2012-09-13         Arnold D. Robbins     <arnold@skeeve.com>
 
 	* snprintf.c, strtoul.c: Remove TRUE/FALSE in favor of true/false.
-=======
-2012-12-23         Arnold D. Robbins     <arnold@skeeve.com>
-
-	* 4.0.2: Release tar ball made.
->>>>>>> b0648b57
 
 2012-05-04         Arnold D. Robbins     <arnold@skeeve.com>
 
