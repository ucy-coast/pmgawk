/*
 * builtin.c - Builtin functions and various utility procedures.
 */

/*
 * Copyright (C) 1986, 1988, 1989, 1991-2019 the Free Software Foundation, Inc.
 *
 * This file is part of GAWK, the GNU implementation of the
 * AWK Programming Language.
 *
 * GAWK is free software; you can redistribute it and/or modify
 * it under the terms of the GNU General Public License as published by
 * the Free Software Foundation; either version 3 of the License, or
 * (at your option) any later version.
 *
 * GAWK is distributed in the hope that it will be useful,
 * but WITHOUT ANY WARRANTY; without even the implied warranty of
 * MERCHANTABILITY or FITNESS FOR A PARTICULAR PURPOSE.  See the
 * GNU General Public License for more details.
 *
 * You should have received a copy of the GNU General Public License
 * along with this program; if not, write to the Free Software
 * Foundation, Inc., 51 Franklin Street, Fifth Floor, Boston, MA  02110-1301, USA
 */


#include "awk.h"
#if defined(HAVE_FCNTL_H)
#include <fcntl.h>
#endif
#include <math.h>
#include "random.h"
#include "floatmagic.h"

#if defined(HAVE_POPEN_H)
#include "popen.h"
#endif

#ifndef CHAR_BIT
# define CHAR_BIT 8
#endif

/* The extra casts work around common compiler bugs.  */
#define TYPE_SIGNED(t) (! ((t) 0 < (t) -1))
/* Note:  these assume that negative integers are represented internally
   via 2's complement, which is not mandated by C.  They also ignore the
   fact that signed integer arithmetic overflow can trigger exceptions,
   unlike unsigned which is guaranteed not to do so. */
#define TYPE_MINIMUM(t) ((t) (TYPE_SIGNED (t) \
			      ? ~ (uintmax_t) 0 << (sizeof (t) * CHAR_BIT - 1) \
			      : 0))
#define TYPE_MAXIMUM(t) ((t) (~ (t) 0 - TYPE_MINIMUM (t)))

#ifndef INTMAX_MIN
# define INTMAX_MIN TYPE_MINIMUM (intmax_t)
#endif
#ifndef UINTMAX_MAX
# define UINTMAX_MAX TYPE_MAXIMUM (uintmax_t)
#endif

#ifndef SIZE_MAX	/* C99 constant, can't rely on it everywhere */
#define SIZE_MAX ((size_t) -1)
#endif

#define DEFAULT_G_PRECISION 6

static size_t mbc_byte_count(const char *ptr, size_t numchars);
static size_t mbc_char_count(const char *ptr, size_t numbytes);

/* Can declare these, since we always use the random shipped with gawk */
extern char *initstate(unsigned long seed, char *state, long n);
extern char *setstate(char *state);
extern long random(void);
extern void srandom(unsigned long seed);

extern NODE **args_array;
extern int max_args;
extern NODE **fields_arr;
extern bool output_is_tty;
extern FILE *output_fp;


#define POP_TWO_SCALARS(s1, s2) \
s2 = POP_SCALAR(); \
s1 = POP(); \
do { if (s1->type == Node_var_array) { \
DEREF(s2); \
fatal(_("attempt to use array `%s' in a scalar context"), array_vname(s1)); \
}} while (false)


/*
 * Since we supply the version of random(), we know what
 * value to use here.
 */
#define GAWK_RANDOM_MAX 0x7fffffffL

/* efwrite --- like fwrite, but with error checking */

static void
efwrite(const void *ptr,
	size_t size,
	size_t count,
	FILE *fp,
	const char *from,
	struct redirect *rp,
	bool flush)
{
	errno = 0;
	if (rp != NULL) {
		if (rp->output.gawk_fwrite(ptr, size, count, fp, rp->output.opaque) != count)
			goto wrerror;
	} else if (fwrite(ptr, size, count, fp) != count)
		goto wrerror;
	if (flush
	  && ((fp == stdout && output_is_tty)
	      || (rp != NULL && (rp->flag & RED_NOBUF) != 0))) {
		if (rp != NULL) {
			rp->output.gawk_fflush(fp, rp->output.opaque);
			if (rp->output.gawk_ferror(fp, rp->output.opaque))
				goto wrerror;
		} else {
			fflush(fp);
			if (ferror(fp))
				goto wrerror;
		}
	}
	return;

wrerror:
#ifdef __MINGW32__
	if (errno == 0 || errno == EINVAL)
		w32_maybe_set_errno();
#endif
	/* for stdout, die with a real SIGPIPE, like other awks */
	if (fp == stdout && errno == EPIPE)
		die_via_sigpipe();

	/* otherwise die verbosely */
	if ((rp != NULL) ? is_non_fatal_redirect(rp->value, strlen(rp->value)) : is_non_fatal_std(fp))
		update_ERRNO_int(errno);
	else
		fatal(_("%s to \"%s\" failed (%s)"), from,
			rp != NULL
				? rp->value
				: fp == stdout
					? _("standard output")
					: _("standard error"),
			errno ? strerror(errno) : _("reason unknown"));
}

/* do_exp --- exponential function */

NODE *
do_exp(int nargs)
{
	NODE *tmp;
	double d, res;

	tmp = POP_SCALAR();
	if (do_lint && (fixtype(tmp)->flags & NUMBER) == 0)
		lintwarn(_("exp: received non-numeric argument"));
	d = force_number(tmp)->numbr;
	DEREF(tmp);
	errno = 0;
	res = exp(d);
	if (errno == ERANGE)
		warning(_("exp: argument %g is out of range"), d);
	return make_number((AWKNUM) res);
}

/* stdfile --- return fp for a standard file */

/*
 * This function allows `fflush("/dev/stdout")' to work.
 * The other files will be available via getredirect().
 * /dev/stdin is not included, since fflush is only for output.
 */

static FILE *
stdfile(const char *name, size_t len)
{
	if (len == 11) {
		if (strncmp(name, "/dev/stderr", 11) == 0)
			return stderr;
		else if (strncmp(name, "/dev/stdout", 11) == 0)
			return stdout;
	}

	return NULL;
}

/* do_fflush --- flush output, either named file or pipe or everything */

NODE *
do_fflush(int nargs)
{
	struct redirect *rp;
	NODE *tmp;
	FILE *fp;
	int status = 0;
	const char *file;
	int len;

	/*
	 * November, 2012.
	 * It turns out that circa 2002, when BWK
	 * added fflush() and fflush("") to his awk, he made both of
	 * them flush everything.
	 *
	 * Now, with our inside agent getting ready to try to get fflush()
	 * standardized in POSIX, we are going to make our awk consistent
	 * with his.  This should not really affect anyone, as flushing
	 * everything also flushes stdout.
	 *
	 * So. Once upon a time:
	 * 	fflush()	--- flush stdout
	 * 	fflush("")	--- flush everything
	 * Now, both calls flush everything.
	 */

	/* fflush() */
	if (nargs == 0) {
		status = flush_io();	// ERRNO updated
		return make_number((AWKNUM) status);
	}

	tmp = POP_STRING();
	file = tmp->stptr;
	len = tmp->stlen;

	/* fflush("") */
	if (tmp->stlen == 0) {
		status = flush_io();	// ERRNO updated
		DEREF(tmp);
		return make_number((AWKNUM) status);
	}

	/* fflush("/some/path") */
	rp = getredirect(tmp->stptr, tmp->stlen);
	status = -1;
	if (rp != NULL) {
		if ((rp->flag & (RED_WRITE|RED_APPEND)) == 0) {
			if ((rp->flag & RED_PIPE) != 0)
				warning(_("fflush: cannot flush: pipe `%.*s' opened for reading, not writing"),
					len, file);
			else
				warning(_("fflush: cannot flush: file `%.*s' opened for reading, not writing"),
					len, file);
			DEREF(tmp);
			return make_number((AWKNUM) status);
		}
		fp = rp->output.fp;
		if (fp != NULL) {
			status = rp->output.gawk_fflush(fp, rp->output.opaque);

			if (status != 0) {
				if (! is_non_fatal_redirect(tmp->stptr, tmp->stlen))
					fatal(_("fflush: cannot flush file `%.*s': %s"),
						len, file, strerror(errno));
				update_ERRNO_int(errno);
			}
		} else if ((rp->flag & RED_TWOWAY) != 0)
				warning(_("fflush: cannot flush: two-way pipe `%.*s' has closed write end"),
					len, file);
	} else if ((fp = stdfile(tmp->stptr, tmp->stlen)) != NULL) {
		status = (non_fatal_flush_std_file(fp) == false);
	} else {
		status = -1;
		warning(_("fflush: `%.*s' is not an open file, pipe or co-process"), len, file);
	}
	DEREF(tmp);
	return make_number((AWKNUM) status);
}

/* strncasecmpmbs --- like strncasecmp (multibyte string version)  */

int
strncasecmpmbs(const unsigned char *s1, const unsigned char *s2, size_t n)
{
	size_t i1, i2, mbclen1, mbclen2, gap;
	wchar_t wc1, wc2;
	mbstate_t mbs1, mbs2;

	memset(& mbs1, 0, sizeof(mbs1));
	memset(& mbs2, 0, sizeof(mbs2));

	for (i1 = i2 = 0 ; i1 < n && i2 < n ;i1 += mbclen1, i2 += mbclen2) {
		if (is_valid_character(s1[i1])) {
			mbclen1 = 1;
			wc1 = btowc_cache(s1[i1]);
		} else {
			mbclen1 = mbrtowc(& wc1, (const char *)s1 + i1,
					  n - i1, & mbs1);
			if (mbclen1 == (size_t) -1 || mbclen1 == (size_t) -2 || mbclen1 == 0) {
				/* We treat it as a singlebyte character. */
				mbclen1 = 1;
				wc1 = btowc_cache(s1[i1]);
			}
		}
		if (is_valid_character(s2[i2])) {
			mbclen2 = 1;
			wc2 = btowc_cache(s2[i2]);
		} else {
			mbclen2 = mbrtowc(& wc2, (const char *)s2 + i2,
					  n - i2, & mbs2);
			if (mbclen2 == (size_t) -1 || mbclen2 == (size_t) -2 || mbclen2 == 0) {
				/* We treat it as a singlebyte character. */
				mbclen2 = 1;
				wc2 = btowc_cache(s2[i2]);
			}
		}
		if ((gap = towlower(wc1) - towlower(wc2)) != 0)
			/* s1 and s2 are not equivalent. */
			return gap;
	}
	/* s1 and s2 are equivalent. */
	return 0;
}

/* Inspect the buffer `src' and write the index of each byte to `dest'.
   Caller must allocate `dest'.
   e.g. str = <mb1(1)>, <mb1(2)>, a, b, <mb2(1)>, <mb2(2)>, <mb2(3)>, c
        where mb(i) means the `i'-th byte of a multibyte character.
		dest =       1,        2, 1, 1,        1,        2,        3. 1
*/
static void
index_multibyte_buffer(char* src, char* dest, int len)
{
	int idx, prev_idx;
	mbstate_t mbs, prevs;

	memset(& prevs, 0, sizeof(mbstate_t));
	for (idx = prev_idx = 0 ; idx < len ; idx++) {
		size_t mbclen;
		mbs = prevs;
		mbclen = mbrlen(src + prev_idx, idx - prev_idx + 1, & mbs);
		if (mbclen == (size_t) -1 || mbclen == 1 || mbclen == 0) {
			/* singlebyte character.  */
			mbclen = 1;
			prev_idx = idx + 1;
		} else if (mbclen == (size_t) -2) {
			/* a part of a multibyte character.  */
			mbclen = idx - prev_idx + 1;
		} else if (mbclen > 1) {
			/* the end of a multibyte character.  */
			prev_idx = idx + 1;
			prevs = mbs;
		} else {
			/* Can't reach.  */
		}
		dest[idx] = mbclen;
    }
}

/* do_index --- find index of a string */

NODE *
do_index(int nargs)
{
	NODE *s1, *s2;
	const char *p1, *p2;
	size_t l1, l2;
	long ret;
	bool do_single_byte = false;
	mbstate_t mbs1, mbs2;

	if (gawk_mb_cur_max > 1) {
		memset(& mbs1, 0, sizeof(mbstate_t));
		memset(& mbs2, 0, sizeof(mbstate_t));
	}

	POP_TWO_SCALARS(s1, s2);

	if (do_lint) {
		if ((fixtype(s1)->flags & STRING) == 0)
			lintwarn(_("index: received non-string first argument"));
		if ((fixtype(s2)->flags & STRING) == 0)
			lintwarn(_("index: received non-string second argument"));
	}

	s1 = force_string(s1);
	s2 = force_string(s2);

	p1 = s1->stptr;
	p2 = s2->stptr;
	l1 = s1->stlen;
	l2 = s2->stlen;
	ret = 0;

	/*
	 * Icky special case, index(foo, "") should return 1,
	 * since both bwk awk and mawk do, and since match("foo", "")
	 * returns 1. This makes index("", "") work, too, fwiw.
	 */
	if (l2 == 0) {
		ret = 1;
		goto out;
	}

	if (gawk_mb_cur_max > 1) {
		s1 = force_wstring(s1);
		s2 = force_wstring(s2);
		/*
		 * If we don't have valid wide character strings, use
		 * the real bytes.
		 */
		do_single_byte = ((s1->wstlen == 0 && s1->stlen > 0)
					|| (s2->wstlen == 0 && s2->stlen > 0));
	}

	/* IGNORECASE will already be false if posix */
	if (IGNORECASE) {
		while (l1 > 0) {
			if (l2 > l1)
				break;
			if (! do_single_byte && gawk_mb_cur_max > 1) {
				const wchar_t *pos;

				pos = wcasestrstr(s1->wstptr, s1->wstlen, s2->wstptr, s2->wstlen);
				if (pos == NULL)
					ret = 0;
				else
					ret = pos - s1->wstptr + 1;	/* 1-based */
				goto out;
			} else {
				/*
				 * Could use tolower(*p1) == tolower(*p2) here.
				 * See discussion in eval.c as to why not.
				 */
				if (casetable[(unsigned char)*p1] == casetable[(unsigned char)*p2]
				    && (l2 == 1 || strncasecmp(p1, p2, l2) == 0)) {
					ret = 1 + s1->stlen - l1;
					break;
				}
				l1--;
				p1++;
			}
		}
	} else {
		while (l1 > 0) {
			if (l2 > l1)
				break;
			if (*p1 == *p2
			    && (l2 == 1 || (l2 > 0 && memcmp(p1, p2, l2) == 0))) {
				ret = 1 + s1->stlen - l1;
				break;
			}
			if (! do_single_byte && gawk_mb_cur_max > 1) {
				const wchar_t *pos;

				pos = wstrstr(s1->wstptr, s1->wstlen, s2->wstptr, s2->wstlen);
				if (pos == NULL)
					ret = 0;
				else
					ret = pos - s1->wstptr + 1;	/* 1-based */
				goto out;
			} else {
				l1--;
				p1++;
			}
		}
	}
out:
	DEREF(s1);
	DEREF(s2);
	return make_number((AWKNUM) ret);
}

/* double_to_int --- convert double to int, used several places */

double
double_to_int(double d)
{
	if (d >= 0)
		d = floor(d);
	else
		d = ceil(d);
	return d;
}

/* do_int --- convert double to int for awk */

NODE *
do_int(int nargs)
{
	NODE *tmp;
	double d;

	tmp = POP_SCALAR();
	if (do_lint && (fixtype(tmp)->flags & NUMBER) == 0)
		lintwarn(_("int: received non-numeric argument"));
	d = force_number(tmp)->numbr;
	d = double_to_int(d);
	DEREF(tmp);
	return make_number((AWKNUM) d);
}

/* do_isarray --- check if argument is array */

NODE *
do_isarray(int nargs)
{
	NODE *tmp;
	int ret = 1;

	tmp = POP();
	if (tmp->type != Node_var_array) {
		ret = 0;
		// could be Node_var_new
		if (tmp->type == Node_val)
			DEREF(tmp);
	}
	return make_number((AWKNUM) ret);
}

/* do_length --- length of a string, array or $0 */

NODE *
do_length(int nargs)
{
	NODE *tmp;
	size_t len;

	tmp = POP();
	if (tmp->type == Node_var_array) {
		static bool warned = false;
		unsigned long size;

		if (do_posix)
			fatal(_("length: received array argument"));
   		if (do_lint && ! warned) {
			warned = true;
			lintwarn(_("`length(array)' is a gawk extension"));
		}

		/*
		 * Support for deferred loading of array elements requires that
		 * we use the array length interface even though it isn't
		 * necessary for the built-in array types.
		 *
		 * 1/2015: The deferred arrays are gone, but this is probably
		 * still a good idea.
		 */

		size = assoc_length(tmp);
		return make_number(size);
	}

	assert(tmp->type == Node_val);

	if (do_lint && (fixtype(tmp)->flags & STRING) == 0)
		lintwarn(_("length: received non-string argument"));
	tmp = force_string(tmp);

	if (gawk_mb_cur_max > 1) {
		tmp = force_wstring(tmp);
		len = tmp->wstlen;
		/*
		 * If the bytes don't make a valid wide character
		 * string, fall back to the bytes themselves.
		 */
		 if (len == 0 && tmp->stlen > 0)
			 len = tmp->stlen;
	} else
		len = tmp->stlen;

	DEREF(tmp);
	return make_number((AWKNUM) len);
}

/* do_log --- the log function */

NODE *
do_log(int nargs)
{
	NODE *tmp;
	double d, arg;

	tmp = POP_SCALAR();
	if (do_lint && (fixtype(tmp)->flags & NUMBER) == 0)
		lintwarn(_("log: received non-numeric argument"));
	arg = force_number(tmp)->numbr;
	if (arg < 0.0)
		warning(_("log: received negative argument %g"), arg);
	d = log(arg);
	DEREF(tmp);
	return make_number((AWKNUM) d);
}


#ifdef HAVE_MPFR

/*
 * mpz2mpfr --- convert an arbitrary-precision integer to a float
 *	without any loss of precision. The returned value is only
 * 	good for temporary use.
 */


static mpfr_ptr
mpz2mpfr(mpz_ptr zi)
{
	size_t prec;
	static mpfr_t mpfrval;
	static bool inited = false;
	int tval;

	/* estimate minimum precision for exact conversion */
	prec = mpz_sizeinbase(zi, 2);	/* most significant 1 bit position starting at 1 */
	prec -= (size_t) mpz_scan1(zi, 0);	/* least significant 1 bit index starting at 0 */
	if (prec < MPFR_PREC_MIN)
		prec = MPFR_PREC_MIN;
	else if (prec > MPFR_PREC_MAX)
		prec = MPFR_PREC_MAX;

	if (! inited) {
		mpfr_init2(mpfrval, prec);
		inited = true;
	} else
		mpfr_set_prec(mpfrval, prec);
	tval = mpfr_set_z(mpfrval, zi, ROUND_MODE);
	IEEE_FMT(mpfrval, tval);
	return mpfrval;
}
#endif

/*
 * format_tree() formats arguments of sprintf,
 * and accordingly to a fmt_string providing a format like in
 * printf family from C library.  Returns a string node which value
 * is a formatted string.  Called by  sprintf function.
 *
 * It is one of the uglier parts of gawk.  Thanks to Michal Jaegermann
 * for taming this beast and making it compatible with ANSI C.
 */

NODE *
format_tree(
	const char *fmt_string,
	size_t n0,
	NODE **the_args,
	long num_args)
{
/* copy 'l' bytes from 's' to 'obufout' checking for space in the process */
/* difference of pointers should be of ptrdiff_t type, but let us be kind */
#define bchunk(s, l) if (l) { \
	while ((l) > ofre) { \
		size_t olen = obufout - obuf; \
		erealloc(obuf, char *, osiz * 2, "format_tree"); \
		ofre += osiz; \
		osiz *= 2; \
		obufout = obuf + olen; \
	} \
	memcpy(obufout, s, (size_t) (l)); \
	obufout += (l); \
	ofre -= (l); \
}

/* copy one byte from 's' to 'obufout' checking for space in the process */
#define bchunk_one(s) { \
	if (ofre < 1) { \
		size_t olen = obufout - obuf; \
		erealloc(obuf, char *, osiz * 2, "format_tree"); \
		ofre += osiz; \
		osiz *= 2; \
		obufout = obuf + olen; \
	} \
	*obufout++ = *s; \
	--ofre; \
}

/* Is there space for something L big in the buffer? */
#define chksize(l)  if ((l) >= ofre) { \
	size_t olen = obufout - obuf; \
	size_t delta = osiz+l-ofre; \
	erealloc(obuf, char *, osiz + delta, "format_tree"); \
	obufout = obuf + olen; \
	ofre += delta; \
	osiz += delta; \
}

	size_t cur_arg = 0;
	NODE *r = NULL;
	int i, nc;
	bool toofew = false;
	char *obuf, *obufout;
	size_t osiz, ofre, olen_final;
	const char *chbuf;
	const char *s0, *s1;
	int cs1;
	NODE *arg;
	long fw, prec, argnum;
	bool used_dollar;
	bool lj, alt, big_flag, bigbig_flag, small_flag, have_prec, need_format;
	long *cur = NULL;
	uintmax_t uval;
	bool sgn;
	int base;
	/*
	 * Although this is an array, the elements serve two different
	 * purposes. The first element is the general buffer meant
	 * to hold the entire result string.  The second one is a
	 * temporary buffer for large floating point values. They
	 * could just as easily be separate variables, and the
	 * code might arguably be clearer.
	 */
	struct {
		char *buf;
		size_t bufsize;
		char stackbuf[30];
	} cpbufs[2];
#define cpbuf	cpbufs[0].buf
	char *cend = &cpbufs[0].stackbuf[sizeof(cpbufs[0].stackbuf)];
	char *cp;
	const char *fill;
	AWKNUM tmpval = 0.0;
	char signchar = '\0';
	size_t len;
	bool zero_flag = false;
	bool quote_flag = false;
	int ii, jj;
	char *chp;
	size_t copy_count, char_count;
	char *nan_inf_val;
	bool magic_posix_flag;
#ifdef HAVE_MPFR
	mpz_ptr zi;
	mpfr_ptr mf;
#endif
	enum { MP_NONE = 0, MP_INT_WITH_PREC = 1, MP_INT_WITHOUT_PREC, MP_FLOAT } fmt_type;

	static const char sp[] = " ";
	static const char zero_string[] = "0";
	static const char lchbuf[] = "0123456789abcdef";
	static const char Uchbuf[] = "0123456789ABCDEF";

#define INITIAL_OUT_SIZE	512
	emalloc(obuf, char *, INITIAL_OUT_SIZE, "format_tree");
	obufout = obuf;
	osiz = INITIAL_OUT_SIZE;
	ofre = osiz - 1;

	cur_arg = 1;

	{
		size_t k;
		for (k = 0; k < sizeof(cpbufs)/sizeof(cpbufs[0]); k++) {
			cpbufs[k].bufsize = sizeof(cpbufs[k].stackbuf);
			cpbufs[k].buf = cpbufs[k].stackbuf;
		}
	}

	/*
	 * The point of this goop is to grow the buffer
	 * holding the converted number, so that large
	 * values don't overflow a fixed length buffer.
	 */
#define PREPEND(CH) do {	\
	if (cp == cpbufs[0].buf) {	\
		char *prev = cpbufs[0].buf;	\
		emalloc(cpbufs[0].buf, char *, 2*cpbufs[0].bufsize, \
		 	"format_tree");	\
		memcpy((cp = cpbufs[0].buf+cpbufs[0].bufsize), prev,	\
		       cpbufs[0].bufsize);	\
		cpbufs[0].bufsize *= 2;	\
		if (prev != cpbufs[0].stackbuf)	\
			efree(prev);	\
		cend = cpbufs[0].buf+cpbufs[0].bufsize;	\
	}	\
	*--cp = (CH);	\
} while(0)

	/*
	 * Check first for use of `count$'.
	 * If plain argument retrieval was used earlier, choke.
	 *	Otherwise, return the requested argument.
	 * If not `count$' now, but it was used earlier, choke.
	 * If this format is more than total number of args, choke.
	 * Otherwise, return the current argument.
	 */
#define parse_next_arg() { \
	if (argnum > 0) { \
		if (cur_arg > 1) { \
			msg(_("fatal: must use `count$' on all formats or none")); \
			goto out; \
		} \
		arg = the_args[argnum]; \
	} else if (used_dollar) { \
		msg(_("fatal: must use `count$' on all formats or none")); \
		arg = 0; /* shutup the compiler */ \
		goto out; \
	} else if (cur_arg >= num_args) { \
		arg = 0; /* shutup the compiler */ \
		toofew = true; \
		break; \
	} else { \
		arg = the_args[cur_arg]; \
		cur_arg++; \
	} \
}

	need_format = false;
	used_dollar = false;

	s0 = s1 = fmt_string;
	while (n0-- > 0) {
		if (*s1 != '%') {
			s1++;
			continue;
		}
		need_format = true;
		bchunk(s0, s1 - s0);
		s0 = s1;
		cur = &fw;
		fw = 0;
		prec = 0;
		base = 0;
		argnum = 0;
		base = 0;
		have_prec = false;
		signchar = '\0';
		zero_flag = false;
		quote_flag = false;
		nan_inf_val = NULL;
#ifdef HAVE_MPFR
		mf = NULL;
		zi = NULL;
#endif
		fmt_type = MP_NONE;

		lj = alt = big_flag = bigbig_flag = small_flag = false;
		magic_posix_flag = false;
		fill = sp;
		cp = cend;
		chbuf = lchbuf;
		s1++;

retry:
		if (n0-- == 0)	/* ran out early! */
			break;

		switch (cs1 = *s1++) {
		case (-1):	/* dummy case to allow for checking */
check_pos:
			if (cur != &fw)
				break;		/* reject as a valid format */
			goto retry;
		case '%':
			need_format = false;
			/*
			 * 29 Oct. 2002:
			 * The C99 standard pages 274 and 279 seem to imply that
			 * since there's no arg converted, the field width doesn't
			 * apply.  The code already was that way, but this
			 * comment documents it, at least in the code.
			 */
			if (do_lint) {
				const char *msg = NULL;

				if (fw && ! have_prec)
					msg = _("field width is ignored for `%%' specifier");
				else if (fw == 0 && have_prec)
					msg = _("precision is ignored for `%%' specifier");
				else if (fw && have_prec)
					msg = _("field width and precision are ignored for `%%' specifier");

				if (msg != NULL)
					lintwarn("%s", msg);
			}
			bchunk_one("%");
			s0 = s1;
			break;

		case '0':
			/*
			 * Only turn on zero_flag if we haven't seen
			 * the field width or precision yet.  Otherwise,
			 * screws up floating point formatting.
			 */
			if (cur == & fw)
				zero_flag = true;
			if (lj)
				goto retry;
			/* FALL through */
		case '1':
		case '2':
		case '3':
		case '4':
		case '5':
		case '6':
		case '7':
		case '8':
		case '9':
			if (cur == NULL)
				break;
			if (prec >= 0)
				*cur = cs1 - '0';
			/*
			 * with a negative precision *cur is already set
			 * to -1, so it will remain negative, but we have
			 * to "eat" precision digits in any case
			 */
			while (n0 > 0 && *s1 >= '0' && *s1 <= '9') {
				--n0;
				*cur = *cur * 10 + *s1++ - '0';
			}
			if (prec < 0) 	/* negative precision is discarded */
				have_prec = false;
			if (cur == &prec)
				cur = NULL;
			if (n0 == 0)	/* badly formatted control string */
				continue;
			goto retry;
		case '$':
			if (do_traditional) {
				msg(_("fatal: `$' is not permitted in awk formats"));
				goto out;
			}

			if (cur == &fw) {
				argnum = fw;
				fw = 0;
				used_dollar = true;
				if (argnum <= 0) {
					msg(_("fatal: arg count with `$' must be > 0"));
					goto out;
				}
				if (argnum >= num_args) {
					msg(_("fatal: arg count %ld greater than total number of supplied arguments"), argnum);
					goto out;
				}
			} else {
				msg(_("fatal: `$' not permitted after period in format"));
				goto out;
			}

			goto retry;
		case '*':
			if (cur == NULL)
				break;
			if (! do_traditional && used_dollar && ! isdigit((unsigned char) *s1)) {
				fatal(_("fatal: must use `count$' on all formats or none"));
				break;	/* silence warnings */
			} else if (! do_traditional && isdigit((unsigned char) *s1)) {
				int val = 0;

				for (; n0 > 0 && *s1 && isdigit((unsigned char) *s1); s1++, n0--) {
					val *= 10;
					val += *s1 - '0';
				}
				if (*s1 != '$') {
					msg(_("fatal: no `$' supplied for positional field width or precision"));
					goto out;
				} else {
					s1++;
					n0--;
				}
				if (val >= num_args) {
					toofew = true;
					break;
				}
				arg = the_args[val];
			} else {
				parse_next_arg();
			}
			(void) force_number(arg);
			*cur = get_number_si(arg);
			if (*cur < 0 && cur == &fw) {
				*cur = -*cur;
				lj = true;
			}
			if (cur == &prec) {
				if (*cur >= 0)
					have_prec = true;
				else
					have_prec = false;
				cur = NULL;
			}
			goto retry;
		case ' ':		/* print ' ' or '-' */
					/* 'space' flag is ignored */
					/* if '+' already present  */
			if (signchar != false)
				goto check_pos;
			/* FALL THROUGH */
		case '+':		/* print '+' or '-' */
			signchar = cs1;
			goto check_pos;
		case '-':
			if (prec < 0)
				break;
			if (cur == &prec) {
				prec = -1;
				goto retry;
			}
			fill = sp;      /* if left justified then other */
			lj = true;	/* filling is ignored */
			goto check_pos;
		case '.':
			if (cur != &fw)
				break;
			cur = &prec;
			have_prec = true;
			goto retry;
		case '#':
			alt = true;
			goto check_pos;
		case '\'':
#if defined(HAVE_LOCALE_H)
			quote_flag = true;
			goto check_pos;
#else
			goto retry;
#endif
		case 'l':
			if (big_flag)
				break;
			else {
				static bool warned = false;

				if (do_lint && ! warned) {
					lintwarn(_("`l' is meaningless in awk formats; ignored"));
					warned = true;
				}
				if (do_posix) {
					msg(_("fatal: `l' is not permitted in POSIX awk formats"));
					goto out;
				}
			}
			big_flag = true;
			goto retry;
		case 'L':
			if (bigbig_flag)
				break;
			else {
				static bool warned = false;

				if (do_lint && ! warned) {
					lintwarn(_("`L' is meaningless in awk formats; ignored"));
					warned = true;
				}
				if (do_posix) {
					msg(_("fatal: `L' is not permitted in POSIX awk formats"));
					goto out;
				}
			}
			bigbig_flag = true;
			goto retry;
		case 'h':
			if (small_flag)
				break;
			else {
				static bool warned = false;

				if (do_lint && ! warned) {
					lintwarn(_("`h' is meaningless in awk formats; ignored"));
					warned = true;
				}
				if (do_posix) {
					msg(_("fatal: `h' is not permitted in POSIX awk formats"));
					goto out;
				}
			}
			small_flag = true;
			goto retry;
		case 'P':
			if (magic_posix_flag)
				break;
			magic_posix_flag = true;
			goto retry;
		case 'c':
			need_format = false;
			parse_next_arg();
			/* user input that looks numeric is numeric */
			fixtype(arg);
			if ((arg->flags & NUMBER) != 0) {
				uval = get_number_uj(arg);
				if (gawk_mb_cur_max > 1) {
					char buf[100];
					wchar_t wc;
					mbstate_t mbs;
					size_t count;

					memset(& mbs, 0, sizeof(mbs));

					/* handle systems with too small wchar_t */
					if (sizeof(wchar_t) < 4 && uval > 0xffff) {
						if (do_lint)
							lintwarn(
						_("[s]printf: value %g is too big for %%c format"),
									arg->numbr);

						goto out0;
					}

					wc = uval;

					count = wcrtomb(buf, wc, & mbs);
					if (count == 0
					    || count == (size_t) -1) {
						if (do_lint)
							lintwarn(
						_("[s]printf: value %g is not a valid wide character"),
									arg->numbr);

						goto out0;
					}

					memcpy(cpbuf, buf, count);
					prec = count;
					cp = cpbuf;
					goto pr_tail;
				}
out0:
				;
				/* else,
					fall through */

				cpbuf[0] = uval;
				prec = 1;
				cp = cpbuf;
				goto pr_tail;
			}
			/*
			 * As per POSIX, only output first character of a
			 * string value.  Thus, we ignore any provided
			 * precision, forcing it to 1.  (Didn't this
			 * used to work? 6/2003.)
			 */
			cp = arg->stptr;
			prec = 1;
			/*
			 * First character can be multiple bytes if
			 * it's a multibyte character. Grr.
			 */
			if (gawk_mb_cur_max > 1) {
				mbstate_t state;
				size_t count;

				memset(& state, 0, sizeof(state));
				count = mbrlen(cp, arg->stlen, & state);
				if (count != (size_t) -1 && count != (size_t) -2 && count > 0) {
					prec = count;
					/* may need to increase fw so that padding happens, see pr_tail code */
					if (fw > 0)
						fw += count - 1;
				}
			}
			goto pr_tail;
		case 's':
			need_format = false;
			parse_next_arg();
			arg = force_string(arg);
			if (fw == 0 && ! have_prec)
				prec = arg->stlen;
			else {
				char_count = mbc_char_count(arg->stptr, arg->stlen);
				if (! have_prec || prec > char_count)
					prec = char_count;
			}
			cp = arg->stptr;
			goto pr_tail;
		case 'd':
		case 'i':
			need_format = false;
			parse_next_arg();
			(void) force_number(arg);

			/*
			 * Check for Nan or Inf.
			 */
			if (out_of_range(arg))
				goto out_of_range;
#ifdef HAVE_MPFR
			if (is_mpg_float(arg))
				goto mpf0;
			else if (is_mpg_integer(arg))
				goto mpz0;
			else
#endif
			tmpval = double_to_int(arg->numbr);

			/*
			 * ``The result of converting a zero value with a
			 * precision of zero is no characters.''
			 */
			if (have_prec && prec == 0 && tmpval == 0)
				goto pr_tail;

			if (tmpval < 0) {
				tmpval = -tmpval;
				sgn = true;
			} else {
				if (tmpval == -0.0)
					/* avoid printing -0 */
					tmpval = 0.0;
				sgn = false;
			}
			/*
			 * Use snprintf return value to tell if there
			 * is enough room in the buffer or not.
			 */
			while ((i = snprintf(cpbufs[1].buf,
					     cpbufs[1].bufsize, "%.0f",
					     tmpval)) >=
			       cpbufs[1].bufsize) {
				if (cpbufs[1].buf == cpbufs[1].stackbuf)
					cpbufs[1].buf = NULL;
				if (i > 0) {
					cpbufs[1].bufsize += ((i > cpbufs[1].bufsize) ?
							      i : cpbufs[1].bufsize);
				}
				else
					cpbufs[1].bufsize *= 2;
				assert(cpbufs[1].bufsize > 0);
				erealloc(cpbufs[1].buf, char *,
					 cpbufs[1].bufsize, "format_tree");
			}
			if (i < 1)
				goto out_of_range;
#if defined(HAVE_LOCALE_H)
			quote_flag = (quote_flag && loc.thousands_sep[0] != 0);
#endif
			chp = &cpbufs[1].buf[i-1];
			ii = jj = 0;
			do {
				PREPEND(*chp);
				chp--; i--;
#if defined(HAVE_LOCALE_H)
				if (quote_flag && loc.grouping[ii] && ++jj == loc.grouping[ii]) {
					if (i) {	/* only add if more digits coming */
						int k;
						const char *ts = loc.thousands_sep;

						for (k = strlen(ts) - 1; k >= 0; k--) {
							PREPEND(ts[k]);
						}
					}
					if (loc.grouping[ii+1] == 0)
						jj = 0;		/* keep using current val in loc.grouping[ii] */
					else if (loc.grouping[ii+1] == CHAR_MAX)
						quote_flag = false;
					else {
						ii++;
						jj = 0;
					}
				}
#endif
			} while (i > 0);

			/* add more output digits to match the precision */
			if (have_prec) {
				while (cend - cp < prec)
					PREPEND('0');
			}

			if (sgn)
				PREPEND('-');
			else if (signchar)
				PREPEND(signchar);
			/*
			 * When to fill with zeroes is of course not simple.
			 * First: No zero fill if left-justifying.
			 * Next: There seem to be two cases:
			 * 	A '0' without a precision, e.g. %06d
			 * 	A precision with no field width, e.g. %.10d
			 * Any other case, we don't want to fill with zeroes.
			 */
			if (! lj
			    && ((zero_flag && ! have_prec)
				 || (fw == 0 && have_prec)))
				fill = zero_string;
			if (prec > fw)
				fw = prec;
			prec = cend - cp;
			if (fw > prec && ! lj && fill != sp
			    && (*cp == '-' || signchar)) {
				bchunk_one(cp);
				cp++;
				prec--;
				fw--;
			}
			goto pr_tail;
		case 'X':
			chbuf = Uchbuf;	/* FALL THROUGH */
		case 'x':
			base += 6;	/* FALL THROUGH */
		case 'u':
			base += 2;	/* FALL THROUGH */
		case 'o':
			base += 8;
			need_format = false;
			parse_next_arg();
			(void) force_number(arg);

			if (out_of_range(arg))
				goto out_of_range;
#ifdef HAVE_MPFR
			if (is_mpg_integer(arg)) {
mpz0:
				zi = arg->mpg_i;

				if (cs1 != 'd' && cs1 != 'i') {
					if (mpz_sgn(zi) <= 0) {
						/*
						 * Negative value or 0 requires special handling.
						 * Unlike MPFR, GMP does not allow conversion
						 * to (u)intmax_t. So we first convert GMP type to
						 * a MPFR type.
						 */
						mf = mpz2mpfr(zi);
						goto mpf1;
					}
					signchar = '\0';	/* Don't print '+' */
				}

				/* See comments above about when to fill with zeros */
				zero_flag = (! lj
						    && ((zero_flag && ! have_prec)
							 || (fw == 0 && have_prec)));

 				fmt_type = have_prec ? MP_INT_WITH_PREC : MP_INT_WITHOUT_PREC;
				goto fmt0;

			} else if (is_mpg_float(arg)) {
mpf0:
				mf = arg->mpg_numbr;
				if (! mpfr_number_p(mf)) {
					/* inf or NaN */
					cs1 = 'g';
					fmt_type = MP_FLOAT;
					goto fmt1;
				}

				if (cs1 != 'd' && cs1 != 'i') {
mpf1:
					/*
					 * The output of printf("%#.0x", 0) is 0 instead of 0x, hence <= in
					 * the comparison below.
					 */
					if (mpfr_sgn(mf) <= 0) {
						if (! mpfr_fits_intmax_p(mf, ROUND_MODE)) {
							/* -ve number is too large */
							cs1 = 'g';
							fmt_type = MP_FLOAT;
							goto fmt1;
						}

						tmpval = uval = (uintmax_t) mpfr_get_sj(mf, ROUND_MODE);
						if (! alt && have_prec && prec == 0 && tmpval == 0)
							goto pr_tail;	/* printf("%.0x", 0) is no characters */
						goto int0;
					}
					signchar = '\0';	/* Don't print '+' */
				}

				/* See comments above about when to fill with zeros */
				zero_flag = (! lj
						    && ((zero_flag && ! have_prec)
							 || (fw == 0 && have_prec)));

				(void) mpfr_get_z(mpzval, mf, MPFR_RNDZ);	/* convert to GMP integer */
 				fmt_type = have_prec ? MP_INT_WITH_PREC : MP_INT_WITHOUT_PREC;
				zi = mpzval;
				goto fmt0;
			} else
#endif
				tmpval = arg->numbr;

			/*
			 * ``The result of converting a zero value with a
			 * precision of zero is no characters.''
			 *
			 * If I remember the ANSI C standard, though,
			 * it says that for octal conversions
			 * the precision is artificially increased
			 * to add an extra 0 if # is supplied.
			 * Indeed, in C,
			 * 	printf("%#.0o\n", 0);
			 * prints a single 0.
			 */
			if (! alt && have_prec && prec == 0 && tmpval == 0)
				goto pr_tail;

			if (tmpval < 0) {
				uval = (uintmax_t) (intmax_t) tmpval;
				if ((AWKNUM)(intmax_t)uval != double_to_int(tmpval))
					goto out_of_range;
			} else {
				uval = (uintmax_t) tmpval;
				if ((AWKNUM)uval != double_to_int(tmpval))
					goto out_of_range;
			}
#ifdef HAVE_MPFR
	int0:
#endif
#if defined(HAVE_LOCALE_H)
			quote_flag = (quote_flag && loc.thousands_sep[0] != 0);
#endif
			/*
			 * When to fill with zeroes is of course not simple.
			 * First: No zero fill if left-justifying.
			 * Next: There seem to be two cases:
			 * 	A '0' without a precision, e.g. %06d
			 * 	A precision with no field width, e.g. %.10d
			 * Any other case, we don't want to fill with zeroes.
			 */
			if (! lj
			    && ((zero_flag && ! have_prec)
				 || (fw == 0 && have_prec)))
				fill = zero_string;
			ii = jj = 0;
			do {
				PREPEND(chbuf[uval % base]);
				uval /= base;
#if defined(HAVE_LOCALE_H)
				if (base == 10 && quote_flag && loc.grouping[ii] && ++jj == loc.grouping[ii]) {
					if (uval) {	/* only add if more digits coming */
						int k;
						const char *ts = loc.thousands_sep;

						for (k = strlen(ts) - 1; k >= 0; k--) {
							PREPEND(ts[k]);
						}
					}
					if (loc.grouping[ii+1] == 0)
						jj = 0;     /* keep using current val in loc.grouping[ii] */
					else if (loc.grouping[ii+1] == CHAR_MAX)
						quote_flag = false;
					else {
						ii++;
						jj = 0;
					}
				}
#endif
			} while (uval > 0);

			/* add more output digits to match the precision */
			if (have_prec) {
				while (cend - cp < prec)
					PREPEND('0');
			}

			if (alt && tmpval != 0) {
				if (base == 16) {
					PREPEND(cs1);
					PREPEND('0');
					if (fill != sp) {
						bchunk(cp, 2);
						cp += 2;
						fw -= 2;
					}
				} else if (base == 8)
					PREPEND('0');
			}
			base = 0;
			if (prec > fw)
				fw = prec;
			prec = cend - cp;
	pr_tail:
			if (! lj) {
				while (fw > prec) {
			    		bchunk_one(fill);
					fw--;
				}
			}
			copy_count = prec;
			if (fw == 0 && ! have_prec)
				;
			else if (gawk_mb_cur_max > 1) {
				if (cs1 == 's') {
					assert(cp == arg->stptr || cp == cpbuf);
					copy_count = mbc_byte_count(arg->stptr, prec);
				}
				/* prec was set by code for %c */
				/* else
					copy_count = prec; */
			}
			bchunk(cp, copy_count);
			while (fw > prec) {
				bchunk_one(fill);
				fw--;
			}
			s0 = s1;
			break;

     out_of_range:
			/*
			 * out of range - emergency use of %g format,
			 * or format NaN and INF values.
			 */
			nan_inf_val = format_nan_inf(arg, cs1);
			if (do_posix || magic_posix_flag || nan_inf_val == NULL) {
				if (do_lint && ! do_posix && ! magic_posix_flag)
					lintwarn(_("[s]printf: value %g is out of range for `%%%c' format"),
								(double) tmpval, cs1);
				tmpval = arg->numbr;
				if (strchr("aAeEfFgG", cs1) == NULL)
					cs1 = 'g';
				goto fmt1;
			} else {
				if (do_lint)
					lintwarn(_("[s]printf: value %s is out of range for `%%%c' format"),
								nan_inf_val, cs1);
				bchunk(nan_inf_val, strlen(nan_inf_val));
				s0 = s1;
				break;
			}

		case 'F':
#if ! defined(PRINTF_HAS_F_FORMAT) || PRINTF_HAS_F_FORMAT != 1
			cs1 = 'f';
			/* FALL THROUGH */
#endif
		case 'g':
		case 'G':
		case 'e':
		case 'f':
		case 'E':
#if defined(PRINTF_HAS_A_FORMAT) && PRINTF_HAS_A_FORMAT == 1
		case 'A':
		case 'a':
		{
			static bool warned = false;

			if (do_lint && tolower(cs1) == 'a' && ! warned) {
				warned = true;
				lintwarn(_("%%%c format is POSIX standard but not portable to other awks"), cs1);
			}
		}
#endif
			need_format = false;
			parse_next_arg();
			(void) force_number(arg);

			if (! is_mpg_number(arg))
				tmpval = arg->numbr;
#ifdef HAVE_MPFR
			else if (is_mpg_float(arg)) {
				mf = arg->mpg_numbr;
				fmt_type = MP_FLOAT;
			} else {
				/* arbitrary-precision integer, convert to MPFR float */
				assert(mf == NULL);
				mf = mpz2mpfr(arg->mpg_i);
				fmt_type = MP_FLOAT;
			}
#endif
			if (out_of_range(arg))
				goto out_of_range;

     fmt1:
			if (! have_prec)
				prec = DEFAULT_G_PRECISION;
#ifdef HAVE_MPFR
     fmt0:
#endif
			chksize(fw + prec + 11);	/* 11 == slop */
			cp = cpbuf;
			*cp++ = '%';
			if (lj)
				*cp++ = '-';
			if (signchar)
				*cp++ = signchar;
			if (alt)
				*cp++ = '#';
			if (zero_flag)
				*cp++ = '0';
			if (quote_flag)
				*cp++ = '\'';

#if defined(LC_NUMERIC)
			if (quote_flag && ! use_lc_numeric)
				setlocale(LC_NUMERIC, "");
#endif

			switch (fmt_type) {
#ifdef HAVE_MPFR
			case MP_INT_WITH_PREC:
				sprintf(cp, "*.*Z%c", cs1);
				while ((nc = mpfr_snprintf(obufout, ofre, cpbuf,
					     (int) fw, (int) prec, zi)) >= ofre)
					chksize(nc)
				break;
			case MP_INT_WITHOUT_PREC:
				sprintf(cp, "*Z%c", cs1);
				while ((nc = mpfr_snprintf(obufout, ofre, cpbuf,
					     (int) fw, zi)) >= ofre)
					chksize(nc)
				break;
			case MP_FLOAT:
				sprintf(cp, "*.*R*%c", cs1);
				while ((nc = mpfr_snprintf(obufout, ofre, cpbuf,
					     (int) fw, (int) prec, ROUND_MODE, mf)) >= ofre)
					chksize(nc)
				break;
#endif
			default:
				if (have_prec || tolower(cs1) != 'a') {
					sprintf(cp, "*.*%c", cs1);
					while ((nc = snprintf(obufout, ofre, cpbuf,
						     (int) fw, (int) prec,
						     (double) tmpval)) >= ofre)
						chksize(nc)
				} else {
					// For %a and %A, use the default precision if it
					// wasn't supplied by the user.
					sprintf(cp, "*%c", cs1);
					while ((nc = snprintf(obufout, ofre, cpbuf,
						     (int) fw,
						     (double) tmpval)) >= ofre)
						chksize(nc)
				}
			}

#if defined(LC_NUMERIC)
			if (quote_flag && ! use_lc_numeric)
				setlocale(LC_NUMERIC, "C");
#endif

			len = strlen(obufout);
			ofre -= len;
			obufout += len;
			s0 = s1;
			break;
		default:
			if (do_lint && is_alpha(cs1))
				lintwarn(_("ignoring unknown format specifier character `%c': no argument converted"), cs1);
			break;
		}
		if (toofew) {
			msg("%s\n\t`%s'\n\t%*s%s",
			      _("fatal: not enough arguments to satisfy format string"),
			      fmt_string, (int) (s1 - fmt_string - 1), "",
			      _("^ ran out for this one"));
			goto out;
		}
	}
	if (do_lint) {
		if (need_format)
			lintwarn(
			_("[s]printf: format specifier does not have control letter"));
		if (cur_arg < num_args)
			lintwarn(
			_("too many arguments supplied for format string"));
	}
	bchunk(s0, s1 - s0);
	olen_final = obufout - obuf;
	if (ofre > 0)
		erealloc(obuf, char *, olen_final + 1, "format_tree");
	r = make_str_node(obuf, olen_final, ALREADY_MALLOCED);
	obuf = NULL;
out:
	{
		size_t k;
		size_t count = sizeof(cpbufs)/sizeof(cpbufs[0]);
		for (k = 0; k < count; k++) {
			if (cpbufs[k].buf != cpbufs[k].stackbuf)
				efree(cpbufs[k].buf);
		}
		if (obuf != NULL)
			efree(obuf);
	}

	if (r == NULL)
		gawk_exit(EXIT_FATAL);
	return r;
}


/* printf_common --- common code for sprintf and printf */

static NODE *
printf_common(int nargs)
{
	int i;
	NODE *r, *tmp;

	assert(nargs > 0 && nargs <= max_args);
	for (i = 1; i <= nargs; i++) {
		tmp = args_array[nargs - i] = POP();
		if (tmp->type == Node_var_array) {
			while (--i > 0)
				DEREF(args_array[nargs - i]);
			fatal(_("attempt to use array `%s' in a scalar context"), array_vname(tmp));
		}
	}

	args_array[0] = force_string(args_array[0]);
	r = format_tree(args_array[0]->stptr, args_array[0]->stlen, args_array, nargs);
	for (i = 0; i < nargs; i++)
		DEREF(args_array[i]);
	return r;
}

/* do_sprintf --- perform sprintf */

NODE *
do_sprintf(int nargs)
{
	NODE *r;

	if (nargs == 0)
		fatal(_("sprintf: no arguments"));

	r = printf_common(nargs);
	if (r == NULL)
		gawk_exit(EXIT_FATAL);
	return r;
}


/* do_printf --- perform printf, including redirection */

void
do_printf(int nargs, int redirtype)
{
	FILE *fp = NULL;
	NODE *tmp;
	struct redirect *rp = NULL;
	int errflg = 0;
	NODE *redir_exp = NULL;

	if (nargs == 0) {
		if (do_traditional) {
			if (do_lint)
				lintwarn(_("printf: no arguments"));
			if (redirtype != 0) {
				redir_exp = TOP();
				if (redir_exp->type != Node_val)
					fatal(_("attempt to use array `%s' in a scalar context"), array_vname(redir_exp));
				rp = redirect(redir_exp, redirtype, & errflg, true);
				DEREF(redir_exp);
				decr_sp();
			}
			return;	/* bwk accepts it silently */
		}
		fatal(_("printf: no arguments"));
	}

	if (redirtype != 0) {
		redir_exp = PEEK(nargs);
		if (redir_exp->type != Node_val)
			fatal(_("attempt to use array `%s' in a scalar context"), array_vname(redir_exp));
		rp = redirect(redir_exp, redirtype, & errflg, true);
		if (rp != NULL) {
			if ((rp->flag & RED_TWOWAY) != 0 && rp->output.fp == NULL) {
				if (is_non_fatal_redirect(redir_exp->stptr, redir_exp->stlen)) {
					update_ERRNO_int(EBADF);
					return;
				}
				(void) close_rp(rp, CLOSE_ALL);
				fatal(_("printf: attempt to write to closed write end of two-way pipe"));
			}
			fp = rp->output.fp;
		}
		else if (errflg) {
			update_ERRNO_int(errflg);
			return;
		}
	} else if (do_debug)	/* only the debugger can change the default output */
		fp = output_fp;
	else
		fp = stdout;

	tmp = printf_common(nargs);
	if (redir_exp != NULL) {
		DEREF(redir_exp);
		decr_sp();
	}
	if (tmp != NULL) {
		if (fp == NULL) {
			DEREF(tmp);
			return;
		}
		efwrite(tmp->stptr, sizeof(char), tmp->stlen, fp, "printf", rp, true);
		if (rp != NULL && (rp->flag & RED_TWOWAY) != 0)
			rp->output.gawk_fflush(rp->output.fp, rp->output.opaque);
		DEREF(tmp);
	} else
		gawk_exit(EXIT_FATAL);
}

/* do_sqrt --- do the sqrt function */

NODE *
do_sqrt(int nargs)
{
	NODE *tmp;
	double arg;

	tmp = POP_SCALAR();
	if (do_lint && (fixtype(tmp)->flags & NUMBER) == 0)
		lintwarn(_("sqrt: received non-numeric argument"));
	arg = (double) force_number(tmp)->numbr;
	DEREF(tmp);
	if (arg < 0.0)
		warning(_("sqrt: called with negative argument %g"), arg);
	return make_number((AWKNUM) sqrt(arg));
}

/* do_substr --- do the substr function */

NODE *
do_substr(int nargs)
{
	NODE *t1;
	NODE *r;
	size_t indx;
	size_t length = 0;
	double d_index = 0, d_length = 0;
	size_t src_len;

	if (nargs == 3) {
		t1 = POP_NUMBER();
		d_length = get_number_d(t1);
		DEREF(t1);
	}

	t1 = POP_NUMBER();
	d_index = get_number_d(t1);
	DEREF(t1);

	t1 = POP_STRING();

	if (nargs == 3) {
		if (! (d_length >= 1)) {
			if (do_lint == DO_LINT_ALL)
				lintwarn(_("substr: length %g is not >= 1"), d_length);
			else if (do_lint == DO_LINT_INVALID && ! (d_length >= 0))
				lintwarn(_("substr: length %g is not >= 0"), d_length);
			DEREF(t1);
			/*
			 * Return explicit null string instead of doing
			 * dupnode(Nnull_string) so that if the result
			 * is checked with the combination of length()
			 * and lint, no error is reported about using
			 * an uninitialized value. Same thing later, too.
			 */
			return make_string("", 0);
		}
		if (do_lint) {
			if (double_to_int(d_length) != d_length)
				lintwarn(
			_("substr: non-integer length %g will be truncated"),
					d_length);

			if (d_length > SIZE_MAX)
				lintwarn(
			_("substr: length %g too big for string indexing, truncating to %g"),
					d_length, (double) SIZE_MAX);
		}
		if (d_length < SIZE_MAX)
			length = d_length;
		else
			length = SIZE_MAX;
	}

	/* the weird `! (foo)' tests help catch NaN values. */
	if (! (d_index >= 1)) {
		if (do_lint)
			lintwarn(_("substr: start index %g is invalid, using 1"),
				 d_index);
		d_index = 1;
	}
	if (do_lint && double_to_int(d_index) != d_index)
		lintwarn(_("substr: non-integer start index %g will be truncated"),
			 d_index);

	/* awk indices are from 1, C's are from 0 */
	if (d_index <= SIZE_MAX)
		indx = d_index - 1;
	else
		indx = SIZE_MAX;

	if (nargs == 2) {	/* third arg. missing */
		/* use remainder of string */
		length = t1->stlen - indx;	/* default to bytes */
		if (gawk_mb_cur_max > 1) {
			t1 = force_wstring(t1);
			if (t1->wstlen > 0)	/* use length of wide char string if we have one */
				length = t1->wstlen - indx;
		}
		d_length = length;	/* set here in case used in diagnostics, below */
	}

	if (t1->stlen == 0) {
		/* substr("", 1, 0) produces a warning only if LINT_ALL */
		if (do_lint && (do_lint == DO_LINT_ALL || ((indx | length) != 0)))
			lintwarn(_("substr: source string is zero length"));
		DEREF(t1);
		return make_string("", 0);
	}

	/* get total len of input string, for following checks */
	if (gawk_mb_cur_max > 1) {
		t1 = force_wstring(t1);
		src_len = t1->wstlen;
	} else
		src_len = t1->stlen;

	if (indx >= src_len) {
		if (do_lint)
			lintwarn(_("substr: start index %g is past end of string"),
				d_index);
		DEREF(t1);
		return make_string("", 0);
	}
	if (length > src_len - indx) {
		if (do_lint)
			lintwarn(
	_("substr: length %g at start index %g exceeds length of first argument (%lu)"),
			d_length, d_index, (unsigned long int) src_len);
		length = src_len - indx;
	}

	/* force_wstring() already called */
	if (gawk_mb_cur_max == 1 || t1->wstlen == t1->stlen)
		/* single byte case */
		r = make_string(t1->stptr + indx, length);
	else {
		/* multibyte case, more work */
		size_t result;
		wchar_t *wp;
		mbstate_t mbs;
		char *substr, *cp;

		/*
		 * Convert the wide chars in t1->wstptr back into m.b. chars.
		 * This is pretty grotty, but it's the most straightforward
		 * way to do things.
		 */
		memset(& mbs, 0, sizeof(mbs));
		emalloc(substr, char *, (length * gawk_mb_cur_max) + 1, "do_substr");
		wp = t1->wstptr + indx;
		for (cp = substr; length > 0; length--) {
			result = wcrtomb(cp, *wp, & mbs);
			if (result == (size_t) -1)	/* what to do? break seems best */
				break;
			cp += result;
			wp++;
		}
		*cp = '\0';
		r = make_str_node(substr, cp - substr, ALREADY_MALLOCED);
	}

	DEREF(t1);
	return r;
}

/* do_strftime --- format a time stamp */

NODE *
do_strftime(int nargs)
{
	NODE *t1, *t2, *t3, *ret;
	struct tm *tm;
	time_t fclock;
	double clock_val;
	char *bufp;
	size_t buflen, bufsize;
	char buf[BUFSIZ];
	const char *format;
	int formatlen;
	bool do_gmt;
	NODE *val = NULL;
	NODE *sub = NULL;
	char save = '\0';	// initialize to avoid compiler warnings
	static const time_t time_t_min = TYPE_MINIMUM(time_t);
	static const time_t time_t_max = TYPE_MAXIMUM(time_t);

	/* set defaults first */
	format = def_strftime_format;	/* traditional date format */
	formatlen = strlen(format);
	(void) time(& fclock);	/* current time of day */
	do_gmt = false;

	if (PROCINFO_node != NULL) {
		sub = make_string("strftime", 8);
		val = in_array(PROCINFO_node, sub);
		unref(sub);

		if (val != NULL) {
			if (do_lint && (fixtype(val)->flags & STRING) == 0)
				lintwarn(_("strftime: format value in PROCINFO[\"strftime\"] has numeric type"));
			val = force_string(val);
			format = val->stptr;
			formatlen = val->stlen;
		}
	}

	t1 = t2 = t3 = NULL;
	if (nargs > 0) {	/* have args */
		NODE *tmp;

		if (nargs == 3) {
			t3 = POP_SCALAR();
			do_gmt = boolval(t3);
			DEREF(t3);
		}

		if (nargs >= 2) {
			t2 = POP_SCALAR();
			if (do_lint && (fixtype(t2)->flags & NUMBER) == 0)
				lintwarn(_("strftime: received non-numeric second argument"));
			(void) force_number(t2);
			clock_val = get_number_d(t2);
			fclock = (time_t) clock_val;
			/*
			 * Protect against negative value being assigned
			 * to unsigned time_t.
			 */
			if (clock_val < 0 && fclock > 0) {
				if (do_lint)
					lintwarn(_("strftime: second argument less than 0 or too big for time_t"));
				return make_string("", 0);
			}

			/* And check that the value is in range */
			if (clock_val < time_t_min || clock_val > time_t_max) {
				if (do_lint)
					lintwarn(_("strftime: second argument out of range for time_t"));
				return make_string("", 0);
			}

			DEREF(t2);
		}

		tmp = POP_SCALAR();
		if (do_lint && (fixtype(tmp)->flags & STRING) == 0)
			lintwarn(_("strftime: received non-string first argument"));

		t1 = force_string(tmp);
		format = t1->stptr;
		formatlen = t1->stlen;
		if (formatlen == 0) {
			if (do_lint)
				lintwarn(_("strftime: received empty format string"));
			DEREF(t1);
			return make_string("", 0);
		}
		str_terminate(t1, save);
	}

	if (do_gmt)
		tm = gmtime(& fclock);
	else
		tm = localtime(& fclock);

	if (tm == NULL) {
		ret = make_string("", 0);
		goto done;
	}

	bufp = buf;
	bufsize = sizeof(buf);
	for (;;) {
		*bufp = '\0';
		buflen = strftime(bufp, bufsize, format, tm);
		/*
		 * buflen can be zero EITHER because there's not enough
		 * room in the string, or because the control command
		 * goes to the empty string. Make a reasonable guess that
		 * if the buffer is 1024 times bigger than the length of the
		 * format string, it's not failing for lack of room.
		 * Thanks to Paul Eggert for pointing out this issue.
		 */
		if (buflen > 0 || bufsize >= 1024 * formatlen)
			break;
		bufsize *= 2;
		if (bufp == buf)
			emalloc(bufp, char *, bufsize, "do_strftime");
		else
			erealloc(bufp, char *, bufsize, "do_strftime");
	}
	ret = make_string(bufp, buflen);
	if (bufp != buf)
		efree(bufp);
done:
	if (t1) {
		str_restore(t1, save);
		DEREF(t1);
	}
	return ret;
}

/* do_systime --- get the time of day */

NODE *
do_systime(int nargs ATTRIBUTE_UNUSED)
{
	time_t lclock;

	(void) time(& lclock);
	return make_number((AWKNUM) lclock);
}

/* do_mktime --- turn a time string into a timestamp */

NODE *
do_mktime(int nargs)
{
	NODE *t1, *t2;
	struct tm then;
	long year;
	int month, day, hour, minute, second, count;
	int dst = -1; /* default is unknown */
	time_t then_stamp;
	char save;
	bool do_gmt;

	if (nargs == 2) {
		t2 = POP_SCALAR();
		do_gmt = boolval(t2);
		DEREF(t2);
	}
	else
		do_gmt = false;
	t1 = POP_SCALAR();
	if (do_lint && (fixtype(t1)->flags & STRING) == 0)
		lintwarn(_("mktime: received non-string argument"));
	t1 = force_string(t1);

	save = t1->stptr[t1->stlen];
	t1->stptr[t1->stlen] = '\0';

	count = sscanf(t1->stptr, "%ld %d %d %d %d %d %d",
		        & year, & month, & day,
			& hour, & minute, & second,
		        & dst);

	if (   do_lint /* Ready? Set! Go: */
	    && (   (second < 0 || second > 60)
		|| (minute < 0 || minute > 59)
		|| (hour < 0 || hour > 23) /* FIXME ISO 8601 allows 24 ? */
		|| (day < 1 || day > 31)
		|| (month < 1 || month > 12) ))
			lintwarn(_("mktime: at least one of the values is out of the default range"));

	t1->stptr[t1->stlen] = save;
	DEREF(t1);

	if (count < 6
	    || month == INT_MIN
	    || year < INT_MIN + 1900
	    || year - 1900 > INT_MAX)
		return make_number((AWKNUM) -1);

	memset(& then, '\0', sizeof(then));
	then.tm_sec = second;
	then.tm_min = minute;
	then.tm_hour = hour;
	then.tm_mday = day;
	then.tm_mon = month - 1;
	then.tm_year = year - 1900;
	then.tm_isdst = dst;

	then_stamp = (do_gmt ? timegm(& then) : mktime(& then));
	return make_number((AWKNUM) then_stamp);
}

/* do_system --- run an external command */

NODE *
do_system(int nargs)
{
	NODE *tmp;
	AWKNUM ret = 0;		/* floating point on purpose, compat Unix awk */
	char *cmd;
	char save;
	int status;

	if (do_sandbox)
		fatal(_("'system' function not allowed in sandbox mode"));

	(void) flush_io();     /* so output is synchronous with gawk's */
	tmp = POP_SCALAR();
	if (do_lint && (fixtype(tmp)->flags & STRING) == 0)
		lintwarn(_("system: received non-string argument"));
	cmd = force_string(tmp)->stptr;

	if (cmd && *cmd) {
		/* insure arg to system is zero-terminated */
		save = cmd[tmp->stlen];
		cmd[tmp->stlen] = '\0';

		os_restore_mode(fileno(stdin));
		set_sigpipe_to_default();

		status = system(cmd);
		/*
		 * 3/2016. What to do with ret? It's never simple.
		 * POSIX says to use the full return value. BWK awk
		 * divides the result by 256.  That normally gives the
		 * exit status but gives a weird result for death-by-signal.
		 * So we compromise as follows:
		 */
		ret = status;
		if (status != -1) {
			if (do_posix)
				;	/* leave it alone, full 16 bits */
			else if (do_traditional)
#ifdef __MINGW32__
				ret = (((unsigned)status) & ~0xC0000000);
#else
				ret = (status / 256.0);
#endif
			else
				ret = sanitize_exit_status(status);
		}

		if ((BINMODE & BINMODE_INPUT) != 0)
			os_setbinmode(fileno(stdin), O_BINARY);
		ignore_sigpipe();

		cmd[tmp->stlen] = save;
	}
	DEREF(tmp);
	return make_number((AWKNUM) ret);
}

/* do_print --- print items, separated by OFS, terminated with ORS */

void
do_print(int nargs, int redirtype)
{
	struct redirect *rp = NULL;
	int errflg = 0;
	FILE *fp = NULL;
	int i;
	NODE *redir_exp = NULL;
	NODE *tmp = NULL;

	assert(nargs <= max_args);

	if (redirtype != 0) {
		redir_exp = PEEK(nargs);
		if (redir_exp->type != Node_val)
			fatal(_("attempt to use array `%s' in a scalar context"), array_vname(redir_exp));
		rp = redirect(redir_exp, redirtype, & errflg, true);
		if (rp != NULL) {
			if ((rp->flag & RED_TWOWAY) != 0 && rp->output.fp == NULL) {
				if (is_non_fatal_redirect(redir_exp->stptr, redir_exp->stlen)) {
					update_ERRNO_int(EBADF);
					return;
				}
				(void) close_rp(rp, CLOSE_ALL);
				fatal(_("print: attempt to write to closed write end of two-way pipe"));
			}
			fp = rp->output.fp;
		}
		else if (errflg) {
			update_ERRNO_int(errflg);
			return;
		}
	} else if (do_debug)	/* only the debugger can change the default output */
		fp = output_fp;
	else
		fp = stdout;

	for (i = 1; i <= nargs; i++) {
		tmp = args_array[i] = POP();
		if (tmp->type == Node_var_array) {
			while (--i > 0)
				DEREF(args_array[i]);
			fatal(_("attempt to use array `%s' in a scalar context"), array_vname(tmp));
		}
		// Let force_string_ofmt handle checking if things
		// are already valid.
		args_array[i] = force_string_ofmt(tmp);
	}

	if (redir_exp != NULL) {
		DEREF(redir_exp);
		decr_sp();
	}

	if (fp == NULL) {
		for (i = nargs; i > 0; i--)
			DEREF(args_array[i]);
		return;
	}

	for (i = nargs; i > 0; i--) {
		efwrite(args_array[i]->stptr, sizeof(char), args_array[i]->stlen, fp, "print", rp, false);
		DEREF(args_array[i]);
		if (i != 1 && OFSlen > 0)
			efwrite(OFS, sizeof(char), (size_t) OFSlen,
				fp, "print", rp, false);

	}
	if (ORSlen > 0)
		efwrite(ORS, sizeof(char), (size_t) ORSlen, fp, "print", rp, true);

	if (rp != NULL && (rp->flag & RED_TWOWAY) != 0)
		rp->output.gawk_fflush(rp->output.fp, rp->output.opaque);
}

/* do_print_rec --- special case printing of $0, for speed */

void
do_print_rec(int nargs, int redirtype)
{
	FILE *fp = NULL;
	NODE *f0;
	struct redirect *rp = NULL;
	int errflg = 0;
	NODE *redir_exp = NULL;

	assert(nargs == 0);
	if (redirtype != 0) {
		redir_exp = TOP();
		rp = redirect(redir_exp, redirtype, & errflg, true);
		if (rp != NULL) {
			if ((rp->flag & RED_TWOWAY) != 0 && rp->output.fp == NULL) {
				if (is_non_fatal_redirect(redir_exp->stptr, redir_exp->stlen)) {
					update_ERRNO_int(EBADF);
					return;
				}
				(void) close_rp(rp, CLOSE_ALL);
				fatal(_("print: attempt to write to closed write end of two-way pipe"));
			}
			fp = rp->output.fp;
		}
		DEREF(redir_exp);
		decr_sp();
	} else
		fp = output_fp;

	if (errflg) {
		update_ERRNO_int(errflg);
		return;
	}

	if (fp == NULL)
		return;

	if (! field0_valid || do_lint)	// lint check for field access in END
		(void) get_field(0L, NULL);

	f0 = fields_arr[0];

	if (do_lint && (f0->flags & NULL_FIELD) != 0)
		lintwarn(_("reference to uninitialized field `$%d'"), 0);

	efwrite(f0->stptr, sizeof(char), f0->stlen, fp, "print", rp, false);

	if (ORSlen > 0)
		efwrite(ORS, sizeof(char), (size_t) ORSlen, fp, "print", rp, true);

	if (rp != NULL && (rp->flag & RED_TWOWAY) != 0)
		rp->output.gawk_fflush(rp->output.fp, rp->output.opaque);
}


/* is_wupper --- function version of iswupper for passing function pointers */

static int
is_wupper(wchar_t c)
{
	return iswupper(c);
}

/* is_wlower --- function version of iswlower for passing function pointers */

static int
is_wlower(wchar_t c)
{
	return iswlower(c);
}

/* to_wupper --- function version of towupper for passing function pointers */

static int
to_wlower(wchar_t c)
{
	return towlower(c);
}

/* to_wlower --- function version of towlower for passing function pointers */

static int
to_wupper(wchar_t c)
{
	return towupper(c);
}

/* wide_change_case --- generic case converter for wide characters */

static void
wide_change_case(wchar_t *wstr,
			size_t wlen,
			int (*is_x)(wchar_t c),
			int (*to_y)(wchar_t c))
{
	size_t i;
	wchar_t *wcp;

	for (i = 0, wcp = wstr; i < wlen; i++, wcp++)
		if (is_x(*wcp))
			*wcp = to_y(*wcp);
}

/* wide_toupper --- map a wide string to upper case */

static void
wide_toupper(wchar_t *wstr, size_t wlen)
{
	wide_change_case(wstr, wlen, is_wlower, to_wupper);
}

/* wide_tolower --- map a wide string to lower case */

static void
wide_tolower(wchar_t *wstr, size_t wlen)
{
	wide_change_case(wstr, wlen, is_wupper, to_wlower);
}

/* do_tolower --- lower case a string */

NODE *
do_tolower(int nargs)
{
	NODE *t1, *t2;

	t1 = POP_SCALAR();
	if (do_lint && (fixtype(t1)->flags & STRING) == 0)
		lintwarn(_("tolower: received non-string argument"));
	t1 = force_string(t1);
	t2 = make_string(t1->stptr, t1->stlen);

	if (gawk_mb_cur_max == 1) {
		unsigned char *cp, *cp2;

		for (cp = (unsigned char *)t2->stptr,
		     cp2 = (unsigned char *)(t2->stptr + t2->stlen);
			cp < cp2; cp++)
			if (isupper(*cp))
				*cp = tolower(*cp);
	} else {
		force_wstring(t2);
		wide_tolower(t2->wstptr, t2->wstlen);
		wstr2str(t2);
	}

	DEREF(t1);
	return t2;
}

/* do_toupper --- upper case a string */

NODE *
do_toupper(int nargs)
{
	NODE *t1, *t2;

	t1 = POP_SCALAR();
	if (do_lint && (fixtype(t1)->flags & STRING) == 0)
		lintwarn(_("toupper: received non-string argument"));
	t1 = force_string(t1);
	t2 = make_string(t1->stptr, t1->stlen);

	if (gawk_mb_cur_max == 1) {
		unsigned char *cp, *cp2;

		for (cp = (unsigned char *)t2->stptr,
		     cp2 = (unsigned char *)(t2->stptr + t2->stlen);
			cp < cp2; cp++)
			if (islower(*cp))
				*cp = toupper(*cp);
	} else {
		force_wstring(t2);
		wide_toupper(t2->wstptr, t2->wstlen);
		wstr2str(t2);
	}

	DEREF(t1);
	return t2;
}

/* do_atan2 --- do the atan2 function */

NODE *
do_atan2(int nargs)
{
	NODE *t1, *t2;
	double d1, d2;

	POP_TWO_SCALARS(t1, t2);
	if (do_lint) {
		if ((fixtype(t1)->flags & NUMBER) == 0)
			lintwarn(_("atan2: received non-numeric first argument"));
		if ((fixtype(t2)->flags & NUMBER) == 0)
			lintwarn(_("atan2: received non-numeric second argument"));
	}
	d1 = force_number(t1)->numbr;
	d2 = force_number(t2)->numbr;
	DEREF(t1);
	DEREF(t2);
	return make_number((AWKNUM) atan2(d1, d2));
}

/* do_sin --- do the sin function */

NODE *
do_sin(int nargs)
{
	NODE *tmp;
	double d;

	tmp = POP_SCALAR();
	if (do_lint && (fixtype(tmp)->flags & NUMBER) == 0)
		lintwarn(_("sin: received non-numeric argument"));
	d = sin((double) force_number(tmp)->numbr);
	DEREF(tmp);
	return make_number((AWKNUM) d);
}

/* do_cos --- do the cos function */

NODE *
do_cos(int nargs)
{
	NODE *tmp;
	double d;

	tmp = POP_SCALAR();
	if (do_lint && (fixtype(tmp)->flags & NUMBER) == 0)
		lintwarn(_("cos: received non-numeric argument"));
	d = cos((double) force_number(tmp)->numbr);
	DEREF(tmp);
	return make_number((AWKNUM) d);
}

/* do_rand --- do the rand function */

static bool firstrand = true;
/* Some systems require this array to be integer aligned. Sigh. */
#define SIZEOF_STATE 256
static uint32_t istate[SIZEOF_STATE/sizeof(uint32_t)];
static char *const state = (char *const) istate;

/* ARGSUSED */
NODE *
do_rand(int nargs ATTRIBUTE_UNUSED)
{
	double tmprand;
#define RAND_DIVISOR ((double)GAWK_RANDOM_MAX+1.0)
	if (firstrand) {
		(void) initstate((unsigned) 1, state, SIZEOF_STATE);
		/* don't need to srandom(1), initstate() does it for us. */
		firstrand = false;
		setstate(state);
	}
	/*
	 * Per historical practice and POSIX, return value N is
	 *
	 * 	0 <= n < 1
	 */
 	/*
	 * Date: Wed, 28 Aug 2013 17:52:46 -0700
	 * From: Bob Jewett <jewett@bill.scs.agilent.com>
	 *
 	 * Call random() twice to fill in more bits in the value
 	 * of the double.  Also, there is a bug in random() such
 	 * that when the values of successive values are combined
 	 * like (rand1*rand2)^2, (rand3*rand4)^2,  ...  the
 	 * resulting time series is not white noise.  The
 	 * following also seems to fix that bug.
 	 *
 	 * The add/subtract 0.5 keeps small bits from filling
 	 * below 2^-53 in the double, not that anyone should be
 	 * looking down there.
	 *
	 * Date: Wed, 25 Sep 2013 10:45:38 -0600 (MDT)
	 * From: "Nelson H. F. Beebe" <beebe@math.utah.edu>
	 * (4) The code is typical of many published fragments for converting
	 *     from integer to floating-point, and I discuss the serious pitfalls
	 *     in my book, because it leads to platform-dependent behavior at the
	 *     end points of the interval [0,1]
	 *
	 * (5) the documentation in the gawk info node says
	 *
	 *     `rand()'
	 * 	 Return a random number.  The values of `rand()' are uniformly
	 * 	 distributed between zero and one.  The value could be zero but is
	 * 	 never one.(1)
	 *
	 *     The division by RAND_DIVISOR may not guarantee that 1.0 is never
	 *     returned: the programmer forgot the platform-dependent issue of
	 *     rounding.
	 *
	 * For points 4 and 5, the safe way is a loop:
	 *
	 *         double
	 * 	   rand(void)		// return value in [0.0, 1.0)
	 *         {
	 * 	    value = internal_rand();
	 *
	 * 	    while (value == 1.0)
	 *                 value = internal_rand();
	 *
	 * 	    return (value);
	 *         }
 	 */

	do {
		long d1, d2;
		/*
		 * Do the calls in predictable order to avoid
		 * compiler differences in order of evaluation.
		 */
		d1 = random();
		d2 = random();
	 	tmprand = 0.5 + ( (d1/RAND_DIVISOR + d2) / RAND_DIVISOR );
		tmprand -= 0.5;
	} while (tmprand == 1.0);

 	return make_number((AWKNUM) tmprand);
}

/* do_srand --- seed the random number generator */

NODE *
do_srand(int nargs)
{
	NODE *tmp;
	static long save_seed = 1;
	long ret = save_seed;	/* SVR4 awk srand returns previous seed */

	if (firstrand) {
		(void) initstate((unsigned) 1, state, SIZEOF_STATE);
		/* don't need to srandom(1), we're changing the seed below */
		firstrand = false;
		(void) setstate(state);
	}

	if (nargs == 0)
		srandom((unsigned int) (save_seed = (long) time((time_t *) 0)));
	else {
		tmp = POP_SCALAR();
		if (do_lint && (fixtype(tmp)->flags & NUMBER) == 0)
			lintwarn(_("srand: received non-numeric argument"));
		srandom((unsigned int) (save_seed = (long) force_number(tmp)->numbr));
		DEREF(tmp);
	}
	return make_number((AWKNUM) ret);
}

/* do_match --- match a regexp, set RSTART and RLENGTH,
 * 	optional third arg is array filled with text of
 * 	subpatterns enclosed in parens and start and len info.
 */

NODE *
do_match(int nargs)
{
	NODE *tre, *t1, *dest, *it;
	int rstart, len, ii;
	int rlength;
	Regexp *rp;
	regoff_t s;
	char *start;
	char *buf = NULL;
	char buff[100];
	size_t amt, oldamt = 0, ilen, slen;
	char *subsepstr;
	size_t subseplen;

	dest = NULL;
	if (nargs == 3) {	/* 3rd optional arg for the subpatterns */
		dest = POP_PARAM();
		if (dest->type != Node_var_array)
			fatal(_("match: third argument is not an array"));
		assoc_clear(dest);
	}
	tre = POP();
	rp = re_update(tre);
	t1 = POP_STRING();

	rstart = research(rp, t1->stptr, 0, t1->stlen, RE_NEED_START);
	if (rstart >= 0) {	/* match succeded */
		size_t *wc_indices = NULL;

		rlength = REEND(rp, t1->stptr) - RESTART(rp, t1->stptr);	/* byte length */
		if (rlength > 0 && gawk_mb_cur_max > 1) {
			t1 = str2wstr(t1, & wc_indices);
			rlength = wc_indices[rstart + rlength - 1] - wc_indices[rstart] + 1;
			rstart = wc_indices[rstart];
		}

		rstart++;	/* now it's 1-based indexing */

		/* Build the array only if the caller wants the optional subpatterns */
		if (dest != NULL) {
			subsepstr = SUBSEP_node->var_value->stptr;
			subseplen = SUBSEP_node->var_value->stlen;

			for (ii = 0; ii < NUMSUBPATS(rp, t1->stptr); ii++) {
				/*
				 * Loop over all the subpats; some of them may have
				 * matched even if all of them did not.
				 */
				if ((s = SUBPATSTART(rp, t1->stptr, ii)) != -1) {
					size_t subpat_start;
					size_t subpat_len;

					start = t1->stptr + s;
					subpat_start = s;
					subpat_len = len = SUBPATEND(rp, t1->stptr, ii) - s;
					if (len > 0 && gawk_mb_cur_max > 1) {
						subpat_start = wc_indices[s];
						subpat_len = wc_indices[s + len - 1] - subpat_start + 1;
					}

					it = make_string(start, len);
					it->flags |= USER_INPUT;
					assoc_set(dest, make_number((AWKNUM) (ii)), it);;

					sprintf(buff, "%d", ii);
					ilen = strlen(buff);
					amt = ilen + subseplen + strlen("length") + 1;

					if (oldamt == 0) {
						emalloc(buf, char *, amt, "do_match");
					} else if (amt > oldamt) {
						erealloc(buf, char *, amt, "do_match");
					}
					oldamt = amt;
					memcpy(buf, buff, ilen);
					memcpy(buf + ilen, subsepstr, subseplen);
					memcpy(buf + ilen + subseplen, "start", 6);

					slen = ilen + subseplen + 5;

					assoc_set(dest, make_string(buf, slen), make_number((AWKNUM) subpat_start + 1));

					memcpy(buf, buff, ilen);
					memcpy(buf + ilen, subsepstr, subseplen);
					memcpy(buf + ilen + subseplen, "length", 7);

					slen = ilen + subseplen + 6;

					assoc_set(dest, make_string(buf, slen), make_number((AWKNUM) subpat_len));
				}
			}

			efree(buf);
		}
		if (wc_indices != NULL)
			efree(wc_indices);
	} else {		/* match failed */
		rstart = 0;
		rlength = -1;
	}

	DEREF(t1);
	unref(RSTART_node->var_value);
	RSTART_node->var_value = make_number((AWKNUM) rstart);
	unref(RLENGTH_node->var_value);
	RLENGTH_node->var_value = make_number((AWKNUM) rlength);
	return make_number((AWKNUM) rstart);
}

/* do_sub --- do the work for sub, gsub, and gensub */

/*
 * Gsub can be tricksy; particularly when handling the case of null strings.
 * The following awk code was useful in debugging problems.  It is too bad
 * that it does not readily translate directly into the C code, below.
 *
 * #! /usr/local/bin/mawk -f
 *
 * BEGIN {
 * 	true = 1; false = 0
 * 	print "--->", mygsub("abc", "b+", "FOO")
 * 	print "--->", mygsub("abc", "x*", "X")
 * 	print "--->", mygsub("abc", "b*", "X")
 * 	print "--->", mygsub("abc", "c", "X")
 * 	print "--->", mygsub("abc", "c+", "X")
 * 	print "--->", mygsub("abc", "x*$", "X")
 * }
 *
 * function mygsub(str, regex, replace,	origstr, newstr, eosflag, nonzeroflag)
 * {
 * 	origstr = str;
 * 	eosflag = nonzeroflag = false
 * 	while (match(str, regex)) {
 * 		if (RLENGTH > 0) {	# easy case
 * 			nonzeroflag = true
 * 			if (RSTART == 1) {	# match at front of string
 * 				newstr = newstr replace
 * 			} else {
 * 				newstr = newstr substr(str, 1, RSTART-1) replace
 * 			}
 * 			str = substr(str, RSTART+RLENGTH)
 * 		} else if (nonzeroflag) {
 * 			# last match was non-zero in length, and at the
 * 			# current character, we get a zero length match,
 * 			# which we don't really want, so skip over it
 * 			newstr = newstr substr(str, 1, 1)
 * 			str = substr(str, 2)
 * 			nonzeroflag = false
 * 		} else {
 * 			# 0-length match
 * 			if (RSTART == 1) {
 * 				newstr = newstr replace substr(str, 1, 1)
 * 				str = substr(str, 2)
 * 			} else {
 * 				return newstr str replace
 * 			}
 * 		}
 * 		if (length(str) == 0)
 * 			if (eosflag)
 * 				break
 * 			else
 * 				eosflag = true
 * 	}
 * 	if (length(str) > 0)
 * 		newstr = newstr str	# rest of string
 *
 * 	return newstr
 * }
 */

/*
 * 1/2004:  The gawk sub/gsub behavior dates from 1996, when we proposed it
 * for POSIX.  The proposal fell through the cracks, and the 2001 POSIX
 * standard chose a more simple behavior.
 *
 * The relevant text is to be found on lines 6394-6407 (pages 166, 167) of the
 * 2001 standard:
 *
 * sub(ere, repl[, in ])
 *  Substitute the string repl in place of the first instance of the
 *  extended regular expression ERE in string in and return the number of
 *  substitutions. An ampersand ('&') appearing in the string repl shall
 *  be replaced by the string from in that matches the ERE. An ampersand
 *  preceded with a backslash ('\') shall be interpreted as the literal
 *  ampersand character. An occurrence of two consecutive backslashes shall
 *  be interpreted as just a single literal backslash character. Any other
 *  occurrence of a backslash (for example, preceding any other character)
 *  shall be treated as a literal backslash character. Note that if repl is a
 *  string literal (the lexical token STRING; see Grammar (on page 170)), the
 *  handling of the ampersand character occurs after any lexical processing,
 *  including any lexical backslash escape sequence processing. If in is
 *  specified and it is not an lvalue (see Expressions in awk (on page 156)),
 *  the behavior is undefined. If in is omitted, awk shall use the current
 *  record ($0) in its place.
 *
 * 11/2010: The text in the 2008 standard is the same as just quoted.
 * However, POSIX behavior is now the default.  This can change the behavior
 * of awk programs.  The old behavior is not available.
 *
 * 7/2011: Reverted backslash handling to what it used to be. It was in
 * gawk for too long. Should have known better.
 */

/*
 * NB: `howmany' conflicts with a SunOS 4.x macro in <sys/param.h>.
 */

NODE *
do_sub(int nargs, unsigned int flags)
{
	char *scan;
	char *bp, *cp;
	char *buf = NULL;
	size_t buflen;
	char *matchend;
	size_t len;
	char *matchstart;
	char *text;
	size_t textlen = 0;
	char *repl;
	char *replend;
	size_t repllen;
	int sofar;
	int ampersands;
	int matches = 0;
	Regexp *rp;
	NODE *rep_node;		/* replacement text */
	NODE *target;		/* string to make sub. in; $0 if none given */
	NODE *tmp;
	NODE **lhs = NULL;
	long how_many = 1;	/* one substitution for sub, also gensub default */
	bool global;
	long current;
	bool lastmatchnonzero;
	char *mb_indices = NULL;

	if ((flags & GENSUB) != 0) {
		double d;
		NODE *glob_flag;

		tmp = PEEK(3);
		rp = re_update(tmp);

		target = POP_STRING();	/* original string */

		glob_flag = POP_SCALAR();	/* value of global flag */
		if (   (glob_flag->flags & STRING) != 0
		    && glob_flag->stlen > 0
		    && (glob_flag->stptr[0] == 'g' || glob_flag->stptr[0] == 'G'))
			how_many = -1;
		else {
			(void) force_number(glob_flag);
			d = get_number_d(glob_flag);
			if (d < 1)
				how_many = 1;
			else if (d < LONG_MAX)
				how_many = d;
			else
				how_many = LONG_MAX;
			if (d <= 0) {
				(void) force_string(glob_flag);
				warning(_("gensub: third argument `%.*s' treated as 1"),
						(int) glob_flag->stlen,
						glob_flag->stptr);
			}
		}
		DEREF(glob_flag);
	} else {
		/* take care of regexp early, in case re_update is fatal */

		tmp = PEEK(2);
		rp = re_update(tmp);

		if ((flags & GSUB) != 0)
			how_many = -1;

		/* original string */

		if ((flags & LITERAL) != 0)
			target = POP_STRING();
		else {
			lhs = POP_ADDRESS();
			target = force_string(*lhs);
		}
	}

	global = (how_many == -1);

	rep_node = POP_STRING();	/* replacement text */
	decr_sp();		/* regexp, already updated above */

	/* do the search early to avoid work on non-match */
	if (research(rp, target->stptr, 0, target->stlen, RE_NEED_START) == -1 ||
			RESTART(rp, target->stptr) > target->stlen)
		goto done;

	target->flags |= STRING;

	text = target->stptr;
	textlen = target->stlen;

	repl = rep_node->stptr;
	replend = repl + rep_node->stlen;
	repllen = replend - repl;

	ampersands = 0;

	/*
	 * Some systems' malloc() can't handle being called with an
	 * argument of zero.  Thus we have to have some special case
	 * code to check for `repllen == 0'.  This can occur for
	 * something like:
	 * 	sub(/foo/, "", mystring)
	 * for example.
	 */
	if (gawk_mb_cur_max > 1 && repllen > 0) {
		emalloc(mb_indices, char *, repllen * sizeof(char), "do_sub");
		index_multibyte_buffer(repl, mb_indices, repllen);
	}

	/* compute length of replacement string, number of ampersands */
	for (scan = repl; scan < replend; scan++) {
		if ((gawk_mb_cur_max == 1 || (repllen > 0 && mb_indices[scan - repl] == 1))
		    && (*scan == '&')) {
			repllen--;
			ampersands++;
		} else if (*scan == '\\') {
			if ((flags & GENSUB) != 0) {	/* gensub, behave sanely */
				if (isdigit((unsigned char) scan[1])) {
					ampersands++;
					scan++;
				} else {	/* \q for any q --> q */
					repllen--;
					scan++;
				}
			} else if (do_posix) {
				/* \& --> &, \\ --> \ */
				if (scan[1] == '&' || scan[1] == '\\') {
					repllen--;
					scan++;
				} /* else
					leave alone, it goes into the output */
			} else {
				/* gawk default behavior since 1996 */
				if (strncmp(scan, "\\\\\\&", 4) == 0
				    || strncmp(scan, "\\\\\\\\", 4) == 0) {	/* 2016: fixed */
					/* \\\& --> \& */
					/* \\\\ --> \\ */
					repllen -= 2;
					scan += 3;
				} else if (strncmp(scan, "\\\\&", 3) == 0) {
					/* \\& --> \<string> */
					ampersands++;
					repllen--;
					scan += 2;
				} else if (scan[1] == '&') {
					/* \& --> & */
					repllen--;
					scan++;
				} /* else
					leave alone, it goes into the output */
			}
		}
	}

	lastmatchnonzero = false;

	/* guesstimate how much room to allocate; +1 forces > 0 */
	buflen = textlen + (ampersands + 1) * repllen + 1;
	emalloc(buf, char *, buflen + 1, "do_sub");
	buf[buflen] = '\0';

	bp = buf;
	for (current = 1;; current++) {
		matches++;
		matchstart = target->stptr + RESTART(rp, target->stptr);
		matchend = target->stptr + REEND(rp, target->stptr);

		/*
		 * create the result, copying in parts of the original
		 * string. note that length of replacement string can
		 * vary since ampersand is actual text of regexp match.
		 */

		/*
		 * add 1 to len to handle "empty" case where
		 * matchend == matchstart and we force a match on a single
		 * char.  Use 'matchend - text' instead of 'matchstart - text'
		 * because we may not actually make any substitution depending
		 * on the 'global' and 'how_many' values.
		 */
		len = matchend - text + repllen
		      + ampersands * (matchend - matchstart) + 1;
		sofar = bp - buf;
		while (buflen < (sofar + len + 1)) {
			buflen *= 2;
			erealloc(buf, char *, buflen, "sub_common");
			bp = buf + sofar;
		}
		for (scan = text; scan < matchstart; scan++)
			*bp++ = *scan;
		if (global || current == how_many) {
			/*
			 * If the current match matched the null string,
			 * and the last match didn't and did a replacement,
			 * and the match of the null string is at the front of
			 * the text (meaning right after end of the previous
			 * replacement), then skip this one.
			 */
			if (matchstart == matchend
			    && lastmatchnonzero
			    && matchstart == text) {
				lastmatchnonzero = false;
				matches--;
				goto empty;
			}
			/*
			 * If replacing all occurrences, or this is the
			 * match we want, copy in the replacement text,
			 * making substitutions as we go.
			 */
			for (scan = repl; scan < replend; scan++)
				if (*scan == '&'
					/*
					 * Don't test repllen here. A simple "&" could
					 * end up with repllen == 0.
					 */
					&& (gawk_mb_cur_max == 1
						|| mb_indices[scan - repl] == 1)
				) {
						for (cp = matchstart; cp < matchend; cp++)
								*bp++ = *cp;
				} else if (*scan == '\\'
					&& (gawk_mb_cur_max == 1
						|| (repllen > 0 && mb_indices[scan - repl] == 1))
				) {
					if (flags & GENSUB) {	/* gensub, behave sanely */
						if (isdigit((unsigned char) scan[1])) {
							int dig = scan[1] - '0';
							if (dig < NUMSUBPATS(rp, target->stptr) && SUBPATSTART(rp, tp->stptr, dig) != -1) {
								char *start, *end;

								start = target->stptr
								      + SUBPATSTART(rp, target->stptr, dig);
								end = target->stptr
								      + SUBPATEND(rp, target->stptr, dig);

								for (cp = start; cp < end; cp++)
									*bp++ = *cp;
							}
							scan++;
						} else	/* \q for any q --> q */
							*bp++ = *++scan;
					} else if (do_posix) {
						/* \& --> &, \\ --> \ */
						if (scan[1] == '&' || scan[1] == '\\')
							scan++;
						*bp++ = *scan;
					} else {
						/* gawk default behavior since 1996 */
						if (strncmp(scan, "\\\\\\&", 4) == 0
						    || strncmp(scan, "\\\\\\\\", 4) == 0) {	/* 2016: fixed */
							/* \\\& --> \& */
							/* \\\\ --> \\ */
							*bp++ = '\\';
							*bp++ = scan[3];
							scan += 3;
						} else if (strncmp(scan, "\\\\&", 3) == 0) {
							/* \\& --> \<string> */
							*bp++ = '\\';
							for (cp = matchstart; cp < matchend; cp++)
								*bp++ = *cp;
							scan += 2;
						} else if (scan[1] == '&') {
							/* \& --> & */
							*bp++ = '&';
							scan++;
						} else
							*bp++ = *scan;
					}
				} else
					*bp++ = *scan;
			if (matchstart != matchend)
				lastmatchnonzero = true;
		} else {
			/*
			 * don't want this match, skip over it by copying
			 * in current text.
			 */
			for (cp = matchstart; cp < matchend; cp++)
				*bp++ = *cp;
		}
	empty:
		/* catch the case of gsub(//, "blah", whatever), i.e. empty regexp */
		if (matchstart == matchend && matchend < text + textlen) {
			*bp++ = *matchend;
			matchend++;
		}
		textlen = text + textlen - matchend;
		text = matchend;

#if 0
		if (bp - buf > sofar + len)
			fprintf(stderr, "debug: len = %zu, but used %ld\n", len, (long)((bp - buf) - (long)sofar));
#endif

		if ((current >= how_many && ! global)
		    || ((long) textlen <= 0 && matchstart == matchend)
		    || research(rp, target->stptr, text - target->stptr, textlen, RE_NEED_START) == -1)
			break;

	}
	sofar = bp - buf;
	if (buflen < (sofar + textlen + 1)) {
		buflen = sofar + textlen + 1;
		erealloc(buf, char *, buflen, "do_sub");
		bp = buf + sofar;
	}
	/*
	 * Note that text == matchend, since that assignment is made before
	 * exiting the 'for' loop above. Thus we copy in the rest of the
	 * original string.
	 */
	for (scan = text; scan < text + textlen; scan++)
		*bp++ = *scan;
	*bp = '\0';
	textlen = bp - buf;

	if (mb_indices != NULL)
		efree(mb_indices);

done:
	DEREF(rep_node);

	if ((matches == 0 || (flags & LITERAL) != 0) && buf != NULL) {
		efree(buf);
		buf = NULL;
	}

	if (flags & GENSUB) {
		if (matches > 0) {
			/* return the result string */
			DEREF(target);
			assert(buf != NULL);
			return make_str_node(buf, textlen, ALREADY_MALLOCED);
		}

		/* return the original string */
		return target;
	}

	/* For a string literal, must not change the original string. */
	if ((flags & LITERAL) != 0)
		DEREF(target);
	else if (matches > 0) {
		unref(*lhs);
		*lhs = make_str_node(buf, textlen, ALREADY_MALLOCED);
	}

	return make_number((AWKNUM) matches);
}

/* call_sub --- call do_sub indirectly */

NODE *
call_sub(const char *name, int nargs)
{
	unsigned int flags = 0;
	NODE *regex, *replace, *glob_flag;
	NODE **lhs, *rhs;
	NODE *zero = make_number(0.0);
	NODE *result;

	if (name[0] == 'g') {
		if (name[1] == 'e')
			flags = GENSUB;
		else
			flags = GSUB;
	}

	if (flags == 0 || flags == GSUB) {
		/* sub or gsub */
		if (nargs != 2)
			fatal(_("%s: can be called indirectly only with two arguments"), name);

		replace = POP_STRING();
		regex = POP();	/* the regex */
		/*
		 * push regex
		 * push replace
		 * push $0
		 */
		if ((regex->flags & REGEX) != 0)
			regex = regex->typed_re;
		else
			regex = make_regnode(Node_regex, regex);
		PUSH(regex);
		PUSH(replace);
		lhs = r_get_field(zero, (Func_ptr *) 0, true);
		nargs++;
		PUSH_ADDRESS(lhs);
	} else {
		/* gensub */
		if (nargs == 4)
			rhs = POP();
		else
			rhs = NULL;
		glob_flag = POP_STRING();
		replace = POP_STRING();
		regex = POP();	/* the regex */
		/*
		 * push regex
		 * push replace
		 * push glob_flag
		 * if (nargs = 3) {
		 *	 push $0
		 *	 nargs++
		 * }
		 */
		if ((regex->flags & REGEX) != 0)
			regex = regex->typed_re;
		else
			regex = make_regnode(Node_regex, regex);
		PUSH(regex);
		PUSH(replace);
		PUSH(glob_flag);
		if (rhs == NULL) {
			lhs = r_get_field(zero, (Func_ptr *) 0, true);
			rhs = *lhs;
			UPREF(rhs);
			PUSH(rhs);
			nargs++;
		}
		else
			PUSH(rhs);
	}

	unref(zero);
	result = do_sub(nargs, flags);
	if (flags != GENSUB)
		reset_record();
	return result;
}

/* call_match --- call do_match indirectly */

NODE *
call_match(int nargs)
{
	NODE *regex, *text, *array;
	NODE *result;

	regex = text = array = NULL;
	if (nargs == 3)
		array = POP();
	regex = POP();

	/* Don't need to pop the string just to push it back ... */

	if ((regex->flags & REGEX) != 0)
		regex = regex->typed_re;
	else
		regex = make_regnode(Node_regex, regex);

	PUSH(regex);

	if (array)
		PUSH(array);

	result = do_match(nargs);
	return result;
}

/* call_split_func --- call do_split or do_pat_split indirectly */

NODE *
call_split_func(const char *name, int nargs)
{
	NODE *regex, *seps;
	NODE *result;

	regex = seps = NULL;
	if (nargs < 2)
		fatal(_("indirect call to %s requires at least two arguments"),
				name);

	if (nargs == 4)
		seps = POP();

	if (nargs >= 3) {
		regex = POP_STRING();
		if ((regex->flags & REGEX) != 0)
			regex = regex->typed_re;
		else
			regex = make_regnode(Node_regex, regex);
	} else {
		if (name[0] == 's') {
			regex = make_regnode(Node_regex, FS_node->var_value);
			regex->re_flags |= FS_DFLT;
		} else
			regex = make_regnode(Node_regex, FPAT_node->var_value);
		nargs++;
	}

	/* Don't need to pop the string or the data array */

	PUSH(regex);

	if (seps)
		PUSH(seps);

	result = (name[0] == 's') ? do_split(nargs) : do_patsplit(nargs);

	return result;
}

/* make_integer - Convert an integer to a number node.  */

static NODE *
make_integer(uintmax_t n)
{
	n = adjust_uint(n);

	return make_number((AWKNUM) n);
}

/* do_lshift --- perform a << operation */

NODE *
do_lshift(int nargs)
{
	NODE *s1, *s2;
	uintmax_t uval, ushift, res;
	AWKNUM val, shift;

	POP_TWO_SCALARS(s1, s2);
	if (do_lint) {
		if ((fixtype(s1)->flags & NUMBER) == 0)
			lintwarn(_("lshift: received non-numeric first argument"));
		if ((fixtype(s2)->flags & NUMBER) == 0)
			lintwarn(_("lshift: received non-numeric second argument"));
	}

	val = force_number(s1)->numbr;
	shift = force_number(s2)->numbr;
	if (val < 0 || shift < 0)
		fatal(_("lshift(%f, %f): negative values are not allowed"), val, shift);

	if (do_lint) {
		if (double_to_int(val) != val || double_to_int(shift) != shift)
			lintwarn(_("lshift(%f, %f): fractional values will be truncated"), val, shift);
		if (shift >= sizeof(uintmax_t) * CHAR_BIT)
			lintwarn(_("lshift(%f, %f): too large shift value will give strange results"), val, shift);
	}

	DEREF(s1);
	DEREF(s2);

	uval = (uintmax_t) val;
	ushift = (uintmax_t) shift;

	res = uval << ushift;
	return make_integer(res);
}

/* do_rshift --- perform a >> operation */

NODE *
do_rshift(int nargs)
{
	NODE *s1, *s2;
	uintmax_t uval, ushift, res;
	AWKNUM val, shift;

	POP_TWO_SCALARS(s1, s2);
	if (do_lint) {
		if ((fixtype(s1)->flags & NUMBER) == 0)
			lintwarn(_("rshift: received non-numeric first argument"));
		if ((fixtype(s2)->flags & NUMBER) == 0)
			lintwarn(_("rshift: received non-numeric second argument"));
	}

	val = force_number(s1)->numbr;
	shift = force_number(s2)->numbr;
	if (val < 0 || shift < 0)
		fatal(_("rshift(%f, %f): negative values are not allowed"), val, shift);

	if (do_lint) {
		if (double_to_int(val) != val || double_to_int(shift) != shift)
			lintwarn(_("rshift(%f, %f): fractional values will be truncated"), val, shift);
		if (shift >= sizeof(uintmax_t) * CHAR_BIT)
			lintwarn(_("rshift(%f, %f): too large shift value will give strange results"), val, shift);
	}

	DEREF(s1);
	DEREF(s2);

	uval = (uintmax_t) val;
	ushift = (uintmax_t) shift;

	res = uval >> ushift;
	return make_integer(res);
}

/* do_and --- perform an & operation */

NODE *
do_and(int nargs)
{
	NODE *s1;
	uintmax_t res, uval;
	AWKNUM val;
	int i;

	res = ~0;	/* start off with all ones */
	if (nargs < 2)
		fatal(_("and: called with less than two arguments"));

	for (i = 1; nargs > 0; nargs--, i++) {
		s1 = POP_SCALAR();
		if (do_lint && (fixtype(s1)->flags & NUMBER) == 0)
			lintwarn(_("and: argument %d is non-numeric"), i);

		val = force_number(s1)->numbr;
		if (val < 0)
			fatal(_("and: argument %d negative value %g is not allowed"), i, val);

		uval = (uintmax_t) val;
		res &= uval;

		DEREF(s1);
	}

	return make_integer(res);
}

/* do_or --- perform an | operation */

NODE *
do_or(int nargs)
{
	NODE *s1;
	uintmax_t res, uval;
	AWKNUM val;
	int i;

	res = 0;
	if (nargs < 2)
		fatal(_("or: called with less than two arguments"));

	for (i = 1; nargs > 0; nargs--, i++) {
		s1 = POP_SCALAR();
		if (do_lint && (fixtype(s1)->flags & NUMBER) == 0)
			lintwarn(_("or: argument %d is non-numeric"), i);

		val = force_number(s1)->numbr;
		if (val < 0)
			fatal(_("or: argument %d negative value %g is not allowed"), i, val);

		uval = (uintmax_t) val;
		res |= uval;

		DEREF(s1);
	}

	return make_integer(res);
}

/* do_xor --- perform an ^ operation */

NODE *
do_xor(int nargs)
{
	NODE *s1;
	uintmax_t res, uval;
	AWKNUM val;
	int i;

	if (nargs < 2)
		fatal(_("xor: called with less than two arguments"));

	res = 0;	/* silence compiler warning */
	for (i = 1; nargs > 0; nargs--, i++) {
		s1 = POP_SCALAR();
		if (do_lint && (fixtype(s1)->flags & NUMBER) == 0)
			lintwarn(_("xor: argument %d is non-numeric"), i);

		val = force_number(s1)->numbr;
		if (val < 0)
			fatal(_("xor: argument %d negative value %g is not allowed"), i, val);

		uval = (uintmax_t) val;
		if (i == 1)
			res = uval;
		else
			res ^= uval;

		DEREF(s1);
	}

	return make_integer(res);
}

/* do_compl --- perform a ~ operation */

NODE *
do_compl(int nargs)
{
	NODE *tmp;
	double d;
	uintmax_t uval;

	tmp = POP_SCALAR();
	if (do_lint && (fixtype(tmp)->flags & NUMBER) == 0)
		lintwarn(_("compl: received non-numeric argument"));
	d = force_number(tmp)->numbr;
	DEREF(tmp);

	if (d < 0)
		fatal(_("compl(%f): negative value is not allowed"), d);

	if (do_lint && double_to_int(d) != d)
		lintwarn(_("compl(%f): fractional value will be truncated"), d);

	uval = (uintmax_t) d;
	uval = ~ uval;
	return make_integer(uval);
}

/* do_strtonum --- the strtonum function */

NODE *
do_strtonum(int nargs)
{
	NODE *tmp;
	AWKNUM d;

	tmp = fixtype(POP_SCALAR());
	if ((tmp->flags & NUMBER) != 0)
		d = (AWKNUM) tmp->numbr;
	else if (get_numbase(tmp->stptr, tmp->stlen, use_lc_numeric) != 10)
		d = nondec2awknum(tmp->stptr, tmp->stlen, NULL);
	else
		d = (AWKNUM) force_number(tmp)->numbr;

	DEREF(tmp);
	return make_number((AWKNUM) d);
}

/* nondec2awknum --- convert octal or hex value to double */

/*
 * Because of awk's concatenation rules and the way awk.y:yylex()
 * collects a number, this routine has to be willing to stop on the
 * first invalid character.
 */

AWKNUM
nondec2awknum(char *str, size_t len, char **endptr)
{
	AWKNUM retval = 0.0;
	char save;
	short val;
	char *start = str;

	if (len >= 2 && *str == '0' && (str[1] == 'x' || str[1] == 'X')) {
		/*
		 * User called strtonum("0x") or some such,
		 * so just quit early.
		 */
		if (len <= 2) {
			if (endptr)
				*endptr = start;
			return (AWKNUM) 0.0;
		}

		for (str += 2, len -= 2; len > 0; len--, str++) {
			switch (*str) {
			case '0':
			case '1':
			case '2':
			case '3':
			case '4':
			case '5':
			case '6':
			case '7':
			case '8':
			case '9':
				val = *str - '0';
				break;
			case 'a':
			case 'b':
			case 'c':
			case 'd':
			case 'e':
			case 'f':
				val = *str - 'a' + 10;
				break;
			case 'A':
			case 'B':
			case 'C':
			case 'D':
			case 'E':
			case 'F':
				val = *str - 'A' + 10;
				break;
			default:
				if (endptr)
					*endptr = str;
				goto done;
			}
			retval = (retval * 16) + val;
		}
		if (endptr)
			*endptr = str;
	} else if (len >= 1 && *str == '0') {
		for (; len > 0; len--) {
			if (! isdigit((unsigned char) *str)) {
				if (endptr)
					*endptr = str;
				goto done;
			}
			else if (*str == '8' || *str == '9') {
				str = start;
				goto decimal;
			}
			retval = (retval * 8) + (*str - '0');
			str++;
		}
		if (endptr)
			*endptr = str;
	} else {
decimal:
		save = str[len];
		str[len] = '\0';
		retval = strtod(str, endptr);
		str[len] = save;
	}
done:
	return retval;
}

/* do_dcgettext, do_dcngettext --- handle i18n translations */

#if ENABLE_NLS && defined(LC_MESSAGES) && HAVE_DCGETTEXT

static int
localecategory_from_argument(NODE *t)
{
	static const struct category_table {
		int val;
		const char *name;
	} cat_tab[] = {
#ifdef LC_ALL
		{ LC_ALL,	"LC_ALL" },
#endif /* LC_ALL */
#ifdef LC_COLLATE
		{ LC_COLLATE,	"LC_COLLATE" },
#endif /* LC_COLLATE */
#ifdef LC_CTYPE
		{ LC_CTYPE,	"LC_CTYPE" },
#endif /* LC_CTYPE */
#ifdef LC_MESSAGES
		{ LC_MESSAGES,	"LC_MESSAGES" },
#endif /* LC_MESSAGES */
#ifdef LC_MONETARY
		{ LC_MONETARY,	"LC_MONETARY" },
#endif /* LC_MONETARY */
#ifdef LC_NUMERIC
		{ LC_NUMERIC,	"LC_NUMERIC" },
#endif /* LC_NUMERIC */
#ifdef LC_RESPONSE
		{ LC_RESPONSE,	"LC_RESPONSE" },
#endif /* LC_RESPONSE */
#ifdef LC_TIME
		{ LC_TIME,	"LC_TIME" },
#endif /* LC_TIME */
	};

	if (t != NULL) {
		int low, high, i, mid;
		char *category;
		int lc_cat = -1;

		char save = t->stptr[t->stlen];
		t->stptr[t->stlen] = '\0';
		category = t->stptr;

		/* binary search the table */
		low = 0;
		high = (sizeof(cat_tab) / sizeof(cat_tab[0])) - 1;
		while (low <= high) {
			mid = (low + high) / 2;
			i = strcmp(category, cat_tab[mid].name);

			if (i < 0)		/* category < mid */
				high = mid - 1;
			else if (i > 0)		/* category > mid */
				low = mid + 1;
			else {
				lc_cat = cat_tab[mid].val;
				break;
			}
		}
		t->stptr[t->stlen] = save;
		if (lc_cat == -1)	/* not there */
			fatal(_("dcgettext: `%s' is not a valid locale category"), category);

		return lc_cat;
	} else
		return LC_MESSAGES;
}

#endif

/*
 * awk usage is
 *
 * 	str = dcgettext(string [, domain [, category]])
 * 	str = dcngettext(string1, string2, number [, domain [, category]])
 *
 * Default domain is TEXTDOMAIN, default category is LC_MESSAGES.
 */

NODE *
do_dcgettext(int nargs)
{
	NODE *tmp, *t1, *t2 = NULL;
	char *string;
	char *the_result;
	size_t reslen;
#if ENABLE_NLS && defined(LC_MESSAGES) && HAVE_DCGETTEXT
	int lc_cat;
	char *domain;
	char save1 = '\0', save2 = '\0';

	if (nargs == 3) {	/* third argument */
		tmp = POP_STRING();
		lc_cat = localecategory_from_argument(tmp);
		DEREF(tmp);
	} else
		lc_cat = LC_MESSAGES;

	if (nargs >= 2) {  /* second argument */
		t2 = POP_STRING();
		domain = t2->stptr;
		str_terminate(t2, save2);
	} else
		domain = TEXTDOMAIN;
#else
	if (nargs == 3) {
		tmp = POP_STRING();
		DEREF(tmp);
	}
	if (nargs >= 2) {
		t2 = POP_STRING();
		DEREF(t2);
	}
#endif

	t1 = POP_STRING();	/* first argument */
	string = t1->stptr;

#if ENABLE_NLS && defined(LC_MESSAGES) && HAVE_DCGETTEXT
	str_terminate(t1, save1);
	the_result = dcgettext(domain, string, lc_cat);
	str_restore(t1, save1);
	if (t2 != NULL) {
		str_restore(t2, save2);
		DEREF(t2);
	}
	reslen = strlen(the_result);
#else
	the_result = string;
	reslen = t1->stlen;
#endif
	DEREF(t1);
	return make_string(the_result, reslen);
}


NODE *
do_dcngettext(int nargs)
{
	NODE *tmp, *t1, *t2, *t3;
	char *string1, *string2;
	unsigned long number;
	AWKNUM d;
	char *the_result;
	size_t reslen;

#if ENABLE_NLS && defined(LC_MESSAGES) && HAVE_DCGETTEXT
	int lc_cat;
	char *domain;
	char save = '\0', save1 = '\0', save2 = '\0';
	bool saved_end = false;

	if (nargs == 5) {	/* fifth argument */
		tmp = POP_STRING();
		lc_cat = localecategory_from_argument(tmp);
		DEREF(tmp);
	} else
		lc_cat = LC_MESSAGES;

	t3 = NULL;
	if (nargs >= 4) {	/* fourth argument */
		t3 = POP_STRING();
		domain = t3->stptr;
		save = domain[t3->stlen];
		domain[t3->stlen] = '\0';
		saved_end = true;
	} else
		domain = TEXTDOMAIN;
#else
	if (nargs == 5) {
		tmp = POP_STRING();
		DEREF(tmp);
	}
	if (nargs >= 4) {
		t3 = POP_STRING();
		DEREF(t3);
	}
#endif

	t2 = POP_NUMBER();	/* third argument */
	d = get_number_d(t2);
	DEREF(t2);

	number = (unsigned long) double_to_int(d);
	t2 = POP_STRING();	/* second argument */
	string2 = t2->stptr;
	t1 = POP_STRING();	/* first argument */
	string1 = t1->stptr;

#if ENABLE_NLS && defined(LC_MESSAGES) && HAVE_DCGETTEXT

	str_terminate(t1, save1);
	str_terminate(t2, save2);
	the_result = dcngettext(domain, string1, string2, number, lc_cat);
	reslen = strlen(the_result);
	str_restore(t1, save1);
	str_restore(t2, save2);
	if (saved_end)
		domain[t3->stlen] = save;
	if (t3 != NULL)
		DEREF(t3);
#else
	if (number == 1) {
		the_result = string1;
		reslen = t1->stlen;
	} else {
		the_result = string2;
		reslen = t2->stlen;
	}
#endif
	DEREF(t1);
	DEREF(t2);
	return make_string(the_result, reslen);
}

/* do_bindtextdomain --- set the directory for a text domain */

/*
 * awk usage is
 *
 * 	binding = bindtextdomain(dir [, domain])
 *
 * If dir is "", pass NULL to C version.
 * Default domain is TEXTDOMAIN.
 */

NODE *
do_bindtextdomain(int nargs)
{
	NODE *t1, *t2;
	const char *directory, *domain;
	const char *the_result;

	t1 = t2 = NULL;
	/* set defaults */
	directory = NULL;
	domain = TEXTDOMAIN;
	char save = '\0', save1 = '\0';

	if (nargs == 2) {	/* second argument */
		t2 = POP_STRING();
		domain = (const char *) t2->stptr;
		save = t2->stptr[t2->stlen];
		t2->stptr[t2->stlen] = '\0';
	}

	/* first argument */
	t1 = POP_STRING();
	if (t1->stlen > 0) {
		directory = (const char *) t1->stptr;
		str_terminate(t1, save1);
	}

	the_result = bindtextdomain(domain, directory);
	if (directory)
		str_restore(t1, save1);

	DEREF(t1);
	if (t2 != NULL) {
		t2->stptr[t2->stlen] = save;
		DEREF(t2);
	}

	return make_string(the_result, strlen(the_result));
}

#ifdef SUPPLY_INTDIV
/* do_intdiv --- do integer division, return quotient and remainder in dest array */

/*
 * We define the semantics as:
 * 	numerator = int(numerator)
 *	denominator = int(denonmator)
 *	quotient = int(numerator / denomator)
 *	remainder = int(numerator % denomator)
 */

NODE *
do_intdiv(int nargs)
{
	NODE *numerator, *denominator, *result;
	double num, denom, quotient, remainder;

	result = POP_PARAM();
	if (result->type != Node_var_array)
		fatal(_("intdiv: third argument is not an array"));
	assoc_clear(result);

	denominator = POP_SCALAR();
	numerator = POP_SCALAR();

	if (do_lint) {
		if ((fixtype(numerator)->flags & NUMBER) == 0)
			lintwarn(_("intdiv: received non-numeric first argument"));
		if ((fixtype(denominator)->flags & NUMBER) == 0)
			lintwarn(_("intdiv: received non-numeric second argument"));
	}

	(void) force_number(numerator);
	(void) force_number(denominator);
	num = double_to_int(get_number_d(numerator));
	denom = double_to_int(get_number_d(denominator));

	if (denom == 0.0)
		fatal(_("intdiv: division by zero attempted"));

	quotient = double_to_int(num / denom);
	/*
	 * FIXME: This code is duplicated, factor it out to a
	 * separate function.
	 */
#ifdef HAVE_FMOD
	remainder = fmod(num, denom);
#else	/* ! HAVE_FMOD */
	(void) modf(num / denom, & remainder);
	remainder = num - remainder * denom;
#endif	/* ! HAVE_FMOD */
	remainder = double_to_int(remainder);

<<<<<<< HEAD
	assoc_set(result, make_string("quotient", 8), make_number((AWKNUM) quotient));

	assoc_set(result, make_string("remainder", 9), make_number((AWKNUM) remainder));
=======
	sub = make_string("quotient", 8);
	lhs = assoc_lookup(result, sub);
	unref(*lhs);
	*lhs = make_number((AWKNUM) quotient);
	unref(sub);

	sub = make_string("remainder", 9);
	lhs = assoc_lookup(result, sub);
	unref(*lhs);
	*lhs = make_number((AWKNUM) remainder);
	unref(sub);
>>>>>>> 6f16c4f4

	DEREF(denominator);
	DEREF(numerator);

	return make_number((AWKNUM) 0.0);
}
#endif /* SUPPLY_INTDIV */

/* do_typeof --- return a string with the type of the arg */

NODE *
do_typeof(int nargs)
{
	NODE *arg;
	char *res = NULL;
	bool deref = true;
	NODE *dbg;

	if (nargs == 2) {	/* 2nd optional arg for debugging */
		dbg = POP_PARAM();
		if (dbg->type != Node_var_array)
			fatal(_("typeof: second argument is not an array"));
		assoc_clear(dbg);
	}
	else
		dbg = NULL;
	arg = POP();
	switch (arg->type) {
	case Node_var_array:
		/* Node_var_array is never UPREF'ed */
		res = "array";
		deref = false;
		if (dbg)
			assoc_set(dbg, make_string("array_type", 10), make_string(arg->array_funcs->name, strlen(arg->array_funcs->name)));
		break;
	case Node_val:
		switch (fixtype(arg)->flags & (STRING|NUMBER|USER_INPUT|REGEX)) {
		case NUMBER:
			res = "number";
			break;
		case NUMBER|USER_INPUT:
			res = "strnum";
			break;
		case REGEX:
			res = "regexp";
			break;
		case STRING:
			res = "string";
			// fall through
		case NUMBER|STRING:
			if (arg == Nnull_string || (arg->flags & NULL_FIELD) != 0) {
				res = "unassigned";
				break;
			}
			/* fall through */
		default:
			if (res == NULL) {
				warning(_("typeof detected invalid flags combination `%s'; please file a bug report."), flags2str(arg->flags));
				res = "unknown";
			}
			break;
		}
		if (dbg) {
			const char *s = flags2str(arg->flags);
			assoc_set(dbg, make_string("flags", 5), make_string(s, strlen(s)));
		}
		break;
	case Node_var_new:
		res = "untyped";
		deref = false;
		break;
	case Node_var:
		/*
		 * Note: this doesn't happen because the function calling code
		 * in interpret.h pushes Node_var->var_value.
		 */
		fatal(_("typeof: invalid argument type `%s'"),
				nodetype2str(arg->type));
		break;
	default:
		fatal(_("typeof: unknown argument type `%s'"),
				nodetype2str(arg->type));
		break;
	}

	if (deref)
		DEREF(arg);
	return make_string(res, strlen(res));
}

/* mbc_byte_count --- return number of bytes for corresponding numchars multibyte characters */

static size_t
mbc_byte_count(const char *ptr, size_t numchars)
{
	mbstate_t cur_state;
	size_t sum = 0;
	int mb_len;

	memset(& cur_state, 0, sizeof(cur_state));

	assert(gawk_mb_cur_max > 1);
	mb_len = mbrlen(ptr, numchars * gawk_mb_cur_max, &cur_state);
	if (mb_len <= 0)
		return numchars;	/* no valid m.b. char */

	for (; numchars > 0; numchars--) {
		mb_len = mbrlen(ptr, numchars * gawk_mb_cur_max, &cur_state);
		if (mb_len <= 0)
			break;
		sum += mb_len;
		ptr += mb_len;
	}

	return sum;
}

/* mbc_char_count --- return number of m.b. chars in string, up to numbytes bytes */

static size_t
mbc_char_count(const char *ptr, size_t numbytes)
{
	mbstate_t cur_state;
	size_t sum = 0;
	int mb_len;

	if (gawk_mb_cur_max == 1)
		return numbytes;

	memset(& cur_state, 0, sizeof(cur_state));

	mb_len = mbrlen(ptr, numbytes, &cur_state);
	if (mb_len <= 0)
		return numbytes;	/* no valid m.b. char */

	while (numbytes > 0) {
		mb_len = mbrlen(ptr, numbytes, &cur_state);
		if (mb_len <= 0)
			break;
		sum++;
		ptr += mb_len;
		numbytes -= mb_len;
	}

	return sum;
}

/* sanitize_exit_status --- convert a 16 bit Unix exit status into something reasonable */

int sanitize_exit_status(int status)
{
	int ret = 0;

	if (WIFEXITED(status))
		ret = WEXITSTATUS(status); /* normal exit */
	else if (WIFSIGNALED(status)) {
		bool coredumped = false;
#ifdef WCOREDUMP
		coredumped = WCOREDUMP(status);
#endif
		/* use 256 since exit values are 8 bits */
		ret = WTERMSIG(status) + (coredumped ? 512 : 256);
	} else
		ret = 0;	/* shouldn't get here */

	return ret;
}

/* out_of_range --- return true if a value is out of range */

bool
out_of_range(NODE *n)
{
#ifdef HAVE_MPFR
	if (is_mpg_integer(n))
		return false;
	else if (is_mpg_float(n))
		return (! mpfr_number_p(n->mpg_numbr));
	else
#endif
		return (isnan(n->numbr) || isinf(n->numbr));
}

/* format_nan_inf --- format NaN and INF values */

char *
format_nan_inf(NODE *n, char format)
{
	static char buf[100];

#ifdef HAVE_MPFR
	if (is_mpg_integer(n))
		return NULL;
	else if (is_mpg_float(n)) {
		if (mpfr_nan_p(n->mpg_numbr)) {
			strcpy(buf, mpfr_sgn(n->mpg_numbr) < 0 ? "-nan" : "+nan");

			goto fmt;
		} else if (mpfr_inf_p(n->mpg_numbr)) {
			strcpy(buf, mpfr_sgn(n->mpg_numbr) < 0 ? "-inf" : "+inf");

			goto fmt;
		} else
			return NULL;
	}
	/* else
		fallthrough */
#endif
	double val = n->numbr;

	if (isnan(val)) {
		strcpy(buf, signbit(val) != 0 ? "-nan" : "+nan");

		// fall through to end
	} else if (isinf(val)) {
		strcpy(buf, val < 0 ? "-inf" : "+inf");

		// fall through to end
	} else
		return NULL;

#ifdef HAVE_MPFR
fmt:
#endif
	if (isupper(format)) {
		int i;

		for (i = 0; buf[i] != '\0'; i++)
			buf[i] = toupper(buf[i]);
	}
	return buf;
}<|MERGE_RESOLUTION|>--- conflicted
+++ resolved
@@ -4019,23 +4019,9 @@
 #endif	/* ! HAVE_FMOD */
 	remainder = double_to_int(remainder);
 
-<<<<<<< HEAD
 	assoc_set(result, make_string("quotient", 8), make_number((AWKNUM) quotient));
 
 	assoc_set(result, make_string("remainder", 9), make_number((AWKNUM) remainder));
-=======
-	sub = make_string("quotient", 8);
-	lhs = assoc_lookup(result, sub);
-	unref(*lhs);
-	*lhs = make_number((AWKNUM) quotient);
-	unref(sub);
-
-	sub = make_string("remainder", 9);
-	lhs = assoc_lookup(result, sub);
-	unref(*lhs);
-	*lhs = make_number((AWKNUM) remainder);
-	unref(sub);
->>>>>>> 6f16c4f4
 
 	DEREF(denominator);
 	DEREF(numerator);
