/*
 * builtin.c - Builtin functions and various utility procedures.
 */

/* 
 * Copyright (C) 1986, 1988, 1989, 1991-2012 the Free Software Foundation, Inc.
 * 
 * This file is part of GAWK, the GNU implementation of the
 * AWK Programming Language.
 * 
 * GAWK is free software; you can redistribute it and/or modify
 * it under the terms of the GNU General Public License as published by
 * the Free Software Foundation; either version 3 of the License, or
 * (at your option) any later version.
 * 
 * GAWK is distributed in the hope that it will be useful,
 * but WITHOUT ANY WARRANTY; without even the implied warranty of
 * MERCHANTABILITY or FITNESS FOR A PARTICULAR PURPOSE.  See the
 * GNU General Public License for more details.
 * 
 * You should have received a copy of the GNU General Public License
 * along with this program; if not, write to the Free Software
 * Foundation, Inc., 51 Franklin Street, Fifth Floor, Boston, MA  02110-1301, USA
 */


#include "awk.h"
#if defined(HAVE_FCNTL_H)
#include <fcntl.h>
#endif
#include <math.h>
#include "random.h"
#include "floatmagic.h"

#if defined(HAVE_POPEN_H)
#include "popen.h"
#endif

#ifndef CHAR_BIT
# define CHAR_BIT 8
#endif

/* The extra casts work around common compiler bugs.  */
#define TYPE_SIGNED(t) (! ((t) 0 < (t) -1))
/* The outer cast is needed to work around a bug in Cray C 5.0.3.0.
   It is necessary at least when t == time_t.  */
#define TYPE_MINIMUM(t) ((t) (TYPE_SIGNED (t) \
			      ? ~ (t) 0 << (sizeof (t) * CHAR_BIT - 1) : (t) 0))
#define TYPE_MAXIMUM(t) ((t) (~ (t) 0 - TYPE_MINIMUM (t)))

#ifndef INTMAX_MIN
# define INTMAX_MIN TYPE_MINIMUM (intmax_t)
#endif
#ifndef UINTMAX_MAX
# define UINTMAX_MAX TYPE_MAXIMUM (uintmax_t)
#endif

#ifndef SIZE_MAX	/* C99 constant, can't rely on it everywhere */
#define SIZE_MAX ((size_t) -1)
#endif

#define DEFAULT_G_PRECISION 6

static size_t mbc_byte_count(const char *ptr, size_t numchars);
static size_t mbc_char_count(const char *ptr, size_t numbytes);

/* Can declare these, since we always use the random shipped with gawk */
extern char *initstate(unsigned long seed, char *state, long n);
extern char *setstate(char *state);
extern long random(void);
extern void srandom(unsigned long seed);

extern NODE **args_array;
extern int max_args;
extern NODE **fields_arr;
extern bool output_is_tty;
extern FILE *output_fp;


#define POP_TWO_SCALARS(s1, s2) \
s2 = POP_SCALAR(); \
s1 = POP(); \
do { if (s1->type == Node_var_array) { \
DEREF(s2); \
fatal(_("attempt to use array `%s' in a scalar context"), array_vname(s1)); \
}} while (false)


/*
 * Since we supply the version of random(), we know what
 * value to use here.
 */
#define GAWK_RANDOM_MAX 0x7fffffffL

/* efwrite --- like fwrite, but with error checking */

static void
efwrite(const void *ptr,
	size_t size,
	size_t count,
	FILE *fp,
	const char *from,
	struct redirect *rp,
	bool flush)
{
	errno = 0;
	if (rp != NULL) {
		if (rp->output.gawk_fwrite(ptr, size, count, fp, rp->output.opaque) != count)
			goto wrerror;
	} else if (fwrite(ptr, size, count, fp) != count)
		goto wrerror;
	if (flush
	  && ((fp == stdout && output_is_tty)
	      || (rp != NULL && (rp->flag & RED_NOBUF)))) {
		if (rp != NULL) {
			rp->output.gawk_fflush(fp, rp->output.opaque);
			if (rp->output.gawk_ferror(fp, rp->output.opaque))
				goto wrerror;
		} else {
			fflush(fp);
			if (ferror(fp))
				goto wrerror;
		}
	}
	return;

wrerror:
	fatal(_("%s to \"%s\" failed (%s)"), from,
		rp ? rp->value : _("standard output"),
		errno ? strerror(errno) : _("reason unknown"));
}

/* do_exp --- exponential function */

NODE *
do_exp(int nargs)
{
	NODE *tmp;
	double d, res;

	tmp = POP_SCALAR();
	if (do_lint && (tmp->flags & (NUMCUR|NUMBER)) == 0)
		lintwarn(_("exp: received non-numeric argument"));
	d = force_number(tmp)->numbr;
	DEREF(tmp);
	errno = 0;
	res = exp(d);
	if (errno == ERANGE)
		warning(_("exp: argument %g is out of range"), d);
	return make_number((AWKNUM) res);
}

/* stdfile --- return fp for a standard file */

/*
 * This function allows `fflush("/dev/stdout")' to work.
 * The other files will be available via getredirect().
 * /dev/stdin is not included, since fflush is only for output.
 */

static FILE *
stdfile(const char *name, size_t len)
{
	if (len == 11) {
		if (strncmp(name, "/dev/stderr", 11) == 0)
			return stderr;
		else if (strncmp(name, "/dev/stdout", 11) == 0)
			return stdout;
	}

	return NULL;
}

/* do_fflush --- flush output, either named file or pipe or everything */

NODE *
do_fflush(int nargs)
{
	struct redirect *rp;
	NODE *tmp;
	FILE *fp;
	int status = 0;
	const char *file;

	/* fflush() --- flush stdout */
	if (nargs == 0) {
		if (output_fp != stdout)
			(void) fflush(output_fp);
		status = fflush(stdout);
		return make_number((AWKNUM) status);
	}

	tmp = POP_STRING();
	file = tmp->stptr;

	/* fflush("") --- flush all */
	if (tmp->stlen == 0) {
		status = flush_io();
		DEREF(tmp);
		return make_number((AWKNUM) status);
	}

	rp = getredirect(tmp->stptr, tmp->stlen);
	status = -1;
	if (rp != NULL) {
		if ((rp->flag & (RED_WRITE|RED_APPEND)) == 0) {
			if (rp->flag & RED_PIPE)
				warning(_("fflush: cannot flush: pipe `%s' opened for reading, not writing"),
					file);
			else
				warning(_("fflush: cannot flush: file `%s' opened for reading, not writing"),
					file);
			DEREF(tmp);
			return make_number((AWKNUM) status);
		}
		fp = rp->output.fp;
		if (fp != NULL)
			status = rp->output.gawk_fflush(fp, rp->output.opaque);
	} else if ((fp = stdfile(tmp->stptr, tmp->stlen)) != NULL) {
		status = fflush(fp);
	} else {
		status = -1;
		warning(_("fflush: `%s' is not an open file, pipe or co-process"), file);
	}
	DEREF(tmp);
	return make_number((AWKNUM) status);
}

#if MBS_SUPPORT
/* strncasecmpmbs --- like strncasecmp (multibyte string version)  */

int
strncasecmpmbs(const unsigned char *s1, const unsigned char *s2, size_t n)
{
	size_t i1, i2, mbclen1, mbclen2, gap;
	wchar_t wc1, wc2;
	mbstate_t mbs1, mbs2;

	memset(& mbs1, 0, sizeof(mbs1));
	memset(& mbs2, 0, sizeof(mbs2));

	for (i1 = i2 = 0 ; i1 < n && i2 < n ;i1 += mbclen1, i2 += mbclen2) {
		if (is_valid_character(s1[i1])) {
			mbclen1 = 1;
			wc1 = btowc_cache(s1[i1]);
		} else {
			mbclen1 = mbrtowc(& wc1, (const char *)s1 + i1,
					  n - i1, & mbs1);
			if (mbclen1 == (size_t) -1 || mbclen1 == (size_t) -2 || mbclen1 == 0) {
				/* We treat it as a singlebyte character. */
				mbclen1 = 1;
				wc1 = btowc_cache(s1[i1]);
			}
		}
		if (is_valid_character(s2[i2])) {
			mbclen2 = 1;
			wc2 = btowc_cache(s2[i2]);
		} else {
			mbclen2 = mbrtowc(& wc2, (const char *)s2 + i2,
					  n - i2, & mbs2);
			if (mbclen2 == (size_t) -1 || mbclen2 == (size_t) -2 || mbclen2 == 0) {
				/* We treat it as a singlebyte character. */
				mbclen2 = 1;
				wc2 = btowc_cache(s2[i2]);
			}
		}
		if ((gap = towlower(wc1) - towlower(wc2)) != 0)
			/* s1 and s2 are not equivalent. */
			return gap;
	}
	/* s1 and s2 are equivalent. */
	return 0;
}

/* Inspect the buffer `src' and write the index of each byte to `dest'.
   Caller must allocate `dest'.
   e.g. str = <mb1(1)>, <mb1(2)>, a, b, <mb2(1)>, <mb2(2)>, <mb2(3)>, c
        where mb(i) means the `i'-th byte of a multibyte character.
		dest =       1,        2, 1, 1,        1,        2,        3. 1
*/
static void
index_multibyte_buffer(char* src, char* dest, int len)
{
	int idx, prev_idx;
	mbstate_t mbs, prevs;

	memset(& prevs, 0, sizeof(mbstate_t));
	for (idx = prev_idx = 0 ; idx < len ; idx++) {
		size_t mbclen;
		mbs = prevs;
		mbclen = mbrlen(src + prev_idx, idx - prev_idx + 1, & mbs);
		if (mbclen == (size_t) -1 || mbclen == 1 || mbclen == 0) {
			/* singlebyte character.  */
			mbclen = 1;
			prev_idx = idx + 1;
		} else if (mbclen == (size_t) -2) {
			/* a part of a multibyte character.  */
			mbclen = idx - prev_idx + 1;
		} else if (mbclen > 1) {
			/* the end of a multibyte character.  */
			prev_idx = idx + 1;
			prevs = mbs;
		} else {
			/* Can't reach.  */
		}
		dest[idx] = mbclen;
    }
}
#else
/* a dummy function */
static void
index_multibyte_buffer(char* src ATTRIBUTE_UNUSED, char* dest ATTRIBUTE_UNUSED, int len ATTRIBUTE_UNUSED)
{
	cant_happen();
}
#endif

/* do_index --- find index of a string */

NODE *
do_index(int nargs)
{
	NODE *s1, *s2;
	const char *p1, *p2;
	size_t l1, l2;
	long ret;
#if MBS_SUPPORT
	bool do_single_byte = false;
	mbstate_t mbs1, mbs2;

	if (gawk_mb_cur_max > 1) {
		memset(& mbs1, 0, sizeof(mbstate_t));
		memset(& mbs2, 0, sizeof(mbstate_t));
	}
#endif

	POP_TWO_SCALARS(s1, s2);

	if (do_lint) {
		if ((s1->flags & (STRING|STRCUR)) == 0)
			lintwarn(_("index: received non-string first argument"));
		if ((s2->flags & (STRING|STRCUR)) == 0)
			lintwarn(_("index: received non-string second argument"));
	}

	s1 = force_string(s1);
	s2 = force_string(s2);

	p1 = s1->stptr;
	p2 = s2->stptr;
	l1 = s1->stlen;
	l2 = s2->stlen;
	ret = 0;

	/*
	 * Icky special case, index(foo, "") should return 1,
	 * since both bwk awk and mawk do, and since match("foo", "")
	 * returns 1. This makes index("", "") work, too, fwiw.
	 */
	if (l2 == 0) {
		ret = 1;
		goto out;
	}

#if MBS_SUPPORT
	if (gawk_mb_cur_max > 1) {
		s1 = force_wstring(s1);
		s2 = force_wstring(s2);
		/*
		 * If we don't have valid wide character strings, use
		 * the real bytes.
		 */
		do_single_byte = ((s1->wstlen == 0 && s1->stlen > 0) 
					|| (s2->wstlen == 0 && s2->stlen > 0));
	}
#endif

	/* IGNORECASE will already be false if posix */
	if (IGNORECASE) {
		while (l1 > 0) {
			if (l2 > l1)
				break;
#if MBS_SUPPORT
			if (! do_single_byte && gawk_mb_cur_max > 1) {
				const wchar_t *pos;

				pos = wcasestrstr(s1->wstptr, s1->wstlen, s2->wstptr, s2->wstlen);
				if (pos == NULL)
					ret = 0;
				else
					ret = pos - s1->wstptr + 1;	/* 1-based */
				goto out;
			} else {
#endif
			/*
			 * Could use tolower(*p1) == tolower(*p2) here.
			 * See discussion in eval.c as to why not.
			 */
			if (casetable[(unsigned char)*p1] == casetable[(unsigned char)*p2]
			    && (l2 == 1 || strncasecmp(p1, p2, l2) == 0)) {
				ret = 1 + s1->stlen - l1;
				break;
			}
			l1--;
			p1++;
#if MBS_SUPPORT
			}
#endif
		}
	} else {
		while (l1 > 0) {
			if (l2 > l1)
				break;
			if (*p1 == *p2
			    && (l2 == 1 || (l2 > 0 && memcmp(p1, p2, l2) == 0))) {
				ret = 1 + s1->stlen - l1;
				break;
			}
#if MBS_SUPPORT
			if (! do_single_byte && gawk_mb_cur_max > 1) {
				const wchar_t *pos;

				pos = wstrstr(s1->wstptr, s1->wstlen, s2->wstptr, s2->wstlen);
				if (pos == NULL)
					ret = 0;
				else
					ret = pos - s1->wstptr + 1;	/* 1-based */
				goto out;
			} else {
				l1--;
				p1++;
			}
#else
			l1--;
			p1++;
#endif
		}
	}
out:
	DEREF(s1);
	DEREF(s2);
	return make_number((AWKNUM) ret);
}

/* double_to_int --- convert double to int, used several places */

double
double_to_int(double d)
{
	if (d >= 0)
		d = Floor(d);
	else
		d = Ceil(d);
	return d;
}

/* do_int --- convert double to int for awk */

NODE *
do_int(int nargs)
{
	NODE *tmp;
	double d;

	tmp = POP_SCALAR();
	if (do_lint && (tmp->flags & (NUMCUR|NUMBER)) == 0)
		lintwarn(_("int: received non-numeric argument"));
	d = force_number(tmp)->numbr;
	d = double_to_int(d);
	DEREF(tmp);
	return make_number((AWKNUM) d);
}

/* do_isarray --- check if argument is array */

NODE *
do_isarray(int nargs)
{
	NODE *tmp;
	int ret = 1;

	tmp = POP();
	if (tmp->type != Node_var_array) {
		ret = 0;
		DEREF(tmp);
	}
	return make_number((AWKNUM) ret);
}

/* do_length --- length of a string, array or $0 */

NODE *
do_length(int nargs)
{
	NODE *tmp;
	size_t len;

	tmp = POP();
	if (tmp->type == Node_var_array) {
<<<<<<< HEAD
		static short warned = FALSE;
		unsigned long size;
=======
		static bool warned = false;
>>>>>>> 7af1da78

		if (do_posix)
			fatal(_("length: received array argument"));
   		if (do_lint && ! warned) {
			warned = true;
			lintwarn(_("`length(array)' is a gawk extension"));
		}

		/*
		 * Support for deferred loading of array elements requires that
		 * we use the array length interface even though it isn't 
		 * necessary for the built-in array types.
		 */

		size = assoc_length(tmp);
		return make_number(size);
	}

	assert(tmp->type == Node_val);

	if (do_lint && (tmp->flags & (STRING|STRCUR)) == 0)
		lintwarn(_("length: received non-string argument"));
	tmp = force_string(tmp);

#if MBS_SUPPORT
	if (gawk_mb_cur_max > 1) {
		tmp = force_wstring(tmp);
		len = tmp->wstlen;
		/*
		 * If the bytes don't make a valid wide character
		 * string, fall back to the bytes themselves.
		 */
		 if (len == 0 && tmp->stlen > 0)
			 len = tmp->stlen;
	} else
#endif
		len = tmp->stlen;

	DEREF(tmp);
	return make_number((AWKNUM) len);
}

/* do_log --- the log function */

NODE *
do_log(int nargs)
{
	NODE *tmp;
	double d, arg;

	tmp = POP_SCALAR();
	if (do_lint && (tmp->flags & (NUMCUR|NUMBER)) == 0)
		lintwarn(_("log: received non-numeric argument"));
	arg = force_number(tmp)->numbr;
	if (arg < 0.0)
		warning(_("log: received negative argument %g"), arg);
	d = log(arg);
	DEREF(tmp);
	return make_number((AWKNUM) d);
}


#ifdef HAVE_MPFR

/*
 * mpz2mpfr --- convert an arbitrary-precision integer to a float
 *	without any loss of precision. The returned value is only
 * 	good for temporary use.
 */


static mpfr_ptr
mpz2mpfr(mpz_ptr zi)
{
	size_t prec;
	static mpfr_t mpfrval;
	static bool inited = false;
	int tval;

	/* estimate minimum precision for exact conversion */
	prec = mpz_sizeinbase(zi, 2);	/* most significant 1 bit position starting at 1 */
	prec -= (size_t) mpz_scan1(zi, 0);	/* least significant 1 bit index starting at 0 */
	if (prec < MPFR_PREC_MIN)
		prec = MPFR_PREC_MIN;
	else if (prec > MPFR_PREC_MAX)
		prec = MPFR_PREC_MAX;

	if (! inited) {
		mpfr_init2(mpfrval, prec);
		inited = true;
	} else
		mpfr_set_prec(mpfrval, prec);
	tval = mpfr_set_z(mpfrval, zi, ROUND_MODE);
	IEEE_FMT(mpfrval, tval);
	return mpfrval;
}
#endif

/*
 * format_tree() formats arguments of sprintf,
 * and accordingly to a fmt_string providing a format like in
 * printf family from C library.  Returns a string node which value
 * is a formatted string.  Called by  sprintf function.
 *
 * It is one of the uglier parts of gawk.  Thanks to Michal Jaegermann
 * for taming this beast and making it compatible with ANSI C.
 */

NODE *
format_tree(
	const char *fmt_string,
	size_t n0,
	NODE **the_args,
	long num_args)
{
/* copy 'l' bytes from 's' to 'obufout' checking for space in the process */
/* difference of pointers should be of ptrdiff_t type, but let us be kind */
#define bchunk(s, l) if (l) { \
	while ((l) > ofre) { \
		size_t olen = obufout - obuf; \
		erealloc(obuf, char *, osiz * 2, "format_tree"); \
		ofre += osiz; \
		osiz *= 2; \
		obufout = obuf + olen; \
	} \
	memcpy(obufout, s, (size_t) (l)); \
	obufout += (l); \
	ofre -= (l); \
}

/* copy one byte from 's' to 'obufout' checking for space in the process */
#define bchunk_one(s) { \
	if (ofre < 1) { \
		size_t olen = obufout - obuf; \
		erealloc(obuf, char *, osiz * 2, "format_tree"); \
		ofre += osiz; \
		osiz *= 2; \
		obufout = obuf + olen; \
	} \
	*obufout++ = *s; \
	--ofre; \
}

/* Is there space for something L big in the buffer? */
#define chksize(l)  if ((l) >= ofre) { \
	size_t olen = obufout - obuf; \
	size_t delta = osiz+l-ofre; \
	erealloc(obuf, char *, osiz + delta, "format_tree"); \
	obufout = obuf + olen; \
	ofre += delta; \
	osiz += delta; \
}

	size_t cur_arg = 0;
	NODE *r = NULL;
	int i, nc;
	bool toofew = false;
	char *obuf, *obufout;
	size_t osiz, ofre;
	const char *chbuf;
	const char *s0, *s1;
	int cs1;
	NODE *arg;
	long fw, prec, argnum;
	bool used_dollar;
	bool lj, alt, big_flag, bigbig_flag, small_flag, have_prec, need_format;
	long *cur = NULL;
	uintmax_t uval;
	bool sgn;
	int base;
	/*
	 * Although this is an array, the elements serve two different
	 * purposes. The first element is the general buffer meant
	 * to hold the entire result string.  The second one is a
	 * temporary buffer for large floating point values. They
	 * could just as easily be separate variables, and the
	 * code might arguably be clearer.
	 */
	struct {
		char *buf;
		size_t bufsize;
		char stackbuf[30];
	} cpbufs[2];
#define cpbuf	cpbufs[0].buf
	char *cend = &cpbufs[0].stackbuf[sizeof(cpbufs[0].stackbuf)];
	char *cp;
	const char *fill;
	AWKNUM tmpval = 0.0;
	char signchar = '\0';
	size_t len;
	bool zero_flag = false;
	bool quote_flag = false;
	int ii, jj;
	char *chp;
	size_t copy_count, char_count;
#ifdef HAVE_MPFR
	mpz_ptr zi;
	mpfr_ptr mf;
#endif
	enum { MP_INT_WITH_PREC = 1, MP_INT_WITHOUT_PREC, MP_FLOAT } fmt_type;

	static const char sp[] = " ";
	static const char zero_string[] = "0";
	static const char lchbuf[] = "0123456789abcdef";
	static const char Uchbuf[] = "0123456789ABCDEF";

#define INITIAL_OUT_SIZE	512
	emalloc(obuf, char *, INITIAL_OUT_SIZE, "format_tree");
	obufout = obuf;
	osiz = INITIAL_OUT_SIZE;
	ofre = osiz - 2;

	cur_arg = 1;

	{
		size_t k;
		for (k = 0; k < sizeof(cpbufs)/sizeof(cpbufs[0]); k++) {
			cpbufs[k].bufsize = sizeof(cpbufs[k].stackbuf);
			cpbufs[k].buf = cpbufs[k].stackbuf;
		}
	}

	/*
	 * The point of this goop is to grow the buffer
	 * holding the converted number, so that large
	 * values don't overflow a fixed length buffer.
	 */
#define PREPEND(CH) do {	\
	if (cp == cpbufs[0].buf) {	\
		char *prev = cpbufs[0].buf;	\
		emalloc(cpbufs[0].buf, char *, 2*cpbufs[0].bufsize, \
		 	"format_tree");	\
		memcpy((cp = cpbufs[0].buf+cpbufs[0].bufsize), prev,	\
		       cpbufs[0].bufsize);	\
		cpbufs[0].bufsize *= 2;	\
		if (prev != cpbufs[0].stackbuf)	\
			efree(prev);	\
		cend = cpbufs[0].buf+cpbufs[0].bufsize;	\
	}	\
	*--cp = (CH);	\
} while(0)

	/*
	 * Check first for use of `count$'.
	 * If plain argument retrieval was used earlier, choke.
	 *	Otherwise, return the requested argument.
	 * If not `count$' now, but it was used earlier, choke.
	 * If this format is more than total number of args, choke.
	 * Otherwise, return the current argument.
	 */
#define parse_next_arg() { \
	if (argnum > 0) { \
		if (cur_arg > 1) { \
			msg(_("fatal: must use `count$' on all formats or none")); \
			goto out; \
		} \
		arg = the_args[argnum]; \
	} else if (used_dollar) { \
		msg(_("fatal: must use `count$' on all formats or none")); \
		arg = 0; /* shutup the compiler */ \
		goto out; \
	} else if (cur_arg >= num_args) { \
		arg = 0; /* shutup the compiler */ \
		toofew = true; \
		break; \
	} else { \
		arg = the_args[cur_arg]; \
		cur_arg++; \
	} \
}

	need_format = false;
	used_dollar = false;

	s0 = s1 = fmt_string;
	while (n0-- > 0) {
		if (*s1 != '%') {
			s1++;
			continue;
		}
		need_format = true;
		bchunk(s0, s1 - s0);
		s0 = s1;
		cur = &fw;
		fw = 0;
		prec = 0;
		base = 0;
		argnum = 0;
		base = 0;
		have_prec = false;
		signchar = '\0';
		zero_flag = false;
		quote_flag = false;
#ifdef HAVE_MPFR
		mf = NULL;
		zi = NULL;
#endif
		fmt_type = 0;

		lj = alt = big_flag = bigbig_flag = small_flag = false;
		fill = sp;
		cp = cend;
		chbuf = lchbuf;
		s1++;

retry:
		if (n0-- == 0)	/* ran out early! */
			break;

		switch (cs1 = *s1++) {
		case (-1):	/* dummy case to allow for checking */
check_pos:
			if (cur != &fw)
				break;		/* reject as a valid format */
			goto retry;
		case '%':
			need_format = false;
			/*
			 * 29 Oct. 2002:
			 * The C99 standard pages 274 and 279 seem to imply that
			 * since there's no arg converted, the field width doesn't
			 * apply.  The code already was that way, but this
			 * comment documents it, at least in the code.
			 */
			if (do_lint) {
				const char *msg = NULL;

				if (fw && ! have_prec)
					msg = _("field width is ignored for `%%' specifier");
				else if (fw == 0 && have_prec)
					msg = _("precision is ignored for `%%' specifier");
				else if (fw && have_prec)
					msg = _("field width and precision are ignored for `%%' specifier");

				if (msg != NULL)
					lintwarn("%s", msg);
			}
			bchunk_one("%");
			s0 = s1;
			break;

		case '0':
			/*
			 * Only turn on zero_flag if we haven't seen
			 * the field width or precision yet.  Otherwise,
			 * screws up floating point formatting.
			 */
			if (cur == & fw)
				zero_flag = true;
			if (lj)
				goto retry;
			/* FALL through */
		case '1':
		case '2':
		case '3':
		case '4':
		case '5':
		case '6':
		case '7':
		case '8':
		case '9':
			if (cur == NULL)
				break;
			if (prec >= 0)
				*cur = cs1 - '0';
			/*
			 * with a negative precision *cur is already set
			 * to -1, so it will remain negative, but we have
			 * to "eat" precision digits in any case
			 */
			while (n0 > 0 && *s1 >= '0' && *s1 <= '9') {
				--n0;
				*cur = *cur * 10 + *s1++ - '0';
			}
			if (prec < 0) 	/* negative precision is discarded */
				have_prec = false;
			if (cur == &prec)
				cur = NULL;
			if (n0 == 0)	/* badly formatted control string */
				continue;
			goto retry;
		case '$':
			if (do_traditional) {
				msg(_("fatal: `$' is not permitted in awk formats"));
				goto out;
			}

			if (cur == &fw) {
				argnum = fw;
				fw = 0;
				used_dollar = true;
				if (argnum <= 0) {
					msg(_("fatal: arg count with `$' must be > 0"));
					goto out;
				}
				if (argnum >= num_args) {
					msg(_("fatal: arg count %ld greater than total number of supplied arguments"), argnum);
					goto out;
				}
			} else {
				msg(_("fatal: `$' not permitted after period in format"));
				goto out;
			}

			goto retry;
		case '*':
			if (cur == NULL)
				break;
			if (! do_traditional && isdigit((unsigned char) *s1)) {
				int val = 0;

				for (; n0 > 0 && *s1 && isdigit((unsigned char) *s1); s1++, n0--) {
					val *= 10;
					val += *s1 - '0';
				}
				if (*s1 != '$') {
					msg(_("fatal: no `$' supplied for positional field width or precision"));
					goto out;
				} else {
					s1++;
					n0--;
				}
				if (val >= num_args) {
					toofew = true;
					break;
				}
				arg = the_args[val];
			} else {
				parse_next_arg();
			}
			(void) force_number(arg);
			*cur = get_number_si(arg);
			if (*cur < 0 && cur == &fw) {
				*cur = -*cur;
				lj++;
			}
			if (cur == &prec) {
				if (*cur >= 0)
					have_prec = true;
				else
					have_prec = false;
				cur = NULL;
			}
			goto retry;
		case ' ':		/* print ' ' or '-' */
					/* 'space' flag is ignored */
					/* if '+' already present  */
			if (signchar != false) 
				goto check_pos;
			/* FALL THROUGH */
		case '+':		/* print '+' or '-' */
			signchar = cs1;
			goto check_pos;
		case '-':
			if (prec < 0)
				break;
			if (cur == &prec) {
				prec = -1;
				goto retry;
			}
			fill = sp;      /* if left justified then other */
			lj++; 		/* filling is ignored */
			goto check_pos;
		case '.':
			if (cur != &fw)
				break;
			cur = &prec;
			have_prec = true;
			goto retry;
		case '#':
			alt = true;
			goto check_pos;
		case '\'':
#if defined(HAVE_LOCALE_H)       
			/* allow quote_flag if there is a thousands separator. */
			if (loc.thousands_sep[0] != '\0')
				quote_flag = true;
			goto check_pos;
#else
			goto retry;  
#endif
		case 'l':
			if (big_flag)
				break;
			else {
				static bool warned = false;
				
				if (do_lint && ! warned) {
					lintwarn(_("`l' is meaningless in awk formats; ignored"));
					warned = true;
				}
				if (do_posix) {
					msg(_("fatal: `l' is not permitted in POSIX awk formats"));
					goto out;
				}
			}
			big_flag = true;
			goto retry;
		case 'L':
			if (bigbig_flag)
				break;
			else {
				static bool warned = false;
				
				if (do_lint && ! warned) {
					lintwarn(_("`L' is meaningless in awk formats; ignored"));
					warned = true;
				}
				if (do_posix) {
					msg(_("fatal: `L' is not permitted in POSIX awk formats"));
					goto out;
				}
			}
			bigbig_flag = true;
			goto retry;
		case 'h':
			if (small_flag)
				break;
			else {
				static bool warned = false;
				
				if (do_lint && ! warned) {
					lintwarn(_("`h' is meaningless in awk formats; ignored"));
					warned = true;
				}
				if (do_posix) {
					msg(_("fatal: `h' is not permitted in POSIX awk formats"));
					goto out;
				}
			}
			small_flag = true;
			goto retry;
		case 'c':
			need_format = false;
			parse_next_arg();
			/* user input that looks numeric is numeric */
			if ((arg->flags & (MAYBE_NUM|NUMBER)) == MAYBE_NUM)
				(void) force_number(arg);
			if (arg->flags & NUMBER) {
				uval = get_number_uj(arg);
#if MBS_SUPPORT
				if (gawk_mb_cur_max > 1) {
					char buf[100];
					wchar_t wc;
					mbstate_t mbs;
					size_t count;

					memset(& mbs, 0, sizeof(mbs));
					wc = uval;

					count = wcrtomb(buf, wc, & mbs);
					if (count == 0
					    || count == (size_t)-1
					    || count == (size_t)-2)
						goto out0;

					memcpy(cpbuf, buf, count);
					prec = count;
					cp = cpbuf;
					goto pr_tail;
				}
out0:
				;
				/* else,
					fall through */
#endif
				if (do_lint && uval > 255) {
					lintwarn("[s]printf: value %g is too big for %%c format",
							arg->numbr);
				}
				cpbuf[0] = uval;
				prec = 1;
				cp = cpbuf;
				goto pr_tail;
			}
			/*
			 * As per POSIX, only output first character of a
			 * string value.  Thus, we ignore any provided
			 * precision, forcing it to 1.  (Didn't this
			 * used to work? 6/2003.)
			 */
			cp = arg->stptr;
#if MBS_SUPPORT
			/*
			 * First character can be multiple bytes if
			 * it's a multibyte character. Grr.
			 */
			if (gawk_mb_cur_max > 1) {
				mbstate_t state;
				size_t count;

				memset(& state, 0, sizeof(state));
				count = mbrlen(cp, arg->stlen, & state);
				if (count == 0
				    || count == (size_t)-1
				    || count == (size_t)-2)
					goto out2;
				prec = count;
				goto pr_tail;
			}
out2:
			;
#endif
			prec = 1;
			goto pr_tail;
		case 's':
			need_format = false;
			parse_next_arg();
			arg = force_string(arg);
			if (fw == 0 && ! have_prec)
				prec = arg->stlen;
			else {
				char_count = mbc_char_count(arg->stptr, arg->stlen);
				if (! have_prec || prec > char_count)
					prec = char_count;
			}
			cp = arg->stptr;
			goto pr_tail;
		case 'd':
		case 'i':
			need_format = false;
			parse_next_arg();
			(void) force_number(arg);
#ifdef HAVE_MPFR
			if (is_mpg_float(arg))
				goto mpf0;
			else if (is_mpg_integer(arg))
				goto mpz0;
			else
#endif
			tmpval = arg->numbr;

			/*
			 * Check for Nan or Inf.
			 */
			if (isnan(tmpval) || isinf(tmpval))
				goto out_of_range;
			else
				tmpval = double_to_int(tmpval);

			/*
			 * ``The result of converting a zero value with a
			 * precision of zero is no characters.''
			 */
			if (have_prec && prec == 0 && tmpval == 0)
				goto pr_tail;

			if (tmpval < 0) {
				tmpval = -tmpval;
				sgn = true;
			} else {
				if (tmpval == -0.0)
					/* avoid printing -0 */
					tmpval = 0.0;
				sgn = false;
			}
			/*
			 * Use snprintf return value to tell if there
			 * is enough room in the buffer or not.
			 */
			while ((i = snprintf(cpbufs[1].buf,
					     cpbufs[1].bufsize, "%.0f",
					     tmpval)) >=
			       cpbufs[1].bufsize) {
				if (cpbufs[1].buf == cpbufs[1].stackbuf)
					cpbufs[1].buf = NULL;
				if (i > 0) {
					cpbufs[1].bufsize += ((i > cpbufs[1].bufsize) ?
							      i : cpbufs[1].bufsize);
				}
				else
					cpbufs[1].bufsize *= 2;
				assert(cpbufs[1].bufsize > 0);
				erealloc(cpbufs[1].buf, char *,
					 cpbufs[1].bufsize, "format_tree");
			}
			if (i < 1)
				goto out_of_range;
			chp = &cpbufs[1].buf[i-1];
			ii = jj = 0;
			do {
				PREPEND(*chp);
				chp--; i--;
#if defined(HAVE_LOCALE_H)
				if (quote_flag && loc.grouping[ii] && ++jj == loc.grouping[ii]) {
					if (i)	/* only add if more digits coming */
						PREPEND(loc.thousands_sep[0]);	/* XXX - assumption it's one char */
					if (loc.grouping[ii+1] == 0)
						jj = 0;		/* keep using current val in loc.grouping[ii] */
					else if (loc.grouping[ii+1] == CHAR_MAX)
						quote_flag = false;
					else {                 
						ii++;
						jj = 0;
					}
				}
#endif
			} while (i > 0);

			/* add more output digits to match the precision */
			if (have_prec) {
				while (cend - cp < prec)
					PREPEND('0');
			}

			if (sgn)
				PREPEND('-');
			else if (signchar)
				PREPEND(signchar);
			/*
			 * When to fill with zeroes is of course not simple.
			 * First: No zero fill if left-justifying.
			 * Next: There seem to be two cases:
			 * 	A '0' without a precision, e.g. %06d
			 * 	A precision with no field width, e.g. %.10d
			 * Any other case, we don't want to fill with zeroes.
			 */
			if (! lj
			    && ((zero_flag && ! have_prec)
				 || (fw == 0 && have_prec)))
				fill = zero_string;
			if (prec > fw)
				fw = prec;
			prec = cend - cp;
			if (fw > prec && ! lj && fill != sp
			    && (*cp == '-' || signchar)) {
				bchunk_one(cp);
				cp++;
				prec--;
				fw--;
			}
			goto pr_tail;
		case 'X':
			chbuf = Uchbuf;	/* FALL THROUGH */
		case 'x':
			base += 6;	/* FALL THROUGH */
		case 'u':
			base += 2;	/* FALL THROUGH */
		case 'o':
			base += 8;
			need_format = false;
			parse_next_arg();
			(void) force_number(arg);
#ifdef HAVE_MPFR
			if (is_mpg_integer(arg)) {
mpz0:
				zi = arg->mpg_i;

				if (cs1 != 'd' && cs1 != 'i') {
					if (mpz_sgn(zi) <= 0) {
						/*
						 * Negative value or 0 requires special handling.
						 * Unlike MPFR, GMP does not allow conversion
						 * to (u)intmax_t. So we first convert GMP type to
						 * a MPFR type.
						 */
						mf = mpz2mpfr(zi);
						goto mpf1;
					}
					signchar = '\0';	/* Don't print '+' */
				}

				/* See comments above about when to fill with zeros */
				zero_flag = (! lj
						    && ((zero_flag && ! have_prec)
							 || (fw == 0 && have_prec)));

 				fmt_type = have_prec ? MP_INT_WITH_PREC : MP_INT_WITHOUT_PREC;
				goto fmt0;

			} else if (is_mpg_float(arg)) {
mpf0:
				mf = arg->mpg_numbr;
				if (! mpfr_number_p(mf)) {
					/* inf or NaN */
					cs1 = 'g';
					fmt_type = MP_FLOAT;
					goto fmt1;
				}

				if (cs1 != 'd' && cs1 != 'i') {
mpf1:
					/*
					 * The output of printf("%#.0x", 0) is 0 instead of 0x, hence <= in
					 * the comparison below.
					 */
					if (mpfr_sgn(mf) <= 0) {
						if (! mpfr_fits_intmax_p(mf, ROUND_MODE)) {
							/* -ve number is too large */
							cs1 = 'g';
							fmt_type = MP_FLOAT;
							goto fmt1;
						}

						tmpval = uval = (uintmax_t) mpfr_get_sj(mf, ROUND_MODE);
						if (! alt && have_prec && prec == 0 && tmpval == 0)
							goto pr_tail;	/* printf("%.0x", 0) is no characters */
						goto int0;
					}
					signchar = '\0';	/* Don't print '+' */
				}

				/* See comments above about when to fill with zeros */
				zero_flag = (! lj
						    && ((zero_flag && ! have_prec)
							 || (fw == 0 && have_prec)));
				
				(void) mpfr_get_z(mpzval, mf, MPFR_RNDZ);	/* convert to GMP integer */
 				fmt_type = have_prec ? MP_INT_WITH_PREC : MP_INT_WITHOUT_PREC;
				zi = mpzval;
				goto fmt0;
			} else
#endif
				tmpval = arg->numbr;

			/*
			 * ``The result of converting a zero value with a
			 * precision of zero is no characters.''
			 *
			 * If I remember the ANSI C standard, though,
			 * it says that for octal conversions
			 * the precision is artificially increased
			 * to add an extra 0 if # is supplied.
			 * Indeed, in C,
			 * 	printf("%#.0o\n", 0);
			 * prints a single 0.
			 */
			if (! alt && have_prec && prec == 0 && tmpval == 0)
				goto pr_tail;

			if (tmpval < 0) {
				uval = (uintmax_t) (intmax_t) tmpval;
				if ((AWKNUM)(intmax_t)uval != double_to_int(tmpval))
					goto out_of_range;
			} else {
				uval = (uintmax_t) tmpval;
				if ((AWKNUM)uval != double_to_int(tmpval))
					goto out_of_range;
			}
#ifdef HAVE_MPFR
	int0:
#endif
			/*
			 * When to fill with zeroes is of course not simple.
			 * First: No zero fill if left-justifying.
			 * Next: There seem to be two cases:
			 * 	A '0' without a precision, e.g. %06d
			 * 	A precision with no field width, e.g. %.10d
			 * Any other case, we don't want to fill with zeroes.
			 */
			if (! lj
			    && ((zero_flag && ! have_prec)
				 || (fw == 0 && have_prec)))
				fill = zero_string;
			ii = jj = 0;
			do {
				PREPEND(chbuf[uval % base]);
				uval /= base;
#if defined(HAVE_LOCALE_H)
				if (base == 10 && quote_flag && loc.grouping[ii] && ++jj == loc.grouping[ii]) {
					if (uval)	/* only add if more digits coming */
						PREPEND(loc.thousands_sep[0]);	/* XXX --- assumption it's one char */
					if (loc.grouping[ii+1] == 0)                                          
						jj = 0;     /* keep using current val in loc.grouping[ii] */
					else if (loc.grouping[ii+1] == CHAR_MAX)                        
						quote_flag = false;
					else {                 
						ii++;
						jj = 0;
					}
				}
#endif
			} while (uval > 0);

			/* add more output digits to match the precision */
			if (have_prec) {
				while (cend - cp < prec)
					PREPEND('0');
			}

			if (alt && tmpval != 0) {
				if (base == 16) {
					PREPEND(cs1);
					PREPEND('0');
					if (fill != sp) {
						bchunk(cp, 2);
						cp += 2;
						fw -= 2;
					}
				} else if (base == 8)
					PREPEND('0');
			}
			base = 0;
			if (prec > fw)
				fw = prec;
			prec = cend - cp;
	pr_tail:
			if (! lj) {
				while (fw > prec) {
			    		bchunk_one(fill);
					fw--;
				}
			}
			copy_count = prec;
			if (fw == 0 && ! have_prec)
				;
			else if (gawk_mb_cur_max > 1 && (cs1 == 's' || cs1 == 'c')) {
				assert(cp == arg->stptr || cp == cpbuf);
				copy_count = mbc_byte_count(arg->stptr, prec);
			}
			bchunk(cp, copy_count);
			while (fw > prec) {
				bchunk_one(fill);
				fw--;
			}
			s0 = s1;
			break;

     out_of_range:
			/* out of range - emergency use of %g format */
			if (do_lint)
				lintwarn(_("[s]printf: value %g is out of range for `%%%c' format"),
							(double) tmpval, cs1);
			cs1 = 'g';
			goto fmt1;

		case 'F':
#if ! defined(PRINTF_HAS_F_FORMAT) || PRINTF_HAS_F_FORMAT != 1
			cs1 = 'f';
			/* FALL THROUGH */
#endif
		case 'g':
		case 'G':
		case 'e':
		case 'f':
		case 'E':
			need_format = false;
			parse_next_arg();
			(void) force_number(arg);

			if (! is_mpg_number(arg))
				tmpval = arg->numbr;
#ifdef HAVE_MPFR
			else if (is_mpg_float(arg)) {
				mf = arg->mpg_numbr;
				fmt_type = MP_FLOAT;
			} else {
				/* arbitrary-precision integer, convert to MPFR float */
				assert(mf == NULL);
				mf = mpz2mpfr(arg->mpg_i);
				fmt_type = MP_FLOAT;
			}
#endif
     fmt1:
			if (! have_prec)
				prec = DEFAULT_G_PRECISION;
#ifdef HAVE_MPFR
     fmt0:
#endif
			chksize(fw + prec + 11);	/* 11 == slop */
			cp = cpbuf;
			*cp++ = '%';
			if (lj)
				*cp++ = '-';
			if (signchar)
				*cp++ = signchar;
			if (alt)
				*cp++ = '#';
			if (zero_flag)
				*cp++ = '0';
			if (quote_flag)
				*cp++ = '\'';

#if defined(LC_NUMERIC)
			if (quote_flag && ! use_lc_numeric)
				setlocale(LC_NUMERIC, "");
#endif

			switch (fmt_type) {
#ifdef HAVE_MPFR
			case MP_INT_WITH_PREC:
				sprintf(cp, "*.*Z%c", cs1);
				while ((nc = mpfr_snprintf(obufout, ofre, cpbuf,
					     (int) fw, (int) prec, zi)) >= ofre)
					chksize(nc)
				break;
			case MP_INT_WITHOUT_PREC:
				sprintf(cp, "*Z%c", cs1);
				while ((nc = mpfr_snprintf(obufout, ofre, cpbuf,
					     (int) fw, zi)) >= ofre)
					chksize(nc)
				break;
			case MP_FLOAT:
				sprintf(cp, "*.*R*%c", cs1);
				while ((nc = mpfr_snprintf(obufout, ofre, cpbuf,
					     (int) fw, (int) prec, ROUND_MODE, mf)) >= ofre)
					chksize(nc)
				break;
#endif
			default:
				sprintf(cp, "*.*%c", cs1);
				while ((nc = snprintf(obufout, ofre, cpbuf,
					     (int) fw, (int) prec,
					     (double) tmpval)) >= ofre)
					chksize(nc)
			}

#if defined(LC_NUMERIC)
			if (quote_flag && ! use_lc_numeric)
				setlocale(LC_NUMERIC, "C");
#endif

			len = strlen(obufout);
			ofre -= len;
			obufout += len;
			s0 = s1;
			break;
		default:
			if (do_lint && isalpha(cs1))
				lintwarn(_("ignoring unknown format specifier character `%c': no argument converted"), cs1);
			break;
		}
		if (toofew) {
			msg("%s\n\t`%s'\n\t%*s%s",
			      _("fatal: not enough arguments to satisfy format string"),
			      fmt_string, (int) (s1 - fmt_string - 1), "",
			      _("^ ran out for this one"));
			goto out;
		}
	}
	if (do_lint) {
		if (need_format)
			lintwarn(
			_("[s]printf: format specifier does not have control letter"));
		if (cur_arg < num_args)
			lintwarn(
			_("too many arguments supplied for format string"));
	}
	bchunk(s0, s1 - s0);
	r = make_str_node(obuf, obufout - obuf, ALREADY_MALLOCED);
	obuf = NULL;
out:
	{
		size_t k;
		size_t count = sizeof(cpbufs)/sizeof(cpbufs[0]);
		for (k = 0; k < count; k++) {
			if (cpbufs[k].buf != cpbufs[k].stackbuf)
				efree(cpbufs[k].buf);
		}
		if (obuf != NULL)
			efree(obuf);
	}

	if (r == NULL)
		gawk_exit(EXIT_FATAL);
	return r;
}


/* printf_common --- common code for sprintf and printf */

static NODE *
printf_common(int nargs)
{
	int i;
	NODE *r, *tmp;

	assert(nargs <= max_args);
	for (i = 1; i <= nargs; i++) {
		tmp = args_array[nargs - i] = POP();
		if (tmp->type == Node_var_array) {
			while (--i > 0)
				DEREF(args_array[nargs - i]);
			fatal(_("attempt to use array `%s' in a scalar context"), array_vname(tmp));
		}
	}

	args_array[0] = force_string(args_array[0]);
	r = format_tree(args_array[0]->stptr, args_array[0]->stlen, args_array, nargs);
	for (i = 0; i < nargs; i++)
		DEREF(args_array[i]);
	return r;
}

/* do_sprintf --- perform sprintf */

NODE *
do_sprintf(int nargs)
{
	NODE *r;
	r = printf_common(nargs);
	if (r == NULL)
		gawk_exit(EXIT_FATAL);
	return r;
}


/* do_printf --- perform printf, including redirection */

void
do_printf(int nargs, int redirtype)
{
	FILE *fp = NULL;
	NODE *tmp;
	struct redirect *rp = NULL;
	int errflg;	/* not used, sigh */
	NODE *redir_exp = NULL;

	if (nargs == 0) {
		if (do_traditional) {
			if (do_lint)
				lintwarn(_("printf: no arguments"));
			if (redirtype != 0) {
				redir_exp = TOP();
				if (redir_exp->type != Node_val)
					fatal(_("attempt to use array `%s' in a scalar context"), array_vname(redir_exp));
				rp = redirect(redir_exp, redirtype, & errflg);
				DEREF(redir_exp);
				decr_sp();
			}
			return;	/* bwk accepts it silently */
		}
		fatal(_("printf: no arguments"));
	}

	if (redirtype != 0) {
		redir_exp = PEEK(nargs);
		if (redir_exp->type != Node_val)
			fatal(_("attempt to use array `%s' in a scalar context"), array_vname(redir_exp));
		rp = redirect(redir_exp, redirtype, & errflg);
		if (rp != NULL)
			fp = rp->output.fp;
	} else
		fp = output_fp;

	tmp = printf_common(nargs);
	if (redir_exp != NULL) {
		DEREF(redir_exp);
		decr_sp();
	}
	if (tmp != NULL) {
		if (fp == NULL) {
			DEREF(tmp);
			return;
		}
		efwrite(tmp->stptr, sizeof(char), tmp->stlen, fp, "printf", rp, true);
		if (rp != NULL && (rp->flag & RED_TWOWAY) != 0)
			rp->output.gawk_fflush(rp->output.fp, rp->output.opaque);
		DEREF(tmp);
	} else
		gawk_exit(EXIT_FATAL);
}

/* do_sqrt --- do the sqrt function */

NODE *
do_sqrt(int nargs)
{
	NODE *tmp;
	double arg;

	tmp = POP_SCALAR();
	if (do_lint && (tmp->flags & (NUMCUR|NUMBER)) == 0)
		lintwarn(_("sqrt: received non-numeric argument"));
	arg = (double) force_number(tmp)->numbr;
	DEREF(tmp);
	if (arg < 0.0)
		warning(_("sqrt: called with negative argument %g"), arg);
	return make_number((AWKNUM) sqrt(arg));
}

/* do_substr --- do the substr function */

NODE *
do_substr(int nargs)
{
	NODE *t1;
	NODE *r;
	size_t indx;
	size_t length = 0;
	double d_index = 0, d_length = 0;
	size_t src_len;

	if (nargs == 3) {
		t1 = POP_NUMBER();
		d_length = get_number_d(t1);
		DEREF(t1);
	}

	t1 = POP_NUMBER();
	d_index = get_number_d(t1);
	DEREF(t1);

	t1 = POP_STRING();

	if (nargs == 3) {
		if (! (d_length >= 1)) {
			if (do_lint == DO_LINT_ALL)
				lintwarn(_("substr: length %g is not >= 1"), d_length);
			else if (do_lint == DO_LINT_INVALID && ! (d_length >= 0))
				lintwarn(_("substr: length %g is not >= 0"), d_length);
			DEREF(t1);
			return dupnode(Nnull_string);
		}
		if (do_lint) {
			if (double_to_int(d_length) != d_length)
				lintwarn(
			_("substr: non-integer length %g will be truncated"),
					d_length);

			if (d_length > SIZE_MAX)
				lintwarn(
			_("substr: length %g too big for string indexing, truncating to %g"),
					d_length, (double) SIZE_MAX);
		}
		if (d_length < SIZE_MAX)
			length = d_length;
		else
			length = SIZE_MAX;
	}

	/* the weird `! (foo)' tests help catch NaN values. */
	if (! (d_index >= 1)) {
		if (do_lint)
			lintwarn(_("substr: start index %g is invalid, using 1"),
				 d_index);
		d_index = 1;
	}
	if (do_lint && double_to_int(d_index) != d_index)
		lintwarn(_("substr: non-integer start index %g will be truncated"),
			 d_index);

	/* awk indices are from 1, C's are from 0 */
	if (d_index <= SIZE_MAX)
		indx = d_index - 1;
	else
		indx = SIZE_MAX;

	if (nargs == 2) {	/* third arg. missing */
		/* use remainder of string */
		length = t1->stlen - indx;	/* default to bytes */
#if MBS_SUPPORT
		if (gawk_mb_cur_max > 1) {
			t1 = force_wstring(t1);
			if (t1->wstlen > 0)	/* use length of wide char string if we have one */
				length = t1->wstlen - indx;
		}
#endif
		d_length = length;	/* set here in case used in diagnostics, below */
	}

	if (t1->stlen == 0) {
		/* substr("", 1, 0) produces a warning only if LINT_ALL */
		if (do_lint && (do_lint == DO_LINT_ALL || ((indx | length) != 0)))
			lintwarn(_("substr: source string is zero length"));
		DEREF(t1);
		return dupnode(Nnull_string);
	}

	/* get total len of input string, for following checks */
#if MBS_SUPPORT
	if (gawk_mb_cur_max > 1) {
		t1 = force_wstring(t1);
		src_len = t1->wstlen;
	} else
#endif
		src_len = t1->stlen;

	if (indx >= src_len) {
		if (do_lint)
			lintwarn(_("substr: start index %g is past end of string"),
				d_index);
		DEREF(t1);
		return dupnode(Nnull_string);
	}
	if (length > src_len - indx) {
		if (do_lint)
			lintwarn(
	_("substr: length %g at start index %g exceeds length of first argument (%lu)"),
			d_length, d_index, (unsigned long int) src_len);
		length = src_len - indx;
	}

#if MBS_SUPPORT
	/* force_wstring() already called */
	if (gawk_mb_cur_max == 1 || t1->wstlen == t1->stlen)
		/* single byte case */
		r = make_string(t1->stptr + indx, length);
	else {
		/* multibyte case, more work */
		size_t result;
		wchar_t *wp;
		mbstate_t mbs;
		char *substr, *cp;

		/*
		 * Convert the wide chars in t1->wstptr back into m.b. chars.
		 * This is pretty grotty, but it's the most straightforward
		 * way to do things.
		 */
		memset(& mbs, 0, sizeof(mbs));
		emalloc(substr, char *, (length * gawk_mb_cur_max) + 2, "do_substr");
		wp = t1->wstptr + indx;
		for (cp = substr; length > 0; length--) {
			result = wcrtomb(cp, *wp, & mbs);
			if (result == (size_t) -1)	/* what to do? break seems best */
				break;
			cp += result;
			wp++;
		}
		*cp = '\0';
		r = make_str_node(substr, cp - substr, ALREADY_MALLOCED);
	}
#else
	r = make_string(t1->stptr + indx, length);
#endif

	DEREF(t1);
	return r;
}

/* do_strftime --- format a time stamp */

NODE *
do_strftime(int nargs)
{
	NODE *t1, *t2, *t3, *ret;
	struct tm *tm;
	time_t fclock;
	long clock_val;
	char *bufp;
	size_t buflen, bufsize;
	char buf[BUFSIZ];
	const char *format;
	int formatlen;
	int do_gmt;
	NODE *val = NULL;
	NODE *sub = NULL;

	/* set defaults first */
	format = def_strftime_format;	/* traditional date format */
	formatlen = strlen(format);
	(void) time(& fclock);	/* current time of day */
	do_gmt = false;

	if (PROCINFO_node != NULL) {
		sub = make_string("strftime", 8);
		val = in_array(PROCINFO_node, sub);
		unref(sub);

		if (val != NULL) {
			if (do_lint && (val->flags & STRING) == 0)
				lintwarn(_("strftime: format value in PROCINFO[\"strftime\"] has numeric type"));
			val = force_string(val);
			format = val->stptr;
			formatlen = val->stlen;
		}
	}

	t1 = t2 = t3 = NULL;
	if (nargs > 0) {	/* have args */
		NODE *tmp;

		if (nargs == 3) {
			t3 = POP_SCALAR();
			if ((t3->flags & (NUMCUR|NUMBER)) != 0)
				do_gmt = (t3->numbr != 0);
			else
				do_gmt = (t3->stlen > 0);
			DEREF(t3);
		}

		if (nargs >= 2) {
			t2 = POP_SCALAR();
			if (do_lint && (t2->flags & (NUMCUR|NUMBER)) == 0)
				lintwarn(_("strftime: received non-numeric second argument"));
			(void) force_number(t2);
			clock_val = get_number_si(t2);
			if (clock_val < 0)
				fatal(_("strftime: second argument less than 0 or too big for time_t"));
			fclock = (time_t) clock_val;
			DEREF(t2);
		}

		tmp = POP_SCALAR();
		if (do_lint && (tmp->flags & (STRING|STRCUR)) == 0)
			lintwarn(_("strftime: received non-string first argument"));
	
		t1 = force_string(tmp);
		format = t1->stptr;
		formatlen = t1->stlen;
		if (formatlen == 0) {
			if (do_lint)
				lintwarn(_("strftime: received empty format string"));
			DEREF(t1);
			return make_string("", 0);
		}
	}

	if (do_gmt)
		tm = gmtime(& fclock);
	else
		tm = localtime(& fclock);

	bufp = buf;
	bufsize = sizeof(buf);
	for (;;) {
		*bufp = '\0';
		buflen = strftime(bufp, bufsize, format, tm);
		/*
		 * buflen can be zero EITHER because there's not enough
		 * room in the string, or because the control command
		 * goes to the empty string. Make a reasonable guess that
		 * if the buffer is 1024 times bigger than the length of the
		 * format string, it's not failing for lack of room.
		 * Thanks to Paul Eggert for pointing out this issue.
		 */
		if (buflen > 0 || bufsize >= 1024 * formatlen)
			break;
		bufsize *= 2;
		if (bufp == buf)
			emalloc(bufp, char *, bufsize, "do_strftime");
		else
			erealloc(bufp, char *, bufsize, "do_strftime");
	}
	ret = make_string(bufp, buflen);
	if (bufp != buf)
		efree(bufp);
	if (t1)
		DEREF(t1);
	return ret;
}

/* do_systime --- get the time of day */

NODE *
do_systime(int nargs ATTRIBUTE_UNUSED)
{
	time_t lclock;

	(void) time(& lclock);
	return make_number((AWKNUM) lclock);
}

/* do_mktime --- turn a time string into a timestamp */

NODE *
do_mktime(int nargs)
{
	NODE *t1;
	struct tm then;
	long year;
	int month, day, hour, minute, second, count;
	int dst = -1; /* default is unknown */
	time_t then_stamp;
	char save;

	t1 = POP_SCALAR();
	if (do_lint && (t1->flags & (STRING|STRCUR)) == 0)
		lintwarn(_("mktime: received non-string argument"));
	t1 = force_string(t1);

	save = t1->stptr[t1->stlen];
	t1->stptr[t1->stlen] = '\0';

	count = sscanf(t1->stptr, "%ld %d %d %d %d %d %d",
		        & year, & month, & day,
			& hour, & minute, & second,
		        & dst);

	if (do_lint /* Ready? Set! Go: */
		&& (    (second < 0 || second > 60)
		|| (minute < 0 || minute > 60)
		|| (hour < 0 || hour > 23)
		|| (day < 1 || day > 31)
		|| (month < 1 || month > 12) ))
			lintwarn(_("mktime: at least one of the values is out of the default range"));

	t1->stptr[t1->stlen] = save;
	DEREF(t1);

	if (count < 6
	    || month == INT_MIN
	    || year < INT_MIN + 1900
	    || year - 1900 > INT_MAX)
		return make_number((AWKNUM) -1);

	memset(& then, '\0', sizeof(then));
	then.tm_sec = second;
	then.tm_min = minute;
	then.tm_hour = hour;
	then.tm_mday = day;
	then.tm_mon = month - 1;
	then.tm_year = year - 1900;
	then.tm_isdst = dst;

	then_stamp = mktime(& then);
	return make_number((AWKNUM) then_stamp);
}

/* do_system --- run an external command */

NODE *
do_system(int nargs)
{
	NODE *tmp;
	int ret = 0;
	char *cmd;
	char save;

	if (do_sandbox)
		fatal(_("'system' function not allowed in sandbox mode"));

	(void) flush_io();     /* so output is synchronous with gawk's */
	tmp = POP_SCALAR();
	if (do_lint && (tmp->flags & (STRING|STRCUR)) == 0)
		lintwarn(_("system: received non-string argument"));
	cmd = force_string(tmp)->stptr;

	if (cmd && *cmd) {
		/* insure arg to system is zero-terminated */
		save = cmd[tmp->stlen];
		cmd[tmp->stlen] = '\0';

		os_restore_mode(fileno(stdin));
		ret = system(cmd);
		if (ret != -1)
			ret = WEXITSTATUS(ret);
		if ((BINMODE & 1) != 0)
			os_setbinmode(fileno(stdin), O_BINARY);

		cmd[tmp->stlen] = save;
	}
	DEREF(tmp);
	return make_number((AWKNUM) ret);
}

/* do_print --- print items, separated by OFS, terminated with ORS */

void
do_print(int nargs, int redirtype)
{
	struct redirect *rp = NULL;
	int errflg;	/* not used, sigh */
	FILE *fp = NULL;
	int i;
	NODE *redir_exp = NULL;
	NODE *tmp = NULL;

	assert(nargs <= max_args);

	if (redirtype != 0) {
		redir_exp = PEEK(nargs);
		if (redir_exp->type != Node_val)
			fatal(_("attempt to use array `%s' in a scalar context"), array_vname(redir_exp));
		rp = redirect(redir_exp, redirtype, & errflg);
		if (rp != NULL)
			fp = rp->output.fp;
	} else
		fp = output_fp;

	for (i = 1; i <= nargs; i++) {
		tmp = args_array[i] = POP();
		if (tmp->type == Node_var_array) {
			while (--i > 0)
				DEREF(args_array[i]);
			fatal(_("attempt to use array `%s' in a scalar context"), array_vname(tmp));
		}

		if ((tmp->flags & (NUMBER|STRING)) == NUMBER) {
			if (OFMTidx == CONVFMTidx)
				args_array[i] = force_string(tmp);
			else
				args_array[i] = format_val(OFMT, OFMTidx, tmp);
		}
	}

	if (redir_exp != NULL) {
		DEREF(redir_exp);
		decr_sp();
	}

	if (fp == NULL) {
		for (i = nargs; i > 0; i--)
			DEREF(args_array[i]);
		return;
	}

	for (i = nargs; i > 0; i--) {
		efwrite(args_array[i]->stptr, sizeof(char), args_array[i]->stlen, fp, "print", rp, false);
		DEREF(args_array[i]);
		if (i != 1 && OFSlen > 0)
			efwrite(OFS, sizeof(char), (size_t) OFSlen,
				fp, "print", rp, false);

	}
	if (ORSlen > 0)
		efwrite(ORS, sizeof(char), (size_t) ORSlen, fp, "print", rp, true);

	if (rp != NULL && (rp->flag & RED_TWOWAY) != 0)
		rp->output.gawk_fflush(rp->output.fp, rp->output.opaque);
}

/* do_print_rec --- special case printing of $0, for speed */

void 
do_print_rec(int nargs, int redirtype)
{
	FILE *fp = NULL;
	NODE *f0;
	struct redirect *rp = NULL;
	int errflg;	/* not used, sigh */
	NODE *redir_exp = NULL;

	assert(nargs == 0);
	if (redirtype != 0) {
		redir_exp = TOP();
		rp = redirect(redir_exp, redirtype, & errflg);
		if (rp != NULL)
			fp = rp->output.fp;
		DEREF(redir_exp);
		decr_sp();
	} else
		fp = output_fp;

	if (fp == NULL)
		return;

	if (! field0_valid)
		(void) get_field(0L, NULL);	/* rebuild record */

	f0 = fields_arr[0];

	if (do_lint && f0 == Nnull_string)
		lintwarn(_("reference to uninitialized field `$%d'"), 0);

	efwrite(f0->stptr, sizeof(char), f0->stlen, fp, "print", rp, false);

	if (ORSlen > 0)
		efwrite(ORS, sizeof(char), (size_t) ORSlen, fp, "print", rp, true);

	if (rp != NULL && (rp->flag & RED_TWOWAY) != 0)
		rp->output.gawk_fflush(rp->output.fp, rp->output.opaque);
}

#if MBS_SUPPORT

/* is_wupper --- function version of iswupper for passing function pointers */

static int
is_wupper(wchar_t c)
{
	return iswupper(c);
}

/* is_wlower --- function version of iswlower for passing function pointers */

static int
is_wlower(wchar_t c)
{
	return iswlower(c);
}

/* to_wupper --- function version of towupper for passing function pointers */

static int
to_wlower(wchar_t c)
{
	return towlower(c);
}

/* to_wlower --- function version of towlower for passing function pointers */

static int
to_wupper(wchar_t c)
{
	return towupper(c);
}

/* wide_change_case --- generic case converter for wide characters */

static void
wide_change_case(wchar_t *wstr,
			size_t wlen,
			int (*is_x)(wchar_t c),
			int (*to_y)(wchar_t c))
{
	size_t i;
	wchar_t *wcp;

	for (i = 0, wcp = wstr; i < wlen; i++, wcp++)
		if (is_x(*wcp))
			*wcp = to_y(*wcp);
}

/* wide_toupper --- map a wide string to upper case */

static void
wide_toupper(wchar_t *wstr, size_t wlen)
{
	wide_change_case(wstr, wlen, is_wlower, to_wupper);
}

/* wide_tolower --- map a wide string to lower case */

static void
wide_tolower(wchar_t *wstr, size_t wlen)
{
	wide_change_case(wstr, wlen, is_wupper, to_wlower);
}
#endif

/* do_tolower --- lower case a string */

NODE *
do_tolower(int nargs)
{
	NODE *t1, *t2;

	t1 = POP_SCALAR();
	if (do_lint && (t1->flags & (STRING|STRCUR)) == 0)
		lintwarn(_("tolower: received non-string argument"));
	t1 = force_string(t1);
	t2 = make_string(t1->stptr, t1->stlen);

	if (gawk_mb_cur_max == 1) {
		unsigned char *cp, *cp2;

		for (cp = (unsigned char *)t2->stptr,
		     cp2 = (unsigned char *)(t2->stptr + t2->stlen);
			cp < cp2; cp++)
			if (isupper(*cp))
				*cp = tolower(*cp);
	}
#if MBS_SUPPORT
	else {
		force_wstring(t2);
		wide_tolower(t2->wstptr, t2->wstlen);
		wstr2str(t2);
	}
#endif

	DEREF(t1);
	return t2;
}

/* do_toupper --- upper case a string */

NODE *
do_toupper(int nargs)
{
	NODE *t1, *t2;

	t1 = POP_SCALAR();
	if (do_lint && (t1->flags & (STRING|STRCUR)) == 0)
		lintwarn(_("toupper: received non-string argument"));
	t1 = force_string(t1);
	t2 = make_string(t1->stptr, t1->stlen);

	if (gawk_mb_cur_max == 1) {
		unsigned char *cp, *cp2;

		for (cp = (unsigned char *)t2->stptr,
		     cp2 = (unsigned char *)(t2->stptr + t2->stlen);
			cp < cp2; cp++)
			if (islower(*cp))
				*cp = toupper(*cp);
	}
#if MBS_SUPPORT
	else {
		force_wstring(t2);
		wide_toupper(t2->wstptr, t2->wstlen);
		wstr2str(t2);
	}
#endif

	DEREF(t1);
	return t2;
}

/* do_atan2 --- do the atan2 function */

NODE *
do_atan2(int nargs)
{
	NODE *t1, *t2;
	double d1, d2;

	POP_TWO_SCALARS(t1, t2);
	if (do_lint) {
		if ((t1->flags & (NUMCUR|NUMBER)) == 0)
			lintwarn(_("atan2: received non-numeric first argument"));
		if ((t2->flags & (NUMCUR|NUMBER)) == 0)
			lintwarn(_("atan2: received non-numeric second argument"));
	}
	d1 = force_number(t1)->numbr;
	d2 = force_number(t2)->numbr;
	DEREF(t1);
	DEREF(t2);
	return make_number((AWKNUM) atan2(d1, d2));
}

/* do_sin --- do the sin function */

NODE *
do_sin(int nargs)
{
	NODE *tmp;
	double d;

	tmp = POP_SCALAR();
	if (do_lint && (tmp->flags & (NUMCUR|NUMBER)) == 0)
		lintwarn(_("sin: received non-numeric argument"));
	d = sin((double) force_number(tmp)->numbr);
	DEREF(tmp);
	return make_number((AWKNUM) d);
}

/* do_cos --- do the cos function */

NODE *
do_cos(int nargs)
{
	NODE *tmp;
	double d;

	tmp = POP_SCALAR();
	if (do_lint && (tmp->flags & (NUMCUR|NUMBER)) == 0)
		lintwarn(_("cos: received non-numeric argument"));
	d = cos((double) force_number(tmp)->numbr);
	DEREF(tmp);
	return make_number((AWKNUM) d);
}

/* do_rand --- do the rand function */

static bool firstrand = true;
/* Some systems require this array to be integer aligned. Sigh. */
#define SIZEOF_STATE 256
static uint32_t istate[SIZEOF_STATE/sizeof(uint32_t)];
static char *const state = (char *const) istate;

/* ARGSUSED */
NODE *
do_rand(int nargs ATTRIBUTE_UNUSED)
{
	if (firstrand) {
		(void) initstate((unsigned) 1, state, SIZEOF_STATE);
		/* don't need to srandom(1), initstate() does it for us. */
		firstrand = false;
		setstate(state);
	}
	/*
	 * Per historical practice and POSIX, return value N is
	 *
	 * 	0 <= n < 1
	 */
	return make_number((AWKNUM) (random() % GAWK_RANDOM_MAX) / GAWK_RANDOM_MAX);
}

/* do_srand --- seed the random number generator */

NODE *
do_srand(int nargs)
{
	NODE *tmp;
	static long save_seed = 1;
	long ret = save_seed;	/* SVR4 awk srand returns previous seed */

	if (firstrand) {
		(void) initstate((unsigned) 1, state, SIZEOF_STATE);
		/* don't need to srandom(1), we're changing the seed below */
		firstrand = false;
		(void) setstate(state);
	}

	if (nargs == 0)
		srandom((unsigned int) (save_seed = (long) time((time_t *) 0)));
	else {
		tmp = POP_SCALAR();
		if (do_lint && (tmp->flags & (NUMCUR|NUMBER)) == 0)
			lintwarn(_("srand: received non-numeric argument"));
		srandom((unsigned int) (save_seed = (long) force_number(tmp)->numbr));
		DEREF(tmp);
	}
	return make_number((AWKNUM) ret);
}

/* do_match --- match a regexp, set RSTART and RLENGTH,
 * 	optional third arg is array filled with text of
 * 	subpatterns enclosed in parens and start and len info.
 */

NODE *
do_match(int nargs)
{
	NODE *tre, *t1, *dest, *it;
	int rstart, len, ii;
	int rlength;
	Regexp *rp;
	regoff_t s;
	char *start;
	char *buf = NULL;
	char buff[100];
	size_t amt, oldamt = 0, ilen, slen;
	char *subsepstr;
	size_t subseplen;

	dest = NULL;
	if (nargs == 3) {	/* 3rd optional arg for the subpatterns */
		dest = POP_PARAM();
		if (dest->type != Node_var_array)
			fatal(_("match: third argument is not an array"));
		assoc_clear(dest);
	}
	tre = POP();
	rp = re_update(tre);
	t1 = POP_STRING();
	
	rstart = research(rp, t1->stptr, 0, t1->stlen, RE_NEED_START);
	if (rstart >= 0) {	/* match succeded */
		size_t *wc_indices = NULL;

		rlength = REEND(rp, t1->stptr) - RESTART(rp, t1->stptr);	/* byte length */
#if MBS_SUPPORT
		if (rlength > 0 && gawk_mb_cur_max > 1) {
			t1 = str2wstr(t1, & wc_indices);
			rlength = wc_indices[rstart + rlength - 1] - wc_indices[rstart] + 1;
			rstart = wc_indices[rstart];
		}
#endif
		rstart++;	/* now it's 1-based indexing */
	
		/* Build the array only if the caller wants the optional subpatterns */
		if (dest != NULL) {
			subsepstr = SUBSEP_node->var_value->stptr;
			subseplen = SUBSEP_node->var_value->stlen;

			for (ii = 0; ii < NUMSUBPATS(rp, t1->stptr); ii++) {
				/*
				 * Loop over all the subpats; some of them may have
				 * matched even if all of them did not.
				 */
				if ((s = SUBPATSTART(rp, t1->stptr, ii)) != -1) {
					size_t subpat_start;
					size_t subpat_len;
					NODE **lhs;
					NODE *sub;
					
					start = t1->stptr + s;
					subpat_start = s;
					subpat_len = len = SUBPATEND(rp, t1->stptr, ii) - s;
#if MBS_SUPPORT
					if (len > 0 && gawk_mb_cur_max > 1) {
						subpat_start = wc_indices[s];
						subpat_len = wc_indices[s + len - 1] - subpat_start + 1;
					}
#endif
	
					it = make_string(start, len);
					it->flags |= MAYBE_NUM;	/* user input */

					sub = make_number((AWKNUM) (ii));
					lhs = assoc_lookup(dest, sub);
					unref(*lhs);
					*lhs = it;
					/* execute post-assignment routine if any */
					if (dest->astore != NULL)
						(*dest->astore)(dest, sub);
					unref(sub);

					sprintf(buff, "%d", ii);
					ilen = strlen(buff);
					amt = ilen + subseplen + strlen("length") + 2;
	
					if (oldamt == 0) {
						emalloc(buf, char *, amt, "do_match");
					} else if (amt > oldamt) {
						erealloc(buf, char *, amt, "do_match");
					}
					oldamt = amt;
					memcpy(buf, buff, ilen);
					memcpy(buf + ilen, subsepstr, subseplen);
					memcpy(buf + ilen + subseplen, "start", 6);
	
					slen = ilen + subseplen + 5;
	
					it = make_number((AWKNUM) subpat_start + 1);
					sub = make_string(buf, slen);
					lhs = assoc_lookup(dest, sub);
					unref(*lhs);
					*lhs = it;
					if (dest->astore != NULL)
						(*dest->astore)(dest, sub);
					unref(sub);
	
					memcpy(buf, buff, ilen);
					memcpy(buf + ilen, subsepstr, subseplen);
					memcpy(buf + ilen + subseplen, "length", 7);
	
					slen = ilen + subseplen + 6;
	
					it = make_number((AWKNUM) subpat_len);
					sub = make_string(buf, slen);
					lhs = assoc_lookup(dest, sub);
					unref(*lhs);
					*lhs = it;
					if (dest->astore != NULL)
						(*dest->astore)(dest, sub);
					unref(sub);
				}
			}

			efree(buf);
		}
		if (wc_indices != NULL)
			efree(wc_indices);
	} else {		/* match failed */
		rstart = 0;
		rlength = -1;
	}

	DEREF(t1);
	unref(RSTART_node->var_value);
	RSTART_node->var_value = make_number((AWKNUM) rstart);
	unref(RLENGTH_node->var_value);
	RLENGTH_node->var_value = make_number((AWKNUM) rlength);
	return make_number((AWKNUM) rstart);
}

/* do_sub --- do the work for sub, gsub, and gensub */

/*
 * Gsub can be tricksy; particularly when handling the case of null strings.
 * The following awk code was useful in debugging problems.  It is too bad
 * that it does not readily translate directly into the C code, below.
 * 
 * #! /usr/local/bin/mawk -f
 * 
 * BEGIN {
 * 	true = 1; false = 0
 * 	print "--->", mygsub("abc", "b+", "FOO")
 * 	print "--->", mygsub("abc", "x*", "X")
 * 	print "--->", mygsub("abc", "b*", "X")
 * 	print "--->", mygsub("abc", "c", "X")
 * 	print "--->", mygsub("abc", "c+", "X")
 * 	print "--->", mygsub("abc", "x*$", "X")
 * }
 * 
 * function mygsub(str, regex, replace,	origstr, newstr, eosflag, nonzeroflag)
 * {
 * 	origstr = str;
 * 	eosflag = nonzeroflag = false
 * 	while (match(str, regex)) {
 * 		if (RLENGTH > 0) {	# easy case
 * 			nonzeroflag = true
 * 			if (RSTART == 1) {	# match at front of string
 * 				newstr = newstr replace
 * 			} else {
 * 				newstr = newstr substr(str, 1, RSTART-1) replace
 * 			}
 * 			str = substr(str, RSTART+RLENGTH)
 * 		} else if (nonzeroflag) {
 * 			# last match was non-zero in length, and at the
 * 			# current character, we get a zero length match,
 * 			# which we don't really want, so skip over it
 * 			newstr = newstr substr(str, 1, 1)
 * 			str = substr(str, 2)
 * 			nonzeroflag = false
 * 		} else {
 * 			# 0-length match
 * 			if (RSTART == 1) {
 * 				newstr = newstr replace substr(str, 1, 1)
 * 				str = substr(str, 2)
 * 			} else {
 * 				return newstr str replace
 * 			}
 * 		}
 * 		if (length(str) == 0)
 * 			if (eosflag)
 * 				break
 * 			else
 * 				eosflag = true
 * 	}
 * 	if (length(str) > 0)
 * 		newstr = newstr str	# rest of string
 * 
 * 	return newstr
 * }
 */

/*
 * 1/2004:  The gawk sub/gsub behavior dates from 1996, when we proposed it
 * for POSIX.  The proposal fell through the cracks, and the 2001 POSIX
 * standard chose a more simple behavior.
 *
 * The relevant text is to be found on lines 6394-6407 (pages 166, 167) of the
 * 2001 standard:
 * 
 * sub(ere, repl[, in ])
 *  Substitute the string repl in place of the first instance of the extended regular
 *  expression ERE in string in and return the number of substitutions. An ampersand
 *  ('&') appearing in the string repl shall be replaced by the string from in that
 *  matches the ERE. An ampersand preceded with a backslash ('\') shall be
 *  interpreted as the literal ampersand character. An occurrence of two consecutive
 *  backslashes shall be interpreted as just a single literal backslash character. Any
 *  other occurrence of a backslash (for example, preceding any other character) shall
 *  be treated as a literal backslash character. Note that if repl is a string literal (the
 *  lexical token STRING; see Grammar (on page 170)), the handling of the
 *  ampersand character occurs after any lexical processing, including any lexical
 *  backslash escape sequence processing. If in is specified and it is not an lvalue (see
 *  Expressions in awk (on page 156)), the behavior is undefined. If in is omitted, awk
 *  shall use the current record ($0) in its place.
 *
 * 11/2010: The text in the 2008 standard is the same as just quoted.  However, POSIX behavior
 * is now the default.  This can change the behavior of awk programs.  The old behavior
 * is not available.
 */

/*
 * NB: `howmany' conflicts with a SunOS 4.x macro in <sys/param.h>.
 */

NODE *
do_sub(int nargs, unsigned int flags)
{
	char *scan;
	char *bp, *cp;
	char *buf = NULL;
	size_t buflen;
	char *matchend;
	size_t len;
	char *matchstart;
	char *text;
	size_t textlen = 0;
	char *repl;
	char *replend;
	size_t repllen;
	int sofar;
	int ampersands;
	int matches = 0;
	Regexp *rp;
	NODE *s;		/* subst. pattern */
	NODE *t;		/* string to make sub. in; $0 if none given */
	NODE *tmp;
	NODE **lhs = NULL;
	long how_many = 1;	/* one substitution for sub, also gensub default */
	int global;
	long current;
	bool lastmatchnonzero;
	char *mb_indices = NULL;
	
	if ((flags & GENSUB) != 0) {
		double d;
		NODE *t1;

		tmp = PEEK(3);
		rp = re_update(tmp);

		t = POP_STRING();	/* original string */

		t1 = POP_SCALAR();	/* value of global flag */
		if ((t1->flags & (STRCUR|STRING)) != 0) {
			if (t1->stlen > 0 && (t1->stptr[0] == 'g' || t1->stptr[0] == 'G'))
				how_many = -1;
			else {
				(void) force_number(t1);
				d = get_number_d(t1);
				if ((t1->flags & NUMCUR) != 0)
					goto set_how_many;

				how_many = 1;
			}
		} else {
			(void) force_number(t1);
			d = get_number_d(t1);
set_how_many:
			if (d < 1)
				how_many = 1;
			else if (d < LONG_MAX)
				how_many = d;
			else
				how_many = LONG_MAX;
			if (d == 0)
				warning(_("gensub: third argument of 0 treated as 1"));
		}
		DEREF(t1);

	} else {

		/* take care of regexp early, in case re_update is fatal */

		tmp = PEEK(2);
		rp = re_update(tmp);

		if ((flags & GSUB) != 0)
			how_many = -1;

		/* original string */

		if ((flags & LITERAL) != 0)
			t = POP_STRING();
		else {
			lhs = POP_ADDRESS();
			t = force_string(*lhs);
		}
	}

	global = (how_many == -1);

	s = POP_STRING();	/* replacement text */
	decr_sp();		/* regexp, already updated above */

	/* do the search early to avoid work on non-match */
	if (research(rp, t->stptr, 0, t->stlen, RE_NEED_START) == -1 ||
			RESTART(rp, t->stptr) > t->stlen)
		goto done;

	t->flags |= STRING;

	text = t->stptr;
	textlen = t->stlen;
	buflen = textlen + 2;

	repl = s->stptr;
	replend = repl + s->stlen;
	repllen = replend - repl;
	emalloc(buf, char *, buflen + 2, "do_sub");
	buf[buflen] = '\0';
	buf[buflen + 1] = '\0';
	ampersands = 0;

	/*
	 * Some systems' malloc() can't handle being called with an
	 * argument of zero.  Thus we have to have some special case
	 * code to check for `repllen == 0'.  This can occur for
	 * something like:
	 * 	sub(/foo/, "", mystring)
	 * for example.
	 */
	if (gawk_mb_cur_max > 1 && repllen > 0) {
		emalloc(mb_indices, char *, repllen * sizeof(char), "do_sub");
		index_multibyte_buffer(repl, mb_indices, repllen);
	}

	for (scan = repl; scan < replend; scan++) {
		if ((gawk_mb_cur_max == 1 || (repllen > 0 && mb_indices[scan - repl] == 1))
		    && (*scan == '&')) {
			repllen--;
			ampersands++;
		} else if (*scan == '\\') {
			if (flags & GENSUB) {	/* gensub, behave sanely */
				if (isdigit((unsigned char) scan[1])) {
					ampersands++;
					scan++;
				} else {	/* \q for any q --> q */
					repllen--;
					scan++;
				}
			} else if (do_posix) {
				/* \& --> &, \\ --> \ */
				if (scan[1] == '&' || scan[1] == '\\') {
					repllen--;
					scan++;
				} /* else
					leave alone, it goes into the output */
			} else {
				/* gawk default behavior since 1996 */
				if (strncmp(scan, "\\\\\\&", 4) == 0) {
					/* \\\& --> \& */
					repllen -= 2;
					scan += 3;
				} else if (strncmp(scan, "\\\\&", 3) == 0) {
					/* \\& --> \<string> */
					ampersands++;
					repllen--;
					scan += 2;
				} else if (scan[1] == '&') {
					/* \& --> & */
					repllen--;
					scan++;
				} /* else
					leave alone, it goes into the output */
			}
		}
	}

	lastmatchnonzero = false;
	bp = buf;
	for (current = 1;; current++) {
		matches++;
		matchstart = t->stptr + RESTART(rp, t->stptr);
		matchend = t->stptr + REEND(rp, t->stptr);

		/*
		 * create the result, copying in parts of the original
		 * string 
		 */
		len = matchstart - text + repllen
		      + ampersands * (matchend - matchstart);
		sofar = bp - buf;
		while (buflen < (sofar + len + 1)) {
			buflen *= 2;
			erealloc(buf, char *, buflen, "sub_common");
			bp = buf + sofar;
		}
		for (scan = text; scan < matchstart; scan++)
			*bp++ = *scan;
		if (global || current == how_many) {
			/*
			 * If the current match matched the null string,
			 * and the last match didn't and did a replacement,
			 * and the match of the null string is at the front of
			 * the text (meaning right after end of the previous
			 * replacement), then skip this one.
			 */
			if (matchstart == matchend
			    && lastmatchnonzero
			    && matchstart == text) {
				lastmatchnonzero = false;
				matches--;
				goto empty;
			}
			/*
			 * If replacing all occurrences, or this is the
			 * match we want, copy in the replacement text,
			 * making substitutions as we go.
			 */
			for (scan = repl; scan < replend; scan++)
				if (*scan == '&'
					/*
					 * Don't test repllen here. A simple "&" could
					 * end up with repllen == 0.
					 */
					&& (gawk_mb_cur_max == 1
						|| mb_indices[scan - repl] == 1)
				) {
						for (cp = matchstart; cp < matchend; cp++)
								*bp++ = *cp;
				} else if (*scan == '\\'
					&& (gawk_mb_cur_max == 1
						|| (repllen > 0 && mb_indices[scan - repl] == 1))
				) {
					if (flags & GENSUB) {	/* gensub, behave sanely */
						if (isdigit((unsigned char) scan[1])) {
							int dig = scan[1] - '0';
							if (dig < NUMSUBPATS(rp, t->stptr) && SUBPATSTART(rp, tp->stptr, dig) != -1) {
								char *start, *end;
		
								start = t->stptr
								      + SUBPATSTART(rp, t->stptr, dig);
								end = t->stptr
								      + SUBPATEND(rp, t->stptr, dig);

								for (cp = start; cp < end; cp++)
									*bp++ = *cp;
							}
							scan++;
						} else	/* \q for any q --> q */
							*bp++ = *++scan;
					} else if (do_posix) {
						/* \& --> &, \\ --> \ */
						if (scan[1] == '&' || scan[1] == '\\')
							scan++;
						*bp++ = *scan;
					} else {
						/* gawk default behavior since 1996 */
						if (strncmp(scan, "\\\\\\&", 4) == 0) {
							/* \\\& --> \& */
							*bp++ = '\\';
							*bp++ = '&';
							scan += 3;
						} else if (strncmp(scan, "\\\\&", 3) == 0) {
							/* \\& --> \<string> */
							*bp++ = '\\';
							for (cp = matchstart; cp < matchend; cp++)
								*bp++ = *cp;
							scan += 2;
						} else if (scan[1] == '&') {
							/* \& --> & */
							*bp++ = '&';
							scan++;
						} else
							*bp++ = *scan;
					}
				} else
					*bp++ = *scan;
			if (matchstart != matchend)
				lastmatchnonzero = true;
		} else {
			/*
			 * don't want this match, skip over it by copying
			 * in current text.
			 */
			for (cp = matchstart; cp < matchend; cp++)
				*bp++ = *cp;
		}
	empty:
		/* catch the case of gsub(//, "blah", whatever), i.e. empty regexp */
		if (matchstart == matchend && matchend < text + textlen) {
			*bp++ = *matchend;
			matchend++;
		}
		textlen = text + textlen - matchend;
		text = matchend;

		if ((current >= how_many && ! global)
		    || ((long) textlen <= 0 && matchstart == matchend)
		    || research(rp, t->stptr, text - t->stptr, textlen, RE_NEED_START) == -1)
			break;

	}
	sofar = bp - buf;
	if (buflen - sofar - textlen - 1) {
		buflen = sofar + textlen + 2;
		erealloc(buf, char *, buflen, "do_sub");
		bp = buf + sofar;
	}
	for (scan = matchend; scan < text + textlen; scan++)
		*bp++ = *scan;
	*bp = '\0';
	textlen = bp - buf;

	if (mb_indices != NULL)
		efree(mb_indices);

done:
	DEREF(s);

	if ((matches == 0 || (flags & LITERAL) != 0) && buf != NULL)
		efree(buf); 

	if (flags & GENSUB) {
		if (matches > 0) {
			/* return the result string */
			DEREF(t);
			return make_str_node(buf, textlen, ALREADY_MALLOCED);	
		}

		/* return the original string */
		return t;
	}

	/* For a string literal, must not change the original string. */
	if (flags & LITERAL)
		DEREF(t);
	else if (matches > 0) {
		unref(*lhs);
		*lhs = make_str_node(buf, textlen, ALREADY_MALLOCED);	
	}

	return make_number((AWKNUM) matches);
}


/* make_integer - Convert an integer to a number node.  */

static NODE *
make_integer(uintmax_t n)
{
	n = adjust_uint(n);

	return make_number((AWKNUM) n);
}

/* do_lshift --- perform a << operation */

NODE *
do_lshift(int nargs)
{
	NODE *s1, *s2;
	uintmax_t uval, ushift, res;
	AWKNUM val, shift;

	POP_TWO_SCALARS(s1, s2);
	if (do_lint) {
		if ((s1->flags & (NUMCUR|NUMBER)) == 0)
			lintwarn(_("lshift: received non-numeric first argument"));
		if ((s2->flags & (NUMCUR|NUMBER)) == 0)
			lintwarn(_("lshift: received non-numeric second argument"));
	}
	val = force_number(s1)->numbr;
	shift = force_number(s2)->numbr;
	if (do_lint) {
		if (val < 0 || shift < 0)
			lintwarn(_("lshift(%f, %f): negative values will give strange results"), val, shift);
		if (double_to_int(val) != val || double_to_int(shift) != shift)
			lintwarn(_("lshift(%f, %f): fractional values will be truncated"), val, shift);
		if (shift >= sizeof(uintmax_t) * CHAR_BIT)
			lintwarn(_("lshift(%f, %f): too large shift value will give strange results"), val, shift);
	}

	DEREF(s1);
	DEREF(s2);

	uval = (uintmax_t) val;
	ushift = (uintmax_t) shift;

	res = uval << ushift;
	return make_integer(res);
}

/* do_rshift --- perform a >> operation */

NODE *
do_rshift(int nargs)
{
	NODE *s1, *s2;
	uintmax_t uval, ushift, res;
	AWKNUM val, shift;

	POP_TWO_SCALARS(s1, s2);
	if (do_lint) {
		if ((s1->flags & (NUMCUR|NUMBER)) == 0)
			lintwarn(_("rshift: received non-numeric first argument"));
		if ((s2->flags & (NUMCUR|NUMBER)) == 0)
			lintwarn(_("rshift: received non-numeric second argument"));
	}
	val = force_number(s1)->numbr;
	shift = force_number(s2)->numbr;
	if (do_lint) {
		if (val < 0 || shift < 0)
			lintwarn(_("rshift(%f, %f): negative values will give strange results"), val, shift);
		if (double_to_int(val) != val || double_to_int(shift) != shift)
			lintwarn(_("rshift(%f, %f): fractional values will be truncated"), val, shift);
		if (shift >= sizeof(uintmax_t) * CHAR_BIT)
			lintwarn(_("rshift(%f, %f): too large shift value will give strange results"), val, shift);
	}

	DEREF(s1);
	DEREF(s2);

	uval = (uintmax_t) val;
	ushift = (uintmax_t) shift;

	res = uval >> ushift;
	return make_integer(res);
}

/* do_and --- perform an & operation */

NODE *
do_and(int nargs)
{
	NODE *s1;
	uintmax_t res, uval;
	AWKNUM val;
	int i;

	res = ~0;	/* start off with all ones */
	if (nargs < 2)
		fatal(_("and: called with less than two arguments"));

	for (i = 1; nargs > 0; nargs--, i++) {
		s1 = POP_SCALAR();
		if (do_lint && (s1->flags & (NUMCUR|NUMBER)) == 0)
			lintwarn(_("and: argument %d is non-numeric"), i);

		val = force_number(s1)->numbr;
		if (do_lint && val < 0)
			lintwarn(_("and: argument %d negative value %g will give strange results"), i, val);

		uval = (uintmax_t) val;
		res &= uval;

		DEREF(s1);
	}

	return make_integer(res);
}

/* do_or --- perform an | operation */

NODE *
do_or(int nargs)
{
	NODE *s1;
	uintmax_t res, uval;
	AWKNUM val;
	int i;

	res = 0;
	if (nargs < 2)
		fatal(_("or: called with less than two arguments"));

	for (i = 1; nargs > 0; nargs--, i++) {
		s1 = POP_SCALAR();
		if (do_lint && (s1->flags & (NUMCUR|NUMBER)) == 0)
			lintwarn(_("or: argument %d is non-numeric"), i);

		val = force_number(s1)->numbr;
		if (do_lint && val < 0)
			lintwarn(_("or: argument %d negative value %g will give strange results"), i, val);

		uval = (uintmax_t) val;
		res |= uval;

		DEREF(s1);
	}

	return make_integer(res);
}

/* do_xor --- perform an ^ operation */

NODE *
do_xor(int nargs)
{
	NODE *s1;
	uintmax_t res, uval;
	AWKNUM val;
	int i;

	if (nargs < 2)
		fatal(_("xor: called with less than two arguments"));

	res = 0;	/* silence compiler warning */
	for (i = 1; nargs > 0; nargs--, i++) {
		s1 = POP_SCALAR();
		if (do_lint && (s1->flags & (NUMCUR|NUMBER)) == 0)
			lintwarn(_("xor: argument %d is non-numeric"), i);

		val = force_number(s1)->numbr;
		if (do_lint && val < 0)
			lintwarn(_("xor: argument %d negative value %g will give strange results"), i, val);

		uval = (uintmax_t) val;
		if (i == 1)
			res = uval;
		else
			res ^= uval;

		DEREF(s1);
	}

	return make_integer(res);
}

/* do_compl --- perform a ~ operation */

NODE *
do_compl(int nargs)
{
	NODE *tmp;
	double d;
	uintmax_t uval;

	tmp = POP_SCALAR();
	if (do_lint && (tmp->flags & (NUMCUR|NUMBER)) == 0)
		lintwarn(_("compl: received non-numeric argument"));
	d = force_number(tmp)->numbr;
	DEREF(tmp);

	if (do_lint) {
		if (d < 0)
			lintwarn(_("compl(%f): negative value will give strange results"), d);
		if (double_to_int(d) != d)
			lintwarn(_("compl(%f): fractional value will be truncated"), d);
	}

	uval = (uintmax_t) d;
	uval = ~ uval;
	return make_integer(uval);
}

/* do_strtonum --- the strtonum function */

NODE *
do_strtonum(int nargs)
{
	NODE *tmp;
	AWKNUM d;

	tmp = POP_SCALAR();
	if ((tmp->flags & (NUMBER|NUMCUR)) != 0)
		d = (AWKNUM) force_number(tmp)->numbr;
	else if (get_numbase(tmp->stptr, use_lc_numeric) != 10)
		d = nondec2awknum(tmp->stptr, tmp->stlen);
	else
		d = (AWKNUM) force_number(tmp)->numbr;

	DEREF(tmp);
	return make_number((AWKNUM) d);
}

/* nondec2awknum --- convert octal or hex value to double */

/*
 * Because of awk's concatenation rules and the way awk.y:yylex()
 * collects a number, this routine has to be willing to stop on the
 * first invalid character.
 */

AWKNUM
nondec2awknum(char *str, size_t len)
{
	AWKNUM retval = 0.0;
	char save;
	short val;
	char *start = str;

	if (*str == '0' && (str[1] == 'x' || str[1] == 'X')) {
		/*
		 * User called strtonum("0x") or some such,
		 * so just quit early.
		 */
		if (len <= 2)
			return (AWKNUM) 0.0;

		for (str += 2, len -= 2; len > 0; len--, str++) {
			switch (*str) {
			case '0':
			case '1':
			case '2':
			case '3':
			case '4':
			case '5':
			case '6':
			case '7':
			case '8':
			case '9':
				val = *str - '0';
				break;
			case 'a':
			case 'b':
			case 'c':
			case 'd':
			case 'e':
			case 'f':
				val = *str - 'a' + 10;
				break;
			case 'A':
			case 'B':
			case 'C':
			case 'D':
			case 'E':
			case 'F':
				val = *str - 'A' + 10;
				break;
			default:
				goto done;
			}
			retval = (retval * 16) + val;
		}
	} else if (*str == '0') {
		for (; len > 0; len--) {
			if (! isdigit((unsigned char) *str))
				goto done;
			else if (*str == '8' || *str == '9') {
				str = start;
				goto decimal;
			}
			retval = (retval * 8) + (*str - '0');
			str++;
		}
	} else {
decimal:
		save = str[len];
		retval = strtod(str, NULL);
		str[len] = save;
	}
done:
	return retval;
}

/* do_dcgettext, do_dcngettext --- handle i18n translations */

#if ENABLE_NLS && defined(LC_MESSAGES) && HAVE_DCGETTEXT

static int
localecategory_from_argument(NODE *t)
{
	static const struct category_table {
		int val;
		const char *name;
	} cat_tab[] = {
#ifdef LC_ALL
		{ LC_ALL,	"LC_ALL" },
#endif /* LC_ALL */
#ifdef LC_COLLATE
		{ LC_COLLATE,	"LC_COLLATE" },
#endif /* LC_COLLATE */
#ifdef LC_CTYPE
		{ LC_CTYPE,	"LC_CTYPE" },
#endif /* LC_CTYPE */
#ifdef LC_MESSAGES
		{ LC_MESSAGES,	"LC_MESSAGES" },
#endif /* LC_MESSAGES */
#ifdef LC_MONETARY
		{ LC_MONETARY,	"LC_MONETARY" },
#endif /* LC_MONETARY */
#ifdef LC_NUMERIC
		{ LC_NUMERIC,	"LC_NUMERIC" },
#endif /* LC_NUMERIC */
#ifdef LC_RESPONSE
		{ LC_RESPONSE,	"LC_RESPONSE" },
#endif /* LC_RESPONSE */
#ifdef LC_TIME
		{ LC_TIME,	"LC_TIME" },
#endif /* LC_TIME */
	};

	if (t != NULL) {
		int low, high, i, mid;
		char *category;
		int lc_cat = -1;

		category = t->stptr;

		/* binary search the table */
		low = 0;
		high = (sizeof(cat_tab) / sizeof(cat_tab[0])) - 1;
		while (low <= high) {
			mid = (low + high) / 2;
			i = strcmp(category, cat_tab[mid].name);

			if (i < 0)		/* category < mid */
				high = mid - 1;
			else if (i > 0)		/* category > mid */
				low = mid + 1;
			else {
				lc_cat = cat_tab[mid].val;
				break;
			}
		}
		if (lc_cat == -1)	/* not there */
			fatal(_("dcgettext: `%s' is not a valid locale category"), category);

		return lc_cat;
	} else
		return LC_MESSAGES;
}

#endif

/*
 * awk usage is
 *
 * 	str = dcgettext(string [, domain [, category]])
 * 	str = dcngettext(string1, string2, number [, domain [, category]])
 *
 * Default domain is TEXTDOMAIN, default category is LC_MESSAGES.
 */

NODE *
do_dcgettext(int nargs)
{
	NODE *tmp, *t1, *t2 = NULL;
	char *string;
	char *the_result;
#if ENABLE_NLS && defined(LC_MESSAGES) && HAVE_DCGETTEXT
	int lc_cat;
	char *domain;

	if (nargs == 3) {	/* third argument */
		tmp = POP_STRING();
		lc_cat = localecategory_from_argument(tmp);
		DEREF(tmp);
	} else
		lc_cat = LC_MESSAGES;

	if (nargs >= 2) {  /* second argument */
		t2 = POP_STRING();
		domain = t2->stptr;
	} else
		domain = TEXTDOMAIN;
#else
	if (nargs == 3) {
		tmp = POP_STRING();
		DEREF(tmp);
	}
	if (nargs >= 2) {
		t2 = POP_STRING();
		DEREF(t2);
	}
#endif

	t1 = POP_STRING();	/* first argument */
	string = t1->stptr;

#if ENABLE_NLS && defined(LC_MESSAGES) && HAVE_DCGETTEXT
	the_result = dcgettext(domain, string, lc_cat);
	if (t2 != NULL)
		DEREF(t2);
#else
	the_result = string;
#endif
	DEREF(t1);
	return make_string(the_result, strlen(the_result));
}


NODE *
do_dcngettext(int nargs)
{
	NODE *tmp, *t1, *t2, *t3;
	char *string1, *string2;
	unsigned long number;
	AWKNUM d;
	char *the_result;

#if ENABLE_NLS && defined(LC_MESSAGES) && HAVE_DCGETTEXT
	int lc_cat;
	char *domain;

	if (nargs == 5) {	/* fifth argument */
		tmp = POP_STRING();
		lc_cat = localecategory_from_argument(tmp);
		DEREF(tmp);
	} else
		lc_cat = LC_MESSAGES;

	t3 = NULL;
	if (nargs >= 4) {	/* fourth argument */
		t3 = POP_STRING();
		domain = t3->stptr;
	} else
		domain = TEXTDOMAIN;
#else
	if (nargs == 5) {
		tmp = POP_STRING();
		DEREF(tmp);
	}
	if (nargs >= 4) {
		t3 = POP_STRING();
		DEREF(t3);
	}
#endif

	t2 = POP_NUMBER();	/* third argument */
	d = get_number_d(t2);
	DEREF(t2);

	number = (unsigned long) double_to_int(d);
	t2 = POP_STRING();	/* second argument */
	string2 = t2->stptr;
	t1 = POP_STRING();	/* first argument */
	string1 = t1->stptr;

#if ENABLE_NLS && defined(LC_MESSAGES) && HAVE_DCGETTEXT

	the_result = dcngettext(domain, string1, string2, number, lc_cat);
	if (t3 != NULL)
		DEREF(t3);
#else
	the_result = (number == 1 ? string1 : string2);
#endif
	DEREF(t1);
	DEREF(t2);
	return make_string(the_result, strlen(the_result));
}

/* do_bindtextdomain --- set the directory for a text domain */

/*
 * awk usage is
 *
 * 	binding = bindtextdomain(dir [, domain])
 *
 * If dir is "", pass NULL to C version.
 * Default domain is TEXTDOMAIN.
 */

NODE *
do_bindtextdomain(int nargs)
{
	NODE *t1, *t2;
	const char *directory, *domain;
	const char *the_result;

	t1 = t2 = NULL;
	/* set defaults */
	directory = NULL;
	domain = TEXTDOMAIN;

	if (nargs == 2) {	/* second argument */
		t2 = POP_STRING();
		domain = (const char *) t2->stptr;
	}

	/* first argument */
	t1 = POP_STRING();
	if (t1->stlen > 0)
		directory = (const char *) t1->stptr;

	the_result = bindtextdomain(domain, directory);

	DEREF(t1);
	if (t2 != NULL)
		DEREF(t2);

	return make_string(the_result, strlen(the_result));
}


/* mbc_byte_count --- return number of bytes for corresponding numchars multibyte characters */

static size_t
mbc_byte_count(const char *ptr, size_t numchars)
{
#if MBS_SUPPORT
	mbstate_t cur_state;
	size_t sum = 0;
	int mb_len;

	memset(& cur_state, 0, sizeof(cur_state));

	assert(gawk_mb_cur_max > 1);
	mb_len = mbrlen(ptr, numchars * gawk_mb_cur_max, &cur_state);
	if (mb_len <= 0)
		return numchars;	/* no valid m.b. char */

	for (; numchars > 0; numchars--) {
		mb_len = mbrlen(ptr, numchars * gawk_mb_cur_max, &cur_state);
		if (mb_len <= 0)
			break;
		sum += mb_len;
		ptr += mb_len;
	}

	return sum;
#else
	return numchars;
#endif
}

/* mbc_char_count --- return number of m.b. chars in string, up to numbytes bytes */

static size_t
mbc_char_count(const char *ptr, size_t numbytes)
{
#if MBS_SUPPORT
	mbstate_t cur_state;
	size_t sum = 0;
	int mb_len;

	if (gawk_mb_cur_max == 1)
		return numbytes;

	memset(& cur_state, 0, sizeof(cur_state));

	mb_len = mbrlen(ptr, numbytes * gawk_mb_cur_max, &cur_state);
	if (mb_len <= 0)
		return numbytes;	/* no valid m.b. char */

	for (; numbytes > 0; numbytes--) {
		mb_len = mbrlen(ptr, numbytes * gawk_mb_cur_max, &cur_state);
		if (mb_len <= 0)
			break;
		sum++;
		ptr += mb_len;
	}

	return sum;
#else
	return numbytes;
#endif
}<|MERGE_RESOLUTION|>--- conflicted
+++ resolved
@@ -497,12 +497,8 @@
 
 	tmp = POP();
 	if (tmp->type == Node_var_array) {
-<<<<<<< HEAD
-		static short warned = FALSE;
+		static bool warned = false;
 		unsigned long size;
-=======
-		static bool warned = false;
->>>>>>> 7af1da78
 
 		if (do_posix)
 			fatal(_("length: received array argument"));
