<<<<<<< HEAD
2012-07-29         Arnold D. Robbins     <arnold@skeeve.com>

	* awk.h (os_isreadable): Adjust declaration.
	(struct iobuf): Add new member `valid'.
	* io.c (iop_alloc): Remove do_input_parsers parameter, it's
	always true. Adjust logic to set things to invalid if could not
	find an input parser.
	(after_beginfile): Use valid member to check if iobuf is valid.
	Don't clear iop->errcode.
	(nextfile): Adjust logic to clear errcode if valid is true and
	also to update ERRNO.
	(redirect): Check iop->valid and cleanup as necessary, including
	setting ERRNO.
	(two_way_open): Ditto.
	(gawk_popen): Ditto.
	(devopen): Remove check for directory.
=======
2012-07-27         Andrew J. Schorr     <aschorr@telemetry-investments.com>

	* io.c (find_input_parser): Issue a warning if take_control_of fails.
>>>>>>> a02d28a4

2012-07-27         Arnold D. Robbins     <arnold@skeeve.com>

	* awk.h (set_RT): Change to take a NODE * parameter.
	* io.c (set_RT): Change to take a NODE * parameter.
	* gawkapi.h: Change open hook to input parser in comment.
	* gawkapi.c (api_set_RT): Adjust call to set_RT.

2012-07-26         Arnold D. Robbins     <arnold@skeeve.com>

	* awk.h (set_RT_to_null, set_RT): Declare functions.
	(os_isreadable): Declare function.
	* io.c (set_RT_to_null, set_RT): New functions.
	(iop_close): Init ret to zero.
	* gawkapi.c (api_register_input_parser): Check for null pointer.
	(api_set_RT): New function.
	* gawkapi.h (api_set_RT): New function.

2012-07-26         Andrew J. Schorr     <aschorr@telemetry-investments.com>

	* gawkapi.h (IOBUF_PUBLIC): Document the get_record and close_func
	API.
	(awk_input_parser_t) Change can_take_file argument to const, and
	document the API.
	* io.c (get_a_record): Document that the caller initializes *errcode
	to 0, and remote the test for non-NULL errcode.

2012-07-26         Andrew J. Schorr     <aschorr@telemetry-investments.com>

	* gawkapi.c (api_sym_update_scalar): Fix some minor bugs.  Was
	not updating AWK_NUMBER when valref != 1.  And strings were not
	freeing MPFR values.

2012-07-25         Arnold D. Robbins     <arnold@skeeve.com>

	Start refactoring of IOBUF handling and turn "open hooks"
	into "input parsers".

	* awk.h (IOP_NOFREE_OBJ): Flag removed.
	(register_input_parser): Renamed from register_open_hook.
	* ext.c (load_ext): Make sure lib_name is not NULL.
	* gawk_api.c (api_register_input_parser): Renamed from
	api_register_open_hook.
	* gawk_api.h (api_register_input_parser): Renamed from
	api_register_open_hook.  Rework structure to have "do you want it"
	and "take control of it" functions.
	* io.c (iop_alloc): Remove third argument which is IOBUF pointer.
	Always malloc it. Remove use of IOP_NOFREE_OBJ everywhere.
	(find_input_parser): Renamed from find_open_hook.
	(nextfile): Don't use static IOBUF.
	(iop_close): Call close_func first. Then close fd or remap it
	if it's still not INVALID_HANDLE.
	(register_input_parser): Renamed from register_open_hook.
	Use a FIFO list and check if more than one parser will accept the
	file. If so, fatal error.

2012-07-25         Andrew J. Schorr     <aschorr@telemetry-investments.com>

	* configure.ac: Instead of using acl_shlibext for the shared library
	extension, define our own variable GAWKLIBEXT with a hack to work
	correctly on Mac OS X.
	* Makefile.am (SHLIBEXT): Use the value of GAWKLIBEXT instead of
	acl_shlibext.

2012-07-24         Arnold D. Robbins     <arnold@skeeve.com>

	* configure.ac: Add crude but small hack to make plug-ins work
	on Mac OS X.

2012-07-20         Arnold D. Robbins     <arnold@skeeve.com>

	* gawkapi.h: Rework table to not take up so much space.
	* gawkapi.c (api_sym_update_scalar): Rework optimization code
	to clean up the function.

2012-07-17         Andrew J. Schorr     <aschorr@telemetry-investments.com>

	* gawkapi.h: Add comments explaining new api_create_value and
	api_release_value functions.
	* gawkapi.c (sym_update_real): Allow updates with AWK_SCALAR and
	AWK_VALUE_COOKIE types.  After creating a regular variable,
	remove the call to unref(node->var_value), since this is not
	done elsewhere in the code (see, for example, main.c:init_vars).
	If the update is for an existing variable, allow any val_type
	except AWK_ARRAY (was previously disallowing AWK_SCALAR and
	AWK_VALUE_COOKIE for no apparent reason).
	(api_sym_update_scalar): The switch should return false for an
	invalid val_type value, so change the AWK_ARRAY case to default.
	(valid_subscript_type): Any scalar value is good, so accept any valid
	type except AWK_ARRAY.
	(api_create_value): Accept only AWK_NUMBER and AWK_STRING values.
	Anything else should fail.

2012-07-17         Arnold D. Robbins     <arnold@skeeve.com>

	Speedup:

	* awk.h (r_free_wstr): Renamed from free_wstr.
	(free_wstr): Macro to test the WSTRCUR flag first.
	* node.c (r_free_wstr): Renamed from free_wstr.

	Support value cookies:

	* gawkapi.h (awk_val_type_t): Add AWK_VALUE_COOKIE.
	(awk_value_cookie_t): New type.
	(awk_value_t): Support AWK_VALUE_COOKIE.
	(api_create_value, api_release_value): New function pointers.
	* gawkapi.c (awk_value_to_node, api_sym_update_scalar,
	valid_subscript_type): Handle AWK_VALUE_COOKIE.
	(api_create_value, api_release_value): New functions.

2012-07-16         Arnold D. Robbins     <arnold@skeeve.com>

	* gawkapi.c (awk_value_to_node): Support AWK_SCALAR.
	(api_sym_update_scalar): Performance improvements.

2012-07-12         Arnold D. Robbins     <arnold@skeeve.com>

	Allow creation of constants. Thanks to John Haque for the
	implementation concept.

	* gawk_api.h (api_sym_constant): Create a constant.
	* gawk_api.h (api_sym_update_real): Renamed from api_sym_update.
	Add is_const paramater and do the right thing if true.
	(api_sym_update, api_sym_constant): Call api_sym_update_real
	in the correct way.
	(set_constant): New function.

2012-07-11         Andrew J. Schorr     <aschorr@telemetry-investments.com>

	* gawkapi.h: Fix typo in comment.
	(awk_value_t): Type for scalar_cookie should be awk_scalar_t,
	not awk_array_t.
	(gawk_api): Add new api_sym_lookup_scalar function.
	(sym_lookup_scalar): New wrapper macro for api_sym_lookup_scalar hook.
	* gawkapi.c (api_sym_lookup_scalar): New function for faster scalar
	lookup.
	(api_impl): Add entry for api_sym_lookup_scalar.

2012-07-11         Andrew J. Schorr     <aschorr@telemetry-investments.com>

	* gawkapi.c (awk_value_to_node): Change to a switch statement
	so AWK_SCALAR or other invalid type is handled properly.
	(valid_subscript_type): Test whether a value type is acceptable
	for use as an array subscript (any scalar value will do).
	(api_get_array_element, api_set_array_element, api_del_array_element):
	Use new valid_subscript_type instead of restricting to string values.

2012-07-11         Arnold D. Robbins     <arnold@skeeve.com>

	Lots of API work.

	* gawkapi.h: Function pointer members renamed api_XXXX and
	macros adjusted. More documentation.
	(awk_valtype_t): New AWK_SCALAR enum for scalar cookies.
	(awk_scalar_t): New type.
	(awk_value_t): New member scalar_cookie.
	(api_sym_update_scalar): New API function.
	(erealloc): New macro.
	(make_const_string): New macro, renamed from dup_string.
	(make_malloced_string): New macro, renamed from make_string.
	(make_null_string): New inline function.
	(dl_load_func): Add call to init routine through pointer if
	not NULL.

	* gawkapi.c (awk_value_to_node): Assume that string values came
	from malloc.
	(node_to_awk_value): Handle AWK_SCALAR.
	(api_sym_update): Ditto.
	(api_sym_update_scalar): New routine.
	(api_get_array_element): Return false if the element doesn't exist.
	Always unref the subscript.
	(remove_element): New helper routine.
	(api_del_array_element): Use it.
	(api_release_flattened_array): Ditto.
	(api_impl): Add the new routine.

2012-07-11         Andrew J. Schorr     <aschorr@telemetry-investments.com>

	* gawkapi.c (api_sym_update): Allow val_type to be AWK_UNDEFINED
	for setting a variable to "", i.e. dupnode(Nnull_string).

2012-07-10         Andrew J. Schorr     <aschorr@telemetry-investments.com>

	* awkgram.y (add_srcfile): Lint warning message for a previously loaded
	shared library should say "already loaded shared library" instead
	of "already included source file".

2012-07-08         Arnold D. Robbins     <arnold@skeeve.com>

	* gawkapi.h (set_array_element): Use index + value instead
	of element structure. Matches get_array_element.
	(set_array_element_by_elem): New macro to use an element.
	* gawkapi.c (api_set_array_element): Make the necessary adjustments.

2012-07-04         Arnold D. Robbins     <arnold@skeeve.com>

	* awkgram.y (tokentab): Remove limit on number of arguments
	for "and", "or", and "xor".
	* builtin.c (do_and, do_or, do_xor): Modify code to perform the
	respective operation on any number of arguments. There must be
	at least two.

2012-06-29         Arnold D. Robbins     <arnold@skeeve.com>

	* gawkapi.h: Improve the documentation of the return values
	per Andrew Schorr.

2012-06-25         Arnold D. Robbins     <arnold@skeeve.com>

	* TODO.xgawk: Updated.
	* awk.h (track_ext_func): Declared.
	* awkgram.y (enum defref): Add option for extension function.
	(struct fdesc): Add member for extension function.
	(func_use): Handle extension function, mark as extension and defined.
	(track_ext_func): New function.
	(check_funcs): Update logic for extension functions.
	* ext.c (make_builtin): Call track_ext_func.

2012-06-24         Andrew J. Schorr     <aschorr@telemetry-investments.com>

	* TODO.xgawk: Most of IOBUF has been hidden.
	* gawkapi.h (IOBUF): Remove declaration (now back in awk.h).
	(IOBUF_PUBLIC): Declare new structure defining subset of IOBUF fields
	that should be exposed to extensions.
	(gawk_api): Update register_open_hook argument from IOBUF to
	IOBUF_PUBLIC.
	* awk.h (IOBUF): Restore declaration with 5 fields moved to new
	IOBUF_PUBLIC structure.
	(register_open_hook): Update open_func argument from IOBUF to
	IOBUF_PUBLIC.
	* gawkapi.c (api_register_open_hook): Ditto.
	* io.c (after_beginfile, nextfile, iop_close, gawk_pclose): Some fields
	such as fd and name are now inside the IOBUF public structure.
	(struct open_hook): Update open_func argument from IOBUF to
	(register_open_hook): Ditto.
	(find_open_hook): opaque now inside IOBUF_PUBLIC.
	(iop_alloc): fd and name now in IOBUF_PUBLIC.
	(get_a_record): If the get_record hook returns EOF, set the IOP_AT_EOF
	flag.  Access fd inside IOBUF_PUBLIC.
	(get_read_timeout): File name now inside IOBUF_PUBLIC.
	* interpret.h (r_interpret): File name now inside IOBUF_PUBLIC.
	* ext.c (load_ext): No need to call return at the end of a void
	function.

2012-06-24         Arnold D. Robbins     <arnold@skeeve.com>

	* ext.c (load_ext): Don't retun a value from a void function.
	* gawkapi.c (api_set_array_element): Set up vname and parent_array.

2012-06-21         Arnold D. Robbins     <arnold@skeeve.com>

	More API and cleanup:

	* awk.h (stopme): Make signature match other built-ins.
	* awkgram.y (stopme): Make signature match other built-ins.
	(regexp): Minor edit.
	* gawkapi.c (api_set_argument): Remove unused variable.
	Set parent_array field of array value.
	* TODO.xgawk: Update some.

	Remove extension() builtin.

	* awk.h (do_ext): Removed.
	(load_ext): Signature changed.
	* awkgram.y (tokentab): Remove do_ext.
	Change calls to do_ext.
	* ext.c (load_ext): Make init function a constant.
	* main.c (main): Change calls to do_ext.

2012-06-20         Arnold D. Robbins     <arnold@skeeve.com>

	Restore lost debugging function:

	* awkgram.y (stopme): Restore long lost debugging function.
	* awk.h (stopme): Add declaration.

	API work:

	* ext.c (get_argument): Make extern.
	* awk.h (get_argument): Declare it.
	* gawkapi.c (api_set_argument): Call it. Finish off the logic.
	(api_get_argument): Refine logic to use get_argument.
	* gawkapi.h (set_argument): New API.

2012-06-19         Arnold D. Robbins     <arnold@skeeve.com>

	Remove code duplication in gawkapi.c from msg.c:

	* awk.h (err): Add `isfatal' first parameter.
	* awkgram.y (err): Adjust all calls.
	* msg.c (err): Adjust all calls. Move fatal code to here ...
	(r_fatal): From here.
	* gawkapi.c: Remove code duplication and adjust calls to `err'.

	Handle deleting elements of flattened array:

	* awk.h (get_argument): Remove declaration.
	* ext.c (get_argument): Make static.
	* gawkapi.h (awk_flat_array_t): Make opaque fields const. Add
	more descriptive comments.
	* gawkapi.c (release_flattened_array): Delete elements flagged
	for deletion. Free the flattened array also.

	Add additional debugging when developing:

	* configure.ac: Add additional debugging flags.
	* configure: Regenerated.

2012-06-18         Arnold D. Robbins     <arnold@skeeve.com>

	* gawkapi.h (get_array_element): Restore `wanted' paramater.
	(awk_element_t): Use awk_value_t for index. Add awk_flat_array_t.
	(flatten_array): Change signature to use awk_flat_array_t;
	(release_flattened_array): Change signature to use awk_flat_array_t;
	* gawkapi.c (api_sym_update): Handle case where variable exists already.
	(api_get_array_element): Restore `wanted' paramater and pass it
	on to node_to_awk_value.
	(api_set_array_element): Revisse to match changed element type.
	(api_flatten_array): Revise signature, implement.
	(api_release_flattened_array): Revise signature, implement.

2012-06-17         Arnold D. Robbins     <arnold@skeeve.com>

	API Work:

	* gawkapi.h (get_array_element): Remove `wanted' parameter.
	(r_make_string): Comment the need for `api' and `ext_id' parameters.
	* gawkapi.c (api_sym_update): Move checks to front.
	Initial code for handling arrays. Still needs work.
	(api_get_array_element): Implemented.
	(api_set_array_element): Additional checking code.
	(api_del_array_element): Implemented.
	(api_create_array): Implemented.
	(init_ext_api): Force do_xxx values to be 1 or 0.
	(update_ext_api): Ditto.

2012-06-12         Arnold D. Robbins     <arnold@skeeve.com>

	API Work:

	* gawkapi.h (awk_value_t): Restore union.
	(get_curfunc_param): Renamed to get_argument. Return type changed
	to awk_bool_t. Semantics better thought out and documented.
	(awk_atexit, get_array_element): Return type now void.
	(sym_lookup): Return type now void. Argument order rationalized.
	* gawkapi.c (node_to_awk_value): Return type is now awk_bool_t.
	Semantics now match table in gawkawpi.h.
	(api_awk_atexit): Return type now void.
	(api_sym_lookup): Return type is now awk_bool_t. Change parameter
	order.
	(api_get_array_element): Return type is now awk_bool_t.

	Further API implementations and fixes for extension/testext.c:

	* awk.h (final_exit): Add declaration.
	* ext.c (load_ext): Change `func' to install_func.
	* gawkapi.c: Add casts to void for id param in all functions.
	(api_sym_update): Finish implementation.
	(api_get_array_element): Start implementation.
	(api_set_array_element): Add error checking.
	(api_get_element_count): Add error checking, return the right value.
	* main.c (main): Call final_exit instead of exit.
	(arg_assign): Ditto.
	* msg.c (final_exit): New routine to run the exit handlers and exit.
	(gawk_exit): Call it.
	* profile.c (dump_and_exit): Ditto.

2012-06-10         Andrew J. Schorr     <aschorr@telemetry-investments.com>

	* TODO.xgawk: Addition of time extension moved to "done" section.

2012-06-10         Andrew J. Schorr     <aschorr@telemetry-investments.com>

	* gawkapi.c (api_update_ERRNO_string): Treat boolean true as a request
	for TRANSLATE, and false as DONT_TRANSLATE.

2012-06-06         Arnold D. Robbins     <arnold@skeeve.com>

	* cint_array.c (tree_print, leaf_print): Add additional casts
	for printf warnings.

	* awk.h (update_ext_api): Add declaration.
	* gawkapi.c (update_ext_api): New function.
	* eval.c (set_LINT): Call update_ext_api() at the end.
	* gawkapi.h: Document that do_XXX could change on the fly.

	* awk.h (run_ext_exit_handlers): Add declaration.
	* msg.c (gawk_exit): Call it.

2012-06-05         Arnold D. Robbins     <arnold@skeeve.com>

	* ext.c (load_ext): Remove use of RTLD_GLOBAL. Not needed in new
	scheme. Clean up error messages.

2012-06-04         Arnold D. Robbins     <arnold@skeeve.com>

	* configure.ac: Remove use of -export-dynamic for GCC.
	* configure: Regenerated.

2012-05-30         Arnold D. Robbins     <arnold@skeeve.com>

	* main.c (is_off_limits_var): Minor coding style edit.
	* gawkapi.c (awk_value_to_node): More cleanup.
	(node_to_awk_value): Use `wanted' for decision making.
	(api_sym_update): Start implementation. Needs more work.
	General: More cleanup, comments.
	* gawkapi.h (api_sym_update): Add additional comments.

2012-05-29         Arnold D. Robbins     <arnold@skeeve.com>

	* gawkapi.c (node_to_awk_value): Add third parameter indicating type
	of value desired. Based on that, do force_string or force_number
	to get the "other" type.
	(awk_value_to_node): Clean up the code a bit.
	(get_curfunc_param): Move forcing of values into node_to_awk_value.
	(api_sym_lookup): Add third parameter indicating type of value wanted.
	(api_get_array_element): Ditto.
	* gawk_api.h: Additional comments and clarifications. Revise APIs
	to take third 'wanted' argument as above.
	(awk_value_t): No longer a union so that both values may be accessed.
	All macros: Parenthesized the bodies.
	* bootstrap.sh: Rationalize a bit.

2012-05-26         Andrew J. Schorr     <aschorr@telemetry-investments.com>

	* Makefile.am (include_HEADERS): Add so gawkapi.h will be installed.
	(base_sources): Add gawkapi.h so that it is in dist tarball.
	* TODO.xgawk: Update.
	* main.c (is_off_limits_var): Stop returning true for everything
	except PROCINFO.

2012-05-25         Arnold D. Robbins     <arnold@skeeve.com>

	* main.c (is_off_limits_var): New function to check if a variable
	is one that an extension function may not change.
	* awk.h (is_off_limits_var): Declare it.
	* gawkapi.c (api_sym_lookup): Use it.

	* bootstrap.sh: Touch various files in the extension directory also.

2012-05-24         Andrew J. Schorr     <aschorr@telemetry-investments.com>

	* gawkapi.h (awk_param_type_t): Remove (use awk_valtype_t instead).
	(awk_ext_func_t): Pass a result argument, and return an awk_value_t *.
	(gawk_api.get_curfunc_param): Add a result argument.
	(gawk_api.set_return_value): Remove obsolete function.
	(gawk_api.sym_lookup, gawk_api.get_array_element): Add a result
	argument.
	(gawk_api.api_make_string, gawk_api.api_make_number): Remove hooks,
	since access to gawk internal state is not required to do this.
	(set_return_value): Remove obsolete macro.
	(get_curfunc_param, sym_lookup, get_array_element): Add result argument.
	(r_make_string, make_number): New static inline functions.
	(make_string, dup_string): Revise macro definitions.
	(dl_load_func): Remove global_api_p and global_ext_id args,
	and fix SEGV by setting api prior to checking its version members.
	(GAWK): Expand ifdef to include more stuff.
	* gawkapi.c (node_to_awk_value): Add result argument.
	(api_get_curfunc_param): Add result argument, and use awk_valtype_t.
	(api_set_return_value): Remove obsolete function.
	(awk_value_to_node): New global function to convert back into internal
	format.
	(api_add_ext_func): Simply call make_builtin.
	(node_to_awk_value): Add result argument, and handle Node_val case.
	(api_sym_lookup, api_get_array_element): Add result argument.
	(api_set_array_element): Implement.
	(api_make_string, api_make_number): Remove functions that belong on
	client side.
	(api_impl): Remove 3 obsolete entries.
	* TODO.xgawk: Update to reflect progress.
	* Makefile.am (base_sources): Add gawkapi.c.
	* awk.h: Include gawkapi.h earlier.
	(api_impl, init_ext_api, awk_value_to_node): Add declarations
	so we can hook in new API.
	(INSTRUCTION): Add new union type efptr for external functions.
	(extfunc): New define for d.efptr.
	(load_ext): Remove 3rd obj argument that was never used for anything.
	(make_builtin): Change signature for new API.
	* awkgram.y (load_library): Change 2nd argument to load_ext
	from dlload to dl_load, and remove pointless 3rd argument.
	* main.c (main): Call init_ext_api() before loading shared libraries.
	Change 2nd argument to load_ext from dlload to dl_load, and remove
	pointless 3rd argument.
	* ext.c (do_ext): Remove pointless 3rd argument to load_ext.
	(load_ext): Remove 3rd argument.  Port to new API (change initialization
	function signature).  If initialization function fails, issue a warning
	and return -1, else return 0.
	(make_builtin): Port to new API.
	* interpret.h (r_interpret): For Op_ext_builtin, call external functions
	with an awk_value_t result buffer, and convert the returned value
	to a NODE *.  For Node_ext_func, code now in extfunc instead of builtin.

2012-05-21         Andrew J. Schorr     <aschorr@telemetry-investments.com>

	* configure.ac: Remove libtool, and call configure in the
	extension subdirectory.  Change pkgextensiondir to remove the
	version number, since the new API has builtin version checks.
	* TODO.xgawk: Update.
	* ltmain.sh: Removed, since libtool no longer used here.

2012-05-19         Andrew J. Schorr     <aschorr@telemetry-investments.com>

	* TODO.xgawk: Update to reflect progress and new issues.
	* main.c (main): Add -i (--include) option.
	(usage): Ditto.
	* awkgram.y (add_srcfile): Eliminate duplicates only for SRC_INC
	and SRC_EXTLIB sources (i.e. -f duplicates should not be removed).
	* io.c (find_source): Set DEFAULT_FILETYPE to ".awk" if not defined
	elsewhere.

2012-05-15         Arnold D. Robbins     <arnold@skeeve.com>

	* awk.h: Include "gawkapi.h" to get IOBUF.
	* gawkapi.h: Considerable updates.
	* gawkapi.c: New file. Start at implementing the APIs.

2012-05-13         Andrew J. Schorr     <aschorr@telemetry-investments.com>

	* TODO.xgawk: Update to reflect recent discussions and deletion of
	extension/xreadlink.[ch].

2012-05-11         Arnold D. Robbins     <arnold@skeeve.com>

	Sweeping change: Use `bool', `true', and `false' everywhere.

2012-04-09         Andrew J. Schorr     <aschorr@telemetry-investments.com>

	* eval.c (unset_ERRNO): Fix memory management bug -- need to use
	dupnode with Nnull_string.

2012-04-08         Andrew J. Schorr     <aschorr@telemetry-investments.com>

	* Makefile.am (valgrind): Define VALGRIND instead of redefining AWK.
	This allows test/Makefile.am to set up the command environment as
	desired.
	(valgrind-noleak): Ditto, plus set --leak-check=no instead of the
	default summary setting.

2012-04-07         Andrew J. Schorr     <aschorr@telemetry-investments.com>

	* TODO.xgawk: Update to reflect progress.

2012-04-01         Andrew J. Schorr     <aschorr@telemetry-investments.com>

	* TODO.xgawk: Move valgrind-noleak item into "done" section.
	* Makefile.am (valgrind-noleak): Add new valgrind rule that omits
	the "--leak-check=full" option to help spot more serious problems.

2012-04-01         Andrew J. Schorr     <aschorr@telemetry-investments.com>

	* TODO.xgawk: Move ERRNO item into "done" section.
	* awk.h (update_ERRNO, update_ERRNO_saved): Remove declarations.
	(update_ERRNO_int, enum errno_translate, update_ERRNO_string,
	unset_ERRNO): Add new declarations.
	* eval.c (update_ERRNO_saved): Renamed to update_ERRNO_int.
	(update_ERRNO_string, unset_ERRNO): New functions.
	* ext.c (do_ext): Use new update_ERRNO_string function.
	* io.c (ERRNO_node): Remove redundant extern declaration (in awk.h).
	(after_beginfile, nextfile): Replace update_ERRNO() with
	update_ERRNO_int(errno).
	(inrec): Replace update_ERRNO_saved with update_ERRNO_int.
	(do_close): Use new function update_ERRNO_string.
	(close_redir, do_getline_redir, do_getline): Replace update_ERRNO_saved
	with update_ERRNO_int.

2012-03-27         Andrew J. Schorr     <aschorr@telemetry-investments.com>

	* TODO.xgawk: Update to reflect debate about how to support Cygwin
	and other platforms that cannot link shared libraries with unresolved
	references.
	* awkgram.y (add_srcfile): Minor bug fix: reverse sense of test
	added by Arnold in last patch.
	* configure.ac: AC_DISABLE_STATIC must come before AC_PROG_LIBTOOL.

2012-03-26         Arnold D. Robbins     <arnold@skeeve.com>

	Some cleanups.

	* awkgram.y (add_srcfile): Use whole messages, better for
	translations.
	* io.c (init_awkpath): Small style tweak.
	* main.c (path_environ): Straighten out initial comment, fix
	compiler warning by making `val' const char *.

2012-03-25         Andrew J. Schorr     <aschorr@telemetry-investments.com>

	* configure.ac (AC_DISABLE_STATIC): Add this to avoid building useless
	static extension libraries.

2012-03-25         Andrew J. Schorr     <aschorr@telemetry-investments.com>

	* TODO.xgawk: New file listing completed and pending xgawk enhancements.

2012-03-24         Andrew J. Schorr     <aschorr@telemetry-investments.com>

	* io.c (path_info): Fix white space.
	(pi_awkpath, pi_awklibpath): Avoid structure initializers.
	(do_find_source): Eliminate pointless parentheses.
	(find_source): Leave a space after "&".
	* main.c (load_environ): Fix typo in comment.

2012-03-21         Andrew J. Schorr     <aschorr@telemetry-investments.com>

	* awkgram.y (LEX_LOAD): New token to support @load.
	(grammar): Add rules to support @load.
	(tokentab): Add "load".
	(add_srcfile): Improve error message to distinguish between source files
	and shared libraries.
	(load_library): New function to load libraries specified with @load.
	(yylex): Add support for LEX_LOAD (treated the same way as LEX_INCLUDE).

2012-03-20         Andrew J. Schorr     <aschorr@telemetry-investments.com>

	* Makefile.am (EXTRA_DIST): Remove extension.
	(SUBDIRS): Add extension so libraries will be built.
	(DEFS): Define DEFLIBPATH and SHLIBEXT so we can find shared libraries.
	* awk.h (deflibpath): New extern declaration.
	* configure.ac: Add support for building shared libraries by adding
	AC_PROG_LIBTOOL and AC_SUBST for acl_shlibext and pkgextensiondir.
	(AC_CONFIG_FILES): Add extension/Makefile.
	* io.c (pi_awkpath, pi_awklibpath): New static structures to contain
	path information.
	(awkpath, max_pathlen): Remove static variables now inside pi_awkpath.
	(init_awkpath): Operate on path_info structure to support both
	AWKPATH and AWKLIBPATH.  No need for max_path to be static, since
	this should be called only once for each environment variable.
	(do_find_source): Add a path_info arg to specify which path to search.
	Check the try_cwd parameter to decide whether to search the current
	directory (not desirable for AWKLIBPATH).
	(find_source): Choose appropriate path_info structure based on value
	of the is_extlib argument.  Set EXTLIB_SUFFIX using SHLIBEXT define
	instead of hardcoding ".so".
	* main.c (path_environ): New function to add AWKPATH or AWKLIBPATH
	to the ENVIRON array.
	(load_environ): Call path_environ for AWKPATH and AWKLIBPATH.

2012-05-09         Arnold D. Robbins     <arnold@skeeve.com>

	* configure.ac: Added AC_HEADER_STDBOOL
	* awk.h, dfa.c, regex.c: Reworked to use results
	of test and include missing_d/gawkbool.h.

2012-05-07         Arnold D. Robbins     <arnold@skeeve.com>

	* array.c (prnode): Add casts to void* for %p format.
	* debug.c (print_instruction): Ditto.
	* builtin.c: Fix %lf format to be %f everywhere.

	Unrelated:

	* replace.c: Don't include "config.h", awk.h gets it for us.

2012-05-04         Arnold D. Robbins     <arnold@skeeve.com>

	* getopt.c [DJGPP]: Change to __DJGPP__.
	* mbsupport.h [DJGPP]: Change to __DJGPP__.

	Unrelated:

	* awk.h: Workarounds for _TANDEM_SOURCE.

2012-05-01         Arnold D. Robbins     <arnold@skeeve.com>

	* dfa.c: Sync with GNU grep. RRI code now there, needed additional
	change for gawk.
	* configure.ac: Add check for stdbool.h.
	* regex.c: Add check for if not have stdbool.h, then define the
	bool stuff.

2012-04-27         Arnold D. Robbins     <arnold@skeeve.com>

	* dfa.c: Sync with GNU grep.
	* xalloc.h (xmemdup): Added, from grep, for dfa.c. Sigh.

2012-04-27         Arnold D. Robbins     <arnold@skeeve.com>

	Update to autoconf 2.69, automake 1.12.

	* INSTALL, aclocal.m4, configh.in, depcomp, install-sh, missing,
	mkinstalldirs, ylwrap: Updated.
	* configure.ac (AC_TYPE_LONG_LONG_INT, AC_TYPE_UNSIGNED_LONG_LONG_INT,
	AC_TYPE_INTMAX_T, AC_TYPE_UINTMAX_T): Renamed from gl_* versions.
	* configure: Regenerated.

2012-04-24         Arnold D. Robbins     <arnold@skeeve.com>

	* cmd.h (dPrompt, commands_Prompt, eval_Prompt, dgawk_Prompt): Changed
	to dbg_prompt, commands_prompt, eval_prompt, dgawk_prompt.
	* debug.c: Ditto.
	* command.y: Ditto.  Some minor whitespace and comments cleanup.

2012-04-24         Arnold D. Robbins     <arnold@skeeve.com>

	io.c cleanup and some speedup for RS as regexp parsing.

	* awk.h (Regexp): New members has_meta and maybe_long.
	(enum redirval): Add redirect_none as value 0.
	(remaybelong): Remove function declaration.
	* awkgram.y: Use redirect_none instead of 0 for no redirect cases.
	* io.c (go_getline_redir): Second arg now of type enum redirval.
	Changed intovar into into_variable.
	(comments and whitespace): Lots of general cleanup.
	(socket_open): readle changed to read_len.
	(two_way_open): Add additional calls to os_close_on_exec.
	(rsrescan): Simplify code a bit and use RS->maybe_long.
	* re.c (make_regexp): Set up new members in Regexp struct.
	(remaybelong): Remove function.
	(reisstring): Simplified code.

2012-04-16  Eli Zaretskii  <eliz@gnu.org>

	* io.c (read_with_timeout) [__MINGW32__]: Just call the blocking
	'read', as 'select' is only available for sockets.
	* mpfr.c (set_ROUNDMODE) [!HAVE_MPFR]: Renamed from set_RNDMODE.
	* main.c (load_procinfo): Declare name[] also when HAVE_MPFR is
	defined even though HAVE_GETGROUPS etc. are not.

2012-04-12         John Haque      <j.eh@mchsi.com>

	* array.c, awk.h, awkgram.y, builtin.c, command.y, debug.c,
	field.c, mpfr.c, profile.c: Change RND_MODE to ROUND_MODE.

2012-04-11         John Haque      <j.eh@mchsi.com>

	* main.c (varinit): Change RNDMODE to ROUNDMODE.

2012-04-11         Arnold D. Robbins     <arnold@skeeve.com>

	* main.c: Change --arbitrary-precision to --bignum.

2012-04-02         John Haque      <j.eh@mchsi.com>
	
	Add support for arbitrary-precision arithmetic.

	* mpfr.c: New file.
	* awk.h (struct exp_node): Add union to handle different number types.
	(MPFN, MPZN): New flag values.
	(DO_MPFR, do_mpfr): New defines.
	(PREC_node, RNDMODE_node): Add declarations.
	(PRECISION, RND_MODE, MNR, MFNR, mpzval, do_ieee_fmt): Add declarations.
	(make_number, str2number, format_val, cmp_numbers): Ditto.
	(force_number): Change definition.
	(Func_pre_exec, Func_post_exec): New typedefs.
	(POP_NUMBER, TOP_NUMBER): Change definitions.
	(get_number_ui, get_number_si, get_number_d, get_number_uj,
	iszero, IEEE_FMT, mpg_float, mpg_integer, mpg_float,
	mpg_integer): New defines.
	* awkgram.y (tokentab):	Add alternate function entries for MPFR/GMP.
	(snode): Choose the appropriate function.
	(negate_num): New function to negate a number.
	(grammar): Use it.
	(yylex): Adjust number handling code.
	* array.c (value_info, asort_actual, sort_user_func): Adjust for
	MPFR/GMP numbers.
	(do_adump, indent): Minor changes.
	(sort_up_index_number, sort_up_value_number, sort_up_value_type): Use
	cmp_numbers() for numeric comparisons.
	* builtin.c (mpz2mpfr): New function.
	(format_tree): Adjust to handle MPFR and GMP numbers.
	* eval.c (register_exec_hook): New function to manage interpreter hooks.
	(num_exec_hook, pre_execute, post_execute): New and adjusted definitions.
	(h_interpret): Renamed from debug_interpret.
	(init_interpret): Changed to use the new name.  
	(flags2str): New entries for MPFN and MPZN.
	(cmp_nodes): Reworked to use seperate routine for numeric comparisons.
	(set_IGNORECASE, set_BINMODE, set_LINT, update_NR, update_FNR,
	update_NF): Adjust code and some cleanup.
	* field.c (rebuild_record): Field copying code reworked to handle
	MPFR/GMP numbers.
	(set_NF): Minor adjustment.
	* io.c (INCREMENT_REC): New macro.
	(inrec, do_getline): Use the new macro.
	(nextfile, set_NR, set_FNR, get_read_timeout, pty_vs_pipe): Adjust code
	to handle MPFR/GMP numbers.
	* interpret.h (r_interpret): Adjust TOP_NUMBER/POP_NUMBER usage.
	(EXEC_HOOK): New macro and definition.
	(DEBUGGING): Removed.
	* main.c (DEFAULT_PREC, DEFAULT_RNDMODE): New defines.
	(opttab): New entry for option arbitrary-precision.
	(main): Handle the new option.
	(usage): Add to usage message.
	(varinit): Add PREC and RNDMODE.
	(load_procinfo): Install MPFR and GMP related items.
	(version): Append MPFR and GMP versions to message.
	* msg.c (err) : Adjust FNR handling with MPFR/GMP.
	* node.c (r_format_val): Renamed from format_val.
	(r_force_number): Return NODE * instead of AWKNUM.
	(make_number, str2number, format_val, cmp_numpers: Defined and initialized.
	(r_unref): Free MPFR/MPZ numbers.
	(get_numbase): Renamed from isnondecimal and return the base.
	(cmp_awknums): New function to compare two AWKNUMs.
	* command.y (yylex): Adjust number handling code.
	(grammar): Minor adjustments to handle negative numbers.
	* debug.c (init_debug): New function.
	(do_info, do_set_var, watchpoint_triggered, serialize,
	initialize_watch_item, do_watch, print_watch_item): Minor adjustments.
	(debug_pre_execute): Adjusted to handle MPFR and GMP numbers.

2012-04-09         Arnold D. Robbins     <arnold@skeeve.com>

	* INSTALL, config.guess, config.sub, depcomp, install-sh,
	missing, mkinstalldirs, ylwrap: Update to latest from automake 1.11.4.

2012-04-08         Arnold D. Robbins     <arnold@skeeve.com>

	* Update various files to automake 1.11.4.

2012-03-30         Arnold D. Robbins     <arnold@skeeve.com>

	* configure.ac (GAWK_AC_NORETURN): Do as macro instead of inline.

2012-03-29         Arnold D. Robbins     <arnold@skeeve.com>

	* dfa.h, dfa.c: Sync with grep. Major cleanups and some changes
	there.
	* re.c (research): Pass size_t* to dfaexec to match type change.
	* configure.ac (AH_VERBATIM[_Noreturn]): Added from Paul Eggert to
	ease compiling.
	(AC_INIT): Bump version.
	* configure, configh.in, version.c: Regenerated.

2012-03-28         Arnold D. Robbins     <arnold@skeeve.com>

	* 4.0.1: Release tar ball made.

2012-03-28         Arnold D. Robbins     <arnold@skeeve.com>

	* getopt.c: Add DJGPP to list of platforms where it's ok
	to include <stdlib.h>.
	* awkgram.y, builtin.c, ext.c, mbsupport.h, re.c: Update
	copyright year.

2012-03-21         Corinna Vinschen      <vinschen@redhat.com>

	* getopt.c: Add Cygwin to list of platforms where it's ok
	to include <stdlib.h>.

2012-03-20         Arnold D. Robbins     <arnold@skeeve.com>

	Get new getopt to work on Linux and C90 compilers:

	* getopt.c: Undef ELIDE_CODE for gawk.
	(_getopt_internal_r): Init first.needs_free to 0. In test for -W
	move executable code to after declarations for C90 compilers.
	* getopt1.c: Undef ELIDE_CODE for gawk.

	Minor bug fix with printf, thanks to John Haque:

	* builtin.c (format_tree): Initialize base to zero at the top
	of the while loop.

	Getting next tar ball ready:

	* configure.ac: Remove duplicate check for wcscoll. Thanks
	to Stepan Kasal.

2012-03-16         Arnold D. Robbins     <arnold@skeeve.com>

	* getopt.c, getopt.h, getopt1.c, getopt_int.h, regcomp.c,
	regex.c, regex.h, regex_internal.c, regex_internal.h,
	regexec.c: Sync with GLIBC, what the heck.

2012-03-14         Eli Zaretskii  <eliz@gnu.org>

	* mbsupport.h (btowc): Change for non-DJGPP.
	* re.c (dfaerror): Add call to exit for DJGPP.

2012-03-14         Arnold D. Robbins     <arnold@skeeve.com>

	* regex_internal.c (re_string_skip_chars): Fix calculation of
	remain_len with m.b. chars. Thanks to Stanislav Brabec
	<sbrabec@suse.cz>.

2012-02-28         Arnold D. Robbins     <arnold@skeeve.com>

	* main.c (init_groupset): Make `getgroups' failing a non-fatal
	error.  After all, what's the big deal?  Should help on Plan 9.

2012-02-27         Arnold D. Robbins     <arnold@skeeve.com>

	* dfa.c (parse_bracket_exp): Revert changes 2012-02-15 to stay
	in sync with grep.
	* dfa.h (dfarerror): Add __attribute__ from grep.

2012-02-15         Arnold D. Robbins     <arnold@skeeve.com>

	Fix warnings from GCC 4.6.2 -Wall option.

	* awkgram.y (newline_eof): New function to replace body of
	NEWLINE_EOF macro.
	(yylex): Replace body of NEWLINE_EOF macro.
	* dfa.c (parse_bracket_exp): Init variables to zero.
	* ext.c (dummy, junk): Remove.
	* regex_internal.c (re_string_reconstruct): Remove buf array. It was
	set but not used.

2012-02-10         Arnold D. Robbins     <arnold@skeeve.com>

	* dfa.c: Sync with GNU grep.

2012-02-07         Arnold D. Robbins     <arnold@skeeve.com>

	* main.c (main): Move init of `output_fp' to before parsing of
	program so that error messages from msg.c don't dump core.
	Thanks to Michael Haardt <michael@moria.de>.

2012-01-13         Arnold D. Robbins     <arnold@skeeve.com>

	* dfa.c [is_valid_unibtye_character]: Fix from GNU grep to 
	bug reported by me from Scott Deifik for DJGPP.

2012-01-03         Arnold D. Robbins     <arnold@skeeve.com>

	* dfa.c: Sync with GNU grep.

2012-01-02         Arnold D. Robbins     <arnold@skeeve.com>

	* io.c (Read_can_timeout, Read_timeout, Read_default_timeout):
	Renamed to use lower case.
	Other minor stylistic edits.

2012-01-01         John Haque      <j.eh@mchsi.com>

	* awk.h (struct iobuf): New entry read_func.
	* io.c (Read_can_timeout, Read_timeout, Read_default_timeout):
	New variables.
	(init_io): New routine to initialize the variables.
	(in_PROCINFO): New "clever" routine to parse elements with indices
	seperated by a SUPSEP.
	(get_read_timeout): New routine to read timeout value for an IOBUF.
	(read_with_timeout): New routine to read from a fd with a timeout.
	(pty_vs_pipe): Use in_PROCINFO().
	(get_a_record): Set the timeout value and the read routine as necessary.
	* main.c (main): Call init_io().

2011-12-31         Arnold D. Robbins     <arnold@skeeve.com>

	* profile_p.c: Remove the file.
	* msg.c (err): Remove check for name being dgawk.

2011-12-31         Arnold D. Robbins     <arnold@skeeve.com>

	* awk.h [STREQ, STREQN]: Remove macros.
	* awkgram.y, builtin.c, command.y, debug.c, eval.c,
	io.c, msg.c: Change all uses to call strcmp, strncmp.

2011-12-28         Arnold D. Robbins     <arnold@skeeve.com>

	* int_array.c, str_array.c: Fix some compiler warnings 32/64
	bit system differences.

2011-12-26         John Haque      <j.eh@mchsi.com>

	Merge gawk, pgawk and dgawk into a single executable gawk.

	* awk.h (DO_PRETTY_PRINT, DO_PROFILE, DO_DEBUG,
	do_pretty_print, do_debug): New defines.
	(interpret): New variable, a pointer to an interpreter routine.
	(enum exe_mode): Nuked.
	* main.c (opttab): New options --pretty-print and --debug;
	Remove option --command.
	(usage): Update usage messages.
	* interpret.h: New file.
	* eval.c (r_interpret): Move to the new file.
	(debug_interpret): New interpreter routine when debugging.
	(init_interpret): New routine to initialize interpreter related
	variables.
	* eval_d.c, eval_p.c: Delete files.
	* debug.c (interpret): Renamed to debug_prog.
	(DEFAULT_PROMPT, DEFAULT_HISTFILE, DEFAULT_OPTFILE): Remove prefix 'd'.
	* profile.c (init_profiling): Nuked.
	* Makefile.am: Adjusted.

	Add command line option --load for loading extensions.

	* awk.h (srctype): Add new source type SRC_EXTLIB.
	* ext.c(load_ext): New routine to load extension.
	(do_ext): Adjust to use load_ext().
	* main.c (opttab): Add new option --load.
	(main): Call load_ext() to load extensions.
	(usage): Add usage message for the new option.
	* io.c (get_cwd): New routine.
	(do_find_source): Use the new routine.
	(find_source): Handle new type SRC_EXTLIB.
	* awkgram.y (parse_program, next_sourcefile): Skip type SRC_EXTLIB.
	(add_srcfile): Adjust call to find_source.
	* debug.c (source_find): Same.

	Unrelated:

	* ext.c (get_argument): Fixed argument parsing.
	* array.c (null_array_func): Reworked array routines for an empty array.
	* str_array.c, int_array.c: Make GCC happy, use %u instead of %lu
	printf formats.
	* eval.c (node_Boolean): New array for TRUE and FALSE nodes.
	(init_interpret): Create the new nodes.
	(eval_condition): Add test for the new nodes.
	(setup_frame): Disable tail-recursion optimization when profiling.
	* interpret.h (r_interpret): Use the boolean nodes instead of making
	new ones when needed.

2011-12-26         Arnold D. Robbins     <arnold@skeeve.com>

	Finish Rational Range Interpretation (!)

	* dfa.c (match_mb_charset): Compare wide characters directly
	instead of using wcscoll().
	* regexec.c (check_node_accept_byte): Ditto.

	Thanks to Paolo Bonzini for pointing these out.

2011-12-06         John Haque      <j.eh@mchsi.com>

	* debug.c (source_find): Fix misplaced call to efree.
	* profile.c (redir2str): Add a missing comma in the redirtab array.
	* eval.c (r_interpret): Disallow call to exit if currule is undefined.
	This avoids the possiblity of running END blocks more than once when
	used in a user-defined sorted-in comparision function.
	* array.c (sort_user_func): Adjust appropriately.

2011-12-06         Arnold D. Robbins     <arnold@skeeve.com>

	* awk.h, mbsupport.h: Changes for MBS support on DJGPP
	and z/OS.
	* io.c: Disable pty support on z/OS.

2011-11-27         Arnold D. Robbins     <arnold@skeeve.com>

	* dfa.c: Sync with GNU grep.
	* dfa.h: Add _GL_ATTRIBUTE_PURE macro. Bleah.

2011-11-14         John Haque      <j.eh@mchsi.com>

	* debug.c (set_breakpoint_at): Fix problem with setting
	breakpoints in a switch statement. Thanks to Giorgio Palandri
	<giorgio.palandri@gmail.com> for the bug report.

2011-11-14         Arnold D. Robbins     <arnold@skeeve.com>

	* mbsupport.h: Add check for HAVE_BTOWC, per Pat Rankin.

2011-11-12         Eli Zaretskii  <eliz@gnu.org>

	* mbsupport.h: Additional glop for dfa.c in Windows environment.

2011-11-01         Arnold D. Robbins     <arnold@skeeve.com>

	* dfa.c: Move glop for ! MBS_SUPPORT to ...
	* mbsupport.h: ... here.
	* replace.c: Include missing_d/wcmisc.c if ! MBS_SUPPORT.
	* regex_internal.h: Move include of mbsupport.h up and add
	additional checks to avoid inclusion of wctype.h and wchar.h.

2011-10-27         Arnold D. Robbins     <arnold@skeeve.com>

	* builtin.c (do_strftime): Per Pat Rankin, instead of casting
	fclock, use a long variable and check for negative or overflow.

2011-10-25         Arnold D. Robbins     <arnold@skeeve.com>

	Merge with gawk_performance branch done. Additionally:

	* cint_array.c, int_array.c, str_array.c: Fix compiler complaints
	about printf formats (signed / unsigned vs. %d / %u).
	* eval.c (setup_frame): Add a missing return value.

2011-10-25         Arnold D. Robbins     <arnold@skeeve.com>

	* Makefile.am (dist-hook): Use `cd $(srcdir)/pc' so that
	`make distcheck' works completely.
	* builtin.c (do_strftime): Add cast to long int in check
	for fclock < 0 for systems where time_t is unsigned (e.g., VMS).

2011-10-25  Stefano Lattarini  <stefano.lattarini@gmail.com>

	dist: generated file `version.c' is not removed by "make distclean"

	* Makefile.am (distcleancheck_listfiles): Define to ignore the
	generated `version.c' file.

2011-10-24         Arnold D. Robbins     <arnold@skeeve.com>

	* dfa.c (wcscoll): Create for VMS.
	* Makefile.am (dist-hook): Run sed scripts to make pc/config.h.

2011-10-24  Eli Zaretskii  <eliz@gnu.org>

	* builtin.c [HAVE_POPEN_H]: Include "popen.h".
	* README.git: Update for pc/ systems.

2011-10-21         Arnold D. Robbins     <arnold@skeeve.com>

	* Makefile.am (distcleancheck_listfiles): Added, per advice from
	Stefano Lattarini <stefano.lattarini@gmail.com>.
	* dfa.c: Additional faking of mbsupport for systems without it;
	mainly VMS.

2011-10-21  Stefano Lattarini  <stefano.lattarini@gmail.com>

	* configure.ac (AM_C_PROTOTYPES): Remove call to this macro.
	The comments in configure.ac said that the call to AM_C_PROTOTYPES
	was needed for dfa.h, synced from GNU grep; but this statement is
	not true anymore in grep since commit v2.5.4-24-g9b5e7d4 "replace
	AC_CHECK_* with gnulib modules", dating back to 2009-11-26.  Also,
	the support for automatic de-ANSI-fication has been deprecated in
	automake 1.11.2, and will be removed altogether in automake 1.12.
	* vms/vms-conf.h (PROTOTYPES, __PROTOTYPES): Remove these #define,
	they are not used anymore.
	* pc/config.h (PROTOTYPES): Likewise.

2011-10-18         Dave Pitts            <dpitts@cozx.com>

	* dfa.c: Move some decls to the top of their functions for
	C90 compilers.

2011-10-18         Arnold D. Robbins     <arnold@skeeve.com>

	* builtin.c (do_strftime): Add check for negative / overflowed
	time_t value with fatal error. Thanks to Hermann Peifer
	<peifer@gmx.eu> for the bug report.
	* dfa.c (setbit_wc): Non-MBS version. Add a return false
	since VMS compiler doesn't understand that abort doesn't return.

2011-10-10         Arnold D. Robbins     <arnold@skeeve.com>

	* builtin.c (do_sub): Init textlen to zero to avoid "may be
	used unitialized" warning. Thanks to Corinna Vinschen for
	pointing this out.
	* eval.c (unwind_stack): Add parentheses around condition in while
	to avoid overzealous warning from GCC.

2011-09-30  Eli Zaretskii  <eliz@gnu.org>

	* io.c (remap_std_file): Fix non-portable code that caused
	redirected "print" to fail if a previous read from standard input
	returned EOF.  Reported by David Millis <tvtronix@yahoo.com>.
	(remap_std_file): Per Eli's suggestion, removed the leading close
	of oldfd and will let dup2 do the close for us.

2011-10-11         John Haque     <j.eh@mchsi.com>

	* symbol.c: Add licence notice.
	* array.c (PREC_NUM, PREC_STR): Define as macros.

2011-10-09         Arnold D. Robbins     <arnold@skeeve.com>

	* dfa.c: Sync with GNU grep.

2011-10-07         John Haque     <j.eh@mchsi.com>

	Tail recursion optimization.
	* awkgram.y (grammar, mk_function): Recognize tail-recursive
	calls.
	* awk.h (tail_call, num_tail_calls): New defines.
	* eval.c (setup_frame): Reuse function call stack for
	tail-recursive calls.
	(dump_fcall_stack): Reworked.

2011-10-04         Arnold D. Robbins     <arnold@skeeve.com>

	* awk.h, main.c (gawk_mb_cur_max): Make it a constant 1 when
	MBS_SUPPORT isn't available to allow GCC dead code constant
	expression computation and dead code elimination to help out.

2011-10-02         Arnold D. Robbins     <arnold@skeeve.com>

	* io.c (rsnullscan, get_a_record): Fix the cases where terminators
	are incomplete when RS == "". Also fix the case where the new value
	is shorter than the old one.  Based on patch from Rogier
	<rogier777@gmail.com> as submitted by Jeroen Schot
	<schot@A-Eskwadraat.nl>.

2011-09-24         Arnold D. Robbins     <arnold@skeeve.com>

	* eval.c, io.c, re.c: Fix some spelling errors. Thanks to
	Jeroen Schot <schot@A-Eskwadraat.nl>.

2011-09-21         Arnold D. Robbins     <arnold@skeeve.com>

	* dfa.c, mbsupport.h: Sync with GNU grep. Large amount of changes
	that remove many ifdefs, moving many conditions for multibyte
	support into regular C code and relying GCC's dead code optimization
	to elimnate code that won't be needed.
	* dfa.c: For gawk, add a number of additional defines so that things
	will compile if MBS_SUPPORT is 0.
	* array.c, awk.h, awkgram.y, builtin.c, eval.c, field.c, main.c,
	node.c, re.c: Change `#ifdef MBS_SUPPORT' to `#if MBS_SUPPORT'.
	* awk.h, regex_internal.h: Move NO_MBSUPPORT handling to ...
	* mbsupport.h: ...here.

2011-09-16         Arnold D. Robbins     <arnold@skeeve.com>

	* dfa.c: Sync with GNU grep.

2011-09-08         John Haque     <j.eh@mchsi.com>

	Optimization for compound assignment, increment and
	decrement operators; Avoid unref and make_number calls
	when there is no extra references to the value NODE.

2011-09-03         Arnold D. Robbins     <arnold@skeeve.com>

	* dfa.c: Sync with GNU grep.

2011-08-31         John Haque     <j.eh@mchsi.com>

	Grammar related changes: Simplify grammar for user-defined
	functions and general cleanups.

	* symbol.c: New file.
	* awkgram.y: Move symbol table related routines to the
	new file.
	(rule, func_name, function_prologue, param_list): Reworked.
	(install_function, check_params): Do all error checkings
	for the function name and parameters before installing in
	the symbol table.
	(mk_function): Finalize function definition.
	(func_install, append_param, dup_params): Nuked.
	* symbol.c (make_params): allocate function parameter nodes
	for the symbol table. Use the hash node as Node_param_list;
	Saves a NODE for each parameter.
	(install_params): Install function parameters into the symbol
	table.
	(remove_params): Remove parameters out of the symbol table.
	* awk.h (parmlist, FUNC): Nuked.
	(fparms): New define.


	Dynamically loaded function parameters are now handled like
	those for a builtin.

	* awk.h (Node_ext_func, Op_ext_builtin): New types.
	(Op_ext_func): Nuked.
	* ext.c (make_builtin): Simplified.
	(get_curfunc_arg_count): Nuked; Use the argument 'nargs' of
	the extension function instead.
	(get_argument, get_actual_argument): Adjust.
	* eval.c (r_interpret): Update case Op_func_call for a dynamic
	extension function. Handle the new opcode Op_ext_builtin.
	* pprint (profile.c): Adjust.


	Use a single variable to process gawk options.

	* awk.h (do_flags): New variable.
	(DO_LINT_INVALID, DO_LINT_ALL, DO_LINT_OLD, DO_TRADITIONAL,
	DO_POSIX, DO_INTL, DO_NON_DEC_DATA, DO_INTERVALS,
	DO_PROFILING, DO_DUMP_VARS, DO_TIDY_MEM,
	DO_SANDBOX): New defines.
	(do_traditional, do_posix, do_intervals, do_intl,
	do_non_decimal_data, do_profiling, do_dump_vars,
	do_tidy_mem, do_sandbox, do_lint,
	do_lint_old): Defined as macros.	
	* main.c: Remove definitions of the do_XX variables. Add
	do_flags definition.
	* debug.c (execute_code, do_eval, parse_condition): Save
	do_flags before executing/parsing and restore afterwards.


	Nuke PERM flag. Always increment/decrement the reference
	count for a Node_val. Simplifies macros and avoids
	occassional memory leaks, specially in the debugger.

	* awk.h (UPREF, DEREF, dupnode, unref): Simplified.
	(mk_number): Nuked.
	* (*.c): Increment the reference count of Nnull_string before
	assigning as a value.


	Revamped array handling mechanism for more speed and
	less memory consumption.

	* awk.h (union bucket_item, BUCKET): New definitions. Used as
	bucket elements for the hash table implementations of arrays;
	40% space saving in 32 bit x86.
	(buckets, nodes, array_funcs, array_base, array_capacity,
	xarray, alookup, aexists, aclear, aremove, alist,
	acopy, adump, NUM_AFUNCS): New defines.
	(array_empty): New macro to test for an empty array.
	(assoc_lookup, in_array): Defined as macros.
	(enum assoc_list_flags): New declaration.
	(Node_ahash, NUMIND): Nuked.
	* eval.c (r_interpret): Adjust cases Op_subscript,
	Op_subscript_lhs, Op_store_var and Op_arrayfor_incr.
	* node.c (dupnode, unref): Removed code related to Node_ahash. 
	* str_array.c: New file to handle array with string indices.
	* int_array.c: New file to handle array with integer indices.
	* cint_array.c: New file. Special handling of arrays with
	(mostly) consecutive integer indices.


	Memory pool management reworked to handle NODE and BUCKET.

	* awk.h (struct block_item, BLOCK, block_id): New definitions.
	(getblock, freeblock): New macros.
	(getbucket, freebucket): New macros to allocate and deallocate
	a BUCKET.
	(getnode, freenode): Adjusted.
	* node.c (more_nodes): Nuked.
	(more_blocks): New routine to allocate blocks of memory.

2011-08-24         Arnold D. Robbins     <arnold@skeeve.com>

	Fix pty co-process communication on Ubuntu GNU/Linux.

	* io.c: Add include of <sys/ioctl.h> to get definition of TIOCSCTTY.
	(two_way_open): Move call for this ioctl to after setsid() call.

2011-08-23         Arnold D. Robbins     <arnold@skeeve.com>

	* regex_internal.c (re_string_fetch_byte_case ): Remove
	__attribute((pure)) since it causes failures with gcc -O2
	-fno-inline. Thanks to Neil Cahill <ncahill_alt@yahoo.com>
	for reporting the bug.

2011-08-10         John Haque      <j.eh@mchsi.com>

	BEGINFILE/ENDFILE related code redone.

	* awk.h (prev_frame_size, has_endfile, target_get_record,
	target_newfile): New defines.
	* awkgram.y (mk_program): Initialize has_endfile appropriately for
	Op_get_record.
	(parse_program): Initialize new jump targets for
	Op_get_record and Op_newfile.
	* eval.c (unwind_stack): Change argument to number of
	items to be left in the stack. Adjust code.
	(pop_fcall, pop_stack): New defines.
	(setup_frame): Initialize prev_frame_size.
	(exec_state, EXEC_STATE): New structure and typedef.
	(exec_state_stack): New variable.
	(push_exec_state, pop_exec_state): New functions to save and
	later retrieve an execution state.
	(r_interpret): Use the new functions and the defines in
	cases Op_K_getline, Op_after_beginfile, Op_after_endfile,
	Op_newfile and Op_K_exit.
	* io.c (after_beginfile): When skipping a file using nextfile,
	return zero in case there was an error opening the file. 
	(has_endfile): Nuke global variable.
	(inrec): Add a second argument to pass errno to the calling
	routine.
	* debug.c (print_instruction): Update cases.

2011-08-10         Arnold D. Robbins     <arnold@skeeve.com>

	Fix (apparently long-standing) problem with FIELDWIDTHS.
	Thanks to Johannes Meixner <jsmeix@suse.de>.

	* field.c (set_FIELDWIDTHS): Adjust calculations.

	Fix problem with FPAT, reported by "T. X. G." <leopardie333@yahoo.com>

	* awk.h (Regexp): Add new member 'non_empty'.
	* field.c (fpat_parse_field): Save/restore local variable non_empty
	from member in Regexp struct.

2011-08-09         Arnold D. Robbins     <arnold@skeeve.com>

	Fix pty issue reported by "T. X. G." <leopardie333@yahoo.com>

	* configure.ac: Check for setsid.
	* awk.h: If not HAVE_SETSID define it as an empty macro.
	* io.c (two_way_open): Call setsid if using pty's.

2011-07-29  Eli Zaretskii  <eliz@gnu.org>

	* builtin.c (format_tree): Rename small -> small_flag,
	big -> big_flag, bigbig -> bigbig_flag.  Solves compilation errors
	when building Gawk with libsigsegv on MS-Windows, see
	https://lists.gnu.org/archive/html/bug-gawk/2011-07/msg00029.html.

2011-07-28         Arnold D. Robbins     <arnold@skeeve.com>

	* builtin.c (do_sub): Revert to gawk 3.1 behavior for backslash
	handling. It was stupid to think I could break compatibility.
	Thanks to John Ellson <ellson@research.att.com> for raising
	the issue.

2011-07-26         John Haque      <j.eh@mchsi.com>

	* eval.c (r_interpret): In cases Op_var_assign and Op_field_assign,
	include Op_K_getline_redir in the test for skipping the routine.

2011-07-26         John Haque      <j.eh@mchsi.com>

	Fix handling of assign routines for 'getline var'.
	Rework the previous fix for (g)sub.

	* awk.h: New define assign_ctxt for use in Op_var_assign
	and Op_field_assign opcodes. Remove define AFTER_ASSIGN.
	* awkgram.y (snode, mk_getline): Initialize assign_ctxt.
	* builtin.c (do_sub): Adjust to take only the first two
	arguments.
	* eval.c (r_interpret): In cases Op_var_assign and Op_field_assign,
	skip the routine as appropriate. Adjust case Op_sub_builtin.
	* main.c (get_spec_varname): New function.
	* debug.c (print_instruction): Use the new function to get
	special variable name.

2011-07-17         Arnold D. Robbins     <arnold@skeeve.com>

	* main.c (varinit): Mark FPAT as NON_STANDARD. Thanks to
	Wolfgang Seeberg <wolfgang.seeberg@yahoo.com> for the report.
	* Makefile.am (EXTRA_DIST): Add po/README, per advice from
	Bruno Haible.
	* dfa.c: Sync with GNU grep.
	* xalloc.h (xzalloc): New function, from GNU grep, for dfa.c.
	* README: Note that bug list is really a real mailing list.

2011-07-16         Arnold D. Robbins     <arnold@skeeve.com>

	* Makefile.am (AUTOMAKE_OPTIONS): Removed.
	* configure.ac (AM_INIT_AUTOMAKE): Removed dist-bzip2 option, on
	advice from Karl Berry.

2011-07-15         John Haque      <j.eh@mchsi.com>

	* awk.h (Op_sub_builtin): New opcode.
	(GSUB, GENSUB, AFTER_ASSIGN, LITERAL): New flags for 
	Op_sub_builtin.
	* awkgram.y (struct tokentab): Change opcode to	Op_sub_builtin
	for sub, gsub and gensub.
	(snode): Update processing of sub, gsub and gensub.
	* builtin.c (do_sub, do_gsub, do_gensub): Nuke.
	(sub_common): Renamed to do_sub. Relocate gensub argument
	handling code from do_gensub to here; Simplify the code a
	little bit. 
	* eval.c (r_interpret): Handle Op_sub_builtin. Avoid field
	re-splitting or $0 rebuilding if (g)sub target string is
	a field and no substitutions were done.
	* pprint (profile.c): Add case for the new opcode.
	* print_instruction (debug.c): Ditto.

	Take out translation for errno strings; extensions will
	need to use their own domain.

	* awk.h (enum errno_translate): Removed.
	(update_ERRNO_string): Remove second translate paramater.
	* eval.c (update_ERRNO_string): Remove second translate paramater
	and code that used it.
	* gawkapi.h (api_update_ERRNO_string): Remove third translate
	parameter.
	* gawkapi.c (api_update_ERRNO_string): Remove third translate
	paramater and change call to update_ERRNO_string.
	* io.c (do_close): Fix call to update_ERRNO_string.

2011-07-15         Arnold D. Robbins     <arnold@skeeve.com>

	* awk.h: Typo fix: "loner" --> longer. Thanks to Nelson Beebe.
	* builtin.c (efwrite): Fix flushing test back to what it was 
	in 3.1.8. Thanks to Strefil <strefil@yandex.ru> for the problem
	report.
	* configure.ac: Bump version to 4.0.0a for stable branch.

2011-06-24         Arnold D. Robbins     <arnold@skeeve.com>

	* Makefile.am (EXTRA_DIST): Add ChangeLog.0.
	* 4.0.0: Remake the tar ball.

2011-06-23         Arnold D. Robbins     <arnold@skeeve.com>

	* configure.ac: Update version to 4.0.0.
	* configure: Regenerated.
	* ChangeLog.0: Rotated ChangeLog into this file.
	* ChangeLog: Created anew for gawk 4.0.0 and on.
	* README: Bump version to 4.0.0.
	* 4.0.0: Release tar ball made.<|MERGE_RESOLUTION|>--- conflicted
+++ resolved
@@ -1,4 +1,3 @@
-<<<<<<< HEAD
 2012-07-29         Arnold D. Robbins     <arnold@skeeve.com>
 
 	* awk.h (os_isreadable): Adjust declaration.
@@ -15,11 +14,10 @@
 	(two_way_open): Ditto.
 	(gawk_popen): Ditto.
 	(devopen): Remove check for directory.
-=======
+
 2012-07-27         Andrew J. Schorr     <aschorr@telemetry-investments.com>
 
 	* io.c (find_input_parser): Issue a warning if take_control_of fails.
->>>>>>> a02d28a4
 
 2012-07-27         Arnold D. Robbins     <arnold@skeeve.com>
 
