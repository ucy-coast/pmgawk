<<<<<<< HEAD
2017-04-12         Arnold D. Robbins     <arnold@skeeve.com>

	* gawkapi.c (awk_value_to_node): Initialize ext_ret_val to NULL
	to avoid compiler warnings.
=======
2017-04-12         Manuel Collado        <m-collado@users.sourceforge.net>

	Fix the FPAT bug reported by Ed Morton in the gawk-bug mailing list.

	* awk.h (Regexp): Remove the non_empty flag.
	* field.c (fpat_parse_field): Restructure the code to reduce complexity
	and document the new structure.
>>>>>>> c8d82e84

2017-04-10         Andrew J. Schorr     <aschorr@telemetry-investments.com>

	* awk.h (enum opcodeval): For the avoidance of doubt, specify that
	Op_illegal must equal zero.
	* symbol.c (bcfree): Improve clarity by setting opcode to Op_illegal
	instead of 0.
	(free_bc_mempool): Improve clarity by comparing opcode to Op_illegal
	instead of to 0.

	* field.c (set_FIELDWIDTHS): Set use_chars to awk_true, since its
	type is awk_bool_t.

2017-04-10         Arnold D. Robbins     <arnold@skeeve.com>

	* symbol.c (free_bc_mempool): Change `first' from int to bool.

2017-04-09         Andrew J. Schorr     <aschorr@telemetry-investments.com>

	* field.c (fw_parse_field): Edit comment about resetting shift state.
	* gawkapi.h (awk_fieldwidth_info_t): Make white space more uniform.

2017-04-08  Eli Zaretskii  <eliz@gnu.org>

	* main.c (usage, copyleft) [__MINGW32__]:
	* io.c (non_fatal_flush_std_file, close_io) [__MINGW32__]: Call
	w32_maybe_set_errno to correctly set errno to EPIPE when appropriate.

	* awk.h (die_via_sigpipe) [__MINGW32__]: MinGW-specific definition.

2017-04-07         Andrew J. Schorr     <aschorr@telemetry-investments.com>

	* awk.h (INSTRUCTION_POOL): Redefine as an array of structures so we
	can track allocated blocks.
	* symbol.c (pools): Make it a pointer to avoid copying.
	(struct instruction_block): Define structure to hold a block of
	allocated instructions.
	(bcfree): Update to use new INSTRUCTION_POOL definition.
	(bcalloc): Allocate an instruction by searching first on the free
	list, second for free space in the current block, or third by
	allocating a new block.
	(set_context): Update to reflect that pools is now a pointer.
	(free_bc_mempool): New helper function to free a pool of a certain size.
	(fre_bcpool): Call free_bc_mempool for each pool.

2017-04-04         Arnold D. Robbins     <arnold@skeeve.com>

	* awk.h (INSTRUCTION): Add pool_size member.
	[MAX_INSTRUCTION_ALLOC]: New macro.
	(INSTRUCTION_POOL): New type.
	(struct context): Use INSTRUCTION_POOL.
	* array.c (assoc_list): Reorg the code a bit to make sure
	to alway free the INSTRUCTIONs allocated for calling a
	user-supplied sorting function. Based on code by
	Andrew Schorr.
	* symbol.c (free_bcpool): Rework to use an INSTRUCTION_POOL.
	(bcfree, bcalloc): Rework to use separate chains in
	the instruction pool.
	(set_context): Update appropriately.

2017-03-27         Arnold D. Robbins     <arnold@skeeve.com>

	* field.c (parse_field_func_t): New typedef. Used as needed.
	(fw_parse_field): Edit comment about resetting shift state.
	(set_parser): Fix leading comment's style and type of argument.
	(set_FIELDWIDTHS): Improve the fatal error message.
	* gawkapi.h: Minor edits in some comments.

2017-03-27         Arnold D. Robbins     <arnold@skeeve.com>

	Cause EPIPE errors to stdout to generate a real SIGPIPE.

	* awk.h (die_via_sigpipe): New macro.
	* builtin.c (efwrite): Use it.
	* io.c (non_fatal_flush_std_file): Ditto.
	* main.c (usage): Ditto.

2017-03-25         Arnold D. Robbins     <arnold@skeeve.com>

	* io.c (flush_io): Use r_fatal and r_warning for messagefunc
	in the loop.

2017-03-24         Arnold D. Robbins     <arnold@skeeve.com>

	* builtin.c (efwrite): Exit successfully upon EPIPE, as SIGPIPE
	done. Improve error messages upon failure to write.
	(do_fflush): Update ERRNO for non-fatal flush failures.
	* io.c (non_fatal_flush_std_file): Update ERRNO when flush is
	non-fatal.
	(flush_io): If a redirect is marked non-fatal, only warning,
	not fatal message.

2017-03-23         Arnold D. Robbins     <arnold@skeeve.com>

	* config.sub: Updated again.

2017-03-22         Andrew J. Schorr     <aschorr@telemetry-investments.com>

	* NEWS: Document new PROCINFO["FS"] value of "API".

2017-03-22         Andrew J. Schorr     <aschorr@telemetry-investments.com>

	* NEWS: Document new FIELDWIDTHS skip capability and API input parser
	field parsing enhancement.

2017-03-22         Andrew J. Schorr     <aschorr@telemetry-investments.com>

	* gawkapi.h (awk_input_buf_t): Update get_record comment regarding the
	new field_width argument.

2017-03-21         Andrew J. Schorr     <aschorr@telemetry-investments.com>

	* gawkapi.h (awk_fieldwidth_info_t): Define new structure to contain
	API field parsing info, replacing the previous awk_input_field_info_t
	array.
	(awk_fieldwidth_info_size): Define macro to calculate size of the
	variable-length awk_fieldwidth_info_t structure.
	(awk_input_buf_t): Update get_record prototype to update the type
	of the final field_width argument from 'const awk_input_field_info_t **'
	to 'const awk_fieldwidth_info_t **'.
	* awk.h (set_record): Change 3rd argument from
	'const awk_input_field_info_t *' to 'const awk_fieldwidth_info_t *'.
	* io.c (inrec, do_getline_redir, do_getline): Change field_width type
	from 'const awk_input_field_info_t *' to
	'const awk_fieldwidth_info_t *'.
	(get_a_record): Change field_width argument type from
	'const awk_input_field_info_t **' to 'const awk_fieldwidth_info_t **'.
	* field.c (api_parser_override): Define new boolean to track whether
	API parsing is currently overriding default parsing behavior.
	(api_fw): Change type from 'const awk_input_field_info_t *'
	to 'const awk_fieldwidth_info_t *'.
	(FIELDWIDTHS): Change type from 'int *' to 'awk_fieldwidth_info_t *'.
	(set_record): Use new boolean api_parser_override to track whether
	API parsing override is in effect, since we can no longer discern
	this from the value of parse_field -- FIELDWIDTHS parsing uses the
	same function.
	(calc_mbslen): New function to calculate the length of a multi-byte 
	string.
	(fw_parse_field): Enhance to support the awk_fieldwidth_info_t 
	structure instead of simply using an array of integer field widths.
	(api_parse_field): Remove function no longer needed since fw_parse_field
	now supports both FIELDWIDTHS and API parsing.
	(set_parser): Use api_parser_override instead of comparing parse_field
	to api_parse_field.
	(set_FIELDWIDTHS): Enhance to use new awk_fieldwidth_info_t structure
	and parse new skip prefix for each field.
	(current_field_sep): Use api_parser_override flag instead of comparing
	to api_parse_field.
	(current_field_sep_str): Ditto.

2017-03-20         Arnold D. Robbins     <arnold@skeeve.com>

	Improve handling of EPIPE. Problems reported by
	Alexandre Ferrieux <alexandre.ferrieux@orange.com>
	and David Kerns <david.t.kerns@gmail.com>.

	* awk.h (ignore_sigpipe, set_sigpipe_to_default,
	non_fatal_flush_std): Declare new functions.
	(ignore_sigpipe, set_sigpipe_to_default,
	non_fatal_flush_std): New macros.
	* builtin.c (do_fflush): When nonfatal not in force, flush
	of stdout/stderr and EPIPE exits, simulating SIGPIPE, as
	in nawk/mawk. Flush of other redirections with EPIPE now
	also fatals.
	(do_system): Use ignore_sipipe and set_sigpipe_to_default
	instead of uglier inline ifdefed code.
	* main.c (main): Ditto.
	* io.c (redirect_string, two_way_open, gawk_popen): Ditto.
	(flush_io): Use non_fatal_flush_std for stdout and stderr.

	Unrelated:

	* config.guess, config.rpath, config.sub, install-sh:
	Sync with GNULIB.

2017-03-16         Arnold D. Robbins     <arnold@skeeve.com>

	* configure.ac: Some cleanups.

2017-03-09         Andrew J. Schorr     <aschorr@telemetry-investments.com>

	* gawkapi.h (awk_input_field_info_t): Define new structure to contain
	API field parsing info.
	(awk_input_buf_t): Update get_record prototype to use an array of
	awk_input_field_info_t instead of integers.
	* awk.h (set_record): Change 3rd argument from 'const int *' to
	'const awk_input_field_info_t *'.
	* field.c (api_fw): Now points to an array of awk_input_field_info_t
	instead of integers.
	(set_record): Change 3rd argument to point to an array of
	awk_input_field_info_t.
	(api_parse_field): Update parsing logic to use awk_input_field_info_t
	structures instead of an array of integers.
	* io.c (inrec, do_getline_redir, do_getline): Change field_width type
	from 'const int *' to 'const awk_input_field_info_t *'.
	(get_a_record): Change field_width argument type from 'const int **'
	to 'const awk_input_field_info_t **'.

2017-03-09         Arnold D. Robbins     <arnold@skeeve.com>

	* field.c: Minor style edits.

2017-03-06         Andrew J. Schorr     <aschorr@telemetry-investments.com>

	* field.c (normal_parse_field): Renamed from save_parse_field to reflect
	better its purpose. Added a comment to explain more clearly what's
	going on.
	(set_record, set_parser): Rename save_parse_field to normal_parse_field.

2017-03-06         Andrew J. Schorr     <aschorr@telemetry-investments.com>

	* gawkapi.h (awk_input_buf_t): Remove field_width array and instead
	add it as a 6th argument to the get_record function. This should
	not break existing code, since it's fine to ignore the additional
	argument. Document the behavior of the field_width argument.
	* io.c (inrec): Pass pointer to field_width array to get_a_record,
	and then hand it off to set_record.
	(do_getline_redir): If not reading into a variable, pass pointer to
	field_width array to get_a_record and then hand it off to set_record.
	(do_getline): Ditto.
	(get_a_record): Add a 4th field_width argument to pass through to
	the API get_record method.

2017-03-05         Andrew J. Schorr     <aschorr@telemetry-investments.com>

	* awk.h (set_record): Add a new argument containing a field-width
	array returned by an API parser.
	(field_sep_type): Add new enum value Using_API.
	(current_field_sep_str): Declare new function.
	* field.c (save_parse_field): New static variable to save the
	parse_field value in cases where it's overridden by API parsing.
	(api_fw): New static variable to hold pointer to API parser fieldwidth
	array.
	(set_record): Add new field-width array argument. If present, API
	parsing will override the default parsing mechanism.
	(api_parse_field): New field parser using field widths supplied by the
	API. This is very similar to the existing fw_parse_field function.
	(get_field): Fix typo in comment.
	(set_parser): New function to set default parser and check whether
	there's an API parser override in effect. Update PROCINFO["FS"] if
	something has changed.
	(set_FIELDWIDTHS): Use set_parser and stop updating PROCINFO["FS"].
	(set_FS): Ditto.
	(set_FPAT): Ditto.
	(current_field_sep): Return Using_API when using the API field parsing
	widths.
	(current_field_sep_str): New function to return the proper string
	value for PROCINFO["FS"].
	* gawkapi.h (awk_input_buf_t): Add field_width array to enable the
	parser get_record function to supply field widths to override the
	default gawk field parsing mechanism.
	* io.c (inrec): Pass iop->public.field_width to set_record as the
	3rd argument to enable API field parsing overrides.
	(do_getline_redir, do_getline): Ditto.
	* main.c (load_procinfo): Use new current_field_sep_str function
	instead of switching on the return value from current_field_sep.

2017-02-23         Arnold D. Robbins     <arnold@skeeve.com>

	* awk.h (boolval): Return bool instead of int.
	* eval.c (eval_condition): Same.
	* io.c (pty_vs_pipe): Same
	Thanks to Andrew Schorr for pointing these out.

2017-02-21         Andrew J. Schorr     <aschorr@telemetry-investments.com>

	* NEWS: Document that mktime now takes an optional utc-flag argument.
	* awkgram.y (tokentab): Modify mktime entry to indicate that it may
	accept two arguments.
	* builtin.c (mktime_tz): New function to run mktime in an arbitrary
	time zone. Code was copied from the Linux timegm man page.
	(do_mktime): Add support for new optional 2nd argument utc-flag by
	using the new mktime_tz function.
	(do_strftime): Change do_gmt type from int to bool.

2017-02-17         Arnold D. Robbins     <arnold@skeeve.com>

	* builtin.c (do_typeof): Handle arguments that have
	the NULL_FIELD flag set.

2017-02-03         Andrew J. Schorr     <aschorr@telemetry-investments.com>

	* awkgram.y (set_profile_text): Improve code clarity by using emalloc
	to allocate the string instead of abusing estrdup.

2017-02-02         Arnold D. Robbins     <arnold@skeeve.com>

	* awkgram.y (set_profile_next): Allocate an extra byte at the
	end for the NUL in case we add a sign. Thanks to Andrew Schorr
	for making me look at this code.

	And later in the same day:

	* awkgram.y (set_profile_next): Undo previous change, since estrdup
	handles it, but updated the comments.

2017-02-01         Arnold D. Robbins     <arnold@skeeve.com>

	* builtin.c (mbc_char_count): Remove spurious multiplies by
	gawk_mb_cur_max. Thanks to Andrew Schorr for making me look
	at this code.

	Unrelated:

	* awkgram.y (make_profile_number): Renamed to ...
	(set_profile_next): New function. All calls adjusted. Also improved
	use at MPFR number case.

2017-01-28         Andrew J. Schorr     <aschorr@telemetry-investments.com>

	* io.c (inetfile): Replace strncmp with memcmp in a few places, now
	that we are checking string length beforehand.

2017-01-27         Andrew J. Schorr     <aschorr@telemetry-investments.com>

	* io.c (redirect_string): Check explen positive before accessing *str.
	In lintwarn message, use explen string length. Pass length to inetfile.
	(devopen): Pass name length to inetfile.
	Stop assuming that remoteport is NUL-terminated.
	(two_way_open): Pass name length to inetfile.
	(inetfile): Stop assuming NUL string termination; add checks to avoid 
	string overrun.

2017-01-27         Andrew J. Schorr     <aschorr@telemetry-investments.com>

	* awk.h (str_terminate_f): New helper function for terminating a string
	NODE.
	(str_terminate): Macro wrapper to call str_terminate_f.
	(str_restore): New macro to restore the string.
	* builtin.c (do_strftime): Use str_terminate and str_restore.
	(do_dcgettext): Ditto, and remove saved_end flag since equivalent
	to testing (t2 != NULL). Fix overrun bug in calculating result
	length when !ENABLE_NLS.
	(do_dcngettext, do_bindtextdomain): Use str_terminate and str_restore.
	* interpret.h (Op_arrayfor_init, Op_indirect_func_call): Ditto.
	* str_array.c (env_remove): Ditto.

2017-01-27         Andrew J. Schorr     <aschorr@telemetry-investments.com>

	* interpret.h [UNFIELD]: Fix condition for assignment from
	value with valref == 1. Fixes problems introduced at gawk 4.1.2.

2017-01-27         Arnold D. Robbins     <arnold@skeeve.com>

	* interpret.h: Update copyright year.
	* debug.c (do_run): Rework error message to ease translation.
	Thanks to Rafael Fontenelle <rafaelff@gnome.org> and to
	Eli Zaretskii <eliz@gnu.org>.

2017-01-26         Andrew J. Schorr     <aschorr@telemetry-investments.com>

	* builtin.c (do_dcgettext): First argument also needs protection
	from string overrun.
	(do_dcngettext): Need to terminate string1 and string2 also,
	and replace strlen(the_result), which could overrun.
	(do_bindtextdomain): Terminate both string args, and eliminate
	saved_end boolean which is redundant with (t2 != NULL).

2017-01-26         Andrew J. Schorr     <aschorr@telemetry-investments.com>

	* interpret.h (Op_arrayfor_init): Protect against string overrun
	on sorting method.
	(Op_indirect_func_call): Terminate function name.

2017-01-26         Andrew J. Schorr     <aschorr@telemetry-investments.com>

	* str_array.c (env_remove): Terminate string before calling unsetenv.

2017-01-26         Andrew J. Schorr     <aschorr@telemetry-investments.com>

	* node.c (is_hex): Add a new argument pointing to the end of the string
	so we can check for string overrun.
	(r_force_number): Pass string end to is_hex.

2017-01-26         Andrew J. Schorr     <aschorr@telemetry-investments.com>

	* awk.h (get_numbase): Add string length argument so we can operate
	on unterminated strings.
	* awkgram.y: Call get_numbase with string length, and fix off-by-one
	error in length passed to nondec2awknum: should be strlen(tokstart)-1
	based on surrounding code.
	* builtin.c (do_strtonum): Pass string length to get_numbase.
	(nondec2awknum): Check string length before accessing characters.
	* mpfr.c (force_mpnum): Pass string length to get_numbase.
	* node.c (r_force_number): Pass string length to get_numbase.
	(get_numbase): Add string length argument and honor it.

2017-01-26         Andrew J. Schorr     <aschorr@telemetry-investments.com>

	* builtin.c (do_strftime): If format argument is passed, we need
	to terminate it in case it's a field variable.

2017-01-26         Andrew J. Schorr     <aschorr@telemetry-investments.com>

	* node.c (r_format_val): Before we free s->stptr, make sure that it
	was malloced.
	(wstr2str): Add comment explaining why it's safe to free n->stptr
	without doing any checks.
	* mpfr.c (mpg_format_val): Ditto. And no need to reset the STRCUR flag
	that we just checked.

2017-01-26         Andrew J. Schorr     <aschorr@telemetry-investments.com>

	* awk.h (enum block_id): Remove BLOCK_INVALID, since it serves no
	useful purpose and seems to slow things down a bit.
	* node.c (nextfree): Remove first invalid entry.

2017-01-25         Andrew J. Schorr     <aschorr@telemetry-investments.com>

	* awk.h (BLOCK): Remove typedef. BLOCK was used for 2 different
	purposes: to contain a block allocation list header, and to hold
	each individual allocated item. This was confusing, because the "size"
	field was set only in the header, but not in each element.
	(struct block_header): The block header contains a pointer to the first
	element and the element size.
	(struct block_item): Represent a single allocated item. This contains
	only a pointer to the next element. This reduces the minimum allocated
	item size from 2 pointers to 1 (16 bytes to 8 bytes on x86_64).
	(nextfree): Change array item type from BLOCK to struct block_header.
	(getblock, freeblock): Change cast from 'BLOCK' to 'struct block_item'.
	* node.c (nextfree): Now an array of 'struct block_header' instead of
	BLOCK. Switch the ordering to put the next pointer before the size.
	(more_blocks): Replace 'BLOCK' with 'struct block_item', and add
	an assert to ensure that the allocation size is at least as large
	as 'struct block_item', i.e. 1 pointer.

2017-01-22         Andrew J. Schorr     <aschorr@telemetry-investments.com>

	* awk.h (numtype_choose): New backend macro used to implement
	various macros whose calculations depend on how a number is
	actually represented. This improves readability and should give
	a small performance improvement when not using extended precision.
	(get_number_ui, get_number_si, get_number_d, get_number_uj, iszero):
	Rewrite using new numtype_choose macro.

2017-01-04         Arnold Robbins        <arnold@skeeve.com>

	Trade space for time for programs that toggle IGNORECASE a lot.
	Brings 25% to 39% speedup.  NODE does not actually grow in size.

	* awk.h (NODE::preg): Now an array of size two.
	[CASE]: Flag no longer needed, so removed.
	(IGNORECASE): Change type from int to bool.
	* awkgram.y (make_regnode): Build two copies of the compiled regexp,
	one without ignorecase, and one with.
	* io.c (RS_re): Array replacing RS_re_yes_case and RS_re_no_case.
	(set_RS): Use RS_re[IGNORECASE] as appropriate. Free and recompute
	as needed.
	* main.c (IGNORECASE): Change type from int to bool.
	* re.c (re_update): Simplify the code. No need to check CASE flag
	any longer. Recompute only if text of regexp changed.
	* symbol.c (free_bc_internal): Adjust to free both elements of
	m_re_reg.

2017-01-18         Andrew J. Schorr     <aschorr@telemetry-investments.com>

	* interpret.h (r_interpret): Increase robustness of the optimization
	logic in Op_assign_concat -- check that the node has MALLOC set,
	and make sure to wipe all flags other than MALLOC, STRING, STRCUR,
	and possibly WSTRCUR. Use STFMT_UNUSED define.

2017-01-15         Andrew J. Schorr     <aschorr@telemetry-investments.com>

	* interpret.h (r_interpret): Fix bug in Op_assign_concat reported
	on Cygwin mailing list. The string concatenation optimization was
	not updating the node correctly by setting STRING and STRCUR flags
	and setting stfmt.

2017-01-06         Andrew J. Schorr     <aschorr@telemetry-investments.com>

	Enhance API to support extended-precision arithmetic.
	* awk.h (enum block_id): Add new values BLOCK_MPFR and BLOCK_MPZ.
	(make_number_node): New inline function to reduce code duplication
	for creating numeric nodes.
	* gawkapi.h (gawk_api_major_version): Bump to 3.
	(awk_number_t): New typedef to represent numbers with varying internal
	representations.
	(awk_value_t): For numbers, replace double with awk_number_t.
	(num_value): Redefine.
	(num_type, num_ptr): New defines for awk_number_t union members.
	(gawk_api_t): Add constants for version checking: gmp_major_version,
	gmp_minor_version, mpfr_major_version, and mpfr_minor_version.
	Add functions api_get_mpfr and api_get_mpz to allocate memory for
	extended-precision numbers to hand to gawk.
	(get_mpfr_ptr, get_mpz_ptr): Helper macros to warp api_get_mpfr and
	api_get_mpz.
	(make_number): Modify to populate awk_number_t correctly.
	(make_number_mpz, make_number_mpfr): New helper functions to create
	extended-precision numeric nodes.
	(check_mpfr_version): New macro to check GMP/MPFR version compatibility
	in extensions that want to support extended-precision math.
	* gawkapi.c (getmpfr, freempfr, getmpz, freempz): New macros to
	allocate and free memory blocks for extended-precision math.
	(awk_value_to_node): For AWK_NUMBER values, support 3 different kinds
	of internal numbers: double, mpz_t, and mpfr_t.
	(assign_number): New helper function to convert a numeric node to
	an awk_value_t.
	(node_to_awk_value): Use assign_number in a couple of places to
	pass numbers properly.
	(api_get_mpfr): Implement new api_get_mpfr hook.
	(api_get_mpfz): Implement new api_get_mpz hook.
	(api_impl): Add GMP & MPFR versions, api_get_mpfr, and api_get_mpz.
	* node.c (r_make_number): Use new make_number_node inline function
	to reduce code duplication.
	(nextfree): Add block allocators for mpfr_t and mpz_t.
	(more_blocks): Add an assert to protect against cases where the block
	size is too small to hold our structure.
	* mpfr.c (mpg_node): Use new make_number_node inline function
	to reduce code duplication.

2017-01-04         Arnold Robbins        <arnold@skeeve.com>

	* config.guess, config.sub, compile, depcomp: Sync from latest
	in GNULIB.

2016-12-27         Juergen Kahrs         <Juergen.Kahrs@googlemail.com>

	* CMakeLists.txt: Updated after adding support library.

2016-12-23         Arnold D. Robbins     <arnold@skeeve.com>

	* configure.ac (GNUPG_CHECK_MPFR): Don't call on PowerPC
	Macintosh.  C99 and the last version of MPFR that works on
	that platform don't get along. Sigh.

2016-12-22         Arnold D. Robbins     <arnold@skeeve.com>

	* dfa.c: Sync with GNULIB.
	* intprops.h: New file.
	* Makefile.am (base_sources): Add intprops.h.

	Unrelated.  Import GNULIB fix for regex: fix integer-overflow
	bug in never-used code.
	Problem reported by Clément Pit–Claudel in:
	http://lists.gnu.org/archive/html/emacs-devel/2016-12/msg00654.html
	Fix by Paul Eggert  <eggert@cs.ucla.edu>:

	* regex_internal.h: Include intprops.h.
	* regexec.c (re_search_2_stub): Use it to avoid undefined
	behavior on integer overflow.

	Unrelated. Set up a support directory for externally obtained
	support files.

	* Makefile.am (base_sources, EXTRA_DIST): Edit lists.
	(SUBDIRS): Get ordering right.
	(LDADD): Add support/libsupport.a.
	(DEFS): Add -I for support directory.
	* dfa.c, dfa.h, getopt.c, getopt.h, getopt1.c, getopt_int.h,
	intprops.h, localeinfo.c, localeinfo.h, random.c, random.h,
	regcomp.c, regex.c, regex.h, regex_internal.c, regex_internal.h,
	regexec.c, verify.h, xalloc.h: Moved to support.

	Unrelated: Totally break binary compatibility in the API
	after merging in API min/max changes and REGEX and STRNUM
	support in the API:

	* gawkapi.c (valtype2str): New function.
	(node_to_awk_value): Minor simplification in a switch.
	(api_flatten_array): Removed.
	(api_flatten_array_typed): Use valtype2str in error message.
	(api_impl): Reorder functions to group related ones together again.
	* gawkapi.h (awk_valtype_t): Reorder enum values.
	(struct gawk_api): Remove api_flatten_array field.  Reorder
	functions to group related ones together again.

2016-12-17         Arnold D. Robbins     <arnold@skeeve.com>

	* gawkapi.h (api_add_ext_func): Add comment about point to
	awk_ext_func_t not being const but gawk doesn't use it.
	* * interpret.h (Op_ext_builtin): Simplify code, check only
	if do_lint and ! f->suppress_lint and num_args > max_expected.

2016-12-16         Arnold D. Robbins     <arnold@skeeve.com>

	* gawkapi.h (awk_ext_func_t): Put max back before min. Restores
	source compatibility, although there will be compile warnings
	because of the 3rd argument for the C function being missing.
	* interpret.h (Op_ext_builtin): Used size_t instead of int for
	the various variables. Add a check that max expected > 0.

2016-12-14         Arnold D. Robbins     <arnold@skeeve.com>

	MAJOR BREAKING API CHANGE.

	* awk.h (INSTRUCTION): Update extension function pointer to
	take 3rd argument of pointer to struct awk_ext_func.
	* gawkapi.c (api_add_ext_func): Update third arg to not be const.
	* gawkapi.h (awk_ext_func_t): Put min before max. Add suppress_lint
	and data pointer.
	[gawk_api_major_version]: Update to 2.
	[gawk_api_minor_version]: Reset to 0.
	(api_add_ext_func): Update third arg to not be const.
	* interpret.h (Op_ext_symbol): Revise lint check.

2016-12-12         Arnold D. Robbins     <arnold@skeeve.com>

	* awk.h (INSTRUCTION): Replace min_required and max_expected
	with a pointer to the extension functions awk_ext_func_t struct.
	* ext.c (make_builtin): Store a pointer to the extension function
	struct into the INSTRUCTION instead of the min and max.
	* gawkapi.h (awk_ext_func): Use size_t instead of unsigned short.
	Put min second, which preserves source code compatibility.
	* interpret.h (Op_ext_builtin): Use the pointer for the info
	directly. If lint and max_expected > 0 and args > max_expected
	print a message and set max_expected to zero so we only print once
	per function. Remove special case of both min and max being zero.
	(Op_ext_func): Adjust creation of the data structures.

2016-12-11         Arnold D. Robbins     <arnold@skeeve.com>

	* dfa.c: Sync with GNULIB.

2016-12-05         Andrew J. Schorr     <aschorr@telemetry-investments.com>

	Add API support for strnum values.
	* gawkapi.c (awk_value_to_node): Add AWK_STRNUM.
	(assign_string): Add a type argument so we can use this for AWK_STRING
	or AWK_STRNUM.
	(node_to_awk_value): When AWK_NUMBER is requested, a regex value
	should return false, as per the header file documentation.
	Add support for AWK_STRNUM requests. When AWK_REGEX is requested,
	implement the cases properly instead of always returning true.
	Fix AWK_SCALAR logic. For AWK_UNDEFINED, rewrite using a switch
	and support AWK_STRNUM.
	(api_sym_update): Add AWK_STRNUM.
	(api_sym_update_scalar): Add optimized support for updating AWK_STRNUM.
	(valid_subscript_type): Add AWK_STRNUM.
	(api_create_value): Add AWK_STRNUM.
	* gawkapi.h (awk_valtype_t): Add AWK_STRNUM.
	(strnum_value): New macro.
	(Value fetching table): Updated.

2016-12-04         Andrew J. Schorr     <aschorr@telemetry-investments.com>

	* gawkapi.c (assign_regex): Do not call assign_string, since we
	know that a REGEX value is not an unterminated field string.
	* gawkapi.h (make_regex): Delete macro.
	(make_const_regex, make_malloced_regex): Add new macros to replace
	make_regex with necessary memory management support.

2016-12-04         Andrew J. Schorr     <aschorr@telemetry-investments.com>

	* awk.h (fixtype): Remove conditional checking if the node type
	is Node_val. This is already covered by the assert, and if it's not
	true, we have serious bugs.
	* builtin.c (do_typeof): Do not treat Node_var the same way as
	Node_val, since they are different beasts. In reality, the argument
	to this function will never have type Node_var.

2016-12-04         Andrew J. Schorr     <aschorr@telemetry-investments.com>

	* gawkapi.h (awk_element_t): Remove obsolete comment claiming that
	the index will always be a string.
	(gawk_api_t): Add new api_flatten_array_typed function and indicate
	that api_flatten_array has been superseded.
	(flatten_array_typed): New macro to call api_flatten_array_typed.
	(flatten_array): Redefine using the new flatten_array_typed macro.
	* gawkapi.c (api_flatten_array_typed): New function renamed from
	api_flatten_array to flatten an array with the types requested by the
	caller. Also update the comments and error messages.
	(api_flatten_array): Now a wrapper around api_flatten_array_typed.
	(api_impl): Add new api_flatten_array_typed hook.

2016-12-06         Arnold D. Robbins     <arnold@skeeve.com>

	Add minimum required and maximum expected number of arguments
	to the API.

	* awk.h (INSTRUCTION): Add new members min_required and max_expected.
	* ext.c (make_builtin): Store values from extension function struct
	into the INSTRUCTION.
	* gawkapi.h (awk_ext_func): Add min_required args. Make both it and
	max_expected_args into unsigned short to match type in INSTRUCTION.
	* interpret.h (Op_ext_builtin): Store min_required and max_expected
	in instructions. Add checking code and lint checks.
	(Op_ext_func): Copy min_required and max_expected from function info.


2016-12-04         Andrew J. Schorr     <aschorr@telemetry-investments.com>

	* gawkapi.h (r_make_string_type): New inline function to create strings
	of any type, currently AWK_STRING or AWK_REGEX.
	(r_make_string): Now a wrapper around r_make_string_type.
	(make_regex): Convert from an inline function to a macro that
	calls r_make_string_type.

2016-11-30         Arnold D. Robbins     <arnold@skeeve.com>

	* dfa.c: Sync with fixes in GNULIB.

	Unrelated:

	* gawkapi.h (make_regex): New function.

2016-11-29         Arnold D. Robbins     <arnold@skeeve.com>

	Add support for typed regex variables to the API.

	* awk.h (make_typed_regex): Declare function.
	* awkgram.y (typed_regexp): Call make_typed_regex instead of
	using inline code.
	* gawkapi.h (AWK_REGEX): New value type.
	(regex_value): New macro.
	(Value fetching table): Updated.
	* gawkapi.c (awk_value_to_node, node_to_awk_value, api_sym_update,
	api_sym_update_scalar, valid_subscript_type, api_create_value):
	Add support for AWK_REGEX.
	(assign_regex): New function.
	(api_flatten_array): Adjust comment.
	* node.c (make_typed_regex): New function; moved code from grammar.

2016-11-29         Arnold D. Robbins     <arnold@skeeve.com>

	Remove redundant flag from dfa:

	* dfa.c (dfasyntax): Use RE_ICASE instead of DFA_CASE_FOLD.
	* dfa.h (DFA_CASE_FOLD): Removed.
	* re.c (make_regexp): Use RE_ICASE for regex and dfa. Yay!

	Unrelated: Don't have to recompute syntax stuff every time
	we compile a regexp.

	* dfa.c (dfacopysyntax): New function.
	(dfaalloc): Zero out the newly allocated memory.
	* dfa.h (dfacopysyntax): Declare it.
	* re.c (make_regexp): Declare two static dfaregs, one for
	with and without ignorecase. Compute the syntax once for each,
	then use dfacopysyntax to copy the settings when compiling
	a regexp.

2016-11-28         Arnold D. Robbins     <arnold@skeeve.com>

	Make gawk compile on HP-UX 11.33.

	* debug.c (serialize_list): Renamed from `serialize'.
	(unserialize_list): Renamed from `unserialize', for consistency.

	Unrelated:

	* dfa.c: Sync with GNULIB. Twice in one day.

2016-11-21         Arnold D. Robbins     <arnold@skeeve.com>

	* dfa.c: Sync with GNULIB.

2016-11-17         Arnold D. Robbins     <arnold@skeeve.com>

	General cleanup for zero termination of strings.

	* array.c (do_delete): Use %.*s.
	(value_info): Get length and use %.*s.
	(asort_actual): Save and restore character after end.
	* awkgram.y (split_comment): Use make_string, not make_str_node.
	* builtin.c (do_fflush): Use %.*s.
	(locale_category_from_argument, do_dcgettext, do_dcngettext,
	do_bindtextdomain): Save and restore character after end.
	* debug.c (do_info, print_array, print_subscript, do_print_var,
	do_set_var, display, do_watch, print_watch_item, serialize_subscript,
	do_print_f): Use %.*s.
	* eval.c (cmp_nodes, fmt_index): Save and restore character after end.
	* interpret.h (r_interpret): Fix compuation for concatenation of
	wide strings.
	* io.c (is_non_fatal_redirect): Add length parameter; save and
	restore character after last. Adjust all other declarations and calls.
	(do_close): Save and restore character after end.
	* mpfr.c (ieee_fmts): Adjust table indentation.
	(do_mpfr_strtonum): Clear wide string members of the union.
	* msg.c (err): Use %.*s.

2016-11-07         Arnold D. Robbins     <arnold@skeeve.com>

	* awk.h [USER_INPUT]: Renamed from MAYBE_NUM.
	* builtin.c, eval.c, field.c, int_array.c, io.c, main.c,
	mpfr.c, node.c: Change all uses.

2016-11-15         Arnold D. Robbins     <arnold@skeeve.com>

	Finish reworking typed regexes.

	* awk.h (typed_re): Replaces tre_reg.
	* awkgram.y (typed_regexp production): Node_val points to a regular
	Node_regex and also has string value and length.
	(make_regnode): Simplified back to its original form.
	* builtin.c (call_sub, call_match, call_split_func): For REGEX,
	get n->typed_re.
	* field.c (do_split, do_patsplit): Ditto, for separator regexp.
	* profile.c (pprint): Op_match_rec, handle REGEX correctly.
	* re.c (re_update): If REGEX, get t->typed_re->re_reg.

2016-11-15         Arnold D. Robbins     <arnold@skeeve.com>

	Start reworking typed regexes.

	* awk.h (Node_typedregex): Nuked.
	[REGEX]: New flag.
	(tre_reg): New member in val part of NODE union.
	(force_string, force_number, fixtype): Remove use of Node_typedregex.
	* awkgram.y (grammer): Use REGEX flag instead of node type.
	(valinfo); Ditto.
	(make_regnode): Adjust creation based on node type.
	* builtin.c (do_length, do_print, call_sub, call_match,
	call_split_func, do_typeof): Adjust code.
	* debug.c (watchpoint_triggered, initialize_watch_item,
	print_memory): Adjust code.
	* eval.c (nodetypes): Remove Node_typedregex.
	(flags2str): Add REGEX.
	(setup_frame): Adjust code after removal of Node_typedregex.
	* interpret.h (r_interpret): Adjust code after removal
	of Node_typedregex.
	* profile.c (pp_typed_regex): Renamed from pp_strong_regex.
	(pp_string_or_strong_regex): Renamed from pp_string_or_strong_regex.
	(pprint): Adjust code after removal of Node_typedregex.
	* re.c (re_update): Adjust code after removal of Node_typedregex.

2016-11-04  Eli Zaretskii  <eliz@gnu.org>

	* builtin.c (efwrite) [__MINGW32__]: Call w32_maybe_set_errno if
	errno is not set or set to EINVAL.

	* nonposix.h (w32_maybe_set_errno) [__MINGW32__]: Add prototype.

2016-11-01         Arnold D. Robbins     <arnold@skeeve.com>

	* eval.c (flags2str): Add NO_EXT_SET and NUMCONSTSTR.

2016-10-31         Arnold D. Robbins     <arnold@skeeve.com>

	Fix valgrind issues.

	* io.c (init_awkpath): Need to allocate max_path+3 pointers.
	* awkgram.y (make_profile_number): Need to add STRCUR flag and
	set n->stfmt to STFMT_UNUSED. See the comment in the code.

2016-10-26         Arnold D. Robbins     <arnold@skeeve.com>

	* io.c (init_awkpath): Set max path len for leading separator.

2016-10-25         Arnold D. Robbins     <arnold@skeeve.com>

	* io.c (init_awkpath): Restore documented behavior whereby
	null elements represent the current directory. Sheesh.
	Bug reported by "Jun T." <takimoto-j@kba.biglobe.ne.jp>.

	Disallow negative arguments to the bitwise functions.

	* NEWS: Document this.
	* builtin.c (do_lshift, do_rshift, do_and, do_or, do_xor, do_compl):
	Make negative arguments a fatal error.
	* mpfr.c (do_mpfr_compl, get_intval): Ditto.

2016-10-23         Arnold D. Robbins     <arnold@skeeve.com>

	* General: Remove trailing whitespace from all relevant files.
	* mpfr.c: Replace Unicode sequences with ASCII.
	* cint_array.c: Ditto.

2016-10-16         Arnold D. Robbins     <arnold@skeeve.com>

	* awkgram.y: Typo fix in call to add_sign_to_num.

2016-10-16         Arnold D. Robbins     <arnold@skeeve.com>

	* awk.h (enum opcodeval): Add Op_unary_plus.
	* awkgram.y (add_sign_to_num): New routine to put in a sign on
	profiling constants.  Call it as necessary.
	In unary plus production, use new opcode, or set up a
	constant as for unary minus.
	(negate_num): Call add_sign_to_num instead of doing it directly.
	* eval.c (optypetab): Add entry for Op_unary_plus.
	* interpret.h (r_interpret): Add case for Op_unary_plus.
	* profile.c (pprint, prec_level, is_scalar): Ditto.

2016-10-13         Arnold D. Robbins     <arnold@skeeve.com>

	* dfa.c: Sync with GNULIB.

2016-10-12         Arnold D. Robbins     <arnold@skeeve.com>

	* awkgram.y (make_profile_number): Allocate an extra byte for the
	string, so there's room for a minus if necessary. Store '\0'
	in the right place.
	(negate_num): Use memmove to shift the string up and then
	insert a minus, instead of doing a fresh alloc + copy + free.

2016-10-11         Arnold D. Robbins     <arnold@skeeve.com>

	* awk.h (NUMCONSTSTR): New flag value.
	* awkgram.y (make_profile_number): New function. Use it
	wherever we make a number.  This calls make_number and then, if
	pretty printing, save the original string value and sets NUMCONSTSTR.
	(negate_num): If NUNCONSTSTR set, update the saved string value.
	* profile.c (pp_number): Assert NUMCONSSTR set, use that value.
	Remove previous code.

2016-09-24  Eli Zaretskii  <eliz@gnu.org>

	* debug.c (restart) [__MINGW32__]: Cast 2nd argument of execvp to
	avoid compiler warnings about prototype mismatch.  Reported by
	Marc de Bourget <marcdebourget@gmail.com>.

2016-09-09         Norihiro Tanaka      <noritnk@kcn.ne.jp>

	* awk.h (struct Regexp): Remove member has_anchor.  All uses removed.
	* re.c (make_regexp, research): Use dfa matcher for regex with anchor.

2016-09-09         Arnold D. Robbins     <arnold@skeeve.com>

	* dfa.c: Sync with grep.

2016-09-08  Paul Eggert  <eggert@cs.ucla.edu>

	* dfa.c, dfa.h: Sync with grep.
	* re.c (make_regexp): Adjust to DFA API changes.

2016-09-08         Arnold D. Robbins     <arnold@skeeve.com>

	* command.y: Update license text to version 3. Oops.

2016-09-07         Arnold D. Robbins     <arnold@skeeve.com>

	* cmd.h, debug.c: Update license text to version citing
	GPLv3+ and with correct FSF address. Thanks to
	David Kaspar <dkaspar@redhat.com> for pointing out the need.

2016-09-02         Arnold D. Robbins     <arnold@skeeve.com>

	* dfa.c: Sync with grep.

2016-09-01         Arnold D. Robbins     <arnold@skeeve.com>

	Merge grep's now thread-safe dfa. Wheee.

	* dfa.h, dfa.c: Sync with grep.
	* localeinfo.h, localeinfo.c, verify.h: New files.
	* Makefile.am (base_sources): Adjust.
	* awk.h (using_utf8): Declare new function.
	* node.c (str2wstr): Use using_utf8 instead of now-gone dfa function.
	* re.c: Include "localeinfo.h".
	(localeinfo): New static variable.
	(make_regexp): Adjust call to dfa_syntax.
	(resetup): Call init_localeinfo on localeinfo. Remove call to
	now-gone function dfa_init.
	(using_utf8): New function.

2016-08-29         Arnold D. Robbins     <arnold@skeeve.com>

	* configure.ac (fwrite_unlocked): Check for it.
	* awk.h (fwrite): Define to fwrite_unlocked if we have it.
	* NEWS: Make note of speed improvement.

2016-08-25         Arnold D. Robbins     <arnold@skeeve.com>

	POSIX now says use strcmp for == and !=. Thanks to Chet Ramey
	for pointing me at the change.  Make it so:

	* awk.h (cmp_nodes): New 3rd param indicating strcmp, not strcoll.
	* debug.c (cmp_val): Update call to cmp_nodes.
	* eval.c (cmp_nodes): New 3rd param indicating strcmp, not strcoll.
	Adjust code and all callers.
	(scalar_cmp_t): New enum type. Used in ...
	(cmp_scalars): ... in order to call cmp_nodes correctly.
	* interpret.h: Use the enum type in calls to cmp_scalars.
	* re.c (re_update): Adjust call to cmp_nodes.

2016-08-25         Norihiro Tanaka      <noritnk@kcn.ne.jp>

	* awk.h (struct Regexp): Remove dfa.  Now dfareg instead of it.  All
	referers changed.
	* re.c (research): Arrange caller of dfaexec and research.
	* (avoid_dfa): Removed.  All callers changed.
	* awk.h (avoid_dfa): Removed.

	Other changes by Arnold Robbins:

	* awk.h (struct Regexp): Change various boolean members to bool.
	(RE_NO_FLAGS): New #define.
	* interpret.h: Use RE_NO_FLAGS instead of zero.
	* re.c (research): Prettify the logic a little bit.

2016-08-25         Arnold D. Robbins     <arnold@skeeve.com>

	* dfa.c: Sync with grep.

2016-08-25         Arnold D. Robbins     <arnold@skeeve.com>

	* 4.1.4: Release tar ball made.

2016-08-23         Arnold D. Robbins     <arnold@skeeve.com>

	* dfa.h: Sync with grep. API changes.
	* dfa.c: Sync with grep.
	* re.c (make_regexp): Adjust for API changes, move call to dfasyntax
	into stanza that compiles the regex.
	(resetup): Call dfa_init.
	* node.c (str2wstr): using_utf8 is now called dfa_using_utf8.

	Unrelated:

	* Makefile.am: Quote all uses of $(srcdir) and $(distdir).
	(spell): New target.

2016-08-18         Arnold D. Robbins     <arnold@skeeve.com>

	* dfa.c: Sync with grep.

2016-08-15         Andrew J. Schorr     <aschorr@telemetry-investments.com>

	* int_array.c (is_integer): Fix merge of stable changes to remove
	obsolete string formatting check that has been superseded by
	the new standard_integer_string check.

2016-08-14         Arnold D. Robbins     <arnold@skeeve.com>

	* re.c (make_regexp): Only call dfasyntax if actually using
	dfa. Gives a 14% speedup on this test: https://raw.githubusercontent.com/chadbrewbaker/awka/master/benchmark/regexp.awk.
	From blathering in comp.lang.awk.

2016-08-12         Arnold D. Robbins     <arnold@skeeve.com>

	* dfa.c: Sync with GNU grep.

	Unrelated:

	* int_array.c: Minor text and formatting edits.

2016-08-09         Andrew J. Schorr     <aschorr@telemetry-investments.com>

	* awk.h: Add a comment explaining the NUMINT flag in more detail.
	* int_array.c (standard_integer_string): New function to test whether
	a string matches what would be produced by sprintf("%ld", <value>).
	(is_integer): Fix bug -- if NUMBER was set, then the function was
	accepting strnum values with nonstandard string representations. We
	now call standard_integer_string to check that the string looks OK.
	Also added ifdef'ed code to simplify the function by relying upon
	force_number to parse the string, but this is disabled due to possible
	negative performance impact.

2016-08-03         Arnold D. Robbins     <arnold@skeeve.com>

	Remove typed regexes until they can be done properly.

	* NEWS: Updated.
	* awk.h (enum nodevals): Remove Node_typedregex.
	(force_string, force_number): Remove check for Node_typedregex.
	* awkgram.y (TYPED_REGEXP): Remove token.
	(grammar): Remove productions related to typed regexps. 
	(yylex): Don't find a typed regex or return it.
	(valinfo): Remove code for Node_typedregex.
	* builtin.c (do_length, do_print, call_sub, call_match,
	call_split_func, do_typeof): Remove code for Node_typedregex.
	* debug.c (watchpoint_triggered, print_memory): Remove code
	for Node_typedregex.
	* eval.c (nodetypes, setup_frame): Remove code for Node_typedregex.
	* interpret.h (r_interpret): Remove code for Node_typedregex.
	* profile.c (pprint): Remove code for Node_typedregex.
	(pp_strong_regex): Removed.
	(pp_string_or_strong_regex): Remove code for Node_typedregex.
	* re.c (re_update): Remove code for Node_typedregex.

2016-08-01         Arnold D. Robbins     <arnold@skeeve.com>

	* README, NEWS: Mark DJGPP port as unsupported.

2016-08-01         Andrew J. Schorr     <aschorr@telemetry-investments.com>

	* mpfr.c (mpg_tofloat): Always set precision to avoid hysteresis effects
	from previous calculations using the same temporary mpfr variables.

2016-08-01         Andrew J. Schorr     <aschorr@telemetry-investments.com>

	* mpfr.c (default_prec): Add new static variable to show current PREC
	setting in effect.
	(init_mpfr, set_PREC): Save mpfr_set_default_prec argument in
	default_prec.
	(do_mpfr_func): If the argument's precision exceeds the default
	precision, boost the result's precision to match it. This fixes a
	bug where we used to copy the argument's precision, regardless of
	whether it was higher or lower than the PREC setting.

2016-07-24         Norihiro Tanaka      <noritnk@kcn.ne.jp>

	* re.c (research): Now that the dfa matcher correctly runs even
	in multibyte locales, try it if even if need_start is true.
	However, if start > 0, avoid dfa matcher, since it can't handle
	the case where the search starts in the middle of a string.

	Unrelated:

	* eval.c (load_casetable): Reset casetable[i] to `i' if i
	should not be mapped to upper case. Fixes inconsistencies between
	dfa and regex in some single bytes locales; notably el_GR.iso88597.

2016-07-23         Arnold D. Robbins     <arnold@skeeve.com>

	Make result of close on a pipe match result of system.
	Thanks to Mike Brennan for the encouragement.

	* awk.h (sanitize_exit_status): Declare routine.
	* builtin.c (sanitize_exit_status): New routine.
	(do_system): Use it.
	* io.c (close_rp): Use it on pclose result.
	(gawk_pclose): Use it.

2016-07-23         Andrew J. Schorr     <aschorr@telemetry-investments.com>

	* builtin.c (do_print): Improve logic for formatting
	numeric values.

2016-07-19         Andrew J. Schorr     <aschorr@telemetry-investments.com>

	* eval.c (set_LINT): Simplify the code considerably.

2016-07-19         Arnold D. Robbins     <arnold@skeeve.com>

	* awkgram.y (shadow_funcs): Change test at end to be
	`lintfunc == r_fatal' instead of `lintfunc != warning'.
	Thank to Andrew Schorr for the suggestion.

2016-07-18         Arnold D. Robbins     <arnold@skeeve.com>

	* main.c (locale_dir): New variable, init to LOCALEDIR (set by
	configure).
	(set_locale_stuff): Move calls to bindtextdomain and
	textdomain to here; they must be done after calling setlocale.
	Use locale_dir instead of LOCALEDIR.
	(main): Move call to set_locale_stuff() to before parsing arguments.
	Check for GAWK_LOCALE_DIR env var and use it if there. If doing
	locale debugging, call set_locale_stuff again if arg parsing changed
	the locale.

	Unrelated:

	* dfa.c: Sync with GNU grep.

	Unrelated:

	* config.sub: Updated from GNULIB.

2016-07-17         Arnold D. Robbins     <arnold@skeeve.com>

	* eval.c (set_LINT): Reset lintfunc to `warning' for LINT="invalid".
	Thanks to Andy Schorr for the report.

2016-07-08         Andrew J. Schorr     <aschorr@telemetry-investments.com>

	* awk.h: Restore previous comment about unterminated strings, since
	I am removing the string termination patches from field.c
	(free_api_string_copies): Declare new gawkapi function.
	* builtin.c (do_mktime, do_system): Restore temporary string
	termination to protect against unterminated field values.
	(nondec2awknum): Remove comment about unnecessary termination.
	* eval.c (posix_compare): Restore temporary string termination.
	* field.c (databuf): Remove struct, no longer needed.
	(set_field): Remove memcpy for string termination, since we will support
	unterminated field string values.
	(rebuild_record): Ditto. Also no need to allocate space for terminated
	string copies.
	(allocate_databuf): Remove function, since memory management can again
	be done inside set_record.
	(set_record): Restore inline buffer management logic.
	(reset_record): Remove calls to allocate_databuf, since we no longer
	need space for making terminated copies of field strings.
	* gawkapi.c (free_api_string_copies): New function to free strings
	that we made to provide terminated copies to API functions.
	(assign_string): New function to convert a string to an awk_value,
	making sure to copy it if we need to terminate it.
	(node_to_awk_value): Use assign_string to return string values with
	NUL termination protection.
	* int_array.c (is_integer): Restore temporary string termination.
	* interpret.h (Op_push_i): Ditto.
	(Op_ext_builtin): After external function returns, call
	free_api_string_copies to free temporary string copies.
	* mpfr.c (force_mpnum): Restore temporary string termination.
	* node.c (r_force_number, get_ieee_magic_val): Ditto.

2016-07-08         Arnold D. Robbins     <arnold@skeeve.com>

	* dfa.c: Sync with GNU grep.

	Unrelated:

	* builtin.c (do_print): Coding style change.  (This change obsoleted
	by earlier changes in the fixtype branch.)

2016-07-06         Andrew J. Schorr     <aschorr@telemetry-investments.com>

	* awk.h: Modify comments to indicate that MAYBE_NUM will now be
	left enabled to indicate strnum values by the NUMBER|MAYBE_NUM
	combination, whereas STRING|MAYBE_NUM indicates a potential strnum.
	(fixtype): Modify MAYBE_NUM test to avoid calling force_number if
	NUMCUR is already set.
	* builtin.c (do_typeof): Call fixtype to resolve argument type.
	This forces parsing of numeric strings, so there's a performance
	penalty, but we must do this to give a correct result. The meaning
	of "strnum" changes from "potential strnum" to "actual strnum".
	* eval.c (set_TEXTDOMAIN): Remove some dead code left over from last
	patch.
	* int_array.c (is_integer): When a MAYBE_NUM is converted successfully
	to a NUMBER, leave the MAYBE_NUM flag enabled.
	* mpfr.c (mpg_force_number): Ditto.
	* node.c (r_force_number): Ditto.

2016-07-06         Andrew J. Schorr     <aschorr@telemetry-investments.com>

	* awk.h: Modify stptr comment to indicate that all strings are now
	NUL-terminated.
	* builtin.c (do_mktime): Remove unnecessary logic to terminate
	the string with '\0' temporarily.
	(do_system) Ditto.
	(nondec2awknum): Add a comment about termination.
	* eval.c (posix_compare): Remove logic to terminate strings temporarily.
	(set_ORS): No need to terminate ORS, since the string node is already
	terminated. What gave us the right to modify that node anyway?
	(fmt_index): Remove code to terminate string. This seems to have been
	invalid anyway, since we don't own that memory.
	(set_TEXTDOMAIN): Do not terminate TEXTDOMAIN string, since the node
	is already terminated. We didn't have the right to modify that node
	anyway.
	* gawkapi.c (node_to_awk_value): Add assert checks to confirm that the
	string is NUL-terminated.
	* gawkapi.h: Modify awk_string comment to indicate that strings are
	always terminated with '\0'.
	* int_array.c (isinteger): Remove unnecessary logic to terminate string
	with '\0' temporarily.
	* interpret.h (Op_push_i): Ditto.
	* io.c (nextfile): Remove string termination. We didn't own that memory
	anyway.
	* mpfr.c (force_mpnum): Remove unnecessary logic to terminate the
	string with '\0' temporarily.
	* node.c (r_force_number): Remove NUL termination around strtod call,
	since we already know that there is either a white space or '\0'
	character there. Either one will stop strtod.
	(get_ieee_magic_val): Ditto.
	* profile.c (pp_number): No need to terminate string returned by
	r_format_val.

2016-07-06         Andrew J. Schorr     <aschorr@telemetry-investments.com>

	* interpret.h (Op_field_spec): Now that all $n field values are
	NUL-terminated, there is no reason to call dupnode for $n where n > 0.
	This saves malloc and copying overhead, thereby more than offsetting the
	performance hit of the additional copying and NUL-termination in the
	last patch to field.c. It also eliminates repeated parsing in cases
	where $n, for n > 1, was accessed more than once in a numeric context,
	so the new approach should be a performance win.

2016-07-06         Andrew J. Schorr     <aschorr@telemetry-investments.com>

	Make sure that all field values, and therefore all strings inside gawk,
	are terminated with a '\0' character!

	* field.c (databuf): New static struct to hold info about our buffer to
	contain the field string values.
	(allocate_databuf): New function to make sure the databuf is large
	enough to hold $0 and copies of $1 through $NF.
	(set_field): Copy $n into free space previously allocated in databuf
	and add a '\0' at the end.
	(rebuild_record): Call allocate_databuf to ensure sufficient space
	for copying non-malloced field values. When copying field values,
	use databuf to create a NUL-terminated copy.
	(purge_record): New function extracted from reset_record to initialize
	$1 through $NF to null values.
	(set_record): Buffer management moved to new allocate_databuf function.
	Call purge_record instead of reset_record, since reset_record contains
	some extra logic not needed in this case.
	(reset_record): Call purge_record to do most of the work, and call
	allocate_databuf to make sure we have a big enough buffer to contain
	copies of the $1 through $NF.

2016-07-06         Andrew J. Schorr     <aschorr@telemetry-investments.com>

	* awk.h: Renumber flags to remove gap created when FIELD was removed.

2016-07-05         Andrew J. Schorr     <aschorr@telemetry-investments.com>

	* field.c (rebuild_record): Need to set MALLOC flag if we allocate
	memory for a residual field node with valref > 1.

2016-07-05         Andrew J. Schorr     <aschorr@telemetry-investments.com>

	* field.c (rebuild_record): Do not bother to create new field nodes
	to replace malloc'ed nodes when rebuilding $0.

2016-07-05         Andrew J. Schorr     <aschorr@telemetry-investments.com>

	* awk.h (FIELD): Remove unnecessary flag.
	(MALLOC): Move definition to join the others, and improve the comment.
	* array.c (value_info): Replace FIELD test with MALLOC test.
	* eval.c (flags2str): Remove FIELD flag.
	* field.c (init_fields): Remove FIELD bit from Null_field->flags.
	(set_field): Remove FIELD bit from flags.
	(rebuild_record): Test against MALLOC instead of FIELD. If a field
	node has valref > 1, we should make a copy, although I don't think
	it is valid for this to happen.
	(set_record): Remove FIELD bit from flags.
	* interpret.h (UNFIELD): Add comment, and test MALLOC flag instead of
	FIELD. Remove probably buggy code to disable the FIELD flag when
	valref is 1; that would have created a node where neither the FIELD
	nor MALLOC flag was set, which seems invalid.
	* node.c (r_dupnode): Remove code disabling FIELD flag.

2016-07-04         Andrew J. Schorr     <aschorr@telemetry-investments.com>

	* awk.h (force_string_fmt): New inline function to get the string
	representation in a requested format.
	(force_string): Reimplement as a macro using force_string_fmt function.
	(force_string_ofmt): New macro to get a value's OFMT representation.
	* builtin.c (do_print): Use new force_string_ofmt macro instead of
	duplicating the logic inline.

2016-07-04         Andrew J. Schorr     <aschorr@telemetry-investments.com>

	* str_array.c (str_lookup): There is no need to worry about the
	MAYBE_NUM flag, since the code has been patched to make sure to
	preserve the string value of strnum values, and the integer array
	code should no longer mistakenly claim a strnum integer with a
	nonstandard string representation.

2016-07-03         Andrew J. Schorr     <aschorr@telemetry-investments.com>

	* field.c (rebuild_record): Revert warning message regarding flags,
	since I'm not yet totally confident that it is invalid to have FIELD
	and MALLOC set at the same time.

2016-07-03         Andrew J. Schorr     <aschorr@telemetry-investments.com>

	* field.c (rebuild_record): Do not turn off the STRING flag when
	copying a FIELD node, and issue a warning if MALLOC is enabled.

2016-07-01         Arnold D. Robbins     <arnold@skeeve.com>

	* array.c (value_info): Print something reasonable when stfmt
	is -1.
	* mpfr.c (mpg_format_val): Don't cast index to char.
	* node.c (r_format_val): Ditto.
	Thanks to Andrew Schorr for pointing these out.

	Unrelated:

	* gawkapi.c (api_warning): Fix the comment header.
	(api_lintwarn): Factor out the call to va_end to after the if.

	Unrelated:

	* symbol.c (get_symbols): Add FUNCTAB and SYMTAB to the list
	for the -d option.
	* awkgram.y (dump_vars): Allow "-" to mean print to stdout.
	Thanks to Hermann Peifer for the reports.

2016-06-30         Arnold D. Robbins     <arnold@skeeve.com>

	* node.c (r_force_number): Coding style change.

2016-06-30         Andrew J. Schorr     <aschorr@telemetry-investments.com>

	* awk.h (STFMT_UNUSED): New define indicating that the string
	representation does not depend on CONVFMT or OFMT.
	(force_string): Use STFMT_UNUSED to improve code clarity.
	* array.c (value_info): Fix stfmt logic.
	* builtin.c (do_print): Use STFMT_UNUSED to improve code clarity.
	* field.c (set_record): Ditto.
	* gawkapi.c (api_sym_update_scalar): Ditto.
	* int_array.c (is_integer): Check stfmt equals STFMT_UNUSED before
	bothering to inspect the string.
	* mpfr.c (mpg_format_val): Use STFMT_UNUSED to improve code clarity.
	Remove buggy cast to char in stfmt assignment.
	* node.c (r_format_val): Ditto.
	* str_array.c (str_lookup): Use STFMT_UNUSED to improve code clarity.
	* symbol.c (check_param_names): Ditto.

2016-06-29         Andrew J. Schorr     <aschorr@telemetry-investments.com>

	* node.c (r_force_number): Optimize by trimming leading and trailing
	white space before we inspect the string contents.
	(get_ieee_magic_val): Must terminate the string with '\0' before
	calling strtod.

2016-06-27         Andrew J. Schorr     <aschorr@telemetry-investments.com>

	* gawkapi.h (awk_string): Add comment about the potential lack of
	NUL-termination.

2016-06-27         Andrew J. Schorr     <aschorr@telemetry-investments.com>

	* awk.h: Add a comment regarding the potential lack of NUL-termination
	for Node_val strings.

2016-06-27         Andrew J. Schorr     <aschorr@telemetry-investments.com>

	* node.c (r_format_val): Do not free stptr unless STRCUR is set.
	This is safer than testing for non-NULL stptr, since, for example,
	pp_number copies a node and calls r_format_val, but does not bother
	to set stptr to NULL beforehand.

2016-06-26         Andrew J. Schorr     <aschorr@telemetry-investments.com>

	* node.c (r_force_number): When checking for trailing spaces, protect
	against running off the end of the string.
	* mpfr.c (force_mpnum): Ditto.

2016-06-26         Andrew J. Schorr     <aschorr@telemetry-investments.com>

	* builtin.c (do_print): There's actually no reason to test whether a
	value is a number, since the STRCUR flag and stfmt value contain all
	the necessary info, as in awk.h:force_string.

2016-06-26         Andrew J. Schorr     <aschorr@telemetry-investments.com>

	* builtin.c (do_print): Do not use OFMT to print strnum values. We
	accomplish this by calling format_val for a NUMBER only
	if there is no string currently available, or if stfmt equals
	neither -1 nor OFMTidx.

2016-06-26         Arnold D. Robbins     <arnold@skeeve.com>

	* awk.h: Edit some comments. Add others. Minor coding style changes.
	* builtin.c (format_tree): Restore a comment.
	(do_mktime): Restore saving/restoring of byte after format string.
	(do_sub): Coding style. Use %.*s in warning message.
	(nondec2awknum): Restore saving/restoring of byte after string value
	being converted.
	* eval.c: Minor coding style edits.
	* int_array.c (is_integer): Fix order of checks for not
	updating string value: check length == 0 before testing values.
	Coding style edits.
	* mpfr.c (do_mpfr_strtonum): Coding style edits.
	* node.c (r_force_number): Restore saving/restoring of byte after
	string value being converted. Edit comments some.

2016-06-26         Arnold D. Robbins     <arnold@skeeve.com>

	Repair change of 2015-08-25 to handling of MAYBE_NUM.
	* mpfr.c (mpg_force_number): Just clear MAYBE_NUM.
	* node.c (r_force_number): Clear STRING separately after
	setting NUMBER.

	Thanks to Andrew Schorr for reporting the problem.
	A test case will eventually be merged into master.

	Only in stable and master.

2016-06-20         Andrew J. Schorr     <aschorr@telemetry-investments.com>

	* builtin.c (do_strftime): Call fixtype before checking flags for
	STRING type.
	(do_print): Call fixtype before checking whether argument is a NUMBER.
	* eval.c (set_BINMODE): Call fixtype before checking value type.
	No need to call force_number if the flags say it's a number.
	(r_get_field): Fix lint check for non-numeric argument.
	* io.c (redirect): Call fixtype before checking whether it's a string.

2016-06-18         Andrew J. Schorr     <aschorr@telemetry-investments.com>

	* node.c (r_force_number): Fix typo in comment.

2016-06-16         Arnold D. Robbins     <arnold@skeeve.com>

	* awk.h: Add comment headers for several functions.
	* builtin.c (nondec2awknum): Actually set a '\0' before
	calling to strtod() so that the save and restore do something.

2016-06-15         Arnold D. Robbins     <arnold@skeeve.com>

	* config.sub: Update from GNULIB.

2016-06-14         Andrew J. Schorr     <aschorr@telemetry-investments.com>

	* awk.h (boolval): New inline function to standardize testing whether
	a node's value is true.
	* builtin.c (do_strftime): Use boolval to handle 3rd argument.
	* eval.c (set_IGNORECASE, eval_condition): Use new boolval function.
	* io.c (pty_vs_pipe): Use new boolval function.

2016-06-14         Andrew J. Schorr     <aschorr@telemetry-investments.com>

	* builtin.c (do_strftime): Fix handling of 3rd argument to work
	as a standard boolean: non-null or non-zero.

2016-06-14         Andrew J. Schorr     <aschorr@telemetry-investments.com>

	* gawkapi.c (node_to_awk_value): When caller requests AWK_SCALAR
	or AWK_UNDEFINED, we need to call fixtype before we check the type.

2016-06-13         Andrew J. Schorr     <aschorr@telemetry-investments.com>

	* awkgram.y: Eliminate STRCUR tests. Must use STRING to test whether
	a scalar is a string.

2016-06-12         Andrew J. Schorr     <aschorr@telemetry-investments.com>
	
	* awk.h: Improve comment about STRING and NUMBER type assignment.
	(nondec2awknum): Add endptr argument.
	(fixtype): New inline function to clarify a scalar's type.
	* array.c (sort_up_value_type): Call fixtype before checking the value
	types.
	* awkgram.y (yylex): Pass NULL endptr argument to nondec2awknum.
	(valinfo): Remove dead tests: either STRING or NUMBER or both
	must be set, so there's no reason to continue with checks for NUMCUR or
	STRCUR.
	* builtin.c (do_exp, do_int, do_log, do_sqrt, do_sin, do_cos, do_srand):
	Fix lint check for non-numeric argument.
	(do_string): Fix lint check for 1st and 2nd args being strings.
	(do_length): Fix assert to allow for Node_typedregex.
	Fix lint check for non-string argument.
	(format_tree): Fix type detection for '%c' arguments.
	(do_strftime): Fix lint check for non-numeric 2nd argument and
	lint check for non-string 1st argument.
	(do_mktime): Fix lint check for non-string argument. Eliminate useless
	logic to save and restore terminating NUL.
	(do_system, do_tolower, do_toupper): Fix lint check for non-string
	argument.
	(do_atan2, do_lshift, do_rshift, do_and, do_or, do_xor, do_compl,
	do_intdiv): Fix lint checks for non-numeric args.
	(do_sub): Attempt to clean up treatment of 3rd argument to gensub
	despite vague documentation of expected behavior.
	(do_strnum): Fix bug in number detection logic, and pass new endptr
	arg to nondec2awknum.
	(nondec2awknum): Add endptr argument so caller can detect how much
	of the string was consumed. Eliminate unnecessary logic to save
	and restore terminating NUL char.
	(do_typeof): Use a switch to specify which cases are supported, and
	issue a warning message when a corrupt type is detected.
	* debug.c (print_memory): At least one of NUMBER and STRING should
	be set, so no need to check for NUMCUR or STRCUR in addition.
	* eval.c (cmp_nodes): Use fixtype function to fix arg types.
	(set_IGNORECASE): Fix logic for acting on value type. Note that
	setting IGNORECASE to a string value of "0" with NUMCUR set now enables
	ignorecase, so that's a subtle change in behavior that seems to match
	the docs.
	(set_LINT): Try to clean up configuration logic based on type.
	* ext.c (get_argument): Remove unused variable pcount.
	* gawkapi.c (node_to_awk_value): Remove pointless test for NUMCUR
	after calling force_number. Similarly, no need to test for STRCUR
	after calling force_string.
	* int_array.c (is_integer): Reject cases where a string value is
	present that will not be correctly regenerated from the integer;
	in particular, this could happen where blank space padding is present,
	leading zeroes are present, or for hex or octal values.
	Also fix some bugs where a strnum was converted to a NUMBER without
	turning off the STRING bit.
	* io.c (redirect_string): Make lint warning message more accurate.
	(redirect): Change not_string test to use STRING bit, not STRCUR.
	(pty_vs_pipe): Use fixtype to correct logic for detecting whether a
	value is anumber.
	* mpfr.c (mpg_force_number): If NUMCUR is set, there's no need to
	test is_mpg_number. If it's not, the NODE is corrupt and we've got
	bigger problems. Fix flag manipulation logic. Always set NUMCUR and
	clear MAYBE_NUM, 
	(set_PREC): Fix logic using fixtype function.
	(do_mpfr_atan2, do_mpfr_intdiv): Fix lint check for non-numeric
	arguments.
	(do_mpfr_func, do_mpfr_int, do_mpfr_compl, get_intval, do_mpfr_srand):
	Fix lint check for non-numeric argument.
	(do_mpfr_strtonum): Use fixtype and stop testing for NUMCUR bit.
	* node.c (r_force_number): Eliminate pointless save and restore of
	terminating NUL char. Always set NUMCUR and clear MAYBE_NUM, and
	convert STRING to NUMBER if appropriate, fixing bugs in flag
	manipulations. For non-decimal data, need to consider whether there
	is trailing non-numeric data in deciding whether a MAYBE_NUM should
	be converted to a NUMBER, so take advantage of new endptr arg
	to nondec2awknum.

2016-06-14         Arnold D. Robbins     <arnold@skeeve.com>

	* builtin.c (do_sub): Fix sub for long runs of backslashes.
	Thanks to Mike Brennan for the report.
	
	Unrelated:
	* ext.c (get_argument): Remove unused variable pcount.

2016-06-10         Arnold D. Robbins     <arnold@skeeve.com>

	* config.guess, config.sub: Get latest from Gnulib master.
	* main.c (UPDATE_YEAR): Bump to 2016.

2016-06-09         Arnold D. Robbins     <arnold@skeeve.com>

	* dfa.c: Sync with GNU grep.

	Unrelated:

	* configure.ac: Move AM_CONDITIONAL[ENABLE_EXTENSIONS] outside
	the enclosing if. Thanks to Assaf Gordon <assafgordon@gmail.com>
	for the report.

2016-06-08         Arnold D. Robbins     <arnold@skeeve.com>

	* symbol.c (lookup): If got Node_val, it's a non-variable
	in SYMTAB, return NULL. Can affect watchpoints in the debugger,
	maybe other places. Thanks to Hermann Peifer for the
	test case and report.

2016-06-05         Arnold D. Robbins     <arnold@skeeve.com>

	* dfa.c: Sync with GNU grep.

2016-06-01         Arnold D. Robbins     <arnold@skeeve.com>

	* nonposix.h (getpgrp): Wrap declaration in ifdef so it doesn't
	mess things up on POSIX systems (like Solaris). Thanks to
	Nelson Beebe for the report.
	* node.c (is_hex): New function to check for 0x preceded by
	optional sign.
	(r_force_number): Use it. Thanks to Mike Brennan for the report.

2016-05-30         Andrew J. Schorr     <aschorr@telemetry-investments.com>

	* gawkapi.h (awk_ext_func_t): Rename num_expected_args to
	max_expected_args, and explain in the comment that it doesn't really
	matter.
	* ext.c (make_builtin): Replace num_expected_args with
	max_expected_args.
	(get_argument): Do not check whether the argument number exceeds
	the maximum expected by the function.

2016-05-30         Arnold D. Robbins     <arnold@skeeve.com>

	* main.c (arg_assign): Fully bracket ifdefs around call
	to force_number. Thanks to Andrew Schorr for pointing out
	that force_number was called only if LC_NUMERIC was defined.
	
	Lots of files: Update copyright date.

	* field.c (set_FS): Handle FS = "\0" if RS = "". Thanks to
	Janis Papanagnou for the report.

	* getopt.c, getopt.h, getopt1.c, getopt_int.h: Sync with GLIBC.

2016-05-26         Andrew J. Schorr     <aschorr@telemetry-investments.com>

	* awk.h (get_actual_argument): Remove unused "optional" argument.
	(get_scalar_argument, get_array_argument): Change macro definition to
	remove 3rd "optional" argument.
	* ext.c (get_actual_argument): Remove unused "optional" argument.
	* gawkapi.c (api_get_argument, api_set_argument): Remove unused final
	argument to get_array_argument and get_scalar_argument.

2016-05-26         Arnold D. Robbins     <arnold@skeeve.com>

	* awk.h [fatal]: Make parentheses and use of indirection
	consistent with warning and lintwarn. Thanks to Andrew Schorr
	for pointing this out.
	* str_array.c (str_lookup): Move test for MAYBE_NUM to where
	we duplicate the subscript. Removing it across the board is
	wrong if there are multiple references to the value. Thanks
	to Andrew Schorr for discussion and test case.

2016-05-26         Andrew J. Schorr     <aschorr@telemetry-investments.com>

	* awk.h (get_actual_argument): Add an initial argument containing 
	the (NODE *) previously returned by get_argument. This allows us to
	eliminate a call to get_argument from inside get_actual_argument.
	(get_scalar_argument, get_array_argument): Change macro definition to
	add an initial node argument to pass through to get_actual_argument.
	* ext.c (get_actual_argument): Add initial (NODE *) argument to contain
	the value previously returned by get_argument. This allows us to
	avoid repeating the call to get_argument. We can also eliminate the
	check for a NULL value, since the caller did that already.
	* gawkapi.c (api_get_argument): Pass (NODE *) returned by get_argument
	to get_array_argument and get_scalar_argument.
	(api_set_argument): Pass (NODE *) returned by get_argument to
	get_array_argument.

2016-05-25         Manuel Collado        <mcollado2011@gmail.com>.

	* gawkapi.c (api_nonfatal): New function.
	(api_impl): Include it.
	* gawkapi.h (struct gawk_api): Add api_nonfatal member.
	(nonfatal): New macro.

2016-05-12         Arnold Robbins       <arnold@skeeve.com>

	* str_array.c (str_lookup): Remove MAYBE_NUM from subscript flags.
	Bug reported by Andres Legarra <Andres.Legarra@toulouse.inra.fr>.

	Unrelated: Fix issues with SIGPIPE. Reported by
	Ian Jackson <ijackson@chiark.greenend.org.uk>.

	* builtin.c (do_system): Reset/restore SIGPIPE to/from default around
	call to system.
	* io.c (redirect, gawk_popen [PIPES_SIMULATED]): Same.

2016-05-12  Eli Zaretskii  <eliz@gnu.org>

	* nonposix.h: Add prototypes for Posix functions emulated in pc/*
	files.

2016-05-09         Andrew J. Schorr     <aschorr@telemetry-investments.com>

	* interpret.h (r_interpret): Op_ext_builtin. No need to test whether
	op == Op_ext_builtin, since we wouldn't be here otherwise.

2016-05-03         Andrew J. Schorr     <aschorr@telemetry-investments.com>

	* builtin.c (format_tree): Do not waste a byte at the end of a string.

2016-05-03         Andrew J. Schorr     <aschorr@telemetry-investments.com>

	* builtin.c (format_tree): After the string has been rendered, use
	realloc to shrink the buffer to the needed size. Otherwise, the minimum
	buffer size of 512 bytes can result in lots of wasted memory if many
	sprintf results are stored in an array.

2016-05-02         Andrew J. Schorr     <aschorr@telemetry-investments.com>

	* gawkapi.h (gawk_api_major_version, gawk_api_minor_version): Add
	CPP #define values to support conditional compilation.

2016-05-02         Arnold D. Robbins     <arnold@skeeve.com>

	* dfa.h, dfa.c: Sync with grep.
	* re.c (research): Adjust type of try_backref.

2016-05-02         Arnold D. Robbins     <arnold@skeeve.com>

	* awk.h (success_node): Declare.
	* array.c (success_node): Define.
	* cint_array.c, int_array.c, str_array.c: Use `& success_node'
	instead of `(NODE **) ! NULL' to indicate success throughout.
	Thanks to Pat Rankin for the cleanup suggestion.

2016-04-27         Arnold D. Robbins     <arnold@skeeve.com>

	* io.c (set_RS): Use rs1scan if do_traditional, even if length
	of RS is > 1.  Bug reported by Glauco Ciullini
	<glauco.ciullini6245@gmail.com>.

2016-04-24         Arnold D. Robbins     <arnold@skeeve.com>

	* dfa.c: Sync with GNU grep.

2016-04-11         Arnold D. Robbins     <arnold@skeeve.com>

	* regex_internal.c: Replace _GL_ATTRIBUTE_PURE with
	__attribute__.

2016-04-11         Arnold D. Robbins     <arnold@skeeve.com>

	* regexec.c: Stamp out last remaining use of __attribute.
	* regcomp.c: Undo change of 2016-01-24 when parsing single-byte
	ranges. Go back to treating them as bytes and not as characters.
	The change broke things on Windows in non-UTF-8 character sets.
	* mbsupport.h (mbstate_t): Define to int.
	Update copyright.

2016-04-10         John E. Malmberg      <wb8tyw@qsl.net>

	* regex_internal.c: Use _GL_ATTRIBUTE_PURE macro

2016-04-07         Arnold D. Robbins     <arnold@skeeve.com>

	* awk.h (two_way_close_type): Move here from io.c.
	(close_rp): Add declaration.
	* builtin.c (do_printf): Call close_rp before fatal message when
	attempting to write the closed write end of a two way pipe.
	(do_print): Ditto.
	(do_print_rec): Ditto.
	* io.c (do_getline_redir): Same, for reading closed read end.
	(close_rp): Make not static.

2016-04-07  Eli Zaretskii  <eliz@gnu.org>

	* nonposix.h (WEXITSTATUS, WIFEXITED, WIFSIGNALED, WTERMSIG)
	(WIFSTOPPED, WSTOPSIG) [__MINGW32__]: New macros to replace the
	missing header sys/wait.h.
	(w32_status_to_termsig): Add prototype.

	* builtin.c (do_system) [__MINGW32__]: Compute the exit status of
	'system' differently under --traditional, as the low 8 bits are
	the most interesting.

2016-04-06         Arnold D. Robbins     <arnold@skeeve.com>

	* builtin.c (do_printf): Allow a write to the closed write-end of
	a two-way pipe to be nonfatal if NONFATAL is set for it.
	(do_print): Ditto.
	(do_print_rec): Ditto.
	* io.c (do_getline_redir): Same thing for reading from a closed
	read end of a two-way pipe. Fatal error.

2016-04-04         Arnold D. Robbins     <arnold@skeeve.com>

	* builtin.c (do_fflush): Add warning for flush to two-way
	pipe where write end was closed.
	* io.c (flush_io): Add some braces for the for loop.

2016-04-02         Arnold D. Robbins     <arnold@skeeve.com>

	* builtin.c (do_printf): If the redirection is two way but the
	fp is NULL, it means we're writing to the closed write-end of
	a two-way pipe. Issue a fatal error message.
	(do_print): Ditto.
	(do_print_rec): Ditto.
	* io.c (do_getline_redir): Same thing for reading from a closed
	read end of a two-way pipe. Fatal error.
	* NEWS: Updated.

2016-03-27         Stephen Davies        <sdavies@sdc.com.au>

	* awkgram.y (get_comment): Strip CRs from comment. Strip
	off trailing newlines.

2016-03-21         Arnold D. Robbins     <arnold@skeeve.com>

	* profile.c (pprint): Improve handling of comment after
	and if statement without an else.

2016-03-19         Arnold D. Robbins     <arnold@skeeve.com>

	Considerable improvements to handling of comments when pretty
	printing, particularly for end-of-line comments.

	* awkgram.y (prior_comment, comment_to_save): New variables.
	(add_pending_comment): New function.
	(grammar): Jump through lots more hoops to capture comments.
	Due to shift-reduce parsing, there can be up to two comments
	captured and waiting to be saved; be sure to get them both and
	at the right times.  This is difficult since comments have no
	real syntactic exisitence. Call add_pending_comment on most of
	the simple statements.
	(get_comment): Save a pre-existing comment in prior_comment.
	(split_comment): Use comment_to_save instead of `comment'.
	* profile.c (end_line): Change to return the instruction after
	the comment that gets printed; adjust return type.
	(pprint): Add skip_comment static variable. Adjust logic for
	skipping an end-of-line comment; only do it if skip_comment is
	true. This is set to true in places where we can't use the
	return value from end_line().  Call end_line() in many more places.
	(pp_func): Handle end-of-line comments after a function header.

2016-03-17         Arnold D. Robbins     <arnold@skeeve.com>

	* debug.c (print_instruction): For Op_comment, improve notation as
	to whether it's a full comment or an end of line comment.

2016-03-14         Arnold D. Robbins     <arnold@skeeve.com>

	* io.c (socketopen): For SOCK_DGRAM, set read_len to sizeof
	remote_addr. Makes UDP more or less work again.
	Thanks to Juergen Kahrs for the fix.

2016-03-11         Arnold D. Robbins     <arnold@skeeve.com>

	* debug.c (print_instruction): Normalize printing of comment dump.

2016-03-10         Arnold D. Robbins     <arnold@skeeve.com>

	* builtin.c (do_system): Further improvements. Catch core dump
	flag.

2016-03-11         Arnold D. Robbins     <arnold@skeeve.com>

	* builtin.c (do_system): Improve return values of system().

2016-03-08         Arnold D. Robbins     <arnold@skeeve.com>

	* profile.c (print_instruction): Fix duplicate case not caught
	by TinyCC. Grrr.

2016-03-07         Arnold D. Robbins     <arnold@skeeve.com>

	* profile.c (print_instruction): Further improvements in
	instruction dump, especially for when pretty-printing.
	* builtin.c (do_system): Augment the logic for the return
	value so that death-by-signal info is available too.

2016-03-03         Arnold D. Robbins     <arnold@skeeve.com>

	* profile.c (pp_list): Unconditionally compute delimlen. Avoids
	compiler warning.

2016-03-02         Arnold D. Robbins     <arnold@skeeve.com>

	* debug.c (print_instruction): Improvements in instruction dump
	for if and else.

2016-03-01         Arnold D. Robbins     <arnold@skeeve.com>

	* debug.c (print_instruction): For Op_comment, add notation as
	to whether it's a full comment or an end of line comment.

2016-02-29         Arnold D. Robbins     <arnold@skeeve.com>

	* profile.c (pp_list): Handle the case of nargs equal to zero.
	Thanks to Hermann Peifer for the report.

2016-02-28         Arnold D. Robbins     <arnold@skeeve.com>

	* profile.c (pprint): Fix copy-paste error in else handling.
	Thanks to Michal Jaegermann for the report.

2016-02-23         Arnold D. Robbins     <arnold@skeeve.com>

	* config.guess, config.rpath, config.sub: Update to latest
	from GNULIB.

2016-02-23         Arnold D. Robbins     <arnold@skeeve.com>

	* NEWS: Update full list of infrastructure tools.

2016-02-22        gettextize             <bug-gnu-gettext@gnu.org>

	* configure.ac (AM_GNU_GETTEXT_VERSION): Bump to 0.19.7.

2016-02-21         Nelson H.F. Beebe     <beebe@math.utah.edu>

	* random.c [SHUFFLE_BITS, SHUFFLE_MAX, SHUFFLE_MASK]: New macros.
	(shuffle_init, shuffle_buffer): New static variables.
	(random_old): Renamed from random.
	(random): New function wrapping random_old and providing a
	shuffle buffer to increase the period. See the literature citations
	and other notes in the code.

2016-02-21         Arnold D. Robbins     <arnold@skeeve.com>

	* regexec.c (prune_impossible_nodes): Remove attribute that
	keeps it from compiling with 32 bit GCC. Who the heck knows
	why or how. Sigh. Double sigh.

2016-02-20         Arnold D. Robbins     <arnold@skeeve.com>

	* regcomp.c, regex.c, regex.h, regex_internal.c, regex_internal.h,
	regexec.c: Sync with GLIBC, mostly prototype changes.

2016-02-18         Arnold D. Robbins     <arnold@skeeve.com>

	Fix profile / pretty-printing to chain else-ifs.

	* profile.c (pprint): Change third argument into a set of flags
	for in the for header or in an else if. Adjust case Op_K_else to
	make the right checks and format the code properly. In Op_K_if
	clear the flag so that any following else gets indented properly.
	Adjust all calls.

2016-02-14         Arnold D. Robbins     <arnold@skeeve.com>

	* README, NEWS: Updated to reflect use of Texinfo 6.1.

	Unrelated:

	* configure.ac: Switch to AC_PROG_CC_C99 to enable C99
	compilation and features.
	* dfa.c: Sync with GNU grep, go back to C99 style declarations
	at point of use.

2016-02-05         Arnold D. Robbins     <arnold@skeeve.com>

	Make optimization (constant folding and tail call recursion)
	be on by default.

	* awkgram.y (common_exp): Only do concatenation of two strings(!)
	* main.c (do_optimize): Init to true.
	(optab): Add new -s/--no-optimize option.
	(usage): Update message to include it.
	(parse_args): Parse it. Set do_optimize to false if pretty
	printing or profiling.
	* NEWS: Updated.

2016-01-28         Arnold D. Robbins     <arnold@skeeve.com>

	* Makefile.am (SUBDIRS): Include extras. Otherwise dist does
	doesn't work.

2016-01-27         Arnold D. Robbins     <arnold@skeeve.com>

	* configure.ac (GAWK_AC_AIX_TWEAK): Remove call.
	* configure: Regenerated.
	* io.c (GAWK_AIX): Check _AIX instead.
	* custom.h (_AIX): Add define of _XOPEN_SOURCE_EXTENDED.

	Unrelated:

	* configure.ac: Remove old stuff for ISC Unix, no longer needed.
	* configure: Regenerated.

2016-01-25         John E. Malmberg      <wb8tyw@qsl.net>

	* io.c (redirect): Need to call close_one more than once after
	  running out of file handles.

2016-01-25         Arnold D. Robbins     <arnold@skeeve.com>

	* NEWS: Document VMS support updated.

2016-01-24         Arnold D. Robbins     <arnold@skeeve.com>

	Regex: treat [x] as x if x is a unibyte encoding error.
	This change removes an ifdef GAWK.

	* regcomp.c (parse_byte) [ !_LIBC && RE_ENABLE_I18N]: New function.
	(build_range_exp) [ !_LIBC && RE_ENABLE_I18N]: Use it.
	From Paul Eggert  <eggert@cs.ucla.edu>.

2016-01-22         Arnold D. Robbins     <arnold@skeeve.com>

	* regexec.c (prune_impossible_nodes): Remove all attributes, on
	both declaration and definition.  Fixes a Linux Mint 17 compilation
	braino reported by Antonio Colombo.
	* regex_internal.h (test_malloc): Add cast to silence a warning
	on the same system.
	(test_realloc): Ditto.

2016-01-20         Arnold D. Robbins     <arnold@skeeve.com>

	* regex_internal.h [attribute_hidden]: Remove definition.
	* regcomp.c [attribute_hidden]: Remove uses. Not needed since
	the variables are static. Thanks to Paul Eggert for pointing
	this out.

2016-01-18         Paul Eggert  <eggert@cs.ucla.edu>

	Diagnose ERE '()|\1'
	Problem reported by Hanno Boeck in: http://bugs.gnu.org/21513

	* lib/regcomp.c (parse_reg_exp): While parsing alternatives, keep
	track of the set of previously-completed subexpressions available
	before the first alternative, and restore this set just before
	parsing each subsequent alternative.  This lets us diagnose the
	invalid back-reference in the ERE '()|\1'.

	Unrelated:  General minor cleanups (spelling, code) from Gnulib:

	* regex.h, regex_internal.c, regex_internal.h, regexec.c: Minor
	cleanups.

2016-01-14         Arnold D. Robbins     <arnold@skeeve.com>

	* eval.c (r_get_lhs): If original array was Node_var_new,
	assign value that is dupnode of Nnull_string and not
	Nnull_string directly. Fixes core dump reported by
	ruyk <Lonely.ruyk@mail.ru>.

	Unrelated:

	* ChangeLog: Cleanup spurious extra whitespace.

2016-01-03         Arnold D. Robbins     <arnold@skeeve.com>

	* configure.ac (GAWK_AC_LINUX_ALPHA): Remove call.
	* configure: Regenerated.
	* NEWS: Document removal of support for GNU/Linux on Alpha.

2016-01-02         Arnold D. Robbins     <arnold@skeeve.com>

	* dfa.c (add_utf8_anychar): Minor change in declaration of
	utf8_classes to keep Tiny CC happy.  Also syncs with grep.
	* dfa.h: Sync with grep (update copyright year).

2015-12-27         Arnold D. Robbins     <arnold@skeeve.com>

	* awkgram.y (mk_condition): Revise to correctly handle
	empty else part for pretty printing. Bug report by
	ziyunfei <446240525@qq.com>.

2015-12-20         Arnold D. Robbins     <arnold@skeeve.com>

	* io.c (nonfatal): New static constant string.
	* is_non_fatal, is_non_fatal_redirect: Use it.

2015-12-16         Arnold D. Robbins     <arnold@skeeve.com>

	* io.c (two_way_open): Remove unneeded close of slave in the
	parent.

2015-12-16         Arnold D. Robbins     <arnold@skeeve.com>

	* profile.c (pp_number): Move count into ifdef for MPFR. Avoids
	an unused variable warning if not compiling for MPFR.

	Unrelated:

	* io.c (two_way_open): If using a pty instead of pipes, open the
	slave in the child. Fixes AIX and doesn't seem to break GNU/Linux.

2015-11-26         Arnold D. Robbins     <arnold@skeeve.com>

	* command.y (cmdtab): Add "exit" as synonym for "quit".
	Suggested by Joep van Delft <joepvandelft@xs4all.nl>.
	* NEWS: Document this.

2015-11-24         Arnold D. Robbins     <arnold@skeeve.com>

	* debug.c (debug_pre_execute): Fix to check watchpoints before
	checking breakpoints. Gives more natural behavior for the user.
	* NEWS: Document this.
	Issue reported by Joep van Delft <joepvandelft@xs4all.nl>.

2015-10-28         Arnold D. Robbins     <arnold@skeeve.com>

	* awkgram.y (nextc): Don't allow '\0' even if check_for_bad
	is false. Fixes a problem reported by Hanno Boeck <hanno@hboeck.de>.

	Unrelated:

	* dfa.c: Sync with GNU grep.

2015-10-25         Arnold D. Robbins     <arnold@skeeve.com>

	* awkgram.y (yylex): Fix invalid write problems.
	Reported by Hanno Boeck <hanno@hboeck.de>.
	Only appeared in master. Harumph.

2015-10-16         Arnold D. Robbins     <arnold@skeeve.com>

	* Makefile.am (SUBDIRS): Fix ordering so that
	make check directly after configure works properly.
	Thanks to Michal Jaegermann <michal.jnn@gmail.com>
	for the report.

	Unrelated:

	* dfa.c: Sync with GNU grep.

2015-10-11         Arnold D. Robbins     <arnold@skeeve.com>

	* awkgram.y (yylex): Fix invalid read problems.
	Reported by Hanno Boeck <hanno@hboeck.de>.

2015-10-04         Arnold D. Robbins     <arnold@skeeve.com>

	* configure.ac: Bump version to 4.1.3a.

2015-09-26         Arnold D. Robbins     <arnold@skeeve.com>

	* awkgram.y (yylex): Diagnose multidimensional arrays for
	traditional/posix (fatal) or lint. Thanks to Ed Morton
	for the bug report.

2015-09-25         Arnold D. Robbins     <arnold@skeeve.com>

	* config.guess, config.sub, config.rpath: Updated.

2015-09-18         Arnold D. Robbins     <arnold@skeeve.com>

	* field.c (fpat_parse_field): Always use rp->non_empty instead
	of only if in_middle. The latter can be true even if we've
	already parsed part of the record. Thanks to Ed Morton
	for the bug report.

2015-09-11	Daniel Richard G.	<skunk@iSKUNK.ORG>

	* regcomp.c: Include strings.h, wrapped in ifdef. Revise
	defines for BTOWC.
	* regex_internal.h: Remove ZOS_USS bracketing ifdefs.

2015-09-04         Arnold D. Robbins     <arnold@skeeve.com>

	* profile.c (pp_num): Use format_val to print integral values
	as integers. Thanks to Hermann Peifer for the report.

2015-08-28	Daniel Richard G.	<skunk@iSKUNK.ORG>

	* Makefile.am, configure.ac: Use an Automake conditional to
	enable/disable the "extensions" subdirectory instead of
	producing a stub Makefile therein from the configure script.
	* awk.h, custom.h, regex_internal.h: Removed z/OS-specific code
	that is no longer needed due to improvements in Gawk's general
	Autotools support.
	* awk.h: Allow <strings.h> to be #included together with
	<string.h> as this is required on some systems (z/OS).
	* io.c, configure.ac: <sys/select.h> is needed for select()
	and related bits on z/OS.
	* awk.h: Handle the redefinition of EXIT_FAILURE on z/OS in a
	more elegant/general way.
	* awkgram.y, command.y, configure.ac, eval.c,
	helpers/testdfa.c: Define and use the USE_EBCDIC cpp symbol
	instead of checking the value of 'a' whenever we want to know
	if we're on an EBCDIC system. Also, don't assume that z/OS
	necessarily means EBCDIC, as the compiler does have an ASCII
	mode (-qascii).
	* awkgram.y, command.y, configure.ac: On EBCDIC systems,
	convert singleton EBCDIC characters in the input stream to
	ASCII on the fly so that the generated awkgram.c/command.c in
	the distributed sources can be used, i.e. we don't have to
	require the user to build Bison and re-generate those files
	themselves. This implementation uses a z/OS-specific function
	(__etoa_l()) to do the conversion, but support for other
	systems can be added in the future as necessary.
	* io.c: No need to protect this block of "#if
	defined(HAVE_TERMIOS_H)" code from z/OS; it works just fine
	there.
	* configure.ac: Check for the "struct passwd.pw_passwd" and
	"struct group.gr_passwd" fields and conditionalize their use,
	as they don't exist on z/OS.  Needed for doc/gawktexi.in.

2015-08-25         Arnold D. Robbins     <arnold@skeeve.com>

	* node.c (str2wstr): Upon finding an invalid character, if
	using UTF-8, use the replacement character instead of skipping
	it. Helps match() and other functions work better in the face
	of unexpected data.  Make the lint warning an unconditional
	warning.

	Unrelated:

	* awk.h: Add explanatory comment on the flags related to
	types and values.
	* mpfr.c (mpg_force_number): If setting NUMBER, clear STRING also
	when clearing MAYBE_NUM.
	(set_PREC): Check STRCUR instead of STRING.
	* node.c (r_force_number): If setting NUMBER, clear STRING also
	when clearing MAYBE_NUM.

2015-08-15         Arnold D. Robbins     <arnold@skeeve.com>

	* dfa.c (dfamust): Restore c90 compat by moving some
	variable declarations to the top of the routine.

2015-08-12         Arnold D. Robbins     <arnold@skeeve.com>

	* dfa.c: Sync with GNU grep. Yet again, again.

2015-08-02         Arnold D. Robbins     <arnold@skeeve.com>

	* dfa.c: Sync with GNU grep. Yet again.

2015-07-21         Arnold D. Robbins     <arnold@skeeve.com>

	* dfa.c: Sync with GNU grep.

2015-07-18         Arnold D. Robbins     <arnold@skeeve.com>

	* dfa.c: Sync with GNU grep.

2015-07-08         Arnold D. Robbins     <arnold@skeeve.com>

	* dfa.h, dfa.c: Sync with GNU grep.

2015-06-29         Arnold D. Robbins     <arnold@skeeve.com>

	* awkgram.y (yylex): If gawk extension function is found as
	a function in a user-defined function body, treat it normally.
	Makes eval "print and(a, 1)" work in the debugger again.
	Thanks, yet again, to Hermann Peifer.
	* interpret.h (r_interpret): Op_subscript. UPREF if the
	element value is a typed regexp.  Thanks to Hermann Peifer.

2015-06-28         Arnold D. Robbins     <arnold@skeeve.com>

	Improve memory tracking of typed regexps.

	* awkgram.y (make_regnode): Set valref to 1.
	* interpret.h (r_interpret): Have Op_push_re upref typed regexp.
	* builtin.c (do_typeof): OK to deref typed regex.
	* awk.h (force_string): Do dupnode on the regexp text.

2015-06-26         Arnold D. Robbins     <arnold@skeeve.com>

	Remove support for old-style extensions.

	* awk.h (Node_old_ext_func, Op_old_ext_func): Removed.
	Remove all uses throughout the code.
	(load_old_ext, make_old_builtin): Remove declarations.
	* ext.c (load_old_ext, make_old_builtin): Removed.
	* awkgram.y (tokentab): Remove "extension" entry.
	* eval.c (Node_old_ext_funci, Op_old_ext_func): Remove from tables.
	* interpret.h (interpret): Remove stuff for old extensions.

	Unrelated:

	* builtin.c (do_typeof): Add support for strnum, distinguish
	untyped from unassigned, use "string" and "number". Thanks to
	Hermann Peifer for suggesting inclusion of strnum.

2015-06-25         Arnold D. Robbins     <arnold@skeeve.com>

	Further work straightening out memory management for typeof.

	* awk.h (DEREF): Add an assert.
	* builtin.c (do_typeof): Add comments, cases where not to deref.
	* debug.c (print_instruction): Add Op_push_arg_untyped.
	* interpret.h (r_interpret): Additional comments / tweaks for
	Op_push_arg_untyped.

	Unrelated. Make `x = @/foo/ ; print x' print something.

	* builtin.c (do_print): Check for Node_typedregex and handle it.
	Needed for adding test code.

	Unrelated. Typo fix.

	* debug.c (initialize_watch_item): Dupnode the right thing.

2015-06-22         Arnold D. Robbins     <arnold@skeeve.com>

	* awkgram.y (snode): Make isarray not scalarize untyped parameters
	also.
	* profile.c (pprint): Add Op_push_arg_untyped.

	Improve debugger support for typed regexps.
	Thanks to Hermann Peifer for the bug report.

	* awkgram.y (valinfo): Add support for Node_typedregex.
	* debug.c (watchpoint_triggerred): Handle Node_typedregex.
	(initialize_watch_item): Ditto.
	(print_memory): Ditto.

	Fix typeof to work on subarrays.  Thanks, yet again, to
	Hermann Peifer for the bug report.

	* builtin.c (do_typeof): Don't deref Node_var_array.

2015-06-21         Arnold D. Robbins     <arnold@skeeve.com>

	Fixes for typeof - Don't let typeof change an untyped variable
	into a scalar.

	* awk.h (opcodeval): Add Op_push_arg_untyped.
	* awkgram.y (snode): Separate out case for do_typeof, use
	Op_push_arg_untyped.
	* builtin.c (do_typeof): Arg will be equal to Nnull_string
	if it's untyped.
	* eval.c (optypes): Add Op_push_arg_untyped.
	* interpret.h (r_interpret): Add Op_push_arg_untyped handling.

2015-06-19         Arnold D. Robbins     <arnold@skeeve.com>

	* builtin.c (do_isarray): Minor edit to lint warning.
	* TODO: Updated.

2015-06-14         Arnold D. Robbins     <arnold@skeeve.com>

	* regcomp.c, regex_internal.h, regexec.c: Sync with GLIBC.

	Unrelated:

	* regex_internal.c, regexec.c: __attribute --> __attribute__.

	Related:

	* regex_internal.h: Clean up defines for non-GCC for attribute;
	essentially sync it with GLIBC.

2015-06-12         Arnold D. Robbins     <arnold@skeeve.com>

	* awkgram.y: Finish converting "hard" regex to "typed" regex.

2015-05-31         Arnold D. Robbins     <arnold@skeeve.com>

	* field.c (posix_def_parse_field): Removed. It's no longer
	needed after updates to the POSIX standard. Thanks to
	Michael Klement <michael.klement@usa.net> for pointing this out.

2015-05-26  Paul Eggert  <eggert@Penguin.CS.UCLA.EDU>

	* floatcomp.c (count_trailing_zeros): New function.
	This compiles to a single TZCNT instruction on the x86-64.
	(adjust_uint): Use it to keep more high-order bits when
	some of the lowest-order bits are zero.  This implements
	the documented behavior: "If the result cannot be represented
	exactly as a C 'double', leading nonzero bits are removed one by
	one until it can be represented exactly."

2015-05-26         Arnold D. Robbins     <arnold@skeeve.com>

	* regcomp.c: Fix offsets so error messages come out correct
	once again.

2015-05-19         Arnold D. Robbins     <arnold@skeeve.com>

	* 4.1.3: Release tar ball made.

2015-05-15         Andrew J. Schorr     <aschorr@telemetry-investments.com>

	* symbol.c (load_symbols): Plug minor memory leak by calling unref(tmp)
	on "identifiers" string after assoc_lookup is done with it.

2015-05-15         Andrew J. Schorr     <aschorr@telemetry-investments.com>

	* main.c (load_procinfo_argv): New function to save argv array values
	in PROCINFO["argv"][0..argc-1].
	(load_procinfo): Call load_procinfo_argv.

2015-05-11         Arnold D. Robbins     <arnold@skeeve.com>

	* awk.h, awkgram.y, builtin.c, eval.c profile.c, re.c:
	Change Node_hardregex to Node_typedregex everywhere.

2015-05-05         Arnold D. Robbins     <arnold@skeeve.com>

	* awkgram.y (yylex): Yet Another Fix for parsing bracket
	expressions. Thanks yet again to Andrew Schorr. Maybe it's
	even finally nailed down now.

	Unrelated:

	* config.guess, config.sub: Get latest versions.

	Make profiling for hard regexes work.

	* profile.c (pp_string_or_hard_regex): Renamed from pp_string.
	Add bool param for hard regex and add @ if so.
	(pp_string): New function, calls pp_string_or_hard_regex.
	(pp_hard_regex): New function, calls pp_string_or_hard_regex.
	(pprint): Adjust to print a hard regex correctly.

2015-05-01         Arnold D. Robbins     <arnold@skeeve.com>

	* awkgram.y: Make sure values are not null in param list.
	Avoids core dump for `function f(func, a) {}'. Thanks to
	Tibor Palinkas <libmawk@igor2.repo.hu>.

2015-04-30         Arnold D. Robbins     <arnold@skeeve.com>

	* Makefile.am: Take --program-prefix into account when
	installing/uninstalling the symlinks, especially 'awk'.
	Thanks to Steffen Nurpmeso <sdaoden@yandex.com> for
	the report.

	Unrelated:

	* awkgram.y (yylex): Yet Another Fix for parsing bracket
	expressions. Thanks again to Andrew Schorr.

2015-04-29         Arnold D. Robbins     <arnold@skeeve.com>

	* 4.1.2: Release tar ball made.

2015-04-28         Arnold D. Robbins     <arnold@skeeve.com>

	* builtin.c (isarray): Add lint warning that isarray()
	is deprecated.

2015-04-28         Arnold D. Robbins     <arnold@skeeve.com>

	* awkgram.y (yylex): Rework the bracket handling from zero.
	Thanks to Michal Jaegermann for yet another test case.

	Unrelated:

	* eval.c (setup_frame): Restore call-by-value for $0. This was
	necessitated by the changes on 2014-11-11 for conserving
	memory use. Thanks to Andrew Schorr for the report and isolating
	the cause of the problem.

2015-04-27         Arnold D. Robbins     <arnold@skeeve.com>

	* awkgram.y (yylex): Make change of Jan 7 for parsing regexps
	work better. Thanks to Nelson Beebe.

2015-04-26         Arnold D. Robbins     <arnold@skeeve.com>

	* dfa.c: Sync with grep.

2015-04-16         Arnold D. Robbins     <arnold@skeeve.com>

	* builtin.c (do_strftime): For bad time_t values, return "".

2015-04-16         Andrew J. Schorr     <aschorr@telemetry-investments.com>

	* node.c (r_force_number): If strtod sets errno, then force the
	numeric value in node->numbr to zero. For subnormal values, strtod
	sets errno but does not return zero, and we don't want to retain
	those subnormal values.

2015-04-16         Arnold D. Robbins     <arnold@skeeve.com>

	Let parameter names shadow the names of gawk additional built-ins.
	Make it actually work.

	* awkgram.y (want_param_names): Now an enum, there are three states.
	(grammar): Set states properly.
	(yylex): Improve checking logic.

2015-04-16         Arnold D. Robbins     <arnold@skeeve.com>

	* configure.ac: Updated by autoupdate.
	* configure, aclocal.m4: Regenerated.
	* io.c, main.c, profile.c: Removed use of RETSIGTYPE.

2015-04-16         Arnold D. Robbins     <arnold@skeeve.com>

	* builtin.c (do_strftime): Use a double for the timestamp and
	check that the value is within range for a time_t.

	Unrelated:

	* regex_internal.h (test_malloc, test_realloc): Use %lu in printf
	format for error messages. Thanks to Michal Jaegermann for
	pointing this out.

	Unrelated:

	* NEWS: Updated.

2015-04-15         Arnold D. Robbins     <arnold@skeeve.com>

	Let parameter names shadow the names of gawk additional built-ins.

	* awkgram.y (want_param_names): New variable.
	(yylex): Check it before returning a built-in token.
	(grammar): Set and clear it in the right places.

2015-04-14         Arnold D. Robbins     <arnold@skeeve.com>

	* builtin.c (do_strftime): Restore checking for negative result and
	add check that time_t is > 0 --- means we're assigning a negative value
	to an unsigned time_t. Thanks again to Glaudiston Gomes da Silva
	<glaudistong@gmail.com>.

	If localtime() or gmtime() return NULL, return a null string.
	Thanks to Andrew Schorr.

	Unrelated:
	* builtin.c (call_sub): Fix for indirect gensub, 3 args now works.

	Unrelated:

	* builtin.c (do_sub): Improve some variable names for readability
	and add / expand some comments.

	Unrelated:

	* builtin.c (call_sub, call_match, call_split_func): Allow for
	regex to be Node_hardregex.

2015-04-14         Andrew J. Schorr      <aschorr@telemetry-investments.com>
		   Arnold D. Robbins     <arnold@skeeve.com>

	* builtin.c (do_sub): Make computations smarter; initial len
	to malloc, test for final amount after all matches done and
	need to copy in the final part of the original string.

2015-04-13         Arnold D. Robbins     <arnold@skeeve.com>

	* regcomp.c (analyze): Prevent malloc(0).
	* regex_internal.h (test_malloc, test_realloc): New functions
	that check for zero count.
	(re_malloc, re_realloc): Adjust to call the new functions for gawk.
	* regexec.c (buid_trtable, match_ctx_clean): Replace malloc/free
	with re_malloc/re_free.

	Unrelated:

	* builtin.c (do_strftime): Disable checking timestamp value for less
	than zero. Allows times before the epoch to work with strftime.
	Thanks to Glaudiston Gomes da Silva <glaudistong@gmail.com>
	for raising the issue.

2015-04-12         Arnold D. Robbins     <arnold@skeeve.com>

	* Makefile.am (efence): Make this link again.
	Thanks to Michal Jaegermann for pointing out the problem.

2015-04-09         Andrew J. Schorr     <aschorr@telemetry-investments.com>

	* awkgram.y (yyerror): Rationalize buffer size computations. Remove
	old valgrind workarounds.
	* debug.c (gprintf): Rationalize buffer size computations.
	(serialize_subscript): Ditto.
	* io.c (iop_finish): Rationalize buffer size computations.
	* profile.c (pp_string): Correct space allocation computation.

2015-04-08        John E. Malmberg       <wb8tyw@qsl.net>

	* custom.h: VMS shares some code paths with ZOS_USS in
	building gawkfts extension.

2015-04-08         Arnold D. Robbins     <arnold@skeeve.com>

	Factor out opening of /dev/XXX files from /inet.
	Enable interpretation of special filenames for profiling output.

	* awk.h (devopen_simple): Add declaration.
	* io.c (devopen_simple): New routine.
	(devopen): Call devopen_simple as appropriate.
	* profile.c (set_prof_file): Call devopen_simple as appropriate,
	some additonal logic to hande fd to fp conversion.

	Unrelated:

	* main.c (usage): Add a comment for translators.

2015-04-08  Eli Zaretskii  <eliz@gnu.org>

	* profile.c (set_prof_file): Interpret a file name of "-" to mean
	standard output.

2015-04-06         Arnold D. Robbins     <arnold@skeeve.com>

	* awk.h (force_number): Add `!= 0' check to bitwise operation.
	* awkgram.y: Same, many places.
	(check_special): Simplify code for checking extension flags.

2015-04-05         Arnold D. Robbins     <arnold@skeeve.com>

	* awkgram.y (install_builtins): If do_traditional is true, do not
	install gawk extensions flagged with GAWKX.  Similarly, if do_posix
	is true, do not install functions flagged with NOT_POSIX.
	This fixes a problem with spurious lint complaints about shadowing
	a global variable that is not valid in traditional or posix mode.
	Thanks to Andrew Schorr for finding the problem and supplying
	initial code; I did it slightly differently.

2015-04-03         Arnold D. Robbins     <arnold@skeeve.com>

	* awk.h (force_string): If hard_regex, return string text of the regex.
	(force_string, force_number): If hard_regex, return Nnull_string.
	* awkgram.y: Fix ~ and !~ with @/.../.
	* eval.c (setup_frame): Handle a hard regex.
	* re.c (avoid_dfa): Ditto.

2015-04-02         Andrew J. Schorr     <aschorr@telemetry-investments.com>

	* NEWS: Rename div to intdiv.

2015-04-02         Arnold D. Robbins     <arnold@skeeve.com>

	Rename div() to intdiv().

	* builtin.c (do_intdiv): Renamed from do_div.
	* mfpr.c (do_mpfr_intdiv): Renamed from do_mpfr_div.
	* awk.h: Update declarations.
	* awkgram.y (tokentab, snode): Revise accordingly.

2015-03-31         Arnold D. Robbins     <arnold@skeeve.com>

	* awk.h (call_sub): Renamed from call_sub_func.
	(call_match, call_split_func): Declare.
	* builtin.c (call_sub): Renamed from call_sub_func.
	(call_match, call_split_func): New functions.
	* interpret.h (r_interpret): Call new functions as appropriate.
	* node.c (r_unref): Revert change to handle Node_regex, not needed.

2015-03-31         Arnold D. Robbins     <arnold@skeeve.com>

	* awk.h (r_get_field): Declare.
	* builtin.c (call_sub_func): Rearrange the stack to be what
	the buitin function expects.
	* eval.c (r_get_field): Make extern.

2015-03-27         Arnold D. Robbins     <arnold@skeeve.com>

	* io.c (redirect): Change not_string from int to bool.
	* gawkapi.c (api_get_file): Minor stylistic improvements.
	* NEWS: Updated for retryable I/O and new API function.

2015-03-24         Arnold D. Robbins     <arnold@skeeve.com>

	* awkgram.y (make_regnode): Make extern.
	* awk.h (make_regnode): Declare.
	* builtin.c (call_sub_func): Start on reworking the stack to
	be what do_sub() expects. Still needs work.
	* interpret.h (r_interpret): Add a cast in comparison with do_sub().
	* node.c (r_unref): Handle Node_regex nodes.

2015-03-24         Andrew J. Schorr     <aschorr@telemetry-investments.com>

	* interpret.h (r_interpret): When Op_K_exit has an argument of
	Nnull_string, do not update exit_val, since no value was supplied.

2015-03-24         Arnold D. Robbins     <arnold@skeeve.com>

	* awk.h, gawkapi.c, io.c: Minor code reformatting.

2015-03-20         Arnold D. Robbins     <arnold@skeeve.com>

	Start on fixing indirect calls of builtins.

	* awk.h (call_sub_func): Add declaration.
	* awkgram.y (lookup_builtin): Handle length, sub functions.
	(install_builtin): Handle length function.
	* builtin.c (call_sub_func): New function.
	* interpret.h (r_interpret): If calling do_sub, do it through
	call_sub_func().

2015-03-19         Arnold D. Robbins     <arnold@skeeve.com>

	* re.c (re_update): Handle hard regex - for sub/gsub/gensub.
	* awkgram.y (grammar): Add support for hard_regex with ~ and !~;
	allowed only on the right hand side.
	(mk_rexp): Handle a hard regex.

2015-03-18         Arnold D. Robbins     <arnold@skeeve.com>

	* builtin.c (do_typeof): Be smarter about checking for uninitialized
	values; can now detect and return "untyped" for such values.
	* awkgram.y (yylex): Collect @/.../ entirely in the lexer and return
	a new terminal (HARD_REGEX).
	(regexp): Reverted to just a regular awk regexp constant.
	(hard_regexp): New nonterminal, can be used only in direct
	assignment and as an argument in function call. New set of nonterminals
	for function call expression lists.  More work still to do.

2015-03-18         Arnold D. Robbins     <arnold@skeeve.com>

	* config.guess, config.sub: Updated, from libtool 2.4.6.

2015-03-17         Arnold D. Robbins     <arnold@skeeve.com>

	* profile.c (pp_number): Allocate enough room to print the number
	in all cases. Was a problem mixing -M with profiling with a really
	big number. Thanks to Hermann Peifer for the bug report.

2015-03-08         Arnold D. Robbins     <arnold@skeeve.com>

	* re.c (regexflags2str): Removed. It was redundant.

	* io.c (devopen): Change the logic such that if nonfatal is true
	for the socket, don't do retries.  Also clean up the formatting
	some.  At strictopen, check if errno is ENOENT and if so, propagate
	the error from getaddrinfo() up to the caller. Add explanatory
	comments.

2015-02-28         Andrew J. Schorr     <aschorr@telemetry-investments.com>

	* io.c (pty_vs_pipe): Remove check for NULL PROCINFO_node, since
	this is now checked inside in_PROCINFO.

2015-02-27         Andrew J. Schorr     <aschorr@telemetry-investments.com>

	* io.c (socketopen): New parameter hard_error; set it if
	getaddrinfo() fails. Change fatals to warnings.
	(devopen): Pass in address of boolean hard_error variable
	and stop trying to open the file if hard_error is true.
	Save and restore errno around call to socketopen() and
	use restored errno if open() fails at strictopen.

2015-02-27         Arnold D. Robbins     <arnold@skeeve.com>

	* symbol.c (check_param_names): Fix argument order in memset() call.
	* configure.ac: Use AC_SEARCH_LIBS instead of AC_CHECK_LIB. This fixes
	a long-standing problem where `-lm' was used twice in the final
	compilation line.

2015-02-27         Arnold D. Robbins     <arnold@skeeve.com>

	Start on making regexp a real type.

	* awk.h (Node_hardregex): New node type.
	(do_typeof): Add declaration.
	* awkgram.y: Make @/.../ a hard regex.
	(tokentab): New entry for typeof() function.
	(snode): Try to handle typeof().
	(make_regnode): Handle Node_hardregex.
	* builtin.c (do_typeof): New function.
	* eval.c (nodetypes): Add Node_hardregex.
	* re.c (re_update): Check for hardregex too in assert.

2015-02-24         Arnold D. Robbins     <arnold@skeeve.com>

	* POSIX.STD: Update copyright year.
	* awkgram.y (yylex): Allow \r after \\ line continuation everywhere.
	Thanks to Scott Rush <scott.rush@honeywell.com> for the report.

2015-02-13         Arnold D. Robbins     <arnold@skeeve.com>

	* awkgram.y (yylex): Be more careful about passing true to
	nextc() when collecting a regexp.  Some systems' iscntrl()
	are not as forgiving as GLIBC's. E.g., Solaris.
	Thanks to Dagobert Michelsen <dam@baltic-online.de> for
	the bug report and access to systems to check the fix.

2015-02-12         Arnold D. Robbins     <arnold@skeeve.com>

	* POSIX.STD: Update with info about function parameters.
	* configure.ac: Remove test for / use of dbug library.

2015-02-11         Arnold D. Robbins     <arnold@skeeve.com>

	* gawkapi.h: Fix spelling error in comment.

2015-02-10         Arnold D. Robbins     <arnold@skeeve.com>

	* profile.c (pprint): Restore printing of count for rules.
	Bug report by Hermann Peifer.

2015-02-08         Arnold D. Robbins     <arnold@skeeve.com>

	* io.c: Make it "NONFATAL" everywhere.

2015-02-08         Andrew J. Schorr     <aschorr@telemetry-investments.com>

	* awk.h (RED_NON_FATAL): Removed.
	(redirect): Add new failure_fatal parameter.
	(is_non_fatal_redirect): Add declaration.
	* builtin.c (efwrite): Rework check for non-fatal.
	(do_printf): Adjust calls to redirect.
	(do_print_rec): Ditto. Move check for redirection error up.
	* io.c (redflags2str): Remove RED_NON_FATAL.
	(redirect): Add new failure_fatal parameter. Simplify the code.
	(is_non_fatal_redirect): New function.
	(do_getline_redir): Adjust calls to redirect.

2014-12-27         Arnold D. Robbins     <arnold@skeeve.com>

	* awk.h (is_non_fatal_std): Declare new function.
	* io.c (is_non_fatal_std): New function.
	* builtin.c (efwrite): Call it.

2015-02-07         Arnold D. Robbins     <arnold@skeeve.com>

	* regcomp.c, regex.c, regex.h, regex_internal.c, regex_internal.h,
	regexec.c: Sync with GLIBC. Mostly copyright date updates.

2015-02-05         Andrew J. Schorr     <aschorr@telemetry-investments.com>

	* eval.c (set_IGNORECASE): If IGNORECASE has a numeric value, try
	using that before treating it as a string.  This fixes a problem
	where setting -v IGNORECASE=0 on the command line was not working
	properly.

2015-02-01         Arnold D. Robbins     <arnold@skeeve.com>

	Move POSIX requirement for disallowing paramater names with the
	same name as a function into --posix.

	* NEWS: Document it.
	* awkgram.y (parse_program): Check do_posix before calling
	check_param_names().
	* symbol.c (check_param_names): Set up a fake node and call
	in_array() for function parameter names instead of linear
	searching the function list a second time. Thanks to Andrew
	Schorr for the motivation.

2015-01-30         Arnold D. Robbins     <arnold@skeeve.com>

	Don't allow function parameter names to be the same as function
	names - required by POSIX. Bug first reported in comp.lang.awk.

	In addition, don't allow use of a parameter as a function name
	in a call (but it's ok in indirect calls).

	* NEWS: Updated.
	* awk.h (check_param_names): Add declaration.
	* awkgram.y (at_seen): New variable. Communicates between
	yylex() and the parser.
	(FUNC_CALL production): Check at_seen and check that the identifier
	is a function name.
	(parse_program): Call check_param_names() and set errcount.
	(yylex): Set at_seen after seeing an at-sign.
	* symbol.c (check_param_names): New function.

2015-01-24         Arnold D. Robbins     <arnold@skeeve.com>

	Infrastructure updates.

	Bison 3.0.4. Automake 1.15. Gettext 0.19.4.

2015-01-20         Arnold D. Robbins     <arnold@skeeve.com>

	* gawkapi.c (api_set_array_element): Remove useless call to
	make_aname.
	* symbol.c (load_symbols): Ditto.
	Thanks to Andrew Schorr for pointing out the problem.

2015-01-19         Arnold D. Robbins     <arnold@skeeve.com>

	* awkgram.c: Update to bison 3.0.3.
	* command.c: Ditto.
	* NEWS: Note same.

2015-01-16         Stephen Davies        <sdavies@sdc.com.au>

	* awkgram.y (rule): Set first_rule to false. Catches more cases
	for gathering comments. Thanks to Hermann Peifer for the test case.

2015-01-15         Arnold D. Robbins     <arnold@skeeve.com>

	* dfa.h, dfa.c: Sync with grep. Mainly copyright updates.
	* getopt.c, getopt.h, getopt1.c getopt_int.h: Sync with GLIBC.
	Mainly copyright updates, one minor code fix.

2015-01-14         Arnold D. Robbins     <arnold@skeeve.com>

	Remove deferred variables.

	* awk.h (register_deferred_variable): Remove declaration.
	* awkgram.y (is_deferred_variable, process_deferred,
	symtab_used, extensions_used, deferred_variables,
	process_deferred): Remove declarations, bodies, and uses.
	* builtin.c (do_length): Update comment.
	* main.c (init_vars): Just call load_procinfo() and `load_environ()'.

2015-01-08         Andrew J. Schorr     <aschorr@telemetry-investments.com>

	Revert changes to API deferred variable creation -- these variables
	should be created when lookup is called, not when update is called.
	* awk.h (variable_create): Remove function declaration.
	* awkgram.y (variable_create): Remove function.
	(variable): Restore variable_create functionality inline.
	* gawkapi.c (api_sym_update): Revert to using install_symbol, since the
	deferred variable check should be done when lookup is called, not here.

2015-01-07         Andrew J. Schorr     <aschorr@telemetry-investments.com>

	* gawkapi.c (api_set_array_element): Remove stray call to
	make_aname.  I cannot see what purpose this served.  Maybe I am
	missing something.

2015-01-07         Arnold D. Robbins     <arnold@skeeve.com>

	* configure.ac: Update debug flags if developing.
	* awkgram.y (yylex): Regex parsing bug fix for bracket expressions.
	Thanks to Mike Brennan for the report.
	* builtin.c (format_tree): Catch non-use of count$ for dynamic
	field width or precision.

	Unrelated:

	Load deferred variables if extensions are used; they might
	want to access PROCINFO and/or ENVIRON. Thanks to Andrew Schorr
	for pointing out the issue.

	* awkgram.y (extensions_used): New variable. Set it on @load.
	(do_add_scrfile): Set it on -l.
	(process_deferred): Check it also.

2015-01-06         Andrew J. Schorr     <aschorr@telemetry-investments.com>

	* gawkapi.c (api_sym_update): If copying a subarray, must update
	the parent_array pointer.  Also, call the astore hook if non-NULL.
	(api_set_array_element): Call the astore hook if non-NULL.

2015-01-06         Andrew J. Schorr     <aschorr@telemetry-investments.com>

	* awk.h (variable_create): Now takes a 3rd argument to tell caller
	whether this is a deferred variable.
	* awkgram.y (variable_create): Return indicator of whether this is
	a deferred variable in a newly added 3rd arg.
	(variable): Pass 3rd arg to variable_create.
	* gawkapi.c (api_sym_update): If we triggered the creation of a deferred
	variable, we must merge the extension's array elements into the deffered
	array, not the other way around.  The ENVIRON array has special funcs
	to call setenv and unsetenv.

2015-01-06         Andrew J. Schorr     <aschorr@telemetry-investments.com>

	* awk.h (variable_create): Declare new function.
	* awkgram.y (variable_create): New function to create a variable
	taking the deferred variable list into consideration.
	(variable): Call new function variable_create if the variable is
	not found.
	* gawkapi.c (api_sym_update): If an array is being created, then
	call new function variable_create instead of install_symbol.  If this
	is the first reference to a deferred variable, than the new array
	may contain elements that must be merged into the array provided by
	the extension.

2015-01-05         Andrew J. Schorr     <aschorr@telemetry-investments.com>

	* io.c (wait_any): If the `interesting' argument is non-zero, then we
	must not return until that child process has exited, since the caller
	gawk_pclose depends on our returning its exit status.  So in that case,
	do not pass WNOHANG to waitpid.

2015-01-04         Andrew J. Schorr     <aschorr@telemetry-investments.com>

	* gawkapi.h: Fix another comment typo.

2015-01-04         Andrew J. Schorr     <aschorr@telemetry-investments.com>

	* gawkapi.h: Fix typo in comment.

2015-01-02         Andrew J. Schorr     <aschorr@telemetry-investments.com>

	* gawkapi.h (gawk_api): Modify api_get_file to remove the typelen
	argument.
	(get_file): Remove typelen argument from the macro.
	* gawkapi.c (api_get_file): Remove typelen argument.

2014-12-24         Arnold D. Robbins     <arnold@skeeve.com>

	* profile.c (pprint): Be sure to set ip2 in all paths
	through the code. Thanks to GCC 4.9 for the warning.

2014-12-18         Arnold D. Robbins     <arnold@skeeve.com>

	* builtin.c (do_sub): Do not waste a byte at the end of a string.

2014-12-14         Arnold D. Robbins     <arnold@skeeve.com>

	* awkgram.y (yyerror): Do not waste a byte at the end of a string.
	* builtin.c (do_match): Ditto.
	* command.y (append_statement): Ditto.
	* debug.c (gprintf, serialize): Ditto.
	* field.c (set_FIELDWIDTHS): Ditto.
	* io.c.c (grow_iop_buffer): Ditto.
	* profile.c (pp_string, pp_group3): Ditto.

2014-12-14         Andrew J. Schorr     <aschorr@telemetry-investments.com>

	* array.c (concat_exp): Do not waste a byte at the end of a string.
	* awkgram.y (common_exp): Ditto.
	* builtin.c (do_substr): Ditto.
	* eval.c (set_OFS): Ditto.
	* field.c (rebuild_record): Ditto.
	* gawkapi.h (r_make_string): Ditto.
	* interpret.h (r_interpret): Ditto for Op_assign_concat.
	* node.c (r_format_val, r_dupnode, make_str_node, str2wstr, wstr2str):
	Ditto.
	* re.c (make_regexp): Ditto.

2014-12-20         Arnold D. Robbins     <arnold@skeeve.com>

	Enable non-fatal output on per-file or global basis,
	via PROCINFO.

	* awk.h (RED_NON_FATAL): New redirection flag.
	* builtin.c (efwrite): If RED_NON_FATAL set, just set ERRNO and return.
	(do_printf): Check errflg and if set, set ERRNO and return.
	(do_print): Ditto.
	(do_print_rec): Ditto.
	* io.c (redflags2str): Update table.
	(redirect): Check for global PROCINFO["nonfatal"] or for
	PROCINFO[file, "nonfatal"] and don't fail on open if set.
	Add RED_NON_FATAL to flags.
	(in_PROCINFO): Make smarter and more general.

2014-12-12        Stephen Davies         <sdavies@sdc.com.au>

	Improve comment handling in pretty printing.

	* awk.h (comment_type): New field in the node.
	(EOL_COMMENT, FULL_COMMENT): New defines.
	* awkgram.y (block_comment): New variable.
	(check_comment): New function.
	(grammar): Add code to handle comments as needed.
	(get_comment): Now takes a flag indicating kind of comment.
	(yylex): Collect comments appropriately.
	(append_rule): Ditto.
	* profile.c (pprint): Smarten up comment handling.
	Have printing \n take comments into account.
	(end_line): New function.
	(pp_func): Better handling of function comments.

2014-12-10         Arnold D. Robbins     <arnold@skeeve.com>

	* dfa.c: Sync with GNU grep.

2014-11-26         Arnold D. Robbins     <arnold@skeeve.com>

	* builtin.c (do_sub): Improve wording of gensub warnings.

2014-11-25         Arnold D. Robbins     <arnold@skeeve.com>

	* builtin.c (do_sub): For gensub, add more warnings for invalid
	third argument.

2014-11-23         Arnold D. Robbins     <arnold@skeeve.com>

	* awk.h: Move all inline functions to the bottom of the file.
	Keeps modern GCC happier.

2014-11-22         Arnold D. Robbins     <arnold@skeeve.com>

	* awk.h (emalloc, realloc): Redefine in terms of ...
	(emalloc_real, eralloc_real): New static inline functions.
	(fatal): Move definition up.
	* gawkmisc.c (xmalloc): If count is zero, make it one for older
	mallocs that require size > 0 (such as z/OS).

2014-11-21         Arnold D. Robbins     <arnold@skeeve.com>

	* main.c: Remove a debugging // comment.
	* NOTES: Removed.

	Unrelated:

	Revert changes of 2014-11-20 from Paul Eggert. Causes failures
	on z/OS.

	Unrelated: Avoid unnecessary copying of $0.

	* interpret.h (UNFIELD): New macro.
	(r_interpret): Use it where *lhs is assigned to.

2014-11-20  Paul Eggert  <eggert@cs.ucla.edu>

	Port to systems where malloc (0) and/or realloc(P, 0) returns NULL.
	* gawkmisc.c (xmalloc):
	* xalloc.h (realloc):
	Do not fail if malloc(0) or realloc(P, 0) returns NULL.
	Fail only when the allocator returns null when attempting to
	allocate a nonzero number of bytes.

2014-11-19         Arnold D. Robbins     <arnold@skeeve.com>

	Infrastructure upgrades:

	* Automake 1.14.1, Gettext 0.19.3, Libtool 2.4.3.
	* compile, extension/build-aux/compile: New files.

2014-11-19  gettextize  <bug-gnu-gettext@gnu.org>

	* configure.ac (AM_GNU_GETTEXT_VERSION): Bump to 0.19.3.

2014-11-16         Arnold D. Robbins     <arnold@skeeve.com>

	* interpret.h: Revert change of 2014-11-11 since it breaks
	certain uses.

	Unrelated:

	* dfa.c: Sync with GNU grep.

2014-11-15         Arnold D. Robbins     <arnold@skeeve.com>

	* array.c, awk.h, awkgram.y, builtin.c, dfa.c, eval.c, field.c,
	interpret.h, io.c, main.c, mpfr.c, node.c, re.c, regex_internal.h,
	replace.c: Remove all uses of MBS_SUPPORT.
	* regex_internal.h: Disable wide characters on DJGPP.
	* mbsupport.h: Rework to be needed only for DJGPP.

2014-11-11         Arnold D. Robbins     <arnold@skeeve.com>

	Don't let memory used increase linearly in the size of
	the input.  Problem reported by dragan legic
	<dragan.legic@yandex.ru>.

	* field.c (set_record): NUL-terminate the buffer.
	* interpret.h (r_interpret): Op_field_spec: if it's $0, increment
	the valref.  Op_store_var: if we got $0, handle it appropriately.

2014-11-10         Arnold D. Robbins     <arnold@skeeve.com>

	Reorder main.c activities so that we can set a locale on the
	command line with the new, for now undocumented, -Z option.

	* main.c (parse_args, set_locale_stuff): New functions.
	(stopped_early): Made file level static.
	(optlist, optab): Add new argument.
	(main): Adjust ordering and move inline code into new functions.

2014-11-09         Andrew J. Schorr     <aschorr@telemetry-investments.com>

	* gawkapi.c (node_to_awk_value): When the type wanted is AWK_UNDEFINED
	and a it's a Node_val set to Nnull_string, return AWK_UNDEFINED instead
	of AWK_NUMBER 0.

2014-11-06         Andrew J. Schorr     <aschorr@telemetry-investments.com>

	* awk.h (redirect_string): First argument should be const.  Add a new
	extfd argument to enable extensions to create files with pre-opened
	file descriptors.
	(after_beginfile): Declare function used in both eval.c and gawkapi.c.
	* eval.c (after_beginfile): Remove extern declaration now in awk.h.
	* gawkapi.c (api_get_file): Implement API changes to return
	awk_input_buf_t and/or awk_output_buf_t info, as well as accept an
	fd for inserting an opened file into the table.
	* gawkapi.h (gawk_api): Modify the api_get_file declaration to
	return awk_bool_t and add 3 new arguments -- a file descriptor
	for inserting an already opened file, and awk_input_buf_t and
	awk_output_buf_t to return info about both input and output.
	(get_file): Add new arguments to the macro.
	* io.c (redirect_string): First arg should be const, and add a new
	extfd arg so extensions can pass in a file that has already been
	opened by the extension.  Use the passed-in fd when appropriate,
	and pass it into two_way_open.
	(redirect): Pass new fd -1 arg to redirect_string.
	(two_way_open): Accept new extension fd parameter and open it
	as a socket.

2014-11-05         Andrew J. Schorr     <aschorr@telemetry-investments.com>

	* io.c (retryable): New function to indicate whether I/O can be
	retried for this file instead of throwing a hard error.
	(get_a_record) Check whether this file is configured for retryable
	I/O before returning nonstandard -2.

2014-11-03         Norihiro Tanaka       <noritnk@kcn.ne.jp>

	* re.c (research): Use dfa superset to improve matching speed.

2014-11-02         Arnold D. Robbins     <arnold@skeeve.com>

	* profile.c (div_on_left_mul_on_right): New function.
	(parenthesize): Call it.

2014-10-30         Arnold D. Robbins     <arnold@skeeve.com>

	* configure: Regenerated after fix to m4/readline.m4.

	Unrelated; fixes to profiling. Thanks to Hermann Peifer and
	Manuel Collado for pointing out problems:

	* profile.c (pprint): For Op_unary_minus, parenthesize -(-x)
	correctly.
	(prec_level): Get the levels right (checked the grammar).
	(is_unary_minus): New function.
	(pp_concat): Add checks for unary minus; needs to be parenthesized.

2014-10-30         Andrew J. Schorr     <aschorr@telemetry-investments.com>

	* NEWS: Mention installation of /etc/profile.d/gawk.{csh,sh}.

2014-10-29         Andrew J. Schorr     <aschorr@telemetry-investments.com>

	* configure.ac (AC_CONFIG_FILES): Add extras/Makefile.
	* Makefile.am (SUBDIRS): Add extras.
	* extras: Add new subdirectory.

2014-10-29         Arnold D. Robbins     <arnold@skeeve.com>

	* dfa.c: Sync with GNU grep. Again, again.

2014-10-28         Arnold D. Robbins     <arnold@skeeve.com>

	* dfa.c: Sync with GNU grep. Again.

2014-10-25         Arnold D. Robbins     <arnold@skeeve.com>

	* dfa.c: Sync with GNU grep.

2014-10-17         John E. Malmberg      <wb8tyw@qsl.net>

	* ext.c (close_extensions): Test for null pointer since
	since this can be called by signal handler before the
	pointers are initialized.

2014-10-15         Arnold D. Robbins     <arnold@skeeve.com>

	Make sane the handling of AWKPATH and AWKLIBPATH:

	1. Don't explicitly search "."; it must be in the path either
	physically or as null element a la the shell's $PATH
	2. If environment's value was empty, use built-in default value.
	3. Set ENVIRON["AWK*PATH"] to the path used.

	* io.c (path_info): Remove try_cwd member.
	(get_cwd): Removed, not needed anymore.
	(do_find_source): Don't do explicit check in current directory.
	It must come from the AWKPATH or AWKLIBPATH variable.
	* main.c (path_environ): If value from environment was empty,
	set it to the default.  This is how gawk has behaved since 2.10.

2014-10-13         Arnold D. Robbins     <arnold@skeeve.com>

	* regcomp.c (__re_error_msgid): Make error message for REG_EBRACK
	more helpful - also used for unmatched [:, [., [=.
	Thanks to Davide Brini for raising the issue.

2014-10-12         KO Myung-Hun          <komh78@gmail.com>

	Fixes for OS/2:

	* Makefile.am (install-exec-hook, uninstall-links): Use $(EXEEXT).
	* getopt.h: Redefinitions if using KLIBC.
	* io.c (_S_IFDIR, _S_IRWXU): Define if the more standard versions
	are available.

2014-10-12         Arnold D. Robbins     <arnold@skeeve.com>

	* README: Remove Pat Rankin from VMS duties, per his request.

2014-10-08         Arnold D. Robbins     <arnold@skeeve.com>

	* dfa.c: Sync with GNU grep.

2014-10-05         Arnold D. Robbins     <arnold@skeeve.com>

	* profile.c (pprint): Fix typo in header. Sheesh.

	Unrelated:

	* awkgram.y (mk_program): Add a comment that we don't need to
	clear the comment* variables.

2014-10-04         Arnold D. Robbins     <arnold@skeeve.com>

	* profile.c (pp_string_fp): Fix breaklines case to actually
	output the current letter. This broke at gawk 4.0.0. Sigh.
	Thanks to Bert Bos (bert@w3.org) for the report.

2014-10-03	Stephen Davies		<sdavies@sdc.com.au>

	* awkgram.y (program_comment): Renamed from comment0.
	(function_comment): Renamed from commentf.

2014-10-02         Arnold D. Robbins     <arnold@skeeve.com>

	* awkgram.y, profile.c: Minor white space cleanups.

2014-10-01         Arnold D. Robbins     <arnold@skeeve.com>

	Fix a few compile warnings:

	* awkgram.y (split_comment): Make static.
	General: Remove some unused variables, clean up some whitepace nits.

	* profile.c (indent): Add some braces to turn off compiler warnings.

2014-09-29         Andrew J. Schorr     <aschorr@telemetry-investments.com>

	* main.c (main): In optlist, it should say "h", not "h:", since there
	is no argument for the help option.  Thanks to Joep van Delft for
	the bug report.

2014-09-29         Arnold D. Robbins     <arnold@skeeve.com>

	* gawkapi.h: Minor edits to sync with documentation. Does not
	influence the behavior of the API.

2014-09-28         Arnold D. Robbins     <arnold@skeeve.com>

	* command.y (cmdtab): Add "where" as an alias for "backtrace".
	Finally!

	Unrelated:

	* dfa.c: Sync with GNU grep.

2014-09-27         Arnold D. Robbins     <arnold@skeeve.com>

	* awkgram.y (check_for_bad): Bitwise-and the bad character with 0xFF
	to avoid sign extension into a large integer.

	Unrelated:

	* configure.ac: Add an option to enable locale letters in identifiers.
	Undocumented and subject to being rescinded at any time in the future.
	* NEWS: Mention to look at configure --help.

	Unrelated:

	* profile.c (pprint): Use "rule(s)" instead of "block(s)" in the
	header.

2014-09-23         Arnold D. Robbins     <arnold@skeeve.com>

	* awkgram.y (yylex): Don't check for junk characters inside
	quoted strings.  Caused issues on DJGPP and Solaris.

	Unrelated:

	* io.c (devopen): Straighten things out with respect to
	compatibility with BWK awk.

2014-09-19         Arnold D. Robbins     <arnold@skeeve.com>

	* awkgram.y: Further commentary as to the treacherousness
	of isalnum and isalpha.

2014-09-15         Arnold D. Robbins     <arnold@skeeve.com>

	Finish removing use of isalpha and isalnum.

	* awk.h (is_alpha, is_alnum, is_identchar): Add declarations.
	* awkgram.y (yylex): Use is_alpha.
	(is_alpha, is_alnum): New functions.
	(is_identchar): Use is_alnum.
	* builtin.c (r_format_tree): Use is_alpha, is_alnum.
	* command.y (yylex): Use is_alpha, is_identchar.
	* ext.c (is_letter): Use is_alpha.
	(is_identifier_char): Removed; replaced uses with is_identchar.
	* main.c (arg_assign): Use is_alpha, is_alnum.
	* node.c (r_force_number): Use is_alpha.

2014-09-14         Arnold D. Robbins     <arnold@skeeve.com>

	* awkgram.y (is_identchar): Change from simple macro to function
	since use of isalnum() let non-ASCII letters slip through into
	identifiers.

2014-09-13	Stephen Davies		<sdavies@sdc.com.au>

	When doing pretty-printing (but not profiling), include the original
	comments in the output.

	General rules:

	Pretty printing:
		- Do NOT indent by a tab
		- Do NOT print the header comments ("# BEGIN rules", etc.)
		- DO print the comments that are in the program

	Profiling:
		- DO indent by a tab
		- DO print the header comments
		- Do NOT print the program's original comments

	* awkgram.y (comment0, commentf): New varibles that are  pointers to
	program and function comments.
	(get_comment): New function that retrieves consecutive comment lines
	and empty lines as a unit).
	(split_comment): New function: iff first block in the program is a
	function and it is predeeded by comments, take the last non-blank
	line as function comment and any preceeding lines as program comment.)

	Following token rules were changed to handle comments:

	* awkgram.y (pattern, LEX_BEGIN, LEX_END, LEX_BEGINFILE, LEX_ENDFILE,
	action, function_prologue, statements): Update to handle comments.
				
	Following functions were changed to handle comments:

	* awkgram.y (mk_program, mk_function, allow_newline and yylex): Update
	to handle comments. (Also fixed typo in case '\\'.)

	* profile.c (print_comment): New function to format comment printing.
	(indent, pprint, dump_prog, pp_func): Changed to handle comments and
	the revised indentation rules.

2014-09-07         Arnold D. Robbins     <arnold@skeeve.com>

	* awk.h: Move libsigsegv stuff to ...
	* main.c: here. Thanks to Yehezkel Bernat for motivating
	the cleanup.
	* symbol.c (make_symbol, install, install_symbol): Add const to
	first parameter. Adjust decls and fix up uses.

2014-09-05         Arnold D. Robbins     <arnold@skeeve.com>

	Add builtin functions to FUNCTAB for consistency.

	* awk.h (Node_builtin_func): New node type.
	(install_builtins): Declare new function.
	* awkgram.y [DEBUG_USE]: New flag value for debug functions; they
	don't go into FUNCTAB.
	(install_builtins): New function.
	* eval.c (nodetypes): Add Node_builtin_func.
	* interpret.h (r_interpret): Rework indirect calls of built-ins
	since they're now in the symbol table.
	* main.c (main): Call `install_builtins'.
	* symbol.c (install): Adjust for Node_builtin_func.
	(load_symbols): Ditto.

2014-09-04         Arnold D. Robbins     <arnold@skeeve.com>

	* profile.c (pprint): Case Op_K_for: Improve printing of
	empty for loop header.

	Unrelated: Make indirect function calls work for built-in and
	extension functions.

	* awkgram.y (lookup_builtin): New function.
	* awk.h (builtin_func_t): New typedef.
	(lookup_builtin): Declare it.
	* interpret.h (r_interpret): For indirect calls, add code to
	find and call builtin functions, and call extension functions.

2014-09-01         Arnold D. Robbins     <arnold@skeeve.com>

	* builtin.c (do_substr): Return "" instead of null string in case
	result is passed to length() with --lint. Based on discussions in
	comp.lang.awk.

	Unrelated:

	* interpret.h (r_interpret): For indirect function call, separate
	error message if lookup returned NULL. Otherwise got a core dump.
	Thanks to "Kenny McKormack" for the report in comp.lang.awk.

2014-08-27         Arnold D. Robbins     <arnold@skeeve.com>

	* configure.ac: Add test for strcasecmp.
	* regcomp.c: Remove special case code around use of strcasecmp().
	* replace.c: Include missing/strncasecmp.c if either strcasecmp()
	or strncasecmp() aren't available.

2014-08-26         Arnold D. Robbins     <arnold@skeeve.com>

	* regcomp.c, regex_internal.c: Sync with GBLIC. Why not.

	Unrelated:

	Remove support for MirBSD. It uglified the code too much
	for no discernable gain.

	* configure.ac: Remove check for MirBSD and define of
	LIBC_IS_BORKED.
	* dfa.c: Remove code depending on LIBC_IS_BORKED.
	* main.c: Ditto.
	* regcomp.c: Ditto.
	* NEWS: Updated.

2014-08-24         Arnold D. Robbins     <arnold@skeeve.com>

	* regex.h: Remove underscores in names of parameters in function
	declarations. Tweak names as neeeded.

2014-08-20         Arnold D. Robbins     <arnold@skeeve.com>

	* node.c (parse_escape): Max of 2 digits after \x.

2014-08-18         Arnold D. Robbins     <arnold@skeeve.com>

	* symbol.c: General formatting cleanup.

2014-08-15         Arnold D. Robbins     <arnold@skeeve.com>

	* main.c (usage): Adjust whitespace for -L and add "invalid"
	as a possible value for it.  Report from Robert P. J. Day
	<rpjday@crashcourse.ca>.

2014-08-14         Arnold D. Robbins     <arnold@skeeve.com>

	* Makefile.am (SUBDIRS): Put awklib after doc so that examples
	get extracted when the doc changes.

2014-08-13         Arnold D. Robbins     <arnold@skeeve.com>

	* builtin.c (do_sub): Move initial allocation of the replacement
	string down towards code to do the replacement, with a (we hope)
	better guesstimate of how much to initially allocate. The idea
	is to avoid unnecessary realloc() calls by making a better guess
	at how much to allocate.  This came up in an email discussion
	with Tom Dickey about mawk's gsub().

2014-08-12         Juergen Kahrs <jkahrs@users.sourceforge.net>

	* cmake/configure.cmake:
	* cmake/package.cmake: Copyright update.
	* README.cmake:
	* README_d/README.cmake: Moved file.

2014-08-12         Arnold D. Robbins     <arnold@skeeve.com>

	OFS being set should rebuild $0 using previous OFS if $0
	needs to be rebuilt. Thanks to Mike Brennan for pointing this out.

	* awk.h (rebuild_record): Declare.
	* eval.c (set_OFS): If not being called from var_init(), check
	if $0 needs rebuilding. If so, parse the record fully and rebuild it.
	Make OFS point to a separate copy of the new OFS for next time, since
	OFS_node->var_value->stptr was already updated at this point.
	* field.c (rebuild_record): Is now extern instead of static.
	Use OFS and OFSlen instead of the value of OFS_node.

	Unrelated:

	* Makefile.am (RM): Define for makes that don't have it,
	such as on OpenBSD.  Thanks to Jeremie Courreges-Anglas
	<jca@wxcvbn.org> for the report.

2014-08-05         Arnold D. Robbins     <arnold@skeeve.com>

	Bug fix: For MPFR sqrt(), need to set precision of result to be
	the same as that of the argument. Doesn't hurt other functions.
	See test/mpfrsqrt.awk. Thank to Katie Wasserman <katie@wass.net>
	for the bug report.

	* mpfr.c (do_mpfr_func): New function. Runs code for MPFR functions
	while still enabling debugging. Add call here to mpfr_set_prec().
	Original code from SPEC_MATH macro.
	(SPEC_MATH): Change macro to call do_mpfr_func().

	Next MPFR bug fix: The % operator gave strange results for negative
	numerator. Thanks again to Katie Wasserman for the bug report.

	* mpfr.c (mpg_mod): Use mpz_tdiv_qr() instead of mpz_mod(). From
	the GMP doc, mpz_mod() should have worked; it's not clear why
	it doesn't.

2014-08-03         Arnold D. Robbins     <arnold@skeeve.com>

	* builtin.c (format_tree): Don't need to check return value of
	wctombr for -2. Thanks to Eli Zaretskii for pointing this out.

	Unrelated:

	* gawkapi.h: Fix doc for API get_record - errcode needs to
	be greater than zero.
	* interpret.h (r_interpret): Move setting of ERRNO to here, from ...
	* io.c (inrec): ... here. Makes the code cleaner.

2014-08-03         Andrew J. Schorr     <aschorr@telemetry-investments.com>

	* awkgram.y (getfname): Match on either ptr or ptr2 so --profile
	will work in -M (MPFR bignum) mode.

2014-07-31         Arnold D. Robbins     <arnold@skeeve.com>

	* builtin.c (format_tree): Make %c handling more sane on Windows.
	Rework the lint messages.

	Unrelated:

	* dfa.c: Sync with GNU grep. Mainly white space differences.

	Unrelated:

	* mpfr.c (cleanup_mpfr): New function to deallocate _mpf_t1
	and _mpf_t2; removes some valgrind warnings.
	* awk.h (cleanup_mpfr): Add declaration.
	* main.c (main): Add call to `cleanup_mpfr'.

	Fix memory leak:

	* mpfr.c (do_mpfr_div): Add unref to denominator and numerator
	to not leak memory. Thanks to Katie Wasserman <katie@wass.net>
	for isolating the problem to that routine.

2014-07-25         Arnold D. Robbins     <arnold@skeeve.com>

	* main.c (main): Add a warning message if -M is used and gawk was
	compiled without MPFR/GMP.

2014-07-24         Arnold D. Robbins     <arnold@skeeve.com>

	* main.c (usage): Put text for `-n' *after* text for `-m'.
	Report from Robert P. J. Day <rpjday@crashcourse.ca>.

	Fix problems with I/O errors reported by Assaf Gordon
	<assafgordon@gmail.com>:

	* io.c (inrec): Change type to bool to make calling easier. Add
	check in non-EOF case for error, and if so, return false.
	Update ERRNO in case there is an ENDFILE block.
	* awk.h (inrec): Change type in declaration.
	* interpret.h (r_interpret): Change call of inrec() to boolean
	notation.

2014-07-10         Arnold D. Robbins     <arnold@skeeve.com>

	New `div()' function to do integer division and remainder;
	mainly useful for use with GMP integers. Thanks to
	Katie Wasserman <katie@wass.net> for the suggestion.

	* awk.h (do_div, do_mpfr_div): Declare new functions.
	* builtin.c (do_div): New function.
	* mpfr.c (do_mpfr_div): New function.
	* awkgram.y (tokentab): New entry.
	(snode): Add check for do_div/do_mpfr_div to make 3rd arg
	be an array.
	* NEWS: Updated.
	* TODO: Updated.

2014-07-10         Arnold D. Robbins     <arnold@skeeve.com>

	* awkgram.y (check_for_bad): New routine to do the fatal message,
	with smarter checking.
	(nextc): Call it as appropriate.

	* builtin.c (format_tree): Add check for bad returns from mbrlen
	to avoid trying to malloc (size_t) -1 bytes. Thanks to
	mail.green.fox@gmail.com for the bug report.

2014-07-03         Arnold D. Robbins     <arnold@skeeve.com>

	* awkgram.y (nextc): Add bool check_for_bad parameter to check
	for bad characters in the source program.
	(yylex): Adjust calls.

2014-06-24         Arnold D. Robbins     <arnold@skeeve.com>

	* main.c (main): The --pretty-print option no longer runs the
	program.  This removes the need for the GAWK_NO_PP_RUN environment var.
	* NEWS: Updated.
	* TODO: Updated.

2014-06-22         Paul Eggert          <eggert@penguin.cs.ucla.edu>

	Bring in from GNULIB:

	regex: fix memory leak in compiler
	Fix by Andreas Schwab in:
	https://sourceware.org/ml/libc-alpha/2014-06/msg00462.html
	* lib/regcomp.c (parse_expression): Deallocate partially
	constructed tree before returning error.

2014-06-19         Arnold D. Robbins     <arnold@skeeve.com>

	* builtin.c (do_sub): Add more info to leading comment.
	Add some whitespace in the code.

2014-06-08         Arnold D. Robbins     <arnold@skeeve.com>

	* dfa.c: Sync with GNU grep.

2014-06-03         Arnold D. Robbins     <arnold@skeeve.com>

	* dfa.c (mbs_to_wchar): Define a macro if not MBS.

2014-05-29         Arnold D. Robbins     <arnold@skeeve.com>

	* dfa.c: Sync with GNU grep.

2014-05-26         Arnold D. Robbins     <arnold@skeeve.com>

	* io.c (inetfile): Change return type to bool.  Wrap code
	with ifdef HAVE_SOCKETS so that it'll compile on DJGPP.

2014-05-22         Andrew J. Schorr     <aschorr@telemetry-investments.com>

	Allow any redirected getline inside BEGINFILE/ENDFILE.

	* awkgram.y (LEX_GETLINE): Only require a redirection and not also
	a variable if getline is in a BEGINFILE or ENDFILE rule.
	* interpret.h (Op_K_getline_redir): Remove check and fatal error.

2014-05-20         Arnold D. Robbins     <arnold@skeeve.com>

	* dfa.c (dfaexec): Minor sync with GNU grep.

2014-05-14         Arnold D. Robbins     <arnold@skeeve.com>

	* custom.h (_GL_PURE): Move definition to here. Sigh.
	* dfa.h, dfa.c: Sync with GNU grep. Sigh.

	Unrelated:

	* custom.h: Remove stuff for Ultrix 4.3. No one has such
	systems anymore; this just got missed earlier.

2014-05-11         Arnold D. Robbins     <arnold@skeeve.com>

	* debug.c (do_eval): Repair fix of 2014-05-09 and use
	assoc_remove to take @eval out of the function table.
	* symbol.c: Fix a comment.  This file needs some work.

2014-05-10         Arnold D. Robbins     <arnold@skeeve.com>

	* io.c (get_a_record): Finish TERMNEAREND handling in case
	we don't have a regular file but aren't going to get more data.
	Added some additional comments.

2014-05-09         Arnold D. Robbins     <arnold@skeeve.com>

	* debug.c (do_eval): Don't free `f' which points into the context
	that was previously freed. Bug reported by Jan Chaloupka
	<jchaloup@redhat.com>.  Apparently introduced with move to
	SYMTAB and FUNCTAB, but only showed up on Fedora 20 and Ubuntu 14.04,
	which have a newer glibc.
	(do_eval): Fix a memory leak seen by valgrind on Fedora 20 and
	Ubuntu 14.04: the new SRCFILE that is added wasn't released.

	Unrelated:

	* io.c (get_a_record): Handle return of TERMNEAREND when the
	entire file has been read into the buffer and we're using a
	regex for RS. Bug report by Grail Dane <grail69@hotmail.com>.

2014-05-04         Arnold D. Robbins     <arnold@skeeve.com>

	* debug.c (debug_prog): Change check for GAWK_RESTART so that it
	actually works. Bug fix: run command in debugger would start
	over again but not actually start running the program.

2014-04-25         Andrew J. Schorr     <aschorr@telemetry-investments.com>

	* io.c (two_way_open): In forked child, reset SIGPIPE to SIG_DFL.
	Fixes problems with "broken pipe" errors from child processes,
	restoring 4.1.0 and earlier behavior. Thanks to Daryl F
	<wyatt@prairieturtle.ca> for the report.
	(gawk_popen): Ditto.

2014-04-25         Arnold D. Robbins     <arnold@skeeve.com>

	* dfa.h, dfa.c: Merge with GNU grep; lots of forward motion.

2014-04-24         Arnold D. Robbins     <arnold@skeeve.com>

	Update xalloc.h for pending merge with dfa.

	* xalloc.h (xstrdup): Implement this.
	(x2nrealloc): Incorporate changed logic from GNULIB.

2014-04-20         Andrew J. Schorr     <aschorr@telemetry-investments.com>

	* io.c (struct inet_socket_info): Define new structure
	for use in parsing special socket filenames.
	(inetfile): Parse all components of the special socket filename
	into the struct inet_socket_info.  Returns true only if it is a
	valid socket fliename, unlike the previous version which checked
	for the '/inet[46]?/' prefix only.
	(redirect): Patch to use updated inetfile() function.
	(devopen): Remove logic to parse socket filenames, since this has
	been moved into the inetfile() function.
	(two_way_open): Update args to inetfile().

2014-04-20         Arnold D. Robbins     <arnold@skeeve.com>

	* builtin.c (do_rand): Make calls to random() in predictable
	order to avoid order of evaluation differences amongst compilers.
	Thanks to Anders Magnusson <ragge@ludd.ltu.se> (of the PCC team)
	for the suggestion.

2014-04-18         Arnold D. Robbins     <arnold@skeeve.com>

	* configure.ac: Change adding of -export-dynamic for GCC to be
	-Wl,-export-dynamic, which then works for PCC also.

2014-04-11         Arnold D. Robbins     <arnold@skeeve.com>

	* io.c (closemabyesocket): Define if not defined, e.g. building
	without socket code. Thanks to dave.gma@googlemail.com (Dave Sines)
	for the report.

2014-04-08         Arnold D. Robbins     <arnold@skeeve.com>

	* 4.1.1: Release tar ball made.

2014-04-08         Arnold D. Robbins     <arnold@skeeve.com>

	* README: Update.
	* configure.ac: Bump version.

2014-04-03         Arnold D. Robbins     <arnold@skeeve.com>

	* regcomp.c (parse_bracket_exp): Move a call to `re_free' inside
	an ifdef. Makes the code marginally cleaner.

2014-03-30         Arnold D. Robbins     <arnold@skeeve.com>

	* dfa.c: Sync with GNU grep.

2014-03-28         Arnold D. Robbins     <arnold@skeeve.com>

	* configure.ac: Remove duplicate AC_HEADER_TIME and rearrange
	order of macros some. May help on older systems.

2014-03-23         Arnold D. Robbins     <arnold@skeeve.com>

	* dfa.c: Move include of dfa.h around for correct building
	on Irix. Thanks to Nelson H.F. Beebe for the report.

	Unrelated:

	* .gitignore: Simplify .dSYM pattern for Mac OS X.

2014-03-21         Arnold D. Robbins     <arnold@skeeve.com>

	* dfa.c (using_simple_locale): Add ifdefs in case there is no
	locale support at all. Thanks to Scott Deifik for the report.

	Unrelated:

	* main.c (UPDATE_YEAR): Set to 2014.

2014-03-17         Arnold D. Robbins     <arnold@skeeve.com>

	* .gitignore: Add .dSYM directories for Mac OS X.
	Thanks to Hermann Peifer for the suggestion.

2014-03-10         Arnold D. Robbins     <arnold@skeeve.com>

	* dfa.h, dfa.c: Sync with grep. Yet again.
	* regex_internal.c (built_wcs_upper_buffer, build_upper_buffer):
	Fixes from GNULIB for mixed case matching on Mac OS X.

	Unrelated:

	* builtin.c (format_tree): Smarten handling of %' flag. Always
	pass it in for floating point formats. Then only add the
	thousands_sep if there is one. Also, allow for thousands_sep
	to be a string, not just one character.  Thanks to Michal Jaegermann
	for the report.

2014-03-08         Andrew J. Schorr     <aschorr@telemetry-investments.com>

	* gawkapi.c (api_impl): Add memory allocation function pointers.
	* gawkapi.h (GAWK_API_MINOR_VERSION): Bump.
	(gawk_api_t): Add memory allocation function pointers api_malloc,
	api_calloc, api_realloc, and api_free.
	(gawk_malloc, gawk_calloc, gawk_realloc, gawk_free): New macros.
	(emalloc): Replace malloc with gawk_malloc.
	(erealloc): Replace erealloc with gawk_erealloc.

2014-03-05         Arnold D. Robbins     <arnold@skeeve.com>

	Straighten out enumerated types some more.

	* awk.h (add_srcfile): Fix type of first parameter.
	* awkgram.y (add_srcfile, do_add_srcfile): Ditto.
	* cmd.h (A_NONE): New enum nametypeval.
	* command.y (argtab): Use it in final value.
	* ext.c (make_builtin): Use awk_false, awk_true.
	* io.c (init_output_wrapper): Use awk_false.

	Unrelated:

	* debug.c (do_commands): Initialize num to silence warnings.
	Thanks to Michal Jaegermann.

	Unrelated:

	* builtin.c (do_mktime): Change lint warning for minutes to
	check against 59, not 60.  Thanks to Hermann Peifer for the report.

2014-03-03         Arnold D. Robbins     <arnold@skeeve.com>

	* dfa.c: Sync with grep. Yet again.

2014-02-28         Arnold D. Robbins     <arnold@skeeve.com>

	* dfa.c: Sync with grep. Looks like good improvement with
	respect to bracket expressions.

2014-02-27         Arnold D. Robbins     <arnold@skeeve.com>

	Fixes for enum/int mismatches as warned by some compilers.

	* awk.h (ANONE): New enum for array sorting.
	* array.c (assoc_list): Use it.
	* builtin.c (format_tree): New MP_NONE value.
	* gawkapi.c: Use awk_false and awk_true everywhere instead of
	false and true.

2014-02-26         Arnold D. Robbins     <arnold@skeeve.com>

	* configure.ac: Set up do-nothing extension/Makefile on
	MirBSD also.

2014-02-21         Arnold D. Robbins     <arnold@skeeve.com>

	* dfa.h, dfa.c (parse_bracket_exp): Sync with grep.

2014-02-20         Arnold D. Robbins     <arnold@skeeve.com>

	* regex.h, regex.c, regex_internal.c, regex_internal.h: Sync
	with GLIBC. Mainly copyright updates.
	* getopt.c, getopt.h, getopt1.c, getopt_int.h: Ditto.
	* dfa.c (parse_bracket_exp): Sync with grep, where they restored
	the buggy code.  Sigh.

	Unrelated:

	* NEWS: Typo fix.
	* interpret.h (r_interpret): Init a variable for BEGINFILE to avoid
	compiler warnings. Thanks to Michal Jaegermann.

2014-02-15         Arnold D. Robbins     <arnold@skeeve.com>

	* awkgram.c, command.c: Regenerated - Bison 3.0.2.

2014-02-04         Arnold D. Robbins     <arnold@skeeve.com>

	* dfa.c (to_uchar): Make use of this. Syncs with GNU grep.

2014-02-03         Arnold D. Robbins     <arnold@skeeve.com>

	* awkgram.y (negate_num): Bracket `tval' in #ifdef MPFR since it's
	only used in that code.

2014-01-31         Arnold D. Robbins     <arnold@skeeve.com>

	* Makefile.am (dist-hook): Improve creation of pc/config.h. We
	have to jump through a lot of hoops for 'make distcheck' to
	actually work.

2014-01-30         Arnold D. Robbins     <arnold@skeeve.com>

	* Makefile.am (dist-hook): Improve creation of pc/config.h to copy
	the new file into the distribution directory being created.
	Also, put the temporary files into /tmp.

2014-01-28         Arnold D. Robbins     <arnold@skeeve.com>

	* awkgram.y (negate_num): If just a double, return. Fixes a bug
	that showed up on 32-bit systems with MPFR. Thanks to Eli Zaretskii
	and Corinna Vinschen for the report.  Also, free the MPZ integer.
	Thanks to valgrind for the report.

	Unrelated:

	* dfa.c: Sync with GNU grep - removed some special cased code
	for grep.

2014-01-24         Arnold D. Robbins     <arnold@skeeve.com>

	* configure.ac, field.c: Update copyright year.

2014-01-19         Arnold D. Robbins     <arnold@skeeve.com>

	* awkgram.y (negate_num): Handle the case of -0 for MPFR; the sign
	was getting lost. Thanks to Hermann Peifer for the report.

2014-01-18         Arnold D. Robbins     <arnold@skeeve.com>

	* dfa.c (parse_bracket_exp): Sync with GNU grep, which now uses
	gawk's code for RRI in single-byte locales!  Hurray.

2014-01-16         Arnold D. Robbins     <arnold@skeeve.com>

	* configure.ac: For z/OS, restore creation of do-nothing
	Makefile in extension directory.

2014-01-14         Arnold D. Robbins     <arnold@skeeve.com>

	* field.c (do_split): Make sure split() gets FS value if no
	third arg even after FPAT was set. Thanks to Janis Papanagnou
	for the report.

2014-01-13         Arnold D. Robbins     <arnold@skeeve.com>

	* README: Fix John Malmberg's email address.

2014-01-12         Arnold D. Robbins     <arnold@skeeve.com>

	* awkgram.y:  Update copyright year.
	(func_use): Simplify code.
	* command.y:  Update copyright year.
	* ext.c:  Update copyright year.
	(make_builtin): Small simplification.
	(make_old_builtin): Make code consistent with make_builtin(), add
	call to track_ext_func().
	* bootstrap.sh: Update copyright year. Remove touch of version.c
	since that file is no longer autogenerated.

2014-01-07         Arnold D. Robbins     <arnold@skeeve.com>

	* command.y (next_word): Move into ifdef for HAVE_LIBREADLINE,
	since it's only used by that code.
	* ext.c (load_old_ext): Minor improvements.

2014-01-03         Arnold D. Robbins     <arnold@skeeve.com>

	* config.guess, config.rpath, config.sub, depcomp,
	install-sh: Updated.
	* dfa.h, dfa.c: Sync with GNU grep; comment fix and copyright year.
	* NEWS: Updated some, including copyright year.

2013-12-26         Arnold D. Robbins     <arnold@skeeve.com>

	* README: Add John Malmberg for VMS.

2013-12-24         Arnold D. Robbins     <arnold@skeeve.com>

	* getopt.h: Add `defined(__sun)' to list of system that do get to
	include stdlib.h.  Needed for Illumos. Thanks to
	Richard Palo <richard.palo@free.fr> for the report.

2013-12-21         Mike Frysinger        <vapier@gentoo.org>

	* configure.ac: Add --disable-extensions flag to control
	compiling extensions.  Better for cross-compiling.
	(AC_CANONICAL_HOST): Added. Changed case statments appropriately.
	* Makefile.am (check-for-shared-lib-support): Removed.
	(check-recursive, all-recursive): Removed.

2013-12-21         Arnold D. Robbins     <arnold@skeeve.com>

	* config.guess: Updated.
	* configure, aclocal.m4: Updated based on automake 1.13.4.

2013-12-19         Arnold D. Robbins     <arnold@skeeve.com>

	* regexec.c (re_search_internal): Make sure `dfa' pointer is
	not NULL before trying to dereference it.

2013-12-16         Arnold D. Robbins     <arnold@skeeve.com>

	* configure.ac (AC_FUNC_VPRINTF): Remove. Not needed on current
	systems.
	* awk.h (HAVE_VPRINTF): Remove check.

2013-12-12         John E. Malmberg      <wb8tyw@qsl.net>

	* io.c (redirect): Add additional VMS error codes.
	(nextfile): Retry open after closing some files.

2013-12-10         Scott Deifik          <scottd.mail@sbcglobal.net>

	* io.c (closemaybesocket): Add definition for DJGPP.

2013-12-10         Arnold D. Robbins     <arnold@skeeve.com>

	* awk.h (Floor, Ceil): Remove declarations and VMS redefinitions.
	* floatcomp.c (Floor, Ceil): Removed, not needed. Move bracketing
	ifdef to the top of the file.
	* builtin.c (double_to_int): Use floor() and ceil().

2013-12-07         Arnold D. Robbins     <arnold@skeeve.com>

	* regex_internal.h (__attribute__): Define to empty if not GCC.
	* custom.h (__attribute__): Remove the definition from here; the
	right place was regex_internal.h.

2013-12-06         Arnold D. Robbins     <arnold@skeeve.com>

	No need to generate version.c from version.in.
	Thanks to John E. Malmberg <wb8tyw@qsl.net> for the suggestion.

	* version.in: Removed.
	* version.c: Use PACKAGE_STRING directly.
	* Makefile.am (EXTRA_DIST): Remove version.in.
	(distcleancheck_listfiles): Remove this rule.
	(MAINTAINERCLEANFILES): Remove this definition.
	(version.c): Remove the rule to create it.

2013-12-05         Arnold D. Robbins     <arnold@skeeve.com>

	Fixes for Z/OS.

	* custom.h (__attribute__): Define to empty.
	* dfa.c (parse_bracket_exp): Add a cast to quiet a warning.
	* regex.c: Correctly bracket include of <sys/param.h>.

	Unrelated:

	* debug.c (find_rule): Add a FIXME comment.

2013-12-03         John E. Malmberg	<wb8tyw@qsl.net>

	* io.c (redirect): Add additional VMS error code to check.
	(do_find_source): Append "/" if not a VMS filename.

2013-12-01         Andrew J. Schorr     <aschorr@telemetry-investments.com>

	* main.c (optab): Sort by long option name.

2013-11-27         Andrew J. Schorr     <aschorr@telemetry-investments.com>

	* main.c (optab): Add entry for --include.

2013-11-23         Arnold D. Robbins     <arnold@skeeve.com>

	* dfa.c: Merge from grep; minor fixes in how bit twiddling
	is done.

2013-11-01         Arnold D. Robbins     <arnold@skeeve.com>

	* dfa.c (lex): Reset laststart so that stuff like \s* works.
	Fix from grep.

2013-10-31         Arnold D. Robbins     <arnold@skeeve.com>

	* builtin.c (efwrite): If write error to stdout is EPIPE,
	die silently.  Thanks to Hermann Peifer for helping find this.

2013-10-22         Arnold D. Robbins     <arnold@skeeve.com>

	Revise error messages when writing to standard output or standard
	error to ignore EPIPE.  Add the ability based on an environment
	variable to get the source file and line number.

	* awk.h (r_warning): Renamed from warning.
	(warning): New macro to set location and call warning.
	* io.c (flush_io): Print errors only if not EPIPE.
	(close_io): Ditto.
	* main.c (lintfunc): Init to r_warning.
	(main): Enhance explanatory comment.
	(usage): Print errors only if not EPIPE.
	(copyleft): Ditto.
	* msg.c (err): Make printing srcfile and srcline depend upon
	GAWK_MSG_SRC environment variable.
	(r_warning): Renamed from warning.

2013-10-17         Arnold D. Robbins     <arnold@skeeve.com>

	* main.c (main): Ignore SIGPIPE. See the comment in the code.
	Thanks to Alan Broder for reporting the issue.

	Unrelated:

	* rand.c (do_rand): Fix computation and loop checking against
	1.0 to use do..while.

2013-10-16         Arnold D. Robbins     <arnold@skeeve.com>

	Make -O work again.  Turns out that C99 bool variables
	are clamped to zero or one.

	* main.c (do_optimize): Init to false.
	(main): Set do_optimize to true on -O.
	* eval.c (setup_frame): Change all uses of do_optimize to be
	a boolean check instead of a test > 1.
	* awkgram.y: Ditto.
	(optimize_assignment): Remove check against do_optimize since
	it was inited to true anyway.

	Unrelated:

	* re.c (resetup): Add a comment about the joy of syntax bits.

	Unrelated:

	* builtin.c (do_rand): If result is exactly 1.0, keep trying.
	Thanks to Nelson Beebe.

2013-10-10         Arnold D. Robbins     <arnold@skeeve.com>

	* dfa.c (lex): Sync with GNU grep. Handle multibyte \s and \S.

	Unrelated:

	* awk.h [ARRAY_MAXED]: Fix value of this and subsequent flags
	after addition of NULL_FIELD.
	* eval.c (flags2str): Add NULL_FIELD. Duh.

2013-10-09         Arnold D. Robbins     <arnold@skeeve.com>

	* awkgram.y (mk_assignment): Rework switch to handle Op_assign,
	and to provide a better error message upon unknown opcode.

2013-09-28         Arnold D. Robbins     <arnold@skeeve.com>

	* dfa.c: Sync with GNU grep.

2013-09-25         Arnold D. Robbins     <arnold@skeeve.com>

	* builtin.c (do_rand): Make the result more random by calling
	random() twice. See the comment in the code. Thanks to
	Bob Jewett <jewett@bill.scs.agilent.com> for the report and
	the fix.

2013-09-24         Arnold D. Robbins     <arnold@skeeve.com>

	* debug.c (find_rule): Handle case where lineno is zero. Can happen
	if break is given without a line number on a current line. Thanks
	to Ray Song <i@maskray.me> for the report.

2013-09-19         Arnold D. Robbins     <arnold@skeeve.com>

	* dfa.c (parse_bracket_exp): Use code from grep to keep things within
	range (updates change of 2013-09-08). Fix whitespace in one of the
	gawk-only additions.

2013-09-13         Arnold D. Robbins     <arnold@skeeve.com>

	Fix use of NF after it's extended, e.g. see test/nfloop.awk.

	* awk.h (NULL_FIELD): New flag
	* builtin.c (do_print_rec): Check f0->flags instead of if
	equal to Nnull_string.
	* eval.c (r_get_field): Check (*lhs)->flags instead of if
	equal to Nnull_string or Null_field.
	* field.c (init_fields): Init field zero and Null_field with
	NULL_FIELD flag.
	(set_NF): Set parse_high_water = NF in case NF extended past the
	end. This is the actual bug fix.

2013-09-08         Arnold D. Robbins     <arnold@skeeve.com>

	Fixes based on reports from a static code checker. Thanks to
	Anders Wallin for sending in the list.

	* array.c (asort_actual): Free list if it's not NULL.
	* builtin.c (do_sub): Set buf to NULL and assert on it before using
	it.
	* cint_array.c (cint_array_init): Clamp any value of NHAT from the
	environment such that it won't overflow power_two_table when used as
	an index.
	* dfa.c (parse_bracket_exp): Check that len is in range before using it
	to index buf.
	* getopt.c (_getopt_internal_r): Change call to alloca to use malloc.
	* io.c (socket_open): Init read_len to zero.
	(two_way_open): Upon failure to fork, close the slave fd also.
	* re.c (research): Init try_backref to false.
	* regcomp.c (build_range_exp): Free any items that were allocated in
	the case where not all items were.
	(build_charclass_op): Same. Init br_token to zero with memset.
	(create_tree): Init token t to zero with memset.
	* regex_internal.c (re_dfa_add_node): Free any items that were
	allocated in the case where not all items were.
	* symbol.c (destroy_symbol): On default, break, to fall into releasing
	of resources.

2013-08-29         Arnold D. Robbins     <arnold@skeeve.com>

	* debug.c (HAVE_HISTORY_LIST): Move checks and defines to the top.
	(do_save, serialize): Adjust #if checks to depend on having both
	readline and the history functions. Needed for Mac OS X whose
	native readline is a very old version. Sigh.
	* configh.in, configure: Regenerated due to change in m4/readline.m4.
	Issue reported by Hermann Peifer and Larry Baker.

	Unrelated:

	* getopt.c: Sync with GLIBC, changes are minor.

	Unrelated:

	* dfa.c: Sync with version in grep. Primarily whitespace / comment
	wording changes.

2013-08-26         Arnold D. Robbins     <arnold@skeeve.com>

	* regcomp.c (parse_dup_op): Remove RE_TOKEN_INIT_BUG code (change of
	Feb 19 2005) since it's no longer needed.

	* regcomp.c (re_fastmap_iter): Undo addition of volatile from
	Jan 18 2007; no longer needed and is one less change to have to
	maintain aginst the upstream.

	* regcomp.c, regex.h, regex_internal.h: Sync with GLIBC.

2013-08-22         Arnold D. Robbins     <arnold@skeeve.com>

	* str_array.c (env_store): If the new value being stored is NULL,
	pass in "" instead. Avoids core dump on Mac OS X.
	Thanks to Hermann Peifer for the bug report.

2013-08-20         Arnold D. Robbins     <arnold@skeeve.com>

	* nonposix.h: New file. Contains FAKE_FD_VALUE.
	* awk.h: Include it if MinGW or EMX.
	* Makefile.am (base_sources): Add nonposix.h.

2013-08-18         Arnold D. Robbins     <arnold@skeeve.com>

	Reflect updates to ENVIRON into the real environment.

	* awk.h (init_env_array): Add declaration.
	* main.c (load_environ): Call init_env_array.
	* str_array.c (env_remove, env_store, env_clear, init_env_array):
	New functions.
	(env_array_func): New array vtable.

2013-08-18         Arnold D. Robbins     <arnold@skeeve.com>

	* array.c (force_array): Set symbol->xarray to NULL before
	initing the array if it was Node_var_new.
	(null_array): Restore assert, undoing change of 2013-05-27.

2013-08-15         Arnold D. Robbins     <arnold@skeeve.com>

	* debug.c (print_memory): Fix whitespace / indentation.

2013-08-02         Arnold D. Robbins     <arnold@skeeve.com>

	* awkgram.y (append_rule): Add attempt to insert any comment
	before a rule. Commented out at the moment.

2013-07-30         Arnold D. Robbins     <arnold@skeeve.com>

	* awk.h (enum opcodeval): Add Op_comment.
	* awkgram.y (comment): New variable to hold comment text.
	(statement): Add saved comments to lists being built.
	(allow_newline): Save comment text if necessary. Append if have
	existing text.
	(yylex): Ditto.
	* debug.c (print_instruction): Handle Op_comment.
	* eval.c (optypes): Add entry for Op_comment.
	* interpret.h (r_interpret): Ditto.
	* profile.c (pprint): For Op_comment, print the comment text.

2013-07-24         Arnold D. Robbins     <arnold@skeeve.com>

	* io.c (FAKE_FD_VALUE): Move definition from here ...
	* awk.h (FAKE_FD_VALUE): ... to here. Fixes compilation on MinGW.

2013-07-08         Arnold D. Robbins     <arnold@skeeve.com>

	* io.c (get_a_record): Change `min' to `MIN' for consistency with
	other files and general practice.

2013-07-07         Andrew J. Schorr     <aschorr@telemetry-investments.com>

	* configure.ac (AC_CHECK_FUNCS): Check for sigprocmask.
	* io.c (wait_any): If sigprocmask is available, block signals instead
	of ignoring them temporarily.

2013-07-05         Andrew J. Schorr     <aschorr@telemetry-investments.com>

	* gawkapi.h (gawk_api): Document that the api_get_file function will not
	access the file type and length arguments if the file name is empty.

2013-07-04         Andrew J. Schorr     <aschorr@telemetry-investments.com>

	* configure.ac (AC_CHECK_FUNCS): Add a check for waitpid.
	* io.c (wait_any): Enhance comment to explain why we loop reaping all
	exited children when the argument is zero.  When available, use waitpid
	with WNOHANG to avoid blocking.  Remove my previous incorrect patch to
	exit after reaping the first child.  The function is intended to
	wait for all children, since we are not careful about reaping children
	as soon as they die.

2013-07-02         Andrew J. Schorr     <aschorr@telemetry-investments.com>

	* gawkapi.h (gawk_api): Remove unused api_lookup_file hook.
	(lookup_file): Remove associated macro.
	* gawkapi.c (api_lookup_file): Remove unused function.
	(api_impl):  Remove unused api_lookup_file hook.

2013-07-02         Andrew J. Schorr     <aschorr@telemetry-investments.com>

	* awkgram.y (main_beginfile): Declare new global INSTRUCTION *.
	(parse_program): Set main_beginfile to point to the BEGINFILE
	instruction block.
	* gawkapi.c (api_get_file): After nextfile starts a new file,
	we need to run the BEGINFILE actions.  We retrieve the
	instruction pointer from main_beginfile and execute it until
	we reach the Op_after_beginfile opcode.  We then run after_beginfile
	manually and restore the value of currule and source.

2013-07-04         Andrew J. Schorr     <aschorr@telemetry-investments.com>

	* gawkapi.h (awk_element_t): Add comment indicating that the array
	element index will always be a string!
	* gawkapi.c (api_flatten_array): When converting the index to an awk
	value, request a string conversion, since we want the indices to
	appear as strings to the extensions.  This makes the call to
	force_string redundant, since node_to_awk_value does that internally
	when we request a string.

2013-07-02         Andrew J. Schorr     <aschorr@telemetry-investments.com>

	* eval.c (update_ERRNO_string): Set PROCINFO["errno"] to 0.
	* io.c (inrec): Since get_a_record may now return -2, be sure
	to throw an error in that case as well.
	(wait_any): Fix what appears to be a bug.  The old logic repeatedly
	called wait until it failed.  When a process has multiple children,
	this causes it to stall until all of them have exited.  Instead,
	we now exit the function after the first successful wait call.
	(do_getline_redir, do_getline): Handle case where get_a_record
	returns -2.
	(errno_io_retry): New function to decide whether an I/O operation should
	be retried.
	(get_a_record): When read returns an error, call errno_io_retry to
	decide whether the operation should be retried.  If so, return -2
	instead of setting the IOP_AT_EOF flag.

2013-07-01         Andrew J. Schorr     <aschorr@telemetry-investments.com>

	* eval.c (update_ERRNO_int, unset_ERRNO): Update PROCINFO["errno"].

2013-06-30         Andrew J. Schorr     <aschorr@telemetry-investments.com>

	* awk.h (redirect_string): Declare new function that provides API access
	to the redirection mechanism.
	* gawkapi.h (GAWK_API_MINOR_VERSION): Bump from 0 to 1 since 2 new
	hooks were added to the api.
	(gawk_api_t): Add 2 new functions api_lookup_file and api_get_file.
	(lookup_file, get_file): New macros to wrap the new API functions.
	* gawkapi.c (curfile): Declare this extern, since it is needed
	by lookup_file and get_flie.
	(api_lookup_file): Find an open file using curfile or getredirect().
	(api_get_file): Find or open a file using curfile or redirect_string().
	(api_impl): Add api_lookup_file and api_get_file.
	* io.c (redirect_string): Renamed from redirect and changed arguments
	to take a string instead of a 'NODE *'.  This allows it to be called
	through the API's new get_file hook.
	(redirect): Now implemented by calling redirect_string backend function.

2013-07-04         Arnold D. Robbins     <arnold@skeeve.com>

	* builtin.c (format_tree): Fixes for %c with multibyte characters
	and field width > 1. Bugs reported by Nethox <nethox@gmail.com>.

2013-07-02         Arnold D. Robbins     <arnold@skeeve.com>

	* profile.c (pp_string): Add a call to chksize and fix another.
	Avoids valgrind errors on profile5 test. Thanks to Andrew
	Schorr for the report.

2013-06-27         Arnold D. Robbins     <arnold@skeeve.com>

	* awkgram.y: Minor whitespace cleanup, remove redundant ifdef.

2013-06-24         Arnold D. Robbins     <arnold@skeeve.com>

	* dfa.c (copytoks): Rewrite to call addtok_mb() directly. Avoids
	problems with multibyte characters inside character sets.
	Thanks to Steven Daniels <stevendaniels88@gmail.com> for reporting
	the problem.  Much thanks to Mike Haertel <mike@ducky.net> for the
	analysis and fix.

2013-06-24  Eli Zaretskii  <eliz@gnu.org>

	* io.c: Move #include "popen.h" out of the HAVE_SOCKETS condition,
	as this is needed for non-sockets builds as well.  See
	http://lists.gnu.org/archive/html/bug-gawk/2013-06/msg00014.html
	for the details of the problem this caused.

2013-06-15         Arnold D. Robbins     <arnold@skeeve.com>

	* io.c: Add ifdefs for VMS so that it will compile again.
	Thanks to Anders Wallin.

2013-06-11         Arnold D. Robbins     <arnold@skeeve.com>

	* debug.c (print_lines): Move setting of binary mode to after all
	the messing with the fd. Simplifies code some.
	* io.c (srcopen): Rearrange so that can add call to setbinmode
	here too. This fixes the debugger and makes reading source
	files a little faster. Thanks again to Corinna Vinschen.

2013-06-10         Arnold D. Robbins     <arnold@skeeve.com>

	* debug.c (print_lines): Set binary mode so that calculation of the
	byte offsets will be right. Thanks to Corinna Vinschen for the
	direction.

2013-06-10         Arnold D. Robbins     <arnold@skeeve.com>

	* re.c (check_bracket_exp): Remove warning about ranges being
	locale dependent, since they aren't anymore.

2013-06-09         Arnold D. Robbins     <arnold@skeeve.com>

	* io.c (iop_finish): Change fstat call to fcntl/F_GETFL per
	Eli Z., for Windows.

2013-06-03         Arnold D. Robbins     <arnold@skeeve.com>

	* eval.c (unwind_stack): If exiting, don't worry about strange stuff
	on the stack.

	Unrelated:

	* awk.h (init_sockets): Declare.
	* io.c (init_io): Remove ifdef around call.

2013-06-01  Eli Zaretskii  <eliz@gnu.org>

	* io.c (SHUT_RD) [SD_RECEIVE]: Define to SD_RECEIVE.
	(SHUT_WR) [SD_SEND]: Define to SD_SEND.
	(SHUT_RDWR) [SD_BOTH]: Define to SD_BOTH.
	(FD_TO_SOCKET, closemaybesocket) [!FD_TO_SOCKET]: New macros.
	(SOCKET_TO_FD, SOCKET) [!SOCKET_TO_FD]: New macros.
	(PIPES_SIMULATED): Define only for DJGPP.
	(pipe) [__MINGW32__]: Define to call _pipe, unless PIPES_SIMULATED
	is defined.
	(init_io) [HAVE_SOCKETS]: Call init_sockets.
	(iop_close, socketopen): Call closemaybesocket instead of close.
	(redirect) [__MINGW32__]: Call wait_any with a non-zero argument.
	(devopen) [__EMX__ || __MINGW32__]: Don't call stat on network
	pseudo-filenames.
	(two_way_open) [HAVE_SOCKETS]: Switch input and output to binary
	mode if appropriate.
	(two_way_open) [!PIPES_SIMULATED]: Use the __EMX__ code for MinGW
	as well.
	[__MINGW32__] Call spawnl to invoke $ComSpec and pass it a
	suitably quoted command line.
	(two_way_open) [__MINGW32__]: Wait only for a specified process
	ID.  If successful, update the exit status of the exited process.
	Don't use signals that are undefined on MinGW.
	(two_way_open) [!PIPES_SIMULATED]: Use the __EMX__ code for MinGW
	as well.
	(min): Define only if not already defined.
	(read_with_timeout) [__MINGW32__]: Allow reading from sockets with
	timeout.
	(gawk_fclose) [__MINGW32__]: Close the underlying socket as well.

	* getopt.c: Include stdlib.h for MinGW as well.

2013-05-30         Arnold D. Robbins     <arnold@skeeve.com>

	More profiling fixes:

	* profile.c (pprint): For Op_in_array, parenthesize subscript if
	the precedence is lower. E.g.:  (c = tolower(foo)) in ARRAY.
	(prec_level): Merge cases for precedence of 5.
	(parenthesize): Simplify, as in 3.1.8. Avoids stuff like
	`(x == 1 && (z ==2 && (q == 4 && w == 7)))'.

	Unrelated:

	* io.c (iop_finish): fstat the fd before closing it to avoid
	errors on some operating systems. Thanks to Eli Zaretskii
	for the report.

2013-05-29         Arnold D. Robbins     <arnold@skeeve.com>

	* profile.c (pp_group3): Renamed from pp_concat. Change all calls.
	(is_binary): Change return type to bool.
	(is_scalar): New function.
	(pp_concat): New function to handle concatenation operator better.
	(pprint): Call it at case Op_concat. Fix Op_K_delete if multiple
	indexes to separate with "][".
	General: Add leading comments as needed.

2013-05-28         Arnold D. Robbins     <arnold@skeeve.com>

	* main.c (main): Add minor hack to not run code if pretty printing
	and undocumented env var GAWK_NO_PP_RUN exists.
	* profile.c (pp_string): Explicitly print NUL chars as \000.

2013-05-27         Arnold D. Robbins     <arnold@skeeve.com>

	* configure.ac (AM_INIT_AUTOMAKE): Add dist-lzip to quiet
	outside maintainer warnings.

	Unrelated:

	* configure.ac (AC_STRUCT_ST_BLKSIZE): Replaced with call to
	AC_CHECK_MEMBERS.

	Unrelated:

	* array.c (null_array): Remove the assert and just clear
	symbol->xarray.

2013-05-26         Arnold D. Robbins     <arnold@skeeve.com>

	* getopt.c: For Mac OS X, also include <stdlib.h> to avoid
	some compiler warnings.

2013-05-20         Arnold D. Robbins     <arnold@skeeve.com>

	* gawkapi.h [FAKE_FD_VALUE]: Moved from here to ...
	* io.c [FAKE_FD_VALAUE]: here.

2013-05-14  Eli Zaretskii  <eliz@gnu.org>

	* io.c (devopen) [__EMX__ || __MINGW32__]: Produce EISDIR on MinGW
	when an attempt to open() a directory fails.
	(two_way_open) [__EMX__ || __MINGW32__]: When trying to open() a
	directory fails with EISDIR, assign FAKE_FD_VALUE to the file
	descriptor and attributes of a directory to its mode bits.  This
	is needed to support the readdir extension.

	* gawkapi.h (FAKE_FD_VALUE): New macro, used in io.h and in
	extension/gawkdirfd.h.

2013-05-09         Arnold D. Robbins     <arnold@skeeve.com>

	* 4.1.0: Release tar ball made.

2013-05-09         Arnold D. Robbins     <arnold@skeeve.com>

	* awkgram.y (snode): Make it a fatal error to use a regexp constant
	as the second argument of index(). Thanks to Christopher Durant
	<christopher.durant@marquesa.net> and Brian Kernighan for the report
	and the advice.

2013-04-28  Eli Zaretskii  <eliz@gnu.org>

	* io.c (redirect): Remove the HACK that called close_one when
	errno was zero in the MinGW build.  This prevents failure in
	several tests in the test suite, e.g., closebad.

2013-04-28         Arnold D. Robbins     <arnold@skeeve.com>

	* bootstrap.sh: Fix a comment.

2013-04-24         Arnold D. Robbins     <arnold@skeeve.com>

	* io.c (do_getline_redir): Fix the leading comment.

2013-04-23         Arnold D. Robbins     <arnold@skeeve.com>

	* main.c (load_procinfo): Add PROCINFO entries for API major
	and minor versions.

2013-04-21         Arnold D. Robbins     <arnold@skeeve.com>

	* missing: Update from Automake 1.13.1.

2013-04-18         Arnold D. Robbins     <arnold@skeeve.com>

	* configure.ac: Fix a typo.

2013-04-17         Corinna Vinschen      <vinschen@redhat.com>

	* configure.ac: Remove special casing for cygwin for libiconv
	and libintl.

2013-04-16         Arnold D. Robbins     <arnold@skeeve.com>

	* bootstrap.sh: Touch gawk.texi too. Update copyright.

2013-04-16         Arnold D. Robbins     <arnold@skeeve.com>

	* awkgram.c: Regenerated from bison 2.7.1.
	* command.c: Ditto.
	* dfa.h, dfa.c: Minor edits to sync with GNU grep.
	* gettext.h: Sync with gettext 0.18.2.1.
	* random.h: Remove obsolete __P macro and use. Update copyright year.
	* Makefile.am, array.c, builtin.c, cint_array.c, cmd.h, debug.c,
	eval.c, ext.c, field.c, gawkapi.c, gawkapi.h, gettext.h, int_array.c,
	interpret.h, msg.c, node.c, profile.c, re.c, replace.c, str_array.c,
	symbol.c: Update copyright year.

	Update to automake 1.13.1:

	* configure.ac (AM_INIT_AUTOMAKE): Update version.
	* configure, Makefile.in, aclocal.m4, awklib/Makefile.in,
	doc/Makefile.in, test/Makefile.in: Regenerated.

	* getopt.c, getopt.h, getopt1.c, getopt_int.h: Sync with GLIBC.

2013-04-14         Arnold D. Robbins     <arnold@skeeve.com>

	* awkgram.y (check_funcs): Fix logic of test for called but
	not defined warning. Thanks to Scott Deifik for the bug report.

2013-04-02         Arnold D. Robbins     <arnold@skeeve.com>

	* profile.c (print_lib_list): Send final newline to prof_fp
	instead of stdout.  Thanks to Hermann Peifer for the bug report.

2013-03-27         Arnold D. Robbins     <arnold@skeeve.com>

	* Makefile.am (SUBDIRS): Move extension back into the middle of
	the list so that `make check' without a prior `make' works.

	Unrelated:

	* main.c (main): Move env_lc into ifdef for LIBC_IS_BORKED.

2013-03-20         Arnold D. Robbins     <arnold@skeeve.com>

	For systems where libc is borked (MirBSD, maybe others).

	* dfa.c: Force use of gawk_mb_cur_max instead of MB_CUR_MAX and make
	mbrtowc a macro that always fails.
	(using_utf8): Force utf8 to be 0 if libc borked and gawk_mb_cur_max
	is one.
	* main.c (main): If libc is borked and LC_ALL or LANG exist in the
	environment and are set to "C" or "c", force gawk_mb_cur_max to one.

2013-03-11         Arnold D. Robbins     <arnold@skeeve.com>

	* re.c (check_bracket_exp): Make handling of embedded ] in
	regexp smarter. Thanks to Ed Morton <mortoneccc@comcast.net>
	for reporting the bug.

2013-03-01         Arnold D. Robbins     <arnold@skeeve.com>

	Don't build extensions if API isn't supported:

	* Makefile.am (SUBDIRS): Move extension directory to last in case
	building the extensions is not supported.
	* configure.ac: Add check for MirBSD and don't even try to run the
	checks for DYNAMIC if so.

	Check for systems (MirBSD) where libc doesn't understand not
	to use UTF-8 for LC_ALL=C.

	* configure.ac (LIBC_IS_BORKED): AC_DEFINE if needed.
	* regcomp.c (init_dfa): Change logic as needed if LIBC_IS_BORKED.

2013-02-28         Arnold D. Robbins     <arnold@skeeve.com>

	Cause profiling / pretty printing to include a list of
	loaded extensions. Thanks to Hermann Peifer for the bug report.

	* awk.h (srcfiles): Add declaration.
	* profile.c (print_lib_list): New function.
	(dump_prog): Call it.

2013-02-26         Arnold D. Robbins     <arnold@skeeve.com>

	* awkgram.y (expression_list): In case of error return the list
	instead of NULL so that snode gets something it can count.

2013-02-12         Arnold D. Robbins     <arnold@skeeve.com>

	* bisonfix.awk: Comment out code for fixing contined #if
	statements. It is likely not needed anymore. Leave it there in
	case I'm wrong.

2013-02-06         Arnold D. Robbins     <arnold@skeeve.com>

	* builtin.c (printf_common): Move nargs > 0 check into assert.
	(do_sprintf): Add nargs check and fatal message to here.

2013-02-04         Arnold D. Robbins     <arnold@skeeve.com>

	* main.c (main): Remove undocumented -m option which was for
	compatibility with BWK awk. His awk dropped it back in 2007.

2013-02-03         Arnold D. Robbins     <arnold@skeeve.com>

	* configure.ac: Add Automake test for cross compiling.

2013-01-31         Arnold D. Robbins     <arnold@skeeve.com>

	* regcomp.c, regex.c, regex_internal.c, regexec.c: Update
	copyright years to sync with GLIBC.

	From: http://www.sourceware.org/ml/libc-alpha/2013-01/msg00967.html,
	by Andreas Schwab <schwab@suse.de>:

	* regexec.c (extend_buffers): Add parameter min_len.
	(check_matching): Pass minimum needed length.
	(clean_state_log_if_needed): Likewise.
	(get_subexp): Likewise.`

2013-01-31         Arnold D. Robbins     <arnold@skeeve.com>

	* dfa.c: Include "dfa.h" which includes regex.h after limits.h
	so that RE_DUP_MAX gets the correct value. Especially needed on
	OpenVMS. Thanks to Anders Wallin.

	* main.c (version): Print out API version numbers if DYNAMIC.
	Helpful also for knowing if to run the shlib tests.

	* configure: Regenerated after change in m4/readline.m4.

2013-01-31         Arnold D. Robbins     <arnold@skeeve.com>

	* PROBLEMS: Removed. It is no longer needed.
	* Makefile.am (EXTRA_DIST): Remove PROBLEMS from list.

2013-01-31         Andrew J. Schorr     <aschorr@telemetry-investments.com>

	* configure.ac: Remove TEST_MPFR conditional added in last patch.
	We will instead test for MPFR capability by looking at the output
	from gawk --version.

2013-01-27         Andrew J. Schorr     <aschorr@telemetry-investments.com>

	* configure.ac: Add MPFR test for use in test/Makefile.am.

2013-01-25         Arnold D. Robbins     <arnold@skeeve.com>

	* awkgram.y (parms_shadow): Change int param to bool.
	* cmd.h (output_is_tty): Sync type with rest of code (is bool).
	* dfa.c (MALLOC): Undef first, for Irix.
	* Makefile.am (LDADD): Use LIBREADLINE and LIBMPFR instead of
	automake substitutions.
	* configure.ac (AC_INIT): Version bump.
	(GAWK_CHECK_READLINE): Renamed from GNUPG_CHECK_READLINE.

2013-01-23         Arnold D. Robbins     <arnold@skeeve.com>

	* awk.h (list_functions): Change parameter to bool.
	* symbol.c (list_functions): Ditto.
	(get_symbols): Change sort parameter to bool. Additional
	code cleanup.

2013-01-22         Arnold D. Robbins     <arnold@skeeve.com>

	* symbol.c (get_symbols): Reset count after each loop to only
	sort the actual items retrieved. Thanks to Hermann Peifer (by
	way of Andrew Schorr) for reporting the bug.  Also add some
	commentary and fix function name in emalloc calls.

2013-01-20         Arnold D. Robbins     <arnold@skeeve.com>

	* re.c (regexflags2str): New routine.
	(resetup): If do_intervals, also turn on RE_NO_BK_BRACES.
	Thanks to Yan Lei <yanl.fnst@cn.fujitsu.com> for the
	bug report.

2013-01-18         Arnold D. Robbins     <arnold@skeeve.com>

	Fix a problem with include ordering to get ptrdiff_t definition,
	showed up on Debian Lenny. Reported by Manuel Collado.
	Fix brought over from grep.

	* dfa.h: Include regex.h and stddef.h directly.
	* dfa.c: Adjust includes.

2013-01-11         John Haque            <j.eh@mchsi.com>

	* awk.h (do_mpfr_rshift): Renamed from do_mpfr_rhift.
	* awkgram.y (do_mpfr_rshift): Renamed from do_mpfr_rhift.
	* mpfr.c (_tz1, _tz2, _mpz1, _mpz2, mpz1, mpz2, get_bit_ops,
	free_bit_ops): Removed.
	(init_mpfr): Remove calls to mpz_init.
	(get_intval, free_intval): New functions.
	(do_mpfr_rshift, do_mpfr_lshift): Rework code.
	(do_mpfr_and, do_mpfr_or, do_mpfr_xor): Accept two or more arguments
	to match regular functions.

2013-01-11         Arnold D. Robbins     <arnold@skeeve.com>

	* bisonfix.awk: Adjust ARGV / ARGC to force reading of standard
	input; apparently needed for Mac OS X. Thanks to Akim Demaille
	for the report.

2013-01-06         Arnold D. Robbins     <arnold@skeeve.com>

	* io.c (redirect, two_way_open): Set the name field in the
	awk_input_buf_t and awk_output_buf_t structures, as needed.
	Thanks to Manuel Collado for the report.

2013-01-05         Arnold D. Robbins     <arnold@skeeve.com>

	* regex_internal.h (struct re_dfa_t): Restore ifdefs around
	__libc_lock_define, they really were needed. Bleah.

2013-01-01         Arnold D. Robbins     <arnold@skeeve.com>

	Sync with GLIBC regex files.

	* regex_internal.h (struct re_dfa_t): Remove ifdefs around
	__libc_lock_define since it's already defined to empty in non-LIBC
	case.
	* regexec.c (check_node_accept_bytes): Restore decl with use from
	GLIBC code since this is LIBC case.

2012-12-27         Arnold D. Robbins     <arnold@skeeve.com>

	* builtin.c (do_print, do_printf): Use output_fp as default
	output for print/printf only if running under the debugger.
	Otherwise use stdout as Brian, Peter, and Al intended.

2012-12-25         Arnold D. Robbins     <arnold@skeeve.com>

	Remove sym-constant from API after discussions with John
	Haque and Andrew Schorr.

	* gawkapi.h (api_sym_constant): Removed field in API struct.
	(sym_constant): Remove macro.
	* gawkapi.c (set_constant, api_sym_update, api_sym_constant): Removed.
	(sym_update_real): Renamed to api_sym_update(). is_const parameter
	removed and code adjusted.

2012-12-24         Arnold D. Robbins     <arnold@skeeve.com>

	* 4.0.2: Release tar ball made.

2012-12-23         John Haque      <j.eh@mchsi.com>

	* eval.c (r_get_lhs): Node_array_ref. If original is Node_var,
	don't assign null-string as value.
	* ext.c (get_argument): Node_array_ref. Check if already a scalar.

2011-12-23         John Haque      <j.eh@mchsi.com>

	* awkgram.y (is_deferred_variable): New function.
	(func_install): Call it.
	* eval.c (r_interpret): Op_push_arg. Check for uninitialized scalar.

2012-12-23         Arnold D. Robbins     <arnold@skeeve.com>

	* awkgram.y (tokentab): Whitespace fix for "include".
	* builtin.c (printf_common): Do a fatal error if no args to printf()
	or sprintf().

2012-12-19         Arnold D. Robbins     <arnold@skeeve.com>

	* bootstrap.sh: Touch extension/aclocal.m4 also.

	Unrelated: Extend input parser API:

	* awk.h (IOBUF): Remove read_func pointer.
	* gawkapi.h (awk_input_buf_t): Move it to here.
	* io.c (iop_alloc, get_a_record, get_read_timeout): Adjust code.

	Unrelated: Make sure that variables like NF, NR, FNR are
	accessable correctly both through SYMTAB and through API.

	* gawkapi.c (api_sym_lookup): Call update_global_values().
	(api_sym_lookup_scalar): Ditto.
	* interpret.h (Op_subscript, Op_subscript_lhs): Ditto.
	* main.c (update_global_values): Adjust comment.

	Unrelated: Fix --disable-lint so that everything compiles.

	* main.c (main): Move case lable inside ifdef.
	* awkgram.y (isnoeffect): Add ifdefs around declaration, use,
	and function body.

	Unrelated: Restore building with tcc.

	* awk.h (AFUNC): Move to array.c which is the only place its used.
	(ainit_ind, atypeof_ind, etc.): New macros for use in array.c
	* array.c (AFUNC): Change to use F##_ind. Works with tcc and other
	compilers.
	* configure.ac: Only add -export-dynamic flag if compiling with gcc.

2012-12-18         Andrew J. Schorr     <aschorr@telemetry-investments.com>

	* gawkapi.c (sym_update_real): If setting a scalar variable that exists
	already in an undefined state with type set to Node_var_new, we must
	update the type to Node_var if the new value is not undefined.

2012-12-18         Arnold D. Robbins     <arnold@skeeve.com>

	* awkgram.y (tokentab): "extension" needs to be inside ifdef DYNAMIC.
	Thanks to Anders Wallin for finding this.

2012-12-16         Arnold D. Robbins     <arnold@skeeve.com>

	* debug.c (do_set_var): Fix last remaining `*assoc_lookup() = x'.

2012-12-15         Arnold D. Robbins     <arnold@skeeve.com>

	Infrastructure Updates:

	* awkgram.c, command.c: Regenerated with bison 2.7.
	* config.guess, config.sub, depcomp: Updated from automake 1.12.6.

2012-12-09         Arnold D. Robbins     <arnold@skeeve.com>

	Clean up BINMODE to use symbolic values.

	* awk.h (enum binmode_values): New enum.
	* eval.c (set_BINMODE): Use them.
	* io.c (binmode, close_rp, gawk_popen): Ditto.
	* main.c (main): Ditto.
	* builtin.c (do_system): Ditto.

	Unrelated:

	* configure.ac: Look for posix_openpt
	* io.c (two_way_open): Use posix_openpt if it's available.
	Thanks to Christian Weisgerber <naddy@mips.inka.de> for
	the changes.

	Also unrelated:

	* regex.c: Don't include <sys/param.h> on VMS. Thanks to
	Anders Wallin.

	Also unrelated:

	* ext.c (is_letter, is_identifier_char): New functions. Don't use
	<ctype.h> functions since those could rely on the locale.
	(make_builtin): Adjust test for valid name to call the new
	functions and return false instead of throwing a fatal error.
	(make_old_builtin): Adjust test for valid name to call the new
	function.
	* awk.h (is_identchar): Move from here, ...
	* awkgram.y (is_identchar): ... to here. This is safe, since
	the locale is C during parsing the program.

	Also unrelated: Make all checks for bitflags being set consistent
	in case we should wish to switch them to macro calls:

	* awkgram.y, builtin.c, cint_array.c, debug.c, eval.c, gawkapi.c,
	int_array.c, io.c, mpfr.c, node.c, profile.c, str_array.c: Fix
	as needed.

2012-12-07         Arnold D. Robbins     <arnold@skeeve.com>

	* awkgram.y (tokentab): `fflush()' is now in POSIX, remove the
	RESX flag. This was the last use, so delete the flag.
	(yylex): Don't check RESX.

	Thanks to Nathan Weeks <weeks@iastate.edu> for helping make this
	happen.

2012-12-01         Arnold D. Robbins     <arnold@skeeve.com>

	* interpret.h: For op_assign_concat, if both strings
	have WSTRCUR, then do the realloc() and append for the
	wide string too.  Thanks to Janis Papanagnou
	<janis_papanagnou@hotmail.com> for the discussion in
	comp.lang.awk.

2012-11-30         Arnold D. Robbins     <arnold@skeeve.com>

	* regcomp.c, regex.c, regex_internal.h, regexec.c: Sync
	with GLIBC.  Why not.

	* gawkapi.c (awk_bool_t): Change into an enum with awk_false and
	awk_true values.

2012-01-30         Andrew J. Schorr     <aschorr@telemetry-investments.com>

	Further cleanups of macros in awk.h

	* awk.h (_r, _t): Remove declarations.
	(unref, m_force_string): Remove macros.
	(r_unref): Move declaration.
	(r_force_string): Remove declaration.
	(DEREF, force_string, force_number, unref): Now inline functions.
	(POP_STRING, TOP_STRING): Back to macros.
	* eval.c (_t): Remove definition.
	* main.c (_r): Remove definition.
	* node.c (r_force_string): Remove.

2012-11-27         Arnold D. Robbins     <arnold@skeeve.com>

	* builtin.c (do_fflush): Make fflush() and fflush("") both
	flush everything. See the comment in the code.

2012-11-26         Arnold D. Robbins     <arnold@skeeve.com>

	* awk.h (Node_old_ext_func, Op_old_ext_func): New enum values.
	* configure.ac: Use -export-dynamic if supported for old extension
	mechanism.
	* eval.c (nodeytpes): Add Node_old_ext_func.
	(optypetab): Add Op_old_ext_func.
	* ext.c (make_old_ext_builtin): "New" function.
	* interpret.h: Special case Op_old_ext_builtin. Add checks for
	Node_old_ext_func.
	* msg.c: Adjust placement of a comment.

2012-05-02         John Haque      <j.eh@mchsi.com>

	* str_array.c (str_copy): Initialize next pointer in the linked list
	to avoid memory corruption.
	* int_array.c (int_copy): Ditto.

2012-04-21         John Haque      <j.eh@mchsi.com>

	Shutdown routine for a dynamic extension.

	* awk.h (SRCFILE): New field fini_func.
	* ext.c (load_ext): Takes an additional argument to look up and
	save the clean up routine in SRCFILE struct.
	(INIT_FUNC, FINI_FUNC): Defines for default init and fini routine
	names.
	(do_ext): Use default for the name of the init or fini routine if
	one is not supplied. Adjust call to load_ext().
	(close_extensions): Execute fini routines.
	* interpret.h (Op_at_exit): Call close_extensions().
	* msg.c (gawk_exit): Ditto.
	* debug.c (close_all): Ditto.
	* main.c (main): Adjust call to load_ext().
	* awkgram.y (tokentab): Specify 2nd and 3rd optional arguments
	for the extension() built-in.

	Unrelated:

	* interpret.h (Op_arrayfor_init): Use assoc_length for array size.

2012-04-19         John Haque      <j.eh@mchsi.com>

	Enhanced array interface to support transparent implementation
	using external storage and ...

	* awk.h (astore): Optional post-assignment store routine for
	array subscripts.
	(Op_subscript_assign): New opcode to support the store routine.
	(alength): New array interface routine for array length.
	(assoc_length): New macro.
	(assoc_empty): Renamed from array_empty.
	* awkgram.y (snode): Append Op_subscript_assign opcode if
	(g)sub variable is an array element.
	(mk_getline): Same for getline variable.
	(mk_assignment): Same if assigning to an array element.
	* field.c (set_element): Call store routine if needed.
	* builtin.c (do_match): Ditto.
	(do_length): Use length routine for array size.
	* symbol.c (print_vars): Ditto.
	* array.c (null_length): Default function for array length interface.
	(asort_actual):	Call store routine if defined.
	(asort_actual, assoc_list): Use length routine for array size.
	(null_array_func): Add length and store routine entries.
	* str_array.c (str_array_func): Same.
	* cint_array.c (cint_array_func): Same.
	* int_array.c (int_array_func): Same.
	* eval.c (optypetab): Add Op_subscript_assign.
	* profile.c (pprint): Add case Op_subscript_assign.
	* interpret.h (set_array, set_idx): New variables to keep track
	of an array element with store routine.
	(Op_sub_array, Op_subscript_lhs, Op_store_sub, Op_subscript_assign):
	Add code to handle array store routine.
	* debug.c (print_symbol, print_array, cmp_val, watchpoint_triggered,
	initialize_watch_item): Use length routine for array size.

	* awk.h (assoc_kind_t): New typedef for enum assoc_list_flags.
	(sort_context_t): Renamed from SORT_CONTEXT.
	* array.c (asort_actual, assoc_sort): Adjust.
	* cint_array.c (cint_list, tree_list, leaf_list): Adjust.
	* int_array.c (int_list): Adjust.
	* str_array.c (str_list): Adjust.

2012-04-18         John Haque      <j.eh@mchsi.com>

	* awk.h (atypeof, AFUNC): New macros.
	(afunc_t): Renamed typedef from array_ptr.
	* array.c (register_array_func, null_lookup): Use AFUNC macro
	instead of hard-coded index for array functions.
	(asort_actual): Unref null array elements before overwriting.
	(force_array): Renamed from get_array.
	(null_array): Renamed from init_array. Also initialize flags to 0.
	(array_types): Renamed from atypes.
	(num_array_types): Renamed from num_atypes.
	* interpret.h (r_interpret): In case Op_sub_array, unref null array element.
	* str_array.c (str_array_init): Reworked for (re)initialization of array.
	* int_array.c (int_array_init): Ditto.
	* cint_array.c (cint_array_init): Ditto.

2012-11-24         Arnold D. Robbins     <arnold@skeeve.com>

	Directory cleanup.

	* TODO.xgawk, FUTURES: Merged into TODO.
	* TODO: More stuff added.
	* Makefile.am (EXTRA_DIST): Updated.

2012-11-22         Arnold D. Robbins     <arnold@skeeve.com>

	Cleanup of awk.h.

	* array.c (r_in_array): Removed.
	* awk.h (MALLOC_ARG_T): Replaced with size_t everywhere.
	(S_ISREG, setsid): Moved to io.c.
	(__extension__): Removed.
	(INT32_BIT): Moved to cint_array.c.
	(_t): Always declare.
	(DO_LINT_INVALID, et al): Moved into an enum.
	(POP_ARRAY, POP_PARAM, POP_SCALAR, TOP_SCALAR, dupnode, in_array):
	Moved into inline functions.
	(force_number, force_string): Simplified.
	(ZOS_USS): Remove undef of DYNAMIC, it's handled in configure.ac.
	* io.c (S_ISREG, setsid): Moved to here.
	* cint_array.c (INT32_BIT): Moved to here.
	* eval.c (_t): Always define.
	* protos.h: Use size_t directly instead of MALLOC_ARG_T.

	Unrelated:

	* gawkapi.h: Add `awk_' prefix to structure tags where they
	were missing.  Document the full list of include files needed.

2012-11-14         Arnold D. Robbins     <arnold@skeeve.com>

	* io.c (do_find_source): On VMS, don't add the `/' separater.
	Thanks to Anders Wallin.

	MPFR minor cleanup:

	* awk.h (mpfr_unset): Declare new function.
	* mpfr.c (mpfr_unset): New function.
	* node.c (r_unref): Call it instead of inline code.
	* gawk_api.c (api_sym_update_scalar): Call it instead of inline code.

2012-11-13         Arnold D. Robbins     <arnold@skeeve.com>

	* symbol.c (get_symbols): Check type, not vname. Keeps
	valgrind happy. Thanks to Andrew Schorr for noticing the problem.

2012-11-10         Arnold D. Robbins     <arnold@skeeve.com>

	* Update to bison 2.6.5. Various files regenerated.
	* io.c (find_source): Add a default value for SHLIBEXT.
	(read_with_timeout): For VMS also, just use read().

2012-11-10         John Haque      <j.eh@mchsi.com>

	* int_array.c (int_copy): Initialize next pointer of newchain to null.
	* eval.c (eval_condition): Force string context for an integer used
	as array index.

2012-11-10         Arnold D. Robbins     <arnold@skeeve.com>

	* gawkapi.c (api_add_ext_func, api_awk_atexit, api_clear_array,
	api_create_array, api_create_value, api_register_ext_version,
	api_release_value, api_update_ERRNO_string, node_to_awk_value,
	remove_element, run_ext_exit_handlers): Add null pointer checks.
	Everywhere: Add / fixup leading comments.

	* interpret.h (Op_store_sub): If assigning to an unitialized variable
	through SYMTAB, change it to Node_var. Add explanatory comments.
	* symbol.c (get_symbol): Rationalized. Skip non-variables in SYMTAB.

2012-11-04         Arnold D. Robbins     <arnold@skeeve.com>

	* gawkapi.h: Minor documentation edit.

2012-10-31         Arnold D. Robbins     <arnold@skeeve.com>

	* awkgram.y (want_regexp): Use as a bool, not as an int.
	* field.c: Fix a comment.
	* gawkapi.h: Add comment to include <errno.h>.
	* symbol.c (load_symbols): ``No automatic aggregate initialization.''
	Here too. Sigh again.

	* gawkapi.h: Minor documentation edits.

2012-11-27         Arnold D. Robbins     <arnold@skeeve.com>

	* builtin.c (do_fflush): Make fflush() and fflush("") both
	flush everything. See the comment in the code.

2012-10-28         Arnold D. Robbins     <arnold@skeeve.com>

	* Update to bison 2.6.4. Various files regenerated.

2012-10-27         Arnold D. Robbins     <arnold@skeeve.com>

	* gawkapi.h: Continuing the minor formatting / doc cleanups.

2012-10-26         Arnold D. Robbins     <arnold@skeeve.com>

	* gawkapi.h: Continuing the minor formatting / doc cleanups.

2012-10-24         Arnold D. Robbins     <arnold@skeeve.com>

	* gawkapi.h: Still more minor formatting / doc cleanups.

2012-10-23         Arnold D. Robbins     <arnold@skeeve.com>

	* gawkapi.h: More minor formatting / doc cleanups.

2012-10-21         Arnold D. Robbins     <arnold@skeeve.com>

	Fixes for z/OS from Dave Pitts.

	* awk.h (assoc_list_flags): No trailing comma on last enum value.
	* gawkapi.h (awk_valtype_t): Ditto.
	* symbol.c (lookup): ``No automatic aggregate initialization.'' Sigh.

	Unrelated:

	* gawkapi.h: Minor formatting / doc cleanups.

2012-10-19         Arnold D. Robbins     <arnold@skeeve.com>

	If SYMTAB is used, make sure ENVIRON and PROCINFO get loaded too.

	* awkgram.y (process_deferred): New function. Call it when program
	is completely parsed.
	(symtab_used): New variable.
	(variable): Set it to true if SYMTAB is looked up.
	* main.c (load_environ, load_procinfo): Make sure the routines are
	only called once.

	Unrelated fixes:

	* awkgram.y (yylex): Check continue_allowed and break_allowed as
	soon as they are seen in the scanner; the rules that check them
	can not be reduced until after a token that allows them is seen,
	leading to errors at execution time.
	* interpret.h (Op_K_break, Op_K_continue, Op_jmp): Add asssertion
	that pc->target_jmp is not NULL.

	* symbol.c (lookup): Correct a comment.

2012-10-14         Arnold D. Robbins     <arnold@skeeve.com>

	* gawkapi.h (IOBUF_PUBLIC): Renamed awk_input_buf_t.
	(struct iobuf_public): Renamed struct awk_input.
	* awk.h: Adjust.

2012-10-13         Arnold D. Robbins     <arnold@skeeve.com>

	* Update to Automake 1.12.4. Various files regenerated.

2012-10-11         Arnold D. Robbins     <arnold@skeeve.com>

	* awk.h (dup_ent): New member for Node_param_list.
	* symbol.c (install): For parameters, if this is a duplicate, chain
	it off the original using the dup_ent pointer.
	(remove_params): If there's a duplicate, remove it from the list.

	* awk.h: Fix flags to have unique numeric values. Oops.

2012-10-10         Arnold D. Robbins     <arnold@skeeve.com>

	* gawkapi.h: Add considerably more documentation. Rearrange order
	of functions in the struct to make more sense, grouping related
	functions together in a more logical order.
	* gawkapi.c: Adjust as needed.
	* ext.c (make_builtin): Adjust for name change in struct member.

2012-10-05         Arnold D. Robbins     <arnold@skeeve.com>

	* mbsupport.h: Add a bunch of undefs for z/OS.

2012-10-04         Arnold D. Robbins     <arnold@skeeve.com>

	* TODO.xgawk: Update.
	* awk.h (make_str_node): Removed macro.
	(make_string): Modified to call make_str_node.
	(r_make_str_node): Renamed to make_str_node.
	* gawkapi.c: Changed r_make_str_node to make_str_node everywhere.
	* node.c (make_str_node): Renamed from make_str_node.

	Update to automake 1.12.4.

	* Makefile.in, aclocal.m4, awklib/Makefile.in, doc/Makefile.in,
	extension/Makefile.in, extension/aclocal.m4, test/Makefile.in:
	Regenerated.

	* interpret.h (Op_Subscript): Added lint warnings for FUNCTAB
	and SYMTAB.

2012-10-02         Arnold D. Robbins     <arnold@skeeve.com>

	* awk.h (func_table): Declare.
	* awkgram.y: If do_posix or do_traditional, then check for
	delete on SYMTAB. Add check for delete on FUNCTAB, also.
	* interpret.h (Op_Subscript): For FUNCTAB, return the element name
	as its value too.  Avoids lots of weirdness and allows indirect calls
	after assignment from FUNCTAB["foo"] to work.
	(Op_store_sub): Disallow assignment to elements of FUNCTAB.
	(Op_indirect_func_all): Turn assert into check and fatal error.
	* symbol.c (func_table): No longer static.
	(lookup): If do_posix or do_traditional, skip the global table.
	(release_all_vars): Clear func_table too.

2012-09-25         Arnold D. Robbins     <arnold@skeeve.com>

	First cut at SYMTAB and FUNCTAB. This does the following:
	- Change symbol table handling to use gawk arrays.
	- Store symbols in SYMTAB array and allow indirect access
	  through SYMTAB to variables, both getting and setting.
	- List function names in FUNCTAB indexes; Values cannot be
	  used at the moment.
	- No documentation yet.

	* awk.h (Node_hashnode, hnext, hname, hlength, hcode, hvalue):
	Removed, not needed any more.
	(init_symbol_table, symbol_table): Add declarations.
	* awkgram.y: Disallow delete on SYMTAB, fix warning for tawk
	extension if traditional.
	* eval.c (nodetypes): Remove Node_hashnode element.
	* interpret.h (Op_subscript, Op_store_sub): Handle SYMTAB and go
	through to the actual value.
	* main.c (main): Init Nnull_string earlier. Add call to
	init_symbol_table().
	* profile.c (pp_str, pp_len): Change definitions.
	(pp_next): New macro.
	(pp_push, pp_pop): Adjust uses.
	* symbol.c (variables): Removed.
	(global_table, param_table, func_table, symbol_table,
	installing_specials): New variables.
	(lookup, make_params, install_params, remove_params, remove_symbol,
	make_symbol, install, get_symbols, release_all_vars, append_symbol,
	release_symbols, load_symbols): Rework logic considerably.
	(init_symbol_table): New function.

2012-09-23         Arnold D. Robbins     <arnold@skeeve.com>

	`delete array' and `nextfile' are now in POSIX.
	Thanks to Nathan Weeks <weeks@iastate.edu> for the
	initiative and letting us know about it.

	* awkgram.y: Make the right code changes for `delete array'
	and `nextfile'.
	(tokentab): Set flags to zero for nextfile.

2012-09-19         Arnold D. Robbins     <arnold@skeeve.com>

	* symbol.c (load_symbols): Zero out the new node. Prevents assertion
	failure on PPC Mac OS X.

2012-09-14         Arnold D. Robbins     <arnold@skeeve.com>

	Allow read-only access to built-in variables from extensions.

	* awk.h (NO_EXT_SET): New flag.
	* gawkapi.c (api_sym_lookup, api_sym_update_real): Set flag if off
	limits variable instead of failing. Adjust logic.
	(api_sym_update_scalar, api_set_array_element, api_del_array_element,
	api_release_flattened_array): Adjust logic.
	* gawkapi.h: Adjust documentation.

	Provide PROCINFO["identifiers"]. Undocumented for now.

	* awk.h (load_symbols): Add declaration.
	* awkgram.y (variable): Adjust comment formatting.
	* main.c (main): Call load_symbols().
	* symbol.c (load_symbols): New function.

2012-09-13         Arnold D. Robbins     <arnold@skeeve.com>

	* configure.ac: Determination of DYNAMIC adjusted. Hopefully is
	smarter for z/OS.

2012-09-13         Dave Pitts            <dpitts@cozx.com>

	* awk.h: Add defines for z/OS for newer types.

2012-08-31         Arnold D. Robbins     <arnold@skeeve.com>

	* gawkapi.c: Wrap various bits in #ifdef DYNAMIC so that
	gawk will compile on systems without dynamic loading.

2012-08-24         Arnold D. Robbins     <arnold@skeeve.com>

	Add version facility to API. Thanks to Manuel Collado
	for the idea.

	* awk.h (print_ext_versions): Declare.
	Rearrange includes and decls to make more sense.
	* gawkapi.h (register_ext_version): New API.
	(dl_load_func): Add code for ext_version.
	* gawkapi.c (api_register_ext_version, print_ext_versions):
	New functions.
	* main.c (do_version): New variable.
	(optab): Set it for -v / --version.
	(main): Set it in arg parsing switch. Call version() after the
	extensions have been loaded.

2012-08-22         Arnold D. Robbins     <arnold@skeeve.com>

	Add output wrapper and two-way processor to extension API.

	* awk.h (struct redirect): Replace output FILE * with awk_output_buf_t.
	(register_output_wrapper, register_two_way_processor): Declare.
	* builtin.c (efwrite): Adjust logic to use rp->output data and
	functions if rp is not NULL. Remove redundant declaration of function.
	(do_fflush, do_printf, do_print, do_print_rec): Same adjustment.
	* ext.c (make_builtin): Adjust error messages.
	* gawkapi.c (api_register_output_wrapper,
	api_register_two_way_processor): New functions.
	(sym_update_real): Adjust code formatting.
	* gawkapi.h (awk_input_parser_t): Make next pointer awk_const.
	(awk_output_buf_t, awk_two_way_processor_t): New structs.
	(api_register_output_wrapper, api_register_two_way_processor): New APIs.
	(dl_load_func): Allow for empty function table (NULL elements).
	* io.c (find_output_wrapper, init_output_wrapper, find_two_processor,
	gawk_fwrite, gawk_ferror, gawk_fflush, gawk_fclose): New functions.
	(redirect): Call init_output_wrapper, find_output_wrapper as needed.
	Adjust use of rp->fp to rp->output.fp and also function calls.
	(close_rp, close_redir, flush_io): Same adjustment.
	(two_way_open): Same adjustment. Call find_two_way_processor, and
	find_output_wrapper, as needed.

2012-08-17         Arnold D. Robbins     <arnold@skeeve.com>

	* Update infrastructure: Automake 1.12.3 and bison 2.6.2.

2012-08-15         Arnold D. Robbins     <arnold@skeeve.com>

	* dfa.c: Sync w/GNU grep.

2012-08-12         Arnold D. Robbins     <arnold@skeeve.com>

	* gawkapi.h: Make the versions enum constants instead of defines.

2012-08-11         Andrew J. Schorr     <aschorr@telemetry-investments.com>

	* awkgram.y (add_srcfile): It is now a fatal error to load the
	same file with -f and -i (or @include).
	* TODO.xgawk: Update to reflect this change.

2012-08-10         Arnold D. Robbins     <arnold@skeeve.com>

	* FUTURES, TODO.xgawk: Updates.

2012-08-08         Arnold D. Robbins     <arnold@skeeve.com>

	* configure.ac: Add -DNDEBUG to remove asserts if not developing.

	* gawkapi.h: Document how to build up arrays.
	* gawkapi.c (api_sym_update): For an array, pass the new cookie
	back out to the extension.

	* awk.h (IOBUF): Move struct stat into IOBUF_PUBLIC.
	(os_isreadable): Change to take an IOBUF_PUBLIC.
	* gawkapi.h (IOBUF_PUBLIC): Received struct stat.
	(INVALID_HANDLE): Moves to here.
	* io.c (iop_alloc): Stat the fd and fill in stat buf.
	(iop_finish): Use passed in stat info.

2012-08-05         Arnold D. Robbins     <arnold@skeeve.com>

	* README.git: More stuff added.

2012-08-01         Arnold D. Robbins     <arnold@skeeve.com>

	* io.c (iop_finish): New function.
	(iop_alloc): Add errno_val parameter. Move code into iop_finish.
	Add large explanatory leading comment.
	(after_beginfile): Rework logic. Check for input parser first, then
	check for invalid iop.
	(nextfile): Organize code better. Call iop_alloc then iop_finish.
	(redirect): Call iop_alloc, find_input_parser, iop_finish.
	(two_way_open): Call iop_alloc, find_input_parser, iop_finish.
	(gawk_popen): Call iop_alloc, find_input_parser, iop_finish.
	(find_input_parser): Set iop->valid if input parser takes control.
	(get_a_record): Rework setting RT to use macros.

2012-07-29         Andrew J. Schorr     <aschorr@telemetry-investments.com>

	* awk.h (set_RT_to_null, set_RT): Removed.
	* gawkapi.h (api_set_RT): Removed.
	(get_record): Signature changed in input parser struct.
	* gawkapi.c (api_set_RT): Removed.
	* io.c (set_RT_to_null, set_RT): Removed.
	(get_a_record): Adjustments for new API for input parser.

2012-07-29         Arnold D. Robbins     <arnold@skeeve.com>

	* awk.h (os_isreadable): Adjust declaration.
	(struct iobuf): Add new member `valid'.
	* io.c (iop_alloc): Remove do_input_parsers parameter, it's
	always true. Adjust logic to set things to invalid if could not
	find an input parser.
	(after_beginfile): Use valid member to check if iobuf is valid.
	Don't clear iop->errcode.
	(nextfile): Adjust logic to clear errcode if valid is true and
	also to update ERRNO.
	(redirect): Check iop->valid and cleanup as necessary, including
	setting ERRNO.
	(two_way_open): Ditto.
	(gawk_popen): Ditto.
	(devopen): Remove check for directory.

2012-07-27         Andrew J. Schorr     <aschorr@telemetry-investments.com>

	* io.c (find_input_parser): Issue a warning if take_control_of fails.

2012-07-27         Arnold D. Robbins     <arnold@skeeve.com>

	* awk.h (set_RT): Change to take a NODE * parameter.
	* io.c (set_RT): Change to take a NODE * parameter.
	* gawkapi.h: Change open hook to input parser in comment.
	* gawkapi.c (api_set_RT): Adjust call to set_RT.

2012-07-26         Arnold D. Robbins     <arnold@skeeve.com>

	* awk.h (set_RT_to_null, set_RT): Declare functions.
	(os_isreadable): Declare function.
	* io.c (set_RT_to_null, set_RT): New functions.
	(iop_close): Init ret to zero.
	* gawkapi.c (api_register_input_parser): Check for null pointer.
	(api_set_RT): New function.
	* gawkapi.h (api_set_RT): New function.

2012-07-26         Andrew J. Schorr     <aschorr@telemetry-investments.com>

	* gawkapi.h (IOBUF_PUBLIC): Document the get_record and close_func
	API.
	(awk_input_parser_t) Change can_take_file argument to const, and
	document the API.
	* io.c (get_a_record): Document that the caller initializes *errcode
	to 0, and remote the test for non-NULL errcode.

2012-07-26         Andrew J. Schorr     <aschorr@telemetry-investments.com>

	* gawkapi.c (api_sym_update_scalar): Fix some minor bugs.  Was
	not updating AWK_NUMBER when valref != 1.  And strings were not
	freeing MPFR values.

2012-07-25         Arnold D. Robbins     <arnold@skeeve.com>

	Start refactoring of IOBUF handling and turn "open hooks"
	into "input parsers".

	* awk.h (IOP_NOFREE_OBJ): Flag removed.
	(register_input_parser): Renamed from register_open_hook.
	* ext.c (load_ext): Make sure lib_name is not NULL.
	* gawk_api.c (api_register_input_parser): Renamed from
	api_register_open_hook.
	* gawk_api.h (api_register_input_parser): Renamed from
	api_register_open_hook.  Rework structure to have "do you want it"
	and "take control of it" functions.
	* io.c (iop_alloc): Remove third argument which is IOBUF pointer.
	Always malloc it. Remove use of IOP_NOFREE_OBJ everywhere.
	(find_input_parser): Renamed from find_open_hook.
	(nextfile): Don't use static IOBUF.
	(iop_close): Call close_func first. Then close fd or remap it
	if it's still not INVALID_HANDLE.
	(register_input_parser): Renamed from register_open_hook.
	Use a FIFO list and check if more than one parser will accept the
	file. If so, fatal error.

2012-07-25         Andrew J. Schorr     <aschorr@telemetry-investments.com>

	* configure.ac: Instead of using acl_shlibext for the shared library
	extension, define our own variable GAWKLIBEXT with a hack to work
	correctly on Mac OS X.
	* Makefile.am (SHLIBEXT): Use the value of GAWKLIBEXT instead of
	acl_shlibext.

2012-07-24         Arnold D. Robbins     <arnold@skeeve.com>

	* configure.ac: Add crude but small hack to make plug-ins work
	on Mac OS X.

2012-07-20         Arnold D. Robbins     <arnold@skeeve.com>

	* gawkapi.h: Rework table to not take up so much space.
	* gawkapi.c (api_sym_update_scalar): Rework optimization code
	to clean up the function.

2012-07-17         Andrew J. Schorr     <aschorr@telemetry-investments.com>

	* gawkapi.h: Add comments explaining new api_create_value and
	api_release_value functions.
	* gawkapi.c (sym_update_real): Allow updates with AWK_SCALAR and
	AWK_VALUE_COOKIE types.  After creating a regular variable,
	remove the call to unref(node->var_value), since this is not
	done elsewhere in the code (see, for example, main.c:init_vars).
	If the update is for an existing variable, allow any val_type
	except AWK_ARRAY (was previously disallowing AWK_SCALAR and
	AWK_VALUE_COOKIE for no apparent reason).
	(api_sym_update_scalar): The switch should return false for an
	invalid val_type value, so change the AWK_ARRAY case to default.
	(valid_subscript_type): Any scalar value is good, so accept any valid
	type except AWK_ARRAY.
	(api_create_value): Accept only AWK_NUMBER and AWK_STRING values.
	Anything else should fail.

2012-07-17         Arnold D. Robbins     <arnold@skeeve.com>

	Speedup:

	* awk.h (r_free_wstr): Renamed from free_wstr.
	(free_wstr): Macro to test the WSTRCUR flag first.
	* node.c (r_free_wstr): Renamed from free_wstr.

	Support value cookies:

	* gawkapi.h (awk_val_type_t): Add AWK_VALUE_COOKIE.
	(awk_value_cookie_t): New type.
	(awk_value_t): Support AWK_VALUE_COOKIE.
	(api_create_value, api_release_value): New function pointers.
	* gawkapi.c (awk_value_to_node, api_sym_update_scalar,
	valid_subscript_type): Handle AWK_VALUE_COOKIE.
	(api_create_value, api_release_value): New functions.

2012-07-16         Arnold D. Robbins     <arnold@skeeve.com>

	* gawkapi.c (awk_value_to_node): Support AWK_SCALAR.
	(api_sym_update_scalar): Performance improvements.

2012-07-12         Arnold D. Robbins     <arnold@skeeve.com>

	Allow creation of constants. Thanks to John Haque for the
	implementation concept.

	* gawk_api.h (api_sym_constant): Create a constant.
	* gawk_api.h (api_sym_update_real): Renamed from api_sym_update.
	Add is_const paramater and do the right thing if true.
	(api_sym_update, api_sym_constant): Call api_sym_update_real
	in the correct way.
	(set_constant): New function.

2012-07-11         Andrew J. Schorr     <aschorr@telemetry-investments.com>

	* gawkapi.h: Fix typo in comment.
	(awk_value_t): Type for scalar_cookie should be awk_scalar_t,
	not awk_array_t.
	(gawk_api): Add new api_sym_lookup_scalar function.
	(sym_lookup_scalar): New wrapper macro for api_sym_lookup_scalar hook.
	* gawkapi.c (api_sym_lookup_scalar): New function for faster scalar
	lookup.
	(api_impl): Add entry for api_sym_lookup_scalar.

2012-07-11         Andrew J. Schorr     <aschorr@telemetry-investments.com>

	* gawkapi.c (awk_value_to_node): Change to a switch statement
	so AWK_SCALAR or other invalid type is handled properly.
	(valid_subscript_type): Test whether a value type is acceptable
	for use as an array subscript (any scalar value will do).
	(api_get_array_element, api_set_array_element, api_del_array_element):
	Use new valid_subscript_type instead of restricting to string values.

2012-07-11         Arnold D. Robbins     <arnold@skeeve.com>

	Lots of API work.

	* gawkapi.h: Function pointer members renamed api_XXXX and
	macros adjusted. More documentation.
	(awk_valtype_t): New AWK_SCALAR enum for scalar cookies.
	(awk_scalar_t): New type.
	(awk_value_t): New member scalar_cookie.
	(api_sym_update_scalar): New API function.
	(erealloc): New macro.
	(make_const_string): New macro, renamed from dup_string.
	(make_malloced_string): New macro, renamed from make_string.
	(make_null_string): New inline function.
	(dl_load_func): Add call to init routine through pointer if
	not NULL.

	* gawkapi.c (awk_value_to_node): Assume that string values came
	from malloc.
	(node_to_awk_value): Handle AWK_SCALAR.
	(api_sym_update): Ditto.
	(api_sym_update_scalar): New routine.
	(api_get_array_element): Return false if the element doesn't exist.
	Always unref the subscript.
	(remove_element): New helper routine.
	(api_del_array_element): Use it.
	(api_release_flattened_array): Ditto.
	(api_impl): Add the new routine.

2012-07-11         Andrew J. Schorr     <aschorr@telemetry-investments.com>

	* gawkapi.c (api_sym_update): Allow val_type to be AWK_UNDEFINED
	for setting a variable to "", i.e. dupnode(Nnull_string).

2012-07-10         Andrew J. Schorr     <aschorr@telemetry-investments.com>

	* awkgram.y (add_srcfile): Lint warning message for a previously loaded
	shared library should say "already loaded shared library" instead
	of "already included source file".

2012-07-08         Arnold D. Robbins     <arnold@skeeve.com>

	* gawkapi.h (set_array_element): Use index + value instead
	of element structure. Matches get_array_element.
	(set_array_element_by_elem): New macro to use an element.
	* gawkapi.c (api_set_array_element): Make the necessary adjustments.

2012-07-04         Arnold D. Robbins     <arnold@skeeve.com>

	* awkgram.y (tokentab): Remove limit on number of arguments
	for "and", "or", and "xor".
	* builtin.c (do_and, do_or, do_xor): Modify code to perform the
	respective operation on any number of arguments. There must be
	at least two.

2012-06-29         Arnold D. Robbins     <arnold@skeeve.com>

	* gawkapi.h: Improve the documentation of the return values
	per Andrew Schorr.

2012-06-25         Arnold D. Robbins     <arnold@skeeve.com>

	* TODO.xgawk: Updated.
	* awk.h (track_ext_func): Declared.
	* awkgram.y (enum defref): Add option for extension function.
	(struct fdesc): Add member for extension function.
	(func_use): Handle extension function, mark as extension and defined.
	(track_ext_func): New function.
	(check_funcs): Update logic for extension functions.
	* ext.c (make_builtin): Call track_ext_func.

2012-06-24         Andrew J. Schorr     <aschorr@telemetry-investments.com>

	* TODO.xgawk: Most of IOBUF has been hidden.
	* gawkapi.h (IOBUF): Remove declaration (now back in awk.h).
	(IOBUF_PUBLIC): Declare new structure defining subset of IOBUF fields
	that should be exposed to extensions.
	(gawk_api): Update register_open_hook argument from IOBUF to
	IOBUF_PUBLIC.
	* awk.h (IOBUF): Restore declaration with 5 fields moved to new
	IOBUF_PUBLIC structure.
	(register_open_hook): Update open_func argument from IOBUF to
	IOBUF_PUBLIC.
	* gawkapi.c (api_register_open_hook): Ditto.
	* io.c (after_beginfile, nextfile, iop_close, gawk_pclose): Some fields
	such as fd and name are now inside the IOBUF public structure.
	(struct open_hook): Update open_func argument from IOBUF to
	(register_open_hook): Ditto.
	(find_open_hook): opaque now inside IOBUF_PUBLIC.
	(iop_alloc): fd and name now in IOBUF_PUBLIC.
	(get_a_record): If the get_record hook returns EOF, set the IOP_AT_EOF
	flag.  Access fd inside IOBUF_PUBLIC.
	(get_read_timeout): File name now inside IOBUF_PUBLIC.
	* interpret.h (r_interpret): File name now inside IOBUF_PUBLIC.
	* ext.c (load_ext): No need to call return at the end of a void
	function.

2012-06-24         Arnold D. Robbins     <arnold@skeeve.com>

	* ext.c (load_ext): Don't retun a value from a void function.
	* gawkapi.c (api_set_array_element): Set up vname and parent_array.

2012-06-21         Arnold D. Robbins     <arnold@skeeve.com>

	More API and cleanup:

	* awk.h (stopme): Make signature match other built-ins.
	* awkgram.y (stopme): Make signature match other built-ins.
	(regexp): Minor edit.
	* gawkapi.c (api_set_argument): Remove unused variable.
	Set parent_array field of array value.
	* TODO.xgawk: Update some.

	Remove extension() builtin.

	* awk.h (do_ext): Removed.
	(load_ext): Signature changed.
	* awkgram.y (tokentab): Remove do_ext.
	Change calls to do_ext.
	* ext.c (load_ext): Make init function a constant.
	* main.c (main): Change calls to do_ext.

2012-06-20         Arnold D. Robbins     <arnold@skeeve.com>

	Restore lost debugging function:

	* awkgram.y (stopme): Restore long lost debugging function.
	* awk.h (stopme): Add declaration.

	API work:

	* ext.c (get_argument): Make extern.
	* awk.h (get_argument): Declare it.
	* gawkapi.c (api_set_argument): Call it. Finish off the logic.
	(api_get_argument): Refine logic to use get_argument.
	* gawkapi.h (set_argument): New API.

2012-06-19         Arnold D. Robbins     <arnold@skeeve.com>

	Remove code duplication in gawkapi.c from msg.c:

	* awk.h (err): Add `isfatal' first parameter.
	* awkgram.y (err): Adjust all calls.
	* msg.c (err): Adjust all calls. Move fatal code to here ...
	(r_fatal): From here.
	* gawkapi.c: Remove code duplication and adjust calls to `err'.

	Handle deleting elements of flattened array:

	* awk.h (get_argument): Remove declaration.
	* ext.c (get_argument): Make static.
	* gawkapi.h (awk_flat_array_t): Make opaque fields const. Add
	more descriptive comments.
	* gawkapi.c (release_flattened_array): Delete elements flagged
	for deletion. Free the flattened array also.

	Add additional debugging when developing:

	* configure.ac: Add additional debugging flags.
	* configure: Regenerated.

2012-06-18         Arnold D. Robbins     <arnold@skeeve.com>

	* gawkapi.h (get_array_element): Restore `wanted' paramater.
	(awk_element_t): Use awk_value_t for index. Add awk_flat_array_t.
	(flatten_array): Change signature to use awk_flat_array_t;
	(release_flattened_array): Change signature to use awk_flat_array_t;
	* gawkapi.c (api_sym_update): Handle case where variable exists already.
	(api_get_array_element): Restore `wanted' paramater and pass it
	on to node_to_awk_value.
	(api_set_array_element): Revisse to match changed element type.
	(api_flatten_array): Revise signature, implement.
	(api_release_flattened_array): Revise signature, implement.

2012-06-17         Arnold D. Robbins     <arnold@skeeve.com>

	API Work:

	* gawkapi.h (get_array_element): Remove `wanted' parameter.
	(r_make_string): Comment the need for `api' and `ext_id' parameters.
	* gawkapi.c (api_sym_update): Move checks to front.
	Initial code for handling arrays. Still needs work.
	(api_get_array_element): Implemented.
	(api_set_array_element): Additional checking code.
	(api_del_array_element): Implemented.
	(api_create_array): Implemented.
	(init_ext_api): Force do_xxx values to be 1 or 0.
	(update_ext_api): Ditto.

2012-06-12         Arnold D. Robbins     <arnold@skeeve.com>

	API Work:

	* gawkapi.h (awk_value_t): Restore union.
	(get_curfunc_param): Renamed to get_argument. Return type changed
	to awk_bool_t. Semantics better thought out and documented.
	(awk_atexit, get_array_element): Return type now void.
	(sym_lookup): Return type now void. Argument order rationalized.
	* gawkapi.c (node_to_awk_value): Return type is now awk_bool_t.
	Semantics now match table in gawkawpi.h.
	(api_awk_atexit): Return type now void.
	(api_sym_lookup): Return type is now awk_bool_t. Change parameter
	order.
	(api_get_array_element): Return type is now awk_bool_t.

	Further API implementations and fixes for extension/testext.c:

	* awk.h (final_exit): Add declaration.
	* ext.c (load_ext): Change `func' to install_func.
	* gawkapi.c: Add casts to void for id param in all functions.
	(api_sym_update): Finish implementation.
	(api_get_array_element): Start implementation.
	(api_set_array_element): Add error checking.
	(api_get_element_count): Add error checking, return the right value.
	* main.c (main): Call final_exit instead of exit.
	(arg_assign): Ditto.
	* msg.c (final_exit): New routine to run the exit handlers and exit.
	(gawk_exit): Call it.
	* profile.c (dump_and_exit): Ditto.

2012-06-10         Andrew J. Schorr     <aschorr@telemetry-investments.com>

	* TODO.xgawk: Addition of time extension moved to "done" section.

2012-06-10         Andrew J. Schorr     <aschorr@telemetry-investments.com>

	* gawkapi.c (api_update_ERRNO_string): Treat boolean true as a request
	for TRANSLATE, and false as DONT_TRANSLATE.

2012-06-06         Arnold D. Robbins     <arnold@skeeve.com>

	* cint_array.c (tree_print, leaf_print): Add additional casts
	for printf warnings.

	* awk.h (update_ext_api): Add declaration.
	* gawkapi.c (update_ext_api): New function.
	* eval.c (set_LINT): Call update_ext_api() at the end.
	* gawkapi.h: Document that do_XXX could change on the fly.

	* awk.h (run_ext_exit_handlers): Add declaration.
	* msg.c (gawk_exit): Call it.

2012-06-05         Arnold D. Robbins     <arnold@skeeve.com>

	* ext.c (load_ext): Remove use of RTLD_GLOBAL. Not needed in new
	scheme. Clean up error messages.

2012-06-04         Arnold D. Robbins     <arnold@skeeve.com>

	* configure.ac: Remove use of -export-dynamic for GCC.
	* configure: Regenerated.

2012-05-30         Arnold D. Robbins     <arnold@skeeve.com>

	* main.c (is_off_limits_var): Minor coding style edit.
	* gawkapi.c (awk_value_to_node): More cleanup.
	(node_to_awk_value): Use `wanted' for decision making.
	(api_sym_update): Start implementation. Needs more work.
	General: More cleanup, comments.
	* gawkapi.h (api_sym_update): Add additional comments.

2012-05-29         Arnold D. Robbins     <arnold@skeeve.com>

	* gawkapi.c (node_to_awk_value): Add third parameter indicating type
	of value desired. Based on that, do force_string or force_number
	to get the "other" type.
	(awk_value_to_node): Clean up the code a bit.
	(get_curfunc_param): Move forcing of values into node_to_awk_value.
	(api_sym_lookup): Add third parameter indicating type of value wanted.
	(api_get_array_element): Ditto.
	* gawk_api.h: Additional comments and clarifications. Revise APIs
	to take third 'wanted' argument as above.
	(awk_value_t): No longer a union so that both values may be accessed.
	All macros: Parenthesized the bodies.
	* bootstrap.sh: Rationalize a bit.

2012-05-26         Andrew J. Schorr     <aschorr@telemetry-investments.com>

	* Makefile.am (include_HEADERS): Add so gawkapi.h will be installed.
	(base_sources): Add gawkapi.h so that it is in dist tarball.
	* TODO.xgawk: Update.
	* main.c (is_off_limits_var): Stop returning true for everything
	except PROCINFO.

2012-05-25         Arnold D. Robbins     <arnold@skeeve.com>

	* main.c (is_off_limits_var): New function to check if a variable
	is one that an extension function may not change.
	* awk.h (is_off_limits_var): Declare it.
	* gawkapi.c (api_sym_lookup): Use it.

	* bootstrap.sh: Touch various files in the extension directory also.

2012-05-24         Andrew J. Schorr     <aschorr@telemetry-investments.com>

	* gawkapi.h (awk_param_type_t): Remove (use awk_valtype_t instead).
	(awk_ext_func_t): Pass a result argument, and return an awk_value_t *.
	(gawk_api.get_curfunc_param): Add a result argument.
	(gawk_api.set_return_value): Remove obsolete function.
	(gawk_api.sym_lookup, gawk_api.get_array_element): Add a result
	argument.
	(gawk_api.api_make_string, gawk_api.api_make_number): Remove hooks,
	since access to gawk internal state is not required to do this.
	(set_return_value): Remove obsolete macro.
	(get_curfunc_param, sym_lookup, get_array_element): Add result argument.
	(r_make_string, make_number): New static inline functions.
	(make_string, dup_string): Revise macro definitions.
	(dl_load_func): Remove global_api_p and global_ext_id args,
	and fix SEGV by setting api prior to checking its version members.
	(GAWK): Expand ifdef to include more stuff.
	* gawkapi.c (node_to_awk_value): Add result argument.
	(api_get_curfunc_param): Add result argument, and use awk_valtype_t.
	(api_set_return_value): Remove obsolete function.
	(awk_value_to_node): New global function to convert back into internal
	format.
	(api_add_ext_func): Simply call make_builtin.
	(node_to_awk_value): Add result argument, and handle Node_val case.
	(api_sym_lookup, api_get_array_element): Add result argument.
	(api_set_array_element): Implement.
	(api_make_string, api_make_number): Remove functions that belong on
	client side.
	(api_impl): Remove 3 obsolete entries.
	* TODO.xgawk: Update to reflect progress.
	* Makefile.am (base_sources): Add gawkapi.c.
	* awk.h: Include gawkapi.h earlier.
	(api_impl, init_ext_api, awk_value_to_node): Add declarations
	so we can hook in new API.
	(INSTRUCTION): Add new union type efptr for external functions.
	(extfunc): New define for d.efptr.
	(load_ext): Remove 3rd obj argument that was never used for anything.
	(make_builtin): Change signature for new API.
	* awkgram.y (load_library): Change 2nd argument to load_ext
	from dlload to dl_load, and remove pointless 3rd argument.
	* main.c (main): Call init_ext_api() before loading shared libraries.
	Change 2nd argument to load_ext from dlload to dl_load, and remove
	pointless 3rd argument.
	* ext.c (do_ext): Remove pointless 3rd argument to load_ext.
	(load_ext): Remove 3rd argument.  Port to new API (change initialization
	function signature).  If initialization function fails, issue a warning
	and return -1, else return 0.
	(make_builtin): Port to new API.
	* interpret.h (r_interpret): For Op_ext_builtin, call external functions
	with an awk_value_t result buffer, and convert the returned value
	to a NODE *.  For Node_ext_func, code now in extfunc instead of builtin.

2012-05-21         Andrew J. Schorr     <aschorr@telemetry-investments.com>

	* configure.ac: Remove libtool, and call configure in the
	extension subdirectory.  Change pkgextensiondir to remove the
	version number, since the new API has builtin version checks.
	* TODO.xgawk: Update.
	* ltmain.sh: Removed, since libtool no longer used here.

2012-05-19         Andrew J. Schorr     <aschorr@telemetry-investments.com>

	* TODO.xgawk: Update to reflect progress and new issues.
	* main.c (main): Add -i (--include) option.
	(usage): Ditto.
	* awkgram.y (add_srcfile): Eliminate duplicates only for SRC_INC
	and SRC_EXTLIB sources (i.e. -f duplicates should not be removed).
	* io.c (find_source): Set DEFAULT_FILETYPE to ".awk" if not defined
	elsewhere.

2012-05-15         Arnold D. Robbins     <arnold@skeeve.com>

	* awk.h: Include "gawkapi.h" to get IOBUF.
	* gawkapi.h: Considerable updates.
	* gawkapi.c: New file. Start at implementing the APIs.

2012-05-13         Andrew J. Schorr     <aschorr@telemetry-investments.com>

	* TODO.xgawk: Update to reflect recent discussions and deletion of
	extension/xreadlink.[ch].

2012-05-11         Arnold D. Robbins     <arnold@skeeve.com>

	Sweeping change: Use `bool', `true', and `false' everywhere.

2012-04-09         Andrew J. Schorr     <aschorr@telemetry-investments.com>

	* eval.c (unset_ERRNO): Fix memory management bug -- need to use
	dupnode with Nnull_string.

2012-04-08         Andrew J. Schorr     <aschorr@telemetry-investments.com>

	* Makefile.am (valgrind): Define VALGRIND instead of redefining AWK.
	This allows test/Makefile.am to set up the command environment as
	desired.
	(valgrind-noleak): Ditto, plus set --leak-check=no instead of the
	default summary setting.

2012-04-07         Andrew J. Schorr     <aschorr@telemetry-investments.com>

	* TODO.xgawk: Update to reflect progress.

2012-04-01         Andrew J. Schorr     <aschorr@telemetry-investments.com>

	* TODO.xgawk: Move valgrind-noleak item into "done" section.
	* Makefile.am (valgrind-noleak): Add new valgrind rule that omits
	the "--leak-check=full" option to help spot more serious problems.

2012-04-01         Andrew J. Schorr     <aschorr@telemetry-investments.com>

	* TODO.xgawk: Move ERRNO item into "done" section.
	* awk.h (update_ERRNO, update_ERRNO_saved): Remove declarations.
	(update_ERRNO_int, enum errno_translate, update_ERRNO_string,
	unset_ERRNO): Add new declarations.
	* eval.c (update_ERRNO_saved): Renamed to update_ERRNO_int.
	(update_ERRNO_string, unset_ERRNO): New functions.
	* ext.c (do_ext): Use new update_ERRNO_string function.
	* io.c (ERRNO_node): Remove redundant extern declaration (in awk.h).
	(after_beginfile, nextfile): Replace update_ERRNO() with
	update_ERRNO_int(errno).
	(inrec): Replace update_ERRNO_saved with update_ERRNO_int.
	(do_close): Use new function update_ERRNO_string.
	(close_redir, do_getline_redir, do_getline): Replace update_ERRNO_saved
	with update_ERRNO_int.

2012-03-27         Andrew J. Schorr     <aschorr@telemetry-investments.com>

	* TODO.xgawk: Update to reflect debate about how to support Cygwin
	and other platforms that cannot link shared libraries with unresolved
	references.
	* awkgram.y (add_srcfile): Minor bug fix: reverse sense of test
	added by Arnold in last patch.
	* configure.ac: AC_DISABLE_STATIC must come before AC_PROG_LIBTOOL.

2012-03-26         Arnold D. Robbins     <arnold@skeeve.com>

	Some cleanups.

	* awkgram.y (add_srcfile): Use whole messages, better for
	translations.
	* io.c (init_awkpath): Small style tweak.
	* main.c (path_environ): Straighten out initial comment, fix
	compiler warning by making `val' const char *.

2012-03-25         Andrew J. Schorr     <aschorr@telemetry-investments.com>

	* configure.ac (AC_DISABLE_STATIC): Add this to avoid building useless
	static extension libraries.

2012-03-25         Andrew J. Schorr     <aschorr@telemetry-investments.com>

	* TODO.xgawk: New file listing completed and pending xgawk enhancements.

2012-03-24         Andrew J. Schorr     <aschorr@telemetry-investments.com>

	* io.c (path_info): Fix white space.
	(pi_awkpath, pi_awklibpath): Avoid structure initializers.
	(do_find_source): Eliminate pointless parentheses.
	(find_source): Leave a space after "&".
	* main.c (load_environ): Fix typo in comment.

2012-03-21         Andrew J. Schorr     <aschorr@telemetry-investments.com>

	* awkgram.y (LEX_LOAD): New token to support @load.
	(grammar): Add rules to support @load.
	(tokentab): Add "load".
	(add_srcfile): Improve error message to distinguish between source files
	and shared libraries.
	(load_library): New function to load libraries specified with @load.
	(yylex): Add support for LEX_LOAD (treated the same way as LEX_INCLUDE).

2012-03-20         Andrew J. Schorr     <aschorr@telemetry-investments.com>

	* Makefile.am (EXTRA_DIST): Remove extension.
	(SUBDIRS): Add extension so libraries will be built.
	(DEFS): Define DEFLIBPATH and SHLIBEXT so we can find shared libraries.
	* awk.h (deflibpath): New extern declaration.
	* configure.ac: Add support for building shared libraries by adding
	AC_PROG_LIBTOOL and AC_SUBST for acl_shlibext and pkgextensiondir.
	(AC_CONFIG_FILES): Add extension/Makefile.
	* io.c (pi_awkpath, pi_awklibpath): New static structures to contain
	path information.
	(awkpath, max_pathlen): Remove static variables now inside pi_awkpath.
	(init_awkpath): Operate on path_info structure to support both
	AWKPATH and AWKLIBPATH.  No need for max_path to be static, since
	this should be called only once for each environment variable.
	(do_find_source): Add a path_info arg to specify which path to search.
	Check the try_cwd parameter to decide whether to search the current
	directory (not desirable for AWKLIBPATH).
	(find_source): Choose appropriate path_info structure based on value
	of the is_extlib argument.  Set EXTLIB_SUFFIX using SHLIBEXT define
	instead of hardcoding ".so".
	* main.c (path_environ): New function to add AWKPATH or AWKLIBPATH
	to the ENVIRON array.
	(load_environ): Call path_environ for AWKPATH and AWKLIBPATH.

2012-06-19         Arnold D. Robbins     <arnold@skeeve.com>

	* main.c (main): Do setlocale to "C" if --characters-as-bytes.
	Thanks to "SP" for the bug report.

2012-05-09         Arnold D. Robbins     <arnold@skeeve.com>

	* configure.ac: Added AC_HEADER_STDBOOL
	* awk.h, dfa.c, regex.c: Reworked to use results
	of test and include missing_d/gawkbool.h.

2012-05-07         Arnold D. Robbins     <arnold@skeeve.com>

	* array.c (prnode): Add casts to void* for %p format.
	* debug.c (print_instruction): Ditto.
	* builtin.c: Fix %lf format to be %f everywhere.

	Unrelated:

	* replace.c: Don't include "config.h", awk.h gets it for us.

2012-05-04         Arnold D. Robbins     <arnold@skeeve.com>

	* getopt.c [DJGPP]: Change to __DJGPP__.
	* mbsupport.h [DJGPP]: Change to __DJGPP__.

	Unrelated:

	* awk.h: Workarounds for _TANDEM_SOURCE.

2012-05-01         Arnold D. Robbins     <arnold@skeeve.com>

	* dfa.c: Sync with GNU grep. RRI code now there, needed additional
	change for gawk.
	* configure.ac: Add check for stdbool.h.
	* regex.c: Add check for if not have stdbool.h, then define the
	bool stuff.

2012-04-27         Arnold D. Robbins     <arnold@skeeve.com>

	* dfa.c: Sync with GNU grep.
	* xalloc.h (xmemdup): Added, from grep, for dfa.c. Sigh.

2012-04-27         Arnold D. Robbins     <arnold@skeeve.com>

	Update to autoconf 2.69, automake 1.12.

	* INSTALL, aclocal.m4, configh.in, depcomp, install-sh, missing,
	mkinstalldirs, ylwrap: Updated.
	* configure.ac (AC_TYPE_LONG_LONG_INT, AC_TYPE_UNSIGNED_LONG_LONG_INT,
	AC_TYPE_INTMAX_T, AC_TYPE_UINTMAX_T): Renamed from gl_* versions.
	* configure: Regenerated.

2012-04-24         Arnold D. Robbins     <arnold@skeeve.com>

	* cmd.h (dPrompt, commands_Prompt, eval_Prompt, dgawk_Prompt): Changed
	to dbg_prompt, commands_prompt, eval_prompt, dgawk_prompt.
	* debug.c: Ditto.
	* command.y: Ditto.  Some minor whitespace and comments cleanup.

2012-04-24         Arnold D. Robbins     <arnold@skeeve.com>

	io.c cleanup and some speedup for RS as regexp parsing.

	* awk.h (Regexp): New members has_meta and maybe_long.
	(enum redirval): Add redirect_none as value 0.
	(remaybelong): Remove function declaration.
	* awkgram.y: Use redirect_none instead of 0 for no redirect cases.
	* io.c (go_getline_redir): Second arg now of type enum redirval.
	Changed intovar into into_variable.
	(comments and whitespace): Lots of general cleanup.
	(socket_open): readle changed to read_len.
	(two_way_open): Add additional calls to os_close_on_exec.
	(rsrescan): Simplify code a bit and use RS->maybe_long.
	* re.c (make_regexp): Set up new members in Regexp struct.
	(remaybelong): Remove function.
	(reisstring): Simplified code.

2012-04-16  Eli Zaretskii  <eliz@gnu.org>

	* io.c (read_with_timeout) [__MINGW32__]: Just call the blocking
	'read', as 'select' is only available for sockets.
	* mpfr.c (set_ROUNDMODE) [!HAVE_MPFR]: Renamed from set_RNDMODE.
	* main.c (load_procinfo): Declare name[] also when HAVE_MPFR is
	defined even though HAVE_GETGROUPS etc. are not.

2012-04-12         John Haque      <j.eh@mchsi.com>

	* array.c, awk.h, awkgram.y, builtin.c, command.y, debug.c,
	field.c, mpfr.c, profile.c: Change RND_MODE to ROUND_MODE.

2012-04-11         John Haque      <j.eh@mchsi.com>

	* main.c (varinit): Change RNDMODE to ROUNDMODE.

2012-04-11         Arnold D. Robbins     <arnold@skeeve.com>

	* main.c: Change --arbitrary-precision to --bignum.

2012-04-02         John Haque      <j.eh@mchsi.com>

	Add support for arbitrary-precision arithmetic.

	* mpfr.c: New file.
	* awk.h (struct exp_node): Add union to handle different number types.
	(MPFN, MPZN): New flag values.
	(DO_MPFR, do_mpfr): New defines.
	(PREC_node, RNDMODE_node): Add declarations.
	(PRECISION, RND_MODE, MNR, MFNR, mpzval, do_ieee_fmt): Add declarations.
	(make_number, str2number, format_val, cmp_numbers): Ditto.
	(force_number): Change definition.
	(Func_pre_exec, Func_post_exec): New typedefs.
	(POP_NUMBER, TOP_NUMBER): Change definitions.
	(get_number_ui, get_number_si, get_number_d, get_number_uj,
	iszero, IEEE_FMT, mpg_float, mpg_integer, mpg_float,
	mpg_integer): New defines.
	* awkgram.y (tokentab):	Add alternate function entries for MPFR/GMP.
	(snode): Choose the appropriate function.
	(negate_num): New function to negate a number.
	(grammar): Use it.
	(yylex): Adjust number handling code.
	* array.c (value_info, asort_actual, sort_user_func): Adjust for
	MPFR/GMP numbers.
	(do_adump, indent): Minor changes.
	(sort_up_index_number, sort_up_value_number, sort_up_value_type): Use
	cmp_numbers() for numeric comparisons.
	* builtin.c (mpz2mpfr): New function.
	(format_tree): Adjust to handle MPFR and GMP numbers.
	* eval.c (register_exec_hook): New function to manage interpreter hooks.
	(num_exec_hook, pre_execute, post_execute): New and adjusted definitions.
	(h_interpret): Renamed from debug_interpret.
	(init_interpret): Changed to use the new name.
	(flags2str): New entries for MPFN and MPZN.
	(cmp_nodes): Reworked to use seperate routine for numeric comparisons.
	(set_IGNORECASE, set_BINMODE, set_LINT, update_NR, update_FNR,
	update_NF): Adjust code and some cleanup.
	* field.c (rebuild_record): Field copying code reworked to handle
	MPFR/GMP numbers.
	(set_NF): Minor adjustment.
	* io.c (INCREMENT_REC): New macro.
	(inrec, do_getline): Use the new macro.
	(nextfile, set_NR, set_FNR, get_read_timeout, pty_vs_pipe): Adjust code
	to handle MPFR/GMP numbers.
	* interpret.h (r_interpret): Adjust TOP_NUMBER/POP_NUMBER usage.
	(EXEC_HOOK): New macro and definition.
	(DEBUGGING): Removed.
	* main.c (DEFAULT_PREC, DEFAULT_RNDMODE): New defines.
	(opttab): New entry for option arbitrary-precision.
	(main): Handle the new option.
	(usage): Add to usage message.
	(varinit): Add PREC and RNDMODE.
	(load_procinfo): Install MPFR and GMP related items.
	(version): Append MPFR and GMP versions to message.
	* msg.c (err) : Adjust FNR handling with MPFR/GMP.
	* node.c (r_format_val): Renamed from format_val.
	(r_force_number): Return NODE * instead of AWKNUM.
	(make_number, str2number, format_val, cmp_numpers: Defined and initialized.
	(r_unref): Free MPFR/MPZ numbers.
	(get_numbase): Renamed from isnondecimal and return the base.
	(cmp_awknums): New function to compare two AWKNUMs.
	* command.y (yylex): Adjust number handling code.
	(grammar): Minor adjustments to handle negative numbers.
	* debug.c (init_debug): New function.
	(do_info, do_set_var, watchpoint_triggered, serialize,
	initialize_watch_item, do_watch, print_watch_item): Minor adjustments.
	(debug_pre_execute): Adjusted to handle MPFR and GMP numbers.

2012-04-09         Arnold D. Robbins     <arnold@skeeve.com>

	* INSTALL, config.guess, config.sub, depcomp, install-sh,
	missing, mkinstalldirs, ylwrap: Update to latest from automake 1.11.4.

2012-04-08         Arnold D. Robbins     <arnold@skeeve.com>

	* Update various files to automake 1.11.4.

2012-03-30         Arnold D. Robbins     <arnold@skeeve.com>

	* configure.ac (GAWK_AC_NORETURN): Do as macro instead of inline.

2012-03-29         Arnold D. Robbins     <arnold@skeeve.com>

	* dfa.h, dfa.c: Sync with grep. Major cleanups and some changes
	there.
	* re.c (research): Pass size_t* to dfaexec to match type change.
	* configure.ac (AH_VERBATIM[_Noreturn]): Added from Paul Eggert to
	ease compiling.
	(AC_INIT): Bump version.
	* configure, configh.in, version.c: Regenerated.

2012-03-28         Arnold D. Robbins     <arnold@skeeve.com>

	* 4.0.1: Release tar ball made.

2012-03-28         Arnold D. Robbins     <arnold@skeeve.com>

	* getopt.c: Add DJGPP to list of platforms where it's ok
	to include <stdlib.h>.
	* awkgram.y, builtin.c, ext.c, mbsupport.h, re.c: Update
	copyright year.

2012-03-21         Corinna Vinschen      <vinschen@redhat.com>

	* getopt.c: Add Cygwin to list of platforms where it's ok
	to include <stdlib.h>.

2012-03-20         Arnold D. Robbins     <arnold@skeeve.com>

	Get new getopt to work on Linux and C90 compilers:

	* getopt.c: Undef ELIDE_CODE for gawk.
	(_getopt_internal_r): Init first.needs_free to 0. In test for -W
	move executable code to after declarations for C90 compilers.
	* getopt1.c: Undef ELIDE_CODE for gawk.

	Minor bug fix with printf, thanks to John Haque:

	* builtin.c (format_tree): Initialize base to zero at the top
	of the while loop.

	Getting next tar ball ready:

	* configure.ac: Remove duplicate check for wcscoll. Thanks
	to Stepan Kasal.

2012-03-16         Arnold D. Robbins     <arnold@skeeve.com>

	* getopt.c, getopt.h, getopt1.c, getopt_int.h, regcomp.c,
	regex.c, regex.h, regex_internal.c, regex_internal.h,
	regexec.c: Sync with GLIBC, what the heck.

2012-03-14         Eli Zaretskii  <eliz@gnu.org>

	* mbsupport.h (btowc): Change for non-DJGPP.
	* re.c (dfaerror): Add call to exit for DJGPP.

2012-03-14         Arnold D. Robbins     <arnold@skeeve.com>

	* regex_internal.c (re_string_skip_chars): Fix calculation of
	remain_len with m.b. chars. Thanks to Stanislav Brabec
	<sbrabec@suse.cz>.

2012-02-28         Arnold D. Robbins     <arnold@skeeve.com>

	* main.c (init_groupset): Make `getgroups' failing a non-fatal
	error.  After all, what's the big deal?  Should help on Plan 9.

2012-02-27         Arnold D. Robbins     <arnold@skeeve.com>

	* dfa.c (parse_bracket_exp): Revert changes 2012-02-15 to stay
	in sync with grep.
	* dfa.h (dfarerror): Add __attribute__ from grep.

2012-02-15         Arnold D. Robbins     <arnold@skeeve.com>

	Fix warnings from GCC 4.6.2 -Wall option.

	* awkgram.y (newline_eof): New function to replace body of
	NEWLINE_EOF macro.
	(yylex): Replace body of NEWLINE_EOF macro.
	* dfa.c (parse_bracket_exp): Init variables to zero.
	* ext.c (dummy, junk): Remove.
	* regex_internal.c (re_string_reconstruct): Remove buf array. It was
	set but not used.

2012-02-10         Arnold D. Robbins     <arnold@skeeve.com>

	* dfa.c: Sync with GNU grep.

2012-02-07         Arnold D. Robbins     <arnold@skeeve.com>

	* main.c (main): Move init of `output_fp' to before parsing of
	program so that error messages from msg.c don't dump core.
	Thanks to Michael Haardt <michael@moria.de>.

2012-01-13         Arnold D. Robbins     <arnold@skeeve.com>

	* dfa.c [is_valid_unibtye_character]: Fix from GNU grep to
	bug reported by me from Scott Deifik for DJGPP.

2012-01-03         Arnold D. Robbins     <arnold@skeeve.com>

	* dfa.c: Sync with GNU grep.

2012-01-02         Arnold D. Robbins     <arnold@skeeve.com>

	* io.c (Read_can_timeout, Read_timeout, Read_default_timeout):
	Renamed to use lower case.
	Other minor stylistic edits.

2012-01-01         John Haque      <j.eh@mchsi.com>

	* awk.h (struct iobuf): New entry read_func.
	* io.c (Read_can_timeout, Read_timeout, Read_default_timeout):
	New variables.
	(init_io): New routine to initialize the variables.
	(in_PROCINFO): New "clever" routine to parse elements with indices
	seperated by a SUPSEP.
	(get_read_timeout): New routine to read timeout value for an IOBUF.
	(read_with_timeout): New routine to read from a fd with a timeout.
	(pty_vs_pipe): Use in_PROCINFO().
	(get_a_record): Set the timeout value and the read routine as necessary.
	* main.c (main): Call init_io().

2011-12-31         Arnold D. Robbins     <arnold@skeeve.com>

	* profile_p.c: Remove the file.
	* msg.c (err): Remove check for name being dgawk.

2011-12-31         Arnold D. Robbins     <arnold@skeeve.com>

	* awk.h [STREQ, STREQN]: Remove macros.
	* awkgram.y, builtin.c, command.y, debug.c, eval.c,
	io.c, msg.c: Change all uses to call strcmp, strncmp.

2011-12-28         Arnold D. Robbins     <arnold@skeeve.com>

	* int_array.c, str_array.c: Fix some compiler warnings 32/64
	bit system differences.

2011-12-26         John Haque      <j.eh@mchsi.com>

	Merge gawk, pgawk and dgawk into a single executable gawk.

	* awk.h (DO_PRETTY_PRINT, DO_PROFILE, DO_DEBUG,
	do_pretty_print, do_debug): New defines.
	(interpret): New variable, a pointer to an interpreter routine.
	(enum exe_mode): Nuked.
	* main.c (opttab): New options --pretty-print and --debug;
	Remove option --command.
	(usage): Update usage messages.
	* interpret.h: New file.
	* eval.c (r_interpret): Move to the new file.
	(debug_interpret): New interpreter routine when debugging.
	(init_interpret): New routine to initialize interpreter related
	variables.
	* eval_d.c, eval_p.c: Delete files.
	* debug.c (interpret): Renamed to debug_prog.
	(DEFAULT_PROMPT, DEFAULT_HISTFILE, DEFAULT_OPTFILE): Remove prefix 'd'.
	* profile.c (init_profiling): Nuked.
	* Makefile.am: Adjusted.

	Add command line option --load for loading extensions.

	* awk.h (srctype): Add new source type SRC_EXTLIB.
	* ext.c(load_ext): New routine to load extension.
	(do_ext): Adjust to use load_ext().
	* main.c (opttab): Add new option --load.
	(main): Call load_ext() to load extensions.
	(usage): Add usage message for the new option.
	* io.c (get_cwd): New routine.
	(do_find_source): Use the new routine.
	(find_source): Handle new type SRC_EXTLIB.
	* awkgram.y (parse_program, next_sourcefile): Skip type SRC_EXTLIB.
	(add_srcfile): Adjust call to find_source.
	* debug.c (source_find): Same.

	Unrelated:

	* ext.c (get_argument): Fixed argument parsing.
	* array.c (null_array_func): Reworked array routines for an empty array.
	* str_array.c, int_array.c: Make GCC happy, use %u instead of %lu
	printf formats.
	* eval.c (node_Boolean): New array for TRUE and FALSE nodes.
	(init_interpret): Create the new nodes.
	(eval_condition): Add test for the new nodes.
	(setup_frame): Disable tail-recursion optimization when profiling.
	* interpret.h (r_interpret): Use the boolean nodes instead of making
	new ones when needed.

2011-12-26         Arnold D. Robbins     <arnold@skeeve.com>

	Finish Rational Range Interpretation (!)

	* dfa.c (match_mb_charset): Compare wide characters directly
	instead of using wcscoll().
	* regexec.c (check_node_accept_byte): Ditto.

	Thanks to Paolo Bonzini for pointing these out.

2011-12-06         John Haque      <j.eh@mchsi.com>

	* debug.c (source_find): Fix misplaced call to efree.
	* profile.c (redir2str): Add a missing comma in the redirtab array.
	* eval.c (r_interpret): Disallow call to exit if currule is undefined.
	This avoids the possiblity of running END blocks more than once when
	used in a user-defined sorted-in comparision function.
	* array.c (sort_user_func): Adjust appropriately.

2011-12-06         Arnold D. Robbins     <arnold@skeeve.com>

	* awk.h, mbsupport.h: Changes for MBS support on DJGPP
	and z/OS.
	* io.c: Disable pty support on z/OS.

2011-11-27         Arnold D. Robbins     <arnold@skeeve.com>

	* dfa.c: Sync with GNU grep.
	* dfa.h: Add _GL_ATTRIBUTE_PURE macro. Bleah.

2011-11-14         John Haque      <j.eh@mchsi.com>

	* debug.c (set_breakpoint_at): Fix problem with setting
	breakpoints in a switch statement. Thanks to Giorgio Palandri
	<giorgio.palandri@gmail.com> for the bug report.

2011-11-14         Arnold D. Robbins     <arnold@skeeve.com>

	* mbsupport.h: Add check for HAVE_BTOWC, per Pat Rankin.

2011-11-12         Eli Zaretskii  <eliz@gnu.org>

	* mbsupport.h: Additional glop for dfa.c in Windows environment.

2011-11-01         Arnold D. Robbins     <arnold@skeeve.com>

	* dfa.c: Move glop for ! MBS_SUPPORT to ...
	* mbsupport.h: ... here.
	* replace.c: Include missing_d/wcmisc.c if ! MBS_SUPPORT.
	* regex_internal.h: Move include of mbsupport.h up and add
	additional checks to avoid inclusion of wctype.h and wchar.h.

2011-10-27         Arnold D. Robbins     <arnold@skeeve.com>

	* builtin.c (do_strftime): Per Pat Rankin, instead of casting
	fclock, use a long variable and check for negative or overflow.

2011-10-25         Arnold D. Robbins     <arnold@skeeve.com>

	Merge with gawk_performance branch done. Additionally:

	* cint_array.c, int_array.c, str_array.c: Fix compiler complaints
	about printf formats (signed / unsigned vs. %d / %u).
	* eval.c (setup_frame): Add a missing return value.

2011-10-25         Arnold D. Robbins     <arnold@skeeve.com>

	* Makefile.am (dist-hook): Use `cd $(srcdir)/pc' so that
	`make distcheck' works completely.
	* builtin.c (do_strftime): Add cast to long int in check
	for fclock < 0 for systems where time_t is unsigned (e.g., VMS).

2011-10-25  Stefano Lattarini  <stefano.lattarini@gmail.com>

	dist: generated file `version.c' is not removed by "make distclean"

	* Makefile.am (distcleancheck_listfiles): Define to ignore the
	generated `version.c' file.

2011-10-24         Arnold D. Robbins     <arnold@skeeve.com>

	* dfa.c (wcscoll): Create for VMS.
	* Makefile.am (dist-hook): Run sed scripts to make pc/config.h.

2011-10-24  Eli Zaretskii  <eliz@gnu.org>

	* builtin.c [HAVE_POPEN_H]: Include "popen.h".
	* README.git: Update for pc/ systems.

2011-10-21         Arnold D. Robbins     <arnold@skeeve.com>

	* Makefile.am (distcleancheck_listfiles): Added, per advice from
	Stefano Lattarini <stefano.lattarini@gmail.com>.
	* dfa.c: Additional faking of mbsupport for systems without it;
	mainly VMS.

2011-10-21  Stefano Lattarini  <stefano.lattarini@gmail.com>

	* configure.ac (AM_C_PROTOTYPES): Remove call to this macro.
	The comments in configure.ac said that the call to AM_C_PROTOTYPES
	was needed for dfa.h, synced from GNU grep; but this statement is
	not true anymore in grep since commit v2.5.4-24-g9b5e7d4 "replace
	AC_CHECK_* with gnulib modules", dating back to 2009-11-26.  Also,
	the support for automatic de-ANSI-fication has been deprecated in
	automake 1.11.2, and will be removed altogether in automake 1.12.
	* vms/vms-conf.h (PROTOTYPES, __PROTOTYPES): Remove these #define,
	they are not used anymore.
	* pc/config.h (PROTOTYPES): Likewise.

2011-10-18         Dave Pitts            <dpitts@cozx.com>

	* dfa.c: Move some decls to the top of their functions for
	C90 compilers.

2011-10-18         Arnold D. Robbins     <arnold@skeeve.com>

	* builtin.c (do_strftime): Add check for negative / overflowed
	time_t value with fatal error. Thanks to Hermann Peifer
	<peifer@gmx.eu> for the bug report.
	* dfa.c (setbit_wc): Non-MBS version. Add a return false
	since VMS compiler doesn't understand that abort doesn't return.

2011-10-10         Arnold D. Robbins     <arnold@skeeve.com>

	* builtin.c (do_sub): Init textlen to zero to avoid "may be
	used unitialized" warning. Thanks to Corinna Vinschen for
	pointing this out.
	* eval.c (unwind_stack): Add parentheses around condition in while
	to avoid overzealous warning from GCC.

2011-09-30  Eli Zaretskii  <eliz@gnu.org>

	* io.c (remap_std_file): Fix non-portable code that caused
	redirected "print" to fail if a previous read from standard input
	returned EOF.  Reported by David Millis <tvtronix@yahoo.com>.
	(remap_std_file): Per Eli's suggestion, removed the leading close
	of oldfd and will let dup2 do the close for us.

2011-10-11         John Haque     <j.eh@mchsi.com>

	* symbol.c: Add licence notice.
	* array.c (PREC_NUM, PREC_STR): Define as macros.

2011-10-09         Arnold D. Robbins     <arnold@skeeve.com>

	* dfa.c: Sync with GNU grep.

2011-10-07         John Haque     <j.eh@mchsi.com>

	Tail recursion optimization.
	* awkgram.y (grammar, mk_function): Recognize tail-recursive
	calls.
	* awk.h (tail_call, num_tail_calls): New defines.
	* eval.c (setup_frame): Reuse function call stack for
	tail-recursive calls.
	(dump_fcall_stack): Reworked.

2011-10-04         Arnold D. Robbins     <arnold@skeeve.com>

	* awk.h, main.c (gawk_mb_cur_max): Make it a constant 1 when
	MBS_SUPPORT isn't available to allow GCC dead code constant
	expression computation and dead code elimination to help out.

2011-10-02         Arnold D. Robbins     <arnold@skeeve.com>

	* io.c (rsnullscan, get_a_record): Fix the cases where terminators
	are incomplete when RS == "". Also fix the case where the new value
	is shorter than the old one.  Based on patch from Rogier
	<rogier777@gmail.com> as submitted by Jeroen Schot
	<schot@A-Eskwadraat.nl>.

2011-09-24         Arnold D. Robbins     <arnold@skeeve.com>

	* eval.c, io.c, re.c: Fix some spelling errors. Thanks to
	Jeroen Schot <schot@A-Eskwadraat.nl>.

2011-09-21         Arnold D. Robbins     <arnold@skeeve.com>

	* dfa.c, mbsupport.h: Sync with GNU grep. Large amount of changes
	that remove many ifdefs, moving many conditions for multibyte
	support into regular C code and relying GCC's dead code optimization
	to elimnate code that won't be needed.
	* dfa.c: For gawk, add a number of additional defines so that things
	will compile if MBS_SUPPORT is 0.
	* array.c, awk.h, awkgram.y, builtin.c, eval.c, field.c, main.c,
	node.c, re.c: Change `#ifdef MBS_SUPPORT' to `#if MBS_SUPPORT'.
	* awk.h, regex_internal.h: Move NO_MBSUPPORT handling to ...
	* mbsupport.h: ...here.

2011-09-16         Arnold D. Robbins     <arnold@skeeve.com>

	* dfa.c: Sync with GNU grep.

2011-09-08         John Haque     <j.eh@mchsi.com>

	Optimization for compound assignment, increment and
	decrement operators; Avoid unref and make_number calls
	when there is no extra references to the value NODE.

2011-09-03         Arnold D. Robbins     <arnold@skeeve.com>

	* dfa.c: Sync with GNU grep.

2011-08-31         John Haque     <j.eh@mchsi.com>

	Grammar related changes: Simplify grammar for user-defined
	functions and general cleanups.

	* symbol.c: New file.
	* awkgram.y: Move symbol table related routines to the
	new file.
	(rule, func_name, function_prologue, param_list): Reworked.
	(install_function, check_params): Do all error checkings
	for the function name and parameters before installing in
	the symbol table.
	(mk_function): Finalize function definition.
	(func_install, append_param, dup_params): Nuked.
	* symbol.c (make_params): allocate function parameter nodes
	for the symbol table. Use the hash node as Node_param_list;
	Saves a NODE for each parameter.
	(install_params): Install function parameters into the symbol
	table.
	(remove_params): Remove parameters out of the symbol table.
	* awk.h (parmlist, FUNC): Nuked.
	(fparms): New define.


	Dynamically loaded function parameters are now handled like
	those for a builtin.

	* awk.h (Node_ext_func, Op_ext_builtin): New types.
	(Op_ext_func): Nuked.
	* ext.c (make_builtin): Simplified.
	(get_curfunc_arg_count): Nuked; Use the argument 'nargs' of
	the extension function instead.
	(get_argument, get_actual_argument): Adjust.
	* eval.c (r_interpret): Update case Op_func_call for a dynamic
	extension function. Handle the new opcode Op_ext_builtin.
	* pprint (profile.c): Adjust.


	Use a single variable to process gawk options.

	* awk.h (do_flags): New variable.
	(DO_LINT_INVALID, DO_LINT_ALL, DO_LINT_OLD, DO_TRADITIONAL,
	DO_POSIX, DO_INTL, DO_NON_DEC_DATA, DO_INTERVALS,
	DO_PROFILING, DO_DUMP_VARS, DO_TIDY_MEM,
	DO_SANDBOX): New defines.
	(do_traditional, do_posix, do_intervals, do_intl,
	do_non_decimal_data, do_profiling, do_dump_vars,
	do_tidy_mem, do_sandbox, do_lint,
	do_lint_old): Defined as macros.
	* main.c: Remove definitions of the do_XX variables. Add
	do_flags definition.
	* debug.c (execute_code, do_eval, parse_condition): Save
	do_flags before executing/parsing and restore afterwards.


	Nuke PERM flag. Always increment/decrement the reference
	count for a Node_val. Simplifies macros and avoids
	occassional memory leaks, specially in the debugger.

	* awk.h (UPREF, DEREF, dupnode, unref): Simplified.
	(mk_number): Nuked.
	* (*.c): Increment the reference count of Nnull_string before
	assigning as a value.


	Revamped array handling mechanism for more speed and
	less memory consumption.

	* awk.h (union bucket_item, BUCKET): New definitions. Used as
	bucket elements for the hash table implementations of arrays;
	40% space saving in 32 bit x86.
	(buckets, nodes, array_funcs, array_base, array_capacity,
	xarray, alookup, aexists, aclear, aremove, alist,
	acopy, adump, NUM_AFUNCS): New defines.
	(array_empty): New macro to test for an empty array.
	(assoc_lookup, in_array): Defined as macros.
	(enum assoc_list_flags): New declaration.
	(Node_ahash, NUMIND): Nuked.
	* eval.c (r_interpret): Adjust cases Op_subscript,
	Op_subscript_lhs, Op_store_var and Op_arrayfor_incr.
	* node.c (dupnode, unref): Removed code related to Node_ahash.
	* str_array.c: New file to handle array with string indices.
	* int_array.c: New file to handle array with integer indices.
	* cint_array.c: New file. Special handling of arrays with
	(mostly) consecutive integer indices.


	Memory pool management reworked to handle NODE and BUCKET.

	* awk.h (struct block_item, BLOCK, block_id): New definitions.
	(getblock, freeblock): New macros.
	(getbucket, freebucket): New macros to allocate and deallocate
	a BUCKET.
	(getnode, freenode): Adjusted.
	* node.c (more_nodes): Nuked.
	(more_blocks): New routine to allocate blocks of memory.

2011-08-24         Arnold D. Robbins     <arnold@skeeve.com>

	Fix pty co-process communication on Ubuntu GNU/Linux.

	* io.c: Add include of <sys/ioctl.h> to get definition of TIOCSCTTY.
	(two_way_open): Move call for this ioctl to after setsid() call.

2011-08-23         Arnold D. Robbins     <arnold@skeeve.com>

	* regex_internal.c (re_string_fetch_byte_case ): Remove
	__attribute((pure)) since it causes failures with gcc -O2
	-fno-inline. Thanks to Neil Cahill <ncahill_alt@yahoo.com>
	for reporting the bug.

2011-08-10         John Haque      <j.eh@mchsi.com>

	BEGINFILE/ENDFILE related code redone.

	* awk.h (prev_frame_size, has_endfile, target_get_record,
	target_newfile): New defines.
	* awkgram.y (mk_program): Initialize has_endfile appropriately for
	Op_get_record.
	(parse_program): Initialize new jump targets for
	Op_get_record and Op_newfile.
	* eval.c (unwind_stack): Change argument to number of
	items to be left in the stack. Adjust code.
	(pop_fcall, pop_stack): New defines.
	(setup_frame): Initialize prev_frame_size.
	(exec_state, EXEC_STATE): New structure and typedef.
	(exec_state_stack): New variable.
	(push_exec_state, pop_exec_state): New functions to save and
	later retrieve an execution state.
	(r_interpret): Use the new functions and the defines in
	cases Op_K_getline, Op_after_beginfile, Op_after_endfile,
	Op_newfile and Op_K_exit.
	* io.c (after_beginfile): When skipping a file using nextfile,
	return zero in case there was an error opening the file.
	(has_endfile): Nuke global variable.
	(inrec): Add a second argument to pass errno to the calling
	routine.
	* debug.c (print_instruction): Update cases.

2011-08-10         Arnold D. Robbins     <arnold@skeeve.com>

	Fix (apparently long-standing) problem with FIELDWIDTHS.
	Thanks to Johannes Meixner <jsmeix@suse.de>.

	* field.c (set_FIELDWIDTHS): Adjust calculations.

	Fix problem with FPAT, reported by "T. X. G." <leopardie333@yahoo.com>

	* awk.h (Regexp): Add new member 'non_empty'.
	* field.c (fpat_parse_field): Save/restore local variable non_empty
	from member in Regexp struct.

2011-08-09         Arnold D. Robbins     <arnold@skeeve.com>

	Fix pty issue reported by "T. X. G." <leopardie333@yahoo.com>

	* configure.ac: Check for setsid.
	* awk.h: If not HAVE_SETSID define it as an empty macro.
	* io.c (two_way_open): Call setsid if using pty's.

2011-07-29  Eli Zaretskii  <eliz@gnu.org>

	* builtin.c (format_tree): Rename small -> small_flag,
	big -> big_flag, bigbig -> bigbig_flag.  Solves compilation errors
	when building Gawk with libsigsegv on MS-Windows, see
	https://lists.gnu.org/archive/html/bug-gawk/2011-07/msg00029.html.

2011-07-28         Arnold D. Robbins     <arnold@skeeve.com>

	* builtin.c (do_sub): Revert to gawk 3.1 behavior for backslash
	handling. It was stupid to think I could break compatibility.
	Thanks to John Ellson <ellson@research.att.com> for raising
	the issue.

2011-07-26         John Haque      <j.eh@mchsi.com>

	* eval.c (r_interpret): In cases Op_var_assign and Op_field_assign,
	include Op_K_getline_redir in the test for skipping the routine.

2011-07-26         John Haque      <j.eh@mchsi.com>

	Fix handling of assign routines for 'getline var'.
	Rework the previous fix for (g)sub.

	* awk.h: New define assign_ctxt for use in Op_var_assign
	and Op_field_assign opcodes. Remove define AFTER_ASSIGN.
	* awkgram.y (snode, mk_getline): Initialize assign_ctxt.
	* builtin.c (do_sub): Adjust to take only the first two
	arguments.
	* eval.c (r_interpret): In cases Op_var_assign and Op_field_assign,
	skip the routine as appropriate. Adjust case Op_sub_builtin.
	* main.c (get_spec_varname): New function.
	* debug.c (print_instruction): Use the new function to get
	special variable name.

2011-07-17         Arnold D. Robbins     <arnold@skeeve.com>

	* main.c (varinit): Mark FPAT as NON_STANDARD. Thanks to
	Wolfgang Seeberg <wolfgang.seeberg@yahoo.com> for the report.
	* Makefile.am (EXTRA_DIST): Add po/README, per advice from
	Bruno Haible.
	* dfa.c: Sync with GNU grep.
	* xalloc.h (xzalloc): New function, from GNU grep, for dfa.c.
	* README: Note that bug list is really a real mailing list.

2011-07-16         Arnold D. Robbins     <arnold@skeeve.com>

	* Makefile.am (AUTOMAKE_OPTIONS): Removed.
	* configure.ac (AM_INIT_AUTOMAKE): Removed dist-bzip2 option, on
	advice from Karl Berry.

2011-07-15         John Haque      <j.eh@mchsi.com>

	* awk.h (Op_sub_builtin): New opcode.
	(GSUB, GENSUB, AFTER_ASSIGN, LITERAL): New flags for
	Op_sub_builtin.
	* awkgram.y (struct tokentab): Change opcode to	Op_sub_builtin
	for sub, gsub and gensub.
	(snode): Update processing of sub, gsub and gensub.
	* builtin.c (do_sub, do_gsub, do_gensub): Nuke.
	(sub_common): Renamed to do_sub. Relocate gensub argument
	handling code from do_gensub to here; Simplify the code a
	little bit.
	* eval.c (r_interpret): Handle Op_sub_builtin. Avoid field
	re-splitting or $0 rebuilding if (g)sub target string is
	a field and no substitutions were done.
	* pprint (profile.c): Add case for the new opcode.
	* print_instruction (debug.c): Ditto.

	Take out translation for errno strings; extensions will
	need to use their own domain.

	* awk.h (enum errno_translate): Removed.
	(update_ERRNO_string): Remove second translate paramater.
	* eval.c (update_ERRNO_string): Remove second translate paramater
	and code that used it.
	* gawkapi.h (api_update_ERRNO_string): Remove third translate
	parameter.
	* gawkapi.c (api_update_ERRNO_string): Remove third translate
	paramater and change call to update_ERRNO_string.
	* io.c (do_close): Fix call to update_ERRNO_string.

2011-07-15         Arnold D. Robbins     <arnold@skeeve.com>

	* awk.h: Typo fix: "loner" --> longer. Thanks to Nelson Beebe.
	* builtin.c (efwrite): Fix flushing test back to what it was
	in 3.1.8. Thanks to Strefil <strefil@yandex.ru> for the problem
	report.
	* configure.ac: Bump version to 4.0.0a for stable branch.

2011-06-24         Arnold D. Robbins     <arnold@skeeve.com>

	* Makefile.am (EXTRA_DIST): Add ChangeLog.0.
	* 4.0.0: Remake the tar ball.

2011-06-23         Arnold D. Robbins     <arnold@skeeve.com>

	* configure.ac: Update version to 4.0.0.
	* configure: Regenerated.
	* ChangeLog.0: Rotated ChangeLog into this file.
	* ChangeLog: Created anew for gawk 4.0.0 and on.
	* README: Bump version to 4.0.0.
	* 4.0.0: Release tar ball made.<|MERGE_RESOLUTION|>--- conflicted
+++ resolved
@@ -1,9 +1,8 @@
-<<<<<<< HEAD
 2017-04-12         Arnold D. Robbins     <arnold@skeeve.com>
 
 	* gawkapi.c (awk_value_to_node): Initialize ext_ret_val to NULL
 	to avoid compiler warnings.
-=======
+
 2017-04-12         Manuel Collado        <m-collado@users.sourceforge.net>
 
 	Fix the FPAT bug reported by Ed Morton in the gawk-bug mailing list.
@@ -11,7 +10,6 @@
 	* awk.h (Regexp): Remove the non_empty flag.
 	* field.c (fpat_parse_field): Restructure the code to reduce complexity
 	and document the new structure.
->>>>>>> c8d82e84
 
 2017-04-10         Andrew J. Schorr     <aschorr@telemetry-investments.com>
 
