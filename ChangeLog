--- conflicted
+++ resolved
@@ -1,13 +1,13 @@
 2015-05-15         Andrew J. Schorr     <aschorr@telemetry-investments.com>
 
-<<<<<<< HEAD
+	* symbol.c (load_symbols): Plug minor memory leak by calling unref(tmp)
+	on "identifiers" string after assoc_lookup is done with it.
+
+2015-05-15         Andrew J. Schorr     <aschorr@telemetry-investments.com>
+
 	* main.c (load_procinfo_argv): New function to save argv array values
 	in PROCINFO["argv"][0..argc-1].
 	(load_procinfo): Call load_procinfo_argv.
-=======
-	* symbol.c (load_symbols): Plug minor memory leak by calling unref(tmp)
-	on "identifiers" string after assoc_lookup is done with it.
->>>>>>> dfc4b219
 
 2015-05-05         Arnold D. Robbins     <arnold@skeeve.com>
 
