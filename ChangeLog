--- conflicted
+++ resolved
@@ -1,11 +1,11 @@
 2014-10-05         Arnold D. Robbins     <arnold@skeeve.com>
 
-<<<<<<< HEAD
+	* profile.c (pprint): Fix typo in header. Sheesh.
+
+	Unrelated:
+
 	* awkgram.y (mk_program): Add a comment that we don't need to
 	clear the comment* variables.
-=======
-	* profile.c (pprint): Fix typo in header. Sheesh.
->>>>>>> c86aa5e8
 
 2014-10-04         Arnold D. Robbins     <arnold@skeeve.com>
 
