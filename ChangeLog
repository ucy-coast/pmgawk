--- conflicted
+++ resolved
@@ -1,6 +1,9 @@
 2016-11-30         Arnold D. Robbins     <arnold@skeeve.com>
 
-<<<<<<< HEAD
+	* dfa.c: Sync with fixes in GNULIB.
+
+	Unrelated:
+
 	* gawkapi.h (make_regex): New function.
 
 2016-11-29         Arnold D. Robbins     <arnold@skeeve.com>
@@ -19,9 +22,6 @@
 	(assign_regex): New function.
 	(api_flatten_array): Adjust comment.
 	* node.c (make_typed_regex): New function; moved code from grammar.
-=======
-	* dfa.c: Sync with fixes in GNULIB.
->>>>>>> 0dd8054d
 
 2016-11-29         Arnold D. Robbins     <arnold@skeeve.com>
 
