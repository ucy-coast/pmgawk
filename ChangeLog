--- conflicted
+++ resolved
@@ -1,4 +1,15 @@
-<<<<<<< HEAD
+2017-02-01         Arnold D. Robbins     <arnold@skeeve.com>
+
+	* builtin.c (mbc_char_count): Remove spurious multiplies by
+	gawk_mb_cur_max. Thanks to Andrew Schorr for making me look
+	at this code.
+
+	Unrelated:
+
+	* awkgram.y (make_profile_number): Renamed to ...
+	(set_profile_next): New function. All calls adjusted. Also improved
+	use at MPFR number case.
+
 2017-01-28         Andrew J. Schorr     <aschorr@telemetry-investments.com>
 
 	* io.c (inetfile): Replace strncmp with memcmp in a few places, now
@@ -27,19 +38,6 @@
 	(do_dcngettext, do_bindtextdomain): Use str_terminate and str_restore.
 	* interpret.h (Op_arrayfor_init, Op_indirect_func_call): Ditto.
 	* str_array.c (env_remove): Ditto.
-=======
-2017-02-01         Arnold D. Robbins     <arnold@skeeve.com>
-
-	* builtin.c (mbc_char_count): Remove spurious multiplies by
-	gawk_mb_cur_max. Thanks to Andrew Schorr for making me look
-	at this code.
-
-	Unrelated:
-
-	* awkgram.y (make_profile_number): Renamed to ...
-	(set_profile_next): New function. All calls adjusted. Also improved
-	use at MPFR number case.
->>>>>>> 7b46fc2f
 
 2017-01-27         Andrew J. Schorr     <aschorr@telemetry-investments.com>
 
