--- conflicted
+++ resolved
@@ -1,5 +1,3 @@
-<<<<<<< HEAD
-=======
 2012-03-26         Arnold D. Robbins     <arnold@skeeve.com>
 
 	Some cleanups.
@@ -10,7 +8,6 @@
 	* main.c (path_environ): Straighten out initial comment, fix
 	compiler warning by making `val' const char *.
 
->>>>>>> 15635ff2
 2012-03-25         Andrew J. Schorr     <aschorr@telemetry-investments.com>
 
 	* configure.ac (AC_DISABLE_STATIC): Add this to avoid building useless
