--- conflicted
+++ resolved
@@ -1,11 +1,3 @@
-<<<<<<< HEAD
-2014-08-12         Juergen Kahrs <jkahrs@users.sourceforge.net>
-
-	* cmake/configure.cmake:
-	* cmake/package.cmake: Copyright update.
-	* README.cmake:
-	* README_d/README.cmake: Moved file.
-=======
 2014-08-13         Arnold D. Robbins     <arnold@skeeve.com>
 
 	* builtin.c (do_sub): Move initial allocation of the replacement
@@ -14,7 +6,13 @@
 	is to avoid unnecessary realloc() calls by making a better guess
 	at how much to allocate.  This came up in an email discussion
 	with Tom Dickey about mawk's gsub().
->>>>>>> 10596805
+
+2014-08-12         Juergen Kahrs <jkahrs@users.sourceforge.net>
+
+	* cmake/configure.cmake:
+	* cmake/package.cmake: Copyright update.
+	* README.cmake:
+	* README_d/README.cmake: Moved file.
 
 2014-08-12         Arnold D. Robbins     <arnold@skeeve.com>
 
