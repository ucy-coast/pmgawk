--- conflicted
+++ resolved
@@ -1,4 +1,12 @@
-<<<<<<< HEAD
+2016-06-01         Arnold D. Robbins     <arnold@skeeve.com>
+
+	* nonposix.h (getpgrp): Wrap declaration in ifdef so it doesn't
+	mess things up on POSIX systems (like Solaris). Thanks to
+	Nelson Beebe for the report.
+	* node.c (is_hex): New function to check for 0x preceded by
+	optional sign.
+	(r_force_number): Use it. Thanks to Mike Brennan for the report.
+
 2016-05-30         Andrew J. Schorr     <aschorr@telemetry-investments.com>
 
 	* gawkapi.h (awk_ext_func_t): Rename num_expected_args to
@@ -8,16 +16,6 @@
 	max_expected_args.
 	(get_argument): Do not check whether the argument number exceeds
 	the maximum expected by the function.
-=======
-2016-06-01         Arnold D. Robbins     <arnold@skeeve.com>
-
-	* nonposix.h (getpgrp): Wrap declaration in ifdef so it doesn't
-	mess things up on POSIX systems (like Solaris). Thanks to
-	Nelson Beebe for the report.
-	* node.c (is_hex): New function to check for 0x preceded by
-	optional sign.
-	(r_force_number): Use it. Thanks to Mike Brennan for the report.
->>>>>>> 9867841a
 
 2016-05-30         Arnold D. Robbins     <arnold@skeeve.com>
 
