--- conflicted
+++ resolved
@@ -1,6 +1,5 @@
 2019-01-20         Arnold D. Robbins     <arnold@skeeve.com>
 
-<<<<<<< HEAD
 	Restore functionality.
 
 	* awkgram.y (qualify_name): Remove `is_var' param, always check
@@ -38,7 +37,9 @@
 	* main.c (main): Check if need to free current_namespace before
 	assigning to it.
 	* profile.c (pp_namespace): Ditto. (This may not be necessary.)
-=======
+
+2019-01-18         Arnold D. Robbins     <arnold@skeeve.com>
+
 	* debug.c (do_set_var): Add comments before calls to assoc_set.
 	* interpret.h (r_interpret): For Op_sub_array, deref the subscript
 	appropriately. Thanks to Andy Schorr for the catch.
@@ -75,7 +76,6 @@
 
 	* awk.h (assoc_set): Add new inline function to set an array element
 	to eliminate code duplication and reduce the chance of memory leaks.
->>>>>>> 5766636f
 
 2019-01-14         Andrew J. Schorr      <aschorr@telemetry-investments.com>
 
