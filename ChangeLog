--- conflicted
+++ resolved
@@ -1,17 +1,15 @@
-<<<<<<< HEAD
+2014-07-03         Arnold D. Robbins     <arnold@skeeve.com>
+
+	* awkgram.y (nextc): Add bool check_for_bad parameter to check
+	for bad characters in the source program.
+	(yylex): Adjust calls.
+
 2014-06-24         Arnold D. Robbins     <arnold@skeeve.com>
 
 	* main.c (main): The --pretty-print option no longer runs the
 	program.  This removes the need for the GAWK_NO_PP_RUN environment var.
 	* NEWS: Updated.
 	* TODO: Updated.
-=======
-2014-07-03         Arnold D. Robbins     <arnold@skeeve.com>
-
-	* awkgram.y (nextc): Add bool check_for_bad parameter to check
-	for bad characters in the source program.
-	(yylex): Adjust calls.
->>>>>>> f6e8ca91
 
 2014-06-22         Paul Eggert          <eggert@penguin.cs.ucla.edu>
 
