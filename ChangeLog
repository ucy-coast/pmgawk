<<<<<<< HEAD
2014-09-13	Stephen Davies		<sdavies@sdc.com.au>
	When doing pretty-print (but not profiling), include the original comments in the output.
	General rules:
	Pretty priting:
		- Do NOT indent by a tab
		- Do NOT print the header comments ("# BEGIN rules", etc.)
		- DO print the comments that are in the program

	Profiling:
		- DO indent by a tab
		- DO print the header comments
		- Do NOT print the program's original comments

	*awkgram.y:	add variables comment0 and commentf as pointers to program and function comments
			add function get_comment (retrieve consecutive comment lines and empty lines as a unit)
			add function split_comment (iff first block in the program is a function and it is predeeded by comments, 
			take the last non-blank line as function comment and any preceeding lines as program comment.)

			Following token rules were changed to handle comments:
			 pattern, LEX_BEGIN, LEX_END, LEX_BEGINFILE, LEX_ENDFILE, action, function_prologue and statements.
				
			Following functions were changed to handle comments:
			  mk_program, mk_function, allow_newline and yylex. (Also fixed typo in case '\\'.)

	*profile.c
			added function print_comment to format comment printing.

			Following functions were changed to handle comments and the revised indent rules:
			  indent, pprint, dump_prog, pp_func.

	*test/Makefile(.am and .in)
			Change processing of profile4 and profile5 to not delete first two lines (no longer necessary).

	*profile4.ok and profile5.ok changed to suit new rules and comments.
=======
2014-09-15         Arnold D. Robbins     <arnold@skeeve.com>

	Finish removing use of isalpha and isalnum.

	* awk.h (is_alpha, is_alnum, is_identchar): Add declarations.
	* awkgram.y (yylex): Use is_alpha.
	(is_alpha, is_alnum): New functions.
	(is_identchar): Use is_alnum.
	* builtin.c (r_format_tree): Use is_alpha, is_alnum.
	* command.y (yylex): Use is_alpha, is_identchar.
	* ext.c (is_letter): Use is_alpha.
	(is_identifier_char): Removed; replaced uses with is_identchar.
	* main.c (arg_assign): Use is_alpha, is_alnum.
	* node.c (r_force_number): Use is_alpha.

2014-09-14         Arnold D. Robbins     <arnold@skeeve.com>

	* awkgram.y (is_identchar): Change from simple macro to function
	since use of isalnum() let non-ASCII letters slip through into
	identifiers.
>>>>>>> dc510090

2014-09-07         Arnold D. Robbins     <arnold@skeeve.com>

	* awk.h: Move libsigsegv stuff to ...
	* main.c: here. Thanks to Yehezkel Bernat for motivating
	the cleanup.
	* symbol.c (make_symbol, install, install_symbol): Add const to
	first parameter. Adjust decls and fix up uses.

2014-09-05         Arnold D. Robbins     <arnold@skeeve.com>

	Add builtin functions to FUNCTAB for consistency.

	* awk.h (Node_builtin_func): New node type.
	(install_builtins): Declare new function.
	* awkgram.y [DEBUG_USE]: New flag value for debug functions; they
	don't go into FUNCTAB.
	(install_builtins): New function.
	* eval.c (nodetypes): Add Node_builtin_func.
	* interpret.h (r_interpret): Rework indirect calls of built-ins
	since they're now in the symbol table.
	* main.c (main): Call `install_builtins'.
	* symbol.c (install): Adjust for Node_builtin_func.
	(load_symbols): Ditto.

2014-09-04         Arnold D. Robbins     <arnold@skeeve.com>

	* profile.c (pprint): Case Op_K_for: Improve printing of
	empty for loop header.

	Unrelated: Make indirect function calls work for built-in and
	extension functions.

	* awkgram.y (lookup_builtin): New function.
	* awk.h (builtin_func_t): New typedef.
	(lookup_builtin): Declare it.
	* interpret.h (r_interpret): For indirect calls, add code to
	find and call builtin functions, and call extension functions.

2014-09-01         Arnold D. Robbins     <arnold@skeeve.com>

	* builtin.c (do_substr): Return "" instead of null string in case
	result is passed to length() with --lint. Based on discussions in
	comp.lang.awk.

	Unrelated:

	* interpret.h (r_interpret): For indirect function call, separate
	error message if lookup returned NULL. Otherwise got a core dump.
	Thanks to "Kenny McKormack" for the report in comp.lang.awk.

2014-08-27         Arnold D. Robbins     <arnold@skeeve.com>

	* configure.ac: Add test for strcasecmp.
	* regcomp.c: Remove special case code around use of strcasecmp().
	* replace.c: Include missing/strncasecmp.c if either strcasecmp()
	or strncasecmp() aren't available.

2014-08-26         Arnold D. Robbins     <arnold@skeeve.com>

	* regcomp.c, regex_internal.c: Sync with GBLIC. Why not.

	Unrelated:

	Remove support for MirBSD. It uglified the code too much
	for no discernable gain.

	* configure.ac: Remove check for MirBSD and define of
	LIBC_IS_BORKED.
	* dfa.c: Remove code depending on LIBC_IS_BORKED.
	* main.c: Ditto.
	* regcomp.c: Ditto.
	* NEWS: Updated.

2014-08-24         Arnold D. Robbins     <arnold@skeeve.com>

	* regex.h: Remove underscores in names of parameters in function
	declarations. Tweak names as neeeded.

2014-08-20         Arnold D. Robbins     <arnold@skeeve.com>

	* node.c (parse_escape): Max of 2 digits after \x.

2014-08-18         Arnold D. Robbins     <arnold@skeeve.com>

	* symbol.c: General formatting cleanup.

2014-08-15         Arnold D. Robbins     <arnold@skeeve.com>

	* main.c (usage): Adjust whitespace for -L and add "invalid"
	as a possible value for it.  Report from Robert P. J. Day
	<rpjday@crashcourse.ca>.

2014-08-14         Arnold D. Robbins     <arnold@skeeve.com>

	* Makefile.am (SUBDIRS): Put awklib after doc so that examples
	get extracted when the doc changes.

2014-08-13         Arnold D. Robbins     <arnold@skeeve.com>

	* builtin.c (do_sub): Move initial allocation of the replacement
	string down towards code to do the replacement, with a (we hope)
	better guesstimate of how much to initially allocate. The idea
	is to avoid unnecessary realloc() calls by making a better guess
	at how much to allocate.  This came up in an email discussion
	with Tom Dickey about mawk's gsub().

2014-08-12         Juergen Kahrs <jkahrs@users.sourceforge.net>

	* cmake/configure.cmake:
	* cmake/package.cmake: Copyright update.
	* README.cmake:
	* README_d/README.cmake: Moved file.

2014-08-12         Arnold D. Robbins     <arnold@skeeve.com>

	OFS being set should rebuild $0 using previous OFS if $0
	needs to be rebuilt. Thanks to Mike Brennan for pointing this out.

	* awk.h (rebuild_record): Declare.
	* eval.c (set_OFS): If not being called from var_init(), check
	if $0 needs rebuilding. If so, parse the record fully and rebuild it.
	Make OFS point to a separate copy of the new OFS for next time, since
	OFS_node->var_value->stptr was already updated at this point.
	* field.c (rebuild_record): Is now extern instead of static.
	Use OFS and OFSlen instead of the value of OFS_node.

	Unrelated:

	* Makefile.am (RM): Define for makes that don't have it,
	such as on OpenBSD.  Thanks to Jeremie Courreges-Anglas
	<jca@wxcvbn.org> for the report.

2014-08-05         Arnold D. Robbins     <arnold@skeeve.com>

	Bug fix: For MPFR sqrt(), need to set precision of result to be
	the same as that of the argument. Doesn't hurt other functions.
	See test/mpfrsqrt.awk. Thank to Katie Wasserman <katie@wass.net>
	for the bug report.

	* mpfr.c (do_mpfr_func): New function. Runs code for MPFR functions
	while still enabling debugging. Add call here to mpfr_set_prec().
	Original code from SPEC_MATH macro.
	(SPEC_MATH): Change macro to call do_mpfr_func().

	Next MPFR bug fix: The % operator gave strange results for negative
	numerator. Thanks again to Katie Wasserman for the bug report.

	* mpfr.c (mpg_mod): Use mpz_tdiv_qr() instead of mpz_mod(). From
	the GMP doc, mpz_mod() should have worked; it's not clear why
	it doesn't.

2014-08-03         Arnold D. Robbins     <arnold@skeeve.com>

	* builtin.c (format_tree): Don't need to check return value of
	wctombr for -2. Thanks to Eli Zaretskii for pointing this out.
	
	Unrelated:

	* gawkapi.h: Fix doc for API get_record - errcode needs to
	be greater than zero.
	* interpret.h (r_interpret): Move setting of ERRNO to here, from ...
	* io.c (inrec): ... here. Makes the code cleaner.

2014-08-03         Andrew J. Schorr     <aschorr@telemetry-investments.com>

	* awkgram.y (getfname): Match on either ptr or ptr2 so --profile
	will work in -M (MPFR bignum) mode.

2014-07-31         Arnold D. Robbins     <arnold@skeeve.com>

	* builtin.c (format_tree): Make %c handling more sane on Windows.
	Rework the lint messages.

	Unrelated:

	* dfa.c: Sync with GNU grep. Mainly white space differences.

	Unrelated:

	* mpfr.c (cleanup_mpfr): New function to deallocate _mpf_t1
	and _mpf_t2; removes some valgrind warnings.
	* awk.h (cleanup_mpfr): Add declaration.
	* main.c (main): Add call to `cleanup_mpfr'.

	Fix memory leak:

	* mpfr.c (do_mpfr_div): Add unref to denominator and numerator
	to not leak memory. Thanks to Katie Wasserman <katie@wass.net>
	for isolating the problem to that routine.

2014-07-25         Arnold D. Robbins     <arnold@skeeve.com>

	* main.c (main): Add a warning message if -M is used and gawk was
	compiled without MPFR/GMP.

2014-07-24         Arnold D. Robbins     <arnold@skeeve.com>

	* main.c (usage): Put text for `-n' *after* text for `-m'.
	Report from Robert P. J. Day <rpjday@crashcourse.ca>.

	Fix problems with I/O errors reported by Assaf Gordon
	<assafgordon@gmail.com>:

	* io.c (inrec): Change type to bool to make calling easier. Add
	check in non-EOF case for error, and if so, return false.
	Update ERRNO in case there is an ENDFILE block.
	* awk.h (inrec): Change type in declaration.
	* interpret.h (r_interpret): Change call of inrec() to boolean
	notation.

2014-07-10         Arnold D. Robbins     <arnold@skeeve.com>

	New `div()' function to do integer division and remainder;
	mainly useful for use with GMP integers. Thanks to
	Katie Wasserman <katie@wass.net> for the suggestion.

	* awk.h (do_div, do_mpfr_div): Declare new functions.
	* builtin.c (do_div): New function.
	* mpfr.c (do_mpfr_div): New function.
	* awkgram.y (tokentab): New entry.
	(snode): Add check for do_div/do_mpfr_div to make 3rd arg
	be an array.
	* NEWS: Updated.
	* TODO: Updated.

2014-07-10         Arnold D. Robbins     <arnold@skeeve.com>

	* awkgram.y (check_for_bad): New routine to do the fatal message,
	with smarter checking.
	(nextc): Call it as appropriate.

	* builtin.c (format_tree): Add check for bad returns from mbrlen
	to avoid trying to malloc (size_t) -1 bytes. Thanks to
	mail.green.fox@gmail.com for the bug report.

2014-07-03         Arnold D. Robbins     <arnold@skeeve.com>

	* awkgram.y (nextc): Add bool check_for_bad parameter to check
	for bad characters in the source program.
	(yylex): Adjust calls.

2014-06-24         Arnold D. Robbins     <arnold@skeeve.com>

	* main.c (main): The --pretty-print option no longer runs the
	program.  This removes the need for the GAWK_NO_PP_RUN environment var.
	* NEWS: Updated.
	* TODO: Updated.

2014-06-22         Paul Eggert          <eggert@penguin.cs.ucla.edu>

	Bring in from GNULIB:

	regex: fix memory leak in compiler
	Fix by Andreas Schwab in:
	https://sourceware.org/ml/libc-alpha/2014-06/msg00462.html
	* lib/regcomp.c (parse_expression): Deallocate partially
	constructed tree before returning error.

2014-06-19         Arnold D. Robbins     <arnold@skeeve.com>

	* builtin.c (do_sub): Add more info to leading comment.
	Add some whitespace in the code.

2014-06-08         Arnold D. Robbins     <arnold@skeeve.com>

	* dfa.c: Sync with GNU grep.

2014-06-03         Arnold D. Robbins     <arnold@skeeve.com>

	* dfa.c (mbs_to_wchar): Define a macro if not MBS.

2014-05-29         Arnold D. Robbins     <arnold@skeeve.com>

	* dfa.c: Sync with GNU grep.

2014-05-26         Arnold D. Robbins     <arnold@skeeve.com>

	* io.c (inetfile): Change return type to bool.  Wrap code
	with ifdef HAVE_SOCKETS so that it'll compile on DJGPP.

2014-05-22         Andrew J. Schorr     <aschorr@telemetry-investments.com>

	Allow any redirected getline inside BEGINFILE/ENDFILE.

	* awkgram.y (LEX_GETLINE): Only require a redirection and not also
	a variable if getline is in a BEGINFILE or ENDFILE rule.
	* interpret.h (Op_K_getline_redir): Remove check and fatal error.

2014-05-20         Arnold D. Robbins     <arnold@skeeve.com>

	* dfa.c (dfaexec): Minor sync with GNU grep.

2014-05-14         Arnold D. Robbins     <arnold@skeeve.com>

	* custom.h (_GL_PURE): Move definition to here. Sigh.
	* dfa.h, dfa.c: Sync with GNU grep. Sigh.

	Unrelated:

	* custom.h: Remove stuff for Ultrix 4.3. No one has such
	systems anymore; this just got missed earlier.

2014-05-11         Arnold D. Robbins     <arnold@skeeve.com>

	* debug.c (do_eval): Repair fix of 2014-05-09 and use
	assoc_remove to take @eval out of the function table.
	* symbol.c: Fix a comment.  This file needs some work.

2014-05-10         Arnold D. Robbins     <arnold@skeeve.com>

	* io.c (get_a_record): Finish TERMNEAREND handling in case
	we don't have a regular file but aren't going to get more data.
	Added some additional comments.

2014-05-09         Arnold D. Robbins     <arnold@skeeve.com>

	* debug.c (do_eval): Don't free `f' which points into the context
	that was previously freed. Bug reported by Jan Chaloupka
	<jchaloup@redhat.com>.  Apparently introduced with move to
	SYMTAB and FUNCTAB, but only showed up on Fedora 20 and Ubuntu 14.04,
	which have a newer glibc.
	(do_eval): Fix a memory leak seen by valgrind on Fedora 20 and
	Ubuntu 14.04: the new SRCFILE that is added wasn't released.

	Unrelated:

	* io.c (get_a_record): Handle return of TERMNEAREND when the
	entire file has been read into the buffer and we're using a
	regex for RS. Bug report by Grail Dane <grail69@hotmail.com>.

2014-05-04         Arnold D. Robbins     <arnold@skeeve.com>

	* debug.c (debug_prog): Change check for GAWK_RESTART so that it
	actually works. Bug fix: run command in debugger would start
	over again but not actually start running the program.

2014-04-25         Andrew J. Schorr     <aschorr@telemetry-investments.com>

	* io.c (two_way_open): In forked child, reset SIGPIPE to SIG_DFL.
	Fixes problems with "broken pipe" errors from child processes,
	restoring 4.1.0 and earlier behavior. Thanks to Daryl F
	<wyatt@prairieturtle.ca> for the report.
	(gawk_popen): Ditto.

2014-04-25         Arnold D. Robbins     <arnold@skeeve.com>

	* dfa.h, dfa.c: Merge with GNU grep; lots of forward motion.

2014-04-24         Arnold D. Robbins     <arnold@skeeve.com>

	Update xalloc.h for pending merge with dfa.

	* xalloc.h (xstrdup): Implement this.
	(x2nrealloc): Incorporate changed logic from GNULIB.

2014-04-20         Andrew J. Schorr     <aschorr@telemetry-investments.com>

	* io.c (struct inet_socket_info): Define new structure
	for use in parsing special socket filenames.
	(inetfile): Parse all components of the special socket filename
	into the struct inet_socket_info.  Returns true only if it is a
	valid socket fliename, unlike the previous version which checked
	for the '/inet[46]?/' prefix only.
	(redirect): Patch to use updated inetfile() function.
	(devopen): Remove logic to parse socket filenames, since this has
	been moved into the inetfile() function.
	(two_way_open): Update args to inetfile().

2014-04-20         Arnold D. Robbins     <arnold@skeeve.com>

	* builtin.c (do_rand): Make calls to random() in predictable
	order to avoid order of evaluation differences amongst compilers.
	Thanks to Anders Magnusson <ragge@ludd.ltu.se> (of the PCC team)
	for the suggestion.

2014-04-18         Arnold D. Robbins     <arnold@skeeve.com>

	* configure.ac: Change adding of -export-dynamic for GCC to be
	-Wl,-export-dynamic, which then works for PCC also.

2014-04-11         Arnold D. Robbins     <arnold@skeeve.com>

	* io.c (closemabyesocket): Define if not defined, e.g. building
	without socket code. Thanks to dave.gma@googlemail.com (Dave Sines)
	for the report.

2014-04-08         Arnold D. Robbins     <arnold@skeeve.com>

	* 4.1.1: Release tar ball made.

2014-04-08         Arnold D. Robbins     <arnold@skeeve.com>

	* README: Update.
	* configure.ac: Bump version.

2014-04-03         Arnold D. Robbins     <arnold@skeeve.com>

	* regcomp.c (parse_bracket_exp): Move a call to `re_free' inside
	an ifdef. Makes the code marginally cleaner.

2014-03-30         Arnold D. Robbins     <arnold@skeeve.com>

	* dfa.c: Sync with GNU grep.

2014-03-28         Arnold D. Robbins     <arnold@skeeve.com>

	* configure.ac: Remove duplicate AC_HEADER_TIME and rearrange
	order of macros some. May help on older systems.

2014-03-23         Arnold D. Robbins     <arnold@skeeve.com>

	* dfa.c: Move include of dfa.h around for correct building
	on Irix. Thanks to Nelson H.F. Beebe for the report.

	Unrelated:

	* .gitignore: Simplify .dSYM pattern for Mac OS X.

2014-03-21         Arnold D. Robbins     <arnold@skeeve.com>

	* dfa.c (using_simple_locale): Add ifdefs in case there is no
	locale support at all. Thanks to Scott Deifik for the report.

	Unrelated:

	* main.c (UPDATE_YEAR): Set to 2014.

2014-03-17         Arnold D. Robbins     <arnold@skeeve.com>

	* .gitignore: Add .dSYM directories for Mac OS X.
	Thanks to Hermann Peifer for the suggestion.

2014-03-10         Arnold D. Robbins     <arnold@skeeve.com>

	* dfa.h, dfa.c: Sync with grep. Yet again.
	* regex_internal.c (built_wcs_upper_buffer, build_upper_buffer):
	Fixes from GNULIB for mixed case matching on Mac OS X.

	Unrelated:

	* builtin.c (format_tree): Smarten handling of %' flag. Always
	pass it in for floating point formats. Then only add the
	thousands_sep if there is one. Also, allow for thousands_sep
	to be a string, not just one character.  Thanks to Michal Jaegermann
	for the report.

2014-03-08         Andrew J. Schorr     <aschorr@telemetry-investments.com>

	* gawkapi.c (api_impl): Add memory allocation function pointers.
	* gawkapi.h (GAWK_API_MINOR_VERSION): Bump.
	(gawk_api_t): Add memory allocation function pointers api_malloc,
	api_calloc, api_realloc, and api_free.
	(gawk_malloc, gawk_calloc, gawk_realloc, gawk_free): New macros.
	(emalloc): Replace malloc with gawk_malloc.
	(erealloc): Replace erealloc with gawk_erealloc.

2014-03-05         Arnold D. Robbins     <arnold@skeeve.com>

	Straighten out enumerated types some more.

	* awk.h (add_srcfile): Fix type of first parameter.
	* awkgram.y (add_srcfile, do_add_srcfile): Ditto.
	* cmd.h (A_NONE): New enum nametypeval.
	* command.y (argtab): Use it in final value.
	* ext.c (make_builtin): Use awk_false, awk_true.
	* io.c (init_output_wrapper): Use awk_false.

	Unrelated:

	* debug.c (do_commands): Initialize num to silence warnings.
	Thanks to Michal Jaegermann.

	Unrelated:

	* builtin.c (do_mktime): Change lint warning for minutes to
	check against 59, not 60.  Thanks to Hermann Peifer for the report.

2014-03-03         Arnold D. Robbins     <arnold@skeeve.com>

	* dfa.c: Sync with grep. Yet again.

2014-02-28         Arnold D. Robbins     <arnold@skeeve.com>

	* dfa.c: Sync with grep. Looks like good improvement with
	respect to bracket expressions.

2014-02-27         Arnold D. Robbins     <arnold@skeeve.com>

	Fixes for enum/int mismatches as warned by some compilers.

	* awk.h (ANONE): New enum for array sorting.
	* array.c (assoc_list): Use it.
	* builtin.c (format_tree): New MP_NONE value.
	* gawkapi.c: Use awk_false and awk_true everywhere instead of
	false and true.

2014-02-26         Arnold D. Robbins     <arnold@skeeve.com>

	* configure.ac: Set up do-nothing extension/Makefile on
	MirBSD also.

2014-02-21         Arnold D. Robbins     <arnold@skeeve.com>

	* dfa.h, dfa.c (parse_bracket_exp): Sync with grep.

2014-02-20         Arnold D. Robbins     <arnold@skeeve.com>

	* regex.h, regex.c, regex_internal.c, regex_internal.h: Sync
	with GLIBC. Mainly copyright updates.
	* getopt.c, getopt.h, getopt1.c, getopt_int.h: Ditto.
	* dfa.c (parse_bracket_exp): Sync with grep, where they restored
	the buggy code.  Sigh.

	Unrelated:

	* NEWS: Typo fix.
	* interpret.h (r_interpret): Init a variable for BEGINFILE to avoid
	compiler warnings. Thanks to Michal Jaegermann.

2014-02-15         Arnold D. Robbins     <arnold@skeeve.com>

	* awkgram.c, command.c: Regenerated - Bison 3.0.2.

2014-02-04         Arnold D. Robbins     <arnold@skeeve.com>

	* dfa.c (to_uchar): Make use of this. Syncs with GNU grep.

2014-02-03         Arnold D. Robbins     <arnold@skeeve.com>

	* awkgram.y (negate_num): Bracket `tval' in #ifdef MPFR since it's
	only used in that code.

2014-01-31         Arnold D. Robbins     <arnold@skeeve.com>

	* Makefile.am (dist-hook): Improve creation of pc/config.h. We
	have to jump through a lot of hoops for 'make distcheck' to
	actually work.

2014-01-30         Arnold D. Robbins     <arnold@skeeve.com>

	* Makefile.am (dist-hook): Improve creation of pc/config.h to copy
	the new file into the distribution directory being created.
	Also, put the temporary files into /tmp.

2014-01-28         Arnold D. Robbins     <arnold@skeeve.com>

	* awkgram.y (negate_num): If just a double, return. Fixes a bug
	that showed up on 32-bit systems with MPFR. Thanks to Eli Zaretskii
	and Corinna Vinschen for the report.  Also, free the MPZ integer.
	Thanks to valgrind for the report.

	Unrelated:

	* dfa.c: Sync with GNU grep - removed some special cased code
	for grep.

2014-01-24         Arnold D. Robbins     <arnold@skeeve.com>

	* configure.ac, field.c: Update copyright year.

2014-01-19         Arnold D. Robbins     <arnold@skeeve.com>

	* awkgram.y (negate_num): Handle the case of -0 for MPFR; the sign
	was getting lost. Thanks to Hermann Peifer for the report.

2014-01-18         Arnold D. Robbins     <arnold@skeeve.com>

	* dfa.c (parse_bracket_exp): Sync with GNU grep, which now uses
	gawk's code for RRI in single-byte locales!  Hurray.

2014-01-16         Arnold D. Robbins     <arnold@skeeve.com>

	* configure.ac: For z/OS, restore creation of do-nothing
	Makefile in extension directory.

2014-01-14         Arnold D. Robbins     <arnold@skeeve.com>

	* field.c (do_split): Make sure split() gets FS value if no
	third arg even after FPAT was set. Thanks to Janis Papanagnou
	for the report.

2014-01-13         Arnold D. Robbins     <arnold@skeeve.com>

	* README: Fix John Malmberg's email address.

2014-01-12         Arnold D. Robbins     <arnold@skeeve.com>

	* awkgram.y:  Update copyright year.
	(func_use): Simplify code.
	* command.y:  Update copyright year.
	* ext.c:  Update copyright year.
	(make_builtin): Small simplification.
	(make_old_builtin): Make code consistent with make_builtin(), add
	call to track_ext_func().
	* bootstrap.sh: Update copyright year. Remove touch of version.c
	since that file is no longer autogenerated.

2014-01-07         Arnold D. Robbins     <arnold@skeeve.com>

	* command.y (next_word): Move into ifdef for HAVE_LIBREADLINE,
	since it's only used by that code.
	* ext.c (load_old_ext): Minor improvements.

2014-01-03         Arnold D. Robbins     <arnold@skeeve.com>

	* config.guess, config.rpath, config.sub, depcomp,
	install-sh: Updated.
	* dfa.h, dfa.c: Sync with GNU grep; comment fix and copyright year.
	* NEWS: Updated some, including copyright year.

2013-12-26         Arnold D. Robbins     <arnold@skeeve.com>

	* README: Add John Malmberg for VMS.

2013-12-24         Arnold D. Robbins     <arnold@skeeve.com>

	* getopt.h: Add `defined(__sun)' to list of system that do get to
	include stdlib.h.  Needed for Illumos. Thanks to
	Richard Palo <richard.palo@free.fr> for the report.

2013-12-21         Mike Frysinger        <vapier@gentoo.org>

	* configure.ac: Add --disable-extensions flag to control
	compiling extensions.  Better for cross-compiling.
	(AC_CANONICAL_HOST): Added. Changed case statments appropriately.
	* Makefile.am (check-for-shared-lib-support): Removed.
	(check-recursive, all-recursive): Removed.

2013-12-21         Arnold D. Robbins     <arnold@skeeve.com>

	* config.guess: Updated.
	* configure, aclocal.m4: Updated based on automake 1.13.4.

2013-12-19         Arnold D. Robbins     <arnold@skeeve.com>

	* regexec.c (re_search_internal): Make sure `dfa' pointer is
	not NULL before trying to dereference it.

2013-12-16         Arnold D. Robbins     <arnold@skeeve.com>

	* configure.ac (AC_FUNC_VPRINTF): Remove. Not needed on current
	systems.
	* awk.h (HAVE_VPRINTF): Remove check.

2013-12-12         John E. Malmberg      <wb8tyw@qsl.net>

	* io.c (redirect): Add additional VMS error codes.
	(nextfile): Retry open after closing some files.

2013-12-10         Scott Deifik          <scottd.mail@sbcglobal.net>

	* io.c (closemaybesocket): Add definition for DJGPP.

2013-12-10         Arnold D. Robbins     <arnold@skeeve.com>

	* awk.h (Floor, Ceil): Remove declarations and VMS redefinitions.
	* floatcomp.c (Floor, Ceil): Removed, not needed. Move bracketing
	ifdef to the top of the file.
	* builtin.c (double_to_int): Use floor() and ceil().

2013-12-07         Arnold D. Robbins     <arnold@skeeve.com>

	* regex_internal.h (__attribute__): Define to empty if not GCC.
	* custom.h (__attribute__): Remove the definition from here; the
	right place was regex_internal.h.

2013-12-06         Arnold D. Robbins     <arnold@skeeve.com>

	No need to generate version.c from version.in.
	Thanks to John E. Malmberg <wb8tyw@qsl.net> for the suggestion.

	* version.in: Removed.
	* version.c: Use PACKAGE_STRING directly.
	* Makefile.am (EXTRA_DIST): Remove version.in.
	(distcleancheck_listfiles): Remove this rule.
	(MAINTAINERCLEANFILES): Remove this definition.
	(version.c): Remove the rule to create it.

2013-12-05         Arnold D. Robbins     <arnold@skeeve.com>

	Fixes for Z/OS.

	* custom.h (__attribute__): Define to empty.
	* dfa.c (parse_bracket_exp): Add a cast to quiet a warning.
	* regex.c: Correctly bracket include of <sys/param.h>.

	Unrelated:

	* debug.c (find_rule): Add a FIXME comment.

2013-12-03         John E. Malmberg	<wb8tyw@qsl.net>

	* io.c (redirect): Add additional VMS error code to check.
	(do_find_source): Append "/" if not a VMS filename.

2013-12-01         Andrew J. Schorr     <aschorr@telemetry-investments.com>

	* main.c (optab): Sort by long option name.

2013-11-27         Andrew J. Schorr     <aschorr@telemetry-investments.com>

	* main.c (optab): Add entry for --include.

2013-11-23         Arnold D. Robbins     <arnold@skeeve.com>

	* dfa.c: Merge from grep; minor fixes in how bit twiddling
	is done.

2013-11-01         Arnold D. Robbins     <arnold@skeeve.com>

	* dfa.c (lex): Reset laststart so that stuff like \s* works.
	Fix from grep.

2013-10-31         Arnold D. Robbins     <arnold@skeeve.com>

	* builtin.c (efwrite): If write error to stdout is EPIPE,
	die silently.  Thanks to Hermann Peifer for helping find this.

2013-10-22         Arnold D. Robbins     <arnold@skeeve.com>

	Revise error messages when writing to standard output or standard
	error to ignore EPIPE.  Add the ability based on an environment
	variable to get the source file and line number.

	* awk.h (r_warning): Renamed from warning.
	(warning): New macro to set location and call warning.
	* io.c (flush_io): Print errors only if not EPIPE.
	(close_io): Ditto.
	* main.c (lintfunc): Init to r_warning.
	(main): Enhance explanatory comment.
	(usage): Print errors only if not EPIPE.
	(copyleft): Ditto.
	* msg.c (err): Make printing srcfile and srcline depend upon
	GAWK_MSG_SRC environment variable.
	(r_warning): Renamed from warning.

2013-10-17         Arnold D. Robbins     <arnold@skeeve.com>

	* main.c (main): Ignore SIGPIPE. See the comment in the code.
	Thanks to Alan Broder for reporting the issue.

	Unrelated:

	* rand.c (do_rand): Fix computation and loop checking against
	1.0 to use do..while.

2013-10-16         Arnold D. Robbins     <arnold@skeeve.com>

	Make -O work again.  Turns out that C99 bool variables
	are clamped to zero or one.

	* main.c (do_optimize): Init to false.
	(main): Set do_optimize to true on -O.
	* eval.c (setup_frame): Change all uses of do_optimize to be
	a boolean check instead of a test > 1.
	* awkgram.y: Ditto.
	(optimize_assignment): Remove check against do_optimize since
	it was inited to true anyway.

	Unrelated:

	* re.c (resetup): Add a comment about the joy of syntax bits.

	Unrelated:

	* builtin.c (do_rand): If result is exactly 1.0, keep trying.
	Thanks to Nelson Beebe.

2013-10-10         Arnold D. Robbins     <arnold@skeeve.com>

	* dfa.c (lex): Sync with GNU grep. Handle multibyte \s and \S.

	Unrelated:

	* awk.h [ARRAY_MAXED]: Fix value of this and subsequent flags
	after addition of NULL_FIELD.
	* eval.c (flags2str): Add NULL_FIELD. Duh.

2013-10-09         Arnold D. Robbins     <arnold@skeeve.com>

	* awkgram.y (mk_assignment): Rework switch to handle Op_assign,
	and to provide a better error message upon unknown opcode.

2013-09-28         Arnold D. Robbins     <arnold@skeeve.com>

	* dfa.c: Sync with GNU grep.

2013-09-25         Arnold D. Robbins     <arnold@skeeve.com>

	* builtin.c (do_rand): Make the result more random by calling
	random() twice. See the comment in the code. Thanks to
	Bob Jewett <jewett@bill.scs.agilent.com> for the report and
	the fix.

2013-09-24         Arnold D. Robbins     <arnold@skeeve.com>

	* debug.c (find_rule): Handle case where lineno is zero. Can happen
	if break is given without a line number on a current line. Thanks
	to Ray Song <i@maskray.me> for the report.

2013-09-19         Arnold D. Robbins     <arnold@skeeve.com>

	* dfa.c (parse_bracket_exp): Use code from grep to keep things within
	range (updates change of 2013-09-08). Fix whitespace in one of the
	gawk-only additions.

2013-09-13         Arnold D. Robbins     <arnold@skeeve.com>

	Fix use of NF after it's extended, e.g. see test/nfloop.awk.

	* awk.h (NULL_FIELD): New flag
	* builtin.c (do_print_rec): Check f0->flags instead of if
	equal to Nnull_string.
	* eval.c (r_get_field): Check (*lhs)->flags instead of if
	equal to Nnull_string or Null_field.
	* field.c (init_fields): Init field zero and Null_field with
	NULL_FIELD flag.
	(set_NF): Set parse_high_water = NF in case NF extended past the
	end. This is the actual bug fix.

2013-09-08         Arnold D. Robbins     <arnold@skeeve.com>

	Fixes based on reports from a static code checker. Thanks to
	Anders Wallin for sending in the list.

	* array.c (asort_actual): Free list if it's not NULL.
	* builtin.c (do_sub): Set buf to NULL and assert on it before using
	it.
	* cint_array.c (cint_array_init): Clamp any value of NHAT from the
	environment such that it won't overflow power_two_table when used as
	an index.
	* dfa.c (parse_bracket_exp): Check that len is in range before using it
	to index buf.
	* getopt.c (_getopt_internal_r): Change call to alloca to use malloc.
	* io.c (socket_open): Init read_len to zero.
	(two_way_open): Upon failure to fork, close the slave fd also.
	* re.c (research): Init try_backref to false.
	* regcomp.c (build_range_exp): Free any items that were allocated in
	the case where not all items were.
	(build_charclass_op): Same. Init br_token to zero with memset.
	(create_tree): Init token t to zero with memset.
	* regex_internal.c (re_dfa_add_node): Free any items that were
	allocated in the case where not all items were.
	* symbol.c (destroy_symbol): On default, break, to fall into releasing
	of resources.

2013-08-29         Arnold D. Robbins     <arnold@skeeve.com>

	* debug.c (HAVE_HISTORY_LIST): Move checks and defines to the top.
	(do_save, serialize): Adjust #if checks to depend on having both
	readline and the history functions. Needed for Mac OS X whose
	native readline is a very old version. Sigh.
	* configh.in, configure: Regenerated due to change in m4/readline.m4.
	Issue reported by Hermann Peifer and Larry Baker.

	Unrelated:

	* getopt.c: Sync with GLIBC, changes are minor.

	Unrelated:

	* dfa.c: Sync with version in grep. Primarily whitespace / comment
	wording changes.

2013-08-26         Arnold D. Robbins     <arnold@skeeve.com>

	* regcomp.c (parse_dup_op): Remove RE_TOKEN_INIT_BUG code (change of
	Feb 19 2005) since it's no longer needed.

	* regcomp.c (re_fastmap_iter): Undo addition of volatile from
	Jan 18 2007; no longer needed and is one less change to have to
	maintain aginst the upstream.

	* regcomp.c, regex.h, regex_internal.h: Sync with GLIBC.

2013-08-22         Arnold D. Robbins     <arnold@skeeve.com>

	* str_array.c (env_store): If the new value being stored is NULL,
	pass in "" instead. Avoids core dump on Mac OS X.
	Thanks to Hermann Peifer for the bug report.

2013-08-20         Arnold D. Robbins     <arnold@skeeve.com>

	* nonposix.h: New file. Contains FAKE_FD_VALUE.
	* awk.h: Include it if MinGW or EMX.
	* Makefile.am (base_sources): Add nonposix.h.

2013-08-18         Arnold D. Robbins     <arnold@skeeve.com>

	Reflect updates to ENVIRON into the real environment.

	* awk.h (init_env_array): Add declaration.
	* main.c (load_environ): Call init_env_array.
	* str_array.c (env_remove, env_store, env_clear, init_env_array):
	New functions.
	(env_array_func): New array vtable.

2013-08-18         Arnold D. Robbins     <arnold@skeeve.com>

	* array.c (force_array): Set symbol->xarray to NULL before
	initing the array if it was Node_var_new.
	(null_array): Restore assert, undoing change of 2013-05-27.

2013-08-15         Arnold D. Robbins     <arnold@skeeve.com>

	* debug.c (print_memory): Fix whitespace / indentation.

2013-08-02         Arnold D. Robbins     <arnold@skeeve.com>

	* awkgram.y (append_rule): Add attempt to insert any comment
	before a rule. Commented out at the moment.

2013-07-30         Arnold D. Robbins     <arnold@skeeve.com>

	* awk.h (enum opcodeval): Add Op_comment.
	* awkgram.y (comment): New variable to hold comment text.
	(statement): Add saved comments to lists being built.
	(allow_newline): Save comment text if necessary. Append if have
	existing text.
	(yylex): Ditto.
	* debug.c (print_instruction): Handle Op_comment.
	* eval.c (optypes): Add entry for Op_comment.
	* interpret.h (r_interpret): Ditto.
	* profile.c (pprint): For Op_comment, print the comment text.

2013-07-24         Arnold D. Robbins     <arnold@skeeve.com>

	* io.c (FAKE_FD_VALUE): Move definition from here ...
	* awk.h (FAKE_FD_VALUE): ... to here. Fixes compilation on MinGW.

2013-07-08         Arnold D. Robbins     <arnold@skeeve.com>

	* io.c (get_a_record): Change `min' to `MIN' for consistency with
	other files and general practice.

2013-07-04         Andrew J. Schorr     <aschorr@telemetry-investments.com>

	* gawkapi.h (awk_element_t): Add comment indicating that the array
	element index will always be a string!
	* gawkapi.c (api_flatten_array): When converting the index to an awk
	value, request a string conversion, since we want the indices to
	appear as strings to the extensions.  This makes the call to
	force_string redundant, since node_to_awk_value does that internally
	when we request a string.

2013-07-04         Arnold D. Robbins     <arnold@skeeve.com>

	* builtin.c (format_tree): Fixes for %c with multibyte characters
	and field width > 1. Bugs reported by Nethox <nethox@gmail.com>.

2013-07-02         Arnold D. Robbins     <arnold@skeeve.com>

	* profile.c (pp_string): Add a call to chksize and fix another.
	Avoids valgrind errors on profile5 test. Thanks to Andrew
	Schorr for the report.

2013-06-27         Arnold D. Robbins     <arnold@skeeve.com>

	* awkgram.y: Minor whitespace cleanup, remove redundant ifdef.

2013-06-24         Arnold D. Robbins     <arnold@skeeve.com>

	* dfa.c (copytoks): Rewrite to call addtok_mb() directly. Avoids
	problems with multibyte characters inside character sets.
	Thanks to Steven Daniels <stevendaniels88@gmail.com> for reporting
	the problem.  Much thanks to Mike Haertel <mike@ducky.net> for the
	analysis and fix.

2013-06-24  Eli Zaretskii  <eliz@gnu.org>

	* io.c: Move #include "popen.h" out of the HAVE_SOCKETS condition,
	as this is needed for non-sockets builds as well.  See
	http://lists.gnu.org/archive/html/bug-gawk/2013-06/msg00014.html
	for the details of the problem this caused.

2013-06-15         Arnold D. Robbins     <arnold@skeeve.com>

	* io.c: Add ifdefs for VMS so that it will compile again.
	Thanks to Anders Wallin.

2013-06-11         Arnold D. Robbins     <arnold@skeeve.com>

	* debug.c (print_lines): Move setting of binary mode to after all
	the messing with the fd. Simplifies code some.
	* io.c (srcopen): Rearrange so that can add call to setbinmode
	here too. This fixes the debugger and makes reading source
	files a little faster. Thanks again to Corinna Vinschen.

2013-06-10         Arnold D. Robbins     <arnold@skeeve.com>

	* debug.c (print_lines): Set binary mode so that calculation of the
	byte offsets will be right. Thanks to Corinna Vinschen for the
	direction.

2013-06-10         Arnold D. Robbins     <arnold@skeeve.com>

	* re.c (check_bracket_exp): Remove warning about ranges being
	locale dependent, since they aren't anymore.

2013-06-09         Arnold D. Robbins     <arnold@skeeve.com>

	* io.c (iop_finish): Change fstat call to fcntl/F_GETFL per
	Eli Z., for Windows.

2013-06-03         Arnold D. Robbins     <arnold@skeeve.com>

	* eval.c (unwind_stack): If exiting, don't worry about strange stuff
	on the stack.

	Unrelated:

	* awk.h (init_sockets): Declare.
	* io.c (init_io): Remove ifdef around call.

2013-06-01  Eli Zaretskii  <eliz@gnu.org>

	* io.c (SHUT_RD) [SD_RECEIVE]: Define to SD_RECEIVE.
	(SHUT_WR) [SD_SEND]: Define to SD_SEND.
	(SHUT_RDWR) [SD_BOTH]: Define to SD_BOTH.
	(FD_TO_SOCKET, closemaybesocket) [!FD_TO_SOCKET]: New macros.
	(SOCKET_TO_FD, SOCKET) [!SOCKET_TO_FD]: New macros.
	(PIPES_SIMULATED): Define only for DJGPP.
	(pipe) [__MINGW32__]: Define to call _pipe, unless PIPES_SIMULATED
	is defined.
	(init_io) [HAVE_SOCKETS]: Call init_sockets.
	(iop_close, socketopen): Call closemaybesocket instead of close.
	(redirect) [__MINGW32__]: Call wait_any with a non-zero argument.
	(devopen) [__EMX__ || __MINGW32__]: Don't call stat on network
	pseudo-filenames.
	(two_way_open) [HAVE_SOCKETS]: Switch input and output to binary
	mode if appropriate.
	(two_way_open) [!PIPES_SIMULATED]: Use the __EMX__ code for MinGW
	as well.
	[__MINGW32__] Call spawnl to invoke $ComSpec and pass it a
	suitably quoted command line.
	(two_way_open) [__MINGW32__]: Wait only for a specified process
	ID.  If successful, update the exit status of the exited process.
	Don't use signals that are undefined on MinGW.
	(two_way_open) [!PIPES_SIMULATED]: Use the __EMX__ code for MinGW
	as well.
	(min): Define only if not already defined.
	(read_with_timeout) [__MINGW32__]: Allow reading from sockets with
	timeout.
	(gawk_fclose) [__MINGW32__]: Close the underlying socket as well.

	* getopt.c: Include stdlib.h for MinGW as well.

2013-05-30         Arnold D. Robbins     <arnold@skeeve.com>

	More profiling fixes:

	* profile.c (pprint): For Op_in_array, parenthesize subscript if
	the precedence is lower. E.g.:  (c = tolower(foo)) in ARRAY.
	(prec_level): Merge cases for precedence of 5.
	(parenthesize): Simplify, as in 3.1.8. Avoids stuff like
	`(x == 1 && (z ==2 && (q == 4 && w == 7)))'.

	Unrelated:

	* io.c (iop_finish): fstat the fd before closing it to avoid
	errors on some operating systems. Thanks to Eli Zaretskii
	for the report.

2013-05-29         Arnold D. Robbins     <arnold@skeeve.com>

	* profile.c (pp_group3): Renamed from pp_concat. Change all calls.
	(is_binary): Change return type to bool.
	(is_scalar): New function.
	(pp_concat): New function to handle concatenation operator better.
	(pprint): Call it at case Op_concat. Fix Op_K_delete if multiple
	indexes to separate with "][".
	General: Add leading comments as needed.

2013-05-28         Arnold D. Robbins     <arnold@skeeve.com>

	* main.c (main): Add minor hack to not run code if pretty printing
	and undocumented env var GAWK_NO_PP_RUN exists.
	* profile.c (pp_string): Explicitly print NUL chars as \000.

2013-05-27         Arnold D. Robbins     <arnold@skeeve.com>

	* configure.ac (AM_INIT_AUTOMAKE): Add dist-lzip to quiet
	outside maintainer warnings.

	Unrelated:

	* configure.ac (AC_STRUCT_ST_BLKSIZE): Replaced with call to
	AC_CHECK_MEMBERS.

	Unrelated:

	* array.c (null_array): Remove the assert and just clear
	symbol->xarray.

2013-05-26         Arnold D. Robbins     <arnold@skeeve.com>

	* getopt.c: For Mac OS X, also include <stdlib.h> to avoid
	some compiler warnings.

2013-05-20         Arnold D. Robbins     <arnold@skeeve.com>

	* gawkapi.h [FAKE_FD_VALUE]: Moved from here to ...
	* io.c [FAKE_FD_VALAUE]: here.

2013-05-14  Eli Zaretskii  <eliz@gnu.org>

	* io.c (devopen) [__EMX__ || __MINGW32__]: Produce EISDIR on MinGW
	when an attempt to open() a directory fails.
	(two_way_open) [__EMX__ || __MINGW32__]: When trying to open() a
	directory fails with EISDIR, assign FAKE_FD_VALUE to the file
	descriptor and attributes of a directory to its mode bits.  This
	is needed to support the readdir extension.

	* gawkapi.h (FAKE_FD_VALUE): New macro, used in io.h and in
	extension/gawkdirfd.h.

2013-05-09         Arnold D. Robbins     <arnold@skeeve.com>

	* 4.1.0: Release tar ball made.

2013-05-09         Arnold D. Robbins     <arnold@skeeve.com>

	* awkgram.y (snode): Make it a fatal error to use a regexp constant
	as the second argument of index(). Thanks to Christopher Durant
	<christopher.durant@marquesa.net> and Brian Kernighan for the report
	and the advice.

2013-04-28  Eli Zaretskii  <eliz@gnu.org>

	* io.c (redirect): Remove the HACK that called close_one when
	errno was zero in the MinGW build.  This prevents failure in
	several tests in the test suite, e.g., closebad.

2013-04-28         Arnold D. Robbins     <arnold@skeeve.com>

	* bootstrap.sh: Fix a comment.

2013-04-24         Arnold D. Robbins     <arnold@skeeve.com>

	* io.c (do_getline_redir): Fix the leading comment.

2013-04-23         Arnold D. Robbins     <arnold@skeeve.com>

	* main.c (load_procinfo): Add PROCINFO entries for API major
	and minor versions.

2013-04-21         Arnold D. Robbins     <arnold@skeeve.com>

	* missing: Update from Automake 1.13.1.

2013-04-18         Arnold D. Robbins     <arnold@skeeve.com>

	* configure.ac: Fix a typo.

2013-04-17         Corinna Vinschen      <vinschen@redhat.com>

	* configure.ac: Remove special casing for cygwin for libiconv
	and libintl.

2013-04-16         Arnold D. Robbins     <arnold@skeeve.com>

	* bootstrap.sh: Touch gawk.texi too. Update copyright.

2013-04-16         Arnold D. Robbins     <arnold@skeeve.com>

	* awkgram.c: Regenerated from bison 2.7.1.
	* command.c: Ditto.
	* dfa.h, dfa.c: Minor edits to sync with GNU grep.
	* gettext.h: Sync with gettext 0.18.2.1.
	* random.h: Remove obsolete __P macro and use. Update copyright year.
	* Makefile.am, array.c, builtin.c, cint_array.c, cmd.h, debug.c,
	eval.c, ext.c, field.c, gawkapi.c, gawkapi.h, gettext.h, int_array.c,
	interpret.h, msg.c, node.c, profile.c, re.c, replace.c, str_array.c,
	symbol.c: Update copyright year.

	Update to automake 1.13.1:

	* configure.ac (AM_INIT_AUTOMAKE): Update version.
	* configure, Makefile.in, aclocal.m4, awklib/Makefile.in,
	doc/Makefile.in, test/Makefile.in: Regenerated.

	* getopt.c, getopt.h, getopt1.c, getopt_int.h: Sync with GLIBC.

2013-04-14         Arnold D. Robbins     <arnold@skeeve.com>

	* awkgram.y (check_funcs): Fix logic of test for called but
	not defined warning. Thanks to Scott Deifik for the bug report.

2013-04-02         Arnold D. Robbins     <arnold@skeeve.com>

	* profile.c (print_lib_list): Send final newline to prof_fp
	instead of stdout.  Thanks to Hermann Peifer for the bug report.

2013-03-27         Arnold D. Robbins     <arnold@skeeve.com>

	* Makefile.am (SUBDIRS): Move extension back into the middle of
	the list so that `make check' without a prior `make' works.

	Unrelated:

	* main.c (main): Move env_lc into ifdef for LIBC_IS_BORKED.

2013-03-20         Arnold D. Robbins     <arnold@skeeve.com>

	For systems where libc is borked (MirBSD, maybe others).

	* dfa.c: Force use of gawk_mb_cur_max instead of MB_CUR_MAX and make
	mbrtowc a macro that always fails.
	(using_utf8): Force utf8 to be 0 if libc borked and gawk_mb_cur_max
	is one.
	* main.c (main): If libc is borked and LC_ALL or LANG exist in the
	environment and are set to "C" or "c", force gawk_mb_cur_max to one.

2013-03-11         Arnold D. Robbins     <arnold@skeeve.com>

	* re.c (check_bracket_exp): Make handling of embedded ] in
	regexp smarter. Thanks to Ed Morton <mortoneccc@comcast.net>
	for reporting the bug.

2013-03-01         Arnold D. Robbins     <arnold@skeeve.com>

	Don't build extensions if API isn't supported:

	* Makefile.am (SUBDIRS): Move extension directory to last in case
	building the extensions is not supported.
	* configure.ac: Add check for MirBSD and don't even try to run the
	checks for DYNAMIC if so.

	Check for systems (MirBSD) where libc doesn't understand not
	to use UTF-8 for LC_ALL=C.

	* configure.ac (LIBC_IS_BORKED): AC_DEFINE if needed.
	* regcomp.c (init_dfa): Change logic as needed if LIBC_IS_BORKED.

2013-02-28         Arnold D. Robbins     <arnold@skeeve.com>

	Cause profiling / pretty printing to include a list of
	loaded extensions. Thanks to Hermann Peifer for the bug report.

	* awk.h (srcfiles): Add declaration.
	* profile.c (print_lib_list): New function.
	(dump_prog): Call it.

2013-02-26         Arnold D. Robbins     <arnold@skeeve.com>

	* awkgram.y (expression_list): In case of error return the list
	instead of NULL so that snode gets something it can count.

2013-02-12         Arnold D. Robbins     <arnold@skeeve.com>

	* bisonfix.awk: Comment out code for fixing contined #if
	statements. It is likely not needed anymore. Leave it there in
	case I'm wrong.

2013-02-06         Arnold D. Robbins     <arnold@skeeve.com>

	* builtin.c (printf_common): Move nargs > 0 check into assert.
	(do_sprintf): Add nargs check and fatal message to here.

2013-02-04         Arnold D. Robbins     <arnold@skeeve.com>

	* main.c (main): Remove undocumented -m option which was for
	compatibility with BWK awk. His awk dropped it back in 2007.

2013-02-03         Arnold D. Robbins     <arnold@skeeve.com>

	* configure.ac: Add Automake test for cross compiling.

2013-01-31         Arnold D. Robbins     <arnold@skeeve.com>

	* regcomp.c, regex.c, regex_internal.c, regexec.c: Update
	copyright years to sync with GLIBC.

	From: http://www.sourceware.org/ml/libc-alpha/2013-01/msg00967.html,
	by Andreas Schwab <schwab@suse.de>:

	* regexec.c (extend_buffers): Add parameter min_len.
	(check_matching): Pass minimum needed length.
	(clean_state_log_if_needed): Likewise.
	(get_subexp): Likewise.`

2013-01-31         Arnold D. Robbins     <arnold@skeeve.com>

	* dfa.c: Include "dfa.h" which includes regex.h after limits.h
	so that RE_DUP_MAX gets the correct value. Especially needed on
	OpenVMS. Thanks to Anders Wallin.

	* main.c (version): Print out API version numbers if DYNAMIC.
	Helpful also for knowing if to run the shlib tests.

	* configure: Regenerated after change in m4/readline.m4.

2013-01-31         Arnold D. Robbins     <arnold@skeeve.com>

	* PROBLEMS: Removed. It is no longer needed.
	* Makefile.am (EXTRA_DIST): Remove PROBLEMS from list.

2013-01-31         Andrew J. Schorr     <aschorr@telemetry-investments.com>

	* configure.ac: Remove TEST_MPFR conditional added in last patch.
	We will instead test for MPFR capability by looking at the output
	from gawk --version.

2013-01-27         Andrew J. Schorr     <aschorr@telemetry-investments.com>

	* configure.ac: Add MPFR test for use in test/Makefile.am.

2013-01-25         Arnold D. Robbins     <arnold@skeeve.com>

	* awkgram.y (parms_shadow): Change int param to bool.
	* cmd.h (output_is_tty): Sync type with rest of code (is bool).
	* dfa.c (MALLOC): Undef first, for Irix.
	* Makefile.am (LDADD): Use LIBREADLINE and LIBMPFR instead of
	automake substitutions.
	* configure.ac (AC_INIT): Version bump.
	(GAWK_CHECK_READLINE): Renamed from GNUPG_CHECK_READLINE.

2013-01-23         Arnold D. Robbins     <arnold@skeeve.com>

	* awk.h (list_functions): Change parameter to bool.
	* symbol.c (list_functions): Ditto.
	(get_symbols): Change sort parameter to bool. Additional
	code cleanup.

2013-01-22         Arnold D. Robbins     <arnold@skeeve.com>

	* symbol.c (get_symbols): Reset count after each loop to only
	sort the actual items retrieved. Thanks to Hermann Peifer (by
	way of Andrew Schorr) for reporting the bug.  Also add some
	commentary and fix function name in emalloc calls.

2013-01-20         Arnold D. Robbins     <arnold@skeeve.com>

	* re.c (regexflags2str): New routine.
	(resetup): If do_intervals, also turn on RE_NO_BK_BRACES.
	Thanks to Yan Lei <yanl.fnst@cn.fujitsu.com> for the
	bug report.

2013-01-18         Arnold D. Robbins     <arnold@skeeve.com>

	Fix a problem with include ordering to get ptrdiff_t definition,
	showed up on Debian Lenny. Reported by Manuel Collado.
	Fix brought over from grep.

	* dfa.h: Include regex.h and stddef.h directly.
	* dfa.c: Adjust includes.

2013-01-11         John Haque            <j.eh@mchsi.com>

	* awk.h (do_mpfr_rshift): Renamed from do_mpfr_rhift.
	* awkgram.y (do_mpfr_rshift): Renamed from do_mpfr_rhift.
	* mpfr.c (_tz1, _tz2, _mpz1, _mpz2, mpz1, mpz2, get_bit_ops,
	free_bit_ops): Removed.
	(init_mpfr): Remove calls to mpz_init.
	(get_intval, free_intval): New functions.
	(do_mpfr_rshift, do_mpfr_lshift): Rework code.
	(do_mpfr_and, do_mpfr_or, do_mpfr_xor): Accept two or more arguments
	to match regular functions.

2013-01-11         Arnold D. Robbins     <arnold@skeeve.com>

	* bisonfix.awk: Adjust ARGV / ARGC to force reading of standard
	input; apparently needed for Mac OS X. Thanks to Akim Demaille
	for the report.

2013-01-06         Arnold D. Robbins     <arnold@skeeve.com>

	* io.c (redirect, two_way_open): Set the name field in the
	awk_input_buf_t and awk_output_buf_t structures, as needed.
	Thanks to Manuel Collado for the report.

2013-01-05         Arnold D. Robbins     <arnold@skeeve.com>

	* regex_internal.h (struct re_dfa_t): Restore ifdefs around
	__libc_lock_define, they really were needed. Bleah.

2013-01-01         Arnold D. Robbins     <arnold@skeeve.com>

	Sync with GLIBC regex files.

	* regex_internal.h (struct re_dfa_t): Remove ifdefs around
	__libc_lock_define since it's already defined to empty in non-LIBC
	case.
	* regexec.c (check_node_accept_bytes): Restore decl with use from
	GLIBC code since this is LIBC case.

2012-12-27         Arnold D. Robbins     <arnold@skeeve.com>

	* builtin.c (do_print, do_printf): Use output_fp as default
	output for print/printf only if running under the debugger.
	Otherwise use stdout as Brian, Peter, and Al intended.

2012-12-25         Arnold D. Robbins     <arnold@skeeve.com>

	Remove sym-constant from API after discussions with John
	Haque and Andy Schorr.

	* gawkapi.h (api_sym_constant): Removed field in API struct.
	(sym_constant): Remove macro.
	* gawkapi.c (set_constant, api_sym_update, api_sym_constant): Removed.
	(sym_update_real): Renamed to api_sym_update(). is_const parameter
	removed and code adjusted.

2012-12-24         Arnold D. Robbins     <arnold@skeeve.com>

	* 4.0.2: Release tar ball made.

2012-12-23         John Haque      <j.eh@mchsi.com>

	* eval.c (r_get_lhs): Node_array_ref. If original is Node_var,
	don't assign null-string as value.
	* ext.c (get_argument): Node_array_ref. Check if already a scalar.

2011-12-23         John Haque      <j.eh@mchsi.com>

	* awkgram.y (is_deferred_variable): New function.
	(func_install): Call it.
	* eval.c (r_interpret): Op_push_arg. Check for uninitialized scalar.

2012-12-23         Arnold D. Robbins     <arnold@skeeve.com>

	* awkgram.y (tokentab): Whitespace fix for "include".
	* builtin.c (printf_common): Do a fatal error if no args to printf()
	or sprintf().

2012-12-19         Arnold D. Robbins     <arnold@skeeve.com>

	* bootstrap.sh: Touch extension/aclocal.m4 also.

	Unrelated: Extend input parser API:

	* awk.h (IOBUF): Remove read_func pointer.
	* gawkapi.h (awk_input_buf_t): Move it to here.
	* io.c (iop_alloc, get_a_record, get_read_timeout): Adjust code.

	Unrelated: Make sure that variables like NF, NR, FNR are
	accessable correctly both through SYMTAB and through API.

	* gawkapi.c (api_sym_lookup): Call update_global_values().
	(api_sym_lookup_scalar): Ditto.
	* interpret.h (Op_subscript, Op_subscript_lhs): Ditto.
	* main.c (update_global_values): Adjust comment.

	Unrelated: Fix --disable-lint so that everything compiles.

	* main.c (main): Move case lable inside ifdef.
	* awkgram.y (isnoeffect): Add ifdefs around declaration, use,
	and function body.

	Unrelated: Restore building with tcc.

	* awk.h (AFUNC): Move to array.c which is the only place its used.
	(ainit_ind, atypeof_ind, etc.): New macros for use in array.c
	* array.c (AFUNC): Change to use F##_ind. Works with tcc and other
	compilers.
	* configure.ac: Only add -export-dynamic flag if compiling with gcc.

2012-12-18         Andrew J. Schorr     <aschorr@telemetry-investments.com>

	* gawkapi.c (sym_update_real): If setting a scalar variable that exists
	already in an undefined state with type set to Node_var_new, we must
	update the type to Node_var if the new value is not undefined.

2012-12-18         Arnold D. Robbins     <arnold@skeeve.com>

	* awkgram.y (tokentab): "extension" needs to be inside ifdef DYNAMIC.
	Thanks to Anders Wallin for finding this.

2012-12-16         Arnold D. Robbins     <arnold@skeeve.com>

	* debug.c (do_set_var): Fix last remaining `*assoc_lookup() = x'.

2012-12-15         Arnold D. Robbins     <arnold@skeeve.com>

	Infrastructure Updates:

	* awkgram.c, command.c: Regenerated with bison 2.7.
	* config.guess, config.sub, depcomp: Updated from automake 1.12.6.

2012-12-09         Arnold D. Robbins     <arnold@skeeve.com>

	Clean up BINMODE to use symbolic values.

	* awk.h (enum binmode_values): New enum.
	* eval.c (set_BINMODE): Use them.
	* io.c (binmode, close_rp, gawk_popen): Ditto.
	* main.c (main): Ditto.
	* builtin.c (do_system): Ditto.

	Unrelated:

	* configure.ac: Look for posix_openpt
	* io.c (two_way_open): Use posix_openpt if it's available.
	Thanks to Christian Weisgerber <naddy@mips.inka.de> for
	the changes.

	Also unrelated:

	* regex.c: Don't include <sys/param.h> on VMS. Thanks to
	Anders Wallin.

	Also unrelated:

	* ext.c (is_letter, is_identifier_char): New functions. Don't use
	<ctype.h> functions since those could rely on the locale.
	(make_builtin): Adjust test for valid name to call the new
	functions and return false instead of throwing a fatal error.
	(make_old_builtin): Adjust test for valid name to call the new
	function.
	* awk.h (is_identchar): Move from here, ...
	* awkgram.y (is_identchar): ... to here. This is safe, since
	the locale is C during parsing the program.

	Also unrelated: Make all checks for bitflags being set consistent
	in case we should wish to switch them to macro calls:

	* awkgram.y, builtin.c, cint_array.c, debug.c, eval.c, gawkapi.c,
	int_array.c, io.c, mpfr.c, node.c, profile.c, str_array.c: Fix
	as needed.

2012-12-07         Arnold D. Robbins     <arnold@skeeve.com>

	* awkgram.y (tokentab): `fflush()' is now in POSIX, remove the
	RESX flag. This was the last use, so delete the flag.
	(yylex): Don't check RESX.

	Thanks to Nathan Weeks <weeks@iastate.edu> for helping make this
	happen.

2012-12-01         Arnold D. Robbins     <arnold@skeeve.com>

	* interpret.h: For op_assign_concat, if both strings
	have WSTRCUR, then do the realloc() and append for the
	wide string too.  Thanks to Janis Papanagnou
	<janis_papanagnou@hotmail.com> for the discussion in
	comp.lang.awk.

2012-11-30         Arnold D. Robbins     <arnold@skeeve.com>

	* regcomp.c, regex.c, regex_internal.h, regexec.c: Sync
	with GLIBC.  Why not.

	* gawkapi.c (awk_bool_t): Change into an enum with awk_false and
	awk_true values.

2012-01-30         Andrew J. Schorr     <aschorr@telemetry-investments.com>

	Further cleanups of macros in awk.h

	* awk.h (_r, _t): Remove declarations.
	(unref, m_force_string): Remove macros.
	(r_unref): Move declaration.
	(r_force_string): Remove declaration.
	(DEREF, force_string, force_number, unref): Now inline functions.
	(POP_STRING, TOP_STRING): Back to macros.
	* eval.c (_t): Remove definition.
	* main.c (_r): Remove definition.
	* node.c (r_force_string): Remove.

2012-11-27         Arnold D. Robbins     <arnold@skeeve.com>

	* builtin.c (do_fflush): Make fflush() and fflush("") both
	flush everything. See the comment in the code.

2012-11-26         Arnold D. Robbins     <arnold@skeeve.com>

	* awk.h (Node_old_ext_func, Op_old_ext_func): New enum values.
	* configure.ac: Use -export-dynamic if supported for old extension
	mechanism.
	* eval.c (nodeytpes): Add Node_old_ext_func.
	(optypetab): Add Op_old_ext_func.
	* ext.c (make_old_ext_builtin): "New" function.
	* interpret.h: Special case Op_old_ext_builtin. Add checks for
	Node_old_ext_func.
	* msg.c: Adjust placement of a comment.

2012-05-02         John Haque      <j.eh@mchsi.com>

	* str_array.c (str_copy): Initialize next pointer in the linked list
	to avoid memory corruption.
	* int_array.c (int_copy): Ditto.

2012-04-21         John Haque      <j.eh@mchsi.com>

	Shutdown routine for a dynamic extension.

	* awk.h (SRCFILE): New field fini_func.
	* ext.c (load_ext): Takes an additional argument to look up and
	save the clean up routine in SRCFILE struct. 
	(INIT_FUNC, FINI_FUNC): Defines for default init and fini routine
	names.
	(do_ext): Use default for the name of the init or fini routine if
	one is not supplied. Adjust call to load_ext().
	(close_extensions): Execute fini routines.
	* interpret.h (Op_at_exit): Call close_extensions().
	* msg.c (gawk_exit): Ditto.
	* debug.c (close_all): Ditto.
	* main.c (main): Adjust call to load_ext().
	* awkgram.y (tokentab): Specify 2nd and 3rd optional arguments
	for the extension() built-in.

	Unrelated:

	* interpret.h (Op_arrayfor_init): Use assoc_length for array size. 
	
2012-04-19         John Haque      <j.eh@mchsi.com>

	Enhanced array interface to support transparent implementation
	using external storage and ...

	* awk.h (astore): Optional post-assignment store routine for
	array subscripts.
	(Op_subscript_assign): New opcode to support the store routine.
	(alength): New array interface routine for array length.
	(assoc_length): New macro.
	(assoc_empty): Renamed from array_empty.
	* awkgram.y (snode): Append Op_subscript_assign opcode if
	(g)sub variable is an array element.
	(mk_getline): Same for getline variable.
	(mk_assignment): Same if assigning to an array element.
	* field.c (set_element): Call store routine if needed.
	* builtin.c (do_match): Ditto.
	(do_length): Use length routine for array size.
	* symbol.c (print_vars): Ditto.
	* array.c (null_length): Default function for array length interface.
	(asort_actual):	Call store routine if defined.
	(asort_actual, assoc_list): Use length routine for array size.
	(null_array_func): Add length and store routine entries.
	* str_array.c (str_array_func): Same.
	* cint_array.c (cint_array_func): Same.
	* int_array.c (int_array_func): Same. 
	* eval.c (optypetab): Add Op_subscript_assign.
	* profile.c (pprint): Add case Op_subscript_assign.
	* interpret.h (set_array, set_idx): New variables to keep track
	of an array element with store routine.
	(Op_sub_array, Op_subscript_lhs, Op_store_sub, Op_subscript_assign):
	Add code to handle array store routine.
	* debug.c (print_symbol, print_array, cmp_val, watchpoint_triggered,
	initialize_watch_item): Use length routine for array size.

	* awk.h (assoc_kind_t): New typedef for enum assoc_list_flags.
	(sort_context_t): Renamed from SORT_CONTEXT.
	* array.c (asort_actual, assoc_sort): Adjust.
	* cint_array.c (cint_list, tree_list, leaf_list): Adjust.
	* int_array.c (int_list): Adjust.
	* str_array.c (str_list): Adjust.

2012-04-18         John Haque      <j.eh@mchsi.com>

	* awk.h (atypeof, AFUNC): New macros.
	(afunc_t): Renamed typedef from array_ptr.
	* array.c (register_array_func, null_lookup): Use AFUNC macro
	instead of hard-coded index for array functions.
	(asort_actual): Unref null array elements before overwriting.
	(force_array): Renamed from get_array.
	(null_array): Renamed from init_array. Also initialize flags to 0.
	(array_types): Renamed from atypes.
	(num_array_types): Renamed from num_atypes.
	* interpret.h (r_interpret): In case Op_sub_array, unref null array element.
	* str_array.c (str_array_init): Reworked for (re)initialization of array.
	* int_array.c (int_array_init): Ditto.
	* cint_array.c (cint_array_init): Ditto.

2012-11-24         Arnold D. Robbins     <arnold@skeeve.com>

	Directory cleanup.

	* TODO.xgawk, FUTURES: Merged into TODO.
	* TODO: More stuff added.
	* Makefile.am (EXTRA_DIST): Updated.

2012-11-22         Arnold D. Robbins     <arnold@skeeve.com>

	Cleanup of awk.h.

	* array.c (r_in_array): Removed.
	* awk.h (MALLOC_ARG_T): Replaced with size_t everywhere.
	(S_ISREG, setsid): Moved to io.c.
	(__extension__): Removed.
	(INT32_BIT): Moved to cint_array.c.
	(_t): Always declare.
	(DO_LINT_INVALID, et al): Moved into an enum.
	(POP_ARRAY, POP_PARAM, POP_SCALAR, TOP_SCALAR, dupnode, in_array):
	Moved into inline functions.
	(force_number, force_string): Simplified.
	(ZOS_USS): Remove undef of DYNAMIC, it's handled in configure.ac.
	* io.c (S_ISREG, setsid): Moved to here.
	* cint_array.c (INT32_BIT): Moved to here.
	* eval.c (_t): Always define.
	* protos.h: Use size_t directly instead of MALLOC_ARG_T.

	Unrelated:

	* gawkapi.h: Add `awk_' prefix to structure tags where they
	were missing.  Document the full list of include files needed.

2012-11-14         Arnold D. Robbins     <arnold@skeeve.com>

	* io.c (do_find_source): On VMS, don't add the `/' separater.
	Thanks to Anders Wallin.

	MPFR minor cleanup:

	* awk.h (mpfr_unset): Declare new function.
	* mpfr.c (mpfr_unset): New function.
	* node.c (r_unref): Call it instead of inline code.
	* gawk_api.c (api_sym_update_scalar): Call it instead of inline code.

2012-11-13         Arnold D. Robbins     <arnold@skeeve.com>

	* symbol.c (get_symbols): Check type, not vname. Keeps
	valgrind happy. Thanks to Andrew Schorr for noticing the problem.

2012-11-10         Arnold D. Robbins     <arnold@skeeve.com>

	* Update to bison 2.6.5. Various files regenerated.
	* io.c (find_source): Add a default value for SHLIBEXT.
	(read_with_timeout): For VMS also, just use read().

2012-11-10         John Haque      <j.eh@mchsi.com>

	* int_array.c (int_copy): Initialize next pointer of newchain to null.
	* eval.c (eval_condition): Force string context for an integer used
	as array index.

2012-11-10         Arnold D. Robbins     <arnold@skeeve.com>

	* gawkapi.c (api_add_ext_func, api_awk_atexit, api_clear_array,
	api_create_array, api_create_value, api_register_ext_version,
	api_release_value, api_update_ERRNO_string, node_to_awk_value,
	remove_element, run_ext_exit_handlers): Add null pointer checks.
	Everywhere: Add / fixup leading comments.

	* interpret.h (Op_store_sub): If assigning to an unitialized variable
	through SYMTAB, change it to Node_var. Add explanatory comments.
	* symbol.c (get_symbol): Rationalized. Skip non-variables in SYMTAB.

2012-11-04         Arnold D. Robbins     <arnold@skeeve.com>

	* gawkapi.h: Minor documentation edit.

2012-10-31         Arnold D. Robbins     <arnold@skeeve.com>

	* awkgram.y (want_regexp): Use as a bool, not as an int.
	* field.c: Fix a comment.
	* gawkapi.h: Add comment to include <errno.h>.
	* symbol.c (load_symbols): ``No automatic aggregate initialization.''
	Here too. Sigh again.

	* gawkapi.h: Minor documentation edits.

2012-11-27         Arnold D. Robbins     <arnold@skeeve.com>

	* builtin.c (do_fflush): Make fflush() and fflush("") both
	flush everything. See the comment in the code.

2012-10-28         Arnold D. Robbins     <arnold@skeeve.com>

	* Update to bison 2.6.4. Various files regenerated.

2012-10-27         Arnold D. Robbins     <arnold@skeeve.com>

	* gawkapi.h: Continuing the minor formatting / doc cleanups.

2012-10-26         Arnold D. Robbins     <arnold@skeeve.com>

	* gawkapi.h: Continuing the minor formatting / doc cleanups.

2012-10-24         Arnold D. Robbins     <arnold@skeeve.com>

	* gawkapi.h: Still more minor formatting / doc cleanups.

2012-10-23         Arnold D. Robbins     <arnold@skeeve.com>

	* gawkapi.h: More minor formatting / doc cleanups.

2012-10-21         Arnold D. Robbins     <arnold@skeeve.com>

	Fixes for z/OS from Dave Pitts.

	* awk.h (assoc_list_flags): No trailing comma on last enum value.
	* gawkapi.h (awk_valtype_t): Ditto.
	* symbol.c (lookup): ``No automatic aggregate initialization.'' Sigh.

	Unrelated:

	* gawkapi.h: Minor formatting / doc cleanups.

2012-10-19         Arnold D. Robbins     <arnold@skeeve.com>

	If SYMTAB is used, make sure ENVIRON and PROCINFO get loaded too.

	* awkgram.y (process_deferred): New function. Call it when program
	is completely parsed.
	(symtab_used): New variable.
	(variable): Set it to true if SYMTAB is looked up.
	* main.c (load_environ, load_procinfo): Make sure the routines are
	only called once.

	Unrelated fixes:

	* awkgram.y (yylex): Check continue_allowed and break_allowed as
	soon as they are seen in the scanner; the rules that check them
	can not be reduced until after a token that allows them is seen,
	leading to errors at execution time.
	* interpret.h (Op_K_break, Op_K_continue, Op_jmp): Add asssertion
	that pc->target_jmp is not NULL.

	* symbol.c (lookup): Correct a comment.

2012-10-14         Arnold D. Robbins     <arnold@skeeve.com>

	* gawkapi.h (IOBUF_PUBLIC): Renamed awk_input_buf_t.
	(struct iobuf_public): Renamed struct awk_input.
	* awk.h: Adjust.

2012-10-13         Arnold D. Robbins     <arnold@skeeve.com>

	* Update to Automake 1.12.4. Various files regenerated.

2012-10-11         Arnold D. Robbins     <arnold@skeeve.com>

	* awk.h (dup_ent): New member for Node_param_list.
	* symbol.c (install): For parameters, if this is a duplicate, chain
	it off the original using the dup_ent pointer.
	(remove_params): If there's a duplicate, remove it from the list.

	* awk.h: Fix flags to have unique numeric values. Oops.

2012-10-10         Arnold D. Robbins     <arnold@skeeve.com>

	* gawkapi.h: Add considerably more documentation. Rearrange order
	of functions in the struct to make more sense, grouping related
	functions together in a more logical order.
	* gawkapi.c: Adjust as needed.
	* ext.c (make_builtin): Adjust for name change in struct member.

2012-10-05         Arnold D. Robbins     <arnold@skeeve.com>

	* mbsupport.h: Add a bunch of undefs for z/OS.

2012-10-04         Arnold D. Robbins     <arnold@skeeve.com>

	* TODO.xgawk: Update.
	* awk.h (make_str_node): Removed macro.
	(make_string): Modified to call make_str_node.
	(r_make_str_node): Renamed to make_str_node.
	* gawkapi.c: Changed r_make_str_node to make_str_node everywhere.
	* node.c (make_str_node): Renamed from make_str_node.

	Update to automake 1.12.4.

	* Makefile.in, aclocal.m4, awklib/Makefile.in, doc/Makefile.in,
	extension/Makefile.in, extension/aclocal.m4, test/Makefile.in:
	Regenerated.

	* interpret.h (Op_Subscript): Added lint warnings for FUNCTAB
	and SYMTAB.

2012-10-02         Arnold D. Robbins     <arnold@skeeve.com>

	* awk.h (func_table): Declare.
	* awkgram.y: If do_posix or do_traditional, then check for
	delete on SYMTAB. Add check for delete on FUNCTAB, also.
	* interpret.h (Op_Subscript): For FUNCTAB, return the element name
	as its value too.  Avoids lots of weirdness and allows indirect calls
	after assignment from FUNCTAB["foo"] to work.
	(Op_store_sub): Disallow assignment to elements of FUNCTAB.
	(Op_indirect_func_all): Turn assert into check and fatal error.
	* symbol.c (func_table): No longer static.
	(lookup): If do_posix or do_traditional, skip the global table.
	(release_all_vars): Clear func_table too.

2012-09-25         Arnold D. Robbins     <arnold@skeeve.com>

	First cut at SYMTAB and FUNCTAB. This does the following:
	- Change symbol table handling to use gawk arrays.
	- Store symbols in SYMTAB array and allow indirect access
	  through SYMTAB to variables, both getting and setting.
	- List function names in FUNCTAB indexes; Values cannot be
	  used at the moment.
	- No documentation yet.

	* awk.h (Node_hashnode, hnext, hname, hlength, hcode, hvalue):
	Removed, not needed any more.
	(init_symbol_table, symbol_table): Add declarations.
	* awkgram.y: Disallow delete on SYMTAB, fix warning for tawk
	extension if traditional.
	* eval.c (nodetypes): Remove Node_hashnode element.
	* interpret.h (Op_subscript, Op_store_sub): Handle SYMTAB and go
	through to the actual value.
	* main.c (main): Init Nnull_string earlier. Add call to
	init_symbol_table().
	* profile.c (pp_str, pp_len): Change definitions.
	(pp_next): New macro.
	(pp_push, pp_pop): Adjust uses.
	* symbol.c (variables): Removed.
	(global_table, param_table, func_table, symbol_table,
	installing_specials): New variables.
	(lookup, make_params, install_params, remove_params, remove_symbol,
	make_symbol, install, get_symbols, release_all_vars, append_symbol,
	release_symbols, load_symbols): Rework logic considerably.
	(init_symbol_table): New function.

2012-09-23         Arnold D. Robbins     <arnold@skeeve.com>

	`delete array' and `nextfile' are now in POSIX.
	Thanks to Nathan Weeks <weeks@iastate.edu> for the
	initiative and letting us know about it.

	* awkgram.y: Make the right code changes for `delete array'
	and `nextfile'.
	(tokentab): Set flags to zero for nextfile.

2012-09-19         Arnold D. Robbins     <arnold@skeeve.com>

	* symbol.c (load_symbols): Zero out the new node. Prevents assertion
	failure on PPC Mac OS X.

2012-09-14         Arnold D. Robbins     <arnold@skeeve.com>

	Allow read-only access to built-in variables from extensions.

	* awk.h (NO_EXT_SET): New flag.
	* gawkapi.c (api_sym_lookup, api_sym_update_real): Set flag if off
	limits variable instead of failing. Adjust logic.
	(api_sym_update_scalar, api_set_array_element, api_del_array_element,
	api_release_flattened_array): Adjust logic.
	* gawkapi.h: Adjust documentation.

	Provide PROCINFO["identifiers"]. Undocumented for now.

	* awk.h (load_symbols): Add declaration.
	* awkgram.y (variable): Adjust comment formatting.
	* main.c (main): Call load_symbols().
	* symbol.c (load_symbols): New function.

2012-09-13         Arnold D. Robbins     <arnold@skeeve.com>

	* configure.ac: Determination of DYNAMIC adjusted. Hopefully is
	smarter for z/OS.

2012-09-13         Dave Pitts            <dpitts@cozx.com>

	* awk.h: Add defines for z/OS for newer types.

2012-08-31         Arnold D. Robbins     <arnold@skeeve.com>

	* gawkapi.c: Wrap various bits in #ifdef DYNAMIC so that
	gawk will compile on systems without dynamic loading.

2012-08-24         Arnold D. Robbins     <arnold@skeeve.com>

	Add version facility to API. Thanks to Manuel Collado
	for the idea.

	* awk.h (print_ext_versions): Declare.
	Rearrange includes and decls to make more sense.
	* gawkapi.h (register_ext_version): New API.
	(dl_load_func): Add code for ext_version.
	* gawkapi.c (api_register_ext_version, print_ext_versions):
	New functions.
	* main.c (do_version): New variable.
	(optab): Set it for -v / --version.
	(main): Set it in arg parsing switch. Call version() after the
	extensions have been loaded.

2012-08-22         Arnold D. Robbins     <arnold@skeeve.com>

	Add output wrapper and two-way processor to extension API.

	* awk.h (struct redirect): Replace output FILE * with awk_output_buf_t.
	(register_output_wrapper, register_two_way_processor): Declare.
	* builtin.c (efwrite): Adjust logic to use rp->output data and
	functions if rp is not NULL. Remove redundant declaration of function.
	(do_fflush, do_printf, do_print, do_print_rec): Same adjustment.
	* ext.c (make_builtin): Adjust error messages.
	* gawkapi.c (api_register_output_wrapper,
	api_register_two_way_processor): New functions.
	(sym_update_real): Adjust code formatting.
	* gawkapi.h (awk_input_parser_t): Make next pointer awk_const.
	(awk_output_buf_t, awk_two_way_processor_t): New structs.
	(api_register_output_wrapper, api_register_two_way_processor): New APIs.
	(dl_load_func): Allow for empty function table (NULL elements).
	* io.c (find_output_wrapper, init_output_wrapper, find_two_processor,
	gawk_fwrite, gawk_ferror, gawk_fflush, gawk_fclose): New functions.
	(redirect): Call init_output_wrapper, find_output_wrapper as needed.
	Adjust use of rp->fp to rp->output.fp and also function calls.
	(close_rp, close_redir, flush_io): Same adjustment.
	(two_way_open): Same adjustment. Call find_two_way_processor, and
	find_output_wrapper, as needed.

2012-08-17         Arnold D. Robbins     <arnold@skeeve.com>

	* Update infrastructure: Automake 1.12.3 and bison 2.6.2.

2012-08-15         Arnold D. Robbins     <arnold@skeeve.com>

	* dfa.c: Sync w/GNU grep.

2012-08-12         Arnold D. Robbins     <arnold@skeeve.com>

	* gawkapi.h: Make the versions enum constants instead of defines.

2012-08-11         Andrew J. Schorr     <aschorr@telemetry-investments.com>

	* awkgram.y (add_srcfile): It is now a fatal error to load the
	same file with -f and -i (or @include).
	* TODO.xgawk: Update to reflect this change.

2012-08-10         Arnold D. Robbins     <arnold@skeeve.com>

	* FUTURES, TODO.xgawk: Updates.

2012-08-08         Arnold D. Robbins     <arnold@skeeve.com>

	* configure.ac: Add -DNDEBUG to remove asserts if not developing.

	* gawkapi.h: Document how to build up arrays.
	* gawkapi.c (api_sym_update): For an array, pass the new cookie
	back out to the extension.

	* awk.h (IOBUF): Move struct stat into IOBUF_PUBLIC.
	(os_isreadable): Change to take an IOBUF_PUBLIC.
	* gawkapi.h (IOBUF_PUBLIC): Received struct stat.
	(INVALID_HANDLE): Moves to here.
	* io.c (iop_alloc): Stat the fd and fill in stat buf.
	(iop_finish): Use passed in stat info.

2012-08-05         Arnold D. Robbins     <arnold@skeeve.com>

	* README.git: More stuff added.

2012-08-01         Arnold D. Robbins     <arnold@skeeve.com>

	* io.c (iop_finish): New function.
	(iop_alloc): Add errno_val parameter. Move code into iop_finish.
	Add large explanatory leading comment.
	(after_beginfile): Rework logic. Check for input parser first, then
	check for invalid iop.
	(nextfile): Organize code better. Call iop_alloc then iop_finish.
	(redirect): Call iop_alloc, find_input_parser, iop_finish.
	(two_way_open): Call iop_alloc, find_input_parser, iop_finish.
	(gawk_popen): Call iop_alloc, find_input_parser, iop_finish.
	(find_input_parser): Set iop->valid if input parser takes control.
	(get_a_record): Rework setting RT to use macros.

2012-07-29         Andrew J. Schorr     <aschorr@telemetry-investments.com>

	* awk.h (set_RT_to_null, set_RT): Removed.
	* gawkapi.h (api_set_RT): Removed.
	(get_record): Signature changed in input parser struct.
	* gawkapi.c (api_set_RT): Removed.
	* io.c (set_RT_to_null, set_RT): Removed.
	(get_a_record): Adjustments for new API for input parser.

2012-07-29         Arnold D. Robbins     <arnold@skeeve.com>

	* awk.h (os_isreadable): Adjust declaration.
	(struct iobuf): Add new member `valid'.
	* io.c (iop_alloc): Remove do_input_parsers parameter, it's
	always true. Adjust logic to set things to invalid if could not
	find an input parser.
	(after_beginfile): Use valid member to check if iobuf is valid.
	Don't clear iop->errcode.
	(nextfile): Adjust logic to clear errcode if valid is true and
	also to update ERRNO.
	(redirect): Check iop->valid and cleanup as necessary, including
	setting ERRNO.
	(two_way_open): Ditto.
	(gawk_popen): Ditto.
	(devopen): Remove check for directory.

2012-07-27         Andrew J. Schorr     <aschorr@telemetry-investments.com>

	* io.c (find_input_parser): Issue a warning if take_control_of fails.

2012-07-27         Arnold D. Robbins     <arnold@skeeve.com>

	* awk.h (set_RT): Change to take a NODE * parameter.
	* io.c (set_RT): Change to take a NODE * parameter.
	* gawkapi.h: Change open hook to input parser in comment.
	* gawkapi.c (api_set_RT): Adjust call to set_RT.

2012-07-26         Arnold D. Robbins     <arnold@skeeve.com>

	* awk.h (set_RT_to_null, set_RT): Declare functions.
	(os_isreadable): Declare function.
	* io.c (set_RT_to_null, set_RT): New functions.
	(iop_close): Init ret to zero.
	* gawkapi.c (api_register_input_parser): Check for null pointer.
	(api_set_RT): New function.
	* gawkapi.h (api_set_RT): New function.

2012-07-26         Andrew J. Schorr     <aschorr@telemetry-investments.com>

	* gawkapi.h (IOBUF_PUBLIC): Document the get_record and close_func
	API.
	(awk_input_parser_t) Change can_take_file argument to const, and
	document the API.
	* io.c (get_a_record): Document that the caller initializes *errcode
	to 0, and remote the test for non-NULL errcode.

2012-07-26         Andrew J. Schorr     <aschorr@telemetry-investments.com>

	* gawkapi.c (api_sym_update_scalar): Fix some minor bugs.  Was
	not updating AWK_NUMBER when valref != 1.  And strings were not
	freeing MPFR values.

2012-07-25         Arnold D. Robbins     <arnold@skeeve.com>

	Start refactoring of IOBUF handling and turn "open hooks"
	into "input parsers".

	* awk.h (IOP_NOFREE_OBJ): Flag removed.
	(register_input_parser): Renamed from register_open_hook.
	* ext.c (load_ext): Make sure lib_name is not NULL.
	* gawk_api.c (api_register_input_parser): Renamed from
	api_register_open_hook.
	* gawk_api.h (api_register_input_parser): Renamed from
	api_register_open_hook.  Rework structure to have "do you want it"
	and "take control of it" functions.
	* io.c (iop_alloc): Remove third argument which is IOBUF pointer.
	Always malloc it. Remove use of IOP_NOFREE_OBJ everywhere.
	(find_input_parser): Renamed from find_open_hook.
	(nextfile): Don't use static IOBUF.
	(iop_close): Call close_func first. Then close fd or remap it
	if it's still not INVALID_HANDLE.
	(register_input_parser): Renamed from register_open_hook.
	Use a FIFO list and check if more than one parser will accept the
	file. If so, fatal error.

2012-07-25         Andrew J. Schorr     <aschorr@telemetry-investments.com>

	* configure.ac: Instead of using acl_shlibext for the shared library
	extension, define our own variable GAWKLIBEXT with a hack to work
	correctly on Mac OS X.
	* Makefile.am (SHLIBEXT): Use the value of GAWKLIBEXT instead of
	acl_shlibext.

2012-07-24         Arnold D. Robbins     <arnold@skeeve.com>

	* configure.ac: Add crude but small hack to make plug-ins work
	on Mac OS X.

2012-07-20         Arnold D. Robbins     <arnold@skeeve.com>

	* gawkapi.h: Rework table to not take up so much space.
	* gawkapi.c (api_sym_update_scalar): Rework optimization code
	to clean up the function.

2012-07-17         Andrew J. Schorr     <aschorr@telemetry-investments.com>

	* gawkapi.h: Add comments explaining new api_create_value and
	api_release_value functions.
	* gawkapi.c (sym_update_real): Allow updates with AWK_SCALAR and
	AWK_VALUE_COOKIE types.  After creating a regular variable,
	remove the call to unref(node->var_value), since this is not
	done elsewhere in the code (see, for example, main.c:init_vars).
	If the update is for an existing variable, allow any val_type
	except AWK_ARRAY (was previously disallowing AWK_SCALAR and
	AWK_VALUE_COOKIE for no apparent reason).
	(api_sym_update_scalar): The switch should return false for an
	invalid val_type value, so change the AWK_ARRAY case to default.
	(valid_subscript_type): Any scalar value is good, so accept any valid
	type except AWK_ARRAY.
	(api_create_value): Accept only AWK_NUMBER and AWK_STRING values.
	Anything else should fail.

2012-07-17         Arnold D. Robbins     <arnold@skeeve.com>

	Speedup:

	* awk.h (r_free_wstr): Renamed from free_wstr.
	(free_wstr): Macro to test the WSTRCUR flag first.
	* node.c (r_free_wstr): Renamed from free_wstr.

	Support value cookies:

	* gawkapi.h (awk_val_type_t): Add AWK_VALUE_COOKIE.
	(awk_value_cookie_t): New type.
	(awk_value_t): Support AWK_VALUE_COOKIE.
	(api_create_value, api_release_value): New function pointers.
	* gawkapi.c (awk_value_to_node, api_sym_update_scalar,
	valid_subscript_type): Handle AWK_VALUE_COOKIE.
	(api_create_value, api_release_value): New functions.

2012-07-16         Arnold D. Robbins     <arnold@skeeve.com>

	* gawkapi.c (awk_value_to_node): Support AWK_SCALAR.
	(api_sym_update_scalar): Performance improvements.

2012-07-12         Arnold D. Robbins     <arnold@skeeve.com>

	Allow creation of constants. Thanks to John Haque for the
	implementation concept.

	* gawk_api.h (api_sym_constant): Create a constant.
	* gawk_api.h (api_sym_update_real): Renamed from api_sym_update.
	Add is_const paramater and do the right thing if true.
	(api_sym_update, api_sym_constant): Call api_sym_update_real
	in the correct way.
	(set_constant): New function.

2012-07-11         Andrew J. Schorr     <aschorr@telemetry-investments.com>

	* gawkapi.h: Fix typo in comment.
	(awk_value_t): Type for scalar_cookie should be awk_scalar_t,
	not awk_array_t.
	(gawk_api): Add new api_sym_lookup_scalar function.
	(sym_lookup_scalar): New wrapper macro for api_sym_lookup_scalar hook.
	* gawkapi.c (api_sym_lookup_scalar): New function for faster scalar
	lookup.
	(api_impl): Add entry for api_sym_lookup_scalar.

2012-07-11         Andrew J. Schorr     <aschorr@telemetry-investments.com>

	* gawkapi.c (awk_value_to_node): Change to a switch statement
	so AWK_SCALAR or other invalid type is handled properly.
	(valid_subscript_type): Test whether a value type is acceptable
	for use as an array subscript (any scalar value will do).
	(api_get_array_element, api_set_array_element, api_del_array_element):
	Use new valid_subscript_type instead of restricting to string values.

2012-07-11         Arnold D. Robbins     <arnold@skeeve.com>

	Lots of API work.

	* gawkapi.h: Function pointer members renamed api_XXXX and
	macros adjusted. More documentation.
	(awk_valtype_t): New AWK_SCALAR enum for scalar cookies.
	(awk_scalar_t): New type.
	(awk_value_t): New member scalar_cookie.
	(api_sym_update_scalar): New API function.
	(erealloc): New macro.
	(make_const_string): New macro, renamed from dup_string.
	(make_malloced_string): New macro, renamed from make_string.
	(make_null_string): New inline function.
	(dl_load_func): Add call to init routine through pointer if
	not NULL.

	* gawkapi.c (awk_value_to_node): Assume that string values came
	from malloc.
	(node_to_awk_value): Handle AWK_SCALAR.
	(api_sym_update): Ditto.
	(api_sym_update_scalar): New routine.
	(api_get_array_element): Return false if the element doesn't exist.
	Always unref the subscript.
	(remove_element): New helper routine.
	(api_del_array_element): Use it.
	(api_release_flattened_array): Ditto.
	(api_impl): Add the new routine.

2012-07-11         Andrew J. Schorr     <aschorr@telemetry-investments.com>

	* gawkapi.c (api_sym_update): Allow val_type to be AWK_UNDEFINED
	for setting a variable to "", i.e. dupnode(Nnull_string).

2012-07-10         Andrew J. Schorr     <aschorr@telemetry-investments.com>

	* awkgram.y (add_srcfile): Lint warning message for a previously loaded
	shared library should say "already loaded shared library" instead
	of "already included source file".

2012-07-08         Arnold D. Robbins     <arnold@skeeve.com>

	* gawkapi.h (set_array_element): Use index + value instead
	of element structure. Matches get_array_element.
	(set_array_element_by_elem): New macro to use an element.
	* gawkapi.c (api_set_array_element): Make the necessary adjustments.

2012-07-04         Arnold D. Robbins     <arnold@skeeve.com>

	* awkgram.y (tokentab): Remove limit on number of arguments
	for "and", "or", and "xor".
	* builtin.c (do_and, do_or, do_xor): Modify code to perform the
	respective operation on any number of arguments. There must be
	at least two.

2012-06-29         Arnold D. Robbins     <arnold@skeeve.com>

	* gawkapi.h: Improve the documentation of the return values
	per Andrew Schorr.

2012-06-25         Arnold D. Robbins     <arnold@skeeve.com>

	* TODO.xgawk: Updated.
	* awk.h (track_ext_func): Declared.
	* awkgram.y (enum defref): Add option for extension function.
	(struct fdesc): Add member for extension function.
	(func_use): Handle extension function, mark as extension and defined.
	(track_ext_func): New function.
	(check_funcs): Update logic for extension functions.
	* ext.c (make_builtin): Call track_ext_func.

2012-06-24         Andrew J. Schorr     <aschorr@telemetry-investments.com>

	* TODO.xgawk: Most of IOBUF has been hidden.
	* gawkapi.h (IOBUF): Remove declaration (now back in awk.h).
	(IOBUF_PUBLIC): Declare new structure defining subset of IOBUF fields
	that should be exposed to extensions.
	(gawk_api): Update register_open_hook argument from IOBUF to
	IOBUF_PUBLIC.
	* awk.h (IOBUF): Restore declaration with 5 fields moved to new
	IOBUF_PUBLIC structure.
	(register_open_hook): Update open_func argument from IOBUF to
	IOBUF_PUBLIC.
	* gawkapi.c (api_register_open_hook): Ditto.
	* io.c (after_beginfile, nextfile, iop_close, gawk_pclose): Some fields
	such as fd and name are now inside the IOBUF public structure.
	(struct open_hook): Update open_func argument from IOBUF to
	(register_open_hook): Ditto.
	(find_open_hook): opaque now inside IOBUF_PUBLIC.
	(iop_alloc): fd and name now in IOBUF_PUBLIC.
	(get_a_record): If the get_record hook returns EOF, set the IOP_AT_EOF
	flag.  Access fd inside IOBUF_PUBLIC.
	(get_read_timeout): File name now inside IOBUF_PUBLIC.
	* interpret.h (r_interpret): File name now inside IOBUF_PUBLIC.
	* ext.c (load_ext): No need to call return at the end of a void
	function.

2012-06-24         Arnold D. Robbins     <arnold@skeeve.com>

	* ext.c (load_ext): Don't retun a value from a void function.
	* gawkapi.c (api_set_array_element): Set up vname and parent_array.

2012-06-21         Arnold D. Robbins     <arnold@skeeve.com>

	More API and cleanup:

	* awk.h (stopme): Make signature match other built-ins.
	* awkgram.y (stopme): Make signature match other built-ins.
	(regexp): Minor edit.
	* gawkapi.c (api_set_argument): Remove unused variable.
	Set parent_array field of array value.
	* TODO.xgawk: Update some.

	Remove extension() builtin.

	* awk.h (do_ext): Removed.
	(load_ext): Signature changed.
	* awkgram.y (tokentab): Remove do_ext.
	Change calls to do_ext.
	* ext.c (load_ext): Make init function a constant.
	* main.c (main): Change calls to do_ext.

2012-06-20         Arnold D. Robbins     <arnold@skeeve.com>

	Restore lost debugging function:

	* awkgram.y (stopme): Restore long lost debugging function.
	* awk.h (stopme): Add declaration.

	API work:

	* ext.c (get_argument): Make extern.
	* awk.h (get_argument): Declare it.
	* gawkapi.c (api_set_argument): Call it. Finish off the logic.
	(api_get_argument): Refine logic to use get_argument.
	* gawkapi.h (set_argument): New API.

2012-06-19         Arnold D. Robbins     <arnold@skeeve.com>

	Remove code duplication in gawkapi.c from msg.c:

	* awk.h (err): Add `isfatal' first parameter.
	* awkgram.y (err): Adjust all calls.
	* msg.c (err): Adjust all calls. Move fatal code to here ...
	(r_fatal): From here.
	* gawkapi.c: Remove code duplication and adjust calls to `err'.

	Handle deleting elements of flattened array:

	* awk.h (get_argument): Remove declaration.
	* ext.c (get_argument): Make static.
	* gawkapi.h (awk_flat_array_t): Make opaque fields const. Add
	more descriptive comments.
	* gawkapi.c (release_flattened_array): Delete elements flagged
	for deletion. Free the flattened array also.

	Add additional debugging when developing:

	* configure.ac: Add additional debugging flags.
	* configure: Regenerated.

2012-06-18         Arnold D. Robbins     <arnold@skeeve.com>

	* gawkapi.h (get_array_element): Restore `wanted' paramater.
	(awk_element_t): Use awk_value_t for index. Add awk_flat_array_t.
	(flatten_array): Change signature to use awk_flat_array_t;
	(release_flattened_array): Change signature to use awk_flat_array_t;
	* gawkapi.c (api_sym_update): Handle case where variable exists already.
	(api_get_array_element): Restore `wanted' paramater and pass it
	on to node_to_awk_value.
	(api_set_array_element): Revisse to match changed element type.
	(api_flatten_array): Revise signature, implement.
	(api_release_flattened_array): Revise signature, implement.

2012-06-17         Arnold D. Robbins     <arnold@skeeve.com>

	API Work:

	* gawkapi.h (get_array_element): Remove `wanted' parameter.
	(r_make_string): Comment the need for `api' and `ext_id' parameters.
	* gawkapi.c (api_sym_update): Move checks to front.
	Initial code for handling arrays. Still needs work.
	(api_get_array_element): Implemented.
	(api_set_array_element): Additional checking code.
	(api_del_array_element): Implemented.
	(api_create_array): Implemented.
	(init_ext_api): Force do_xxx values to be 1 or 0.
	(update_ext_api): Ditto.

2012-06-12         Arnold D. Robbins     <arnold@skeeve.com>

	API Work:

	* gawkapi.h (awk_value_t): Restore union.
	(get_curfunc_param): Renamed to get_argument. Return type changed
	to awk_bool_t. Semantics better thought out and documented.
	(awk_atexit, get_array_element): Return type now void.
	(sym_lookup): Return type now void. Argument order rationalized.
	* gawkapi.c (node_to_awk_value): Return type is now awk_bool_t.
	Semantics now match table in gawkawpi.h.
	(api_awk_atexit): Return type now void.
	(api_sym_lookup): Return type is now awk_bool_t. Change parameter
	order.
	(api_get_array_element): Return type is now awk_bool_t.

	Further API implementations and fixes for extension/testext.c:

	* awk.h (final_exit): Add declaration.
	* ext.c (load_ext): Change `func' to install_func.
	* gawkapi.c: Add casts to void for id param in all functions.
	(api_sym_update): Finish implementation.
	(api_get_array_element): Start implementation.
	(api_set_array_element): Add error checking.
	(api_get_element_count): Add error checking, return the right value.
	* main.c (main): Call final_exit instead of exit.
	(arg_assign): Ditto.
	* msg.c (final_exit): New routine to run the exit handlers and exit.
	(gawk_exit): Call it.
	* profile.c (dump_and_exit): Ditto.

2012-06-10         Andrew J. Schorr     <aschorr@telemetry-investments.com>

	* TODO.xgawk: Addition of time extension moved to "done" section.

2012-06-10         Andrew J. Schorr     <aschorr@telemetry-investments.com>

	* gawkapi.c (api_update_ERRNO_string): Treat boolean true as a request
	for TRANSLATE, and false as DONT_TRANSLATE.

2012-06-06         Arnold D. Robbins     <arnold@skeeve.com>

	* cint_array.c (tree_print, leaf_print): Add additional casts
	for printf warnings.

	* awk.h (update_ext_api): Add declaration.
	* gawkapi.c (update_ext_api): New function.
	* eval.c (set_LINT): Call update_ext_api() at the end.
	* gawkapi.h: Document that do_XXX could change on the fly.

	* awk.h (run_ext_exit_handlers): Add declaration.
	* msg.c (gawk_exit): Call it.

2012-06-05         Arnold D. Robbins     <arnold@skeeve.com>

	* ext.c (load_ext): Remove use of RTLD_GLOBAL. Not needed in new
	scheme. Clean up error messages.

2012-06-04         Arnold D. Robbins     <arnold@skeeve.com>

	* configure.ac: Remove use of -export-dynamic for GCC.
	* configure: Regenerated.

2012-05-30         Arnold D. Robbins     <arnold@skeeve.com>

	* main.c (is_off_limits_var): Minor coding style edit.
	* gawkapi.c (awk_value_to_node): More cleanup.
	(node_to_awk_value): Use `wanted' for decision making.
	(api_sym_update): Start implementation. Needs more work.
	General: More cleanup, comments.
	* gawkapi.h (api_sym_update): Add additional comments.

2012-05-29         Arnold D. Robbins     <arnold@skeeve.com>

	* gawkapi.c (node_to_awk_value): Add third parameter indicating type
	of value desired. Based on that, do force_string or force_number
	to get the "other" type.
	(awk_value_to_node): Clean up the code a bit.
	(get_curfunc_param): Move forcing of values into node_to_awk_value.
	(api_sym_lookup): Add third parameter indicating type of value wanted.
	(api_get_array_element): Ditto.
	* gawk_api.h: Additional comments and clarifications. Revise APIs
	to take third 'wanted' argument as above.
	(awk_value_t): No longer a union so that both values may be accessed.
	All macros: Parenthesized the bodies.
	* bootstrap.sh: Rationalize a bit.

2012-05-26         Andrew J. Schorr     <aschorr@telemetry-investments.com>

	* Makefile.am (include_HEADERS): Add so gawkapi.h will be installed.
	(base_sources): Add gawkapi.h so that it is in dist tarball.
	* TODO.xgawk: Update.
	* main.c (is_off_limits_var): Stop returning true for everything
	except PROCINFO.

2012-05-25         Arnold D. Robbins     <arnold@skeeve.com>

	* main.c (is_off_limits_var): New function to check if a variable
	is one that an extension function may not change.
	* awk.h (is_off_limits_var): Declare it.
	* gawkapi.c (api_sym_lookup): Use it.

	* bootstrap.sh: Touch various files in the extension directory also.

2012-05-24         Andrew J. Schorr     <aschorr@telemetry-investments.com>

	* gawkapi.h (awk_param_type_t): Remove (use awk_valtype_t instead).
	(awk_ext_func_t): Pass a result argument, and return an awk_value_t *.
	(gawk_api.get_curfunc_param): Add a result argument.
	(gawk_api.set_return_value): Remove obsolete function.
	(gawk_api.sym_lookup, gawk_api.get_array_element): Add a result
	argument.
	(gawk_api.api_make_string, gawk_api.api_make_number): Remove hooks,
	since access to gawk internal state is not required to do this.
	(set_return_value): Remove obsolete macro.
	(get_curfunc_param, sym_lookup, get_array_element): Add result argument.
	(r_make_string, make_number): New static inline functions.
	(make_string, dup_string): Revise macro definitions.
	(dl_load_func): Remove global_api_p and global_ext_id args,
	and fix SEGV by setting api prior to checking its version members.
	(GAWK): Expand ifdef to include more stuff.
	* gawkapi.c (node_to_awk_value): Add result argument.
	(api_get_curfunc_param): Add result argument, and use awk_valtype_t.
	(api_set_return_value): Remove obsolete function.
	(awk_value_to_node): New global function to convert back into internal
	format.
	(api_add_ext_func): Simply call make_builtin.
	(node_to_awk_value): Add result argument, and handle Node_val case.
	(api_sym_lookup, api_get_array_element): Add result argument.
	(api_set_array_element): Implement.
	(api_make_string, api_make_number): Remove functions that belong on
	client side.
	(api_impl): Remove 3 obsolete entries.
	* TODO.xgawk: Update to reflect progress.
	* Makefile.am (base_sources): Add gawkapi.c.
	* awk.h: Include gawkapi.h earlier.
	(api_impl, init_ext_api, awk_value_to_node): Add declarations
	so we can hook in new API.
	(INSTRUCTION): Add new union type efptr for external functions.
	(extfunc): New define for d.efptr.
	(load_ext): Remove 3rd obj argument that was never used for anything.
	(make_builtin): Change signature for new API.
	* awkgram.y (load_library): Change 2nd argument to load_ext
	from dlload to dl_load, and remove pointless 3rd argument.
	* main.c (main): Call init_ext_api() before loading shared libraries.
	Change 2nd argument to load_ext from dlload to dl_load, and remove
	pointless 3rd argument.
	* ext.c (do_ext): Remove pointless 3rd argument to load_ext.
	(load_ext): Remove 3rd argument.  Port to new API (change initialization
	function signature).  If initialization function fails, issue a warning
	and return -1, else return 0.
	(make_builtin): Port to new API.
	* interpret.h (r_interpret): For Op_ext_builtin, call external functions
	with an awk_value_t result buffer, and convert the returned value
	to a NODE *.  For Node_ext_func, code now in extfunc instead of builtin.

2012-05-21         Andrew J. Schorr     <aschorr@telemetry-investments.com>

	* configure.ac: Remove libtool, and call configure in the
	extension subdirectory.  Change pkgextensiondir to remove the
	version number, since the new API has builtin version checks.
	* TODO.xgawk: Update.
	* ltmain.sh: Removed, since libtool no longer used here.

2012-05-19         Andrew J. Schorr     <aschorr@telemetry-investments.com>

	* TODO.xgawk: Update to reflect progress and new issues.
	* main.c (main): Add -i (--include) option.
	(usage): Ditto.
	* awkgram.y (add_srcfile): Eliminate duplicates only for SRC_INC
	and SRC_EXTLIB sources (i.e. -f duplicates should not be removed).
	* io.c (find_source): Set DEFAULT_FILETYPE to ".awk" if not defined
	elsewhere.

2012-05-15         Arnold D. Robbins     <arnold@skeeve.com>

	* awk.h: Include "gawkapi.h" to get IOBUF.
	* gawkapi.h: Considerable updates.
	* gawkapi.c: New file. Start at implementing the APIs.

2012-05-13         Andrew J. Schorr     <aschorr@telemetry-investments.com>

	* TODO.xgawk: Update to reflect recent discussions and deletion of
	extension/xreadlink.[ch].

2012-05-11         Arnold D. Robbins     <arnold@skeeve.com>

	Sweeping change: Use `bool', `true', and `false' everywhere.

2012-04-09         Andrew J. Schorr     <aschorr@telemetry-investments.com>

	* eval.c (unset_ERRNO): Fix memory management bug -- need to use
	dupnode with Nnull_string.

2012-04-08         Andrew J. Schorr     <aschorr@telemetry-investments.com>

	* Makefile.am (valgrind): Define VALGRIND instead of redefining AWK.
	This allows test/Makefile.am to set up the command environment as
	desired.
	(valgrind-noleak): Ditto, plus set --leak-check=no instead of the
	default summary setting.

2012-04-07         Andrew J. Schorr     <aschorr@telemetry-investments.com>

	* TODO.xgawk: Update to reflect progress.

2012-04-01         Andrew J. Schorr     <aschorr@telemetry-investments.com>

	* TODO.xgawk: Move valgrind-noleak item into "done" section.
	* Makefile.am (valgrind-noleak): Add new valgrind rule that omits
	the "--leak-check=full" option to help spot more serious problems.

2012-04-01         Andrew J. Schorr     <aschorr@telemetry-investments.com>

	* TODO.xgawk: Move ERRNO item into "done" section.
	* awk.h (update_ERRNO, update_ERRNO_saved): Remove declarations.
	(update_ERRNO_int, enum errno_translate, update_ERRNO_string,
	unset_ERRNO): Add new declarations.
	* eval.c (update_ERRNO_saved): Renamed to update_ERRNO_int.
	(update_ERRNO_string, unset_ERRNO): New functions.
	* ext.c (do_ext): Use new update_ERRNO_string function.
	* io.c (ERRNO_node): Remove redundant extern declaration (in awk.h).
	(after_beginfile, nextfile): Replace update_ERRNO() with
	update_ERRNO_int(errno).
	(inrec): Replace update_ERRNO_saved with update_ERRNO_int.
	(do_close): Use new function update_ERRNO_string.
	(close_redir, do_getline_redir, do_getline): Replace update_ERRNO_saved
	with update_ERRNO_int.

2012-03-27         Andrew J. Schorr     <aschorr@telemetry-investments.com>

	* TODO.xgawk: Update to reflect debate about how to support Cygwin
	and other platforms that cannot link shared libraries with unresolved
	references.
	* awkgram.y (add_srcfile): Minor bug fix: reverse sense of test
	added by Arnold in last patch.
	* configure.ac: AC_DISABLE_STATIC must come before AC_PROG_LIBTOOL.

2012-03-26         Arnold D. Robbins     <arnold@skeeve.com>

	Some cleanups.

	* awkgram.y (add_srcfile): Use whole messages, better for
	translations.
	* io.c (init_awkpath): Small style tweak.
	* main.c (path_environ): Straighten out initial comment, fix
	compiler warning by making `val' const char *.

2012-03-25         Andrew J. Schorr     <aschorr@telemetry-investments.com>

	* configure.ac (AC_DISABLE_STATIC): Add this to avoid building useless
	static extension libraries.

2012-03-25         Andrew J. Schorr     <aschorr@telemetry-investments.com>

	* TODO.xgawk: New file listing completed and pending xgawk enhancements.

2012-03-24         Andrew J. Schorr     <aschorr@telemetry-investments.com>

	* io.c (path_info): Fix white space.
	(pi_awkpath, pi_awklibpath): Avoid structure initializers.
	(do_find_source): Eliminate pointless parentheses.
	(find_source): Leave a space after "&".
	* main.c (load_environ): Fix typo in comment.

2012-03-21         Andrew J. Schorr     <aschorr@telemetry-investments.com>

	* awkgram.y (LEX_LOAD): New token to support @load.
	(grammar): Add rules to support @load.
	(tokentab): Add "load".
	(add_srcfile): Improve error message to distinguish between source files
	and shared libraries.
	(load_library): New function to load libraries specified with @load.
	(yylex): Add support for LEX_LOAD (treated the same way as LEX_INCLUDE).

2012-03-20         Andrew J. Schorr     <aschorr@telemetry-investments.com>

	* Makefile.am (EXTRA_DIST): Remove extension.
	(SUBDIRS): Add extension so libraries will be built.
	(DEFS): Define DEFLIBPATH and SHLIBEXT so we can find shared libraries.
	* awk.h (deflibpath): New extern declaration.
	* configure.ac: Add support for building shared libraries by adding
	AC_PROG_LIBTOOL and AC_SUBST for acl_shlibext and pkgextensiondir.
	(AC_CONFIG_FILES): Add extension/Makefile.
	* io.c (pi_awkpath, pi_awklibpath): New static structures to contain
	path information.
	(awkpath, max_pathlen): Remove static variables now inside pi_awkpath.
	(init_awkpath): Operate on path_info structure to support both
	AWKPATH and AWKLIBPATH.  No need for max_path to be static, since
	this should be called only once for each environment variable.
	(do_find_source): Add a path_info arg to specify which path to search.
	Check the try_cwd parameter to decide whether to search the current
	directory (not desirable for AWKLIBPATH).
	(find_source): Choose appropriate path_info structure based on value
	of the is_extlib argument.  Set EXTLIB_SUFFIX using SHLIBEXT define
	instead of hardcoding ".so".
	* main.c (path_environ): New function to add AWKPATH or AWKLIBPATH
	to the ENVIRON array.
	(load_environ): Call path_environ for AWKPATH and AWKLIBPATH.

2012-06-19         Arnold D. Robbins     <arnold@skeeve.com>

	* main.c (main): Do setlocale to "C" if --characters-as-bytes.
	Thanks to "SP" for the bug report.

2012-05-09         Arnold D. Robbins     <arnold@skeeve.com>

	* configure.ac: Added AC_HEADER_STDBOOL
	* awk.h, dfa.c, regex.c: Reworked to use results
	of test and include missing_d/gawkbool.h.

2012-05-07         Arnold D. Robbins     <arnold@skeeve.com>

	* array.c (prnode): Add casts to void* for %p format.
	* debug.c (print_instruction): Ditto.
	* builtin.c: Fix %lf format to be %f everywhere.

	Unrelated:

	* replace.c: Don't include "config.h", awk.h gets it for us.

2012-05-04         Arnold D. Robbins     <arnold@skeeve.com>

	* getopt.c [DJGPP]: Change to __DJGPP__.
	* mbsupport.h [DJGPP]: Change to __DJGPP__.

	Unrelated:

	* awk.h: Workarounds for _TANDEM_SOURCE.

2012-05-01         Arnold D. Robbins     <arnold@skeeve.com>

	* dfa.c: Sync with GNU grep. RRI code now there, needed additional
	change for gawk.
	* configure.ac: Add check for stdbool.h.
	* regex.c: Add check for if not have stdbool.h, then define the
	bool stuff.

2012-04-27         Arnold D. Robbins     <arnold@skeeve.com>

	* dfa.c: Sync with GNU grep.
	* xalloc.h (xmemdup): Added, from grep, for dfa.c. Sigh.

2012-04-27         Arnold D. Robbins     <arnold@skeeve.com>

	Update to autoconf 2.69, automake 1.12.

	* INSTALL, aclocal.m4, configh.in, depcomp, install-sh, missing,
	mkinstalldirs, ylwrap: Updated.
	* configure.ac (AC_TYPE_LONG_LONG_INT, AC_TYPE_UNSIGNED_LONG_LONG_INT,
	AC_TYPE_INTMAX_T, AC_TYPE_UINTMAX_T): Renamed from gl_* versions.
	* configure: Regenerated.

2012-04-24         Arnold D. Robbins     <arnold@skeeve.com>

	* cmd.h (dPrompt, commands_Prompt, eval_Prompt, dgawk_Prompt): Changed
	to dbg_prompt, commands_prompt, eval_prompt, dgawk_prompt.
	* debug.c: Ditto.
	* command.y: Ditto.  Some minor whitespace and comments cleanup.

2012-04-24         Arnold D. Robbins     <arnold@skeeve.com>

	io.c cleanup and some speedup for RS as regexp parsing.

	* awk.h (Regexp): New members has_meta and maybe_long.
	(enum redirval): Add redirect_none as value 0.
	(remaybelong): Remove function declaration.
	* awkgram.y: Use redirect_none instead of 0 for no redirect cases.
	* io.c (go_getline_redir): Second arg now of type enum redirval.
	Changed intovar into into_variable.
	(comments and whitespace): Lots of general cleanup.
	(socket_open): readle changed to read_len.
	(two_way_open): Add additional calls to os_close_on_exec.
	(rsrescan): Simplify code a bit and use RS->maybe_long.
	* re.c (make_regexp): Set up new members in Regexp struct.
	(remaybelong): Remove function.
	(reisstring): Simplified code.

2012-04-16  Eli Zaretskii  <eliz@gnu.org>

	* io.c (read_with_timeout) [__MINGW32__]: Just call the blocking
	'read', as 'select' is only available for sockets.
	* mpfr.c (set_ROUNDMODE) [!HAVE_MPFR]: Renamed from set_RNDMODE.
	* main.c (load_procinfo): Declare name[] also when HAVE_MPFR is
	defined even though HAVE_GETGROUPS etc. are not.

2012-04-12         John Haque      <j.eh@mchsi.com>

	* array.c, awk.h, awkgram.y, builtin.c, command.y, debug.c,
	field.c, mpfr.c, profile.c: Change RND_MODE to ROUND_MODE.

2012-04-11         John Haque      <j.eh@mchsi.com>

	* main.c (varinit): Change RNDMODE to ROUNDMODE.

2012-04-11         Arnold D. Robbins     <arnold@skeeve.com>

	* main.c: Change --arbitrary-precision to --bignum.

2012-04-02         John Haque      <j.eh@mchsi.com>
	
	Add support for arbitrary-precision arithmetic.

	* mpfr.c: New file.
	* awk.h (struct exp_node): Add union to handle different number types.
	(MPFN, MPZN): New flag values.
	(DO_MPFR, do_mpfr): New defines.
	(PREC_node, RNDMODE_node): Add declarations.
	(PRECISION, RND_MODE, MNR, MFNR, mpzval, do_ieee_fmt): Add declarations.
	(make_number, str2number, format_val, cmp_numbers): Ditto.
	(force_number): Change definition.
	(Func_pre_exec, Func_post_exec): New typedefs.
	(POP_NUMBER, TOP_NUMBER): Change definitions.
	(get_number_ui, get_number_si, get_number_d, get_number_uj,
	iszero, IEEE_FMT, mpg_float, mpg_integer, mpg_float,
	mpg_integer): New defines.
	* awkgram.y (tokentab):	Add alternate function entries for MPFR/GMP.
	(snode): Choose the appropriate function.
	(negate_num): New function to negate a number.
	(grammar): Use it.
	(yylex): Adjust number handling code.
	* array.c (value_info, asort_actual, sort_user_func): Adjust for
	MPFR/GMP numbers.
	(do_adump, indent): Minor changes.
	(sort_up_index_number, sort_up_value_number, sort_up_value_type): Use
	cmp_numbers() for numeric comparisons.
	* builtin.c (mpz2mpfr): New function.
	(format_tree): Adjust to handle MPFR and GMP numbers.
	* eval.c (register_exec_hook): New function to manage interpreter hooks.
	(num_exec_hook, pre_execute, post_execute): New and adjusted definitions.
	(h_interpret): Renamed from debug_interpret.
	(init_interpret): Changed to use the new name.  
	(flags2str): New entries for MPFN and MPZN.
	(cmp_nodes): Reworked to use seperate routine for numeric comparisons.
	(set_IGNORECASE, set_BINMODE, set_LINT, update_NR, update_FNR,
	update_NF): Adjust code and some cleanup.
	* field.c (rebuild_record): Field copying code reworked to handle
	MPFR/GMP numbers.
	(set_NF): Minor adjustment.
	* io.c (INCREMENT_REC): New macro.
	(inrec, do_getline): Use the new macro.
	(nextfile, set_NR, set_FNR, get_read_timeout, pty_vs_pipe): Adjust code
	to handle MPFR/GMP numbers.
	* interpret.h (r_interpret): Adjust TOP_NUMBER/POP_NUMBER usage.
	(EXEC_HOOK): New macro and definition.
	(DEBUGGING): Removed.
	* main.c (DEFAULT_PREC, DEFAULT_RNDMODE): New defines.
	(opttab): New entry for option arbitrary-precision.
	(main): Handle the new option.
	(usage): Add to usage message.
	(varinit): Add PREC and RNDMODE.
	(load_procinfo): Install MPFR and GMP related items.
	(version): Append MPFR and GMP versions to message.
	* msg.c (err) : Adjust FNR handling with MPFR/GMP.
	* node.c (r_format_val): Renamed from format_val.
	(r_force_number): Return NODE * instead of AWKNUM.
	(make_number, str2number, format_val, cmp_numpers: Defined and initialized.
	(r_unref): Free MPFR/MPZ numbers.
	(get_numbase): Renamed from isnondecimal and return the base.
	(cmp_awknums): New function to compare two AWKNUMs.
	* command.y (yylex): Adjust number handling code.
	(grammar): Minor adjustments to handle negative numbers.
	* debug.c (init_debug): New function.
	(do_info, do_set_var, watchpoint_triggered, serialize,
	initialize_watch_item, do_watch, print_watch_item): Minor adjustments.
	(debug_pre_execute): Adjusted to handle MPFR and GMP numbers.

2012-04-09         Arnold D. Robbins     <arnold@skeeve.com>

	* INSTALL, config.guess, config.sub, depcomp, install-sh,
	missing, mkinstalldirs, ylwrap: Update to latest from automake 1.11.4.

2012-04-08         Arnold D. Robbins     <arnold@skeeve.com>

	* Update various files to automake 1.11.4.

2012-03-30         Arnold D. Robbins     <arnold@skeeve.com>

	* configure.ac (GAWK_AC_NORETURN): Do as macro instead of inline.

2012-03-29         Arnold D. Robbins     <arnold@skeeve.com>

	* dfa.h, dfa.c: Sync with grep. Major cleanups and some changes
	there.
	* re.c (research): Pass size_t* to dfaexec to match type change.
	* configure.ac (AH_VERBATIM[_Noreturn]): Added from Paul Eggert to
	ease compiling.
	(AC_INIT): Bump version.
	* configure, configh.in, version.c: Regenerated.

2012-03-28         Arnold D. Robbins     <arnold@skeeve.com>

	* 4.0.1: Release tar ball made.

2012-03-28         Arnold D. Robbins     <arnold@skeeve.com>

	* getopt.c: Add DJGPP to list of platforms where it's ok
	to include <stdlib.h>.
	* awkgram.y, builtin.c, ext.c, mbsupport.h, re.c: Update
	copyright year.

2012-03-21         Corinna Vinschen      <vinschen@redhat.com>

	* getopt.c: Add Cygwin to list of platforms where it's ok
	to include <stdlib.h>.

2012-03-20         Arnold D. Robbins     <arnold@skeeve.com>

	Get new getopt to work on Linux and C90 compilers:

	* getopt.c: Undef ELIDE_CODE for gawk.
	(_getopt_internal_r): Init first.needs_free to 0. In test for -W
	move executable code to after declarations for C90 compilers.
	* getopt1.c: Undef ELIDE_CODE for gawk.

	Minor bug fix with printf, thanks to John Haque:

	* builtin.c (format_tree): Initialize base to zero at the top
	of the while loop.

	Getting next tar ball ready:

	* configure.ac: Remove duplicate check for wcscoll. Thanks
	to Stepan Kasal.

2012-03-16         Arnold D. Robbins     <arnold@skeeve.com>

	* getopt.c, getopt.h, getopt1.c, getopt_int.h, regcomp.c,
	regex.c, regex.h, regex_internal.c, regex_internal.h,
	regexec.c: Sync with GLIBC, what the heck.

2012-03-14         Eli Zaretskii  <eliz@gnu.org>

	* mbsupport.h (btowc): Change for non-DJGPP.
	* re.c (dfaerror): Add call to exit for DJGPP.

2012-03-14         Arnold D. Robbins     <arnold@skeeve.com>

	* regex_internal.c (re_string_skip_chars): Fix calculation of
	remain_len with m.b. chars. Thanks to Stanislav Brabec
	<sbrabec@suse.cz>.

2012-02-28         Arnold D. Robbins     <arnold@skeeve.com>

	* main.c (init_groupset): Make `getgroups' failing a non-fatal
	error.  After all, what's the big deal?  Should help on Plan 9.

2012-02-27         Arnold D. Robbins     <arnold@skeeve.com>

	* dfa.c (parse_bracket_exp): Revert changes 2012-02-15 to stay
	in sync with grep.
	* dfa.h (dfarerror): Add __attribute__ from grep.

2012-02-15         Arnold D. Robbins     <arnold@skeeve.com>

	Fix warnings from GCC 4.6.2 -Wall option.

	* awkgram.y (newline_eof): New function to replace body of
	NEWLINE_EOF macro.
	(yylex): Replace body of NEWLINE_EOF macro.
	* dfa.c (parse_bracket_exp): Init variables to zero.
	* ext.c (dummy, junk): Remove.
	* regex_internal.c (re_string_reconstruct): Remove buf array. It was
	set but not used.

2012-02-10         Arnold D. Robbins     <arnold@skeeve.com>

	* dfa.c: Sync with GNU grep.

2012-02-07         Arnold D. Robbins     <arnold@skeeve.com>

	* main.c (main): Move init of `output_fp' to before parsing of
	program so that error messages from msg.c don't dump core.
	Thanks to Michael Haardt <michael@moria.de>.

2012-01-13         Arnold D. Robbins     <arnold@skeeve.com>

	* dfa.c [is_valid_unibtye_character]: Fix from GNU grep to 
	bug reported by me from Scott Deifik for DJGPP.

2012-01-03         Arnold D. Robbins     <arnold@skeeve.com>

	* dfa.c: Sync with GNU grep.

2012-01-02         Arnold D. Robbins     <arnold@skeeve.com>

	* io.c (Read_can_timeout, Read_timeout, Read_default_timeout):
	Renamed to use lower case.
	Other minor stylistic edits.

2012-01-01         John Haque      <j.eh@mchsi.com>

	* awk.h (struct iobuf): New entry read_func.
	* io.c (Read_can_timeout, Read_timeout, Read_default_timeout):
	New variables.
	(init_io): New routine to initialize the variables.
	(in_PROCINFO): New "clever" routine to parse elements with indices
	seperated by a SUPSEP.
	(get_read_timeout): New routine to read timeout value for an IOBUF.
	(read_with_timeout): New routine to read from a fd with a timeout.
	(pty_vs_pipe): Use in_PROCINFO().
	(get_a_record): Set the timeout value and the read routine as necessary.
	* main.c (main): Call init_io().

2011-12-31         Arnold D. Robbins     <arnold@skeeve.com>

	* profile_p.c: Remove the file.
	* msg.c (err): Remove check for name being dgawk.

2011-12-31         Arnold D. Robbins     <arnold@skeeve.com>

	* awk.h [STREQ, STREQN]: Remove macros.
	* awkgram.y, builtin.c, command.y, debug.c, eval.c,
	io.c, msg.c: Change all uses to call strcmp, strncmp.

2011-12-28         Arnold D. Robbins     <arnold@skeeve.com>

	* int_array.c, str_array.c: Fix some compiler warnings 32/64
	bit system differences.

2011-12-26         John Haque      <j.eh@mchsi.com>

	Merge gawk, pgawk and dgawk into a single executable gawk.

	* awk.h (DO_PRETTY_PRINT, DO_PROFILE, DO_DEBUG,
	do_pretty_print, do_debug): New defines.
	(interpret): New variable, a pointer to an interpreter routine.
	(enum exe_mode): Nuked.
	* main.c (opttab): New options --pretty-print and --debug;
	Remove option --command.
	(usage): Update usage messages.
	* interpret.h: New file.
	* eval.c (r_interpret): Move to the new file.
	(debug_interpret): New interpreter routine when debugging.
	(init_interpret): New routine to initialize interpreter related
	variables.
	* eval_d.c, eval_p.c: Delete files.
	* debug.c (interpret): Renamed to debug_prog.
	(DEFAULT_PROMPT, DEFAULT_HISTFILE, DEFAULT_OPTFILE): Remove prefix 'd'.
	* profile.c (init_profiling): Nuked.
	* Makefile.am: Adjusted.

	Add command line option --load for loading extensions.

	* awk.h (srctype): Add new source type SRC_EXTLIB.
	* ext.c(load_ext): New routine to load extension.
	(do_ext): Adjust to use load_ext().
	* main.c (opttab): Add new option --load.
	(main): Call load_ext() to load extensions.
	(usage): Add usage message for the new option.
	* io.c (get_cwd): New routine.
	(do_find_source): Use the new routine.
	(find_source): Handle new type SRC_EXTLIB.
	* awkgram.y (parse_program, next_sourcefile): Skip type SRC_EXTLIB.
	(add_srcfile): Adjust call to find_source.
	* debug.c (source_find): Same.

	Unrelated:

	* ext.c (get_argument): Fixed argument parsing.
	* array.c (null_array_func): Reworked array routines for an empty array.
	* str_array.c, int_array.c: Make GCC happy, use %u instead of %lu
	printf formats.
	* eval.c (node_Boolean): New array for TRUE and FALSE nodes.
	(init_interpret): Create the new nodes.
	(eval_condition): Add test for the new nodes.
	(setup_frame): Disable tail-recursion optimization when profiling.
	* interpret.h (r_interpret): Use the boolean nodes instead of making
	new ones when needed.

2011-12-26         Arnold D. Robbins     <arnold@skeeve.com>

	Finish Rational Range Interpretation (!)

	* dfa.c (match_mb_charset): Compare wide characters directly
	instead of using wcscoll().
	* regexec.c (check_node_accept_byte): Ditto.

	Thanks to Paolo Bonzini for pointing these out.

2011-12-06         John Haque      <j.eh@mchsi.com>

	* debug.c (source_find): Fix misplaced call to efree.
	* profile.c (redir2str): Add a missing comma in the redirtab array.
	* eval.c (r_interpret): Disallow call to exit if currule is undefined.
	This avoids the possiblity of running END blocks more than once when
	used in a user-defined sorted-in comparision function.
	* array.c (sort_user_func): Adjust appropriately.

2011-12-06         Arnold D. Robbins     <arnold@skeeve.com>

	* awk.h, mbsupport.h: Changes for MBS support on DJGPP
	and z/OS.
	* io.c: Disable pty support on z/OS.

2011-11-27         Arnold D. Robbins     <arnold@skeeve.com>

	* dfa.c: Sync with GNU grep.
	* dfa.h: Add _GL_ATTRIBUTE_PURE macro. Bleah.

2011-11-14         John Haque      <j.eh@mchsi.com>

	* debug.c (set_breakpoint_at): Fix problem with setting
	breakpoints in a switch statement. Thanks to Giorgio Palandri
	<giorgio.palandri@gmail.com> for the bug report.

2011-11-14         Arnold D. Robbins     <arnold@skeeve.com>

	* mbsupport.h: Add check for HAVE_BTOWC, per Pat Rankin.

2011-11-12         Eli Zaretskii  <eliz@gnu.org>

	* mbsupport.h: Additional glop for dfa.c in Windows environment.

2011-11-01         Arnold D. Robbins     <arnold@skeeve.com>

	* dfa.c: Move glop for ! MBS_SUPPORT to ...
	* mbsupport.h: ... here.
	* replace.c: Include missing_d/wcmisc.c if ! MBS_SUPPORT.
	* regex_internal.h: Move include of mbsupport.h up and add
	additional checks to avoid inclusion of wctype.h and wchar.h.

2011-10-27         Arnold D. Robbins     <arnold@skeeve.com>

	* builtin.c (do_strftime): Per Pat Rankin, instead of casting
	fclock, use a long variable and check for negative or overflow.

2011-10-25         Arnold D. Robbins     <arnold@skeeve.com>

	Merge with gawk_performance branch done. Additionally:

	* cint_array.c, int_array.c, str_array.c: Fix compiler complaints
	about printf formats (signed / unsigned vs. %d / %u).
	* eval.c (setup_frame): Add a missing return value.

2011-10-25         Arnold D. Robbins     <arnold@skeeve.com>

	* Makefile.am (dist-hook): Use `cd $(srcdir)/pc' so that
	`make distcheck' works completely.
	* builtin.c (do_strftime): Add cast to long int in check
	for fclock < 0 for systems where time_t is unsigned (e.g., VMS).

2011-10-25  Stefano Lattarini  <stefano.lattarini@gmail.com>

	dist: generated file `version.c' is not removed by "make distclean"

	* Makefile.am (distcleancheck_listfiles): Define to ignore the
	generated `version.c' file.

2011-10-24         Arnold D. Robbins     <arnold@skeeve.com>

	* dfa.c (wcscoll): Create for VMS.
	* Makefile.am (dist-hook): Run sed scripts to make pc/config.h.

2011-10-24  Eli Zaretskii  <eliz@gnu.org>

	* builtin.c [HAVE_POPEN_H]: Include "popen.h".
	* README.git: Update for pc/ systems.

2011-10-21         Arnold D. Robbins     <arnold@skeeve.com>

	* Makefile.am (distcleancheck_listfiles): Added, per advice from
	Stefano Lattarini <stefano.lattarini@gmail.com>.
	* dfa.c: Additional faking of mbsupport for systems without it;
	mainly VMS.

2011-10-21  Stefano Lattarini  <stefano.lattarini@gmail.com>

	* configure.ac (AM_C_PROTOTYPES): Remove call to this macro.
	The comments in configure.ac said that the call to AM_C_PROTOTYPES
	was needed for dfa.h, synced from GNU grep; but this statement is
	not true anymore in grep since commit v2.5.4-24-g9b5e7d4 "replace
	AC_CHECK_* with gnulib modules", dating back to 2009-11-26.  Also,
	the support for automatic de-ANSI-fication has been deprecated in
	automake 1.11.2, and will be removed altogether in automake 1.12.
	* vms/vms-conf.h (PROTOTYPES, __PROTOTYPES): Remove these #define,
	they are not used anymore.
	* pc/config.h (PROTOTYPES): Likewise.

2011-10-18         Dave Pitts            <dpitts@cozx.com>

	* dfa.c: Move some decls to the top of their functions for
	C90 compilers.

2011-10-18         Arnold D. Robbins     <arnold@skeeve.com>

	* builtin.c (do_strftime): Add check for negative / overflowed
	time_t value with fatal error. Thanks to Hermann Peifer
	<peifer@gmx.eu> for the bug report.
	* dfa.c (setbit_wc): Non-MBS version. Add a return false
	since VMS compiler doesn't understand that abort doesn't return.

2011-10-10         Arnold D. Robbins     <arnold@skeeve.com>

	* builtin.c (do_sub): Init textlen to zero to avoid "may be
	used unitialized" warning. Thanks to Corinna Vinschen for
	pointing this out.
	* eval.c (unwind_stack): Add parentheses around condition in while
	to avoid overzealous warning from GCC.

2011-09-30  Eli Zaretskii  <eliz@gnu.org>

	* io.c (remap_std_file): Fix non-portable code that caused
	redirected "print" to fail if a previous read from standard input
	returned EOF.  Reported by David Millis <tvtronix@yahoo.com>.
	(remap_std_file): Per Eli's suggestion, removed the leading close
	of oldfd and will let dup2 do the close for us.

2011-10-11         John Haque     <j.eh@mchsi.com>

	* symbol.c: Add licence notice.
	* array.c (PREC_NUM, PREC_STR): Define as macros.

2011-10-09         Arnold D. Robbins     <arnold@skeeve.com>

	* dfa.c: Sync with GNU grep.

2011-10-07         John Haque     <j.eh@mchsi.com>

	Tail recursion optimization.
	* awkgram.y (grammar, mk_function): Recognize tail-recursive
	calls.
	* awk.h (tail_call, num_tail_calls): New defines.
	* eval.c (setup_frame): Reuse function call stack for
	tail-recursive calls.
	(dump_fcall_stack): Reworked.

2011-10-04         Arnold D. Robbins     <arnold@skeeve.com>

	* awk.h, main.c (gawk_mb_cur_max): Make it a constant 1 when
	MBS_SUPPORT isn't available to allow GCC dead code constant
	expression computation and dead code elimination to help out.

2011-10-02         Arnold D. Robbins     <arnold@skeeve.com>

	* io.c (rsnullscan, get_a_record): Fix the cases where terminators
	are incomplete when RS == "". Also fix the case where the new value
	is shorter than the old one.  Based on patch from Rogier
	<rogier777@gmail.com> as submitted by Jeroen Schot
	<schot@A-Eskwadraat.nl>.

2011-09-24         Arnold D. Robbins     <arnold@skeeve.com>

	* eval.c, io.c, re.c: Fix some spelling errors. Thanks to
	Jeroen Schot <schot@A-Eskwadraat.nl>.

2011-09-21         Arnold D. Robbins     <arnold@skeeve.com>

	* dfa.c, mbsupport.h: Sync with GNU grep. Large amount of changes
	that remove many ifdefs, moving many conditions for multibyte
	support into regular C code and relying GCC's dead code optimization
	to elimnate code that won't be needed.
	* dfa.c: For gawk, add a number of additional defines so that things
	will compile if MBS_SUPPORT is 0.
	* array.c, awk.h, awkgram.y, builtin.c, eval.c, field.c, main.c,
	node.c, re.c: Change `#ifdef MBS_SUPPORT' to `#if MBS_SUPPORT'.
	* awk.h, regex_internal.h: Move NO_MBSUPPORT handling to ...
	* mbsupport.h: ...here.

2011-09-16         Arnold D. Robbins     <arnold@skeeve.com>

	* dfa.c: Sync with GNU grep.

2011-09-08         John Haque     <j.eh@mchsi.com>

	Optimization for compound assignment, increment and
	decrement operators; Avoid unref and make_number calls
	when there is no extra references to the value NODE.

2011-09-03         Arnold D. Robbins     <arnold@skeeve.com>

	* dfa.c: Sync with GNU grep.

2011-08-31         John Haque     <j.eh@mchsi.com>

	Grammar related changes: Simplify grammar for user-defined
	functions and general cleanups.

	* symbol.c: New file.
	* awkgram.y: Move symbol table related routines to the
	new file.
	(rule, func_name, function_prologue, param_list): Reworked.
	(install_function, check_params): Do all error checkings
	for the function name and parameters before installing in
	the symbol table.
	(mk_function): Finalize function definition.
	(func_install, append_param, dup_params): Nuked.
	* symbol.c (make_params): allocate function parameter nodes
	for the symbol table. Use the hash node as Node_param_list;
	Saves a NODE for each parameter.
	(install_params): Install function parameters into the symbol
	table.
	(remove_params): Remove parameters out of the symbol table.
	* awk.h (parmlist, FUNC): Nuked.
	(fparms): New define.


	Dynamically loaded function parameters are now handled like
	those for a builtin.

	* awk.h (Node_ext_func, Op_ext_builtin): New types.
	(Op_ext_func): Nuked.
	* ext.c (make_builtin): Simplified.
	(get_curfunc_arg_count): Nuked; Use the argument 'nargs' of
	the extension function instead.
	(get_argument, get_actual_argument): Adjust.
	* eval.c (r_interpret): Update case Op_func_call for a dynamic
	extension function. Handle the new opcode Op_ext_builtin.
	* pprint (profile.c): Adjust.


	Use a single variable to process gawk options.

	* awk.h (do_flags): New variable.
	(DO_LINT_INVALID, DO_LINT_ALL, DO_LINT_OLD, DO_TRADITIONAL,
	DO_POSIX, DO_INTL, DO_NON_DEC_DATA, DO_INTERVALS,
	DO_PROFILING, DO_DUMP_VARS, DO_TIDY_MEM,
	DO_SANDBOX): New defines.
	(do_traditional, do_posix, do_intervals, do_intl,
	do_non_decimal_data, do_profiling, do_dump_vars,
	do_tidy_mem, do_sandbox, do_lint,
	do_lint_old): Defined as macros.	
	* main.c: Remove definitions of the do_XX variables. Add
	do_flags definition.
	* debug.c (execute_code, do_eval, parse_condition): Save
	do_flags before executing/parsing and restore afterwards.


	Nuke PERM flag. Always increment/decrement the reference
	count for a Node_val. Simplifies macros and avoids
	occassional memory leaks, specially in the debugger.

	* awk.h (UPREF, DEREF, dupnode, unref): Simplified.
	(mk_number): Nuked.
	* (*.c): Increment the reference count of Nnull_string before
	assigning as a value.


	Revamped array handling mechanism for more speed and
	less memory consumption.

	* awk.h (union bucket_item, BUCKET): New definitions. Used as
	bucket elements for the hash table implementations of arrays;
	40% space saving in 32 bit x86.
	(buckets, nodes, array_funcs, array_base, array_capacity,
	xarray, alookup, aexists, aclear, aremove, alist,
	acopy, adump, NUM_AFUNCS): New defines.
	(array_empty): New macro to test for an empty array.
	(assoc_lookup, in_array): Defined as macros.
	(enum assoc_list_flags): New declaration.
	(Node_ahash, NUMIND): Nuked.
	* eval.c (r_interpret): Adjust cases Op_subscript,
	Op_subscript_lhs, Op_store_var and Op_arrayfor_incr.
	* node.c (dupnode, unref): Removed code related to Node_ahash. 
	* str_array.c: New file to handle array with string indices.
	* int_array.c: New file to handle array with integer indices.
	* cint_array.c: New file. Special handling of arrays with
	(mostly) consecutive integer indices.


	Memory pool management reworked to handle NODE and BUCKET.

	* awk.h (struct block_item, BLOCK, block_id): New definitions.
	(getblock, freeblock): New macros.
	(getbucket, freebucket): New macros to allocate and deallocate
	a BUCKET.
	(getnode, freenode): Adjusted.
	* node.c (more_nodes): Nuked.
	(more_blocks): New routine to allocate blocks of memory.

2011-08-24         Arnold D. Robbins     <arnold@skeeve.com>

	Fix pty co-process communication on Ubuntu GNU/Linux.

	* io.c: Add include of <sys/ioctl.h> to get definition of TIOCSCTTY.
	(two_way_open): Move call for this ioctl to after setsid() call.

2011-08-23         Arnold D. Robbins     <arnold@skeeve.com>

	* regex_internal.c (re_string_fetch_byte_case ): Remove
	__attribute((pure)) since it causes failures with gcc -O2
	-fno-inline. Thanks to Neil Cahill <ncahill_alt@yahoo.com>
	for reporting the bug.

2011-08-10         John Haque      <j.eh@mchsi.com>

	BEGINFILE/ENDFILE related code redone.

	* awk.h (prev_frame_size, has_endfile, target_get_record,
	target_newfile): New defines.
	* awkgram.y (mk_program): Initialize has_endfile appropriately for
	Op_get_record.
	(parse_program): Initialize new jump targets for
	Op_get_record and Op_newfile.
	* eval.c (unwind_stack): Change argument to number of
	items to be left in the stack. Adjust code.
	(pop_fcall, pop_stack): New defines.
	(setup_frame): Initialize prev_frame_size.
	(exec_state, EXEC_STATE): New structure and typedef.
	(exec_state_stack): New variable.
	(push_exec_state, pop_exec_state): New functions to save and
	later retrieve an execution state.
	(r_interpret): Use the new functions and the defines in
	cases Op_K_getline, Op_after_beginfile, Op_after_endfile,
	Op_newfile and Op_K_exit.
	* io.c (after_beginfile): When skipping a file using nextfile,
	return zero in case there was an error opening the file. 
	(has_endfile): Nuke global variable.
	(inrec): Add a second argument to pass errno to the calling
	routine.
	* debug.c (print_instruction): Update cases.

2011-08-10         Arnold D. Robbins     <arnold@skeeve.com>

	Fix (apparently long-standing) problem with FIELDWIDTHS.
	Thanks to Johannes Meixner <jsmeix@suse.de>.

	* field.c (set_FIELDWIDTHS): Adjust calculations.

	Fix problem with FPAT, reported by "T. X. G." <leopardie333@yahoo.com>

	* awk.h (Regexp): Add new member 'non_empty'.
	* field.c (fpat_parse_field): Save/restore local variable non_empty
	from member in Regexp struct.

2011-08-09         Arnold D. Robbins     <arnold@skeeve.com>

	Fix pty issue reported by "T. X. G." <leopardie333@yahoo.com>

	* configure.ac: Check for setsid.
	* awk.h: If not HAVE_SETSID define it as an empty macro.
	* io.c (two_way_open): Call setsid if using pty's.

2011-07-29  Eli Zaretskii  <eliz@gnu.org>

	* builtin.c (format_tree): Rename small -> small_flag,
	big -> big_flag, bigbig -> bigbig_flag.  Solves compilation errors
	when building Gawk with libsigsegv on MS-Windows, see
	https://lists.gnu.org/archive/html/bug-gawk/2011-07/msg00029.html.

2011-07-28         Arnold D. Robbins     <arnold@skeeve.com>

	* builtin.c (do_sub): Revert to gawk 3.1 behavior for backslash
	handling. It was stupid to think I could break compatibility.
	Thanks to John Ellson <ellson@research.att.com> for raising
	the issue.

2011-07-26         John Haque      <j.eh@mchsi.com>

	* eval.c (r_interpret): In cases Op_var_assign and Op_field_assign,
	include Op_K_getline_redir in the test for skipping the routine.

2011-07-26         John Haque      <j.eh@mchsi.com>

	Fix handling of assign routines for 'getline var'.
	Rework the previous fix for (g)sub.

	* awk.h: New define assign_ctxt for use in Op_var_assign
	and Op_field_assign opcodes. Remove define AFTER_ASSIGN.
	* awkgram.y (snode, mk_getline): Initialize assign_ctxt.
	* builtin.c (do_sub): Adjust to take only the first two
	arguments.
	* eval.c (r_interpret): In cases Op_var_assign and Op_field_assign,
	skip the routine as appropriate. Adjust case Op_sub_builtin.
	* main.c (get_spec_varname): New function.
	* debug.c (print_instruction): Use the new function to get
	special variable name.

2011-07-17         Arnold D. Robbins     <arnold@skeeve.com>

	* main.c (varinit): Mark FPAT as NON_STANDARD. Thanks to
	Wolfgang Seeberg <wolfgang.seeberg@yahoo.com> for the report.
	* Makefile.am (EXTRA_DIST): Add po/README, per advice from
	Bruno Haible.
	* dfa.c: Sync with GNU grep.
	* xalloc.h (xzalloc): New function, from GNU grep, for dfa.c.
	* README: Note that bug list is really a real mailing list.

2011-07-16         Arnold D. Robbins     <arnold@skeeve.com>

	* Makefile.am (AUTOMAKE_OPTIONS): Removed.
	* configure.ac (AM_INIT_AUTOMAKE): Removed dist-bzip2 option, on
	advice from Karl Berry.

2011-07-15         John Haque      <j.eh@mchsi.com>

	* awk.h (Op_sub_builtin): New opcode.
	(GSUB, GENSUB, AFTER_ASSIGN, LITERAL): New flags for 
	Op_sub_builtin.
	* awkgram.y (struct tokentab): Change opcode to	Op_sub_builtin
	for sub, gsub and gensub.
	(snode): Update processing of sub, gsub and gensub.
	* builtin.c (do_sub, do_gsub, do_gensub): Nuke.
	(sub_common): Renamed to do_sub. Relocate gensub argument
	handling code from do_gensub to here; Simplify the code a
	little bit. 
	* eval.c (r_interpret): Handle Op_sub_builtin. Avoid field
	re-splitting or $0 rebuilding if (g)sub target string is
	a field and no substitutions were done.
	* pprint (profile.c): Add case for the new opcode.
	* print_instruction (debug.c): Ditto.

	Take out translation for errno strings; extensions will
	need to use their own domain.

	* awk.h (enum errno_translate): Removed.
	(update_ERRNO_string): Remove second translate paramater.
	* eval.c (update_ERRNO_string): Remove second translate paramater
	and code that used it.
	* gawkapi.h (api_update_ERRNO_string): Remove third translate
	parameter.
	* gawkapi.c (api_update_ERRNO_string): Remove third translate
	paramater and change call to update_ERRNO_string.
	* io.c (do_close): Fix call to update_ERRNO_string.

2011-07-15         Arnold D. Robbins     <arnold@skeeve.com>

	* awk.h: Typo fix: "loner" --> longer. Thanks to Nelson Beebe.
	* builtin.c (efwrite): Fix flushing test back to what it was 
	in 3.1.8. Thanks to Strefil <strefil@yandex.ru> for the problem
	report.
	* configure.ac: Bump version to 4.0.0a for stable branch.

2011-06-24         Arnold D. Robbins     <arnold@skeeve.com>

	* Makefile.am (EXTRA_DIST): Add ChangeLog.0.
	* 4.0.0: Remake the tar ball.

2011-06-23         Arnold D. Robbins     <arnold@skeeve.com>

	* configure.ac: Update version to 4.0.0.
	* configure: Regenerated.
	* ChangeLog.0: Rotated ChangeLog into this file.
	* ChangeLog: Created anew for gawk 4.0.0 and on.
	* README: Bump version to 4.0.0.
	* 4.0.0: Release tar ball made.<|MERGE_RESOLUTION|>--- conflicted
+++ resolved
@@ -1,39 +1,3 @@
-<<<<<<< HEAD
-2014-09-13	Stephen Davies		<sdavies@sdc.com.au>
-	When doing pretty-print (but not profiling), include the original comments in the output.
-	General rules:
-	Pretty priting:
-		- Do NOT indent by a tab
-		- Do NOT print the header comments ("# BEGIN rules", etc.)
-		- DO print the comments that are in the program
-
-	Profiling:
-		- DO indent by a tab
-		- DO print the header comments
-		- Do NOT print the program's original comments
-
-	*awkgram.y:	add variables comment0 and commentf as pointers to program and function comments
-			add function get_comment (retrieve consecutive comment lines and empty lines as a unit)
-			add function split_comment (iff first block in the program is a function and it is predeeded by comments, 
-			take the last non-blank line as function comment and any preceeding lines as program comment.)
-
-			Following token rules were changed to handle comments:
-			 pattern, LEX_BEGIN, LEX_END, LEX_BEGINFILE, LEX_ENDFILE, action, function_prologue and statements.
-				
-			Following functions were changed to handle comments:
-			  mk_program, mk_function, allow_newline and yylex. (Also fixed typo in case '\\'.)
-
-	*profile.c
-			added function print_comment to format comment printing.
-
-			Following functions were changed to handle comments and the revised indent rules:
-			  indent, pprint, dump_prog, pp_func.
-
-	*test/Makefile(.am and .in)
-			Change processing of profile4 and profile5 to not delete first two lines (no longer necessary).
-
-	*profile4.ok and profile5.ok changed to suit new rules and comments.
-=======
 2014-09-15         Arnold D. Robbins     <arnold@skeeve.com>
 
 	Finish removing use of isalpha and isalnum.
@@ -54,7 +18,45 @@
 	* awkgram.y (is_identchar): Change from simple macro to function
 	since use of isalnum() let non-ASCII letters slip through into
 	identifiers.
->>>>>>> dc510090
+
+2014-09-13	Stephen Davies		<sdavies@sdc.com.au>
+
+	When doing pretty-printing (but not profiling), include the original
+	comments in the output.
+
+	General rules:
+
+	Pretty printing:
+		- Do NOT indent by a tab
+		- Do NOT print the header comments ("# BEGIN rules", etc.)
+		- DO print the comments that are in the program
+
+	Profiling:
+		- DO indent by a tab
+		- DO print the header comments
+		- Do NOT print the program's original comments
+
+	* awkgram.y (comment0, commentf): New varibles that are  pointers to program
+	and function comments.
+	(get_comment): New function that retrieves consecutive comment lines and empty
+	lines as a unit).
+	(split_comment): New function: iff first block in the program is a function and
+	it is predeeded by comments, take the last non-blank line as function comment
+	and any preceeding lines as program comment.)
+
+	Following token rules were changed to handle comments:
+
+	* awkgram.y (pattern, LEX_BEGIN, LEX_END, LEX_BEGINFILE, LEX_ENDFILE,
+	action, function_prologue, statements): Update to handle comments.
+				
+	Following functions were changed to handle comments:
+
+	* awkgram.y (mk_program, mk_function, allow_newline and yylex): Update to
+	handle comments. (Also fixed typo in case '\\'.)
+
+	* profile.c (print_comment): New function to format comment printing.
+	(indent, pprint, dump_prog, pp_func): Changed to handle comments and the
+	revised indentation rules.
 
 2014-09-07         Arnold D. Robbins     <arnold@skeeve.com>
 
