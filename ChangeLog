2016-12-22         Arnold D. Robbins     <arnold@skeeve.com>

	* dfa.c: Sync with GNULIB.
	* intprops.h: New file.
	* Makefile.am (base_sources): Add intprops.h.

	Unrelated.  Import GNULIB fix for regex: fix integer-overflow
	bug in never-used code.
	Problem reported by Clément Pit–Claudel in:
	http://lists.gnu.org/archive/html/emacs-devel/2016-12/msg00654.html
	Fix by Paul Eggert  <eggert@cs.ucla.edu>:

	* regex_internal.h: Include intprops.h.
	* regexec.c (re_search_2_stub): Use it to avoid undefined
	behavior on integer overflow.

	Unrelated. Set up a support directory for externally obtained
	support files.

	* Makefile.am (base_sources, EXTRA_DIST): Edit lists.
	(SUBDIRS): Get ordering right.
	(LDADD): Add support/libsupport.a.
	(DEFS): Add -I for support directory.
	* dfa.c, dfa.h, getopt.c, getopt.h, getopt1.c, getopt_int.h,
	intprops.h, localeinfo.c, localeinfo.h, random.c, random.h,
	regcomp.c, regex.c, regex.h, regex_internal.c, regex_internal.h,
	regexec.c, verify.h, xalloc.h: Moved to support.

2016-12-17         Arnold D. Robbins     <arnold@skeeve.com>

	* gawkapi.h (api_add_ext_func): Add comment about point to
	awk_ext_func_t not being const but gawk doesn't use it.
	* * interpret.h (Op_ext_builtin): Simplify code, check only
	if do_lint and ! f->suppress_lint and num_args > max_expected.

2016-12-16         Arnold D. Robbins     <arnold@skeeve.com>

	* gawkapi.h (awk_ext_func_t): Put max back before min. Restores
	source compatibility, although there will be compile warnings
	because of the 3rd argument for the C function being missing.
	* interpret.h (Op_ext_builtin): Used size_t instead of int for
	the various variables. Add a check that max expected > 0.

2016-12-14         Arnold D. Robbins     <arnold@skeeve.com>

	MAJOR BREAKING API CHANGE.

	* awk.h (INSTRUCTION): Update extension function pointer to
	take 3rd argument of pointer to struct awk_ext_func.
	* gawkapi.c (api_add_ext_func): Update third arg to not be const.
	* gawkapi.h (awk_ext_func_t): Put min before max. Add suppress_lint
	and data pointer.
	[gawk_api_major_version]: Update to 2.
	[gawk_api_minor_version]: Reset to 0.
	(api_add_ext_func): Update third arg to not be const.
	* interpret.h (Op_ext_symbol): Revise lint check.

2016-12-12         Arnold D. Robbins     <arnold@skeeve.com>

	* awk.h (INSTRUCTION): Replace min_required and max_expected
	with a pointer to the extension functions awk_ext_func_t struct.
	* ext.c (make_builtin): Store a pointer to the extension function
	struct into the INSTRUCTION instead of the min and max.
	* gawkapi.h (awk_ext_func): Use size_t instead of unsigned short.
	Put min second, which preserves source code compatibility.
	* interpret.h (Op_ext_builtin): Use the pointer for the info
	directly. If lint and max_expected > 0 and args > max_expected
	print a message and set max_expected to zero so we only print once
	per function. Remove special case of both min and max being zero.
	(Op_ext_func): Adjust creation of the data structures.

2016-12-11         Arnold D. Robbins     <arnold@skeeve.com>

	* dfa.c: Sync with GNULIB.

<<<<<<< HEAD
2016-12-04         Andrew J. Schorr     <aschorr@telemetry-investments.com>

	* gawkapi.h (r_make_string_type): New inline function to create strings
	of any type, currently AWK_STRING or AWK_REGEX.
	(r_make_string): Now a wrapper around r_make_string_type.
	(make_regex): Convert from an inline function to a macro that
	calls r_make_string_type.
=======
2016-12-06         Arnold D. Robbins     <arnold@skeeve.com>

	Add minimum required and maximum expected number of arguments
	to the API.

	* awk.h (INSTRUCTION): Add new members min_required and max_expected.
	* ext.c (make_builtin): Store values from extension function struct
	into the INSTRUCTION.
	* gawkapi.h (awk_ext_func): Add min_required args. Make both it and
	max_expected_args into unsigned short to match type in INSTRUCTION.
	* interpret.h (Op_ext_builtin): Store min_required and max_expected
	in instructions. Add checking code and lint checks.
	(Op_ext_func): Copy min_required and max_expected from function info.
>>>>>>> 0f15f82e

2016-11-30         Arnold D. Robbins     <arnold@skeeve.com>

	* dfa.c: Sync with fixes in GNULIB.

	Unrelated:

	* gawkapi.h (make_regex): New function.

2016-11-29         Arnold D. Robbins     <arnold@skeeve.com>

	Add support for typed regex variables to the API.

	* awk.h (make_typed_regex): Declare function.
	* awkgram.y (typed_regexp): Call make_typed_regex instead of
	using inline code.
	* gawkapi.h (AWK_REGEX): New value type.
	(regex_value): New macro.
	(Value fetching table): Updated.
	* gawkapi.c (awk_value_to_node, node_to_awk_value, api_sym_update,
	api_sym_update_scalar, valid_subscript_type, api_create_value):
	Add support for AWK_REGEX.
	(assign_regex): New function.
	(api_flatten_array): Adjust comment.
	* node.c (make_typed_regex): New function; moved code from grammar.

2016-11-29         Arnold D. Robbins     <arnold@skeeve.com>

	Remove redundant flag from dfa:

	* dfa.c (dfasyntax): Use RE_ICASE instead of DFA_CASE_FOLD.
	* dfa.h (DFA_CASE_FOLD): Removed.
	* re.c (make_regexp): Use RE_ICASE for regex and dfa. Yay!

	Unrelated: Don't have to recompute syntax stuff every time
	we compile a regexp.

	* dfa.c (dfacopysyntax): New function.
	(dfaalloc): Zero out the newly allocated memory.
	* dfa.h (dfacopysyntax): Declare it.
	* re.c (make_regexp): Declare two static dfaregs, one for
	with and without ignorecase. Compute the syntax once for each,
	then use dfacopysyntax to copy the settings when compiling
	a regexp.

2016-11-28         Arnold D. Robbins     <arnold@skeeve.com>

	Make gawk compile on HP-UX 11.33.

	* debug.c (serialize_list): Renamed from `serialize'.
	(unserialize_list): Renamed from `unserialize', for consistency.

	Unrelated:

	* dfa.c: Sync with GNULIB. Twice in one day.

2016-11-21         Arnold D. Robbins     <arnold@skeeve.com>

	* dfa.c: Sync with GNULIB.

2016-11-17         Arnold D. Robbins     <arnold@skeeve.com>

	General cleanup for zero termination of strings.

	* array.c (do_delete): Use %.*s.
	(value_info): Get length and use %.*s.
	(asort_actual): Save and restore character after end.
	* awkgram.y (split_comment): Use make_string, not make_str_node.
	* builtin.c (do_fflush): Use %.*s.
	(locale_category_from_argument, do_dcgettext, do_dcngettext,
	do_bindtextdomain): Save and restore character after end.
	* debug.c (do_info, print_array, print_subscript, do_print_var,
	do_set_var, display, do_watch, print_watch_item, serialize_subscript,
	do_print_f): Use %.*s.
	* eval.c (cmp_nodes, fmt_index): Save and restore character after end.
	* interpret.h (r_interpret): Fix compuation for concatenation of
	wide strings.
	* io.c (is_non_fatal_redirect): Add length parameter; save and
	restore character after last. Adjust all other declarations and calls.
	(do_close): Save and restore character after end.
	* mpfr.c (ieee_fmts): Adjust table indentation.
	(do_mpfr_strtonum): Clear wide string members of the union.
	* msg.c (err): Use %.*s.

2016-11-07         Arnold D. Robbins     <arnold@skeeve.com>

	* awk.h [USER_INPUT]: Renamed from MAYBE_NUM.
	* builtin.c, eval.c, field.c, int_array.c, io.c, main.c,
	mpfr.c, node.c: Change all uses.

2016-11-15         Arnold D. Robbins     <arnold@skeeve.com>

	Finish reworking typed regexes.

	* awk.h (typed_re): Replaces tre_reg.
	* awkgram.y (typed_regexp production): Node_val points to a regular
	Node_regex and also has string value and length.
	(make_regnode): Simplified back to its original form.
	* builtin.c (call_sub, call_match, call_split_func): For REGEX,
	get n->typed_re.
	* field.c (do_split, do_patsplit): Ditto, for separator regexp.
	* profile.c (pprint): Op_match_rec, handle REGEX correctly.
	* re.c (re_update): If REGEX, get t->typed_re->re_reg.

2016-11-15         Arnold D. Robbins     <arnold@skeeve.com>

	Start reworking typed regexes.

	* awk.h (Node_typedregex): Nuked.
	[REGEX]: New flag.
	(tre_reg): New member in val part of NODE union.
	(force_string, force_number, fixtype): Remove use of Node_typedregex.
	* awkgram.y (grammer): Use REGEX flag instead of node type.
	(valinfo); Ditto.
	(make_regnode): Adjust creation based on node type.
	* builtin.c (do_length, do_print, call_sub, call_match,
	call_split_func, do_typeof): Adjust code.
	* debug.c (watchpoint_triggered, initialize_watch_item,
	print_memory): Adjust code.
	* eval.c (nodetypes): Remove Node_typedregex.
	(flags2str): Add REGEX.
	(setup_frame): Adjust code after removal of Node_typedregex.
	* interpret.h (r_interpret): Adjust code after removal
	of Node_typedregex.
	* profile.c (pp_typed_regex): Renamed from pp_strong_regex.
	(pp_string_or_strong_regex): Renamed from pp_string_or_strong_regex.
	(pprint): Adjust code after removal of Node_typedregex.
	* re.c (re_update): Adjust code after removal of Node_typedregex.

2016-11-04  Eli Zaretskii  <eliz@gnu.org>

	* builtin.c (efwrite) [__MINGW32__]: Call w32_maybe_set_errno if
	errno is not set or set to EINVAL.

	* nonposix.h (w32_maybe_set_errno) [__MINGW32__]: Add prototype.

2016-11-01         Arnold D. Robbins     <arnold@skeeve.com>

	* eval.c (flags2str): Add NO_EXT_SET and NUMCONSTSTR.

2016-10-31         Arnold D. Robbins     <arnold@skeeve.com>

	Fix valgrind issues.

	* io.c (init_awkpath): Need to allocate max_path+3 pointers.
	* awkgram.y (make_profile_number): Need to add STRCUR flag and
	set n->stfmt to STFMT_UNUSED. See the comment in the code.

2016-10-26         Arnold D. Robbins     <arnold@skeeve.com>

	* io.c (init_awkpath): Set max path len for leading separator.

2016-10-25         Arnold D. Robbins     <arnold@skeeve.com>

	* io.c (init_awkpath): Restore documented behavior whereby
	null elements represent the current directory. Sheesh.
	Bug reported by "Jun T." <takimoto-j@kba.biglobe.ne.jp>.

	Disallow negative arguments to the bitwise functions.

	* NEWS: Document this.
	* builtin.c (do_lshift, do_rshift, do_and, do_or, do_xor, do_compl):
	Make negative arguments a fatal error.
	* mpfr.c (do_mpfr_compl, get_intval): Ditto.

2016-10-23         Arnold D. Robbins     <arnold@skeeve.com>

	* General: Remove trailing whitespace from all relevant files.
	* mpfr.c: Replace Unicode sequences with ASCII.
	* cint_array.c: Ditto.

2016-10-16         Arnold D. Robbins     <arnold@skeeve.com>

	* awkgram.y: Typo fix in call to add_sign_to_num.

2016-10-16         Arnold D. Robbins     <arnold@skeeve.com>

	* awk.h (enum opcodeval): Add Op_unary_plus.
	* awkgram.y (add_sign_to_num): New routine to put in a sign on
	profiling constants.  Call it as necessary.
	In unary plus production, use new opcode, or set up a
	constant as for unary minus.
	(negate_num): Call add_sign_to_num instead of doing it directly.
	* eval.c (optypetab): Add entry for Op_unary_plus.
	* interpret.h (r_interpret): Add case for Op_unary_plus.
	* profile.c (pprint, prec_level, is_scalar): Ditto.

2016-10-13         Arnold D. Robbins     <arnold@skeeve.com>

	* dfa.c: Sync with GNULIB.

2016-10-12         Arnold D. Robbins     <arnold@skeeve.com>

	* awkgram.y (make_profile_number): Allocate an extra byte for the
	string, so there's room for a minus if necessary. Store '\0'
	in the right place.
	(negate_num): Use memmove to shift the string up and then
	insert a minus, instead of doing a fresh alloc + copy + free.

2016-10-11         Arnold D. Robbins     <arnold@skeeve.com>

	* awk.h (NUMCONSTSTR): New flag value.
	* awkgram.y (make_profile_number): New function. Use it
	wherever we make a number.  This calls make_number and then, if
	pretty printing, save the original string value and sets NUMCONSTSTR.
	(negate_num): If NUNCONSTSTR set, update the saved string value.
	* profile.c (pp_number): Assert NUMCONSSTR set, use that value.
	Remove previous code.

2016-09-24  Eli Zaretskii  <eliz@gnu.org>

	* debug.c (restart) [__MINGW32__]: Cast 2nd argument of execvp to
	avoid compiler warnings about prototype mismatch.  Reported by
	Marc de Bourget <marcdebourget@gmail.com>.

2016-09-09         Norihiro Tanaka      <noritnk@kcn.ne.jp>

	* awk.h (struct Regexp): Remove member has_anchor.  All uses removed.
	* re.c (make_regexp, research): Use dfa matcher for regex with anchor.

2016-09-09         Arnold D. Robbins     <arnold@skeeve.com>

	* dfa.c: Sync with grep.

2016-09-08  Paul Eggert  <eggert@cs.ucla.edu>

	* dfa.c, dfa.h: Sync with grep.
	* re.c (make_regexp): Adjust to DFA API changes.

2016-09-08         Arnold D. Robbins     <arnold@skeeve.com>

	* command.y: Update license text to version 3. Oops.

2016-09-07         Arnold D. Robbins     <arnold@skeeve.com>

	* cmd.h, debug.c: Update license text to version citing
	GPLv3+ and with correct FSF address. Thanks to
	David Kaspar <dkaspar@redhat.com> for pointing out the need.

2016-09-02         Arnold D. Robbins     <arnold@skeeve.com>

	* dfa.c: Sync with grep.

2016-09-01         Arnold D. Robbins     <arnold@skeeve.com>

	Merge grep's now thread-safe dfa. Wheee.

	* dfa.h, dfa.c: Sync with grep.
	* localeinfo.h, localeinfo.c, verify.h: New files.
	* Makefile.am (base_sources): Adjust.
	* awk.h (using_utf8): Declare new function.
	* node.c (str2wstr): Use using_utf8 instead of now-gone dfa function.
	* re.c: Include "localeinfo.h".
	(localeinfo): New static variable.
	(make_regexp): Adjust call to dfa_syntax.
	(resetup): Call init_localeinfo on localeinfo. Remove call to
	now-gone function dfa_init.
	(using_utf8): New function.

2016-08-29         Arnold D. Robbins     <arnold@skeeve.com>

	* configure.ac (fwrite_unlocked): Check for it.
	* awk.h (fwrite): Define to fwrite_unlocked if we have it.
	* NEWS: Make note of speed improvement.

2016-08-25         Arnold D. Robbins     <arnold@skeeve.com>

	POSIX now says use strcmp for == and !=. Thanks to Chet Ramey
	for pointing me at the change.  Make it so:

	* awk.h (cmp_nodes): New 3rd param indicating strcmp, not strcoll.
	* debug.c (cmp_val): Update call to cmp_nodes.
	* eval.c (cmp_nodes): New 3rd param indicating strcmp, not strcoll.
	Adjust code and all callers.
	(scalar_cmp_t): New enum type. Used in ...
	(cmp_scalars): ... in order to call cmp_nodes correctly.
	* interpret.h: Use the enum type in calls to cmp_scalars.
	* re.c (re_update): Adjust call to cmp_nodes.

2016-08-25         Norihiro Tanaka      <noritnk@kcn.ne.jp>

	* awk.h (struct Regexp): Remove dfa.  Now dfareg instead of it.  All
	referers changed.
	* re.c (research): Arrange caller of dfaexec and research.
	* (avoid_dfa): Removed.  All callers changed.
	* awk.h (avoid_dfa): Removed.

	Other changes by Arnold Robbins:

	* awk.h (struct Regexp): Change various boolean members to bool.
	(RE_NO_FLAGS): New #define.
	* interpret.h: Use RE_NO_FLAGS instead of zero.
	* re.c (research): Prettify the logic a little bit.

2016-08-25         Arnold D. Robbins     <arnold@skeeve.com>

	* dfa.c: Sync with grep.

2016-08-25         Arnold D. Robbins     <arnold@skeeve.com>

	* 4.1.4: Release tar ball made.

2016-08-23         Arnold D. Robbins     <arnold@skeeve.com>

	* dfa.h: Sync with grep. API changes.
	* dfa.c: Sync with grep.
	* re.c (make_regexp): Adjust for API changes, move call to dfasyntax
	into stanza that compiles the regex.
	(resetup): Call dfa_init.
	* node.c (str2wstr): using_utf8 is now called dfa_using_utf8.

	Unrelated:

	* Makefile.am: Quote all uses of $(srcdir) and $(distdir).
	(spell): New target.

2016-08-18         Arnold D. Robbins     <arnold@skeeve.com>

	* dfa.c: Sync with grep.

2016-08-15         Andrew J. Schorr     <aschorr@telemetry-investments.com>

	* int_array.c (is_integer): Fix merge of stable changes to remove
	obsolete string formatting check that has been superseded by
	the new standard_integer_string check.

2016-08-14         Arnold D. Robbins     <arnold@skeeve.com>

	* re.c (make_regexp): Only call dfasyntax if actually using
	dfa. Gives a 14% speedup on this test: https://raw.githubusercontent.com/chadbrewbaker/awka/master/benchmark/regexp.awk.
	From blathering in comp.lang.awk.

2016-08-12         Arnold D. Robbins     <arnold@skeeve.com>

	* dfa.c: Sync with GNU grep.

	Unrelated:

	* int_array.c: Minor text and formatting edits.

2016-08-09         Andrew J. Schorr     <aschorr@telemetry-investments.com>

	* awk.h: Add a comment explaining the NUMINT flag in more detail.
	* int_array.c (standard_integer_string): New function to test whether
	a string matches what would be produced by sprintf("%ld", <value>).
	(is_integer): Fix bug -- if NUMBER was set, then the function was
	accepting strnum values with nonstandard string representations. We
	now call standard_integer_string to check that the string looks OK.
	Also added ifdef'ed code to simplify the function by relying upon
	force_number to parse the string, but this is disabled due to possible
	negative performance impact.

2016-08-03         Arnold D. Robbins     <arnold@skeeve.com>

	Remove typed regexes until they can be done properly.

	* NEWS: Updated.
	* awk.h (enum nodevals): Remove Node_typedregex.
	(force_string, force_number): Remove check for Node_typedregex.
	* awkgram.y (TYPED_REGEXP): Remove token.
	(grammar): Remove productions related to typed regexps. 
	(yylex): Don't find a typed regex or return it.
	(valinfo): Remove code for Node_typedregex.
	* builtin.c (do_length, do_print, call_sub, call_match,
	call_split_func, do_typeof): Remove code for Node_typedregex.
	* debug.c (watchpoint_triggered, print_memory): Remove code
	for Node_typedregex.
	* eval.c (nodetypes, setup_frame): Remove code for Node_typedregex.
	* interpret.h (r_interpret): Remove code for Node_typedregex.
	* profile.c (pprint): Remove code for Node_typedregex.
	(pp_strong_regex): Removed.
	(pp_string_or_strong_regex): Remove code for Node_typedregex.
	* re.c (re_update): Remove code for Node_typedregex.

2016-08-01         Arnold D. Robbins     <arnold@skeeve.com>

	* README, NEWS: Mark DJGPP port as unsupported.

2016-08-01         Andrew J. Schorr     <aschorr@telemetry-investments.com>

	* mpfr.c (mpg_tofloat): Always set precision to avoid hysteresis effects
	from previous calculations using the same temporary mpfr variables.

2016-08-01         Andrew J. Schorr     <aschorr@telemetry-investments.com>

	* mpfr.c (default_prec): Add new static variable to show current PREC
	setting in effect.
	(init_mpfr, set_PREC): Save mpfr_set_default_prec argument in
	default_prec.
	(do_mpfr_func): If the argument's precision exceeds the default
	precision, boost the result's precision to match it. This fixes a
	bug where we used to copy the argument's precision, regardless of
	whether it was higher or lower than the PREC setting.

2016-07-24         Norihiro Tanaka      <noritnk@kcn.ne.jp>

	* re.c (research): Now that the dfa matcher correctly runs even
	in multibyte locales, try it if even if need_start is true.
	However, if start > 0, avoid dfa matcher, since it can't handle
	the case where the search starts in the middle of a string.

	Unrelated:

	* eval.c (load_casetable): Reset casetable[i] to `i' if i
	should not be mapped to upper case. Fixes inconsistencies between
	dfa and regex in some single bytes locales; notably el_GR.iso88597.

2016-07-23         Arnold D. Robbins     <arnold@skeeve.com>

	Make result of close on a pipe match result of system.
	Thanks to Mike Brennan for the encouragement.

	* awk.h (sanitize_exit_status): Declare routine.
	* builtin.c (sanitize_exit_status): New routine.
	(do_system): Use it.
	* io.c (close_rp): Use it on pclose result.
	(gawk_pclose): Use it.

2016-07-23         Andrew J. Schorr     <aschorr@telemetry-investments.com>

	* builtin.c (do_print): Improve logic for formatting
	numeric values.

2016-07-19         Andrew J. Schorr     <aschorr@telemetry-investments.com>

	* eval.c (set_LINT): Simplify the code considerably.

2016-07-19         Arnold D. Robbins     <arnold@skeeve.com>

	* awkgram.y (shadow_funcs): Change test at end to be
	`lintfunc == r_fatal' instead of `lintfunc != warning'.
	Thank to Andrew Schorr for the suggestion.

2016-07-18         Arnold D. Robbins     <arnold@skeeve.com>

	* main.c (locale_dir): New variable, init to LOCALEDIR (set by
	configure).
	(set_locale_stuff): Move calls to bindtextdomain and
	textdomain to here; they must be done after calling setlocale.
	Use locale_dir instead of LOCALEDIR.
	(main): Move call to set_locale_stuff() to before parsing arguments.
	Check for GAWK_LOCALE_DIR env var and use it if there. If doing
	locale debugging, call set_locale_stuff again if arg parsing changed
	the locale.

	Unrelated:

	* dfa.c: Sync with GNU grep.

	Unrelated:

	* config.sub: Updated from GNULIB.

2016-07-17         Arnold D. Robbins     <arnold@skeeve.com>

	* eval.c (set_LINT): Reset lintfunc to `warning' for LINT="invalid".
	Thanks to Andy Schorr for the report.

2016-07-08         Andrew J. Schorr     <aschorr@telemetry-investments.com>

	* awk.h: Restore previous comment about unterminated strings, since
	I am removing the string termination patches from field.c
	(free_api_string_copies): Declare new gawkapi function.
	* builtin.c (do_mktime, do_system): Restore temporary string
	termination to protect against unterminated field values.
	(nondec2awknum): Remove comment about unnecessary termination.
	* eval.c (posix_compare): Restore temporary string termination.
	* field.c (databuf): Remove struct, no longer needed.
	(set_field): Remove memcpy for string termination, since we will support
	unterminated field string values.
	(rebuild_record): Ditto. Also no need to allocate space for terminated
	string copies.
	(allocate_databuf): Remove function, since memory management can again
	be done inside set_record.
	(set_record): Restore inline buffer management logic.
	(reset_record): Remove calls to allocate_databuf, since we no longer
	need space for making terminated copies of field strings.
	* gawkapi.c (free_api_string_copies): New function to free strings
	that we made to provide terminated copies to API functions.
	(assign_string): New function to convert a string to an awk_value,
	making sure to copy it if we need to terminate it.
	(node_to_awk_value): Use assign_string to return string values with
	NUL termination protection.
	* int_array.c (is_integer): Restore temporary string termination.
	* interpret.h (Op_push_i): Ditto.
	(Op_ext_builtin): After external function returns, call
	free_api_string_copies to free temporary string copies.
	* mpfr.c (force_mpnum): Restore temporary string termination.
	* node.c (r_force_number, get_ieee_magic_val): Ditto.

2016-07-08         Arnold D. Robbins     <arnold@skeeve.com>

	* dfa.c: Sync with GNU grep.

	Unrelated:

	* builtin.c (do_print): Coding style change.  (This change obsoleted
	by earlier changes in the fixtype branch.)

2016-07-06         Andrew J. Schorr     <aschorr@telemetry-investments.com>

	* awk.h: Modify comments to indicate that MAYBE_NUM will now be
	left enabled to indicate strnum values by the NUMBER|MAYBE_NUM
	combination, whereas STRING|MAYBE_NUM indicates a potential strnum.
	(fixtype): Modify MAYBE_NUM test to avoid calling force_number if
	NUMCUR is already set.
	* builtin.c (do_typeof): Call fixtype to resolve argument type.
	This forces parsing of numeric strings, so there's a performance
	penalty, but we must do this to give a correct result. The meaning
	of "strnum" changes from "potential strnum" to "actual strnum".
	* eval.c (set_TEXTDOMAIN): Remove some dead code left over from last
	patch.
	* int_array.c (is_integer): When a MAYBE_NUM is converted successfully
	to a NUMBER, leave the MAYBE_NUM flag enabled.
	* mpfr.c (mpg_force_number): Ditto.
	* node.c (r_force_number): Ditto.

2016-07-06         Andrew J. Schorr     <aschorr@telemetry-investments.com>

	* awk.h: Modify stptr comment to indicate that all strings are now
	NUL-terminated.
	* builtin.c (do_mktime): Remove unnecessary logic to terminate
	the string with '\0' temporarily.
	(do_system) Ditto.
	(nondec2awknum): Add a comment about termination.
	* eval.c (posix_compare): Remove logic to terminate strings temporarily.
	(set_ORS): No need to terminate ORS, since the string node is already
	terminated. What gave us the right to modify that node anyway?
	(fmt_index): Remove code to terminate string. This seems to have been
	invalid anyway, since we don't own that memory.
	(set_TEXTDOMAIN): Do not terminate TEXTDOMAIN string, since the node
	is already terminated. We didn't have the right to modify that node
	anyway.
	* gawkapi.c (node_to_awk_value): Add assert checks to confirm that the
	string is NUL-terminated.
	* gawkapi.h: Modify awk_string comment to indicate that strings are
	always terminated with '\0'.
	* int_array.c (isinteger): Remove unnecessary logic to terminate string
	with '\0' temporarily.
	* interpret.h (Op_push_i): Ditto.
	* io.c (nextfile): Remove string termination. We didn't own that memory
	anyway.
	* mpfr.c (force_mpnum): Remove unnecessary logic to terminate the
	string with '\0' temporarily.
	* node.c (r_force_number): Remove NUL termination around strtod call,
	since we already know that there is either a white space or '\0'
	character there. Either one will stop strtod.
	(get_ieee_magic_val): Ditto.
	* profile.c (pp_number): No need to terminate string returned by
	r_format_val.

2016-07-06         Andrew J. Schorr     <aschorr@telemetry-investments.com>

	* interpret.h (Op_field_spec): Now that all $n field values are
	NUL-terminated, there is no reason to call dupnode for $n where n > 0.
	This saves malloc and copying overhead, thereby more than offsetting the
	performance hit of the additional copying and NUL-termination in the
	last patch to field.c. It also eliminates repeated parsing in cases
	where $n, for n > 1, was accessed more than once in a numeric context,
	so the new approach should be a performance win.

2016-07-06         Andrew J. Schorr     <aschorr@telemetry-investments.com>

	Make sure that all field values, and therefore all strings inside gawk,
	are terminated with a '\0' character!

	* field.c (databuf): New static struct to hold info about our buffer to
	contain the field string values.
	(allocate_databuf): New function to make sure the databuf is large
	enough to hold $0 and copies of $1 through $NF.
	(set_field): Copy $n into free space previously allocated in databuf
	and add a '\0' at the end.
	(rebuild_record): Call allocate_databuf to ensure sufficient space
	for copying non-malloced field values. When copying field values,
	use databuf to create a NUL-terminated copy.
	(purge_record): New function extracted from reset_record to initialize
	$1 through $NF to null values.
	(set_record): Buffer management moved to new allocate_databuf function.
	Call purge_record instead of reset_record, since reset_record contains
	some extra logic not needed in this case.
	(reset_record): Call purge_record to do most of the work, and call
	allocate_databuf to make sure we have a big enough buffer to contain
	copies of the $1 through $NF.

2016-07-06         Andrew J. Schorr     <aschorr@telemetry-investments.com>

	* awk.h: Renumber flags to remove gap created when FIELD was removed.

2016-07-05         Andrew J. Schorr     <aschorr@telemetry-investments.com>

	* field.c (rebuild_record): Need to set MALLOC flag if we allocate
	memory for a residual field node with valref > 1.

2016-07-05         Andrew J. Schorr     <aschorr@telemetry-investments.com>

	* field.c (rebuild_record): Do not bother to create new field nodes
	to replace malloc'ed nodes when rebuilding $0.

2016-07-05         Andrew J. Schorr     <aschorr@telemetry-investments.com>

	* awk.h (FIELD): Remove unnecessary flag.
	(MALLOC): Move definition to join the others, and improve the comment.
	* array.c (value_info): Replace FIELD test with MALLOC test.
	* eval.c (flags2str): Remove FIELD flag.
	* field.c (init_fields): Remove FIELD bit from Null_field->flags.
	(set_field): Remove FIELD bit from flags.
	(rebuild_record): Test against MALLOC instead of FIELD. If a field
	node has valref > 1, we should make a copy, although I don't think
	it is valid for this to happen.
	(set_record): Remove FIELD bit from flags.
	* interpret.h (UNFIELD): Add comment, and test MALLOC flag instead of
	FIELD. Remove probably buggy code to disable the FIELD flag when
	valref is 1; that would have created a node where neither the FIELD
	nor MALLOC flag was set, which seems invalid.
	* node.c (r_dupnode): Remove code disabling FIELD flag.

2016-07-04         Andrew J. Schorr     <aschorr@telemetry-investments.com>

	* awk.h (force_string_fmt): New inline function to get the string
	representation in a requested format.
	(force_string): Reimplement as a macro using force_string_fmt function.
	(force_string_ofmt): New macro to get a value's OFMT representation.
	* builtin.c (do_print): Use new force_string_ofmt macro instead of
	duplicating the logic inline.

2016-07-04         Andrew J. Schorr     <aschorr@telemetry-investments.com>

	* str_array.c (str_lookup): There is no need to worry about the
	MAYBE_NUM flag, since the code has been patched to make sure to
	preserve the string value of strnum values, and the integer array
	code should no longer mistakenly claim a strnum integer with a
	nonstandard string representation.

2016-07-03         Andrew J. Schorr     <aschorr@telemetry-investments.com>

	* field.c (rebuild_record): Revert warning message regarding flags,
	since I'm not yet totally confident that it is invalid to have FIELD
	and MALLOC set at the same time.

2016-07-03         Andrew J. Schorr     <aschorr@telemetry-investments.com>

	* field.c (rebuild_record): Do not turn off the STRING flag when
	copying a FIELD node, and issue a warning if MALLOC is enabled.

2016-07-01         Arnold D. Robbins     <arnold@skeeve.com>

	* array.c (value_info): Print something reasonable when stfmt
	is -1.
	* mpfr.c (mpg_format_val): Don't cast index to char.
	* node.c (r_format_val): Ditto.
	Thanks to Andrew Schorr for pointing these out.

	Unrelated:

	* gawkapi.c (api_warning): Fix the comment header.
	(api_lintwarn): Factor out the call to va_end to after the if.

	Unrelated:

	* symbol.c (get_symbols): Add FUNCTAB and SYMTAB to the list
	for the -d option.
	* awkgram.y (dump_vars): Allow "-" to mean print to stdout.
	Thanks to Hermann Peifer for the reports.

2016-06-30         Arnold D. Robbins     <arnold@skeeve.com>

	* node.c (r_force_number): Coding style change.

2016-06-30         Andrew J. Schorr     <aschorr@telemetry-investments.com>

	* awk.h (STFMT_UNUSED): New define indicating that the string
	representation does not depend on CONVFMT or OFMT.
	(force_string): Use STFMT_UNUSED to improve code clarity.
	* array.c (value_info): Fix stfmt logic.
	* builtin.c (do_print): Use STFMT_UNUSED to improve code clarity.
	* field.c (set_record): Ditto.
	* gawkapi.c (api_sym_update_scalar): Ditto.
	* int_array.c (is_integer): Check stfmt equals STFMT_UNUSED before
	bothering to inspect the string.
	* mpfr.c (mpg_format_val): Use STFMT_UNUSED to improve code clarity.
	Remove buggy cast to char in stfmt assignment.
	* node.c (r_format_val): Ditto.
	* str_array.c (str_lookup): Use STFMT_UNUSED to improve code clarity.
	* symbol.c (check_param_names): Ditto.

2016-06-29         Andrew J. Schorr     <aschorr@telemetry-investments.com>

	* node.c (r_force_number): Optimize by trimming leading and trailing
	white space before we inspect the string contents.
	(get_ieee_magic_val): Must terminate the string with '\0' before
	calling strtod.

2016-06-27         Andrew J. Schorr     <aschorr@telemetry-investments.com>

	* gawkapi.h (awk_string): Add comment about the potential lack of
	NUL-termination.

2016-06-27         Andrew J. Schorr     <aschorr@telemetry-investments.com>

	* awk.h: Add a comment regarding the potential lack of NUL-termination
	for Node_val strings.

2016-06-27         Andrew J. Schorr     <aschorr@telemetry-investments.com>

	* node.c (r_format_val): Do not free stptr unless STRCUR is set.
	This is safer than testing for non-NULL stptr, since, for example,
	pp_number copies a node and calls r_format_val, but does not bother
	to set stptr to NULL beforehand.

2016-06-26         Andrew J. Schorr     <aschorr@telemetry-investments.com>

	* node.c (r_force_number): When checking for trailing spaces, protect
	against running off the end of the string.
	* mpfr.c (force_mpnum): Ditto.

2016-06-26         Andrew J. Schorr     <aschorr@telemetry-investments.com>

	* builtin.c (do_print): There's actually no reason to test whether a
	value is a number, since the STRCUR flag and stfmt value contain all
	the necessary info, as in awk.h:force_string.

2016-06-26         Andrew J. Schorr     <aschorr@telemetry-investments.com>

	* builtin.c (do_print): Do not use OFMT to print strnum values. We
	accomplish this by calling format_val for a NUMBER only
	if there is no string currently available, or if stfmt equals
	neither -1 nor OFMTidx.

2016-06-26         Arnold D. Robbins     <arnold@skeeve.com>

	* awk.h: Edit some comments. Add others. Minor coding style changes.
	* builtin.c (format_tree): Restore a comment.
	(do_mktime): Restore saving/restoring of byte after format string.
	(do_sub): Coding style. Use %.*s in warning message.
	(nondec2awknum): Restore saving/restoring of byte after string value
	being converted.
	* eval.c: Minor coding style edits.
	* int_array.c (is_integer): Fix order of checks for not
	updating string value: check length == 0 before testing values.
	Coding style edits.
	* mpfr.c (do_mpfr_strtonum): Coding style edits.
	* node.c (r_force_number): Restore saving/restoring of byte after
	string value being converted. Edit comments some.

2016-06-26         Arnold D. Robbins     <arnold@skeeve.com>

	Repair change of 2015-08-25 to handling of MAYBE_NUM.
	* mpfr.c (mpg_force_number): Just clear MAYBE_NUM.
	* node.c (r_force_number): Clear STRING separately after
	setting NUMBER.

	Thanks to Andrew Schorr for reporting the problem.
	A test case will eventually be merged into master.

	Only in stable and master.

2016-06-20         Andrew J. Schorr     <aschorr@telemetry-investments.com>

	* builtin.c (do_strftime): Call fixtype before checking flags for
	STRING type.
	(do_print): Call fixtype before checking whether argument is a NUMBER.
	* eval.c (set_BINMODE): Call fixtype before checking value type.
	No need to call force_number if the flags say it's a number.
	(r_get_field): Fix lint check for non-numeric argument.
	* io.c (redirect): Call fixtype before checking whether it's a string.

2016-06-18         Andrew J. Schorr     <aschorr@telemetry-investments.com>

	* node.c (r_force_number): Fix typo in comment.

2016-06-16         Arnold D. Robbins     <arnold@skeeve.com>

	* awk.h: Add comment headers for several functions.
	* builtin.c (nondec2awknum): Actually set a '\0' before
	calling to strtod() so that the save and restore do something.

2016-06-15         Arnold D. Robbins     <arnold@skeeve.com>

	* config.sub: Update from GNULIB.

2016-06-14         Andrew J. Schorr     <aschorr@telemetry-investments.com>

	* awk.h (boolval): New inline function to standardize testing whether
	a node's value is true.
	* builtin.c (do_strftime): Use boolval to handle 3rd argument.
	* eval.c (set_IGNORECASE, eval_condition): Use new boolval function.
	* io.c (pty_vs_pipe): Use new boolval function.

2016-06-14         Andrew J. Schorr     <aschorr@telemetry-investments.com>

	* builtin.c (do_strftime): Fix handling of 3rd argument to work
	as a standard boolean: non-null or non-zero.

2016-06-14         Andrew J. Schorr     <aschorr@telemetry-investments.com>

	* gawkapi.c (node_to_awk_value): When caller requests AWK_SCALAR
	or AWK_UNDEFINED, we need to call fixtype before we check the type.

2016-06-13         Andrew J. Schorr     <aschorr@telemetry-investments.com>

	* awkgram.y: Eliminate STRCUR tests. Must use STRING to test whether
	a scalar is a string.

2016-06-12         Andrew J. Schorr     <aschorr@telemetry-investments.com>
	
	* awk.h: Improve comment about STRING and NUMBER type assignment.
	(nondec2awknum): Add endptr argument.
	(fixtype): New inline function to clarify a scalar's type.
	* array.c (sort_up_value_type): Call fixtype before checking the value
	types.
	* awkgram.y (yylex): Pass NULL endptr argument to nondec2awknum.
	(valinfo): Remove dead tests: either STRING or NUMBER or both
	must be set, so there's no reason to continue with checks for NUMCUR or
	STRCUR.
	* builtin.c (do_exp, do_int, do_log, do_sqrt, do_sin, do_cos, do_srand):
	Fix lint check for non-numeric argument.
	(do_string): Fix lint check for 1st and 2nd args being strings.
	(do_length): Fix assert to allow for Node_typedregex.
	Fix lint check for non-string argument.
	(format_tree): Fix type detection for '%c' arguments.
	(do_strftime): Fix lint check for non-numeric 2nd argument and
	lint check for non-string 1st argument.
	(do_mktime): Fix lint check for non-string argument. Eliminate useless
	logic to save and restore terminating NUL.
	(do_system, do_tolower, do_toupper): Fix lint check for non-string
	argument.
	(do_atan2, do_lshift, do_rshift, do_and, do_or, do_xor, do_compl,
	do_intdiv): Fix lint checks for non-numeric args.
	(do_sub): Attempt to clean up treatment of 3rd argument to gensub
	despite vague documentation of expected behavior.
	(do_strnum): Fix bug in number detection logic, and pass new endptr
	arg to nondec2awknum.
	(nondec2awknum): Add endptr argument so caller can detect how much
	of the string was consumed. Eliminate unnecessary logic to save
	and restore terminating NUL char.
	(do_typeof): Use a switch to specify which cases are supported, and
	issue a warning message when a corrupt type is detected.
	* debug.c (print_memory): At least one of NUMBER and STRING should
	be set, so no need to check for NUMCUR or STRCUR in addition.
	* eval.c (cmp_nodes): Use fixtype function to fix arg types.
	(set_IGNORECASE): Fix logic for acting on value type. Note that
	setting IGNORECASE to a string value of "0" with NUMCUR set now enables
	ignorecase, so that's a subtle change in behavior that seems to match
	the docs.
	(set_LINT): Try to clean up configuration logic based on type.
	* ext.c (get_argument): Remove unused variable pcount.
	* gawkapi.c (node_to_awk_value): Remove pointless test for NUMCUR
	after calling force_number. Similarly, no need to test for STRCUR
	after calling force_string.
	* int_array.c (is_integer): Reject cases where a string value is
	present that will not be correctly regenerated from the integer;
	in particular, this could happen where blank space padding is present,
	leading zeroes are present, or for hex or octal values.
	Also fix some bugs where a strnum was converted to a NUMBER without
	turning off the STRING bit.
	* io.c (redirect_string): Make lint warning message more accurate.
	(redirect): Change not_string test to use STRING bit, not STRCUR.
	(pty_vs_pipe): Use fixtype to correct logic for detecting whether a
	value is anumber.
	* mpfr.c (mpg_force_number): If NUMCUR is set, there's no need to
	test is_mpg_number. If it's not, the NODE is corrupt and we've got
	bigger problems. Fix flag manipulation logic. Always set NUMCUR and
	clear MAYBE_NUM, 
	(set_PREC): Fix logic using fixtype function.
	(do_mpfr_atan2, do_mpfr_intdiv): Fix lint check for non-numeric
	arguments.
	(do_mpfr_func, do_mpfr_int, do_mpfr_compl, get_intval, do_mpfr_srand):
	Fix lint check for non-numeric argument.
	(do_mpfr_strtonum): Use fixtype and stop testing for NUMCUR bit.
	* node.c (r_force_number): Eliminate pointless save and restore of
	terminating NUL char. Always set NUMCUR and clear MAYBE_NUM, and
	convert STRING to NUMBER if appropriate, fixing bugs in flag
	manipulations. For non-decimal data, need to consider whether there
	is trailing non-numeric data in deciding whether a MAYBE_NUM should
	be converted to a NUMBER, so take advantage of new endptr arg
	to nondec2awknum.

2016-06-14         Arnold D. Robbins     <arnold@skeeve.com>

	* builtin.c (do_sub): Fix sub for long runs of backslashes.
	Thanks to Mike Brennan for the report.
	
	Unrelated:
	* ext.c (get_argument): Remove unused variable pcount.

2016-06-10         Arnold D. Robbins     <arnold@skeeve.com>

	* config.guess, config.sub: Get latest from Gnulib master.
	* main.c (UPDATE_YEAR): Bump to 2016.

2016-06-09         Arnold D. Robbins     <arnold@skeeve.com>

	* dfa.c: Sync with GNU grep.

	Unrelated:

	* configure.ac: Move AM_CONDITIONAL[ENABLE_EXTENSIONS] outside
	the enclosing if. Thanks to Assaf Gordon <assafgordon@gmail.com>
	for the report.

2016-06-08         Arnold D. Robbins     <arnold@skeeve.com>

	* symbol.c (lookup): If got Node_val, it's a non-variable
	in SYMTAB, return NULL. Can affect watchpoints in the debugger,
	maybe other places. Thanks to Hermann Peifer for the
	test case and report.

2016-06-05         Arnold D. Robbins     <arnold@skeeve.com>

	* dfa.c: Sync with GNU grep.

2016-06-01         Arnold D. Robbins     <arnold@skeeve.com>

	* nonposix.h (getpgrp): Wrap declaration in ifdef so it doesn't
	mess things up on POSIX systems (like Solaris). Thanks to
	Nelson Beebe for the report.
	* node.c (is_hex): New function to check for 0x preceded by
	optional sign.
	(r_force_number): Use it. Thanks to Mike Brennan for the report.

2016-05-30         Andrew J. Schorr     <aschorr@telemetry-investments.com>

	* gawkapi.h (awk_ext_func_t): Rename num_expected_args to
	max_expected_args, and explain in the comment that it doesn't really
	matter.
	* ext.c (make_builtin): Replace num_expected_args with
	max_expected_args.
	(get_argument): Do not check whether the argument number exceeds
	the maximum expected by the function.

2016-05-30         Arnold D. Robbins     <arnold@skeeve.com>

	* main.c (arg_assign): Fully bracket ifdefs around call
	to force_number. Thanks to Andrew Schorr for pointing out
	that force_number was called only if LC_NUMERIC was defined.
	
	Lots of files: Update copyright date.

	* field.c (set_FS): Handle FS = "\0" if RS = "". Thanks to
	Janis Papanagnou for the report.

	* getopt.c, getopt.h, getopt1.c, getopt_int.h: Sync with GLIBC.

2016-05-26         Andrew J. Schorr     <aschorr@telemetry-investments.com>

	* awk.h (get_actual_argument): Remove unused "optional" argument.
	(get_scalar_argument, get_array_argument): Change macro definition to
	remove 3rd "optional" argument.
	* ext.c (get_actual_argument): Remove unused "optional" argument.
	* gawkapi.c (api_get_argument, api_set_argument): Remove unused final
	argument to get_array_argument and get_scalar_argument.

2016-05-26         Arnold D. Robbins     <arnold@skeeve.com>

	* awk.h [fatal]: Make parentheses and use of indirection
	consistent with warning and lintwarn. Thanks to Andrew Schorr
	for pointing this out.
	* str_array.c (str_lookup): Move test for MAYBE_NUM to where
	we duplicate the subscript. Removing it across the board is
	wrong if there are multiple references to the value. Thanks
	to Andrew Schorr for discussion and test case.

2016-05-26         Andrew J. Schorr     <aschorr@telemetry-investments.com>

	* awk.h (get_actual_argument): Add an initial argument containing 
	the (NODE *) previously returned by get_argument. This allows us to
	eliminate a call to get_argument from inside get_actual_argument.
	(get_scalar_argument, get_array_argument): Change macro definition to
	add an initial node argument to pass through to get_actual_argument.
	* ext.c (get_actual_argument): Add initial (NODE *) argument to contain
	the value previously returned by get_argument. This allows us to
	avoid repeating the call to get_argument. We can also eliminate the
	check for a NULL value, since the caller did that already.
	* gawkapi.c (api_get_argument): Pass (NODE *) returned by get_argument
	to get_array_argument and get_scalar_argument.
	(api_set_argument): Pass (NODE *) returned by get_argument to
	get_array_argument.

2016-05-25         Manuel Collado        <mcollado2011@gmail.com>.

	* gawkapi.c (api_nonfatal): New function.
	(api_impl): Include it.
	* gawkapi.h (struct gawk_api): Add api_nonfatal member.
	(nonfatal): New macro.

2016-05-12         Arnold Robbins       <arnold@skeeve.com>

	* str_array.c (str_lookup): Remove MAYBE_NUM from subscript flags.
	Bug reported by Andres Legarra <Andres.Legarra@toulouse.inra.fr>.

	Unrelated: Fix issues with SIGPIPE. Reported by
	Ian Jackson <ijackson@chiark.greenend.org.uk>.

	* builtin.c (do_system): Reset/restore SIGPIPE to/from default around
	call to system.
	* io.c (redirect, gawk_popen [PIPES_SIMULATED]): Same.

2016-05-12  Eli Zaretskii  <eliz@gnu.org>

	* nonposix.h: Add prototypes for Posix functions emulated in pc/*
	files.

2016-05-09         Andrew J. Schorr     <aschorr@telemetry-investments.com>

	* interpret.h (r_interpret): Op_ext_builtin. No need to test whether
	op == Op_ext_builtin, since we wouldn't be here otherwise.

2016-05-03         Andrew J. Schorr     <aschorr@telemetry-investments.com>

	* builtin.c (format_tree): Do not waste a byte at the end of a string.

2016-05-03         Andrew J. Schorr     <aschorr@telemetry-investments.com>

	* builtin.c (format_tree): After the string has been rendered, use
	realloc to shrink the buffer to the needed size. Otherwise, the minimum
	buffer size of 512 bytes can result in lots of wasted memory if many
	sprintf results are stored in an array.

2016-05-02         Andrew J. Schorr     <aschorr@telemetry-investments.com>

	* gawkapi.h (gawk_api_major_version, gawk_api_minor_version): Add
	CPP #define values to support conditional compilation.

2016-05-02         Arnold D. Robbins     <arnold@skeeve.com>

	* dfa.h, dfa.c: Sync with grep.
	* re.c (research): Adjust type of try_backref.

2016-05-02         Arnold D. Robbins     <arnold@skeeve.com>

	* awk.h (success_node): Declare.
	* array.c (success_node): Define.
	* cint_array.c, int_array.c, str_array.c: Use `& success_node'
	instead of `(NODE **) ! NULL' to indicate success throughout.
	Thanks to Pat Rankin for the cleanup suggestion.

2016-04-27         Arnold D. Robbins     <arnold@skeeve.com>

	* io.c (set_RS): Use rs1scan if do_traditional, even if length
	of RS is > 1.  Bug reported by Glauco Ciullini
	<glauco.ciullini6245@gmail.com>.

2016-04-24         Arnold D. Robbins     <arnold@skeeve.com>

	* dfa.c: Sync with GNU grep.

2016-04-11         Arnold D. Robbins     <arnold@skeeve.com>

	* regex_internal.c: Replace _GL_ATTRIBUTE_PURE with
	__attribute__.

2016-04-11         Arnold D. Robbins     <arnold@skeeve.com>

	* regexec.c: Stamp out last remaining use of __attribute.
	* regcomp.c: Undo change of 2016-01-24 when parsing single-byte
	ranges. Go back to treating them as bytes and not as characters.
	The change broke things on Windows in non-UTF-8 character sets.
	* mbsupport.h (mbstate_t): Define to int.
	Update copyright.

2016-04-10         John E. Malmberg      <wb8tyw@qsl.net>

	* regex_internal.c: Use _GL_ATTRIBUTE_PURE macro

2016-04-07         Arnold D. Robbins     <arnold@skeeve.com>

	* awk.h (two_way_close_type): Move here from io.c.
	(close_rp): Add declaration.
	* builtin.c (do_printf): Call close_rp before fatal message when
	attempting to write the closed write end of a two way pipe.
	(do_print): Ditto.
	(do_print_rec): Ditto.
	* io.c (do_getline_redir): Same, for reading closed read end.
	(close_rp): Make not static.

2016-04-07  Eli Zaretskii  <eliz@gnu.org>

	* nonposix.h (WEXITSTATUS, WIFEXITED, WIFSIGNALED, WTERMSIG)
	(WIFSTOPPED, WSTOPSIG) [__MINGW32__]: New macros to replace the
	missing header sys/wait.h.
	(w32_status_to_termsig): Add prototype.

	* builtin.c (do_system) [__MINGW32__]: Compute the exit status of
	'system' differently under --traditional, as the low 8 bits are
	the most interesting.

2016-04-06         Arnold D. Robbins     <arnold@skeeve.com>

	* builtin.c (do_printf): Allow a write to the closed write-end of
	a two-way pipe to be nonfatal if NONFATAL is set for it.
	(do_print): Ditto.
	(do_print_rec): Ditto.
	* io.c (do_getline_redir): Same thing for reading from a closed
	read end of a two-way pipe. Fatal error.

2016-04-04         Arnold D. Robbins     <arnold@skeeve.com>

	* builtin.c (do_fflush): Add warning for flush to two-way
	pipe where write end was closed.
	* io.c (flush_io): Add some braces for the for loop.

2016-04-02         Arnold D. Robbins     <arnold@skeeve.com>

	* builtin.c (do_printf): If the redirection is two way but the
	fp is NULL, it means we're writing to the closed write-end of
	a two-way pipe. Issue a fatal error message.
	(do_print): Ditto.
	(do_print_rec): Ditto.
	* io.c (do_getline_redir): Same thing for reading from a closed
	read end of a two-way pipe. Fatal error.
	* NEWS: Updated.

2016-03-27         Stephen Davies        <sdavies@sdc.com.au>

	* awkgram.y (get_comment): Strip CRs from comment. Strip
	off trailing newlines.

2016-03-21         Arnold D. Robbins     <arnold@skeeve.com>

	* profile.c (pprint): Improve handling of comment after
	and if statement without an else.

2016-03-19         Arnold D. Robbins     <arnold@skeeve.com>

	Considerable improvements to handling of comments when pretty
	printing, particularly for end-of-line comments.

	* awkgram.y (prior_comment, comment_to_save): New variables.
	(add_pending_comment): New function.
	(grammar): Jump through lots more hoops to capture comments.
	Due to shift-reduce parsing, there can be up to two comments
	captured and waiting to be saved; be sure to get them both and
	at the right times.  This is difficult since comments have no
	real syntactic exisitence. Call add_pending_comment on most of
	the simple statements.
	(get_comment): Save a pre-existing comment in prior_comment.
	(split_comment): Use comment_to_save instead of `comment'.
	* profile.c (end_line): Change to return the instruction after
	the comment that gets printed; adjust return type.
	(pprint): Add skip_comment static variable. Adjust logic for
	skipping an end-of-line comment; only do it if skip_comment is
	true. This is set to true in places where we can't use the
	return value from end_line().  Call end_line() in many more places.
	(pp_func): Handle end-of-line comments after a function header.

2016-03-17         Arnold D. Robbins     <arnold@skeeve.com>

	* debug.c (print_instruction): For Op_comment, improve notation as
	to whether it's a full comment or an end of line comment.

2016-03-14         Arnold D. Robbins     <arnold@skeeve.com>

	* io.c (socketopen): For SOCK_DGRAM, set read_len to sizeof
	remote_addr. Makes UDP more or less work again.
	Thanks to Juergen Kahrs for the fix.

2016-03-11         Arnold D. Robbins     <arnold@skeeve.com>

	* debug.c (print_instruction): Normalize printing of comment dump.

2016-03-10         Arnold D. Robbins     <arnold@skeeve.com>

	* builtin.c (do_system): Further improvements. Catch core dump
	flag.

2016-03-11         Arnold D. Robbins     <arnold@skeeve.com>

	* builtin.c (do_system): Improve return values of system().

2016-03-08         Arnold D. Robbins     <arnold@skeeve.com>

	* profile.c (print_instruction): Fix duplicate case not caught
	by TinyCC. Grrr.

2016-03-07         Arnold D. Robbins     <arnold@skeeve.com>

	* profile.c (print_instruction): Further improvements in
	instruction dump, especially for when pretty-printing.
	* builtin.c (do_system): Augment the logic for the return
	value so that death-by-signal info is available too.

2016-03-03         Arnold D. Robbins     <arnold@skeeve.com>

	* profile.c (pp_list): Unconditionally compute delimlen. Avoids
	compiler warning.

2016-03-02         Arnold D. Robbins     <arnold@skeeve.com>

	* debug.c (print_instruction): Improvements in instruction dump
	for if and else.

2016-03-01         Arnold D. Robbins     <arnold@skeeve.com>

	* debug.c (print_instruction): For Op_comment, add notation as
	to whether it's a full comment or an end of line comment.

2016-02-29         Arnold D. Robbins     <arnold@skeeve.com>

	* profile.c (pp_list): Handle the case of nargs equal to zero.
	Thanks to Hermann Peifer for the report.

2016-02-28         Arnold D. Robbins     <arnold@skeeve.com>

	* profile.c (pprint): Fix copy-paste error in else handling.
	Thanks to Michal Jaegermann for the report.

2016-02-23         Arnold D. Robbins     <arnold@skeeve.com>

	* config.guess, config.rpath, config.sub: Update to latest
	from GNULIB.

2016-02-23         Arnold D. Robbins     <arnold@skeeve.com>

	* NEWS: Update full list of infrastructure tools.

2016-02-22        gettextize             <bug-gnu-gettext@gnu.org>

	* configure.ac (AM_GNU_GETTEXT_VERSION): Bump to 0.19.7.

2016-02-21         Arnold D. Robbins     <arnold@skeeve.com>

	* regexec.c (prune_impossible_nodes): Remove attribute that
	keeps it from compiling with 32 bit GCC. Who the heck knows
	why or how. Sigh. Double sigh.

2016-02-20         Arnold D. Robbins     <arnold@skeeve.com>

	* regcomp.c, regex.c, regex.h, regex_internal.c, regex_internal.h,
	regexec.c: Sync with GLIBC, mostly prototype changes.

2016-02-18         Arnold D. Robbins     <arnold@skeeve.com>

	Fix profile / pretty-printing to chain else-ifs.

	* profile.c (pprint): Change third argument into a set of flags
	for in the for header or in an else if. Adjust case Op_K_else to
	make the right checks and format the code properly. In Op_K_if
	clear the flag so that any following else gets indented properly.
	Adjust all calls.

2016-02-14         Arnold D. Robbins     <arnold@skeeve.com>

	* README, NEWS: Updated to reflect use of Texinfo 6.1.

	Unrelated:

	* configure.ac: Switch to AC_PROG_CC_C99 to enable C99
	compilation and features.
	* dfa.c: Sync with GNU grep, go back to C99 style declarations
	at point of use.

2016-02-05         Arnold D. Robbins     <arnold@skeeve.com>

	Make optimization (constant folding and tail call recursion)
	be on by default.

	* awkgram.y (common_exp): Only do concatenation of two strings(!)
	* main.c (do_optimize): Init to true.
	(optab): Add new -s/--no-optimize option.
	(usage): Update message to include it.
	(parse_args): Parse it. Set do_optimize to false if pretty
	printing or profiling.
	* NEWS: Updated.

2016-01-28         Arnold D. Robbins     <arnold@skeeve.com>

	* Makefile.am (SUBDIRS): Include extras. Otherwise dist does
	doesn't work.

2016-01-27         Arnold D. Robbins     <arnold@skeeve.com>

	* configure.ac (GAWK_AC_AIX_TWEAK): Remove call.
	* configure: Regenerated.
	* io.c (GAWK_AIX): Check _AIX instead.
	* custom.h (_AIX): Add define of _XOPEN_SOURCE_EXTENDED.

	Unrelated:

	* configure.ac: Remove old stuff for ISC Unix, no longer needed.
	* configure: Regenerated.

2016-01-25         John E. Malmberg      <wb8tyw@qsl.net>

	* io.c (redirect): Need to call close_one more than once after
	  running out of file handles.

2016-01-25         Arnold D. Robbins     <arnold@skeeve.com>

	* NEWS: Document VMS support updated.

2016-01-24         Arnold D. Robbins     <arnold@skeeve.com>

	Regex: treat [x] as x if x is a unibyte encoding error.
	This change removes an ifdef GAWK.

	* regcomp.c (parse_byte) [ !_LIBC && RE_ENABLE_I18N]: New function.
	(build_range_exp) [ !_LIBC && RE_ENABLE_I18N]: Use it.
	From Paul Eggert  <eggert@cs.ucla.edu>.

2016-01-22         Arnold D. Robbins     <arnold@skeeve.com>

	* regexec.c (prune_impossible_nodes): Remove all attributes, on
	both declaration and definition.  Fixes a Linux Mint 17 compilation
	braino reported by Antonio Colombo.
	* regex_internal.h (test_malloc): Add cast to silence a warning
	on the same system.
	(test_realloc): Ditto.

2016-01-20         Arnold D. Robbins     <arnold@skeeve.com>

	* regex_internal.h [attribute_hidden]: Remove definition.
	* regcomp.c [attribute_hidden]: Remove uses. Not needed since
	the variables are static. Thanks to Paul Eggert for pointing
	this out.

2016-01-18         Paul Eggert  <eggert@cs.ucla.edu>

	Diagnose ERE '()|\1'
	Problem reported by Hanno Boeck in: http://bugs.gnu.org/21513

	* lib/regcomp.c (parse_reg_exp): While parsing alternatives, keep
	track of the set of previously-completed subexpressions available
	before the first alternative, and restore this set just before
	parsing each subsequent alternative.  This lets us diagnose the
	invalid back-reference in the ERE '()|\1'.

	Unrelated:  General minor cleanups (spelling, code) from Gnulib:

	* regex.h, regex_internal.c, regex_internal.h, regexec.c: Minor
	cleanups.

2016-01-14         Arnold D. Robbins     <arnold@skeeve.com>

	* eval.c (r_get_lhs): If original array was Node_var_new,
	assign value that is dupnode of Nnull_string and not
	Nnull_string directly. Fixes core dump reported by
	ruyk <Lonely.ruyk@mail.ru>.

	Unrelated:

	* ChangeLog: Cleanup spurious extra whitespace.

2016-01-03         Arnold D. Robbins     <arnold@skeeve.com>

	* configure.ac (GAWK_AC_LINUX_ALPHA): Remove call.
	* configure: Regenerated.
	* NEWS: Document removal of support for GNU/Linux on Alpha.

2016-01-02         Arnold D. Robbins     <arnold@skeeve.com>

	* dfa.c (add_utf8_anychar): Minor change in declaration of
	utf8_classes to keep Tiny CC happy.  Also syncs with grep.
	* dfa.h: Sync with grep (update copyright year).

2015-12-27         Arnold D. Robbins     <arnold@skeeve.com>

	* awkgram.y (mk_condition): Revise to correctly handle
	empty else part for pretty printing. Bug report by
	ziyunfei <446240525@qq.com>.

2015-12-20         Arnold D. Robbins     <arnold@skeeve.com>

	* io.c (nonfatal): New static constant string.
	* is_non_fatal, is_non_fatal_redirect: Use it.

2015-12-16         Arnold D. Robbins     <arnold@skeeve.com>

	* io.c (two_way_open): Remove unneeded close of slave in the
	parent.

2015-12-16         Arnold D. Robbins     <arnold@skeeve.com>

	* profile.c (pp_number): Move count into ifdef for MPFR. Avoids
	an unused variable warning if not compiling for MPFR.

	Unrelated:

	* io.c (two_way_open): If using a pty instead of pipes, open the
	slave in the child. Fixes AIX and doesn't seem to break GNU/Linux.

2015-11-26         Arnold D. Robbins     <arnold@skeeve.com>

	* command.y (cmdtab): Add "exit" as synonym for "quit".
	Suggested by Joep van Delft <joepvandelft@xs4all.nl>.
	* NEWS: Document this.

2015-11-24         Arnold D. Robbins     <arnold@skeeve.com>

	* debug.c (debug_pre_execute): Fix to check watchpoints before
	checking breakpoints. Gives more natural behavior for the user.
	* NEWS: Document this.
	Issue reported by Joep van Delft <joepvandelft@xs4all.nl>.

2015-10-28         Arnold D. Robbins     <arnold@skeeve.com>

	* awkgram.y (nextc): Don't allow '\0' even if check_for_bad
	is false. Fixes a problem reported by Hanno Boeck <hanno@hboeck.de>.

	Unrelated:

	* dfa.c: Sync with GNU grep.

2015-10-25         Arnold D. Robbins     <arnold@skeeve.com>

	* awkgram.y (yylex): Fix invalid write problems.
	Reported by Hanno Boeck <hanno@hboeck.de>.
	Only appeared in master. Harumph.

2015-10-16         Arnold D. Robbins     <arnold@skeeve.com>

	* Makefile.am (SUBDIRS): Fix ordering so that
	make check directly after configure works properly.
	Thanks to Michal Jaegermann <michal.jnn@gmail.com>
	for the report.

	Unrelated:

	* dfa.c: Sync with GNU grep.

2015-10-11         Arnold D. Robbins     <arnold@skeeve.com>

	* awkgram.y (yylex): Fix invalid read problems.
	Reported by Hanno Boeck <hanno@hboeck.de>.

2015-10-04         Arnold D. Robbins     <arnold@skeeve.com>

	* configure.ac: Bump version to 4.1.3a.

2015-09-26         Arnold D. Robbins     <arnold@skeeve.com>

	* awkgram.y (yylex): Diagnose multidimensional arrays for
	traditional/posix (fatal) or lint. Thanks to Ed Morton
	for the bug report.

2015-09-25         Arnold D. Robbins     <arnold@skeeve.com>

	* config.guess, config.sub, config.rpath: Updated.

2015-09-18         Arnold D. Robbins     <arnold@skeeve.com>

	* field.c (fpat_parse_field): Always use rp->non_empty instead
	of only if in_middle. The latter can be true even if we've
	already parsed part of the record. Thanks to Ed Morton
	for the bug report.

2015-09-11	Daniel Richard G.	<skunk@iSKUNK.ORG>

	* regcomp.c: Include strings.h, wrapped in ifdef. Revise
	defines for BTOWC.
	* regex_internal.h: Remove ZOS_USS bracketing ifdefs.

2015-09-04         Arnold D. Robbins     <arnold@skeeve.com>

	* profile.c (pp_num): Use format_val to print integral values
	as integers. Thanks to Hermann Peifer for the report.

2015-08-28	Daniel Richard G.	<skunk@iSKUNK.ORG>

	* Makefile.am, configure.ac: Use an Automake conditional to
	enable/disable the "extensions" subdirectory instead of
	producing a stub Makefile therein from the configure script.
	* awk.h, custom.h, regex_internal.h: Removed z/OS-specific code
	that is no longer needed due to improvements in Gawk's general
	Autotools support.
	* awk.h: Allow <strings.h> to be #included together with
	<string.h> as this is required on some systems (z/OS).
	* io.c, configure.ac: <sys/select.h> is needed for select()
	and related bits on z/OS.
	* awk.h: Handle the redefinition of EXIT_FAILURE on z/OS in a
	more elegant/general way.
	* awkgram.y, command.y, configure.ac, eval.c,
	helpers/testdfa.c: Define and use the USE_EBCDIC cpp symbol
	instead of checking the value of 'a' whenever we want to know
	if we're on an EBCDIC system. Also, don't assume that z/OS
	necessarily means EBCDIC, as the compiler does have an ASCII
	mode (-qascii).
	* awkgram.y, command.y, configure.ac: On EBCDIC systems,
	convert singleton EBCDIC characters in the input stream to
	ASCII on the fly so that the generated awkgram.c/command.c in
	the distributed sources can be used, i.e. we don't have to
	require the user to build Bison and re-generate those files
	themselves. This implementation uses a z/OS-specific function
	(__etoa_l()) to do the conversion, but support for other
	systems can be added in the future as necessary.
	* io.c: No need to protect this block of "#if
	defined(HAVE_TERMIOS_H)" code from z/OS; it works just fine
	there.
	* configure.ac: Check for the "struct passwd.pw_passwd" and
	"struct group.gr_passwd" fields and conditionalize their use,
	as they don't exist on z/OS.  Needed for doc/gawktexi.in.

2015-08-25         Arnold D. Robbins     <arnold@skeeve.com>

	* node.c (str2wstr): Upon finding an invalid character, if
	using UTF-8, use the replacement character instead of skipping
	it. Helps match() and other functions work better in the face
	of unexpected data.  Make the lint warning an unconditional
	warning.

	Unrelated:

	* awk.h: Add explanatory comment on the flags related to
	types and values.
	* mpfr.c (mpg_force_number): If setting NUMBER, clear STRING also
	when clearing MAYBE_NUM.
	(set_PREC): Check STRCUR instead of STRING.
	* node.c (r_force_number): If setting NUMBER, clear STRING also
	when clearing MAYBE_NUM.

2015-08-15         Arnold D. Robbins     <arnold@skeeve.com>

	* dfa.c (dfamust): Restore c90 compat by moving some
	variable declarations to the top of the routine.

2015-08-12         Arnold D. Robbins     <arnold@skeeve.com>

	* dfa.c: Sync with GNU grep. Yet again, again.

2015-08-02         Arnold D. Robbins     <arnold@skeeve.com>

	* dfa.c: Sync with GNU grep. Yet again.

2015-07-21         Arnold D. Robbins     <arnold@skeeve.com>

	* dfa.c: Sync with GNU grep.

2015-07-18         Arnold D. Robbins     <arnold@skeeve.com>

	* dfa.c: Sync with GNU grep.

2015-07-08         Arnold D. Robbins     <arnold@skeeve.com>

	* dfa.h, dfa.c: Sync with GNU grep.

2015-06-29         Arnold D. Robbins     <arnold@skeeve.com>

	* awkgram.y (yylex): If gawk extension function is found as
	a function in a user-defined function body, treat it normally.
	Makes eval "print and(a, 1)" work in the debugger again.
	Thanks, yet again, to Hermann Peifer.
	* interpret.h (r_interpret): Op_subscript. UPREF if the
	element value is a typed regexp.  Thanks to Hermann Peifer.

2015-06-28         Arnold D. Robbins     <arnold@skeeve.com>

	Improve memory tracking of typed regexps.

	* awkgram.y (make_regnode): Set valref to 1.
	* interpret.h (r_interpret): Have Op_push_re upref typed regexp.
	* builtin.c (do_typeof): OK to deref typed regex.
	* awk.h (force_string): Do dupnode on the regexp text.

2015-06-26         Arnold D. Robbins     <arnold@skeeve.com>

	Remove support for old-style extensions.

	* awk.h (Node_old_ext_func, Op_old_ext_func): Removed.
	Remove all uses throughout the code.
	(load_old_ext, make_old_builtin): Remove declarations.
	* ext.c (load_old_ext, make_old_builtin): Removed.
	* awkgram.y (tokentab): Remove "extension" entry.
	* eval.c (Node_old_ext_funci, Op_old_ext_func): Remove from tables.
	* interpret.h (interpret): Remove stuff for old extensions.

	Unrelated:

	* builtin.c (do_typeof): Add support for strnum, distinguish
	untyped from unassigned, use "string" and "number". Thanks to
	Hermann Peifer for suggesting inclusion of strnum.

2015-06-25         Arnold D. Robbins     <arnold@skeeve.com>

	Further work straightening out memory management for typeof.

	* awk.h (DEREF): Add an assert.
	* builtin.c (do_typeof): Add comments, cases where not to deref.
	* debug.c (print_instruction): Add Op_push_arg_untyped.
	* interpret.h (r_interpret): Additional comments / tweaks for
	Op_push_arg_untyped.

	Unrelated. Make `x = @/foo/ ; print x' print something.

	* builtin.c (do_print): Check for Node_typedregex and handle it.
	Needed for adding test code.

	Unrelated. Typo fix.

	* debug.c (initialize_watch_item): Dupnode the right thing.

2015-06-22         Arnold D. Robbins     <arnold@skeeve.com>

	* awkgram.y (snode): Make isarray not scalarize untyped parameters
	also.
	* profile.c (pprint): Add Op_push_arg_untyped.

	Improve debugger support for typed regexps.
	Thanks to Hermann Peifer for the bug report.

	* awkgram.y (valinfo): Add support for Node_typedregex.
	* debug.c (watchpoint_triggerred): Handle Node_typedregex.
	(initialize_watch_item): Ditto.
	(print_memory): Ditto.

	Fix typeof to work on subarrays.  Thanks, yet again, to
	Hermann Peifer for the bug report.

	* builtin.c (do_typeof): Don't deref Node_var_array.

2015-06-21         Arnold D. Robbins     <arnold@skeeve.com>

	Fixes for typeof - Don't let typeof change an untyped variable
	into a scalar.

	* awk.h (opcodeval): Add Op_push_arg_untyped.
	* awkgram.y (snode): Separate out case for do_typeof, use
	Op_push_arg_untyped.
	* builtin.c (do_typeof): Arg will be equal to Nnull_string
	if it's untyped.
	* eval.c (optypes): Add Op_push_arg_untyped.
	* interpret.h (r_interpret): Add Op_push_arg_untyped handling.

2015-06-19         Arnold D. Robbins     <arnold@skeeve.com>

	* builtin.c (do_isarray): Minor edit to lint warning.
	* TODO: Updated.

2015-06-14         Arnold D. Robbins     <arnold@skeeve.com>

	* regcomp.c, regex_internal.h, regexec.c: Sync with GLIBC.

	Unrelated:

	* regex_internal.c, regexec.c: __attribute --> __attribute__.

	Related:

	* regex_internal.h: Clean up defines for non-GCC for attribute;
	essentially sync it with GLIBC.

2015-06-12         Arnold D. Robbins     <arnold@skeeve.com>

	* awkgram.y: Finish converting "hard" regex to "typed" regex.

2015-05-31         Arnold D. Robbins     <arnold@skeeve.com>

	* field.c (posix_def_parse_field): Removed. It's no longer
	needed after updates to the POSIX standard. Thanks to
	Michael Klement <michael.klement@usa.net> for pointing this out.

2015-05-26  Paul Eggert  <eggert@Penguin.CS.UCLA.EDU>

	* floatcomp.c (count_trailing_zeros): New function.
	This compiles to a single TZCNT instruction on the x86-64.
	(adjust_uint): Use it to keep more high-order bits when
	some of the lowest-order bits are zero.  This implements
	the documented behavior: "If the result cannot be represented
	exactly as a C 'double', leading nonzero bits are removed one by
	one until it can be represented exactly."

2015-05-26         Arnold D. Robbins     <arnold@skeeve.com>

	* regcomp.c: Fix offsets so error messages come out correct
	once again.

2015-05-19         Arnold D. Robbins     <arnold@skeeve.com>

	* 4.1.3: Release tar ball made.

2015-05-15         Andrew J. Schorr     <aschorr@telemetry-investments.com>

	* symbol.c (load_symbols): Plug minor memory leak by calling unref(tmp)
	on "identifiers" string after assoc_lookup is done with it.

2015-05-15         Andrew J. Schorr     <aschorr@telemetry-investments.com>

	* main.c (load_procinfo_argv): New function to save argv array values
	in PROCINFO["argv"][0..argc-1].
	(load_procinfo): Call load_procinfo_argv.

2015-05-11         Arnold D. Robbins     <arnold@skeeve.com>

	* awk.h, awkgram.y, builtin.c, eval.c profile.c, re.c:
	Change Node_hardregex to Node_typedregex everywhere.

2015-05-05         Arnold D. Robbins     <arnold@skeeve.com>

	* awkgram.y (yylex): Yet Another Fix for parsing bracket
	expressions. Thanks yet again to Andrew Schorr. Maybe it's
	even finally nailed down now.

	Unrelated:

	* config.guess, config.sub: Get latest versions.

	Make profiling for hard regexes work.

	* profile.c (pp_string_or_hard_regex): Renamed from pp_string.
	Add bool param for hard regex and add @ if so.
	(pp_string): New function, calls pp_string_or_hard_regex.
	(pp_hard_regex): New function, calls pp_string_or_hard_regex.
	(pprint): Adjust to print a hard regex correctly.

2015-05-01         Arnold D. Robbins     <arnold@skeeve.com>

	* awkgram.y: Make sure values are not null in param list.
	Avoids core dump for `function f(func, a) {}'. Thanks to
	Tibor Palinkas <libmawk@igor2.repo.hu>.

2015-04-30         Arnold D. Robbins     <arnold@skeeve.com>

	* Makefile.am: Take --program-prefix into account when
	installing/uninstalling the symlinks, especially 'awk'.
	Thanks to Steffen Nurpmeso <sdaoden@yandex.com> for
	the report.

	Unrelated:

	* awkgram.y (yylex): Yet Another Fix for parsing bracket
	expressions. Thanks again to Andrew Schorr.

2015-04-29         Arnold D. Robbins     <arnold@skeeve.com>

	* 4.1.2: Release tar ball made.

2015-04-28         Arnold D. Robbins     <arnold@skeeve.com>

	* builtin.c (isarray): Add lint warning that isarray()
	is deprecated.

2015-04-28         Arnold D. Robbins     <arnold@skeeve.com>

	* awkgram.y (yylex): Rework the bracket handling from zero.
	Thanks to Michal Jaegermann for yet another test case.

	Unrelated:

	* eval.c (setup_frame): Restore call-by-value for $0. This was
	necessitated by the changes on 2014-11-11 for conserving
	memory use. Thanks to Andrew Schorr for the report and isolating
	the cause of the problem.

2015-04-27         Arnold D. Robbins     <arnold@skeeve.com>

	* awkgram.y (yylex): Make change of Jan 7 for parsing regexps
	work better. Thanks to Nelson Beebe.

2015-04-26         Arnold D. Robbins     <arnold@skeeve.com>

	* dfa.c: Sync with grep.

2015-04-16         Arnold D. Robbins     <arnold@skeeve.com>

	* builtin.c (do_strftime): For bad time_t values, return "".

2015-04-16         Andrew J. Schorr     <aschorr@telemetry-investments.com>

	* node.c (r_force_number): If strtod sets errno, then force the
	numeric value in node->numbr to zero. For subnormal values, strtod
	sets errno but does not return zero, and we don't want to retain
	those subnormal values.

2015-04-16         Arnold D. Robbins     <arnold@skeeve.com>

	Let parameter names shadow the names of gawk additional built-ins.
	Make it actually work.

	* awkgram.y (want_param_names): Now an enum, there are three states.
	(grammar): Set states properly.
	(yylex): Improve checking logic.

2015-04-16         Arnold D. Robbins     <arnold@skeeve.com>

	* configure.ac: Updated by autoupdate.
	* configure, aclocal.m4: Regenerated.
	* io.c, main.c, profile.c: Removed use of RETSIGTYPE.

2015-04-16         Arnold D. Robbins     <arnold@skeeve.com>

	* builtin.c (do_strftime): Use a double for the timestamp and
	check that the value is within range for a time_t.

	Unrelated:

	* regex_internal.h (test_malloc, test_realloc): Use %lu in printf
	format for error messages. Thanks to Michal Jaegermann for
	pointing this out.

	Unrelated:

	* NEWS: Updated.

2015-04-15         Arnold D. Robbins     <arnold@skeeve.com>

	Let parameter names shadow the names of gawk additional built-ins.

	* awkgram.y (want_param_names): New variable.
	(yylex): Check it before returning a built-in token.
	(grammar): Set and clear it in the right places.

2015-04-14         Arnold D. Robbins     <arnold@skeeve.com>

	* builtin.c (do_strftime): Restore checking for negative result and
	add check that time_t is > 0 --- means we're assigning a negative value
	to an unsigned time_t. Thanks again to Glaudiston Gomes da Silva
	<glaudistong@gmail.com>.

	If localtime() or gmtime() return NULL, return a null string.
	Thanks to Andrew Schorr.

	Unrelated:
	* builtin.c (call_sub): Fix for indirect gensub, 3 args now works.

	Unrelated:

	* builtin.c (do_sub): Improve some variable names for readability
	and add / expand some comments.

	Unrelated:

	* builtin.c (call_sub, call_match, call_split_func): Allow for
	regex to be Node_hardregex.

2015-04-14         Andrew J. Schorr      <aschorr@telemetry-investments.com>
		   Arnold D. Robbins     <arnold@skeeve.com>

	* builtin.c (do_sub): Make computations smarter; initial len
	to malloc, test for final amount after all matches done and
	need to copy in the final part of the original string.

2015-04-13         Arnold D. Robbins     <arnold@skeeve.com>

	* regcomp.c (analyze): Prevent malloc(0).
	* regex_internal.h (test_malloc, test_realloc): New functions
	that check for zero count.
	(re_malloc, re_realloc): Adjust to call the new functions for gawk.
	* regexec.c (buid_trtable, match_ctx_clean): Replace malloc/free
	with re_malloc/re_free.

	Unrelated:

	* builtin.c (do_strftime): Disable checking timestamp value for less
	than zero. Allows times before the epoch to work with strftime.
	Thanks to Glaudiston Gomes da Silva <glaudistong@gmail.com>
	for raising the issue.

2015-04-12         Arnold D. Robbins     <arnold@skeeve.com>

	* Makefile.am (efence): Make this link again.
	Thanks to Michal Jaegermann for pointing out the problem.

2015-04-09         Andrew J. Schorr     <aschorr@telemetry-investments.com>

	* awkgram.y (yyerror): Rationalize buffer size computations. Remove
	old valgrind workarounds.
	* debug.c (gprintf): Rationalize buffer size computations.
	(serialize_subscript): Ditto.
	* io.c (iop_finish): Rationalize buffer size computations.
	* profile.c (pp_string): Correct space allocation computation.

2015-04-08        John E. Malmberg       <wb8tyw@qsl.net>

	* custom.h: VMS shares some code paths with ZOS_USS in
	building gawkfts extension.

2015-04-08         Arnold D. Robbins     <arnold@skeeve.com>

	Factor out opening of /dev/XXX files from /inet.
	Enable interpretation of special filenames for profiling output.

	* awk.h (devopen_simple): Add declaration.
	* io.c (devopen_simple): New routine.
	(devopen): Call devopen_simple as appropriate.
	* profile.c (set_prof_file): Call devopen_simple as appropriate,
	some additonal logic to hande fd to fp conversion.

	Unrelated:

	* main.c (usage): Add a comment for translators.

2015-04-08  Eli Zaretskii  <eliz@gnu.org>

	* profile.c (set_prof_file): Interpret a file name of "-" to mean
	standard output.

2015-04-06         Arnold D. Robbins     <arnold@skeeve.com>

	* awk.h (force_number): Add `!= 0' check to bitwise operation.
	* awkgram.y: Same, many places.
	(check_special): Simplify code for checking extension flags.

2015-04-05         Arnold D. Robbins     <arnold@skeeve.com>

	* awkgram.y (install_builtins): If do_traditional is true, do not
	install gawk extensions flagged with GAWKX.  Similarly, if do_posix
	is true, do not install functions flagged with NOT_POSIX.
	This fixes a problem with spurious lint complaints about shadowing
	a global variable that is not valid in traditional or posix mode.
	Thanks to Andrew Schorr for finding the problem and supplying
	initial code; I did it slightly differently.

2015-04-03         Arnold D. Robbins     <arnold@skeeve.com>

	* awk.h (force_string): If hard_regex, return string text of the regex.
	(force_string, force_number): If hard_regex, return Nnull_string.
	* awkgram.y: Fix ~ and !~ with @/.../.
	* eval.c (setup_frame): Handle a hard regex.
	* re.c (avoid_dfa): Ditto.

2015-04-02         Andrew J. Schorr     <aschorr@telemetry-investments.com>

	* NEWS: Rename div to intdiv.

2015-04-02         Arnold D. Robbins     <arnold@skeeve.com>

	Rename div() to intdiv().

	* builtin.c (do_intdiv): Renamed from do_div.
	* mfpr.c (do_mpfr_intdiv): Renamed from do_mpfr_div.
	* awk.h: Update declarations.
	* awkgram.y (tokentab, snode): Revise accordingly.

2015-03-31         Arnold D. Robbins     <arnold@skeeve.com>

	* awk.h (call_sub): Renamed from call_sub_func.
	(call_match, call_split_func): Declare.
	* builtin.c (call_sub): Renamed from call_sub_func.
	(call_match, call_split_func): New functions.
	* interpret.h (r_interpret): Call new functions as appropriate.
	* node.c (r_unref): Revert change to handle Node_regex, not needed.

2015-03-31         Arnold D. Robbins     <arnold@skeeve.com>

	* awk.h (r_get_field): Declare.
	* builtin.c (call_sub_func): Rearrange the stack to be what
	the buitin function expects.
	* eval.c (r_get_field): Make extern.

2015-03-27         Arnold D. Robbins     <arnold@skeeve.com>

	* io.c (redirect): Change not_string from int to bool.
	* gawkapi.c (api_get_file): Minor stylistic improvements.
	* NEWS: Updated for retryable I/O and new API function.

2015-03-24         Arnold D. Robbins     <arnold@skeeve.com>

	* awkgram.y (make_regnode): Make extern.
	* awk.h (make_regnode): Declare.
	* builtin.c (call_sub_func): Start on reworking the stack to
	be what do_sub() expects. Still needs work.
	* interpret.h (r_interpret): Add a cast in comparison with do_sub().
	* node.c (r_unref): Handle Node_regex nodes.

2015-03-24         Andrew J. Schorr     <aschorr@telemetry-investments.com>

	* interpret.h (r_interpret): When Op_K_exit has an argument of
	Nnull_string, do not update exit_val, since no value was supplied.

2015-03-24         Arnold D. Robbins     <arnold@skeeve.com>

	* awk.h, gawkapi.c, io.c: Minor code reformatting.

2015-03-20         Arnold D. Robbins     <arnold@skeeve.com>

	Start on fixing indirect calls of builtins.

	* awk.h (call_sub_func): Add declaration.
	* awkgram.y (lookup_builtin): Handle length, sub functions.
	(install_builtin): Handle length function.
	* builtin.c (call_sub_func): New function.
	* interpret.h (r_interpret): If calling do_sub, do it through
	call_sub_func().

2015-03-19         Arnold D. Robbins     <arnold@skeeve.com>

	* re.c (re_update): Handle hard regex - for sub/gsub/gensub.
	* awkgram.y (grammar): Add support for hard_regex with ~ and !~;
	allowed only on the right hand side.
	(mk_rexp): Handle a hard regex.

2015-03-18         Arnold D. Robbins     <arnold@skeeve.com>

	* builtin.c (do_typeof): Be smarter about checking for uninitialized
	values; can now detect and return "untyped" for such values.
	* awkgram.y (yylex): Collect @/.../ entirely in the lexer and return
	a new terminal (HARD_REGEX).
	(regexp): Reverted to just a regular awk regexp constant.
	(hard_regexp): New nonterminal, can be used only in direct
	assignment and as an argument in function call. New set of nonterminals
	for function call expression lists.  More work still to do.

2015-03-18         Arnold D. Robbins     <arnold@skeeve.com>

	* config.guess, config.sub: Updated, from libtool 2.4.6.

2015-03-17         Arnold D. Robbins     <arnold@skeeve.com>

	* profile.c (pp_number): Allocate enough room to print the number
	in all cases. Was a problem mixing -M with profiling with a really
	big number. Thanks to Hermann Peifer for the bug report.

2015-03-08         Arnold D. Robbins     <arnold@skeeve.com>

	* re.c (regexflags2str): Removed. It was redundant.

	* io.c (devopen): Change the logic such that if nonfatal is true
	for the socket, don't do retries.  Also clean up the formatting
	some.  At strictopen, check if errno is ENOENT and if so, propagate
	the error from getaddrinfo() up to the caller. Add explanatory
	comments.

2015-02-28         Andrew J. Schorr     <aschorr@telemetry-investments.com>

	* io.c (pty_vs_pipe): Remove check for NULL PROCINFO_node, since
	this is now checked inside in_PROCINFO.

2015-02-27         Andrew J. Schorr     <aschorr@telemetry-investments.com>

	* io.c (socketopen): New parameter hard_error; set it if
	getaddrinfo() fails. Change fatals to warnings.
	(devopen): Pass in address of boolean hard_error variable
	and stop trying to open the file if hard_error is true.
	Save and restore errno around call to socketopen() and
	use restored errno if open() fails at strictopen.

2015-02-27         Arnold D. Robbins     <arnold@skeeve.com>

	* symbol.c (check_param_names): Fix argument order in memset() call.
	* configure.ac: Use AC_SEARCH_LIBS instead of AC_CHECK_LIB. This fixes
	a long-standing problem where `-lm' was used twice in the final
	compilation line.

2015-02-27         Arnold D. Robbins     <arnold@skeeve.com>

	Start on making regexp a real type.

	* awk.h (Node_hardregex): New node type.
	(do_typeof): Add declaration.
	* awkgram.y: Make @/.../ a hard regex.
	(tokentab): New entry for typeof() function.
	(snode): Try to handle typeof().
	(make_regnode): Handle Node_hardregex.
	* builtin.c (do_typeof): New function.
	* eval.c (nodetypes): Add Node_hardregex.
	* re.c (re_update): Check for hardregex too in assert.

2015-02-24         Arnold D. Robbins     <arnold@skeeve.com>

	* POSIX.STD: Update copyright year.
	* awkgram.y (yylex): Allow \r after \\ line continuation everywhere.
	Thanks to Scott Rush <scott.rush@honeywell.com> for the report.

2015-02-13         Arnold D. Robbins     <arnold@skeeve.com>

	* awkgram.y (yylex): Be more careful about passing true to
	nextc() when collecting a regexp.  Some systems' iscntrl()
	are not as forgiving as GLIBC's. E.g., Solaris.
	Thanks to Dagobert Michelsen <dam@baltic-online.de> for
	the bug report and access to systems to check the fix.

2015-02-12         Arnold D. Robbins     <arnold@skeeve.com>

	* POSIX.STD: Update with info about function parameters.
	* configure.ac: Remove test for / use of dbug library.

2015-02-11         Arnold D. Robbins     <arnold@skeeve.com>

	* gawkapi.h: Fix spelling error in comment.

2015-02-10         Arnold D. Robbins     <arnold@skeeve.com>

	* profile.c (pprint): Restore printing of count for rules.
	Bug report by Hermann Peifer.

2015-02-08         Arnold D. Robbins     <arnold@skeeve.com>

	* io.c: Make it "NONFATAL" everywhere.

2015-02-08         Andrew J. Schorr     <aschorr@telemetry-investments.com>

	* awk.h (RED_NON_FATAL): Removed.
	(redirect): Add new failure_fatal parameter.
	(is_non_fatal_redirect): Add declaration.
	* builtin.c (efwrite): Rework check for non-fatal.
	(do_printf): Adjust calls to redirect.
	(do_print_rec): Ditto. Move check for redirection error up.
	* io.c (redflags2str): Remove RED_NON_FATAL.
	(redirect): Add new failure_fatal parameter. Simplify the code.
	(is_non_fatal_redirect): New function.
	(do_getline_redir): Adjust calls to redirect.

2014-12-27         Arnold D. Robbins     <arnold@skeeve.com>

	* awk.h (is_non_fatal_std): Declare new function.
	* io.c (is_non_fatal_std): New function.
	* builtin.c (efwrite): Call it.

2015-02-07         Arnold D. Robbins     <arnold@skeeve.com>

	* regcomp.c, regex.c, regex.h, regex_internal.c, regex_internal.h,
	regexec.c: Sync with GLIBC. Mostly copyright date updates.

2015-02-05         Andrew J. Schorr     <aschorr@telemetry-investments.com>

	* eval.c (set_IGNORECASE): If IGNORECASE has a numeric value, try
	using that before treating it as a string.  This fixes a problem
	where setting -v IGNORECASE=0 on the command line was not working
	properly.

2015-02-01         Arnold D. Robbins     <arnold@skeeve.com>

	Move POSIX requirement for disallowing paramater names with the
	same name as a function into --posix.

	* NEWS: Document it.
	* awkgram.y (parse_program): Check do_posix before calling
	check_param_names().
	* symbol.c (check_param_names): Set up a fake node and call
	in_array() for function parameter names instead of linear
	searching the function list a second time. Thanks to Andrew
	Schorr for the motivation.

2015-01-30         Arnold D. Robbins     <arnold@skeeve.com>

	Don't allow function parameter names to be the same as function
	names - required by POSIX. Bug first reported in comp.lang.awk.

	In addition, don't allow use of a parameter as a function name
	in a call (but it's ok in indirect calls).

	* NEWS: Updated.
	* awk.h (check_param_names): Add declaration.
	* awkgram.y (at_seen): New variable. Communicates between
	yylex() and the parser.
	(FUNC_CALL production): Check at_seen and check that the identifier
	is a function name.
	(parse_program): Call check_param_names() and set errcount.
	(yylex): Set at_seen after seeing an at-sign.
	* symbol.c (check_param_names): New function.

2015-01-24         Arnold D. Robbins     <arnold@skeeve.com>

	Infrastructure updates.

	Bison 3.0.4. Automake 1.15. Gettext 0.19.4.

2015-01-20         Arnold D. Robbins     <arnold@skeeve.com>

	* gawkapi.c (api_set_array_element): Remove useless call to
	make_aname.
	* symbol.c (load_symbols): Ditto.
	Thanks to Andrew Schorr for pointing out the problem.

2015-01-19         Arnold D. Robbins     <arnold@skeeve.com>

	* awkgram.c: Update to bison 3.0.3.
	* command.c: Ditto.
	* NEWS: Note same.

2015-01-16         Stephen Davies        <sdavies@sdc.com.au>

	* awkgram.y (rule): Set first_rule to false. Catches more cases
	for gathering comments. Thanks to Hermann Peifer for the test case.

2015-01-15         Arnold D. Robbins     <arnold@skeeve.com>

	* dfa.h, dfa.c: Sync with grep. Mainly copyright updates.
	* getopt.c, getopt.h, getopt1.c getopt_int.h: Sync with GLIBC.
	Mainly copyright updates, one minor code fix.

2015-01-14         Arnold D. Robbins     <arnold@skeeve.com>

	Remove deferred variables.

	* awk.h (register_deferred_variable): Remove declaration.
	* awkgram.y (is_deferred_variable, process_deferred,
	symtab_used, extensions_used, deferred_variables,
	process_deferred): Remove declarations, bodies, and uses.
	* builtin.c (do_length): Update comment.
	* main.c (init_vars): Just call load_procinfo() and `load_environ()'.

2015-01-08         Andrew J. Schorr     <aschorr@telemetry-investments.com>

	Revert changes to API deferred variable creation -- these variables
	should be created when lookup is called, not when update is called.
	* awk.h (variable_create): Remove function declaration.
	* awkgram.y (variable_create): Remove function.
	(variable): Restore variable_create functionality inline.
	* gawkapi.c (api_sym_update): Revert to using install_symbol, since the
	deferred variable check should be done when lookup is called, not here.

2015-01-07         Andrew J. Schorr     <aschorr@telemetry-investments.com>

	* gawkapi.c (api_set_array_element): Remove stray call to
	make_aname.  I cannot see what purpose this served.  Maybe I am
	missing something.

2015-01-07         Arnold D. Robbins     <arnold@skeeve.com>

	* configure.ac: Update debug flags if developing.
	* awkgram.y (yylex): Regex parsing bug fix for bracket expressions.
	Thanks to Mike Brennan for the report.
	* builtin.c (format_tree): Catch non-use of count$ for dynamic
	field width or precision.

	Unrelated:

	Load deferred variables if extensions are used; they might
	want to access PROCINFO and/or ENVIRON. Thanks to Andrew Schorr
	for pointing out the issue.

	* awkgram.y (extensions_used): New variable. Set it on @load.
	(do_add_scrfile): Set it on -l.
	(process_deferred): Check it also.

2015-01-06         Andrew J. Schorr     <aschorr@telemetry-investments.com>

	* gawkapi.c (api_sym_update): If copying a subarray, must update
	the parent_array pointer.  Also, call the astore hook if non-NULL.
	(api_set_array_element): Call the astore hook if non-NULL.

2015-01-06         Andrew J. Schorr     <aschorr@telemetry-investments.com>

	* awk.h (variable_create): Now takes a 3rd argument to tell caller
	whether this is a deferred variable.
	* awkgram.y (variable_create): Return indicator of whether this is
	a deferred variable in a newly added 3rd arg.
	(variable): Pass 3rd arg to variable_create.
	* gawkapi.c (api_sym_update): If we triggered the creation of a deferred
	variable, we must merge the extension's array elements into the deffered
	array, not the other way around.  The ENVIRON array has special funcs
	to call setenv and unsetenv.

2015-01-06         Andrew J. Schorr     <aschorr@telemetry-investments.com>

	* awk.h (variable_create): Declare new function.
	* awkgram.y (variable_create): New function to create a variable
	taking the deferred variable list into consideration.
	(variable): Call new function variable_create if the variable is
	not found.
	* gawkapi.c (api_sym_update): If an array is being created, then
	call new function variable_create instead of install_symbol.  If this
	is the first reference to a deferred variable, than the new array
	may contain elements that must be merged into the array provided by
	the extension.

2015-01-05         Andrew J. Schorr     <aschorr@telemetry-investments.com>

	* io.c (wait_any): If the `interesting' argument is non-zero, then we
	must not return until that child process has exited, since the caller
	gawk_pclose depends on our returning its exit status.  So in that case,
	do not pass WNOHANG to waitpid.

2015-01-04         Andrew J. Schorr     <aschorr@telemetry-investments.com>

	* gawkapi.h: Fix another comment typo.

2015-01-04         Andrew J. Schorr     <aschorr@telemetry-investments.com>

	* gawkapi.h: Fix typo in comment.

2015-01-02         Andrew J. Schorr     <aschorr@telemetry-investments.com>

	* gawkapi.h (gawk_api): Modify api_get_file to remove the typelen
	argument.
	(get_file): Remove typelen argument from the macro.
	* gawkapi.c (api_get_file): Remove typelen argument.

2014-12-24         Arnold D. Robbins     <arnold@skeeve.com>

	* profile.c (pprint): Be sure to set ip2 in all paths
	through the code. Thanks to GCC 4.9 for the warning.

2014-12-18         Arnold D. Robbins     <arnold@skeeve.com>

	* builtin.c (do_sub): Do not waste a byte at the end of a string.

2014-12-14         Arnold D. Robbins     <arnold@skeeve.com>

	* awkgram.y (yyerror): Do not waste a byte at the end of a string.
	* builtin.c (do_match): Ditto.
	* command.y (append_statement): Ditto.
	* debug.c (gprintf, serialize): Ditto.
	* field.c (set_FIELDWIDTHS): Ditto.
	* io.c.c (grow_iop_buffer): Ditto.
	* profile.c (pp_string, pp_group3): Ditto.

2014-12-14         Andrew J. Schorr     <aschorr@telemetry-investments.com>

	* array.c (concat_exp): Do not waste a byte at the end of a string.
	* awkgram.y (common_exp): Ditto.
	* builtin.c (do_substr): Ditto.
	* eval.c (set_OFS): Ditto.
	* field.c (rebuild_record): Ditto.
	* gawkapi.h (r_make_string): Ditto.
	* interpret.h (r_interpret): Ditto for Op_assign_concat.
	* node.c (r_format_val, r_dupnode, make_str_node, str2wstr, wstr2str):
	Ditto.
	* re.c (make_regexp): Ditto.

2014-12-20         Arnold D. Robbins     <arnold@skeeve.com>

	Enable non-fatal output on per-file or global basis,
	via PROCINFO.

	* awk.h (RED_NON_FATAL): New redirection flag.
	* builtin.c (efwrite): If RED_NON_FATAL set, just set ERRNO and return.
	(do_printf): Check errflg and if set, set ERRNO and return.
	(do_print): Ditto.
	(do_print_rec): Ditto.
	* io.c (redflags2str): Update table.
	(redirect): Check for global PROCINFO["nonfatal"] or for
	PROCINFO[file, "nonfatal"] and don't fail on open if set.
	Add RED_NON_FATAL to flags.
	(in_PROCINFO): Make smarter and more general.

2014-12-12        Stephen Davies         <sdavies@sdc.com.au>

	Improve comment handling in pretty printing.

	* awk.h (comment_type): New field in the node.
	(EOL_COMMENT, FULL_COMMENT): New defines.
	* awkgram.y (block_comment): New variable.
	(check_comment): New function.
	(grammar): Add code to handle comments as needed.
	(get_comment): Now takes a flag indicating kind of comment.
	(yylex): Collect comments appropriately.
	(append_rule): Ditto.
	* profile.c (pprint): Smarten up comment handling.
	Have printing \n take comments into account.
	(end_line): New function.
	(pp_func): Better handling of function comments.

2014-12-10         Arnold D. Robbins     <arnold@skeeve.com>

	* dfa.c: Sync with GNU grep.

2014-11-26         Arnold D. Robbins     <arnold@skeeve.com>

	* builtin.c (do_sub): Improve wording of gensub warnings.

2014-11-25         Arnold D. Robbins     <arnold@skeeve.com>

	* builtin.c (do_sub): For gensub, add more warnings for invalid
	third argument.

2014-11-23         Arnold D. Robbins     <arnold@skeeve.com>

	* awk.h: Move all inline functions to the bottom of the file.
	Keeps modern GCC happier.

2014-11-22         Arnold D. Robbins     <arnold@skeeve.com>

	* awk.h (emalloc, realloc): Redefine in terms of ...
	(emalloc_real, eralloc_real): New static inline functions.
	(fatal): Move definition up.
	* gawkmisc.c (xmalloc): If count is zero, make it one for older
	mallocs that require size > 0 (such as z/OS).

2014-11-21         Arnold D. Robbins     <arnold@skeeve.com>

	* main.c: Remove a debugging // comment.
	* NOTES: Removed.

	Unrelated:

	Revert changes of 2014-11-20 from Paul Eggert. Causes failures
	on z/OS.

	Unrelated: Avoid unnecessary copying of $0.

	* interpret.h (UNFIELD): New macro.
	(r_interpret): Use it where *lhs is assigned to.

2014-11-20  Paul Eggert  <eggert@cs.ucla.edu>

	Port to systems where malloc (0) and/or realloc(P, 0) returns NULL.
	* gawkmisc.c (xmalloc):
	* xalloc.h (realloc):
	Do not fail if malloc(0) or realloc(P, 0) returns NULL.
	Fail only when the allocator returns null when attempting to
	allocate a nonzero number of bytes.

2014-11-19         Arnold D. Robbins     <arnold@skeeve.com>

	Infrastructure upgrades:

	* Automake 1.14.1, Gettext 0.19.3, Libtool 2.4.3.
	* compile, extension/build-aux/compile: New files.

2014-11-19  gettextize  <bug-gnu-gettext@gnu.org>

	* configure.ac (AM_GNU_GETTEXT_VERSION): Bump to 0.19.3.

2014-11-16         Arnold D. Robbins     <arnold@skeeve.com>

	* interpret.h: Revert change of 2014-11-11 since it breaks
	certain uses.

	Unrelated:

	* dfa.c: Sync with GNU grep.

2014-11-15         Arnold D. Robbins     <arnold@skeeve.com>

	* array.c, awk.h, awkgram.y, builtin.c, dfa.c, eval.c, field.c,
	interpret.h, io.c, main.c, mpfr.c, node.c, re.c, regex_internal.h,
	replace.c: Remove all uses of MBS_SUPPORT.
	* regex_internal.h: Disable wide characters on DJGPP.
	* mbsupport.h: Rework to be needed only for DJGPP.

2014-11-11         Arnold D. Robbins     <arnold@skeeve.com>

	Don't let memory used increase linearly in the size of
	the input.  Problem reported by dragan legic
	<dragan.legic@yandex.ru>.

	* field.c (set_record): NUL-terminate the buffer.
	* interpret.h (r_interpret): Op_field_spec: if it's $0, increment
	the valref.  Op_store_var: if we got $0, handle it appropriately.

2014-11-10         Arnold D. Robbins     <arnold@skeeve.com>

	Reorder main.c activities so that we can set a locale on the
	command line with the new, for now undocumented, -Z option.

	* main.c (parse_args, set_locale_stuff): New functions.
	(stopped_early): Made file level static.
	(optlist, optab): Add new argument.
	(main): Adjust ordering and move inline code into new functions.

2014-11-09         Andrew J. Schorr     <aschorr@telemetry-investments.com>

	* gawkapi.c (node_to_awk_value): When the type wanted is AWK_UNDEFINED
	and a it's a Node_val set to Nnull_string, return AWK_UNDEFINED instead
	of AWK_NUMBER 0.

2014-11-06         Andrew J. Schorr     <aschorr@telemetry-investments.com>

	* awk.h (redirect_string): First argument should be const.  Add a new
	extfd argument to enable extensions to create files with pre-opened
	file descriptors.
	(after_beginfile): Declare function used in both eval.c and gawkapi.c.
	* eval.c (after_beginfile): Remove extern declaration now in awk.h.
	* gawkapi.c (api_get_file): Implement API changes to return
	awk_input_buf_t and/or awk_output_buf_t info, as well as accept an
	fd for inserting an opened file into the table.
	* gawkapi.h (gawk_api): Modify the api_get_file declaration to
	return awk_bool_t and add 3 new arguments -- a file descriptor
	for inserting an already opened file, and awk_input_buf_t and
	awk_output_buf_t to return info about both input and output.
	(get_file): Add new arguments to the macro.
	* io.c (redirect_string): First arg should be const, and add a new
	extfd arg so extensions can pass in a file that has already been
	opened by the extension.  Use the passed-in fd when appropriate,
	and pass it into two_way_open.
	(redirect): Pass new fd -1 arg to redirect_string.
	(two_way_open): Accept new extension fd parameter and open it
	as a socket.

2014-11-05         Andrew J. Schorr     <aschorr@telemetry-investments.com>

	* io.c (retryable): New function to indicate whether I/O can be
	retried for this file instead of throwing a hard error.
	(get_a_record) Check whether this file is configured for retryable
	I/O before returning nonstandard -2.

2014-11-03         Norihiro Tanaka       <noritnk@kcn.ne.jp>

	* re.c (research): Use dfa superset to improve matching speed.

2014-11-02         Arnold D. Robbins     <arnold@skeeve.com>

	* profile.c (div_on_left_mul_on_right): New function.
	(parenthesize): Call it.

2014-10-30         Arnold D. Robbins     <arnold@skeeve.com>

	* configure: Regenerated after fix to m4/readline.m4.

	Unrelated; fixes to profiling. Thanks to Hermann Peifer and
	Manuel Collado for pointing out problems:

	* profile.c (pprint): For Op_unary_minus, parenthesize -(-x)
	correctly.
	(prec_level): Get the levels right (checked the grammar).
	(is_unary_minus): New function.
	(pp_concat): Add checks for unary minus; needs to be parenthesized.

2014-10-30         Andrew J. Schorr     <aschorr@telemetry-investments.com>

	* NEWS: Mention installation of /etc/profile.d/gawk.{csh,sh}.

2014-10-29         Andrew J. Schorr     <aschorr@telemetry-investments.com>

	* configure.ac (AC_CONFIG_FILES): Add extras/Makefile.
	* Makefile.am (SUBDIRS): Add extras.
	* extras: Add new subdirectory.

2014-10-29         Arnold D. Robbins     <arnold@skeeve.com>

	* dfa.c: Sync with GNU grep. Again, again.

2014-10-28         Arnold D. Robbins     <arnold@skeeve.com>

	* dfa.c: Sync with GNU grep. Again.

2014-10-25         Arnold D. Robbins     <arnold@skeeve.com>

	* dfa.c: Sync with GNU grep.

2014-10-17         John E. Malmberg      <wb8tyw@qsl.net>

	* ext.c (close_extensions): Test for null pointer since
	since this can be called by signal handler before the
	pointers are initialized.

2014-10-15         Arnold D. Robbins     <arnold@skeeve.com>

	Make sane the handling of AWKPATH and AWKLIBPATH:

	1. Don't explicitly search "."; it must be in the path either
	physically or as null element a la the shell's $PATH
	2. If environment's value was empty, use built-in default value.
	3. Set ENVIRON["AWK*PATH"] to the path used.

	* io.c (path_info): Remove try_cwd member.
	(get_cwd): Removed, not needed anymore.
	(do_find_source): Don't do explicit check in current directory.
	It must come from the AWKPATH or AWKLIBPATH variable.
	* main.c (path_environ): If value from environment was empty,
	set it to the default.  This is how gawk has behaved since 2.10.

2014-10-13         Arnold D. Robbins     <arnold@skeeve.com>

	* regcomp.c (__re_error_msgid): Make error message for REG_EBRACK
	more helpful - also used for unmatched [:, [., [=.
	Thanks to Davide Brini for raising the issue.

2014-10-12         KO Myung-Hun          <komh78@gmail.com>

	Fixes for OS/2:

	* Makefile.am (install-exec-hook, uninstall-links): Use $(EXEEXT).
	* getopt.h: Redefinitions if using KLIBC.
	* io.c (_S_IFDIR, _S_IRWXU): Define if the more standard versions
	are available.

2014-10-12         Arnold D. Robbins     <arnold@skeeve.com>

	* README: Remove Pat Rankin from VMS duties, per his request.

2014-10-08         Arnold D. Robbins     <arnold@skeeve.com>

	* dfa.c: Sync with GNU grep.

2014-10-05         Arnold D. Robbins     <arnold@skeeve.com>

	* profile.c (pprint): Fix typo in header. Sheesh.

	Unrelated:

	* awkgram.y (mk_program): Add a comment that we don't need to
	clear the comment* variables.

2014-10-04         Arnold D. Robbins     <arnold@skeeve.com>

	* profile.c (pp_string_fp): Fix breaklines case to actually
	output the current letter. This broke at gawk 4.0.0. Sigh.
	Thanks to Bert Bos (bert@w3.org) for the report.

2014-10-03	Stephen Davies		<sdavies@sdc.com.au>

	* awkgram.y (program_comment): Renamed from comment0.
	(function_comment): Renamed from commentf.

2014-10-02         Arnold D. Robbins     <arnold@skeeve.com>

	* awkgram.y, profile.c: Minor white space cleanups.

2014-10-01         Arnold D. Robbins     <arnold@skeeve.com>

	Fix a few compile warnings:

	* awkgram.y (split_comment): Make static.
	General: Remove some unused variables, clean up some whitepace nits.

	* profile.c (indent): Add some braces to turn off compiler warnings.

2014-09-29         Andrew J. Schorr     <aschorr@telemetry-investments.com>

	* main.c (main): In optlist, it should say "h", not "h:", since there
	is no argument for the help option.  Thanks to Joep van Delft for
	the bug report.

2014-09-29         Arnold D. Robbins     <arnold@skeeve.com>

	* gawkapi.h: Minor edits to sync with documentation. Does not
	influence the behavior of the API.

2014-09-28         Arnold D. Robbins     <arnold@skeeve.com>

	* command.y (cmdtab): Add "where" as an alias for "backtrace".
	Finally!

	Unrelated:

	* dfa.c: Sync with GNU grep.

2014-09-27         Arnold D. Robbins     <arnold@skeeve.com>

	* awkgram.y (check_for_bad): Bitwise-and the bad character with 0xFF
	to avoid sign extension into a large integer.

	Unrelated:

	* configure.ac: Add an option to enable locale letters in identifiers.
	Undocumented and subject to being rescinded at any time in the future.
	* NEWS: Mention to look at configure --help.

	Unrelated:

	* profile.c (pprint): Use "rule(s)" instead of "block(s)" in the
	header.

2014-09-23         Arnold D. Robbins     <arnold@skeeve.com>

	* awkgram.y (yylex): Don't check for junk characters inside
	quoted strings.  Caused issues on DJGPP and Solaris.

	Unrelated:

	* io.c (devopen): Straighten things out with respect to
	compatibility with BWK awk.

2014-09-19         Arnold D. Robbins     <arnold@skeeve.com>

	* awkgram.y: Further commentary as to the treacherousness
	of isalnum and isalpha.

2014-09-15         Arnold D. Robbins     <arnold@skeeve.com>

	Finish removing use of isalpha and isalnum.

	* awk.h (is_alpha, is_alnum, is_identchar): Add declarations.
	* awkgram.y (yylex): Use is_alpha.
	(is_alpha, is_alnum): New functions.
	(is_identchar): Use is_alnum.
	* builtin.c (r_format_tree): Use is_alpha, is_alnum.
	* command.y (yylex): Use is_alpha, is_identchar.
	* ext.c (is_letter): Use is_alpha.
	(is_identifier_char): Removed; replaced uses with is_identchar.
	* main.c (arg_assign): Use is_alpha, is_alnum.
	* node.c (r_force_number): Use is_alpha.

2014-09-14         Arnold D. Robbins     <arnold@skeeve.com>

	* awkgram.y (is_identchar): Change from simple macro to function
	since use of isalnum() let non-ASCII letters slip through into
	identifiers.

2014-09-13	Stephen Davies		<sdavies@sdc.com.au>

	When doing pretty-printing (but not profiling), include the original
	comments in the output.

	General rules:

	Pretty printing:
		- Do NOT indent by a tab
		- Do NOT print the header comments ("# BEGIN rules", etc.)
		- DO print the comments that are in the program

	Profiling:
		- DO indent by a tab
		- DO print the header comments
		- Do NOT print the program's original comments

	* awkgram.y (comment0, commentf): New varibles that are  pointers to
	program and function comments.
	(get_comment): New function that retrieves consecutive comment lines
	and empty lines as a unit).
	(split_comment): New function: iff first block in the program is a
	function and it is predeeded by comments, take the last non-blank
	line as function comment and any preceeding lines as program comment.)

	Following token rules were changed to handle comments:

	* awkgram.y (pattern, LEX_BEGIN, LEX_END, LEX_BEGINFILE, LEX_ENDFILE,
	action, function_prologue, statements): Update to handle comments.
				
	Following functions were changed to handle comments:

	* awkgram.y (mk_program, mk_function, allow_newline and yylex): Update
	to handle comments. (Also fixed typo in case '\\'.)

	* profile.c (print_comment): New function to format comment printing.
	(indent, pprint, dump_prog, pp_func): Changed to handle comments and
	the revised indentation rules.

2014-09-07         Arnold D. Robbins     <arnold@skeeve.com>

	* awk.h: Move libsigsegv stuff to ...
	* main.c: here. Thanks to Yehezkel Bernat for motivating
	the cleanup.
	* symbol.c (make_symbol, install, install_symbol): Add const to
	first parameter. Adjust decls and fix up uses.

2014-09-05         Arnold D. Robbins     <arnold@skeeve.com>

	Add builtin functions to FUNCTAB for consistency.

	* awk.h (Node_builtin_func): New node type.
	(install_builtins): Declare new function.
	* awkgram.y [DEBUG_USE]: New flag value for debug functions; they
	don't go into FUNCTAB.
	(install_builtins): New function.
	* eval.c (nodetypes): Add Node_builtin_func.
	* interpret.h (r_interpret): Rework indirect calls of built-ins
	since they're now in the symbol table.
	* main.c (main): Call `install_builtins'.
	* symbol.c (install): Adjust for Node_builtin_func.
	(load_symbols): Ditto.

2014-09-04         Arnold D. Robbins     <arnold@skeeve.com>

	* profile.c (pprint): Case Op_K_for: Improve printing of
	empty for loop header.

	Unrelated: Make indirect function calls work for built-in and
	extension functions.

	* awkgram.y (lookup_builtin): New function.
	* awk.h (builtin_func_t): New typedef.
	(lookup_builtin): Declare it.
	* interpret.h (r_interpret): For indirect calls, add code to
	find and call builtin functions, and call extension functions.

2014-09-01         Arnold D. Robbins     <arnold@skeeve.com>

	* builtin.c (do_substr): Return "" instead of null string in case
	result is passed to length() with --lint. Based on discussions in
	comp.lang.awk.

	Unrelated:

	* interpret.h (r_interpret): For indirect function call, separate
	error message if lookup returned NULL. Otherwise got a core dump.
	Thanks to "Kenny McKormack" for the report in comp.lang.awk.

2014-08-27         Arnold D. Robbins     <arnold@skeeve.com>

	* configure.ac: Add test for strcasecmp.
	* regcomp.c: Remove special case code around use of strcasecmp().
	* replace.c: Include missing/strncasecmp.c if either strcasecmp()
	or strncasecmp() aren't available.

2014-08-26         Arnold D. Robbins     <arnold@skeeve.com>

	* regcomp.c, regex_internal.c: Sync with GBLIC. Why not.

	Unrelated:

	Remove support for MirBSD. It uglified the code too much
	for no discernable gain.

	* configure.ac: Remove check for MirBSD and define of
	LIBC_IS_BORKED.
	* dfa.c: Remove code depending on LIBC_IS_BORKED.
	* main.c: Ditto.
	* regcomp.c: Ditto.
	* NEWS: Updated.

2014-08-24         Arnold D. Robbins     <arnold@skeeve.com>

	* regex.h: Remove underscores in names of parameters in function
	declarations. Tweak names as neeeded.

2014-08-20         Arnold D. Robbins     <arnold@skeeve.com>

	* node.c (parse_escape): Max of 2 digits after \x.

2014-08-18         Arnold D. Robbins     <arnold@skeeve.com>

	* symbol.c: General formatting cleanup.

2014-08-15         Arnold D. Robbins     <arnold@skeeve.com>

	* main.c (usage): Adjust whitespace for -L and add "invalid"
	as a possible value for it.  Report from Robert P. J. Day
	<rpjday@crashcourse.ca>.

2014-08-14         Arnold D. Robbins     <arnold@skeeve.com>

	* Makefile.am (SUBDIRS): Put awklib after doc so that examples
	get extracted when the doc changes.

2014-08-13         Arnold D. Robbins     <arnold@skeeve.com>

	* builtin.c (do_sub): Move initial allocation of the replacement
	string down towards code to do the replacement, with a (we hope)
	better guesstimate of how much to initially allocate. The idea
	is to avoid unnecessary realloc() calls by making a better guess
	at how much to allocate.  This came up in an email discussion
	with Tom Dickey about mawk's gsub().

2014-08-12         Juergen Kahrs <jkahrs@users.sourceforge.net>

	* cmake/configure.cmake:
	* cmake/package.cmake: Copyright update.
	* README.cmake:
	* README_d/README.cmake: Moved file.

2014-08-12         Arnold D. Robbins     <arnold@skeeve.com>

	OFS being set should rebuild $0 using previous OFS if $0
	needs to be rebuilt. Thanks to Mike Brennan for pointing this out.

	* awk.h (rebuild_record): Declare.
	* eval.c (set_OFS): If not being called from var_init(), check
	if $0 needs rebuilding. If so, parse the record fully and rebuild it.
	Make OFS point to a separate copy of the new OFS for next time, since
	OFS_node->var_value->stptr was already updated at this point.
	* field.c (rebuild_record): Is now extern instead of static.
	Use OFS and OFSlen instead of the value of OFS_node.

	Unrelated:

	* Makefile.am (RM): Define for makes that don't have it,
	such as on OpenBSD.  Thanks to Jeremie Courreges-Anglas
	<jca@wxcvbn.org> for the report.

2014-08-05         Arnold D. Robbins     <arnold@skeeve.com>

	Bug fix: For MPFR sqrt(), need to set precision of result to be
	the same as that of the argument. Doesn't hurt other functions.
	See test/mpfrsqrt.awk. Thank to Katie Wasserman <katie@wass.net>
	for the bug report.

	* mpfr.c (do_mpfr_func): New function. Runs code for MPFR functions
	while still enabling debugging. Add call here to mpfr_set_prec().
	Original code from SPEC_MATH macro.
	(SPEC_MATH): Change macro to call do_mpfr_func().

	Next MPFR bug fix: The % operator gave strange results for negative
	numerator. Thanks again to Katie Wasserman for the bug report.

	* mpfr.c (mpg_mod): Use mpz_tdiv_qr() instead of mpz_mod(). From
	the GMP doc, mpz_mod() should have worked; it's not clear why
	it doesn't.

2014-08-03         Arnold D. Robbins     <arnold@skeeve.com>

	* builtin.c (format_tree): Don't need to check return value of
	wctombr for -2. Thanks to Eli Zaretskii for pointing this out.

	Unrelated:

	* gawkapi.h: Fix doc for API get_record - errcode needs to
	be greater than zero.
	* interpret.h (r_interpret): Move setting of ERRNO to here, from ...
	* io.c (inrec): ... here. Makes the code cleaner.

2014-08-03         Andrew J. Schorr     <aschorr@telemetry-investments.com>

	* awkgram.y (getfname): Match on either ptr or ptr2 so --profile
	will work in -M (MPFR bignum) mode.

2014-07-31         Arnold D. Robbins     <arnold@skeeve.com>

	* builtin.c (format_tree): Make %c handling more sane on Windows.
	Rework the lint messages.

	Unrelated:

	* dfa.c: Sync with GNU grep. Mainly white space differences.

	Unrelated:

	* mpfr.c (cleanup_mpfr): New function to deallocate _mpf_t1
	and _mpf_t2; removes some valgrind warnings.
	* awk.h (cleanup_mpfr): Add declaration.
	* main.c (main): Add call to `cleanup_mpfr'.

	Fix memory leak:

	* mpfr.c (do_mpfr_div): Add unref to denominator and numerator
	to not leak memory. Thanks to Katie Wasserman <katie@wass.net>
	for isolating the problem to that routine.

2014-07-25         Arnold D. Robbins     <arnold@skeeve.com>

	* main.c (main): Add a warning message if -M is used and gawk was
	compiled without MPFR/GMP.

2014-07-24         Arnold D. Robbins     <arnold@skeeve.com>

	* main.c (usage): Put text for `-n' *after* text for `-m'.
	Report from Robert P. J. Day <rpjday@crashcourse.ca>.

	Fix problems with I/O errors reported by Assaf Gordon
	<assafgordon@gmail.com>:

	* io.c (inrec): Change type to bool to make calling easier. Add
	check in non-EOF case for error, and if so, return false.
	Update ERRNO in case there is an ENDFILE block.
	* awk.h (inrec): Change type in declaration.
	* interpret.h (r_interpret): Change call of inrec() to boolean
	notation.

2014-07-10         Arnold D. Robbins     <arnold@skeeve.com>

	New `div()' function to do integer division and remainder;
	mainly useful for use with GMP integers. Thanks to
	Katie Wasserman <katie@wass.net> for the suggestion.

	* awk.h (do_div, do_mpfr_div): Declare new functions.
	* builtin.c (do_div): New function.
	* mpfr.c (do_mpfr_div): New function.
	* awkgram.y (tokentab): New entry.
	(snode): Add check for do_div/do_mpfr_div to make 3rd arg
	be an array.
	* NEWS: Updated.
	* TODO: Updated.

2014-07-10         Arnold D. Robbins     <arnold@skeeve.com>

	* awkgram.y (check_for_bad): New routine to do the fatal message,
	with smarter checking.
	(nextc): Call it as appropriate.

	* builtin.c (format_tree): Add check for bad returns from mbrlen
	to avoid trying to malloc (size_t) -1 bytes. Thanks to
	mail.green.fox@gmail.com for the bug report.

2014-07-03         Arnold D. Robbins     <arnold@skeeve.com>

	* awkgram.y (nextc): Add bool check_for_bad parameter to check
	for bad characters in the source program.
	(yylex): Adjust calls.

2014-06-24         Arnold D. Robbins     <arnold@skeeve.com>

	* main.c (main): The --pretty-print option no longer runs the
	program.  This removes the need for the GAWK_NO_PP_RUN environment var.
	* NEWS: Updated.
	* TODO: Updated.

2014-06-22         Paul Eggert          <eggert@penguin.cs.ucla.edu>

	Bring in from GNULIB:

	regex: fix memory leak in compiler
	Fix by Andreas Schwab in:
	https://sourceware.org/ml/libc-alpha/2014-06/msg00462.html
	* lib/regcomp.c (parse_expression): Deallocate partially
	constructed tree before returning error.

2014-06-19         Arnold D. Robbins     <arnold@skeeve.com>

	* builtin.c (do_sub): Add more info to leading comment.
	Add some whitespace in the code.

2014-06-08         Arnold D. Robbins     <arnold@skeeve.com>

	* dfa.c: Sync with GNU grep.

2014-06-03         Arnold D. Robbins     <arnold@skeeve.com>

	* dfa.c (mbs_to_wchar): Define a macro if not MBS.

2014-05-29         Arnold D. Robbins     <arnold@skeeve.com>

	* dfa.c: Sync with GNU grep.

2014-05-26         Arnold D. Robbins     <arnold@skeeve.com>

	* io.c (inetfile): Change return type to bool.  Wrap code
	with ifdef HAVE_SOCKETS so that it'll compile on DJGPP.

2014-05-22         Andrew J. Schorr     <aschorr@telemetry-investments.com>

	Allow any redirected getline inside BEGINFILE/ENDFILE.

	* awkgram.y (LEX_GETLINE): Only require a redirection and not also
	a variable if getline is in a BEGINFILE or ENDFILE rule.
	* interpret.h (Op_K_getline_redir): Remove check and fatal error.

2014-05-20         Arnold D. Robbins     <arnold@skeeve.com>

	* dfa.c (dfaexec): Minor sync with GNU grep.

2014-05-14         Arnold D. Robbins     <arnold@skeeve.com>

	* custom.h (_GL_PURE): Move definition to here. Sigh.
	* dfa.h, dfa.c: Sync with GNU grep. Sigh.

	Unrelated:

	* custom.h: Remove stuff for Ultrix 4.3. No one has such
	systems anymore; this just got missed earlier.

2014-05-11         Arnold D. Robbins     <arnold@skeeve.com>

	* debug.c (do_eval): Repair fix of 2014-05-09 and use
	assoc_remove to take @eval out of the function table.
	* symbol.c: Fix a comment.  This file needs some work.

2014-05-10         Arnold D. Robbins     <arnold@skeeve.com>

	* io.c (get_a_record): Finish TERMNEAREND handling in case
	we don't have a regular file but aren't going to get more data.
	Added some additional comments.

2014-05-09         Arnold D. Robbins     <arnold@skeeve.com>

	* debug.c (do_eval): Don't free `f' which points into the context
	that was previously freed. Bug reported by Jan Chaloupka
	<jchaloup@redhat.com>.  Apparently introduced with move to
	SYMTAB and FUNCTAB, but only showed up on Fedora 20 and Ubuntu 14.04,
	which have a newer glibc.
	(do_eval): Fix a memory leak seen by valgrind on Fedora 20 and
	Ubuntu 14.04: the new SRCFILE that is added wasn't released.

	Unrelated:

	* io.c (get_a_record): Handle return of TERMNEAREND when the
	entire file has been read into the buffer and we're using a
	regex for RS. Bug report by Grail Dane <grail69@hotmail.com>.

2014-05-04         Arnold D. Robbins     <arnold@skeeve.com>

	* debug.c (debug_prog): Change check for GAWK_RESTART so that it
	actually works. Bug fix: run command in debugger would start
	over again but not actually start running the program.

2014-04-25         Andrew J. Schorr     <aschorr@telemetry-investments.com>

	* io.c (two_way_open): In forked child, reset SIGPIPE to SIG_DFL.
	Fixes problems with "broken pipe" errors from child processes,
	restoring 4.1.0 and earlier behavior. Thanks to Daryl F
	<wyatt@prairieturtle.ca> for the report.
	(gawk_popen): Ditto.

2014-04-25         Arnold D. Robbins     <arnold@skeeve.com>

	* dfa.h, dfa.c: Merge with GNU grep; lots of forward motion.

2014-04-24         Arnold D. Robbins     <arnold@skeeve.com>

	Update xalloc.h for pending merge with dfa.

	* xalloc.h (xstrdup): Implement this.
	(x2nrealloc): Incorporate changed logic from GNULIB.

2014-04-20         Andrew J. Schorr     <aschorr@telemetry-investments.com>

	* io.c (struct inet_socket_info): Define new structure
	for use in parsing special socket filenames.
	(inetfile): Parse all components of the special socket filename
	into the struct inet_socket_info.  Returns true only if it is a
	valid socket fliename, unlike the previous version which checked
	for the '/inet[46]?/' prefix only.
	(redirect): Patch to use updated inetfile() function.
	(devopen): Remove logic to parse socket filenames, since this has
	been moved into the inetfile() function.
	(two_way_open): Update args to inetfile().

2014-04-20         Arnold D. Robbins     <arnold@skeeve.com>

	* builtin.c (do_rand): Make calls to random() in predictable
	order to avoid order of evaluation differences amongst compilers.
	Thanks to Anders Magnusson <ragge@ludd.ltu.se> (of the PCC team)
	for the suggestion.

2014-04-18         Arnold D. Robbins     <arnold@skeeve.com>

	* configure.ac: Change adding of -export-dynamic for GCC to be
	-Wl,-export-dynamic, which then works for PCC also.

2014-04-11         Arnold D. Robbins     <arnold@skeeve.com>

	* io.c (closemabyesocket): Define if not defined, e.g. building
	without socket code. Thanks to dave.gma@googlemail.com (Dave Sines)
	for the report.

2014-04-08         Arnold D. Robbins     <arnold@skeeve.com>

	* 4.1.1: Release tar ball made.

2014-04-08         Arnold D. Robbins     <arnold@skeeve.com>

	* README: Update.
	* configure.ac: Bump version.

2014-04-03         Arnold D. Robbins     <arnold@skeeve.com>

	* regcomp.c (parse_bracket_exp): Move a call to `re_free' inside
	an ifdef. Makes the code marginally cleaner.

2014-03-30         Arnold D. Robbins     <arnold@skeeve.com>

	* dfa.c: Sync with GNU grep.

2014-03-28         Arnold D. Robbins     <arnold@skeeve.com>

	* configure.ac: Remove duplicate AC_HEADER_TIME and rearrange
	order of macros some. May help on older systems.

2014-03-23         Arnold D. Robbins     <arnold@skeeve.com>

	* dfa.c: Move include of dfa.h around for correct building
	on Irix. Thanks to Nelson H.F. Beebe for the report.

	Unrelated:

	* .gitignore: Simplify .dSYM pattern for Mac OS X.

2014-03-21         Arnold D. Robbins     <arnold@skeeve.com>

	* dfa.c (using_simple_locale): Add ifdefs in case there is no
	locale support at all. Thanks to Scott Deifik for the report.

	Unrelated:

	* main.c (UPDATE_YEAR): Set to 2014.

2014-03-17         Arnold D. Robbins     <arnold@skeeve.com>

	* .gitignore: Add .dSYM directories for Mac OS X.
	Thanks to Hermann Peifer for the suggestion.

2014-03-10         Arnold D. Robbins     <arnold@skeeve.com>

	* dfa.h, dfa.c: Sync with grep. Yet again.
	* regex_internal.c (built_wcs_upper_buffer, build_upper_buffer):
	Fixes from GNULIB for mixed case matching on Mac OS X.

	Unrelated:

	* builtin.c (format_tree): Smarten handling of %' flag. Always
	pass it in for floating point formats. Then only add the
	thousands_sep if there is one. Also, allow for thousands_sep
	to be a string, not just one character.  Thanks to Michal Jaegermann
	for the report.

2014-03-08         Andrew J. Schorr     <aschorr@telemetry-investments.com>

	* gawkapi.c (api_impl): Add memory allocation function pointers.
	* gawkapi.h (GAWK_API_MINOR_VERSION): Bump.
	(gawk_api_t): Add memory allocation function pointers api_malloc,
	api_calloc, api_realloc, and api_free.
	(gawk_malloc, gawk_calloc, gawk_realloc, gawk_free): New macros.
	(emalloc): Replace malloc with gawk_malloc.
	(erealloc): Replace erealloc with gawk_erealloc.

2014-03-05         Arnold D. Robbins     <arnold@skeeve.com>

	Straighten out enumerated types some more.

	* awk.h (add_srcfile): Fix type of first parameter.
	* awkgram.y (add_srcfile, do_add_srcfile): Ditto.
	* cmd.h (A_NONE): New enum nametypeval.
	* command.y (argtab): Use it in final value.
	* ext.c (make_builtin): Use awk_false, awk_true.
	* io.c (init_output_wrapper): Use awk_false.

	Unrelated:

	* debug.c (do_commands): Initialize num to silence warnings.
	Thanks to Michal Jaegermann.

	Unrelated:

	* builtin.c (do_mktime): Change lint warning for minutes to
	check against 59, not 60.  Thanks to Hermann Peifer for the report.

2014-03-03         Arnold D. Robbins     <arnold@skeeve.com>

	* dfa.c: Sync with grep. Yet again.

2014-02-28         Arnold D. Robbins     <arnold@skeeve.com>

	* dfa.c: Sync with grep. Looks like good improvement with
	respect to bracket expressions.

2014-02-27         Arnold D. Robbins     <arnold@skeeve.com>

	Fixes for enum/int mismatches as warned by some compilers.

	* awk.h (ANONE): New enum for array sorting.
	* array.c (assoc_list): Use it.
	* builtin.c (format_tree): New MP_NONE value.
	* gawkapi.c: Use awk_false and awk_true everywhere instead of
	false and true.

2014-02-26         Arnold D. Robbins     <arnold@skeeve.com>

	* configure.ac: Set up do-nothing extension/Makefile on
	MirBSD also.

2014-02-21         Arnold D. Robbins     <arnold@skeeve.com>

	* dfa.h, dfa.c (parse_bracket_exp): Sync with grep.

2014-02-20         Arnold D. Robbins     <arnold@skeeve.com>

	* regex.h, regex.c, regex_internal.c, regex_internal.h: Sync
	with GLIBC. Mainly copyright updates.
	* getopt.c, getopt.h, getopt1.c, getopt_int.h: Ditto.
	* dfa.c (parse_bracket_exp): Sync with grep, where they restored
	the buggy code.  Sigh.

	Unrelated:

	* NEWS: Typo fix.
	* interpret.h (r_interpret): Init a variable for BEGINFILE to avoid
	compiler warnings. Thanks to Michal Jaegermann.

2014-02-15         Arnold D. Robbins     <arnold@skeeve.com>

	* awkgram.c, command.c: Regenerated - Bison 3.0.2.

2014-02-04         Arnold D. Robbins     <arnold@skeeve.com>

	* dfa.c (to_uchar): Make use of this. Syncs with GNU grep.

2014-02-03         Arnold D. Robbins     <arnold@skeeve.com>

	* awkgram.y (negate_num): Bracket `tval' in #ifdef MPFR since it's
	only used in that code.

2014-01-31         Arnold D. Robbins     <arnold@skeeve.com>

	* Makefile.am (dist-hook): Improve creation of pc/config.h. We
	have to jump through a lot of hoops for 'make distcheck' to
	actually work.

2014-01-30         Arnold D. Robbins     <arnold@skeeve.com>

	* Makefile.am (dist-hook): Improve creation of pc/config.h to copy
	the new file into the distribution directory being created.
	Also, put the temporary files into /tmp.

2014-01-28         Arnold D. Robbins     <arnold@skeeve.com>

	* awkgram.y (negate_num): If just a double, return. Fixes a bug
	that showed up on 32-bit systems with MPFR. Thanks to Eli Zaretskii
	and Corinna Vinschen for the report.  Also, free the MPZ integer.
	Thanks to valgrind for the report.

	Unrelated:

	* dfa.c: Sync with GNU grep - removed some special cased code
	for grep.

2014-01-24         Arnold D. Robbins     <arnold@skeeve.com>

	* configure.ac, field.c: Update copyright year.

2014-01-19         Arnold D. Robbins     <arnold@skeeve.com>

	* awkgram.y (negate_num): Handle the case of -0 for MPFR; the sign
	was getting lost. Thanks to Hermann Peifer for the report.

2014-01-18         Arnold D. Robbins     <arnold@skeeve.com>

	* dfa.c (parse_bracket_exp): Sync with GNU grep, which now uses
	gawk's code for RRI in single-byte locales!  Hurray.

2014-01-16         Arnold D. Robbins     <arnold@skeeve.com>

	* configure.ac: For z/OS, restore creation of do-nothing
	Makefile in extension directory.

2014-01-14         Arnold D. Robbins     <arnold@skeeve.com>

	* field.c (do_split): Make sure split() gets FS value if no
	third arg even after FPAT was set. Thanks to Janis Papanagnou
	for the report.

2014-01-13         Arnold D. Robbins     <arnold@skeeve.com>

	* README: Fix John Malmberg's email address.

2014-01-12         Arnold D. Robbins     <arnold@skeeve.com>

	* awkgram.y:  Update copyright year.
	(func_use): Simplify code.
	* command.y:  Update copyright year.
	* ext.c:  Update copyright year.
	(make_builtin): Small simplification.
	(make_old_builtin): Make code consistent with make_builtin(), add
	call to track_ext_func().
	* bootstrap.sh: Update copyright year. Remove touch of version.c
	since that file is no longer autogenerated.

2014-01-07         Arnold D. Robbins     <arnold@skeeve.com>

	* command.y (next_word): Move into ifdef for HAVE_LIBREADLINE,
	since it's only used by that code.
	* ext.c (load_old_ext): Minor improvements.

2014-01-03         Arnold D. Robbins     <arnold@skeeve.com>

	* config.guess, config.rpath, config.sub, depcomp,
	install-sh: Updated.
	* dfa.h, dfa.c: Sync with GNU grep; comment fix and copyright year.
	* NEWS: Updated some, including copyright year.

2013-12-26         Arnold D. Robbins     <arnold@skeeve.com>

	* README: Add John Malmberg for VMS.

2013-12-24         Arnold D. Robbins     <arnold@skeeve.com>

	* getopt.h: Add `defined(__sun)' to list of system that do get to
	include stdlib.h.  Needed for Illumos. Thanks to
	Richard Palo <richard.palo@free.fr> for the report.

2013-12-21         Mike Frysinger        <vapier@gentoo.org>

	* configure.ac: Add --disable-extensions flag to control
	compiling extensions.  Better for cross-compiling.
	(AC_CANONICAL_HOST): Added. Changed case statments appropriately.
	* Makefile.am (check-for-shared-lib-support): Removed.
	(check-recursive, all-recursive): Removed.

2013-12-21         Arnold D. Robbins     <arnold@skeeve.com>

	* config.guess: Updated.
	* configure, aclocal.m4: Updated based on automake 1.13.4.

2013-12-19         Arnold D. Robbins     <arnold@skeeve.com>

	* regexec.c (re_search_internal): Make sure `dfa' pointer is
	not NULL before trying to dereference it.

2013-12-16         Arnold D. Robbins     <arnold@skeeve.com>

	* configure.ac (AC_FUNC_VPRINTF): Remove. Not needed on current
	systems.
	* awk.h (HAVE_VPRINTF): Remove check.

2013-12-12         John E. Malmberg      <wb8tyw@qsl.net>

	* io.c (redirect): Add additional VMS error codes.
	(nextfile): Retry open after closing some files.

2013-12-10         Scott Deifik          <scottd.mail@sbcglobal.net>

	* io.c (closemaybesocket): Add definition for DJGPP.

2013-12-10         Arnold D. Robbins     <arnold@skeeve.com>

	* awk.h (Floor, Ceil): Remove declarations and VMS redefinitions.
	* floatcomp.c (Floor, Ceil): Removed, not needed. Move bracketing
	ifdef to the top of the file.
	* builtin.c (double_to_int): Use floor() and ceil().

2013-12-07         Arnold D. Robbins     <arnold@skeeve.com>

	* regex_internal.h (__attribute__): Define to empty if not GCC.
	* custom.h (__attribute__): Remove the definition from here; the
	right place was regex_internal.h.

2013-12-06         Arnold D. Robbins     <arnold@skeeve.com>

	No need to generate version.c from version.in.
	Thanks to John E. Malmberg <wb8tyw@qsl.net> for the suggestion.

	* version.in: Removed.
	* version.c: Use PACKAGE_STRING directly.
	* Makefile.am (EXTRA_DIST): Remove version.in.
	(distcleancheck_listfiles): Remove this rule.
	(MAINTAINERCLEANFILES): Remove this definition.
	(version.c): Remove the rule to create it.

2013-12-05         Arnold D. Robbins     <arnold@skeeve.com>

	Fixes for Z/OS.

	* custom.h (__attribute__): Define to empty.
	* dfa.c (parse_bracket_exp): Add a cast to quiet a warning.
	* regex.c: Correctly bracket include of <sys/param.h>.

	Unrelated:

	* debug.c (find_rule): Add a FIXME comment.

2013-12-03         John E. Malmberg	<wb8tyw@qsl.net>

	* io.c (redirect): Add additional VMS error code to check.
	(do_find_source): Append "/" if not a VMS filename.

2013-12-01         Andrew J. Schorr     <aschorr@telemetry-investments.com>

	* main.c (optab): Sort by long option name.

2013-11-27         Andrew J. Schorr     <aschorr@telemetry-investments.com>

	* main.c (optab): Add entry for --include.

2013-11-23         Arnold D. Robbins     <arnold@skeeve.com>

	* dfa.c: Merge from grep; minor fixes in how bit twiddling
	is done.

2013-11-01         Arnold D. Robbins     <arnold@skeeve.com>

	* dfa.c (lex): Reset laststart so that stuff like \s* works.
	Fix from grep.

2013-10-31         Arnold D. Robbins     <arnold@skeeve.com>

	* builtin.c (efwrite): If write error to stdout is EPIPE,
	die silently.  Thanks to Hermann Peifer for helping find this.

2013-10-22         Arnold D. Robbins     <arnold@skeeve.com>

	Revise error messages when writing to standard output or standard
	error to ignore EPIPE.  Add the ability based on an environment
	variable to get the source file and line number.

	* awk.h (r_warning): Renamed from warning.
	(warning): New macro to set location and call warning.
	* io.c (flush_io): Print errors only if not EPIPE.
	(close_io): Ditto.
	* main.c (lintfunc): Init to r_warning.
	(main): Enhance explanatory comment.
	(usage): Print errors only if not EPIPE.
	(copyleft): Ditto.
	* msg.c (err): Make printing srcfile and srcline depend upon
	GAWK_MSG_SRC environment variable.
	(r_warning): Renamed from warning.

2013-10-17         Arnold D. Robbins     <arnold@skeeve.com>

	* main.c (main): Ignore SIGPIPE. See the comment in the code.
	Thanks to Alan Broder for reporting the issue.

	Unrelated:

	* rand.c (do_rand): Fix computation and loop checking against
	1.0 to use do..while.

2013-10-16         Arnold D. Robbins     <arnold@skeeve.com>

	Make -O work again.  Turns out that C99 bool variables
	are clamped to zero or one.

	* main.c (do_optimize): Init to false.
	(main): Set do_optimize to true on -O.
	* eval.c (setup_frame): Change all uses of do_optimize to be
	a boolean check instead of a test > 1.
	* awkgram.y: Ditto.
	(optimize_assignment): Remove check against do_optimize since
	it was inited to true anyway.

	Unrelated:

	* re.c (resetup): Add a comment about the joy of syntax bits.

	Unrelated:

	* builtin.c (do_rand): If result is exactly 1.0, keep trying.
	Thanks to Nelson Beebe.

2013-10-10         Arnold D. Robbins     <arnold@skeeve.com>

	* dfa.c (lex): Sync with GNU grep. Handle multibyte \s and \S.

	Unrelated:

	* awk.h [ARRAY_MAXED]: Fix value of this and subsequent flags
	after addition of NULL_FIELD.
	* eval.c (flags2str): Add NULL_FIELD. Duh.

2013-10-09         Arnold D. Robbins     <arnold@skeeve.com>

	* awkgram.y (mk_assignment): Rework switch to handle Op_assign,
	and to provide a better error message upon unknown opcode.

2013-09-28         Arnold D. Robbins     <arnold@skeeve.com>

	* dfa.c: Sync with GNU grep.

2013-09-25         Arnold D. Robbins     <arnold@skeeve.com>

	* builtin.c (do_rand): Make the result more random by calling
	random() twice. See the comment in the code. Thanks to
	Bob Jewett <jewett@bill.scs.agilent.com> for the report and
	the fix.

2013-09-24         Arnold D. Robbins     <arnold@skeeve.com>

	* debug.c (find_rule): Handle case where lineno is zero. Can happen
	if break is given without a line number on a current line. Thanks
	to Ray Song <i@maskray.me> for the report.

2013-09-19         Arnold D. Robbins     <arnold@skeeve.com>

	* dfa.c (parse_bracket_exp): Use code from grep to keep things within
	range (updates change of 2013-09-08). Fix whitespace in one of the
	gawk-only additions.

2013-09-13         Arnold D. Robbins     <arnold@skeeve.com>

	Fix use of NF after it's extended, e.g. see test/nfloop.awk.

	* awk.h (NULL_FIELD): New flag
	* builtin.c (do_print_rec): Check f0->flags instead of if
	equal to Nnull_string.
	* eval.c (r_get_field): Check (*lhs)->flags instead of if
	equal to Nnull_string or Null_field.
	* field.c (init_fields): Init field zero and Null_field with
	NULL_FIELD flag.
	(set_NF): Set parse_high_water = NF in case NF extended past the
	end. This is the actual bug fix.

2013-09-08         Arnold D. Robbins     <arnold@skeeve.com>

	Fixes based on reports from a static code checker. Thanks to
	Anders Wallin for sending in the list.

	* array.c (asort_actual): Free list if it's not NULL.
	* builtin.c (do_sub): Set buf to NULL and assert on it before using
	it.
	* cint_array.c (cint_array_init): Clamp any value of NHAT from the
	environment such that it won't overflow power_two_table when used as
	an index.
	* dfa.c (parse_bracket_exp): Check that len is in range before using it
	to index buf.
	* getopt.c (_getopt_internal_r): Change call to alloca to use malloc.
	* io.c (socket_open): Init read_len to zero.
	(two_way_open): Upon failure to fork, close the slave fd also.
	* re.c (research): Init try_backref to false.
	* regcomp.c (build_range_exp): Free any items that were allocated in
	the case where not all items were.
	(build_charclass_op): Same. Init br_token to zero with memset.
	(create_tree): Init token t to zero with memset.
	* regex_internal.c (re_dfa_add_node): Free any items that were
	allocated in the case where not all items were.
	* symbol.c (destroy_symbol): On default, break, to fall into releasing
	of resources.

2013-08-29         Arnold D. Robbins     <arnold@skeeve.com>

	* debug.c (HAVE_HISTORY_LIST): Move checks and defines to the top.
	(do_save, serialize): Adjust #if checks to depend on having both
	readline and the history functions. Needed for Mac OS X whose
	native readline is a very old version. Sigh.
	* configh.in, configure: Regenerated due to change in m4/readline.m4.
	Issue reported by Hermann Peifer and Larry Baker.

	Unrelated:

	* getopt.c: Sync with GLIBC, changes are minor.

	Unrelated:

	* dfa.c: Sync with version in grep. Primarily whitespace / comment
	wording changes.

2013-08-26         Arnold D. Robbins     <arnold@skeeve.com>

	* regcomp.c (parse_dup_op): Remove RE_TOKEN_INIT_BUG code (change of
	Feb 19 2005) since it's no longer needed.

	* regcomp.c (re_fastmap_iter): Undo addition of volatile from
	Jan 18 2007; no longer needed and is one less change to have to
	maintain aginst the upstream.

	* regcomp.c, regex.h, regex_internal.h: Sync with GLIBC.

2013-08-22         Arnold D. Robbins     <arnold@skeeve.com>

	* str_array.c (env_store): If the new value being stored is NULL,
	pass in "" instead. Avoids core dump on Mac OS X.
	Thanks to Hermann Peifer for the bug report.

2013-08-20         Arnold D. Robbins     <arnold@skeeve.com>

	* nonposix.h: New file. Contains FAKE_FD_VALUE.
	* awk.h: Include it if MinGW or EMX.
	* Makefile.am (base_sources): Add nonposix.h.

2013-08-18         Arnold D. Robbins     <arnold@skeeve.com>

	Reflect updates to ENVIRON into the real environment.

	* awk.h (init_env_array): Add declaration.
	* main.c (load_environ): Call init_env_array.
	* str_array.c (env_remove, env_store, env_clear, init_env_array):
	New functions.
	(env_array_func): New array vtable.

2013-08-18         Arnold D. Robbins     <arnold@skeeve.com>

	* array.c (force_array): Set symbol->xarray to NULL before
	initing the array if it was Node_var_new.
	(null_array): Restore assert, undoing change of 2013-05-27.

2013-08-15         Arnold D. Robbins     <arnold@skeeve.com>

	* debug.c (print_memory): Fix whitespace / indentation.

2013-08-02         Arnold D. Robbins     <arnold@skeeve.com>

	* awkgram.y (append_rule): Add attempt to insert any comment
	before a rule. Commented out at the moment.

2013-07-30         Arnold D. Robbins     <arnold@skeeve.com>

	* awk.h (enum opcodeval): Add Op_comment.
	* awkgram.y (comment): New variable to hold comment text.
	(statement): Add saved comments to lists being built.
	(allow_newline): Save comment text if necessary. Append if have
	existing text.
	(yylex): Ditto.
	* debug.c (print_instruction): Handle Op_comment.
	* eval.c (optypes): Add entry for Op_comment.
	* interpret.h (r_interpret): Ditto.
	* profile.c (pprint): For Op_comment, print the comment text.

2013-07-24         Arnold D. Robbins     <arnold@skeeve.com>

	* io.c (FAKE_FD_VALUE): Move definition from here ...
	* awk.h (FAKE_FD_VALUE): ... to here. Fixes compilation on MinGW.

2013-07-08         Arnold D. Robbins     <arnold@skeeve.com>

	* io.c (get_a_record): Change `min' to `MIN' for consistency with
	other files and general practice.

2013-07-07         Andrew J. Schorr     <aschorr@telemetry-investments.com>

	* configure.ac (AC_CHECK_FUNCS): Check for sigprocmask.
	* io.c (wait_any): If sigprocmask is available, block signals instead
	of ignoring them temporarily.

2013-07-05         Andrew J. Schorr     <aschorr@telemetry-investments.com>

	* gawkapi.h (gawk_api): Document that the api_get_file function will not
	access the file type and length arguments if the file name is empty.

2013-07-04         Andrew J. Schorr     <aschorr@telemetry-investments.com>

	* configure.ac (AC_CHECK_FUNCS): Add a check for waitpid.
	* io.c (wait_any): Enhance comment to explain why we loop reaping all
	exited children when the argument is zero.  When available, use waitpid
	with WNOHANG to avoid blocking.  Remove my previous incorrect patch to
	exit after reaping the first child.  The function is intended to
	wait for all children, since we are not careful about reaping children
	as soon as they die.

2013-07-02         Andrew J. Schorr     <aschorr@telemetry-investments.com>

	* gawkapi.h (gawk_api): Remove unused api_lookup_file hook.
	(lookup_file): Remove associated macro.
	* gawkapi.c (api_lookup_file): Remove unused function.
	(api_impl):  Remove unused api_lookup_file hook.

2013-07-02         Andrew J. Schorr     <aschorr@telemetry-investments.com>

	* awkgram.y (main_beginfile): Declare new global INSTRUCTION *.
	(parse_program): Set main_beginfile to point to the BEGINFILE
	instruction block.
	* gawkapi.c (api_get_file): After nextfile starts a new file,
	we need to run the BEGINFILE actions.  We retrieve the
	instruction pointer from main_beginfile and execute it until
	we reach the Op_after_beginfile opcode.  We then run after_beginfile
	manually and restore the value of currule and source.

2013-07-04         Andrew J. Schorr     <aschorr@telemetry-investments.com>

	* gawkapi.h (awk_element_t): Add comment indicating that the array
	element index will always be a string!
	* gawkapi.c (api_flatten_array): When converting the index to an awk
	value, request a string conversion, since we want the indices to
	appear as strings to the extensions.  This makes the call to
	force_string redundant, since node_to_awk_value does that internally
	when we request a string.

2013-07-02         Andrew J. Schorr     <aschorr@telemetry-investments.com>

	* eval.c (update_ERRNO_string): Set PROCINFO["errno"] to 0.
	* io.c (inrec): Since get_a_record may now return -2, be sure
	to throw an error in that case as well.
	(wait_any): Fix what appears to be a bug.  The old logic repeatedly
	called wait until it failed.  When a process has multiple children,
	this causes it to stall until all of them have exited.  Instead,
	we now exit the function after the first successful wait call.
	(do_getline_redir, do_getline): Handle case where get_a_record
	returns -2.
	(errno_io_retry): New function to decide whether an I/O operation should
	be retried.
	(get_a_record): When read returns an error, call errno_io_retry to
	decide whether the operation should be retried.  If so, return -2
	instead of setting the IOP_AT_EOF flag.

2013-07-01         Andrew J. Schorr     <aschorr@telemetry-investments.com>

	* eval.c (update_ERRNO_int, unset_ERRNO): Update PROCINFO["errno"].

2013-06-30         Andrew J. Schorr     <aschorr@telemetry-investments.com>

	* awk.h (redirect_string): Declare new function that provides API access
	to the redirection mechanism.
	* gawkapi.h (GAWK_API_MINOR_VERSION): Bump from 0 to 1 since 2 new
	hooks were added to the api.
	(gawk_api_t): Add 2 new functions api_lookup_file and api_get_file.
	(lookup_file, get_file): New macros to wrap the new API functions.
	* gawkapi.c (curfile): Declare this extern, since it is needed
	by lookup_file and get_flie.
	(api_lookup_file): Find an open file using curfile or getredirect().
	(api_get_file): Find or open a file using curfile or redirect_string().
	(api_impl): Add api_lookup_file and api_get_file.
	* io.c (redirect_string): Renamed from redirect and changed arguments
	to take a string instead of a 'NODE *'.  This allows it to be called
	through the API's new get_file hook.
	(redirect): Now implemented by calling redirect_string backend function.

2013-07-04         Arnold D. Robbins     <arnold@skeeve.com>

	* builtin.c (format_tree): Fixes for %c with multibyte characters
	and field width > 1. Bugs reported by Nethox <nethox@gmail.com>.

2013-07-02         Arnold D. Robbins     <arnold@skeeve.com>

	* profile.c (pp_string): Add a call to chksize and fix another.
	Avoids valgrind errors on profile5 test. Thanks to Andrew
	Schorr for the report.

2013-06-27         Arnold D. Robbins     <arnold@skeeve.com>

	* awkgram.y: Minor whitespace cleanup, remove redundant ifdef.

2013-06-24         Arnold D. Robbins     <arnold@skeeve.com>

	* dfa.c (copytoks): Rewrite to call addtok_mb() directly. Avoids
	problems with multibyte characters inside character sets.
	Thanks to Steven Daniels <stevendaniels88@gmail.com> for reporting
	the problem.  Much thanks to Mike Haertel <mike@ducky.net> for the
	analysis and fix.

2013-06-24  Eli Zaretskii  <eliz@gnu.org>

	* io.c: Move #include "popen.h" out of the HAVE_SOCKETS condition,
	as this is needed for non-sockets builds as well.  See
	http://lists.gnu.org/archive/html/bug-gawk/2013-06/msg00014.html
	for the details of the problem this caused.

2013-06-15         Arnold D. Robbins     <arnold@skeeve.com>

	* io.c: Add ifdefs for VMS so that it will compile again.
	Thanks to Anders Wallin.

2013-06-11         Arnold D. Robbins     <arnold@skeeve.com>

	* debug.c (print_lines): Move setting of binary mode to after all
	the messing with the fd. Simplifies code some.
	* io.c (srcopen): Rearrange so that can add call to setbinmode
	here too. This fixes the debugger and makes reading source
	files a little faster. Thanks again to Corinna Vinschen.

2013-06-10         Arnold D. Robbins     <arnold@skeeve.com>

	* debug.c (print_lines): Set binary mode so that calculation of the
	byte offsets will be right. Thanks to Corinna Vinschen for the
	direction.

2013-06-10         Arnold D. Robbins     <arnold@skeeve.com>

	* re.c (check_bracket_exp): Remove warning about ranges being
	locale dependent, since they aren't anymore.

2013-06-09         Arnold D. Robbins     <arnold@skeeve.com>

	* io.c (iop_finish): Change fstat call to fcntl/F_GETFL per
	Eli Z., for Windows.

2013-06-03         Arnold D. Robbins     <arnold@skeeve.com>

	* eval.c (unwind_stack): If exiting, don't worry about strange stuff
	on the stack.

	Unrelated:

	* awk.h (init_sockets): Declare.
	* io.c (init_io): Remove ifdef around call.

2013-06-01  Eli Zaretskii  <eliz@gnu.org>

	* io.c (SHUT_RD) [SD_RECEIVE]: Define to SD_RECEIVE.
	(SHUT_WR) [SD_SEND]: Define to SD_SEND.
	(SHUT_RDWR) [SD_BOTH]: Define to SD_BOTH.
	(FD_TO_SOCKET, closemaybesocket) [!FD_TO_SOCKET]: New macros.
	(SOCKET_TO_FD, SOCKET) [!SOCKET_TO_FD]: New macros.
	(PIPES_SIMULATED): Define only for DJGPP.
	(pipe) [__MINGW32__]: Define to call _pipe, unless PIPES_SIMULATED
	is defined.
	(init_io) [HAVE_SOCKETS]: Call init_sockets.
	(iop_close, socketopen): Call closemaybesocket instead of close.
	(redirect) [__MINGW32__]: Call wait_any with a non-zero argument.
	(devopen) [__EMX__ || __MINGW32__]: Don't call stat on network
	pseudo-filenames.
	(two_way_open) [HAVE_SOCKETS]: Switch input and output to binary
	mode if appropriate.
	(two_way_open) [!PIPES_SIMULATED]: Use the __EMX__ code for MinGW
	as well.
	[__MINGW32__] Call spawnl to invoke $ComSpec and pass it a
	suitably quoted command line.
	(two_way_open) [__MINGW32__]: Wait only for a specified process
	ID.  If successful, update the exit status of the exited process.
	Don't use signals that are undefined on MinGW.
	(two_way_open) [!PIPES_SIMULATED]: Use the __EMX__ code for MinGW
	as well.
	(min): Define only if not already defined.
	(read_with_timeout) [__MINGW32__]: Allow reading from sockets with
	timeout.
	(gawk_fclose) [__MINGW32__]: Close the underlying socket as well.

	* getopt.c: Include stdlib.h for MinGW as well.

2013-05-30         Arnold D. Robbins     <arnold@skeeve.com>

	More profiling fixes:

	* profile.c (pprint): For Op_in_array, parenthesize subscript if
	the precedence is lower. E.g.:  (c = tolower(foo)) in ARRAY.
	(prec_level): Merge cases for precedence of 5.
	(parenthesize): Simplify, as in 3.1.8. Avoids stuff like
	`(x == 1 && (z ==2 && (q == 4 && w == 7)))'.

	Unrelated:

	* io.c (iop_finish): fstat the fd before closing it to avoid
	errors on some operating systems. Thanks to Eli Zaretskii
	for the report.

2013-05-29         Arnold D. Robbins     <arnold@skeeve.com>

	* profile.c (pp_group3): Renamed from pp_concat. Change all calls.
	(is_binary): Change return type to bool.
	(is_scalar): New function.
	(pp_concat): New function to handle concatenation operator better.
	(pprint): Call it at case Op_concat. Fix Op_K_delete if multiple
	indexes to separate with "][".
	General: Add leading comments as needed.

2013-05-28         Arnold D. Robbins     <arnold@skeeve.com>

	* main.c (main): Add minor hack to not run code if pretty printing
	and undocumented env var GAWK_NO_PP_RUN exists.
	* profile.c (pp_string): Explicitly print NUL chars as \000.

2013-05-27         Arnold D. Robbins     <arnold@skeeve.com>

	* configure.ac (AM_INIT_AUTOMAKE): Add dist-lzip to quiet
	outside maintainer warnings.

	Unrelated:

	* configure.ac (AC_STRUCT_ST_BLKSIZE): Replaced with call to
	AC_CHECK_MEMBERS.

	Unrelated:

	* array.c (null_array): Remove the assert and just clear
	symbol->xarray.

2013-05-26         Arnold D. Robbins     <arnold@skeeve.com>

	* getopt.c: For Mac OS X, also include <stdlib.h> to avoid
	some compiler warnings.

2013-05-20         Arnold D. Robbins     <arnold@skeeve.com>

	* gawkapi.h [FAKE_FD_VALUE]: Moved from here to ...
	* io.c [FAKE_FD_VALAUE]: here.

2013-05-14  Eli Zaretskii  <eliz@gnu.org>

	* io.c (devopen) [__EMX__ || __MINGW32__]: Produce EISDIR on MinGW
	when an attempt to open() a directory fails.
	(two_way_open) [__EMX__ || __MINGW32__]: When trying to open() a
	directory fails with EISDIR, assign FAKE_FD_VALUE to the file
	descriptor and attributes of a directory to its mode bits.  This
	is needed to support the readdir extension.

	* gawkapi.h (FAKE_FD_VALUE): New macro, used in io.h and in
	extension/gawkdirfd.h.

2013-05-09         Arnold D. Robbins     <arnold@skeeve.com>

	* 4.1.0: Release tar ball made.

2013-05-09         Arnold D. Robbins     <arnold@skeeve.com>

	* awkgram.y (snode): Make it a fatal error to use a regexp constant
	as the second argument of index(). Thanks to Christopher Durant
	<christopher.durant@marquesa.net> and Brian Kernighan for the report
	and the advice.

2013-04-28  Eli Zaretskii  <eliz@gnu.org>

	* io.c (redirect): Remove the HACK that called close_one when
	errno was zero in the MinGW build.  This prevents failure in
	several tests in the test suite, e.g., closebad.

2013-04-28         Arnold D. Robbins     <arnold@skeeve.com>

	* bootstrap.sh: Fix a comment.

2013-04-24         Arnold D. Robbins     <arnold@skeeve.com>

	* io.c (do_getline_redir): Fix the leading comment.

2013-04-23         Arnold D. Robbins     <arnold@skeeve.com>

	* main.c (load_procinfo): Add PROCINFO entries for API major
	and minor versions.

2013-04-21         Arnold D. Robbins     <arnold@skeeve.com>

	* missing: Update from Automake 1.13.1.

2013-04-18         Arnold D. Robbins     <arnold@skeeve.com>

	* configure.ac: Fix a typo.

2013-04-17         Corinna Vinschen      <vinschen@redhat.com>

	* configure.ac: Remove special casing for cygwin for libiconv
	and libintl.

2013-04-16         Arnold D. Robbins     <arnold@skeeve.com>

	* bootstrap.sh: Touch gawk.texi too. Update copyright.

2013-04-16         Arnold D. Robbins     <arnold@skeeve.com>

	* awkgram.c: Regenerated from bison 2.7.1.
	* command.c: Ditto.
	* dfa.h, dfa.c: Minor edits to sync with GNU grep.
	* gettext.h: Sync with gettext 0.18.2.1.
	* random.h: Remove obsolete __P macro and use. Update copyright year.
	* Makefile.am, array.c, builtin.c, cint_array.c, cmd.h, debug.c,
	eval.c, ext.c, field.c, gawkapi.c, gawkapi.h, gettext.h, int_array.c,
	interpret.h, msg.c, node.c, profile.c, re.c, replace.c, str_array.c,
	symbol.c: Update copyright year.

	Update to automake 1.13.1:

	* configure.ac (AM_INIT_AUTOMAKE): Update version.
	* configure, Makefile.in, aclocal.m4, awklib/Makefile.in,
	doc/Makefile.in, test/Makefile.in: Regenerated.

	* getopt.c, getopt.h, getopt1.c, getopt_int.h: Sync with GLIBC.

2013-04-14         Arnold D. Robbins     <arnold@skeeve.com>

	* awkgram.y (check_funcs): Fix logic of test for called but
	not defined warning. Thanks to Scott Deifik for the bug report.

2013-04-02         Arnold D. Robbins     <arnold@skeeve.com>

	* profile.c (print_lib_list): Send final newline to prof_fp
	instead of stdout.  Thanks to Hermann Peifer for the bug report.

2013-03-27         Arnold D. Robbins     <arnold@skeeve.com>

	* Makefile.am (SUBDIRS): Move extension back into the middle of
	the list so that `make check' without a prior `make' works.

	Unrelated:

	* main.c (main): Move env_lc into ifdef for LIBC_IS_BORKED.

2013-03-20         Arnold D. Robbins     <arnold@skeeve.com>

	For systems where libc is borked (MirBSD, maybe others).

	* dfa.c: Force use of gawk_mb_cur_max instead of MB_CUR_MAX and make
	mbrtowc a macro that always fails.
	(using_utf8): Force utf8 to be 0 if libc borked and gawk_mb_cur_max
	is one.
	* main.c (main): If libc is borked and LC_ALL or LANG exist in the
	environment and are set to "C" or "c", force gawk_mb_cur_max to one.

2013-03-11         Arnold D. Robbins     <arnold@skeeve.com>

	* re.c (check_bracket_exp): Make handling of embedded ] in
	regexp smarter. Thanks to Ed Morton <mortoneccc@comcast.net>
	for reporting the bug.

2013-03-01         Arnold D. Robbins     <arnold@skeeve.com>

	Don't build extensions if API isn't supported:

	* Makefile.am (SUBDIRS): Move extension directory to last in case
	building the extensions is not supported.
	* configure.ac: Add check for MirBSD and don't even try to run the
	checks for DYNAMIC if so.

	Check for systems (MirBSD) where libc doesn't understand not
	to use UTF-8 for LC_ALL=C.

	* configure.ac (LIBC_IS_BORKED): AC_DEFINE if needed.
	* regcomp.c (init_dfa): Change logic as needed if LIBC_IS_BORKED.

2013-02-28         Arnold D. Robbins     <arnold@skeeve.com>

	Cause profiling / pretty printing to include a list of
	loaded extensions. Thanks to Hermann Peifer for the bug report.

	* awk.h (srcfiles): Add declaration.
	* profile.c (print_lib_list): New function.
	(dump_prog): Call it.

2013-02-26         Arnold D. Robbins     <arnold@skeeve.com>

	* awkgram.y (expression_list): In case of error return the list
	instead of NULL so that snode gets something it can count.

2013-02-12         Arnold D. Robbins     <arnold@skeeve.com>

	* bisonfix.awk: Comment out code for fixing contined #if
	statements. It is likely not needed anymore. Leave it there in
	case I'm wrong.

2013-02-06         Arnold D. Robbins     <arnold@skeeve.com>

	* builtin.c (printf_common): Move nargs > 0 check into assert.
	(do_sprintf): Add nargs check and fatal message to here.

2013-02-04         Arnold D. Robbins     <arnold@skeeve.com>

	* main.c (main): Remove undocumented -m option which was for
	compatibility with BWK awk. His awk dropped it back in 2007.

2013-02-03         Arnold D. Robbins     <arnold@skeeve.com>

	* configure.ac: Add Automake test for cross compiling.

2013-01-31         Arnold D. Robbins     <arnold@skeeve.com>

	* regcomp.c, regex.c, regex_internal.c, regexec.c: Update
	copyright years to sync with GLIBC.

	From: http://www.sourceware.org/ml/libc-alpha/2013-01/msg00967.html,
	by Andreas Schwab <schwab@suse.de>:

	* regexec.c (extend_buffers): Add parameter min_len.
	(check_matching): Pass minimum needed length.
	(clean_state_log_if_needed): Likewise.
	(get_subexp): Likewise.`

2013-01-31         Arnold D. Robbins     <arnold@skeeve.com>

	* dfa.c: Include "dfa.h" which includes regex.h after limits.h
	so that RE_DUP_MAX gets the correct value. Especially needed on
	OpenVMS. Thanks to Anders Wallin.

	* main.c (version): Print out API version numbers if DYNAMIC.
	Helpful also for knowing if to run the shlib tests.

	* configure: Regenerated after change in m4/readline.m4.

2013-01-31         Arnold D. Robbins     <arnold@skeeve.com>

	* PROBLEMS: Removed. It is no longer needed.
	* Makefile.am (EXTRA_DIST): Remove PROBLEMS from list.

2013-01-31         Andrew J. Schorr     <aschorr@telemetry-investments.com>

	* configure.ac: Remove TEST_MPFR conditional added in last patch.
	We will instead test for MPFR capability by looking at the output
	from gawk --version.

2013-01-27         Andrew J. Schorr     <aschorr@telemetry-investments.com>

	* configure.ac: Add MPFR test for use in test/Makefile.am.

2013-01-25         Arnold D. Robbins     <arnold@skeeve.com>

	* awkgram.y (parms_shadow): Change int param to bool.
	* cmd.h (output_is_tty): Sync type with rest of code (is bool).
	* dfa.c (MALLOC): Undef first, for Irix.
	* Makefile.am (LDADD): Use LIBREADLINE and LIBMPFR instead of
	automake substitutions.
	* configure.ac (AC_INIT): Version bump.
	(GAWK_CHECK_READLINE): Renamed from GNUPG_CHECK_READLINE.

2013-01-23         Arnold D. Robbins     <arnold@skeeve.com>

	* awk.h (list_functions): Change parameter to bool.
	* symbol.c (list_functions): Ditto.
	(get_symbols): Change sort parameter to bool. Additional
	code cleanup.

2013-01-22         Arnold D. Robbins     <arnold@skeeve.com>

	* symbol.c (get_symbols): Reset count after each loop to only
	sort the actual items retrieved. Thanks to Hermann Peifer (by
	way of Andrew Schorr) for reporting the bug.  Also add some
	commentary and fix function name in emalloc calls.

2013-01-20         Arnold D. Robbins     <arnold@skeeve.com>

	* re.c (regexflags2str): New routine.
	(resetup): If do_intervals, also turn on RE_NO_BK_BRACES.
	Thanks to Yan Lei <yanl.fnst@cn.fujitsu.com> for the
	bug report.

2013-01-18         Arnold D. Robbins     <arnold@skeeve.com>

	Fix a problem with include ordering to get ptrdiff_t definition,
	showed up on Debian Lenny. Reported by Manuel Collado.
	Fix brought over from grep.

	* dfa.h: Include regex.h and stddef.h directly.
	* dfa.c: Adjust includes.

2013-01-11         John Haque            <j.eh@mchsi.com>

	* awk.h (do_mpfr_rshift): Renamed from do_mpfr_rhift.
	* awkgram.y (do_mpfr_rshift): Renamed from do_mpfr_rhift.
	* mpfr.c (_tz1, _tz2, _mpz1, _mpz2, mpz1, mpz2, get_bit_ops,
	free_bit_ops): Removed.
	(init_mpfr): Remove calls to mpz_init.
	(get_intval, free_intval): New functions.
	(do_mpfr_rshift, do_mpfr_lshift): Rework code.
	(do_mpfr_and, do_mpfr_or, do_mpfr_xor): Accept two or more arguments
	to match regular functions.

2013-01-11         Arnold D. Robbins     <arnold@skeeve.com>

	* bisonfix.awk: Adjust ARGV / ARGC to force reading of standard
	input; apparently needed for Mac OS X. Thanks to Akim Demaille
	for the report.

2013-01-06         Arnold D. Robbins     <arnold@skeeve.com>

	* io.c (redirect, two_way_open): Set the name field in the
	awk_input_buf_t and awk_output_buf_t structures, as needed.
	Thanks to Manuel Collado for the report.

2013-01-05         Arnold D. Robbins     <arnold@skeeve.com>

	* regex_internal.h (struct re_dfa_t): Restore ifdefs around
	__libc_lock_define, they really were needed. Bleah.

2013-01-01         Arnold D. Robbins     <arnold@skeeve.com>

	Sync with GLIBC regex files.

	* regex_internal.h (struct re_dfa_t): Remove ifdefs around
	__libc_lock_define since it's already defined to empty in non-LIBC
	case.
	* regexec.c (check_node_accept_bytes): Restore decl with use from
	GLIBC code since this is LIBC case.

2012-12-27         Arnold D. Robbins     <arnold@skeeve.com>

	* builtin.c (do_print, do_printf): Use output_fp as default
	output for print/printf only if running under the debugger.
	Otherwise use stdout as Brian, Peter, and Al intended.

2012-12-25         Arnold D. Robbins     <arnold@skeeve.com>

	Remove sym-constant from API after discussions with John
	Haque and Andrew Schorr.

	* gawkapi.h (api_sym_constant): Removed field in API struct.
	(sym_constant): Remove macro.
	* gawkapi.c (set_constant, api_sym_update, api_sym_constant): Removed.
	(sym_update_real): Renamed to api_sym_update(). is_const parameter
	removed and code adjusted.

2012-12-24         Arnold D. Robbins     <arnold@skeeve.com>

	* 4.0.2: Release tar ball made.

2012-12-23         John Haque      <j.eh@mchsi.com>

	* eval.c (r_get_lhs): Node_array_ref. If original is Node_var,
	don't assign null-string as value.
	* ext.c (get_argument): Node_array_ref. Check if already a scalar.

2011-12-23         John Haque      <j.eh@mchsi.com>

	* awkgram.y (is_deferred_variable): New function.
	(func_install): Call it.
	* eval.c (r_interpret): Op_push_arg. Check for uninitialized scalar.

2012-12-23         Arnold D. Robbins     <arnold@skeeve.com>

	* awkgram.y (tokentab): Whitespace fix for "include".
	* builtin.c (printf_common): Do a fatal error if no args to printf()
	or sprintf().

2012-12-19         Arnold D. Robbins     <arnold@skeeve.com>

	* bootstrap.sh: Touch extension/aclocal.m4 also.

	Unrelated: Extend input parser API:

	* awk.h (IOBUF): Remove read_func pointer.
	* gawkapi.h (awk_input_buf_t): Move it to here.
	* io.c (iop_alloc, get_a_record, get_read_timeout): Adjust code.

	Unrelated: Make sure that variables like NF, NR, FNR are
	accessable correctly both through SYMTAB and through API.

	* gawkapi.c (api_sym_lookup): Call update_global_values().
	(api_sym_lookup_scalar): Ditto.
	* interpret.h (Op_subscript, Op_subscript_lhs): Ditto.
	* main.c (update_global_values): Adjust comment.

	Unrelated: Fix --disable-lint so that everything compiles.

	* main.c (main): Move case lable inside ifdef.
	* awkgram.y (isnoeffect): Add ifdefs around declaration, use,
	and function body.

	Unrelated: Restore building with tcc.

	* awk.h (AFUNC): Move to array.c which is the only place its used.
	(ainit_ind, atypeof_ind, etc.): New macros for use in array.c
	* array.c (AFUNC): Change to use F##_ind. Works with tcc and other
	compilers.
	* configure.ac: Only add -export-dynamic flag if compiling with gcc.

2012-12-18         Andrew J. Schorr     <aschorr@telemetry-investments.com>

	* gawkapi.c (sym_update_real): If setting a scalar variable that exists
	already in an undefined state with type set to Node_var_new, we must
	update the type to Node_var if the new value is not undefined.

2012-12-18         Arnold D. Robbins     <arnold@skeeve.com>

	* awkgram.y (tokentab): "extension" needs to be inside ifdef DYNAMIC.
	Thanks to Anders Wallin for finding this.

2012-12-16         Arnold D. Robbins     <arnold@skeeve.com>

	* debug.c (do_set_var): Fix last remaining `*assoc_lookup() = x'.

2012-12-15         Arnold D. Robbins     <arnold@skeeve.com>

	Infrastructure Updates:

	* awkgram.c, command.c: Regenerated with bison 2.7.
	* config.guess, config.sub, depcomp: Updated from automake 1.12.6.

2012-12-09         Arnold D. Robbins     <arnold@skeeve.com>

	Clean up BINMODE to use symbolic values.

	* awk.h (enum binmode_values): New enum.
	* eval.c (set_BINMODE): Use them.
	* io.c (binmode, close_rp, gawk_popen): Ditto.
	* main.c (main): Ditto.
	* builtin.c (do_system): Ditto.

	Unrelated:

	* configure.ac: Look for posix_openpt
	* io.c (two_way_open): Use posix_openpt if it's available.
	Thanks to Christian Weisgerber <naddy@mips.inka.de> for
	the changes.

	Also unrelated:

	* regex.c: Don't include <sys/param.h> on VMS. Thanks to
	Anders Wallin.

	Also unrelated:

	* ext.c (is_letter, is_identifier_char): New functions. Don't use
	<ctype.h> functions since those could rely on the locale.
	(make_builtin): Adjust test for valid name to call the new
	functions and return false instead of throwing a fatal error.
	(make_old_builtin): Adjust test for valid name to call the new
	function.
	* awk.h (is_identchar): Move from here, ...
	* awkgram.y (is_identchar): ... to here. This is safe, since
	the locale is C during parsing the program.

	Also unrelated: Make all checks for bitflags being set consistent
	in case we should wish to switch them to macro calls:

	* awkgram.y, builtin.c, cint_array.c, debug.c, eval.c, gawkapi.c,
	int_array.c, io.c, mpfr.c, node.c, profile.c, str_array.c: Fix
	as needed.

2012-12-07         Arnold D. Robbins     <arnold@skeeve.com>

	* awkgram.y (tokentab): `fflush()' is now in POSIX, remove the
	RESX flag. This was the last use, so delete the flag.
	(yylex): Don't check RESX.

	Thanks to Nathan Weeks <weeks@iastate.edu> for helping make this
	happen.

2012-12-01         Arnold D. Robbins     <arnold@skeeve.com>

	* interpret.h: For op_assign_concat, if both strings
	have WSTRCUR, then do the realloc() and append for the
	wide string too.  Thanks to Janis Papanagnou
	<janis_papanagnou@hotmail.com> for the discussion in
	comp.lang.awk.

2012-11-30         Arnold D. Robbins     <arnold@skeeve.com>

	* regcomp.c, regex.c, regex_internal.h, regexec.c: Sync
	with GLIBC.  Why not.

	* gawkapi.c (awk_bool_t): Change into an enum with awk_false and
	awk_true values.

2012-01-30         Andrew J. Schorr     <aschorr@telemetry-investments.com>

	Further cleanups of macros in awk.h

	* awk.h (_r, _t): Remove declarations.
	(unref, m_force_string): Remove macros.
	(r_unref): Move declaration.
	(r_force_string): Remove declaration.
	(DEREF, force_string, force_number, unref): Now inline functions.
	(POP_STRING, TOP_STRING): Back to macros.
	* eval.c (_t): Remove definition.
	* main.c (_r): Remove definition.
	* node.c (r_force_string): Remove.

2012-11-27         Arnold D. Robbins     <arnold@skeeve.com>

	* builtin.c (do_fflush): Make fflush() and fflush("") both
	flush everything. See the comment in the code.

2012-11-26         Arnold D. Robbins     <arnold@skeeve.com>

	* awk.h (Node_old_ext_func, Op_old_ext_func): New enum values.
	* configure.ac: Use -export-dynamic if supported for old extension
	mechanism.
	* eval.c (nodeytpes): Add Node_old_ext_func.
	(optypetab): Add Op_old_ext_func.
	* ext.c (make_old_ext_builtin): "New" function.
	* interpret.h: Special case Op_old_ext_builtin. Add checks for
	Node_old_ext_func.
	* msg.c: Adjust placement of a comment.

2012-05-02         John Haque      <j.eh@mchsi.com>

	* str_array.c (str_copy): Initialize next pointer in the linked list
	to avoid memory corruption.
	* int_array.c (int_copy): Ditto.

2012-04-21         John Haque      <j.eh@mchsi.com>

	Shutdown routine for a dynamic extension.

	* awk.h (SRCFILE): New field fini_func.
	* ext.c (load_ext): Takes an additional argument to look up and
	save the clean up routine in SRCFILE struct.
	(INIT_FUNC, FINI_FUNC): Defines for default init and fini routine
	names.
	(do_ext): Use default for the name of the init or fini routine if
	one is not supplied. Adjust call to load_ext().
	(close_extensions): Execute fini routines.
	* interpret.h (Op_at_exit): Call close_extensions().
	* msg.c (gawk_exit): Ditto.
	* debug.c (close_all): Ditto.
	* main.c (main): Adjust call to load_ext().
	* awkgram.y (tokentab): Specify 2nd and 3rd optional arguments
	for the extension() built-in.

	Unrelated:

	* interpret.h (Op_arrayfor_init): Use assoc_length for array size.

2012-04-19         John Haque      <j.eh@mchsi.com>

	Enhanced array interface to support transparent implementation
	using external storage and ...

	* awk.h (astore): Optional post-assignment store routine for
	array subscripts.
	(Op_subscript_assign): New opcode to support the store routine.
	(alength): New array interface routine for array length.
	(assoc_length): New macro.
	(assoc_empty): Renamed from array_empty.
	* awkgram.y (snode): Append Op_subscript_assign opcode if
	(g)sub variable is an array element.
	(mk_getline): Same for getline variable.
	(mk_assignment): Same if assigning to an array element.
	* field.c (set_element): Call store routine if needed.
	* builtin.c (do_match): Ditto.
	(do_length): Use length routine for array size.
	* symbol.c (print_vars): Ditto.
	* array.c (null_length): Default function for array length interface.
	(asort_actual):	Call store routine if defined.
	(asort_actual, assoc_list): Use length routine for array size.
	(null_array_func): Add length and store routine entries.
	* str_array.c (str_array_func): Same.
	* cint_array.c (cint_array_func): Same.
	* int_array.c (int_array_func): Same.
	* eval.c (optypetab): Add Op_subscript_assign.
	* profile.c (pprint): Add case Op_subscript_assign.
	* interpret.h (set_array, set_idx): New variables to keep track
	of an array element with store routine.
	(Op_sub_array, Op_subscript_lhs, Op_store_sub, Op_subscript_assign):
	Add code to handle array store routine.
	* debug.c (print_symbol, print_array, cmp_val, watchpoint_triggered,
	initialize_watch_item): Use length routine for array size.

	* awk.h (assoc_kind_t): New typedef for enum assoc_list_flags.
	(sort_context_t): Renamed from SORT_CONTEXT.
	* array.c (asort_actual, assoc_sort): Adjust.
	* cint_array.c (cint_list, tree_list, leaf_list): Adjust.
	* int_array.c (int_list): Adjust.
	* str_array.c (str_list): Adjust.

2012-04-18         John Haque      <j.eh@mchsi.com>

	* awk.h (atypeof, AFUNC): New macros.
	(afunc_t): Renamed typedef from array_ptr.
	* array.c (register_array_func, null_lookup): Use AFUNC macro
	instead of hard-coded index for array functions.
	(asort_actual): Unref null array elements before overwriting.
	(force_array): Renamed from get_array.
	(null_array): Renamed from init_array. Also initialize flags to 0.
	(array_types): Renamed from atypes.
	(num_array_types): Renamed from num_atypes.
	* interpret.h (r_interpret): In case Op_sub_array, unref null array element.
	* str_array.c (str_array_init): Reworked for (re)initialization of array.
	* int_array.c (int_array_init): Ditto.
	* cint_array.c (cint_array_init): Ditto.

2012-11-24         Arnold D. Robbins     <arnold@skeeve.com>

	Directory cleanup.

	* TODO.xgawk, FUTURES: Merged into TODO.
	* TODO: More stuff added.
	* Makefile.am (EXTRA_DIST): Updated.

2012-11-22         Arnold D. Robbins     <arnold@skeeve.com>

	Cleanup of awk.h.

	* array.c (r_in_array): Removed.
	* awk.h (MALLOC_ARG_T): Replaced with size_t everywhere.
	(S_ISREG, setsid): Moved to io.c.
	(__extension__): Removed.
	(INT32_BIT): Moved to cint_array.c.
	(_t): Always declare.
	(DO_LINT_INVALID, et al): Moved into an enum.
	(POP_ARRAY, POP_PARAM, POP_SCALAR, TOP_SCALAR, dupnode, in_array):
	Moved into inline functions.
	(force_number, force_string): Simplified.
	(ZOS_USS): Remove undef of DYNAMIC, it's handled in configure.ac.
	* io.c (S_ISREG, setsid): Moved to here.
	* cint_array.c (INT32_BIT): Moved to here.
	* eval.c (_t): Always define.
	* protos.h: Use size_t directly instead of MALLOC_ARG_T.

	Unrelated:

	* gawkapi.h: Add `awk_' prefix to structure tags where they
	were missing.  Document the full list of include files needed.

2012-11-14         Arnold D. Robbins     <arnold@skeeve.com>

	* io.c (do_find_source): On VMS, don't add the `/' separater.
	Thanks to Anders Wallin.

	MPFR minor cleanup:

	* awk.h (mpfr_unset): Declare new function.
	* mpfr.c (mpfr_unset): New function.
	* node.c (r_unref): Call it instead of inline code.
	* gawk_api.c (api_sym_update_scalar): Call it instead of inline code.

2012-11-13         Arnold D. Robbins     <arnold@skeeve.com>

	* symbol.c (get_symbols): Check type, not vname. Keeps
	valgrind happy. Thanks to Andrew Schorr for noticing the problem.

2012-11-10         Arnold D. Robbins     <arnold@skeeve.com>

	* Update to bison 2.6.5. Various files regenerated.
	* io.c (find_source): Add a default value for SHLIBEXT.
	(read_with_timeout): For VMS also, just use read().

2012-11-10         John Haque      <j.eh@mchsi.com>

	* int_array.c (int_copy): Initialize next pointer of newchain to null.
	* eval.c (eval_condition): Force string context for an integer used
	as array index.

2012-11-10         Arnold D. Robbins     <arnold@skeeve.com>

	* gawkapi.c (api_add_ext_func, api_awk_atexit, api_clear_array,
	api_create_array, api_create_value, api_register_ext_version,
	api_release_value, api_update_ERRNO_string, node_to_awk_value,
	remove_element, run_ext_exit_handlers): Add null pointer checks.
	Everywhere: Add / fixup leading comments.

	* interpret.h (Op_store_sub): If assigning to an unitialized variable
	through SYMTAB, change it to Node_var. Add explanatory comments.
	* symbol.c (get_symbol): Rationalized. Skip non-variables in SYMTAB.

2012-11-04         Arnold D. Robbins     <arnold@skeeve.com>

	* gawkapi.h: Minor documentation edit.

2012-10-31         Arnold D. Robbins     <arnold@skeeve.com>

	* awkgram.y (want_regexp): Use as a bool, not as an int.
	* field.c: Fix a comment.
	* gawkapi.h: Add comment to include <errno.h>.
	* symbol.c (load_symbols): ``No automatic aggregate initialization.''
	Here too. Sigh again.

	* gawkapi.h: Minor documentation edits.

2012-11-27         Arnold D. Robbins     <arnold@skeeve.com>

	* builtin.c (do_fflush): Make fflush() and fflush("") both
	flush everything. See the comment in the code.

2012-10-28         Arnold D. Robbins     <arnold@skeeve.com>

	* Update to bison 2.6.4. Various files regenerated.

2012-10-27         Arnold D. Robbins     <arnold@skeeve.com>

	* gawkapi.h: Continuing the minor formatting / doc cleanups.

2012-10-26         Arnold D. Robbins     <arnold@skeeve.com>

	* gawkapi.h: Continuing the minor formatting / doc cleanups.

2012-10-24         Arnold D. Robbins     <arnold@skeeve.com>

	* gawkapi.h: Still more minor formatting / doc cleanups.

2012-10-23         Arnold D. Robbins     <arnold@skeeve.com>

	* gawkapi.h: More minor formatting / doc cleanups.

2012-10-21         Arnold D. Robbins     <arnold@skeeve.com>

	Fixes for z/OS from Dave Pitts.

	* awk.h (assoc_list_flags): No trailing comma on last enum value.
	* gawkapi.h (awk_valtype_t): Ditto.
	* symbol.c (lookup): ``No automatic aggregate initialization.'' Sigh.

	Unrelated:

	* gawkapi.h: Minor formatting / doc cleanups.

2012-10-19         Arnold D. Robbins     <arnold@skeeve.com>

	If SYMTAB is used, make sure ENVIRON and PROCINFO get loaded too.

	* awkgram.y (process_deferred): New function. Call it when program
	is completely parsed.
	(symtab_used): New variable.
	(variable): Set it to true if SYMTAB is looked up.
	* main.c (load_environ, load_procinfo): Make sure the routines are
	only called once.

	Unrelated fixes:

	* awkgram.y (yylex): Check continue_allowed and break_allowed as
	soon as they are seen in the scanner; the rules that check them
	can not be reduced until after a token that allows them is seen,
	leading to errors at execution time.
	* interpret.h (Op_K_break, Op_K_continue, Op_jmp): Add asssertion
	that pc->target_jmp is not NULL.

	* symbol.c (lookup): Correct a comment.

2012-10-14         Arnold D. Robbins     <arnold@skeeve.com>

	* gawkapi.h (IOBUF_PUBLIC): Renamed awk_input_buf_t.
	(struct iobuf_public): Renamed struct awk_input.
	* awk.h: Adjust.

2012-10-13         Arnold D. Robbins     <arnold@skeeve.com>

	* Update to Automake 1.12.4. Various files regenerated.

2012-10-11         Arnold D. Robbins     <arnold@skeeve.com>

	* awk.h (dup_ent): New member for Node_param_list.
	* symbol.c (install): For parameters, if this is a duplicate, chain
	it off the original using the dup_ent pointer.
	(remove_params): If there's a duplicate, remove it from the list.

	* awk.h: Fix flags to have unique numeric values. Oops.

2012-10-10         Arnold D. Robbins     <arnold@skeeve.com>

	* gawkapi.h: Add considerably more documentation. Rearrange order
	of functions in the struct to make more sense, grouping related
	functions together in a more logical order.
	* gawkapi.c: Adjust as needed.
	* ext.c (make_builtin): Adjust for name change in struct member.

2012-10-05         Arnold D. Robbins     <arnold@skeeve.com>

	* mbsupport.h: Add a bunch of undefs for z/OS.

2012-10-04         Arnold D. Robbins     <arnold@skeeve.com>

	* TODO.xgawk: Update.
	* awk.h (make_str_node): Removed macro.
	(make_string): Modified to call make_str_node.
	(r_make_str_node): Renamed to make_str_node.
	* gawkapi.c: Changed r_make_str_node to make_str_node everywhere.
	* node.c (make_str_node): Renamed from make_str_node.

	Update to automake 1.12.4.

	* Makefile.in, aclocal.m4, awklib/Makefile.in, doc/Makefile.in,
	extension/Makefile.in, extension/aclocal.m4, test/Makefile.in:
	Regenerated.

	* interpret.h (Op_Subscript): Added lint warnings for FUNCTAB
	and SYMTAB.

2012-10-02         Arnold D. Robbins     <arnold@skeeve.com>

	* awk.h (func_table): Declare.
	* awkgram.y: If do_posix or do_traditional, then check for
	delete on SYMTAB. Add check for delete on FUNCTAB, also.
	* interpret.h (Op_Subscript): For FUNCTAB, return the element name
	as its value too.  Avoids lots of weirdness and allows indirect calls
	after assignment from FUNCTAB["foo"] to work.
	(Op_store_sub): Disallow assignment to elements of FUNCTAB.
	(Op_indirect_func_all): Turn assert into check and fatal error.
	* symbol.c (func_table): No longer static.
	(lookup): If do_posix or do_traditional, skip the global table.
	(release_all_vars): Clear func_table too.

2012-09-25         Arnold D. Robbins     <arnold@skeeve.com>

	First cut at SYMTAB and FUNCTAB. This does the following:
	- Change symbol table handling to use gawk arrays.
	- Store symbols in SYMTAB array and allow indirect access
	  through SYMTAB to variables, both getting and setting.
	- List function names in FUNCTAB indexes; Values cannot be
	  used at the moment.
	- No documentation yet.

	* awk.h (Node_hashnode, hnext, hname, hlength, hcode, hvalue):
	Removed, not needed any more.
	(init_symbol_table, symbol_table): Add declarations.
	* awkgram.y: Disallow delete on SYMTAB, fix warning for tawk
	extension if traditional.
	* eval.c (nodetypes): Remove Node_hashnode element.
	* interpret.h (Op_subscript, Op_store_sub): Handle SYMTAB and go
	through to the actual value.
	* main.c (main): Init Nnull_string earlier. Add call to
	init_symbol_table().
	* profile.c (pp_str, pp_len): Change definitions.
	(pp_next): New macro.
	(pp_push, pp_pop): Adjust uses.
	* symbol.c (variables): Removed.
	(global_table, param_table, func_table, symbol_table,
	installing_specials): New variables.
	(lookup, make_params, install_params, remove_params, remove_symbol,
	make_symbol, install, get_symbols, release_all_vars, append_symbol,
	release_symbols, load_symbols): Rework logic considerably.
	(init_symbol_table): New function.

2012-09-23         Arnold D. Robbins     <arnold@skeeve.com>

	`delete array' and `nextfile' are now in POSIX.
	Thanks to Nathan Weeks <weeks@iastate.edu> for the
	initiative and letting us know about it.

	* awkgram.y: Make the right code changes for `delete array'
	and `nextfile'.
	(tokentab): Set flags to zero for nextfile.

2012-09-19         Arnold D. Robbins     <arnold@skeeve.com>

	* symbol.c (load_symbols): Zero out the new node. Prevents assertion
	failure on PPC Mac OS X.

2012-09-14         Arnold D. Robbins     <arnold@skeeve.com>

	Allow read-only access to built-in variables from extensions.

	* awk.h (NO_EXT_SET): New flag.
	* gawkapi.c (api_sym_lookup, api_sym_update_real): Set flag if off
	limits variable instead of failing. Adjust logic.
	(api_sym_update_scalar, api_set_array_element, api_del_array_element,
	api_release_flattened_array): Adjust logic.
	* gawkapi.h: Adjust documentation.

	Provide PROCINFO["identifiers"]. Undocumented for now.

	* awk.h (load_symbols): Add declaration.
	* awkgram.y (variable): Adjust comment formatting.
	* main.c (main): Call load_symbols().
	* symbol.c (load_symbols): New function.

2012-09-13         Arnold D. Robbins     <arnold@skeeve.com>

	* configure.ac: Determination of DYNAMIC adjusted. Hopefully is
	smarter for z/OS.

2012-09-13         Dave Pitts            <dpitts@cozx.com>

	* awk.h: Add defines for z/OS for newer types.

2012-08-31         Arnold D. Robbins     <arnold@skeeve.com>

	* gawkapi.c: Wrap various bits in #ifdef DYNAMIC so that
	gawk will compile on systems without dynamic loading.

2012-08-24         Arnold D. Robbins     <arnold@skeeve.com>

	Add version facility to API. Thanks to Manuel Collado
	for the idea.

	* awk.h (print_ext_versions): Declare.
	Rearrange includes and decls to make more sense.
	* gawkapi.h (register_ext_version): New API.
	(dl_load_func): Add code for ext_version.
	* gawkapi.c (api_register_ext_version, print_ext_versions):
	New functions.
	* main.c (do_version): New variable.
	(optab): Set it for -v / --version.
	(main): Set it in arg parsing switch. Call version() after the
	extensions have been loaded.

2012-08-22         Arnold D. Robbins     <arnold@skeeve.com>

	Add output wrapper and two-way processor to extension API.

	* awk.h (struct redirect): Replace output FILE * with awk_output_buf_t.
	(register_output_wrapper, register_two_way_processor): Declare.
	* builtin.c (efwrite): Adjust logic to use rp->output data and
	functions if rp is not NULL. Remove redundant declaration of function.
	(do_fflush, do_printf, do_print, do_print_rec): Same adjustment.
	* ext.c (make_builtin): Adjust error messages.
	* gawkapi.c (api_register_output_wrapper,
	api_register_two_way_processor): New functions.
	(sym_update_real): Adjust code formatting.
	* gawkapi.h (awk_input_parser_t): Make next pointer awk_const.
	(awk_output_buf_t, awk_two_way_processor_t): New structs.
	(api_register_output_wrapper, api_register_two_way_processor): New APIs.
	(dl_load_func): Allow for empty function table (NULL elements).
	* io.c (find_output_wrapper, init_output_wrapper, find_two_processor,
	gawk_fwrite, gawk_ferror, gawk_fflush, gawk_fclose): New functions.
	(redirect): Call init_output_wrapper, find_output_wrapper as needed.
	Adjust use of rp->fp to rp->output.fp and also function calls.
	(close_rp, close_redir, flush_io): Same adjustment.
	(two_way_open): Same adjustment. Call find_two_way_processor, and
	find_output_wrapper, as needed.

2012-08-17         Arnold D. Robbins     <arnold@skeeve.com>

	* Update infrastructure: Automake 1.12.3 and bison 2.6.2.

2012-08-15         Arnold D. Robbins     <arnold@skeeve.com>

	* dfa.c: Sync w/GNU grep.

2012-08-12         Arnold D. Robbins     <arnold@skeeve.com>

	* gawkapi.h: Make the versions enum constants instead of defines.

2012-08-11         Andrew J. Schorr     <aschorr@telemetry-investments.com>

	* awkgram.y (add_srcfile): It is now a fatal error to load the
	same file with -f and -i (or @include).
	* TODO.xgawk: Update to reflect this change.

2012-08-10         Arnold D. Robbins     <arnold@skeeve.com>

	* FUTURES, TODO.xgawk: Updates.

2012-08-08         Arnold D. Robbins     <arnold@skeeve.com>

	* configure.ac: Add -DNDEBUG to remove asserts if not developing.

	* gawkapi.h: Document how to build up arrays.
	* gawkapi.c (api_sym_update): For an array, pass the new cookie
	back out to the extension.

	* awk.h (IOBUF): Move struct stat into IOBUF_PUBLIC.
	(os_isreadable): Change to take an IOBUF_PUBLIC.
	* gawkapi.h (IOBUF_PUBLIC): Received struct stat.
	(INVALID_HANDLE): Moves to here.
	* io.c (iop_alloc): Stat the fd and fill in stat buf.
	(iop_finish): Use passed in stat info.

2012-08-05         Arnold D. Robbins     <arnold@skeeve.com>

	* README.git: More stuff added.

2012-08-01         Arnold D. Robbins     <arnold@skeeve.com>

	* io.c (iop_finish): New function.
	(iop_alloc): Add errno_val parameter. Move code into iop_finish.
	Add large explanatory leading comment.
	(after_beginfile): Rework logic. Check for input parser first, then
	check for invalid iop.
	(nextfile): Organize code better. Call iop_alloc then iop_finish.
	(redirect): Call iop_alloc, find_input_parser, iop_finish.
	(two_way_open): Call iop_alloc, find_input_parser, iop_finish.
	(gawk_popen): Call iop_alloc, find_input_parser, iop_finish.
	(find_input_parser): Set iop->valid if input parser takes control.
	(get_a_record): Rework setting RT to use macros.

2012-07-29         Andrew J. Schorr     <aschorr@telemetry-investments.com>

	* awk.h (set_RT_to_null, set_RT): Removed.
	* gawkapi.h (api_set_RT): Removed.
	(get_record): Signature changed in input parser struct.
	* gawkapi.c (api_set_RT): Removed.
	* io.c (set_RT_to_null, set_RT): Removed.
	(get_a_record): Adjustments for new API for input parser.

2012-07-29         Arnold D. Robbins     <arnold@skeeve.com>

	* awk.h (os_isreadable): Adjust declaration.
	(struct iobuf): Add new member `valid'.
	* io.c (iop_alloc): Remove do_input_parsers parameter, it's
	always true. Adjust logic to set things to invalid if could not
	find an input parser.
	(after_beginfile): Use valid member to check if iobuf is valid.
	Don't clear iop->errcode.
	(nextfile): Adjust logic to clear errcode if valid is true and
	also to update ERRNO.
	(redirect): Check iop->valid and cleanup as necessary, including
	setting ERRNO.
	(two_way_open): Ditto.
	(gawk_popen): Ditto.
	(devopen): Remove check for directory.

2012-07-27         Andrew J. Schorr     <aschorr@telemetry-investments.com>

	* io.c (find_input_parser): Issue a warning if take_control_of fails.

2012-07-27         Arnold D. Robbins     <arnold@skeeve.com>

	* awk.h (set_RT): Change to take a NODE * parameter.
	* io.c (set_RT): Change to take a NODE * parameter.
	* gawkapi.h: Change open hook to input parser in comment.
	* gawkapi.c (api_set_RT): Adjust call to set_RT.

2012-07-26         Arnold D. Robbins     <arnold@skeeve.com>

	* awk.h (set_RT_to_null, set_RT): Declare functions.
	(os_isreadable): Declare function.
	* io.c (set_RT_to_null, set_RT): New functions.
	(iop_close): Init ret to zero.
	* gawkapi.c (api_register_input_parser): Check for null pointer.
	(api_set_RT): New function.
	* gawkapi.h (api_set_RT): New function.

2012-07-26         Andrew J. Schorr     <aschorr@telemetry-investments.com>

	* gawkapi.h (IOBUF_PUBLIC): Document the get_record and close_func
	API.
	(awk_input_parser_t) Change can_take_file argument to const, and
	document the API.
	* io.c (get_a_record): Document that the caller initializes *errcode
	to 0, and remote the test for non-NULL errcode.

2012-07-26         Andrew J. Schorr     <aschorr@telemetry-investments.com>

	* gawkapi.c (api_sym_update_scalar): Fix some minor bugs.  Was
	not updating AWK_NUMBER when valref != 1.  And strings were not
	freeing MPFR values.

2012-07-25         Arnold D. Robbins     <arnold@skeeve.com>

	Start refactoring of IOBUF handling and turn "open hooks"
	into "input parsers".

	* awk.h (IOP_NOFREE_OBJ): Flag removed.
	(register_input_parser): Renamed from register_open_hook.
	* ext.c (load_ext): Make sure lib_name is not NULL.
	* gawk_api.c (api_register_input_parser): Renamed from
	api_register_open_hook.
	* gawk_api.h (api_register_input_parser): Renamed from
	api_register_open_hook.  Rework structure to have "do you want it"
	and "take control of it" functions.
	* io.c (iop_alloc): Remove third argument which is IOBUF pointer.
	Always malloc it. Remove use of IOP_NOFREE_OBJ everywhere.
	(find_input_parser): Renamed from find_open_hook.
	(nextfile): Don't use static IOBUF.
	(iop_close): Call close_func first. Then close fd or remap it
	if it's still not INVALID_HANDLE.
	(register_input_parser): Renamed from register_open_hook.
	Use a FIFO list and check if more than one parser will accept the
	file. If so, fatal error.

2012-07-25         Andrew J. Schorr     <aschorr@telemetry-investments.com>

	* configure.ac: Instead of using acl_shlibext for the shared library
	extension, define our own variable GAWKLIBEXT with a hack to work
	correctly on Mac OS X.
	* Makefile.am (SHLIBEXT): Use the value of GAWKLIBEXT instead of
	acl_shlibext.

2012-07-24         Arnold D. Robbins     <arnold@skeeve.com>

	* configure.ac: Add crude but small hack to make plug-ins work
	on Mac OS X.

2012-07-20         Arnold D. Robbins     <arnold@skeeve.com>

	* gawkapi.h: Rework table to not take up so much space.
	* gawkapi.c (api_sym_update_scalar): Rework optimization code
	to clean up the function.

2012-07-17         Andrew J. Schorr     <aschorr@telemetry-investments.com>

	* gawkapi.h: Add comments explaining new api_create_value and
	api_release_value functions.
	* gawkapi.c (sym_update_real): Allow updates with AWK_SCALAR and
	AWK_VALUE_COOKIE types.  After creating a regular variable,
	remove the call to unref(node->var_value), since this is not
	done elsewhere in the code (see, for example, main.c:init_vars).
	If the update is for an existing variable, allow any val_type
	except AWK_ARRAY (was previously disallowing AWK_SCALAR and
	AWK_VALUE_COOKIE for no apparent reason).
	(api_sym_update_scalar): The switch should return false for an
	invalid val_type value, so change the AWK_ARRAY case to default.
	(valid_subscript_type): Any scalar value is good, so accept any valid
	type except AWK_ARRAY.
	(api_create_value): Accept only AWK_NUMBER and AWK_STRING values.
	Anything else should fail.

2012-07-17         Arnold D. Robbins     <arnold@skeeve.com>

	Speedup:

	* awk.h (r_free_wstr): Renamed from free_wstr.
	(free_wstr): Macro to test the WSTRCUR flag first.
	* node.c (r_free_wstr): Renamed from free_wstr.

	Support value cookies:

	* gawkapi.h (awk_val_type_t): Add AWK_VALUE_COOKIE.
	(awk_value_cookie_t): New type.
	(awk_value_t): Support AWK_VALUE_COOKIE.
	(api_create_value, api_release_value): New function pointers.
	* gawkapi.c (awk_value_to_node, api_sym_update_scalar,
	valid_subscript_type): Handle AWK_VALUE_COOKIE.
	(api_create_value, api_release_value): New functions.

2012-07-16         Arnold D. Robbins     <arnold@skeeve.com>

	* gawkapi.c (awk_value_to_node): Support AWK_SCALAR.
	(api_sym_update_scalar): Performance improvements.

2012-07-12         Arnold D. Robbins     <arnold@skeeve.com>

	Allow creation of constants. Thanks to John Haque for the
	implementation concept.

	* gawk_api.h (api_sym_constant): Create a constant.
	* gawk_api.h (api_sym_update_real): Renamed from api_sym_update.
	Add is_const paramater and do the right thing if true.
	(api_sym_update, api_sym_constant): Call api_sym_update_real
	in the correct way.
	(set_constant): New function.

2012-07-11         Andrew J. Schorr     <aschorr@telemetry-investments.com>

	* gawkapi.h: Fix typo in comment.
	(awk_value_t): Type for scalar_cookie should be awk_scalar_t,
	not awk_array_t.
	(gawk_api): Add new api_sym_lookup_scalar function.
	(sym_lookup_scalar): New wrapper macro for api_sym_lookup_scalar hook.
	* gawkapi.c (api_sym_lookup_scalar): New function for faster scalar
	lookup.
	(api_impl): Add entry for api_sym_lookup_scalar.

2012-07-11         Andrew J. Schorr     <aschorr@telemetry-investments.com>

	* gawkapi.c (awk_value_to_node): Change to a switch statement
	so AWK_SCALAR or other invalid type is handled properly.
	(valid_subscript_type): Test whether a value type is acceptable
	for use as an array subscript (any scalar value will do).
	(api_get_array_element, api_set_array_element, api_del_array_element):
	Use new valid_subscript_type instead of restricting to string values.

2012-07-11         Arnold D. Robbins     <arnold@skeeve.com>

	Lots of API work.

	* gawkapi.h: Function pointer members renamed api_XXXX and
	macros adjusted. More documentation.
	(awk_valtype_t): New AWK_SCALAR enum for scalar cookies.
	(awk_scalar_t): New type.
	(awk_value_t): New member scalar_cookie.
	(api_sym_update_scalar): New API function.
	(erealloc): New macro.
	(make_const_string): New macro, renamed from dup_string.
	(make_malloced_string): New macro, renamed from make_string.
	(make_null_string): New inline function.
	(dl_load_func): Add call to init routine through pointer if
	not NULL.

	* gawkapi.c (awk_value_to_node): Assume that string values came
	from malloc.
	(node_to_awk_value): Handle AWK_SCALAR.
	(api_sym_update): Ditto.
	(api_sym_update_scalar): New routine.
	(api_get_array_element): Return false if the element doesn't exist.
	Always unref the subscript.
	(remove_element): New helper routine.
	(api_del_array_element): Use it.
	(api_release_flattened_array): Ditto.
	(api_impl): Add the new routine.

2012-07-11         Andrew J. Schorr     <aschorr@telemetry-investments.com>

	* gawkapi.c (api_sym_update): Allow val_type to be AWK_UNDEFINED
	for setting a variable to "", i.e. dupnode(Nnull_string).

2012-07-10         Andrew J. Schorr     <aschorr@telemetry-investments.com>

	* awkgram.y (add_srcfile): Lint warning message for a previously loaded
	shared library should say "already loaded shared library" instead
	of "already included source file".

2012-07-08         Arnold D. Robbins     <arnold@skeeve.com>

	* gawkapi.h (set_array_element): Use index + value instead
	of element structure. Matches get_array_element.
	(set_array_element_by_elem): New macro to use an element.
	* gawkapi.c (api_set_array_element): Make the necessary adjustments.

2012-07-04         Arnold D. Robbins     <arnold@skeeve.com>

	* awkgram.y (tokentab): Remove limit on number of arguments
	for "and", "or", and "xor".
	* builtin.c (do_and, do_or, do_xor): Modify code to perform the
	respective operation on any number of arguments. There must be
	at least two.

2012-06-29         Arnold D. Robbins     <arnold@skeeve.com>

	* gawkapi.h: Improve the documentation of the return values
	per Andrew Schorr.

2012-06-25         Arnold D. Robbins     <arnold@skeeve.com>

	* TODO.xgawk: Updated.
	* awk.h (track_ext_func): Declared.
	* awkgram.y (enum defref): Add option for extension function.
	(struct fdesc): Add member for extension function.
	(func_use): Handle extension function, mark as extension and defined.
	(track_ext_func): New function.
	(check_funcs): Update logic for extension functions.
	* ext.c (make_builtin): Call track_ext_func.

2012-06-24         Andrew J. Schorr     <aschorr@telemetry-investments.com>

	* TODO.xgawk: Most of IOBUF has been hidden.
	* gawkapi.h (IOBUF): Remove declaration (now back in awk.h).
	(IOBUF_PUBLIC): Declare new structure defining subset of IOBUF fields
	that should be exposed to extensions.
	(gawk_api): Update register_open_hook argument from IOBUF to
	IOBUF_PUBLIC.
	* awk.h (IOBUF): Restore declaration with 5 fields moved to new
	IOBUF_PUBLIC structure.
	(register_open_hook): Update open_func argument from IOBUF to
	IOBUF_PUBLIC.
	* gawkapi.c (api_register_open_hook): Ditto.
	* io.c (after_beginfile, nextfile, iop_close, gawk_pclose): Some fields
	such as fd and name are now inside the IOBUF public structure.
	(struct open_hook): Update open_func argument from IOBUF to
	(register_open_hook): Ditto.
	(find_open_hook): opaque now inside IOBUF_PUBLIC.
	(iop_alloc): fd and name now in IOBUF_PUBLIC.
	(get_a_record): If the get_record hook returns EOF, set the IOP_AT_EOF
	flag.  Access fd inside IOBUF_PUBLIC.
	(get_read_timeout): File name now inside IOBUF_PUBLIC.
	* interpret.h (r_interpret): File name now inside IOBUF_PUBLIC.
	* ext.c (load_ext): No need to call return at the end of a void
	function.

2012-06-24         Arnold D. Robbins     <arnold@skeeve.com>

	* ext.c (load_ext): Don't retun a value from a void function.
	* gawkapi.c (api_set_array_element): Set up vname and parent_array.

2012-06-21         Arnold D. Robbins     <arnold@skeeve.com>

	More API and cleanup:

	* awk.h (stopme): Make signature match other built-ins.
	* awkgram.y (stopme): Make signature match other built-ins.
	(regexp): Minor edit.
	* gawkapi.c (api_set_argument): Remove unused variable.
	Set parent_array field of array value.
	* TODO.xgawk: Update some.

	Remove extension() builtin.

	* awk.h (do_ext): Removed.
	(load_ext): Signature changed.
	* awkgram.y (tokentab): Remove do_ext.
	Change calls to do_ext.
	* ext.c (load_ext): Make init function a constant.
	* main.c (main): Change calls to do_ext.

2012-06-20         Arnold D. Robbins     <arnold@skeeve.com>

	Restore lost debugging function:

	* awkgram.y (stopme): Restore long lost debugging function.
	* awk.h (stopme): Add declaration.

	API work:

	* ext.c (get_argument): Make extern.
	* awk.h (get_argument): Declare it.
	* gawkapi.c (api_set_argument): Call it. Finish off the logic.
	(api_get_argument): Refine logic to use get_argument.
	* gawkapi.h (set_argument): New API.

2012-06-19         Arnold D. Robbins     <arnold@skeeve.com>

	Remove code duplication in gawkapi.c from msg.c:

	* awk.h (err): Add `isfatal' first parameter.
	* awkgram.y (err): Adjust all calls.
	* msg.c (err): Adjust all calls. Move fatal code to here ...
	(r_fatal): From here.
	* gawkapi.c: Remove code duplication and adjust calls to `err'.

	Handle deleting elements of flattened array:

	* awk.h (get_argument): Remove declaration.
	* ext.c (get_argument): Make static.
	* gawkapi.h (awk_flat_array_t): Make opaque fields const. Add
	more descriptive comments.
	* gawkapi.c (release_flattened_array): Delete elements flagged
	for deletion. Free the flattened array also.

	Add additional debugging when developing:

	* configure.ac: Add additional debugging flags.
	* configure: Regenerated.

2012-06-18         Arnold D. Robbins     <arnold@skeeve.com>

	* gawkapi.h (get_array_element): Restore `wanted' paramater.
	(awk_element_t): Use awk_value_t for index. Add awk_flat_array_t.
	(flatten_array): Change signature to use awk_flat_array_t;
	(release_flattened_array): Change signature to use awk_flat_array_t;
	* gawkapi.c (api_sym_update): Handle case where variable exists already.
	(api_get_array_element): Restore `wanted' paramater and pass it
	on to node_to_awk_value.
	(api_set_array_element): Revisse to match changed element type.
	(api_flatten_array): Revise signature, implement.
	(api_release_flattened_array): Revise signature, implement.

2012-06-17         Arnold D. Robbins     <arnold@skeeve.com>

	API Work:

	* gawkapi.h (get_array_element): Remove `wanted' parameter.
	(r_make_string): Comment the need for `api' and `ext_id' parameters.
	* gawkapi.c (api_sym_update): Move checks to front.
	Initial code for handling arrays. Still needs work.
	(api_get_array_element): Implemented.
	(api_set_array_element): Additional checking code.
	(api_del_array_element): Implemented.
	(api_create_array): Implemented.
	(init_ext_api): Force do_xxx values to be 1 or 0.
	(update_ext_api): Ditto.

2012-06-12         Arnold D. Robbins     <arnold@skeeve.com>

	API Work:

	* gawkapi.h (awk_value_t): Restore union.
	(get_curfunc_param): Renamed to get_argument. Return type changed
	to awk_bool_t. Semantics better thought out and documented.
	(awk_atexit, get_array_element): Return type now void.
	(sym_lookup): Return type now void. Argument order rationalized.
	* gawkapi.c (node_to_awk_value): Return type is now awk_bool_t.
	Semantics now match table in gawkawpi.h.
	(api_awk_atexit): Return type now void.
	(api_sym_lookup): Return type is now awk_bool_t. Change parameter
	order.
	(api_get_array_element): Return type is now awk_bool_t.

	Further API implementations and fixes for extension/testext.c:

	* awk.h (final_exit): Add declaration.
	* ext.c (load_ext): Change `func' to install_func.
	* gawkapi.c: Add casts to void for id param in all functions.
	(api_sym_update): Finish implementation.
	(api_get_array_element): Start implementation.
	(api_set_array_element): Add error checking.
	(api_get_element_count): Add error checking, return the right value.
	* main.c (main): Call final_exit instead of exit.
	(arg_assign): Ditto.
	* msg.c (final_exit): New routine to run the exit handlers and exit.
	(gawk_exit): Call it.
	* profile.c (dump_and_exit): Ditto.

2012-06-10         Andrew J. Schorr     <aschorr@telemetry-investments.com>

	* TODO.xgawk: Addition of time extension moved to "done" section.

2012-06-10         Andrew J. Schorr     <aschorr@telemetry-investments.com>

	* gawkapi.c (api_update_ERRNO_string): Treat boolean true as a request
	for TRANSLATE, and false as DONT_TRANSLATE.

2012-06-06         Arnold D. Robbins     <arnold@skeeve.com>

	* cint_array.c (tree_print, leaf_print): Add additional casts
	for printf warnings.

	* awk.h (update_ext_api): Add declaration.
	* gawkapi.c (update_ext_api): New function.
	* eval.c (set_LINT): Call update_ext_api() at the end.
	* gawkapi.h: Document that do_XXX could change on the fly.

	* awk.h (run_ext_exit_handlers): Add declaration.
	* msg.c (gawk_exit): Call it.

2012-06-05         Arnold D. Robbins     <arnold@skeeve.com>

	* ext.c (load_ext): Remove use of RTLD_GLOBAL. Not needed in new
	scheme. Clean up error messages.

2012-06-04         Arnold D. Robbins     <arnold@skeeve.com>

	* configure.ac: Remove use of -export-dynamic for GCC.
	* configure: Regenerated.

2012-05-30         Arnold D. Robbins     <arnold@skeeve.com>

	* main.c (is_off_limits_var): Minor coding style edit.
	* gawkapi.c (awk_value_to_node): More cleanup.
	(node_to_awk_value): Use `wanted' for decision making.
	(api_sym_update): Start implementation. Needs more work.
	General: More cleanup, comments.
	* gawkapi.h (api_sym_update): Add additional comments.

2012-05-29         Arnold D. Robbins     <arnold@skeeve.com>

	* gawkapi.c (node_to_awk_value): Add third parameter indicating type
	of value desired. Based on that, do force_string or force_number
	to get the "other" type.
	(awk_value_to_node): Clean up the code a bit.
	(get_curfunc_param): Move forcing of values into node_to_awk_value.
	(api_sym_lookup): Add third parameter indicating type of value wanted.
	(api_get_array_element): Ditto.
	* gawk_api.h: Additional comments and clarifications. Revise APIs
	to take third 'wanted' argument as above.
	(awk_value_t): No longer a union so that both values may be accessed.
	All macros: Parenthesized the bodies.
	* bootstrap.sh: Rationalize a bit.

2012-05-26         Andrew J. Schorr     <aschorr@telemetry-investments.com>

	* Makefile.am (include_HEADERS): Add so gawkapi.h will be installed.
	(base_sources): Add gawkapi.h so that it is in dist tarball.
	* TODO.xgawk: Update.
	* main.c (is_off_limits_var): Stop returning true for everything
	except PROCINFO.

2012-05-25         Arnold D. Robbins     <arnold@skeeve.com>

	* main.c (is_off_limits_var): New function to check if a variable
	is one that an extension function may not change.
	* awk.h (is_off_limits_var): Declare it.
	* gawkapi.c (api_sym_lookup): Use it.

	* bootstrap.sh: Touch various files in the extension directory also.

2012-05-24         Andrew J. Schorr     <aschorr@telemetry-investments.com>

	* gawkapi.h (awk_param_type_t): Remove (use awk_valtype_t instead).
	(awk_ext_func_t): Pass a result argument, and return an awk_value_t *.
	(gawk_api.get_curfunc_param): Add a result argument.
	(gawk_api.set_return_value): Remove obsolete function.
	(gawk_api.sym_lookup, gawk_api.get_array_element): Add a result
	argument.
	(gawk_api.api_make_string, gawk_api.api_make_number): Remove hooks,
	since access to gawk internal state is not required to do this.
	(set_return_value): Remove obsolete macro.
	(get_curfunc_param, sym_lookup, get_array_element): Add result argument.
	(r_make_string, make_number): New static inline functions.
	(make_string, dup_string): Revise macro definitions.
	(dl_load_func): Remove global_api_p and global_ext_id args,
	and fix SEGV by setting api prior to checking its version members.
	(GAWK): Expand ifdef to include more stuff.
	* gawkapi.c (node_to_awk_value): Add result argument.
	(api_get_curfunc_param): Add result argument, and use awk_valtype_t.
	(api_set_return_value): Remove obsolete function.
	(awk_value_to_node): New global function to convert back into internal
	format.
	(api_add_ext_func): Simply call make_builtin.
	(node_to_awk_value): Add result argument, and handle Node_val case.
	(api_sym_lookup, api_get_array_element): Add result argument.
	(api_set_array_element): Implement.
	(api_make_string, api_make_number): Remove functions that belong on
	client side.
	(api_impl): Remove 3 obsolete entries.
	* TODO.xgawk: Update to reflect progress.
	* Makefile.am (base_sources): Add gawkapi.c.
	* awk.h: Include gawkapi.h earlier.
	(api_impl, init_ext_api, awk_value_to_node): Add declarations
	so we can hook in new API.
	(INSTRUCTION): Add new union type efptr for external functions.
	(extfunc): New define for d.efptr.
	(load_ext): Remove 3rd obj argument that was never used for anything.
	(make_builtin): Change signature for new API.
	* awkgram.y (load_library): Change 2nd argument to load_ext
	from dlload to dl_load, and remove pointless 3rd argument.
	* main.c (main): Call init_ext_api() before loading shared libraries.
	Change 2nd argument to load_ext from dlload to dl_load, and remove
	pointless 3rd argument.
	* ext.c (do_ext): Remove pointless 3rd argument to load_ext.
	(load_ext): Remove 3rd argument.  Port to new API (change initialization
	function signature).  If initialization function fails, issue a warning
	and return -1, else return 0.
	(make_builtin): Port to new API.
	* interpret.h (r_interpret): For Op_ext_builtin, call external functions
	with an awk_value_t result buffer, and convert the returned value
	to a NODE *.  For Node_ext_func, code now in extfunc instead of builtin.

2012-05-21         Andrew J. Schorr     <aschorr@telemetry-investments.com>

	* configure.ac: Remove libtool, and call configure in the
	extension subdirectory.  Change pkgextensiondir to remove the
	version number, since the new API has builtin version checks.
	* TODO.xgawk: Update.
	* ltmain.sh: Removed, since libtool no longer used here.

2012-05-19         Andrew J. Schorr     <aschorr@telemetry-investments.com>

	* TODO.xgawk: Update to reflect progress and new issues.
	* main.c (main): Add -i (--include) option.
	(usage): Ditto.
	* awkgram.y (add_srcfile): Eliminate duplicates only for SRC_INC
	and SRC_EXTLIB sources (i.e. -f duplicates should not be removed).
	* io.c (find_source): Set DEFAULT_FILETYPE to ".awk" if not defined
	elsewhere.

2012-05-15         Arnold D. Robbins     <arnold@skeeve.com>

	* awk.h: Include "gawkapi.h" to get IOBUF.
	* gawkapi.h: Considerable updates.
	* gawkapi.c: New file. Start at implementing the APIs.

2012-05-13         Andrew J. Schorr     <aschorr@telemetry-investments.com>

	* TODO.xgawk: Update to reflect recent discussions and deletion of
	extension/xreadlink.[ch].

2012-05-11         Arnold D. Robbins     <arnold@skeeve.com>

	Sweeping change: Use `bool', `true', and `false' everywhere.

2012-04-09         Andrew J. Schorr     <aschorr@telemetry-investments.com>

	* eval.c (unset_ERRNO): Fix memory management bug -- need to use
	dupnode with Nnull_string.

2012-04-08         Andrew J. Schorr     <aschorr@telemetry-investments.com>

	* Makefile.am (valgrind): Define VALGRIND instead of redefining AWK.
	This allows test/Makefile.am to set up the command environment as
	desired.
	(valgrind-noleak): Ditto, plus set --leak-check=no instead of the
	default summary setting.

2012-04-07         Andrew J. Schorr     <aschorr@telemetry-investments.com>

	* TODO.xgawk: Update to reflect progress.

2012-04-01         Andrew J. Schorr     <aschorr@telemetry-investments.com>

	* TODO.xgawk: Move valgrind-noleak item into "done" section.
	* Makefile.am (valgrind-noleak): Add new valgrind rule that omits
	the "--leak-check=full" option to help spot more serious problems.

2012-04-01         Andrew J. Schorr     <aschorr@telemetry-investments.com>

	* TODO.xgawk: Move ERRNO item into "done" section.
	* awk.h (update_ERRNO, update_ERRNO_saved): Remove declarations.
	(update_ERRNO_int, enum errno_translate, update_ERRNO_string,
	unset_ERRNO): Add new declarations.
	* eval.c (update_ERRNO_saved): Renamed to update_ERRNO_int.
	(update_ERRNO_string, unset_ERRNO): New functions.
	* ext.c (do_ext): Use new update_ERRNO_string function.
	* io.c (ERRNO_node): Remove redundant extern declaration (in awk.h).
	(after_beginfile, nextfile): Replace update_ERRNO() with
	update_ERRNO_int(errno).
	(inrec): Replace update_ERRNO_saved with update_ERRNO_int.
	(do_close): Use new function update_ERRNO_string.
	(close_redir, do_getline_redir, do_getline): Replace update_ERRNO_saved
	with update_ERRNO_int.

2012-03-27         Andrew J. Schorr     <aschorr@telemetry-investments.com>

	* TODO.xgawk: Update to reflect debate about how to support Cygwin
	and other platforms that cannot link shared libraries with unresolved
	references.
	* awkgram.y (add_srcfile): Minor bug fix: reverse sense of test
	added by Arnold in last patch.
	* configure.ac: AC_DISABLE_STATIC must come before AC_PROG_LIBTOOL.

2012-03-26         Arnold D. Robbins     <arnold@skeeve.com>

	Some cleanups.

	* awkgram.y (add_srcfile): Use whole messages, better for
	translations.
	* io.c (init_awkpath): Small style tweak.
	* main.c (path_environ): Straighten out initial comment, fix
	compiler warning by making `val' const char *.

2012-03-25         Andrew J. Schorr     <aschorr@telemetry-investments.com>

	* configure.ac (AC_DISABLE_STATIC): Add this to avoid building useless
	static extension libraries.

2012-03-25         Andrew J. Schorr     <aschorr@telemetry-investments.com>

	* TODO.xgawk: New file listing completed and pending xgawk enhancements.

2012-03-24         Andrew J. Schorr     <aschorr@telemetry-investments.com>

	* io.c (path_info): Fix white space.
	(pi_awkpath, pi_awklibpath): Avoid structure initializers.
	(do_find_source): Eliminate pointless parentheses.
	(find_source): Leave a space after "&".
	* main.c (load_environ): Fix typo in comment.

2012-03-21         Andrew J. Schorr     <aschorr@telemetry-investments.com>

	* awkgram.y (LEX_LOAD): New token to support @load.
	(grammar): Add rules to support @load.
	(tokentab): Add "load".
	(add_srcfile): Improve error message to distinguish between source files
	and shared libraries.
	(load_library): New function to load libraries specified with @load.
	(yylex): Add support for LEX_LOAD (treated the same way as LEX_INCLUDE).

2012-03-20         Andrew J. Schorr     <aschorr@telemetry-investments.com>

	* Makefile.am (EXTRA_DIST): Remove extension.
	(SUBDIRS): Add extension so libraries will be built.
	(DEFS): Define DEFLIBPATH and SHLIBEXT so we can find shared libraries.
	* awk.h (deflibpath): New extern declaration.
	* configure.ac: Add support for building shared libraries by adding
	AC_PROG_LIBTOOL and AC_SUBST for acl_shlibext and pkgextensiondir.
	(AC_CONFIG_FILES): Add extension/Makefile.
	* io.c (pi_awkpath, pi_awklibpath): New static structures to contain
	path information.
	(awkpath, max_pathlen): Remove static variables now inside pi_awkpath.
	(init_awkpath): Operate on path_info structure to support both
	AWKPATH and AWKLIBPATH.  No need for max_path to be static, since
	this should be called only once for each environment variable.
	(do_find_source): Add a path_info arg to specify which path to search.
	Check the try_cwd parameter to decide whether to search the current
	directory (not desirable for AWKLIBPATH).
	(find_source): Choose appropriate path_info structure based on value
	of the is_extlib argument.  Set EXTLIB_SUFFIX using SHLIBEXT define
	instead of hardcoding ".so".
	* main.c (path_environ): New function to add AWKPATH or AWKLIBPATH
	to the ENVIRON array.
	(load_environ): Call path_environ for AWKPATH and AWKLIBPATH.

2012-06-19         Arnold D. Robbins     <arnold@skeeve.com>

	* main.c (main): Do setlocale to "C" if --characters-as-bytes.
	Thanks to "SP" for the bug report.

2012-05-09         Arnold D. Robbins     <arnold@skeeve.com>

	* configure.ac: Added AC_HEADER_STDBOOL
	* awk.h, dfa.c, regex.c: Reworked to use results
	of test and include missing_d/gawkbool.h.

2012-05-07         Arnold D. Robbins     <arnold@skeeve.com>

	* array.c (prnode): Add casts to void* for %p format.
	* debug.c (print_instruction): Ditto.
	* builtin.c: Fix %lf format to be %f everywhere.

	Unrelated:

	* replace.c: Don't include "config.h", awk.h gets it for us.

2012-05-04         Arnold D. Robbins     <arnold@skeeve.com>

	* getopt.c [DJGPP]: Change to __DJGPP__.
	* mbsupport.h [DJGPP]: Change to __DJGPP__.

	Unrelated:

	* awk.h: Workarounds for _TANDEM_SOURCE.

2012-05-01         Arnold D. Robbins     <arnold@skeeve.com>

	* dfa.c: Sync with GNU grep. RRI code now there, needed additional
	change for gawk.
	* configure.ac: Add check for stdbool.h.
	* regex.c: Add check for if not have stdbool.h, then define the
	bool stuff.

2012-04-27         Arnold D. Robbins     <arnold@skeeve.com>

	* dfa.c: Sync with GNU grep.
	* xalloc.h (xmemdup): Added, from grep, for dfa.c. Sigh.

2012-04-27         Arnold D. Robbins     <arnold@skeeve.com>

	Update to autoconf 2.69, automake 1.12.

	* INSTALL, aclocal.m4, configh.in, depcomp, install-sh, missing,
	mkinstalldirs, ylwrap: Updated.
	* configure.ac (AC_TYPE_LONG_LONG_INT, AC_TYPE_UNSIGNED_LONG_LONG_INT,
	AC_TYPE_INTMAX_T, AC_TYPE_UINTMAX_T): Renamed from gl_* versions.
	* configure: Regenerated.

2012-04-24         Arnold D. Robbins     <arnold@skeeve.com>

	* cmd.h (dPrompt, commands_Prompt, eval_Prompt, dgawk_Prompt): Changed
	to dbg_prompt, commands_prompt, eval_prompt, dgawk_prompt.
	* debug.c: Ditto.
	* command.y: Ditto.  Some minor whitespace and comments cleanup.

2012-04-24         Arnold D. Robbins     <arnold@skeeve.com>

	io.c cleanup and some speedup for RS as regexp parsing.

	* awk.h (Regexp): New members has_meta and maybe_long.
	(enum redirval): Add redirect_none as value 0.
	(remaybelong): Remove function declaration.
	* awkgram.y: Use redirect_none instead of 0 for no redirect cases.
	* io.c (go_getline_redir): Second arg now of type enum redirval.
	Changed intovar into into_variable.
	(comments and whitespace): Lots of general cleanup.
	(socket_open): readle changed to read_len.
	(two_way_open): Add additional calls to os_close_on_exec.
	(rsrescan): Simplify code a bit and use RS->maybe_long.
	* re.c (make_regexp): Set up new members in Regexp struct.
	(remaybelong): Remove function.
	(reisstring): Simplified code.

2012-04-16  Eli Zaretskii  <eliz@gnu.org>

	* io.c (read_with_timeout) [__MINGW32__]: Just call the blocking
	'read', as 'select' is only available for sockets.
	* mpfr.c (set_ROUNDMODE) [!HAVE_MPFR]: Renamed from set_RNDMODE.
	* main.c (load_procinfo): Declare name[] also when HAVE_MPFR is
	defined even though HAVE_GETGROUPS etc. are not.

2012-04-12         John Haque      <j.eh@mchsi.com>

	* array.c, awk.h, awkgram.y, builtin.c, command.y, debug.c,
	field.c, mpfr.c, profile.c: Change RND_MODE to ROUND_MODE.

2012-04-11         John Haque      <j.eh@mchsi.com>

	* main.c (varinit): Change RNDMODE to ROUNDMODE.

2012-04-11         Arnold D. Robbins     <arnold@skeeve.com>

	* main.c: Change --arbitrary-precision to --bignum.

2012-04-02         John Haque      <j.eh@mchsi.com>

	Add support for arbitrary-precision arithmetic.

	* mpfr.c: New file.
	* awk.h (struct exp_node): Add union to handle different number types.
	(MPFN, MPZN): New flag values.
	(DO_MPFR, do_mpfr): New defines.
	(PREC_node, RNDMODE_node): Add declarations.
	(PRECISION, RND_MODE, MNR, MFNR, mpzval, do_ieee_fmt): Add declarations.
	(make_number, str2number, format_val, cmp_numbers): Ditto.
	(force_number): Change definition.
	(Func_pre_exec, Func_post_exec): New typedefs.
	(POP_NUMBER, TOP_NUMBER): Change definitions.
	(get_number_ui, get_number_si, get_number_d, get_number_uj,
	iszero, IEEE_FMT, mpg_float, mpg_integer, mpg_float,
	mpg_integer): New defines.
	* awkgram.y (tokentab):	Add alternate function entries for MPFR/GMP.
	(snode): Choose the appropriate function.
	(negate_num): New function to negate a number.
	(grammar): Use it.
	(yylex): Adjust number handling code.
	* array.c (value_info, asort_actual, sort_user_func): Adjust for
	MPFR/GMP numbers.
	(do_adump, indent): Minor changes.
	(sort_up_index_number, sort_up_value_number, sort_up_value_type): Use
	cmp_numbers() for numeric comparisons.
	* builtin.c (mpz2mpfr): New function.
	(format_tree): Adjust to handle MPFR and GMP numbers.
	* eval.c (register_exec_hook): New function to manage interpreter hooks.
	(num_exec_hook, pre_execute, post_execute): New and adjusted definitions.
	(h_interpret): Renamed from debug_interpret.
	(init_interpret): Changed to use the new name.
	(flags2str): New entries for MPFN and MPZN.
	(cmp_nodes): Reworked to use seperate routine for numeric comparisons.
	(set_IGNORECASE, set_BINMODE, set_LINT, update_NR, update_FNR,
	update_NF): Adjust code and some cleanup.
	* field.c (rebuild_record): Field copying code reworked to handle
	MPFR/GMP numbers.
	(set_NF): Minor adjustment.
	* io.c (INCREMENT_REC): New macro.
	(inrec, do_getline): Use the new macro.
	(nextfile, set_NR, set_FNR, get_read_timeout, pty_vs_pipe): Adjust code
	to handle MPFR/GMP numbers.
	* interpret.h (r_interpret): Adjust TOP_NUMBER/POP_NUMBER usage.
	(EXEC_HOOK): New macro and definition.
	(DEBUGGING): Removed.
	* main.c (DEFAULT_PREC, DEFAULT_RNDMODE): New defines.
	(opttab): New entry for option arbitrary-precision.
	(main): Handle the new option.
	(usage): Add to usage message.
	(varinit): Add PREC and RNDMODE.
	(load_procinfo): Install MPFR and GMP related items.
	(version): Append MPFR and GMP versions to message.
	* msg.c (err) : Adjust FNR handling with MPFR/GMP.
	* node.c (r_format_val): Renamed from format_val.
	(r_force_number): Return NODE * instead of AWKNUM.
	(make_number, str2number, format_val, cmp_numpers: Defined and initialized.
	(r_unref): Free MPFR/MPZ numbers.
	(get_numbase): Renamed from isnondecimal and return the base.
	(cmp_awknums): New function to compare two AWKNUMs.
	* command.y (yylex): Adjust number handling code.
	(grammar): Minor adjustments to handle negative numbers.
	* debug.c (init_debug): New function.
	(do_info, do_set_var, watchpoint_triggered, serialize,
	initialize_watch_item, do_watch, print_watch_item): Minor adjustments.
	(debug_pre_execute): Adjusted to handle MPFR and GMP numbers.

2012-04-09         Arnold D. Robbins     <arnold@skeeve.com>

	* INSTALL, config.guess, config.sub, depcomp, install-sh,
	missing, mkinstalldirs, ylwrap: Update to latest from automake 1.11.4.

2012-04-08         Arnold D. Robbins     <arnold@skeeve.com>

	* Update various files to automake 1.11.4.

2012-03-30         Arnold D. Robbins     <arnold@skeeve.com>

	* configure.ac (GAWK_AC_NORETURN): Do as macro instead of inline.

2012-03-29         Arnold D. Robbins     <arnold@skeeve.com>

	* dfa.h, dfa.c: Sync with grep. Major cleanups and some changes
	there.
	* re.c (research): Pass size_t* to dfaexec to match type change.
	* configure.ac (AH_VERBATIM[_Noreturn]): Added from Paul Eggert to
	ease compiling.
	(AC_INIT): Bump version.
	* configure, configh.in, version.c: Regenerated.

2012-03-28         Arnold D. Robbins     <arnold@skeeve.com>

	* 4.0.1: Release tar ball made.

2012-03-28         Arnold D. Robbins     <arnold@skeeve.com>

	* getopt.c: Add DJGPP to list of platforms where it's ok
	to include <stdlib.h>.
	* awkgram.y, builtin.c, ext.c, mbsupport.h, re.c: Update
	copyright year.

2012-03-21         Corinna Vinschen      <vinschen@redhat.com>

	* getopt.c: Add Cygwin to list of platforms where it's ok
	to include <stdlib.h>.

2012-03-20         Arnold D. Robbins     <arnold@skeeve.com>

	Get new getopt to work on Linux and C90 compilers:

	* getopt.c: Undef ELIDE_CODE for gawk.
	(_getopt_internal_r): Init first.needs_free to 0. In test for -W
	move executable code to after declarations for C90 compilers.
	* getopt1.c: Undef ELIDE_CODE for gawk.

	Minor bug fix with printf, thanks to John Haque:

	* builtin.c (format_tree): Initialize base to zero at the top
	of the while loop.

	Getting next tar ball ready:

	* configure.ac: Remove duplicate check for wcscoll. Thanks
	to Stepan Kasal.

2012-03-16         Arnold D. Robbins     <arnold@skeeve.com>

	* getopt.c, getopt.h, getopt1.c, getopt_int.h, regcomp.c,
	regex.c, regex.h, regex_internal.c, regex_internal.h,
	regexec.c: Sync with GLIBC, what the heck.

2012-03-14         Eli Zaretskii  <eliz@gnu.org>

	* mbsupport.h (btowc): Change for non-DJGPP.
	* re.c (dfaerror): Add call to exit for DJGPP.

2012-03-14         Arnold D. Robbins     <arnold@skeeve.com>

	* regex_internal.c (re_string_skip_chars): Fix calculation of
	remain_len with m.b. chars. Thanks to Stanislav Brabec
	<sbrabec@suse.cz>.

2012-02-28         Arnold D. Robbins     <arnold@skeeve.com>

	* main.c (init_groupset): Make `getgroups' failing a non-fatal
	error.  After all, what's the big deal?  Should help on Plan 9.

2012-02-27         Arnold D. Robbins     <arnold@skeeve.com>

	* dfa.c (parse_bracket_exp): Revert changes 2012-02-15 to stay
	in sync with grep.
	* dfa.h (dfarerror): Add __attribute__ from grep.

2012-02-15         Arnold D. Robbins     <arnold@skeeve.com>

	Fix warnings from GCC 4.6.2 -Wall option.

	* awkgram.y (newline_eof): New function to replace body of
	NEWLINE_EOF macro.
	(yylex): Replace body of NEWLINE_EOF macro.
	* dfa.c (parse_bracket_exp): Init variables to zero.
	* ext.c (dummy, junk): Remove.
	* regex_internal.c (re_string_reconstruct): Remove buf array. It was
	set but not used.

2012-02-10         Arnold D. Robbins     <arnold@skeeve.com>

	* dfa.c: Sync with GNU grep.

2012-02-07         Arnold D. Robbins     <arnold@skeeve.com>

	* main.c (main): Move init of `output_fp' to before parsing of
	program so that error messages from msg.c don't dump core.
	Thanks to Michael Haardt <michael@moria.de>.

2012-01-13         Arnold D. Robbins     <arnold@skeeve.com>

	* dfa.c [is_valid_unibtye_character]: Fix from GNU grep to
	bug reported by me from Scott Deifik for DJGPP.

2012-01-03         Arnold D. Robbins     <arnold@skeeve.com>

	* dfa.c: Sync with GNU grep.

2012-01-02         Arnold D. Robbins     <arnold@skeeve.com>

	* io.c (Read_can_timeout, Read_timeout, Read_default_timeout):
	Renamed to use lower case.
	Other minor stylistic edits.

2012-01-01         John Haque      <j.eh@mchsi.com>

	* awk.h (struct iobuf): New entry read_func.
	* io.c (Read_can_timeout, Read_timeout, Read_default_timeout):
	New variables.
	(init_io): New routine to initialize the variables.
	(in_PROCINFO): New "clever" routine to parse elements with indices
	seperated by a SUPSEP.
	(get_read_timeout): New routine to read timeout value for an IOBUF.
	(read_with_timeout): New routine to read from a fd with a timeout.
	(pty_vs_pipe): Use in_PROCINFO().
	(get_a_record): Set the timeout value and the read routine as necessary.
	* main.c (main): Call init_io().

2011-12-31         Arnold D. Robbins     <arnold@skeeve.com>

	* profile_p.c: Remove the file.
	* msg.c (err): Remove check for name being dgawk.

2011-12-31         Arnold D. Robbins     <arnold@skeeve.com>

	* awk.h [STREQ, STREQN]: Remove macros.
	* awkgram.y, builtin.c, command.y, debug.c, eval.c,
	io.c, msg.c: Change all uses to call strcmp, strncmp.

2011-12-28         Arnold D. Robbins     <arnold@skeeve.com>

	* int_array.c, str_array.c: Fix some compiler warnings 32/64
	bit system differences.

2011-12-26         John Haque      <j.eh@mchsi.com>

	Merge gawk, pgawk and dgawk into a single executable gawk.

	* awk.h (DO_PRETTY_PRINT, DO_PROFILE, DO_DEBUG,
	do_pretty_print, do_debug): New defines.
	(interpret): New variable, a pointer to an interpreter routine.
	(enum exe_mode): Nuked.
	* main.c (opttab): New options --pretty-print and --debug;
	Remove option --command.
	(usage): Update usage messages.
	* interpret.h: New file.
	* eval.c (r_interpret): Move to the new file.
	(debug_interpret): New interpreter routine when debugging.
	(init_interpret): New routine to initialize interpreter related
	variables.
	* eval_d.c, eval_p.c: Delete files.
	* debug.c (interpret): Renamed to debug_prog.
	(DEFAULT_PROMPT, DEFAULT_HISTFILE, DEFAULT_OPTFILE): Remove prefix 'd'.
	* profile.c (init_profiling): Nuked.
	* Makefile.am: Adjusted.

	Add command line option --load for loading extensions.

	* awk.h (srctype): Add new source type SRC_EXTLIB.
	* ext.c(load_ext): New routine to load extension.
	(do_ext): Adjust to use load_ext().
	* main.c (opttab): Add new option --load.
	(main): Call load_ext() to load extensions.
	(usage): Add usage message for the new option.
	* io.c (get_cwd): New routine.
	(do_find_source): Use the new routine.
	(find_source): Handle new type SRC_EXTLIB.
	* awkgram.y (parse_program, next_sourcefile): Skip type SRC_EXTLIB.
	(add_srcfile): Adjust call to find_source.
	* debug.c (source_find): Same.

	Unrelated:

	* ext.c (get_argument): Fixed argument parsing.
	* array.c (null_array_func): Reworked array routines for an empty array.
	* str_array.c, int_array.c: Make GCC happy, use %u instead of %lu
	printf formats.
	* eval.c (node_Boolean): New array for TRUE and FALSE nodes.
	(init_interpret): Create the new nodes.
	(eval_condition): Add test for the new nodes.
	(setup_frame): Disable tail-recursion optimization when profiling.
	* interpret.h (r_interpret): Use the boolean nodes instead of making
	new ones when needed.

2011-12-26         Arnold D. Robbins     <arnold@skeeve.com>

	Finish Rational Range Interpretation (!)

	* dfa.c (match_mb_charset): Compare wide characters directly
	instead of using wcscoll().
	* regexec.c (check_node_accept_byte): Ditto.

	Thanks to Paolo Bonzini for pointing these out.

2011-12-06         John Haque      <j.eh@mchsi.com>

	* debug.c (source_find): Fix misplaced call to efree.
	* profile.c (redir2str): Add a missing comma in the redirtab array.
	* eval.c (r_interpret): Disallow call to exit if currule is undefined.
	This avoids the possiblity of running END blocks more than once when
	used in a user-defined sorted-in comparision function.
	* array.c (sort_user_func): Adjust appropriately.

2011-12-06         Arnold D. Robbins     <arnold@skeeve.com>

	* awk.h, mbsupport.h: Changes for MBS support on DJGPP
	and z/OS.
	* io.c: Disable pty support on z/OS.

2011-11-27         Arnold D. Robbins     <arnold@skeeve.com>

	* dfa.c: Sync with GNU grep.
	* dfa.h: Add _GL_ATTRIBUTE_PURE macro. Bleah.

2011-11-14         John Haque      <j.eh@mchsi.com>

	* debug.c (set_breakpoint_at): Fix problem with setting
	breakpoints in a switch statement. Thanks to Giorgio Palandri
	<giorgio.palandri@gmail.com> for the bug report.

2011-11-14         Arnold D. Robbins     <arnold@skeeve.com>

	* mbsupport.h: Add check for HAVE_BTOWC, per Pat Rankin.

2011-11-12         Eli Zaretskii  <eliz@gnu.org>

	* mbsupport.h: Additional glop for dfa.c in Windows environment.

2011-11-01         Arnold D. Robbins     <arnold@skeeve.com>

	* dfa.c: Move glop for ! MBS_SUPPORT to ...
	* mbsupport.h: ... here.
	* replace.c: Include missing_d/wcmisc.c if ! MBS_SUPPORT.
	* regex_internal.h: Move include of mbsupport.h up and add
	additional checks to avoid inclusion of wctype.h and wchar.h.

2011-10-27         Arnold D. Robbins     <arnold@skeeve.com>

	* builtin.c (do_strftime): Per Pat Rankin, instead of casting
	fclock, use a long variable and check for negative or overflow.

2011-10-25         Arnold D. Robbins     <arnold@skeeve.com>

	Merge with gawk_performance branch done. Additionally:

	* cint_array.c, int_array.c, str_array.c: Fix compiler complaints
	about printf formats (signed / unsigned vs. %d / %u).
	* eval.c (setup_frame): Add a missing return value.

2011-10-25         Arnold D. Robbins     <arnold@skeeve.com>

	* Makefile.am (dist-hook): Use `cd $(srcdir)/pc' so that
	`make distcheck' works completely.
	* builtin.c (do_strftime): Add cast to long int in check
	for fclock < 0 for systems where time_t is unsigned (e.g., VMS).

2011-10-25  Stefano Lattarini  <stefano.lattarini@gmail.com>

	dist: generated file `version.c' is not removed by "make distclean"

	* Makefile.am (distcleancheck_listfiles): Define to ignore the
	generated `version.c' file.

2011-10-24         Arnold D. Robbins     <arnold@skeeve.com>

	* dfa.c (wcscoll): Create for VMS.
	* Makefile.am (dist-hook): Run sed scripts to make pc/config.h.

2011-10-24  Eli Zaretskii  <eliz@gnu.org>

	* builtin.c [HAVE_POPEN_H]: Include "popen.h".
	* README.git: Update for pc/ systems.

2011-10-21         Arnold D. Robbins     <arnold@skeeve.com>

	* Makefile.am (distcleancheck_listfiles): Added, per advice from
	Stefano Lattarini <stefano.lattarini@gmail.com>.
	* dfa.c: Additional faking of mbsupport for systems without it;
	mainly VMS.

2011-10-21  Stefano Lattarini  <stefano.lattarini@gmail.com>

	* configure.ac (AM_C_PROTOTYPES): Remove call to this macro.
	The comments in configure.ac said that the call to AM_C_PROTOTYPES
	was needed for dfa.h, synced from GNU grep; but this statement is
	not true anymore in grep since commit v2.5.4-24-g9b5e7d4 "replace
	AC_CHECK_* with gnulib modules", dating back to 2009-11-26.  Also,
	the support for automatic de-ANSI-fication has been deprecated in
	automake 1.11.2, and will be removed altogether in automake 1.12.
	* vms/vms-conf.h (PROTOTYPES, __PROTOTYPES): Remove these #define,
	they are not used anymore.
	* pc/config.h (PROTOTYPES): Likewise.

2011-10-18         Dave Pitts            <dpitts@cozx.com>

	* dfa.c: Move some decls to the top of their functions for
	C90 compilers.

2011-10-18         Arnold D. Robbins     <arnold@skeeve.com>

	* builtin.c (do_strftime): Add check for negative / overflowed
	time_t value with fatal error. Thanks to Hermann Peifer
	<peifer@gmx.eu> for the bug report.
	* dfa.c (setbit_wc): Non-MBS version. Add a return false
	since VMS compiler doesn't understand that abort doesn't return.

2011-10-10         Arnold D. Robbins     <arnold@skeeve.com>

	* builtin.c (do_sub): Init textlen to zero to avoid "may be
	used unitialized" warning. Thanks to Corinna Vinschen for
	pointing this out.
	* eval.c (unwind_stack): Add parentheses around condition in while
	to avoid overzealous warning from GCC.

2011-09-30  Eli Zaretskii  <eliz@gnu.org>

	* io.c (remap_std_file): Fix non-portable code that caused
	redirected "print" to fail if a previous read from standard input
	returned EOF.  Reported by David Millis <tvtronix@yahoo.com>.
	(remap_std_file): Per Eli's suggestion, removed the leading close
	of oldfd and will let dup2 do the close for us.

2011-10-11         John Haque     <j.eh@mchsi.com>

	* symbol.c: Add licence notice.
	* array.c (PREC_NUM, PREC_STR): Define as macros.

2011-10-09         Arnold D. Robbins     <arnold@skeeve.com>

	* dfa.c: Sync with GNU grep.

2011-10-07         John Haque     <j.eh@mchsi.com>

	Tail recursion optimization.
	* awkgram.y (grammar, mk_function): Recognize tail-recursive
	calls.
	* awk.h (tail_call, num_tail_calls): New defines.
	* eval.c (setup_frame): Reuse function call stack for
	tail-recursive calls.
	(dump_fcall_stack): Reworked.

2011-10-04         Arnold D. Robbins     <arnold@skeeve.com>

	* awk.h, main.c (gawk_mb_cur_max): Make it a constant 1 when
	MBS_SUPPORT isn't available to allow GCC dead code constant
	expression computation and dead code elimination to help out.

2011-10-02         Arnold D. Robbins     <arnold@skeeve.com>

	* io.c (rsnullscan, get_a_record): Fix the cases where terminators
	are incomplete when RS == "". Also fix the case where the new value
	is shorter than the old one.  Based on patch from Rogier
	<rogier777@gmail.com> as submitted by Jeroen Schot
	<schot@A-Eskwadraat.nl>.

2011-09-24         Arnold D. Robbins     <arnold@skeeve.com>

	* eval.c, io.c, re.c: Fix some spelling errors. Thanks to
	Jeroen Schot <schot@A-Eskwadraat.nl>.

2011-09-21         Arnold D. Robbins     <arnold@skeeve.com>

	* dfa.c, mbsupport.h: Sync with GNU grep. Large amount of changes
	that remove many ifdefs, moving many conditions for multibyte
	support into regular C code and relying GCC's dead code optimization
	to elimnate code that won't be needed.
	* dfa.c: For gawk, add a number of additional defines so that things
	will compile if MBS_SUPPORT is 0.
	* array.c, awk.h, awkgram.y, builtin.c, eval.c, field.c, main.c,
	node.c, re.c: Change `#ifdef MBS_SUPPORT' to `#if MBS_SUPPORT'.
	* awk.h, regex_internal.h: Move NO_MBSUPPORT handling to ...
	* mbsupport.h: ...here.

2011-09-16         Arnold D. Robbins     <arnold@skeeve.com>

	* dfa.c: Sync with GNU grep.

2011-09-08         John Haque     <j.eh@mchsi.com>

	Optimization for compound assignment, increment and
	decrement operators; Avoid unref and make_number calls
	when there is no extra references to the value NODE.

2011-09-03         Arnold D. Robbins     <arnold@skeeve.com>

	* dfa.c: Sync with GNU grep.

2011-08-31         John Haque     <j.eh@mchsi.com>

	Grammar related changes: Simplify grammar for user-defined
	functions and general cleanups.

	* symbol.c: New file.
	* awkgram.y: Move symbol table related routines to the
	new file.
	(rule, func_name, function_prologue, param_list): Reworked.
	(install_function, check_params): Do all error checkings
	for the function name and parameters before installing in
	the symbol table.
	(mk_function): Finalize function definition.
	(func_install, append_param, dup_params): Nuked.
	* symbol.c (make_params): allocate function parameter nodes
	for the symbol table. Use the hash node as Node_param_list;
	Saves a NODE for each parameter.
	(install_params): Install function parameters into the symbol
	table.
	(remove_params): Remove parameters out of the symbol table.
	* awk.h (parmlist, FUNC): Nuked.
	(fparms): New define.


	Dynamically loaded function parameters are now handled like
	those for a builtin.

	* awk.h (Node_ext_func, Op_ext_builtin): New types.
	(Op_ext_func): Nuked.
	* ext.c (make_builtin): Simplified.
	(get_curfunc_arg_count): Nuked; Use the argument 'nargs' of
	the extension function instead.
	(get_argument, get_actual_argument): Adjust.
	* eval.c (r_interpret): Update case Op_func_call for a dynamic
	extension function. Handle the new opcode Op_ext_builtin.
	* pprint (profile.c): Adjust.


	Use a single variable to process gawk options.

	* awk.h (do_flags): New variable.
	(DO_LINT_INVALID, DO_LINT_ALL, DO_LINT_OLD, DO_TRADITIONAL,
	DO_POSIX, DO_INTL, DO_NON_DEC_DATA, DO_INTERVALS,
	DO_PROFILING, DO_DUMP_VARS, DO_TIDY_MEM,
	DO_SANDBOX): New defines.
	(do_traditional, do_posix, do_intervals, do_intl,
	do_non_decimal_data, do_profiling, do_dump_vars,
	do_tidy_mem, do_sandbox, do_lint,
	do_lint_old): Defined as macros.
	* main.c: Remove definitions of the do_XX variables. Add
	do_flags definition.
	* debug.c (execute_code, do_eval, parse_condition): Save
	do_flags before executing/parsing and restore afterwards.


	Nuke PERM flag. Always increment/decrement the reference
	count for a Node_val. Simplifies macros and avoids
	occassional memory leaks, specially in the debugger.

	* awk.h (UPREF, DEREF, dupnode, unref): Simplified.
	(mk_number): Nuked.
	* (*.c): Increment the reference count of Nnull_string before
	assigning as a value.


	Revamped array handling mechanism for more speed and
	less memory consumption.

	* awk.h (union bucket_item, BUCKET): New definitions. Used as
	bucket elements for the hash table implementations of arrays;
	40% space saving in 32 bit x86.
	(buckets, nodes, array_funcs, array_base, array_capacity,
	xarray, alookup, aexists, aclear, aremove, alist,
	acopy, adump, NUM_AFUNCS): New defines.
	(array_empty): New macro to test for an empty array.
	(assoc_lookup, in_array): Defined as macros.
	(enum assoc_list_flags): New declaration.
	(Node_ahash, NUMIND): Nuked.
	* eval.c (r_interpret): Adjust cases Op_subscript,
	Op_subscript_lhs, Op_store_var and Op_arrayfor_incr.
	* node.c (dupnode, unref): Removed code related to Node_ahash.
	* str_array.c: New file to handle array with string indices.
	* int_array.c: New file to handle array with integer indices.
	* cint_array.c: New file. Special handling of arrays with
	(mostly) consecutive integer indices.


	Memory pool management reworked to handle NODE and BUCKET.

	* awk.h (struct block_item, BLOCK, block_id): New definitions.
	(getblock, freeblock): New macros.
	(getbucket, freebucket): New macros to allocate and deallocate
	a BUCKET.
	(getnode, freenode): Adjusted.
	* node.c (more_nodes): Nuked.
	(more_blocks): New routine to allocate blocks of memory.

2011-08-24         Arnold D. Robbins     <arnold@skeeve.com>

	Fix pty co-process communication on Ubuntu GNU/Linux.

	* io.c: Add include of <sys/ioctl.h> to get definition of TIOCSCTTY.
	(two_way_open): Move call for this ioctl to after setsid() call.

2011-08-23         Arnold D. Robbins     <arnold@skeeve.com>

	* regex_internal.c (re_string_fetch_byte_case ): Remove
	__attribute((pure)) since it causes failures with gcc -O2
	-fno-inline. Thanks to Neil Cahill <ncahill_alt@yahoo.com>
	for reporting the bug.

2011-08-10         John Haque      <j.eh@mchsi.com>

	BEGINFILE/ENDFILE related code redone.

	* awk.h (prev_frame_size, has_endfile, target_get_record,
	target_newfile): New defines.
	* awkgram.y (mk_program): Initialize has_endfile appropriately for
	Op_get_record.
	(parse_program): Initialize new jump targets for
	Op_get_record and Op_newfile.
	* eval.c (unwind_stack): Change argument to number of
	items to be left in the stack. Adjust code.
	(pop_fcall, pop_stack): New defines.
	(setup_frame): Initialize prev_frame_size.
	(exec_state, EXEC_STATE): New structure and typedef.
	(exec_state_stack): New variable.
	(push_exec_state, pop_exec_state): New functions to save and
	later retrieve an execution state.
	(r_interpret): Use the new functions and the defines in
	cases Op_K_getline, Op_after_beginfile, Op_after_endfile,
	Op_newfile and Op_K_exit.
	* io.c (after_beginfile): When skipping a file using nextfile,
	return zero in case there was an error opening the file.
	(has_endfile): Nuke global variable.
	(inrec): Add a second argument to pass errno to the calling
	routine.
	* debug.c (print_instruction): Update cases.

2011-08-10         Arnold D. Robbins     <arnold@skeeve.com>

	Fix (apparently long-standing) problem with FIELDWIDTHS.
	Thanks to Johannes Meixner <jsmeix@suse.de>.

	* field.c (set_FIELDWIDTHS): Adjust calculations.

	Fix problem with FPAT, reported by "T. X. G." <leopardie333@yahoo.com>

	* awk.h (Regexp): Add new member 'non_empty'.
	* field.c (fpat_parse_field): Save/restore local variable non_empty
	from member in Regexp struct.

2011-08-09         Arnold D. Robbins     <arnold@skeeve.com>

	Fix pty issue reported by "T. X. G." <leopardie333@yahoo.com>

	* configure.ac: Check for setsid.
	* awk.h: If not HAVE_SETSID define it as an empty macro.
	* io.c (two_way_open): Call setsid if using pty's.

2011-07-29  Eli Zaretskii  <eliz@gnu.org>

	* builtin.c (format_tree): Rename small -> small_flag,
	big -> big_flag, bigbig -> bigbig_flag.  Solves compilation errors
	when building Gawk with libsigsegv on MS-Windows, see
	https://lists.gnu.org/archive/html/bug-gawk/2011-07/msg00029.html.

2011-07-28         Arnold D. Robbins     <arnold@skeeve.com>

	* builtin.c (do_sub): Revert to gawk 3.1 behavior for backslash
	handling. It was stupid to think I could break compatibility.
	Thanks to John Ellson <ellson@research.att.com> for raising
	the issue.

2011-07-26         John Haque      <j.eh@mchsi.com>

	* eval.c (r_interpret): In cases Op_var_assign and Op_field_assign,
	include Op_K_getline_redir in the test for skipping the routine.

2011-07-26         John Haque      <j.eh@mchsi.com>

	Fix handling of assign routines for 'getline var'.
	Rework the previous fix for (g)sub.

	* awk.h: New define assign_ctxt for use in Op_var_assign
	and Op_field_assign opcodes. Remove define AFTER_ASSIGN.
	* awkgram.y (snode, mk_getline): Initialize assign_ctxt.
	* builtin.c (do_sub): Adjust to take only the first two
	arguments.
	* eval.c (r_interpret): In cases Op_var_assign and Op_field_assign,
	skip the routine as appropriate. Adjust case Op_sub_builtin.
	* main.c (get_spec_varname): New function.
	* debug.c (print_instruction): Use the new function to get
	special variable name.

2011-07-17         Arnold D. Robbins     <arnold@skeeve.com>

	* main.c (varinit): Mark FPAT as NON_STANDARD. Thanks to
	Wolfgang Seeberg <wolfgang.seeberg@yahoo.com> for the report.
	* Makefile.am (EXTRA_DIST): Add po/README, per advice from
	Bruno Haible.
	* dfa.c: Sync with GNU grep.
	* xalloc.h (xzalloc): New function, from GNU grep, for dfa.c.
	* README: Note that bug list is really a real mailing list.

2011-07-16         Arnold D. Robbins     <arnold@skeeve.com>

	* Makefile.am (AUTOMAKE_OPTIONS): Removed.
	* configure.ac (AM_INIT_AUTOMAKE): Removed dist-bzip2 option, on
	advice from Karl Berry.

2011-07-15         John Haque      <j.eh@mchsi.com>

	* awk.h (Op_sub_builtin): New opcode.
	(GSUB, GENSUB, AFTER_ASSIGN, LITERAL): New flags for
	Op_sub_builtin.
	* awkgram.y (struct tokentab): Change opcode to	Op_sub_builtin
	for sub, gsub and gensub.
	(snode): Update processing of sub, gsub and gensub.
	* builtin.c (do_sub, do_gsub, do_gensub): Nuke.
	(sub_common): Renamed to do_sub. Relocate gensub argument
	handling code from do_gensub to here; Simplify the code a
	little bit.
	* eval.c (r_interpret): Handle Op_sub_builtin. Avoid field
	re-splitting or $0 rebuilding if (g)sub target string is
	a field and no substitutions were done.
	* pprint (profile.c): Add case for the new opcode.
	* print_instruction (debug.c): Ditto.

	Take out translation for errno strings; extensions will
	need to use their own domain.

	* awk.h (enum errno_translate): Removed.
	(update_ERRNO_string): Remove second translate paramater.
	* eval.c (update_ERRNO_string): Remove second translate paramater
	and code that used it.
	* gawkapi.h (api_update_ERRNO_string): Remove third translate
	parameter.
	* gawkapi.c (api_update_ERRNO_string): Remove third translate
	paramater and change call to update_ERRNO_string.
	* io.c (do_close): Fix call to update_ERRNO_string.

2011-07-15         Arnold D. Robbins     <arnold@skeeve.com>

	* awk.h: Typo fix: "loner" --> longer. Thanks to Nelson Beebe.
	* builtin.c (efwrite): Fix flushing test back to what it was
	in 3.1.8. Thanks to Strefil <strefil@yandex.ru> for the problem
	report.
	* configure.ac: Bump version to 4.0.0a for stable branch.

2011-06-24         Arnold D. Robbins     <arnold@skeeve.com>

	* Makefile.am (EXTRA_DIST): Add ChangeLog.0.
	* 4.0.0: Remake the tar ball.

2011-06-23         Arnold D. Robbins     <arnold@skeeve.com>

	* configure.ac: Update version to 4.0.0.
	* configure: Regenerated.
	* ChangeLog.0: Rotated ChangeLog into this file.
	* ChangeLog: Created anew for gawk 4.0.0 and on.
	* README: Bump version to 4.0.0.
	* 4.0.0: Release tar ball made.<|MERGE_RESOLUTION|>--- conflicted
+++ resolved
@@ -73,15 +73,6 @@
 
 	* dfa.c: Sync with GNULIB.
 
-<<<<<<< HEAD
-2016-12-04         Andrew J. Schorr     <aschorr@telemetry-investments.com>
-
-	* gawkapi.h (r_make_string_type): New inline function to create strings
-	of any type, currently AWK_STRING or AWK_REGEX.
-	(r_make_string): Now a wrapper around r_make_string_type.
-	(make_regex): Convert from an inline function to a macro that
-	calls r_make_string_type.
-=======
 2016-12-06         Arnold D. Robbins     <arnold@skeeve.com>
 
 	Add minimum required and maximum expected number of arguments
@@ -95,7 +86,14 @@
 	* interpret.h (Op_ext_builtin): Store min_required and max_expected
 	in instructions. Add checking code and lint checks.
 	(Op_ext_func): Copy min_required and max_expected from function info.
->>>>>>> 0f15f82e
+
+2016-12-04         Andrew J. Schorr     <aschorr@telemetry-investments.com>
+
+	* gawkapi.h (r_make_string_type): New inline function to create strings
+	of any type, currently AWK_STRING or AWK_REGEX.
+	(r_make_string): Now a wrapper around r_make_string_type.
+	(make_regex): Convert from an inline function to a macro that
+	calls r_make_string_type.
 
 2016-11-30         Arnold D. Robbins     <arnold@skeeve.com>
 
