<<<<<<< HEAD
2016-12-04         Andrew J. Schorr     <aschorr@telemetry-investments.com>

	* gawkapi.h (r_make_string_type): New inline function to create strings
	of any type, currently AWK_STRING or AWK_REGEX.
	(r_make_string): Now a wrapper around r_make_string_type.
	(make_regex): Convert from an inline function to a macro that
	calls r_make_string_type.
=======
2016-12-11         Arnold D. Robbins     <arnold@skeeve.com>

	* dfa.c: Sync with GNULIB.
>>>>>>> 7a7d021d

2016-11-30         Arnold D. Robbins     <arnold@skeeve.com>

	* dfa.c: Sync with fixes in GNULIB.

	Unrelated:

	* gawkapi.h (make_regex): New function.

2016-11-29         Arnold D. Robbins     <arnold@skeeve.com>

	Add support for typed regex variables to the API.

	* awk.h (make_typed_regex): Declare function.
	* awkgram.y (typed_regexp): Call make_typed_regex instead of
	using inline code.
	* gawkapi.h (AWK_REGEX): New value type.
	(regex_value): New macro.
	(Value fetching table): Updated.
	* gawkapi.c (awk_value_to_node, node_to_awk_value, api_sym_update,
	api_sym_update_scalar, valid_subscript_type, api_create_value):
	Add support for AWK_REGEX.
	(assign_regex): New function.
	(api_flatten_array): Adjust comment.
	* node.c (make_typed_regex): New function; moved code from grammar.

2016-11-29         Arnold D. Robbins     <arnold@skeeve.com>

	Remove redundant flag from dfa:

	* dfa.c (dfasyntax): Use RE_ICASE instead of DFA_CASE_FOLD.
	* dfa.h (DFA_CASE_FOLD): Removed.
	* re.c (make_regexp): Use RE_ICASE for regex and dfa. Yay!

	Unrelated: Don't have to recompute syntax stuff every time
	we compile a regexp.

	* dfa.c (dfacopysyntax): New function.
	(dfaalloc): Zero out the newly allocated memory.
	* dfa.h (dfacopysyntax): Declare it.
	* re.c (make_regexp): Declare two static dfaregs, one for
	with and without ignorecase. Compute the syntax once for each,
	then use dfacopysyntax to copy the settings when compiling
	a regexp.

2016-11-28         Arnold D. Robbins     <arnold@skeeve.com>

	Make gawk compile on HP-UX 11.33.

	* debug.c (serialize_list): Renamed from `serialize'.
	(unserialize_list): Renamed from `unserialize', for consistency.

	Unrelated:

	* dfa.c: Sync with GNULIB. Twice in one day.

2016-11-21         Arnold D. Robbins     <arnold@skeeve.com>

	* dfa.c: Sync with GNULIB.

2016-11-17         Arnold D. Robbins     <arnold@skeeve.com>

	General cleanup for zero termination of strings.

	* array.c (do_delete): Use %.*s.
	(value_info): Get length and use %.*s.
	(asort_actual): Save and restore character after end.
	* awkgram.y (split_comment): Use make_string, not make_str_node.
	* builtin.c (do_fflush): Use %.*s.
	(locale_category_from_argument, do_dcgettext, do_dcngettext,
	do_bindtextdomain): Save and restore character after end.
	* debug.c (do_info, print_array, print_subscript, do_print_var,
	do_set_var, display, do_watch, print_watch_item, serialize_subscript,
	do_print_f): Use %.*s.
	* eval.c (cmp_nodes, fmt_index): Save and restore character after end.
	* interpret.h (r_interpret): Fix compuation for concatenation of
	wide strings.
	* io.c (is_non_fatal_redirect): Add length parameter; save and
	restore character after last. Adjust all other declarations and calls.
	(do_close): Save and restore character after end.
	* mpfr.c (ieee_fmts): Adjust table indentation.
	(do_mpfr_strtonum): Clear wide string members of the union.
	* msg.c (err): Use %.*s.

2016-11-07         Arnold D. Robbins     <arnold@skeeve.com>

	* awk.h [USER_INPUT]: Renamed from MAYBE_NUM.
	* builtin.c, eval.c, field.c, int_array.c, io.c, main.c,
	mpfr.c, node.c: Change all uses.

2016-11-15         Arnold D. Robbins     <arnold@skeeve.com>

	Finish reworking typed regexes.

	* awk.h (typed_re): Replaces tre_reg.
	* awkgram.y (typed_regexp production): Node_val points to a regular
	Node_regex and also has string value and length.
	(make_regnode): Simplified back to its original form.
	* builtin.c (call_sub, call_match, call_split_func): For REGEX,
	get n->typed_re.
	* field.c (do_split, do_patsplit): Ditto, for separator regexp.
	* profile.c (pprint): Op_match_rec, handle REGEX correctly.
	* re.c (re_update): If REGEX, get t->typed_re->re_reg.

2016-11-15         Arnold D. Robbins     <arnold@skeeve.com>

	Start reworking typed regexes.

	* awk.h (Node_typedregex): Nuked.
	[REGEX]: New flag.
	(tre_reg): New member in val part of NODE union.
	(force_string, force_number, fixtype): Remove use of Node_typedregex.
	* awkgram.y (grammer): Use REGEX flag instead of node type.
	(valinfo); Ditto.
	(make_regnode): Adjust creation based on node type.
	* builtin.c (do_length, do_print, call_sub, call_match,
	call_split_func, do_typeof): Adjust code.
	* debug.c (watchpoint_triggered, initialize_watch_item,
	print_memory): Adjust code.
	* eval.c (nodetypes): Remove Node_typedregex.
	(flags2str): Add REGEX.
	(setup_frame): Adjust code after removal of Node_typedregex.
	* interpret.h (r_interpret): Adjust code after removal
	of Node_typedregex.
	* profile.c (pp_typed_regex): Renamed from pp_strong_regex.
	(pp_string_or_strong_regex): Renamed from pp_string_or_strong_regex.
	(pprint): Adjust code after removal of Node_typedregex.
	* re.c (re_update): Adjust code after removal of Node_typedregex.

2016-11-04  Eli Zaretskii  <eliz@gnu.org>

	* builtin.c (efwrite) [__MINGW32__]: Call w32_maybe_set_errno if
	errno is not set or set to EINVAL.

	* nonposix.h (w32_maybe_set_errno) [__MINGW32__]: Add prototype.

2016-11-01         Arnold D. Robbins     <arnold@skeeve.com>

	* eval.c (flags2str): Add NO_EXT_SET and NUMCONSTSTR.

2016-10-31         Arnold D. Robbins     <arnold@skeeve.com>

	Fix valgrind issues.

	* io.c (init_awkpath): Need to allocate max_path+3 pointers.
	* awkgram.y (make_profile_number): Need to add STRCUR flag and
	set n->stfmt to STFMT_UNUSED. See the comment in the code.

2016-10-26         Arnold D. Robbins     <arnold@skeeve.com>

	* io.c (init_awkpath): Set max path len for leading separator.

2016-10-25         Arnold D. Robbins     <arnold@skeeve.com>

	* io.c (init_awkpath): Restore documented behavior whereby
	null elements represent the current directory. Sheesh.
	Bug reported by "Jun T." <takimoto-j@kba.biglobe.ne.jp>.

	Disallow negative arguments to the bitwise functions.

	* NEWS: Document this.
	* builtin.c (do_lshift, do_rshift, do_and, do_or, do_xor, do_compl):
	Make negative arguments a fatal error.
	* mpfr.c (do_mpfr_compl, get_intval): Ditto.

2016-10-23         Arnold D. Robbins     <arnold@skeeve.com>

	* General: Remove trailing whitespace from all relevant files.
	* mpfr.c: Replace Unicode sequences with ASCII.
	* cint_array.c: Ditto.

2016-10-16         Arnold D. Robbins     <arnold@skeeve.com>

	* awkgram.y: Typo fix in call to add_sign_to_num.

2016-10-16         Arnold D. Robbins     <arnold@skeeve.com>

	* awk.h (enum opcodeval): Add Op_unary_plus.
	* awkgram.y (add_sign_to_num): New routine to put in a sign on
	profiling constants.  Call it as necessary.
	In unary plus production, use new opcode, or set up a
	constant as for unary minus.
	(negate_num): Call add_sign_to_num instead of doing it directly.
	* eval.c (optypetab): Add entry for Op_unary_plus.
	* interpret.h (r_interpret): Add case for Op_unary_plus.
	* profile.c (pprint, prec_level, is_scalar): Ditto.

2016-10-13         Arnold D. Robbins     <arnold@skeeve.com>

	* dfa.c: Sync with GNULIB.

2016-10-12         Arnold D. Robbins     <arnold@skeeve.com>

	* awkgram.y (make_profile_number): Allocate an extra byte for the
	string, so there's room for a minus if necessary. Store '\0'
	in the right place.
	(negate_num): Use memmove to shift the string up and then
	insert a minus, instead of doing a fresh alloc + copy + free.

2016-10-11         Arnold D. Robbins     <arnold@skeeve.com>

	* awk.h (NUMCONSTSTR): New flag value.
	* awkgram.y (make_profile_number): New function. Use it
	wherever we make a number.  This calls make_number and then, if
	pretty printing, save the original string value and sets NUMCONSTSTR.
	(negate_num): If NUNCONSTSTR set, update the saved string value.
	* profile.c (pp_number): Assert NUMCONSSTR set, use that value.
	Remove previous code.

2016-09-24  Eli Zaretskii  <eliz@gnu.org>

	* debug.c (restart) [__MINGW32__]: Cast 2nd argument of execvp to
	avoid compiler warnings about prototype mismatch.  Reported by
	Marc de Bourget <marcdebourget@gmail.com>.

2016-09-09         Norihiro Tanaka      <noritnk@kcn.ne.jp>

	* awk.h (struct Regexp): Remove member has_anchor.  All uses removed.
	* re.c (make_regexp, research): Use dfa matcher for regex with anchor.

2016-09-09         Arnold D. Robbins     <arnold@skeeve.com>

	* dfa.c: Sync with grep.

2016-09-08  Paul Eggert  <eggert@cs.ucla.edu>

	* dfa.c, dfa.h: Sync with grep.
	* re.c (make_regexp): Adjust to DFA API changes.

2016-09-08         Arnold D. Robbins     <arnold@skeeve.com>

	* command.y: Update license text to version 3. Oops.

2016-09-07         Arnold D. Robbins     <arnold@skeeve.com>

	* cmd.h, debug.c: Update license text to version citing
	GPLv3+ and with correct FSF address. Thanks to
	David Kaspar <dkaspar@redhat.com> for pointing out the need.

2016-09-02         Arnold D. Robbins     <arnold@skeeve.com>

	* dfa.c: Sync with grep.

2016-09-01         Arnold D. Robbins     <arnold@skeeve.com>

	Merge grep's now thread-safe dfa. Wheee.

	* dfa.h, dfa.c: Sync with grep.
	* localeinfo.h, localeinfo.c, verify.h: New files.
	* Makefile.am (base_sources): Adjust.
	* awk.h (using_utf8): Declare new function.
	* node.c (str2wstr): Use using_utf8 instead of now-gone dfa function.
	* re.c: Include "localeinfo.h".
	(localeinfo): New static variable.
	(make_regexp): Adjust call to dfa_syntax.
	(resetup): Call init_localeinfo on localeinfo. Remove call to
	now-gone function dfa_init.
	(using_utf8): New function.

2016-08-29         Arnold D. Robbins     <arnold@skeeve.com>

	* configure.ac (fwrite_unlocked): Check for it.
	* awk.h (fwrite): Define to fwrite_unlocked if we have it.
	* NEWS: Make note of speed improvement.

2016-08-25         Arnold D. Robbins     <arnold@skeeve.com>

	POSIX now says use strcmp for == and !=. Thanks to Chet Ramey
	for pointing me at the change.  Make it so:

	* awk.h (cmp_nodes): New 3rd param indicating strcmp, not strcoll.
	* debug.c (cmp_val): Update call to cmp_nodes.
	* eval.c (cmp_nodes): New 3rd param indicating strcmp, not strcoll.
	Adjust code and all callers.
	(scalar_cmp_t): New enum type. Used in ...
	(cmp_scalars): ... in order to call cmp_nodes correctly.
	* interpret.h: Use the enum type in calls to cmp_scalars.
	* re.c (re_update): Adjust call to cmp_nodes.

2016-08-25         Norihiro Tanaka      <noritnk@kcn.ne.jp>

	* awk.h (struct Regexp): Remove dfa.  Now dfareg instead of it.  All
	referers changed.
	* re.c (research): Arrange caller of dfaexec and research.
	* (avoid_dfa): Removed.  All callers changed.
	* awk.h (avoid_dfa): Removed.

	Other changes by Arnold Robbins:

	* awk.h (struct Regexp): Change various boolean members to bool.
	(RE_NO_FLAGS): New #define.
	* interpret.h: Use RE_NO_FLAGS instead of zero.
	* re.c (research): Prettify the logic a little bit.

2016-08-25         Arnold D. Robbins     <arnold@skeeve.com>

	* dfa.c: Sync with grep.

2016-08-25         Arnold D. Robbins     <arnold@skeeve.com>

	* 4.1.4: Release tar ball made.

2016-08-23         Arnold D. Robbins     <arnold@skeeve.com>

	* dfa.h: Sync with grep. API changes.
	* dfa.c: Sync with grep.
	* re.c (make_regexp): Adjust for API changes, move call to dfasyntax
	into stanza that compiles the regex.
	(resetup): Call dfa_init.
	* node.c (str2wstr): using_utf8 is now called dfa_using_utf8.

	Unrelated:

	* Makefile.am: Quote all uses of $(srcdir) and $(distdir).
	(spell): New target.

2016-08-18         Arnold D. Robbins     <arnold@skeeve.com>

	* dfa.c: Sync with grep.

2016-08-15         Andrew J. Schorr     <aschorr@telemetry-investments.com>

	* int_array.c (is_integer): Fix merge of stable changes to remove
	obsolete string formatting check that has been superseded by
	the new standard_integer_string check.

2016-08-14         Arnold D. Robbins     <arnold@skeeve.com>

	* re.c (make_regexp): Only call dfasyntax if actually using
	dfa. Gives a 14% speedup on this test: https://raw.githubusercontent.com/chadbrewbaker/awka/master/benchmark/regexp.awk.
	From blathering in comp.lang.awk.

2016-08-12         Arnold D. Robbins     <arnold@skeeve.com>

	* dfa.c: Sync with GNU grep.

	Unrelated:

	* int_array.c: Minor text and formatting edits.

2016-08-09         Andrew J. Schorr     <aschorr@telemetry-investments.com>

	* awk.h: Add a comment explaining the NUMINT flag in more detail.
	* int_array.c (standard_integer_string): New function to test whether
	a string matches what would be produced by sprintf("%ld", <value>).
	(is_integer): Fix bug -- if NUMBER was set, then the function was
	accepting strnum values with nonstandard string representations. We
	now call standard_integer_string to check that the string looks OK.
	Also added ifdef'ed code to simplify the function by relying upon
	force_number to parse the string, but this is disabled due to possible
	negative performance impact.

2016-08-03         Arnold D. Robbins     <arnold@skeeve.com>

	Remove typed regexes until they can be done properly.

	* NEWS: Updated.
	* awk.h (enum nodevals): Remove Node_typedregex.
	(force_string, force_number): Remove check for Node_typedregex.
	* awkgram.y (TYPED_REGEXP): Remove token.
	(grammar): Remove productions related to typed regexps. 
	(yylex): Don't find a typed regex or return it.
	(valinfo): Remove code for Node_typedregex.
	* builtin.c (do_length, do_print, call_sub, call_match,
	call_split_func, do_typeof): Remove code for Node_typedregex.
	* debug.c (watchpoint_triggered, print_memory): Remove code
	for Node_typedregex.
	* eval.c (nodetypes, setup_frame): Remove code for Node_typedregex.
	* interpret.h (r_interpret): Remove code for Node_typedregex.
	* profile.c (pprint): Remove code for Node_typedregex.
	(pp_strong_regex): Removed.
	(pp_string_or_strong_regex): Remove code for Node_typedregex.
	* re.c (re_update): Remove code for Node_typedregex.

2016-08-01         Arnold D. Robbins     <arnold@skeeve.com>

	* README, NEWS: Mark DJGPP port as unsupported.

2016-08-01         Andrew J. Schorr     <aschorr@telemetry-investments.com>

	* mpfr.c (mpg_tofloat): Always set precision to avoid hysteresis effects
	from previous calculations using the same temporary mpfr variables.

2016-08-01         Andrew J. Schorr     <aschorr@telemetry-investments.com>

	* mpfr.c (default_prec): Add new static variable to show current PREC
	setting in effect.
	(init_mpfr, set_PREC): Save mpfr_set_default_prec argument in
	default_prec.
	(do_mpfr_func): If the argument's precision exceeds the default
	precision, boost the result's precision to match it. This fixes a
	bug where we used to copy the argument's precision, regardless of
	whether it was higher or lower than the PREC setting.

2016-07-24         Norihiro Tanaka      <noritnk@kcn.ne.jp>

	* re.c (research): Now that the dfa matcher correctly runs even
	in multibyte locales, try it if even if need_start is true.
	However, if start > 0, avoid dfa matcher, since it can't handle
	the case where the search starts in the middle of a string.

	Unrelated:

	* eval.c (load_casetable): Reset casetable[i] to `i' if i
	should not be mapped to upper case. Fixes inconsistencies between
	dfa and regex in some single bytes locales; notably el_GR.iso88597.

2016-07-23         Arnold D. Robbins     <arnold@skeeve.com>

	Make result of close on a pipe match result of system.
	Thanks to Mike Brennan for the encouragement.

	* awk.h (sanitize_exit_status): Declare routine.
	* builtin.c (sanitize_exit_status): New routine.
	(do_system): Use it.
	* io.c (close_rp): Use it on pclose result.
	(gawk_pclose): Use it.

2016-07-23         Andrew J. Schorr     <aschorr@telemetry-investments.com>

	* builtin.c (do_print): Improve logic for formatting
	numeric values.

2016-07-19         Andrew J. Schorr     <aschorr@telemetry-investments.com>

	* eval.c (set_LINT): Simplify the code considerably.

2016-07-19         Arnold D. Robbins     <arnold@skeeve.com>

	* awkgram.y (shadow_funcs): Change test at end to be
	`lintfunc == r_fatal' instead of `lintfunc != warning'.
	Thank to Andrew Schorr for the suggestion.

2016-07-18         Arnold D. Robbins     <arnold@skeeve.com>

	* main.c (locale_dir): New variable, init to LOCALEDIR (set by
	configure).
	(set_locale_stuff): Move calls to bindtextdomain and
	textdomain to here; they must be done after calling setlocale.
	Use locale_dir instead of LOCALEDIR.
	(main): Move call to set_locale_stuff() to before parsing arguments.
	Check for GAWK_LOCALE_DIR env var and use it if there. If doing
	locale debugging, call set_locale_stuff again if arg parsing changed
	the locale.

	Unrelated:

	* dfa.c: Sync with GNU grep.

	Unrelated:

	* config.sub: Updated from GNULIB.

2016-07-17         Arnold D. Robbins     <arnold@skeeve.com>

	* eval.c (set_LINT): Reset lintfunc to `warning' for LINT="invalid".
	Thanks to Andy Schorr for the report.

2016-07-08         Andrew J. Schorr     <aschorr@telemetry-investments.com>

	* awk.h: Restore previous comment about unterminated strings, since
	I am removing the string termination patches from field.c
	(free_api_string_copies): Declare new gawkapi function.
	* builtin.c (do_mktime, do_system): Restore temporary string
	termination to protect against unterminated field values.
	(nondec2awknum): Remove comment about unnecessary termination.
	* eval.c (posix_compare): Restore temporary string termination.
	* field.c (databuf): Remove struct, no longer needed.
	(set_field): Remove memcpy for string termination, since we will support
	unterminated field string values.
	(rebuild_record): Ditto. Also no need to allocate space for terminated
	string copies.
	(allocate_databuf): Remove function, since memory management can again
	be done inside set_record.
	(set_record): Restore inline buffer management logic.
	(reset_record): Remove calls to allocate_databuf, since we no longer
	need space for making terminated copies of field strings.
	* gawkapi.c (free_api_string_copies): New function to free strings
	that we made to provide terminated copies to API functions.
	(assign_string): New function to convert a string to an awk_value,
	making sure to copy it if we need to terminate it.
	(node_to_awk_value): Use assign_string to return string values with
	NUL termination protection.
	* int_array.c (is_integer): Restore temporary string termination.
	* interpret.h (Op_push_i): Ditto.
	(Op_ext_builtin): After external function returns, call
	free_api_string_copies to free temporary string copies.
	* mpfr.c (force_mpnum): Restore temporary string termination.
	* node.c (r_force_number, get_ieee_magic_val): Ditto.

2016-07-08         Arnold D. Robbins     <arnold@skeeve.com>

	* dfa.c: Sync with GNU grep.

	Unrelated:

	* builtin.c (do_print): Coding style change.  (This change obsoleted
	by earlier changes in the fixtype branch.)

2016-07-06         Andrew J. Schorr     <aschorr@telemetry-investments.com>

	* awk.h: Modify comments to indicate that MAYBE_NUM will now be
	left enabled to indicate strnum values by the NUMBER|MAYBE_NUM
	combination, whereas STRING|MAYBE_NUM indicates a potential strnum.
	(fixtype): Modify MAYBE_NUM test to avoid calling force_number if
	NUMCUR is already set.
	* builtin.c (do_typeof): Call fixtype to resolve argument type.
	This forces parsing of numeric strings, so there's a performance
	penalty, but we must do this to give a correct result. The meaning
	of "strnum" changes from "potential strnum" to "actual strnum".
	* eval.c (set_TEXTDOMAIN): Remove some dead code left over from last
	patch.
	* int_array.c (is_integer): When a MAYBE_NUM is converted successfully
	to a NUMBER, leave the MAYBE_NUM flag enabled.
	* mpfr.c (mpg_force_number): Ditto.
	* node.c (r_force_number): Ditto.

2016-07-06         Andrew J. Schorr     <aschorr@telemetry-investments.com>

	* awk.h: Modify stptr comment to indicate that all strings are now
	NUL-terminated.
	* builtin.c (do_mktime): Remove unnecessary logic to terminate
	the string with '\0' temporarily.
	(do_system) Ditto.
	(nondec2awknum): Add a comment about termination.
	* eval.c (posix_compare): Remove logic to terminate strings temporarily.
	(set_ORS): No need to terminate ORS, since the string node is already
	terminated. What gave us the right to modify that node anyway?
	(fmt_index): Remove code to terminate string. This seems to have been
	invalid anyway, since we don't own that memory.
	(set_TEXTDOMAIN): Do not terminate TEXTDOMAIN string, since the node
	is already terminated. We didn't have the right to modify that node
	anyway.
	* gawkapi.c (node_to_awk_value): Add assert checks to confirm that the
	string is NUL-terminated.
	* gawkapi.h: Modify awk_string comment to indicate that strings are
	always terminated with '\0'.
	* int_array.c (isinteger): Remove unnecessary logic to terminate string
	with '\0' temporarily.
	* interpret.h (Op_push_i): Ditto.
	* io.c (nextfile): Remove string termination. We didn't own that memory
	anyway.
	* mpfr.c (force_mpnum): Remove unnecessary logic to terminate the
	string with '\0' temporarily.
	* node.c (r_force_number): Remove NUL termination around strtod call,
	since we already know that there is either a white space or '\0'
	character there. Either one will stop strtod.
	(get_ieee_magic_val): Ditto.
	* profile.c (pp_number): No need to terminate string returned by
	r_format_val.

2016-07-06         Andrew J. Schorr     <aschorr@telemetry-investments.com>

	* interpret.h (Op_field_spec): Now that all $n field values are
	NUL-terminated, there is no reason to call dupnode for $n where n > 0.
	This saves malloc and copying overhead, thereby more than offsetting the
	performance hit of the additional copying and NUL-termination in the
	last patch to field.c. It also eliminates repeated parsing in cases
	where $n, for n > 1, was accessed more than once in a numeric context,
	so the new approach should be a performance win.

2016-07-06         Andrew J. Schorr     <aschorr@telemetry-investments.com>

	Make sure that all field values, and therefore all strings inside gawk,
	are terminated with a '\0' character!

	* field.c (databuf): New static struct to hold info about our buffer to
	contain the field string values.
	(allocate_databuf): New function to make sure the databuf is large
	enough to hold $0 and copies of $1 through $NF.
	(set_field): Copy $n into free space previously allocated in databuf
	and add a '\0' at the end.
	(rebuild_record): Call allocate_databuf to ensure sufficient space
	for copying non-malloced field values. When copying field values,
	use databuf to create a NUL-terminated copy.
	(purge_record): New function extracted from reset_record to initialize
	$1 through $NF to null values.
	(set_record): Buffer management moved to new allocate_databuf function.
	Call purge_record instead of reset_record, since reset_record contains
	some extra logic not needed in this case.
	(reset_record): Call purge_record to do most of the work, and call
	allocate_databuf to make sure we have a big enough buffer to contain
	copies of the $1 through $NF.

2016-07-06         Andrew J. Schorr     <aschorr@telemetry-investments.com>

	* awk.h: Renumber flags to remove gap created when FIELD was removed.

2016-07-05         Andrew J. Schorr     <aschorr@telemetry-investments.com>

	* field.c (rebuild_record): Need to set MALLOC flag if we allocate
	memory for a residual field node with valref > 1.

2016-07-05         Andrew J. Schorr     <aschorr@telemetry-investments.com>

	* field.c (rebuild_record): Do not bother to create new field nodes
	to replace malloc'ed nodes when rebuilding $0.

2016-07-05         Andrew J. Schorr     <aschorr@telemetry-investments.com>

	* awk.h (FIELD): Remove unnecessary flag.
	(MALLOC): Move definition to join the others, and improve the comment.
	* array.c (value_info): Replace FIELD test with MALLOC test.
	* eval.c (flags2str): Remove FIELD flag.
	* field.c (init_fields): Remove FIELD bit from Null_field->flags.
	(set_field): Remove FIELD bit from flags.
	(rebuild_record): Test against MALLOC instead of FIELD. If a field
	node has valref > 1, we should make a copy, although I don't think
	it is valid for this to happen.
	(set_record): Remove FIELD bit from flags.
	* interpret.h (UNFIELD): Add comment, and test MALLOC flag instead of
	FIELD. Remove probably buggy code to disable the FIELD flag when
	valref is 1; that would have created a node where neither the FIELD
	nor MALLOC flag was set, which seems invalid.
	* node.c (r_dupnode): Remove code disabling FIELD flag.

2016-07-04         Andrew J. Schorr     <aschorr@telemetry-investments.com>

	* awk.h (force_string_fmt): New inline function to get the string
	representation in a requested format.
	(force_string): Reimplement as a macro using force_string_fmt function.
	(force_string_ofmt): New macro to get a value's OFMT representation.
	* builtin.c (do_print): Use new force_string_ofmt macro instead of
	duplicating the logic inline.

2016-07-04         Andrew J. Schorr     <aschorr@telemetry-investments.com>

	* str_array.c (str_lookup): There is no need to worry about the
	MAYBE_NUM flag, since the code has been patched to make sure to
	preserve the string value of strnum values, and the integer array
	code should no longer mistakenly claim a strnum integer with a
	nonstandard string representation.

2016-07-03         Andrew J. Schorr     <aschorr@telemetry-investments.com>

	* field.c (rebuild_record): Revert warning message regarding flags,
	since I'm not yet totally confident that it is invalid to have FIELD
	and MALLOC set at the same time.

2016-07-03         Andrew J. Schorr     <aschorr@telemetry-investments.com>

	* field.c (rebuild_record): Do not turn off the STRING flag when
	copying a FIELD node, and issue a warning if MALLOC is enabled.

2016-07-01         Arnold D. Robbins     <arnold@skeeve.com>

	* array.c (value_info): Print something reasonable when stfmt
	is -1.
	* mpfr.c (mpg_format_val): Don't cast index to char.
	* node.c (r_format_val): Ditto.
	Thanks to Andrew Schorr for pointing these out.

	Unrelated:

	* gawkapi.c (api_warning): Fix the comment header.
	(api_lintwarn): Factor out the call to va_end to after the if.

	Unrelated:

	* symbol.c (get_symbols): Add FUNCTAB and SYMTAB to the list
	for the -d option.
	* awkgram.y (dump_vars): Allow "-" to mean print to stdout.
	Thanks to Hermann Peifer for the reports.

2016-06-30         Arnold D. Robbins     <arnold@skeeve.com>

	* node.c (r_force_number): Coding style change.

2016-06-30         Andrew J. Schorr     <aschorr@telemetry-investments.com>

	* awk.h (STFMT_UNUSED): New define indicating that the string
	representation does not depend on CONVFMT or OFMT.
	(force_string): Use STFMT_UNUSED to improve code clarity.
	* array.c (value_info): Fix stfmt logic.
	* builtin.c (do_print): Use STFMT_UNUSED to improve code clarity.
	* field.c (set_record): Ditto.
	* gawkapi.c (api_sym_update_scalar): Ditto.
	* int_array.c (is_integer): Check stfmt equals STFMT_UNUSED before
	bothering to inspect the string.
	* mpfr.c (mpg_format_val): Use STFMT_UNUSED to improve code clarity.
	Remove buggy cast to char in stfmt assignment.
	* node.c (r_format_val): Ditto.
	* str_array.c (str_lookup): Use STFMT_UNUSED to improve code clarity.
	* symbol.c (check_param_names): Ditto.

2016-06-29         Andrew J. Schorr     <aschorr@telemetry-investments.com>

	* node.c (r_force_number): Optimize by trimming leading and trailing
	white space before we inspect the string contents.
	(get_ieee_magic_val): Must terminate the string with '\0' before
	calling strtod.

2016-06-27         Andrew J. Schorr     <aschorr@telemetry-investments.com>

	* gawkapi.h (awk_string): Add comment about the potential lack of
	NUL-termination.

2016-06-27         Andrew J. Schorr     <aschorr@telemetry-investments.com>

	* awk.h: Add a comment regarding the potential lack of NUL-termination
	for Node_val strings.

2016-06-27         Andrew J. Schorr     <aschorr@telemetry-investments.com>

	* node.c (r_format_val): Do not free stptr unless STRCUR is set.
	This is safer than testing for non-NULL stptr, since, for example,
	pp_number copies a node and calls r_format_val, but does not bother
	to set stptr to NULL beforehand.

2016-06-26         Andrew J. Schorr     <aschorr@telemetry-investments.com>

	* node.c (r_force_number): When checking for trailing spaces, protect
	against running off the end of the string.
	* mpfr.c (force_mpnum): Ditto.

2016-06-26         Andrew J. Schorr     <aschorr@telemetry-investments.com>

	* builtin.c (do_print): There's actually no reason to test whether a
	value is a number, since the STRCUR flag and stfmt value contain all
	the necessary info, as in awk.h:force_string.

2016-06-26         Andrew J. Schorr     <aschorr@telemetry-investments.com>

	* builtin.c (do_print): Do not use OFMT to print strnum values. We
	accomplish this by calling format_val for a NUMBER only
	if there is no string currently available, or if stfmt equals
	neither -1 nor OFMTidx.

2016-06-26         Arnold D. Robbins     <arnold@skeeve.com>

	* awk.h: Edit some comments. Add others. Minor coding style changes.
	* builtin.c (format_tree): Restore a comment.
	(do_mktime): Restore saving/restoring of byte after format string.
	(do_sub): Coding style. Use %.*s in warning message.
	(nondec2awknum): Restore saving/restoring of byte after string value
	being converted.
	* eval.c: Minor coding style edits.
	* int_array.c (is_integer): Fix order of checks for not
	updating string value: check length == 0 before testing values.
	Coding style edits.
	* mpfr.c (do_mpfr_strtonum): Coding style edits.
	* node.c (r_force_number): Restore saving/restoring of byte after
	string value being converted. Edit comments some.

2016-06-26         Arnold D. Robbins     <arnold@skeeve.com>

	Repair change of 2015-08-25 to handling of MAYBE_NUM.
	* mpfr.c (mpg_force_number): Just clear MAYBE_NUM.
	* node.c (r_force_number): Clear STRING separately after
	setting NUMBER.

	Thanks to Andrew Schorr for reporting the problem.
	A test case will eventually be merged into master.

	Only in stable and master.

2016-06-20         Andrew J. Schorr     <aschorr@telemetry-investments.com>

	* builtin.c (do_strftime): Call fixtype before checking flags for
	STRING type.
	(do_print): Call fixtype before checking whether argument is a NUMBER.
	* eval.c (set_BINMODE): Call fixtype before checking value type.
	No need to call force_number if the flags say it's a number.
	(r_get_field): Fix lint check for non-numeric argument.
	* io.c (redirect): Call fixtype before checking whether it's a string.

2016-06-18         Andrew J. Schorr     <aschorr@telemetry-investments.com>

	* node.c (r_force_number): Fix typo in comment.

2016-06-16         Arnold D. Robbins     <arnold@skeeve.com>

	* awk.h: Add comment headers for several functions.
	* builtin.c (nondec2awknum): Actually set a '\0' before
	calling to strtod() so that the save and restore do something.

2016-06-15         Arnold D. Robbins     <arnold@skeeve.com>

	* config.sub: Update from GNULIB.

2016-06-14         Andrew J. Schorr     <aschorr@telemetry-investments.com>

	* awk.h (boolval): New inline function to standardize testing whether
	a node's value is true.
	* builtin.c (do_strftime): Use boolval to handle 3rd argument.
	* eval.c (set_IGNORECASE, eval_condition): Use new boolval function.
	* io.c (pty_vs_pipe): Use new boolval function.

2016-06-14         Andrew J. Schorr     <aschorr@telemetry-investments.com>

	* builtin.c (do_strftime): Fix handling of 3rd argument to work
	as a standard boolean: non-null or non-zero.

2016-06-14         Andrew J. Schorr     <aschorr@telemetry-investments.com>

	* gawkapi.c (node_to_awk_value): When caller requests AWK_SCALAR
	or AWK_UNDEFINED, we need to call fixtype before we check the type.

2016-06-13         Andrew J. Schorr     <aschorr@telemetry-investments.com>

	* awkgram.y: Eliminate STRCUR tests. Must use STRING to test whether
	a scalar is a string.

2016-06-12         Andrew J. Schorr     <aschorr@telemetry-investments.com>
	
	* awk.h: Improve comment about STRING and NUMBER type assignment.
	(nondec2awknum): Add endptr argument.
	(fixtype): New inline function to clarify a scalar's type.
	* array.c (sort_up_value_type): Call fixtype before checking the value
	types.
	* awkgram.y (yylex): Pass NULL endptr argument to nondec2awknum.
	(valinfo): Remove dead tests: either STRING or NUMBER or both
	must be set, so there's no reason to continue with checks for NUMCUR or
	STRCUR.
	* builtin.c (do_exp, do_int, do_log, do_sqrt, do_sin, do_cos, do_srand):
	Fix lint check for non-numeric argument.
	(do_string): Fix lint check for 1st and 2nd args being strings.
	(do_length): Fix assert to allow for Node_typedregex.
	Fix lint check for non-string argument.
	(format_tree): Fix type detection for '%c' arguments.
	(do_strftime): Fix lint check for non-numeric 2nd argument and
	lint check for non-string 1st argument.
	(do_mktime): Fix lint check for non-string argument. Eliminate useless
	logic to save and restore terminating NUL.
	(do_system, do_tolower, do_toupper): Fix lint check for non-string
	argument.
	(do_atan2, do_lshift, do_rshift, do_and, do_or, do_xor, do_compl,
	do_intdiv): Fix lint checks for non-numeric args.
	(do_sub): Attempt to clean up treatment of 3rd argument to gensub
	despite vague documentation of expected behavior.
	(do_strnum): Fix bug in number detection logic, and pass new endptr
	arg to nondec2awknum.
	(nondec2awknum): Add endptr argument so caller can detect how much
	of the string was consumed. Eliminate unnecessary logic to save
	and restore terminating NUL char.
	(do_typeof): Use a switch to specify which cases are supported, and
	issue a warning message when a corrupt type is detected.
	* debug.c (print_memory): At least one of NUMBER and STRING should
	be set, so no need to check for NUMCUR or STRCUR in addition.
	* eval.c (cmp_nodes): Use fixtype function to fix arg types.
	(set_IGNORECASE): Fix logic for acting on value type. Note that
	setting IGNORECASE to a string value of "0" with NUMCUR set now enables
	ignorecase, so that's a subtle change in behavior that seems to match
	the docs.
	(set_LINT): Try to clean up configuration logic based on type.
	* ext.c (get_argument): Remove unused variable pcount.
	* gawkapi.c (node_to_awk_value): Remove pointless test for NUMCUR
	after calling force_number. Similarly, no need to test for STRCUR
	after calling force_string.
	* int_array.c (is_integer): Reject cases where a string value is
	present that will not be correctly regenerated from the integer;
	in particular, this could happen where blank space padding is present,
	leading zeroes are present, or for hex or octal values.
	Also fix some bugs where a strnum was converted to a NUMBER without
	turning off the STRING bit.
	* io.c (redirect_string): Make lint warning message more accurate.
	(redirect): Change not_string test to use STRING bit, not STRCUR.
	(pty_vs_pipe): Use fixtype to correct logic for detecting whether a
	value is anumber.
	* mpfr.c (mpg_force_number): If NUMCUR is set, there's no need to
	test is_mpg_number. If it's not, the NODE is corrupt and we've got
	bigger problems. Fix flag manipulation logic. Always set NUMCUR and
	clear MAYBE_NUM, 
	(set_PREC): Fix logic using fixtype function.
	(do_mpfr_atan2, do_mpfr_intdiv): Fix lint check for non-numeric
	arguments.
	(do_mpfr_func, do_mpfr_int, do_mpfr_compl, get_intval, do_mpfr_srand):
	Fix lint check for non-numeric argument.
	(do_mpfr_strtonum): Use fixtype and stop testing for NUMCUR bit.
	* node.c (r_force_number): Eliminate pointless save and restore of
	terminating NUL char. Always set NUMCUR and clear MAYBE_NUM, and
	convert STRING to NUMBER if appropriate, fixing bugs in flag
	manipulations. For non-decimal data, need to consider whether there
	is trailing non-numeric data in deciding whether a MAYBE_NUM should
	be converted to a NUMBER, so take advantage of new endptr arg
	to nondec2awknum.

2016-06-14         Arnold D. Robbins     <arnold@skeeve.com>

	* builtin.c (do_sub): Fix sub for long runs of backslashes.
	Thanks to Mike Brennan for the report.
	
	Unrelated:
	* ext.c (get_argument): Remove unused variable pcount.

2016-06-10         Arnold D. Robbins     <arnold@skeeve.com>

	* config.guess, config.sub: Get latest from Gnulib master.
	* main.c (UPDATE_YEAR): Bump to 2016.

2016-06-09         Arnold D. Robbins     <arnold@skeeve.com>

	* dfa.c: Sync with GNU grep.

	Unrelated:

	* configure.ac: Move AM_CONDITIONAL[ENABLE_EXTENSIONS] outside
	the enclosing if. Thanks to Assaf Gordon <assafgordon@gmail.com>
	for the report.

2016-06-08         Arnold D. Robbins     <arnold@skeeve.com>

	* symbol.c (lookup): If got Node_val, it's a non-variable
	in SYMTAB, return NULL. Can affect watchpoints in the debugger,
	maybe other places. Thanks to Hermann Peifer for the
	test case and report.

2016-06-05         Arnold D. Robbins     <arnold@skeeve.com>

	* dfa.c: Sync with GNU grep.

2016-06-01         Arnold D. Robbins     <arnold@skeeve.com>

	* nonposix.h (getpgrp): Wrap declaration in ifdef so it doesn't
	mess things up on POSIX systems (like Solaris). Thanks to
	Nelson Beebe for the report.
	* node.c (is_hex): New function to check for 0x preceded by
	optional sign.
	(r_force_number): Use it. Thanks to Mike Brennan for the report.

2016-05-30         Andrew J. Schorr     <aschorr@telemetry-investments.com>

	* gawkapi.h (awk_ext_func_t): Rename num_expected_args to
	max_expected_args, and explain in the comment that it doesn't really
	matter.
	* ext.c (make_builtin): Replace num_expected_args with
	max_expected_args.
	(get_argument): Do not check whether the argument number exceeds
	the maximum expected by the function.

2016-05-30         Arnold D. Robbins     <arnold@skeeve.com>

	* main.c (arg_assign): Fully bracket ifdefs around call
	to force_number. Thanks to Andrew Schorr for pointing out
	that force_number was called only if LC_NUMERIC was defined.
	
	Lots of files: Update copyright date.

	* field.c (set_FS): Handle FS = "\0" if RS = "". Thanks to
	Janis Papanagnou for the report.

	* getopt.c, getopt.h, getopt1.c, getopt_int.h: Sync with GLIBC.

2016-05-26         Andrew J. Schorr     <aschorr@telemetry-investments.com>

	* awk.h (get_actual_argument): Remove unused "optional" argument.
	(get_scalar_argument, get_array_argument): Change macro definition to
	remove 3rd "optional" argument.
	* ext.c (get_actual_argument): Remove unused "optional" argument.
	* gawkapi.c (api_get_argument, api_set_argument): Remove unused final
	argument to get_array_argument and get_scalar_argument.

2016-05-26         Arnold D. Robbins     <arnold@skeeve.com>

	* awk.h [fatal]: Make parentheses and use of indirection
	consistent with warning and lintwarn. Thanks to Andrew Schorr
	for pointing this out.
	* str_array.c (str_lookup): Move test for MAYBE_NUM to where
	we duplicate the subscript. Removing it across the board is
	wrong if there are multiple references to the value. Thanks
	to Andrew Schorr for discussion and test case.

2016-05-26         Andrew J. Schorr     <aschorr@telemetry-investments.com>

	* awk.h (get_actual_argument): Add an initial argument containing 
	the (NODE *) previously returned by get_argument. This allows us to
	eliminate a call to get_argument from inside get_actual_argument.
	(get_scalar_argument, get_array_argument): Change macro definition to
	add an initial node argument to pass through to get_actual_argument.
	* ext.c (get_actual_argument): Add initial (NODE *) argument to contain
	the value previously returned by get_argument. This allows us to
	avoid repeating the call to get_argument. We can also eliminate the
	check for a NULL value, since the caller did that already.
	* gawkapi.c (api_get_argument): Pass (NODE *) returned by get_argument
	to get_array_argument and get_scalar_argument.
	(api_set_argument): Pass (NODE *) returned by get_argument to
	get_array_argument.

2016-05-25         Manuel Collado        <mcollado2011@gmail.com>.

	* gawkapi.c (api_nonfatal): New function.
	(api_impl): Include it.
	* gawkapi.h (struct gawk_api): Add api_nonfatal member.
	(nonfatal): New macro.

2016-05-12         Arnold Robbins       <arnold@skeeve.com>

	* str_array.c (str_lookup): Remove MAYBE_NUM from subscript flags.
	Bug reported by Andres Legarra <Andres.Legarra@toulouse.inra.fr>.

	Unrelated: Fix issues with SIGPIPE. Reported by
	Ian Jackson <ijackson@chiark.greenend.org.uk>.

	* builtin.c (do_system): Reset/restore SIGPIPE to/from default around
	call to system.
	* io.c (redirect, gawk_popen [PIPES_SIMULATED]): Same.

2016-05-12  Eli Zaretskii  <eliz@gnu.org>

	* nonposix.h: Add prototypes for Posix functions emulated in pc/*
	files.

2016-05-09         Andrew J. Schorr     <aschorr@telemetry-investments.com>

	* interpret.h (r_interpret): Op_ext_builtin. No need to test whether
	op == Op_ext_builtin, since we wouldn't be here otherwise.

2016-05-03         Andrew J. Schorr     <aschorr@telemetry-investments.com>

	* builtin.c (format_tree): Do not waste a byte at the end of a string.

2016-05-03         Andrew J. Schorr     <aschorr@telemetry-investments.com>

	* builtin.c (format_tree): After the string has been rendered, use
	realloc to shrink the buffer to the needed size. Otherwise, the minimum
	buffer size of 512 bytes can result in lots of wasted memory if many
	sprintf results are stored in an array.

2016-05-02         Andrew J. Schorr     <aschorr@telemetry-investments.com>

	* gawkapi.h (gawk_api_major_version, gawk_api_minor_version): Add
	CPP #define values to support conditional compilation.

2016-05-02         Arnold D. Robbins     <arnold@skeeve.com>

	* dfa.h, dfa.c: Sync with grep.
	* re.c (research): Adjust type of try_backref.

2016-05-02         Arnold D. Robbins     <arnold@skeeve.com>

	* awk.h (success_node): Declare.
	* array.c (success_node): Define.
	* cint_array.c, int_array.c, str_array.c: Use `& success_node'
	instead of `(NODE **) ! NULL' to indicate success throughout.
	Thanks to Pat Rankin for the cleanup suggestion.

2016-04-27         Arnold D. Robbins     <arnold@skeeve.com>

	* io.c (set_RS): Use rs1scan if do_traditional, even if length
	of RS is > 1.  Bug reported by Glauco Ciullini
	<glauco.ciullini6245@gmail.com>.

2016-04-24         Arnold D. Robbins     <arnold@skeeve.com>

	* dfa.c: Sync with GNU grep.

2016-04-11         Arnold D. Robbins     <arnold@skeeve.com>

	* regex_internal.c: Replace _GL_ATTRIBUTE_PURE with
	__attribute__.

2016-04-11         Arnold D. Robbins     <arnold@skeeve.com>

	* regexec.c: Stamp out last remaining use of __attribute.
	* regcomp.c: Undo change of 2016-01-24 when parsing single-byte
	ranges. Go back to treating them as bytes and not as characters.
	The change broke things on Windows in non-UTF-8 character sets.
	* mbsupport.h (mbstate_t): Define to int.
	Update copyright.

2016-04-10         John E. Malmberg      <wb8tyw@qsl.net>

	* regex_internal.c: Use _GL_ATTRIBUTE_PURE macro

2016-04-07         Arnold D. Robbins     <arnold@skeeve.com>

	* awk.h (two_way_close_type): Move here from io.c.
	(close_rp): Add declaration.
	* builtin.c (do_printf): Call close_rp before fatal message when
	attempting to write the closed write end of a two way pipe.
	(do_print): Ditto.
	(do_print_rec): Ditto.
	* io.c (do_getline_redir): Same, for reading closed read end.
	(close_rp): Make not static.

2016-04-07  Eli Zaretskii  <eliz@gnu.org>

	* nonposix.h (WEXITSTATUS, WIFEXITED, WIFSIGNALED, WTERMSIG)
	(WIFSTOPPED, WSTOPSIG) [__MINGW32__]: New macros to replace the
	missing header sys/wait.h.
	(w32_status_to_termsig): Add prototype.

	* builtin.c (do_system) [__MINGW32__]: Compute the exit status of
	'system' differently under --traditional, as the low 8 bits are
	the most interesting.

2016-04-06         Arnold D. Robbins     <arnold@skeeve.com>

	* builtin.c (do_printf): Allow a write to the closed write-end of
	a two-way pipe to be nonfatal if NONFATAL is set for it.
	(do_print): Ditto.
	(do_print_rec): Ditto.
	* io.c (do_getline_redir): Same thing for reading from a closed
	read end of a two-way pipe. Fatal error.

2016-04-04         Arnold D. Robbins     <arnold@skeeve.com>

	* builtin.c (do_fflush): Add warning for flush to two-way
	pipe where write end was closed.
	* io.c (flush_io): Add some braces for the for loop.

2016-04-02         Arnold D. Robbins     <arnold@skeeve.com>

	* builtin.c (do_printf): If the redirection is two way but the
	fp is NULL, it means we're writing to the closed write-end of
	a two-way pipe. Issue a fatal error message.
	(do_print): Ditto.
	(do_print_rec): Ditto.
	* io.c (do_getline_redir): Same thing for reading from a closed
	read end of a two-way pipe. Fatal error.
	* NEWS: Updated.

2016-03-27         Stephen Davies        <sdavies@sdc.com.au>

	* awkgram.y (get_comment): Strip CRs from comment. Strip
	off trailing newlines.

2016-03-21         Arnold D. Robbins     <arnold@skeeve.com>

	* profile.c (pprint): Improve handling of comment after
	and if statement without an else.

2016-03-19         Arnold D. Robbins     <arnold@skeeve.com>

	Considerable improvements to handling of comments when pretty
	printing, particularly for end-of-line comments.

	* awkgram.y (prior_comment, comment_to_save): New variables.
	(add_pending_comment): New function.
	(grammar): Jump through lots more hoops to capture comments.
	Due to shift-reduce parsing, there can be up to two comments
	captured and waiting to be saved; be sure to get them both and
	at the right times.  This is difficult since comments have no
	real syntactic exisitence. Call add_pending_comment on most of
	the simple statements.
	(get_comment): Save a pre-existing comment in prior_comment.
	(split_comment): Use comment_to_save instead of `comment'.
	* profile.c (end_line): Change to return the instruction after
	the comment that gets printed; adjust return type.
	(pprint): Add skip_comment static variable. Adjust logic for
	skipping an end-of-line comment; only do it if skip_comment is
	true. This is set to true in places where we can't use the
	return value from end_line().  Call end_line() in many more places.
	(pp_func): Handle end-of-line comments after a function header.

2016-03-17         Arnold D. Robbins     <arnold@skeeve.com>

	* debug.c (print_instruction): For Op_comment, improve notation as
	to whether it's a full comment or an end of line comment.

2016-03-14         Arnold D. Robbins     <arnold@skeeve.com>

	* io.c (socketopen): For SOCK_DGRAM, set read_len to sizeof
	remote_addr. Makes UDP more or less work again.
	Thanks to Juergen Kahrs for the fix.

2016-03-11         Arnold D. Robbins     <arnold@skeeve.com>

	* debug.c (print_instruction): Normalize printing of comment dump.

2016-03-10         Arnold D. Robbins     <arnold@skeeve.com>

	* builtin.c (do_system): Further improvements. Catch core dump
	flag.

2016-03-11         Arnold D. Robbins     <arnold@skeeve.com>

	* builtin.c (do_system): Improve return values of system().

2016-03-08         Arnold D. Robbins     <arnold@skeeve.com>

	* profile.c (print_instruction): Fix duplicate case not caught
	by TinyCC. Grrr.

2016-03-07         Arnold D. Robbins     <arnold@skeeve.com>

	* profile.c (print_instruction): Further improvements in
	instruction dump, especially for when pretty-printing.
	* builtin.c (do_system): Augment the logic for the return
	value so that death-by-signal info is available too.

2016-03-03         Arnold D. Robbins     <arnold@skeeve.com>

	* profile.c (pp_list): Unconditionally compute delimlen. Avoids
	compiler warning.

2016-03-02         Arnold D. Robbins     <arnold@skeeve.com>

	* debug.c (print_instruction): Improvements in instruction dump
	for if and else.

2016-03-01         Arnold D. Robbins     <arnold@skeeve.com>

	* debug.c (print_instruction): For Op_comment, add notation as
	to whether it's a full comment or an end of line comment.

2016-02-29         Arnold D. Robbins     <arnold@skeeve.com>

	* profile.c (pp_list): Handle the case of nargs equal to zero.
	Thanks to Hermann Peifer for the report.

2016-02-28         Arnold D. Robbins     <arnold@skeeve.com>

	* profile.c (pprint): Fix copy-paste error in else handling.
	Thanks to Michal Jaegermann for the report.

2016-02-23         Arnold D. Robbins     <arnold@skeeve.com>

	* config.guess, config.rpath, config.sub: Update to latest
	from GNULIB.

2016-02-23         Arnold D. Robbins     <arnold@skeeve.com>

	* NEWS: Update full list of infrastructure tools.

2016-02-22        gettextize             <bug-gnu-gettext@gnu.org>

	* configure.ac (AM_GNU_GETTEXT_VERSION): Bump to 0.19.7.

2016-02-21         Arnold D. Robbins     <arnold@skeeve.com>

	* regexec.c (prune_impossible_nodes): Remove attribute that
	keeps it from compiling with 32 bit GCC. Who the heck knows
	why or how. Sigh. Double sigh.

2016-02-20         Arnold D. Robbins     <arnold@skeeve.com>

	* regcomp.c, regex.c, regex.h, regex_internal.c, regex_internal.h,
	regexec.c: Sync with GLIBC, mostly prototype changes.

2016-02-18         Arnold D. Robbins     <arnold@skeeve.com>

	Fix profile / pretty-printing to chain else-ifs.

	* profile.c (pprint): Change third argument into a set of flags
	for in the for header or in an else if. Adjust case Op_K_else to
	make the right checks and format the code properly. In Op_K_if
	clear the flag so that any following else gets indented properly.
	Adjust all calls.

2016-02-14         Arnold D. Robbins     <arnold@skeeve.com>

	* README, NEWS: Updated to reflect use of Texinfo 6.1.

	Unrelated:

	* configure.ac: Switch to AC_PROG_CC_C99 to enable C99
	compilation and features.
	* dfa.c: Sync with GNU grep, go back to C99 style declarations
	at point of use.

2016-02-05         Arnold D. Robbins     <arnold@skeeve.com>

	Make optimization (constant folding and tail call recursion)
	be on by default.

	* awkgram.y (common_exp): Only do concatenation of two strings(!)
	* main.c (do_optimize): Init to true.
	(optab): Add new -s/--no-optimize option.
	(usage): Update message to include it.
	(parse_args): Parse it. Set do_optimize to false if pretty
	printing or profiling.
	* NEWS: Updated.

2016-01-28         Arnold D. Robbins     <arnold@skeeve.com>

	* Makefile.am (SUBDIRS): Include extras. Otherwise dist does
	doesn't work.

2016-01-27         Arnold D. Robbins     <arnold@skeeve.com>

	* configure.ac (GAWK_AC_AIX_TWEAK): Remove call.
	* configure: Regenerated.
	* io.c (GAWK_AIX): Check _AIX instead.
	* custom.h (_AIX): Add define of _XOPEN_SOURCE_EXTENDED.

	Unrelated:

	* configure.ac: Remove old stuff for ISC Unix, no longer needed.
	* configure: Regenerated.

2016-01-25         John E. Malmberg      <wb8tyw@qsl.net>

	* io.c (redirect): Need to call close_one more than once after
	  running out of file handles.

2016-01-25         Arnold D. Robbins     <arnold@skeeve.com>

	* NEWS: Document VMS support updated.

2016-01-24         Arnold D. Robbins     <arnold@skeeve.com>

	Regex: treat [x] as x if x is a unibyte encoding error.
	This change removes an ifdef GAWK.

	* regcomp.c (parse_byte) [ !_LIBC && RE_ENABLE_I18N]: New function.
	(build_range_exp) [ !_LIBC && RE_ENABLE_I18N]: Use it.
	From Paul Eggert  <eggert@cs.ucla.edu>.

2016-01-22         Arnold D. Robbins     <arnold@skeeve.com>

	* regexec.c (prune_impossible_nodes): Remove all attributes, on
	both declaration and definition.  Fixes a Linux Mint 17 compilation
	braino reported by Antonio Colombo.
	* regex_internal.h (test_malloc): Add cast to silence a warning
	on the same system.
	(test_realloc): Ditto.

2016-01-20         Arnold D. Robbins     <arnold@skeeve.com>

	* regex_internal.h [attribute_hidden]: Remove definition.
	* regcomp.c [attribute_hidden]: Remove uses. Not needed since
	the variables are static. Thanks to Paul Eggert for pointing
	this out.

2016-01-18         Paul Eggert  <eggert@cs.ucla.edu>

	Diagnose ERE '()|\1'
	Problem reported by Hanno Boeck in: http://bugs.gnu.org/21513

	* lib/regcomp.c (parse_reg_exp): While parsing alternatives, keep
	track of the set of previously-completed subexpressions available
	before the first alternative, and restore this set just before
	parsing each subsequent alternative.  This lets us diagnose the
	invalid back-reference in the ERE '()|\1'.

	Unrelated:  General minor cleanups (spelling, code) from Gnulib:

	* regex.h, regex_internal.c, regex_internal.h, regexec.c: Minor
	cleanups.

2016-01-14         Arnold D. Robbins     <arnold@skeeve.com>

	* eval.c (r_get_lhs): If original array was Node_var_new,
	assign value that is dupnode of Nnull_string and not
	Nnull_string directly. Fixes core dump reported by
	ruyk <Lonely.ruyk@mail.ru>.

	Unrelated:

	* ChangeLog: Cleanup spurious extra whitespace.

2016-01-03         Arnold D. Robbins     <arnold@skeeve.com>

	* configure.ac (GAWK_AC_LINUX_ALPHA): Remove call.
	* configure: Regenerated.
	* NEWS: Document removal of support for GNU/Linux on Alpha.

2016-01-02         Arnold D. Robbins     <arnold@skeeve.com>

	* dfa.c (add_utf8_anychar): Minor change in declaration of
	utf8_classes to keep Tiny CC happy.  Also syncs with grep.
	* dfa.h: Sync with grep (update copyright year).

2015-12-27         Arnold D. Robbins     <arnold@skeeve.com>

	* awkgram.y (mk_condition): Revise to correctly handle
	empty else part for pretty printing. Bug report by
	ziyunfei <446240525@qq.com>.

2015-12-20         Arnold D. Robbins     <arnold@skeeve.com>

	* io.c (nonfatal): New static constant string.
	* is_non_fatal, is_non_fatal_redirect: Use it.

2015-12-16         Arnold D. Robbins     <arnold@skeeve.com>

	* io.c (two_way_open): Remove unneeded close of slave in the
	parent.

2015-12-16         Arnold D. Robbins     <arnold@skeeve.com>

	* profile.c (pp_number): Move count into ifdef for MPFR. Avoids
	an unused variable warning if not compiling for MPFR.

	Unrelated:

	* io.c (two_way_open): If using a pty instead of pipes, open the
	slave in the child. Fixes AIX and doesn't seem to break GNU/Linux.

2015-11-26         Arnold D. Robbins     <arnold@skeeve.com>

	* command.y (cmdtab): Add "exit" as synonym for "quit".
	Suggested by Joep van Delft <joepvandelft@xs4all.nl>.
	* NEWS: Document this.

2015-11-24         Arnold D. Robbins     <arnold@skeeve.com>

	* debug.c (debug_pre_execute): Fix to check watchpoints before
	checking breakpoints. Gives more natural behavior for the user.
	* NEWS: Document this.
	Issue reported by Joep van Delft <joepvandelft@xs4all.nl>.

2015-10-28         Arnold D. Robbins     <arnold@skeeve.com>

	* awkgram.y (nextc): Don't allow '\0' even if check_for_bad
	is false. Fixes a problem reported by Hanno Boeck <hanno@hboeck.de>.

	Unrelated:

	* dfa.c: Sync with GNU grep.

2015-10-25         Arnold D. Robbins     <arnold@skeeve.com>

	* awkgram.y (yylex): Fix invalid write problems.
	Reported by Hanno Boeck <hanno@hboeck.de>.
	Only appeared in master. Harumph.

2015-10-16         Arnold D. Robbins     <arnold@skeeve.com>

	* Makefile.am (SUBDIRS): Fix ordering so that
	make check directly after configure works properly.
	Thanks to Michal Jaegermann <michal.jnn@gmail.com>
	for the report.

	Unrelated:

	* dfa.c: Sync with GNU grep.

2015-10-11         Arnold D. Robbins     <arnold@skeeve.com>

	* awkgram.y (yylex): Fix invalid read problems.
	Reported by Hanno Boeck <hanno@hboeck.de>.

2015-10-04         Arnold D. Robbins     <arnold@skeeve.com>

	* configure.ac: Bump version to 4.1.3a.

2015-09-26         Arnold D. Robbins     <arnold@skeeve.com>

	* awkgram.y (yylex): Diagnose multidimensional arrays for
	traditional/posix (fatal) or lint. Thanks to Ed Morton
	for the bug report.

2015-09-25         Arnold D. Robbins     <arnold@skeeve.com>

	* config.guess, config.sub, config.rpath: Updated.

2015-09-18         Arnold D. Robbins     <arnold@skeeve.com>

	* field.c (fpat_parse_field): Always use rp->non_empty instead
	of only if in_middle. The latter can be true even if we've
	already parsed part of the record. Thanks to Ed Morton
	for the bug report.

2015-09-11	Daniel Richard G.	<skunk@iSKUNK.ORG>

	* regcomp.c: Include strings.h, wrapped in ifdef. Revise
	defines for BTOWC.
	* regex_internal.h: Remove ZOS_USS bracketing ifdefs.

2015-09-04         Arnold D. Robbins     <arnold@skeeve.com>

	* profile.c (pp_num): Use format_val to print integral values
	as integers. Thanks to Hermann Peifer for the report.

2015-08-28	Daniel Richard G.	<skunk@iSKUNK.ORG>

	* Makefile.am, configure.ac: Use an Automake conditional to
	enable/disable the "extensions" subdirectory instead of
	producing a stub Makefile therein from the configure script.
	* awk.h, custom.h, regex_internal.h: Removed z/OS-specific code
	that is no longer needed due to improvements in Gawk's general
	Autotools support.
	* awk.h: Allow <strings.h> to be #included together with
	<string.h> as this is required on some systems (z/OS).
	* io.c, configure.ac: <sys/select.h> is needed for select()
	and related bits on z/OS.
	* awk.h: Handle the redefinition of EXIT_FAILURE on z/OS in a
	more elegant/general way.
	* awkgram.y, command.y, configure.ac, eval.c,
	helpers/testdfa.c: Define and use the USE_EBCDIC cpp symbol
	instead of checking the value of 'a' whenever we want to know
	if we're on an EBCDIC system. Also, don't assume that z/OS
	necessarily means EBCDIC, as the compiler does have an ASCII
	mode (-qascii).
	* awkgram.y, command.y, configure.ac: On EBCDIC systems,
	convert singleton EBCDIC characters in the input stream to
	ASCII on the fly so that the generated awkgram.c/command.c in
	the distributed sources can be used, i.e. we don't have to
	require the user to build Bison and re-generate those files
	themselves. This implementation uses a z/OS-specific function
	(__etoa_l()) to do the conversion, but support for other
	systems can be added in the future as necessary.
	* io.c: No need to protect this block of "#if
	defined(HAVE_TERMIOS_H)" code from z/OS; it works just fine
	there.
	* configure.ac: Check for the "struct passwd.pw_passwd" and
	"struct group.gr_passwd" fields and conditionalize their use,
	as they don't exist on z/OS.  Needed for doc/gawktexi.in.

2015-08-25         Arnold D. Robbins     <arnold@skeeve.com>

	* node.c (str2wstr): Upon finding an invalid character, if
	using UTF-8, use the replacement character instead of skipping
	it. Helps match() and other functions work better in the face
	of unexpected data.  Make the lint warning an unconditional
	warning.

	Unrelated:

	* awk.h: Add explanatory comment on the flags related to
	types and values.
	* mpfr.c (mpg_force_number): If setting NUMBER, clear STRING also
	when clearing MAYBE_NUM.
	(set_PREC): Check STRCUR instead of STRING.
	* node.c (r_force_number): If setting NUMBER, clear STRING also
	when clearing MAYBE_NUM.

2015-08-15         Arnold D. Robbins     <arnold@skeeve.com>

	* dfa.c (dfamust): Restore c90 compat by moving some
	variable declarations to the top of the routine.

2015-08-12         Arnold D. Robbins     <arnold@skeeve.com>

	* dfa.c: Sync with GNU grep. Yet again, again.

2015-08-02         Arnold D. Robbins     <arnold@skeeve.com>

	* dfa.c: Sync with GNU grep. Yet again.

2015-07-21         Arnold D. Robbins     <arnold@skeeve.com>

	* dfa.c: Sync with GNU grep.

2015-07-18         Arnold D. Robbins     <arnold@skeeve.com>

	* dfa.c: Sync with GNU grep.

2015-07-08         Arnold D. Robbins     <arnold@skeeve.com>

	* dfa.h, dfa.c: Sync with GNU grep.

2015-06-29         Arnold D. Robbins     <arnold@skeeve.com>

	* awkgram.y (yylex): If gawk extension function is found as
	a function in a user-defined function body, treat it normally.
	Makes eval "print and(a, 1)" work in the debugger again.
	Thanks, yet again, to Hermann Peifer.
	* interpret.h (r_interpret): Op_subscript. UPREF if the
	element value is a typed regexp.  Thanks to Hermann Peifer.

2015-06-28         Arnold D. Robbins     <arnold@skeeve.com>

	Improve memory tracking of typed regexps.

	* awkgram.y (make_regnode): Set valref to 1.
	* interpret.h (r_interpret): Have Op_push_re upref typed regexp.
	* builtin.c (do_typeof): OK to deref typed regex.
	* awk.h (force_string): Do dupnode on the regexp text.

2015-06-26         Arnold D. Robbins     <arnold@skeeve.com>

	Remove support for old-style extensions.

	* awk.h (Node_old_ext_func, Op_old_ext_func): Removed.
	Remove all uses throughout the code.
	(load_old_ext, make_old_builtin): Remove declarations.
	* ext.c (load_old_ext, make_old_builtin): Removed.
	* awkgram.y (tokentab): Remove "extension" entry.
	* eval.c (Node_old_ext_funci, Op_old_ext_func): Remove from tables.
	* interpret.h (interpret): Remove stuff for old extensions.

	Unrelated:

	* builtin.c (do_typeof): Add support for strnum, distinguish
	untyped from unassigned, use "string" and "number". Thanks to
	Hermann Peifer for suggesting inclusion of strnum.

2015-06-25         Arnold D. Robbins     <arnold@skeeve.com>

	Further work straightening out memory management for typeof.

	* awk.h (DEREF): Add an assert.
	* builtin.c (do_typeof): Add comments, cases where not to deref.
	* debug.c (print_instruction): Add Op_push_arg_untyped.
	* interpret.h (r_interpret): Additional comments / tweaks for
	Op_push_arg_untyped.

	Unrelated. Make `x = @/foo/ ; print x' print something.

	* builtin.c (do_print): Check for Node_typedregex and handle it.
	Needed for adding test code.

	Unrelated. Typo fix.

	* debug.c (initialize_watch_item): Dupnode the right thing.

2015-06-22         Arnold D. Robbins     <arnold@skeeve.com>

	* awkgram.y (snode): Make isarray not scalarize untyped parameters
	also.
	* profile.c (pprint): Add Op_push_arg_untyped.

	Improve debugger support for typed regexps.
	Thanks to Hermann Peifer for the bug report.

	* awkgram.y (valinfo): Add support for Node_typedregex.
	* debug.c (watchpoint_triggerred): Handle Node_typedregex.
	(initialize_watch_item): Ditto.
	(print_memory): Ditto.

	Fix typeof to work on subarrays.  Thanks, yet again, to
	Hermann Peifer for the bug report.

	* builtin.c (do_typeof): Don't deref Node_var_array.

2015-06-21         Arnold D. Robbins     <arnold@skeeve.com>

	Fixes for typeof - Don't let typeof change an untyped variable
	into a scalar.

	* awk.h (opcodeval): Add Op_push_arg_untyped.
	* awkgram.y (snode): Separate out case for do_typeof, use
	Op_push_arg_untyped.
	* builtin.c (do_typeof): Arg will be equal to Nnull_string
	if it's untyped.
	* eval.c (optypes): Add Op_push_arg_untyped.
	* interpret.h (r_interpret): Add Op_push_arg_untyped handling.

2015-06-19         Arnold D. Robbins     <arnold@skeeve.com>

	* builtin.c (do_isarray): Minor edit to lint warning.
	* TODO: Updated.

2015-06-14         Arnold D. Robbins     <arnold@skeeve.com>

	* regcomp.c, regex_internal.h, regexec.c: Sync with GLIBC.

	Unrelated:

	* regex_internal.c, regexec.c: __attribute --> __attribute__.

	Related:

	* regex_internal.h: Clean up defines for non-GCC for attribute;
	essentially sync it with GLIBC.

2015-06-12         Arnold D. Robbins     <arnold@skeeve.com>

	* awkgram.y: Finish converting "hard" regex to "typed" regex.

2015-05-31         Arnold D. Robbins     <arnold@skeeve.com>

	* field.c (posix_def_parse_field): Removed. It's no longer
	needed after updates to the POSIX standard. Thanks to
	Michael Klement <michael.klement@usa.net> for pointing this out.

2015-05-26  Paul Eggert  <eggert@Penguin.CS.UCLA.EDU>

	* floatcomp.c (count_trailing_zeros): New function.
	This compiles to a single TZCNT instruction on the x86-64.
	(adjust_uint): Use it to keep more high-order bits when
	some of the lowest-order bits are zero.  This implements
	the documented behavior: "If the result cannot be represented
	exactly as a C 'double', leading nonzero bits are removed one by
	one until it can be represented exactly."

2015-05-26         Arnold D. Robbins     <arnold@skeeve.com>

	* regcomp.c: Fix offsets so error messages come out correct
	once again.

2015-05-19         Arnold D. Robbins     <arnold@skeeve.com>

	* 4.1.3: Release tar ball made.

2015-05-15         Andrew J. Schorr     <aschorr@telemetry-investments.com>

	* symbol.c (load_symbols): Plug minor memory leak by calling unref(tmp)
	on "identifiers" string after assoc_lookup is done with it.

2015-05-15         Andrew J. Schorr     <aschorr@telemetry-investments.com>

	* main.c (load_procinfo_argv): New function to save argv array values
	in PROCINFO["argv"][0..argc-1].
	(load_procinfo): Call load_procinfo_argv.

2015-05-11         Arnold D. Robbins     <arnold@skeeve.com>

	* awk.h, awkgram.y, builtin.c, eval.c profile.c, re.c:
	Change Node_hardregex to Node_typedregex everywhere.

2015-05-05         Arnold D. Robbins     <arnold@skeeve.com>

	* awkgram.y (yylex): Yet Another Fix for parsing bracket
	expressions. Thanks yet again to Andrew Schorr. Maybe it's
	even finally nailed down now.

	Unrelated:

	* config.guess, config.sub: Get latest versions.

	Make profiling for hard regexes work.

	* profile.c (pp_string_or_hard_regex): Renamed from pp_string.
	Add bool param for hard regex and add @ if so.
	(pp_string): New function, calls pp_string_or_hard_regex.
	(pp_hard_regex): New function, calls pp_string_or_hard_regex.
	(pprint): Adjust to print a hard regex correctly.

2015-05-01         Arnold D. Robbins     <arnold@skeeve.com>

	* awkgram.y: Make sure values are not null in param list.
	Avoids core dump for `function f(func, a) {}'. Thanks to
	Tibor Palinkas <libmawk@igor2.repo.hu>.

2015-04-30         Arnold D. Robbins     <arnold@skeeve.com>

	* Makefile.am: Take --program-prefix into account when
	installing/uninstalling the symlinks, especially 'awk'.
	Thanks to Steffen Nurpmeso <sdaoden@yandex.com> for
	the report.

	Unrelated:

	* awkgram.y (yylex): Yet Another Fix for parsing bracket
	expressions. Thanks again to Andrew Schorr.

2015-04-29         Arnold D. Robbins     <arnold@skeeve.com>

	* 4.1.2: Release tar ball made.

2015-04-28         Arnold D. Robbins     <arnold@skeeve.com>

	* builtin.c (isarray): Add lint warning that isarray()
	is deprecated.

2015-04-28         Arnold D. Robbins     <arnold@skeeve.com>

	* awkgram.y (yylex): Rework the bracket handling from zero.
	Thanks to Michal Jaegermann for yet another test case.

	Unrelated:

	* eval.c (setup_frame): Restore call-by-value for $0. This was
	necessitated by the changes on 2014-11-11 for conserving
	memory use. Thanks to Andrew Schorr for the report and isolating
	the cause of the problem.

2015-04-27         Arnold D. Robbins     <arnold@skeeve.com>

	* awkgram.y (yylex): Make change of Jan 7 for parsing regexps
	work better. Thanks to Nelson Beebe.

2015-04-26         Arnold D. Robbins     <arnold@skeeve.com>

	* dfa.c: Sync with grep.

2015-04-16         Arnold D. Robbins     <arnold@skeeve.com>

	* builtin.c (do_strftime): For bad time_t values, return "".

2015-04-16         Andrew J. Schorr     <aschorr@telemetry-investments.com>

	* node.c (r_force_number): If strtod sets errno, then force the
	numeric value in node->numbr to zero. For subnormal values, strtod
	sets errno but does not return zero, and we don't want to retain
	those subnormal values.

2015-04-16         Arnold D. Robbins     <arnold@skeeve.com>

	Let parameter names shadow the names of gawk additional built-ins.
	Make it actually work.

	* awkgram.y (want_param_names): Now an enum, there are three states.
	(grammar): Set states properly.
	(yylex): Improve checking logic.

2015-04-16         Arnold D. Robbins     <arnold@skeeve.com>

	* configure.ac: Updated by autoupdate.
	* configure, aclocal.m4: Regenerated.
	* io.c, main.c, profile.c: Removed use of RETSIGTYPE.

2015-04-16         Arnold D. Robbins     <arnold@skeeve.com>

	* builtin.c (do_strftime): Use a double for the timestamp and
	check that the value is within range for a time_t.

	Unrelated:

	* regex_internal.h (test_malloc, test_realloc): Use %lu in printf
	format for error messages. Thanks to Michal Jaegermann for
	pointing this out.

	Unrelated:

	* NEWS: Updated.

2015-04-15         Arnold D. Robbins     <arnold@skeeve.com>

	Let parameter names shadow the names of gawk additional built-ins.

	* awkgram.y (want_param_names): New variable.
	(yylex): Check it before returning a built-in token.
	(grammar): Set and clear it in the right places.

2015-04-14         Arnold D. Robbins     <arnold@skeeve.com>

	* builtin.c (do_strftime): Restore checking for negative result and
	add check that time_t is > 0 --- means we're assigning a negative value
	to an unsigned time_t. Thanks again to Glaudiston Gomes da Silva
	<glaudistong@gmail.com>.

	If localtime() or gmtime() return NULL, return a null string.
	Thanks to Andrew Schorr.

	Unrelated:
	* builtin.c (call_sub): Fix for indirect gensub, 3 args now works.

	Unrelated:

	* builtin.c (do_sub): Improve some variable names for readability
	and add / expand some comments.

	Unrelated:

	* builtin.c (call_sub, call_match, call_split_func): Allow for
	regex to be Node_hardregex.

2015-04-14         Andrew J. Schorr      <aschorr@telemetry-investments.com>
		   Arnold D. Robbins     <arnold@skeeve.com>

	* builtin.c (do_sub): Make computations smarter; initial len
	to malloc, test for final amount after all matches done and
	need to copy in the final part of the original string.

2015-04-13         Arnold D. Robbins     <arnold@skeeve.com>

	* regcomp.c (analyze): Prevent malloc(0).
	* regex_internal.h (test_malloc, test_realloc): New functions
	that check for zero count.
	(re_malloc, re_realloc): Adjust to call the new functions for gawk.
	* regexec.c (buid_trtable, match_ctx_clean): Replace malloc/free
	with re_malloc/re_free.

	Unrelated:

	* builtin.c (do_strftime): Disable checking timestamp value for less
	than zero. Allows times before the epoch to work with strftime.
	Thanks to Glaudiston Gomes da Silva <glaudistong@gmail.com>
	for raising the issue.

2015-04-12         Arnold D. Robbins     <arnold@skeeve.com>

	* Makefile.am (efence): Make this link again.
	Thanks to Michal Jaegermann for pointing out the problem.

2015-04-09         Andrew J. Schorr     <aschorr@telemetry-investments.com>

	* awkgram.y (yyerror): Rationalize buffer size computations. Remove
	old valgrind workarounds.
	* debug.c (gprintf): Rationalize buffer size computations.
	(serialize_subscript): Ditto.
	* io.c (iop_finish): Rationalize buffer size computations.
	* profile.c (pp_string): Correct space allocation computation.

2015-04-08        John E. Malmberg       <wb8tyw@qsl.net>

	* custom.h: VMS shares some code paths with ZOS_USS in
	building gawkfts extension.

2015-04-08         Arnold D. Robbins     <arnold@skeeve.com>

	Factor out opening of /dev/XXX files from /inet.
	Enable interpretation of special filenames for profiling output.

	* awk.h (devopen_simple): Add declaration.
	* io.c (devopen_simple): New routine.
	(devopen): Call devopen_simple as appropriate.
	* profile.c (set_prof_file): Call devopen_simple as appropriate,
	some additonal logic to hande fd to fp conversion.

	Unrelated:

	* main.c (usage): Add a comment for translators.

2015-04-08  Eli Zaretskii  <eliz@gnu.org>

	* profile.c (set_prof_file): Interpret a file name of "-" to mean
	standard output.

2015-04-06         Arnold D. Robbins     <arnold@skeeve.com>

	* awk.h (force_number): Add `!= 0' check to bitwise operation.
	* awkgram.y: Same, many places.
	(check_special): Simplify code for checking extension flags.

2015-04-05         Arnold D. Robbins     <arnold@skeeve.com>

	* awkgram.y (install_builtins): If do_traditional is true, do not
	install gawk extensions flagged with GAWKX.  Similarly, if do_posix
	is true, do not install functions flagged with NOT_POSIX.
	This fixes a problem with spurious lint complaints about shadowing
	a global variable that is not valid in traditional or posix mode.
	Thanks to Andrew Schorr for finding the problem and supplying
	initial code; I did it slightly differently.

2015-04-03         Arnold D. Robbins     <arnold@skeeve.com>

	* awk.h (force_string): If hard_regex, return string text of the regex.
	(force_string, force_number): If hard_regex, return Nnull_string.
	* awkgram.y: Fix ~ and !~ with @/.../.
	* eval.c (setup_frame): Handle a hard regex.
	* re.c (avoid_dfa): Ditto.

2015-04-02         Andrew J. Schorr     <aschorr@telemetry-investments.com>

	* NEWS: Rename div to intdiv.

2015-04-02         Arnold D. Robbins     <arnold@skeeve.com>

	Rename div() to intdiv().

	* builtin.c (do_intdiv): Renamed from do_div.
	* mfpr.c (do_mpfr_intdiv): Renamed from do_mpfr_div.
	* awk.h: Update declarations.
	* awkgram.y (tokentab, snode): Revise accordingly.

2015-03-31         Arnold D. Robbins     <arnold@skeeve.com>

	* awk.h (call_sub): Renamed from call_sub_func.
	(call_match, call_split_func): Declare.
	* builtin.c (call_sub): Renamed from call_sub_func.
	(call_match, call_split_func): New functions.
	* interpret.h (r_interpret): Call new functions as appropriate.
	* node.c (r_unref): Revert change to handle Node_regex, not needed.

2015-03-31         Arnold D. Robbins     <arnold@skeeve.com>

	* awk.h (r_get_field): Declare.
	* builtin.c (call_sub_func): Rearrange the stack to be what
	the buitin function expects.
	* eval.c (r_get_field): Make extern.

2015-03-27         Arnold D. Robbins     <arnold@skeeve.com>

	* io.c (redirect): Change not_string from int to bool.
	* gawkapi.c (api_get_file): Minor stylistic improvements.
	* NEWS: Updated for retryable I/O and new API function.

2015-03-24         Arnold D. Robbins     <arnold@skeeve.com>

	* awkgram.y (make_regnode): Make extern.
	* awk.h (make_regnode): Declare.
	* builtin.c (call_sub_func): Start on reworking the stack to
	be what do_sub() expects. Still needs work.
	* interpret.h (r_interpret): Add a cast in comparison with do_sub().
	* node.c (r_unref): Handle Node_regex nodes.

2015-03-24         Andrew J. Schorr     <aschorr@telemetry-investments.com>

	* interpret.h (r_interpret): When Op_K_exit has an argument of
	Nnull_string, do not update exit_val, since no value was supplied.

2015-03-24         Arnold D. Robbins     <arnold@skeeve.com>

	* awk.h, gawkapi.c, io.c: Minor code reformatting.

2015-03-20         Arnold D. Robbins     <arnold@skeeve.com>

	Start on fixing indirect calls of builtins.

	* awk.h (call_sub_func): Add declaration.
	* awkgram.y (lookup_builtin): Handle length, sub functions.
	(install_builtin): Handle length function.
	* builtin.c (call_sub_func): New function.
	* interpret.h (r_interpret): If calling do_sub, do it through
	call_sub_func().

2015-03-19         Arnold D. Robbins     <arnold@skeeve.com>

	* re.c (re_update): Handle hard regex - for sub/gsub/gensub.
	* awkgram.y (grammar): Add support for hard_regex with ~ and !~;
	allowed only on the right hand side.
	(mk_rexp): Handle a hard regex.

2015-03-18         Arnold D. Robbins     <arnold@skeeve.com>

	* builtin.c (do_typeof): Be smarter about checking for uninitialized
	values; can now detect and return "untyped" for such values.
	* awkgram.y (yylex): Collect @/.../ entirely in the lexer and return
	a new terminal (HARD_REGEX).
	(regexp): Reverted to just a regular awk regexp constant.
	(hard_regexp): New nonterminal, can be used only in direct
	assignment and as an argument in function call. New set of nonterminals
	for function call expression lists.  More work still to do.

2015-03-18         Arnold D. Robbins     <arnold@skeeve.com>

	* config.guess, config.sub: Updated, from libtool 2.4.6.

2015-03-17         Arnold D. Robbins     <arnold@skeeve.com>

	* profile.c (pp_number): Allocate enough room to print the number
	in all cases. Was a problem mixing -M with profiling with a really
	big number. Thanks to Hermann Peifer for the bug report.

2015-03-08         Arnold D. Robbins     <arnold@skeeve.com>

	* re.c (regexflags2str): Removed. It was redundant.

	* io.c (devopen): Change the logic such that if nonfatal is true
	for the socket, don't do retries.  Also clean up the formatting
	some.  At strictopen, check if errno is ENOENT and if so, propagate
	the error from getaddrinfo() up to the caller. Add explanatory
	comments.

2015-02-28         Andrew J. Schorr     <aschorr@telemetry-investments.com>

	* io.c (pty_vs_pipe): Remove check for NULL PROCINFO_node, since
	this is now checked inside in_PROCINFO.

2015-02-27         Andrew J. Schorr     <aschorr@telemetry-investments.com>

	* io.c (socketopen): New parameter hard_error; set it if
	getaddrinfo() fails. Change fatals to warnings.
	(devopen): Pass in address of boolean hard_error variable
	and stop trying to open the file if hard_error is true.
	Save and restore errno around call to socketopen() and
	use restored errno if open() fails at strictopen.

2015-02-27         Arnold D. Robbins     <arnold@skeeve.com>

	* symbol.c (check_param_names): Fix argument order in memset() call.
	* configure.ac: Use AC_SEARCH_LIBS instead of AC_CHECK_LIB. This fixes
	a long-standing problem where `-lm' was used twice in the final
	compilation line.

2015-02-27         Arnold D. Robbins     <arnold@skeeve.com>

	Start on making regexp a real type.

	* awk.h (Node_hardregex): New node type.
	(do_typeof): Add declaration.
	* awkgram.y: Make @/.../ a hard regex.
	(tokentab): New entry for typeof() function.
	(snode): Try to handle typeof().
	(make_regnode): Handle Node_hardregex.
	* builtin.c (do_typeof): New function.
	* eval.c (nodetypes): Add Node_hardregex.
	* re.c (re_update): Check for hardregex too in assert.

2015-02-24         Arnold D. Robbins     <arnold@skeeve.com>

	* POSIX.STD: Update copyright year.
	* awkgram.y (yylex): Allow \r after \\ line continuation everywhere.
	Thanks to Scott Rush <scott.rush@honeywell.com> for the report.

2015-02-13         Arnold D. Robbins     <arnold@skeeve.com>

	* awkgram.y (yylex): Be more careful about passing true to
	nextc() when collecting a regexp.  Some systems' iscntrl()
	are not as forgiving as GLIBC's. E.g., Solaris.
	Thanks to Dagobert Michelsen <dam@baltic-online.de> for
	the bug report and access to systems to check the fix.

2015-02-12         Arnold D. Robbins     <arnold@skeeve.com>

	* POSIX.STD: Update with info about function parameters.
	* configure.ac: Remove test for / use of dbug library.

2015-02-11         Arnold D. Robbins     <arnold@skeeve.com>

	* gawkapi.h: Fix spelling error in comment.

2015-02-10         Arnold D. Robbins     <arnold@skeeve.com>

	* profile.c (pprint): Restore printing of count for rules.
	Bug report by Hermann Peifer.

2015-02-08         Arnold D. Robbins     <arnold@skeeve.com>

	* io.c: Make it "NONFATAL" everywhere.

2015-02-08         Andrew J. Schorr     <aschorr@telemetry-investments.com>

	* awk.h (RED_NON_FATAL): Removed.
	(redirect): Add new failure_fatal parameter.
	(is_non_fatal_redirect): Add declaration.
	* builtin.c (efwrite): Rework check for non-fatal.
	(do_printf): Adjust calls to redirect.
	(do_print_rec): Ditto. Move check for redirection error up.
	* io.c (redflags2str): Remove RED_NON_FATAL.
	(redirect): Add new failure_fatal parameter. Simplify the code.
	(is_non_fatal_redirect): New function.
	(do_getline_redir): Adjust calls to redirect.

2014-12-27         Arnold D. Robbins     <arnold@skeeve.com>

	* awk.h (is_non_fatal_std): Declare new function.
	* io.c (is_non_fatal_std): New function.
	* builtin.c (efwrite): Call it.

2015-02-07         Arnold D. Robbins     <arnold@skeeve.com>

	* regcomp.c, regex.c, regex.h, regex_internal.c, regex_internal.h,
	regexec.c: Sync with GLIBC. Mostly copyright date updates.

2015-02-05         Andrew J. Schorr     <aschorr@telemetry-investments.com>

	* eval.c (set_IGNORECASE): If IGNORECASE has a numeric value, try
	using that before treating it as a string.  This fixes a problem
	where setting -v IGNORECASE=0 on the command line was not working
	properly.

2015-02-01         Arnold D. Robbins     <arnold@skeeve.com>

	Move POSIX requirement for disallowing paramater names with the
	same name as a function into --posix.

	* NEWS: Document it.
	* awkgram.y (parse_program): Check do_posix before calling
	check_param_names().
	* symbol.c (check_param_names): Set up a fake node and call
	in_array() for function parameter names instead of linear
	searching the function list a second time. Thanks to Andrew
	Schorr for the motivation.

2015-01-30         Arnold D. Robbins     <arnold@skeeve.com>

	Don't allow function parameter names to be the same as function
	names - required by POSIX. Bug first reported in comp.lang.awk.

	In addition, don't allow use of a parameter as a function name
	in a call (but it's ok in indirect calls).

	* NEWS: Updated.
	* awk.h (check_param_names): Add declaration.
	* awkgram.y (at_seen): New variable. Communicates between
	yylex() and the parser.
	(FUNC_CALL production): Check at_seen and check that the identifier
	is a function name.
	(parse_program): Call check_param_names() and set errcount.
	(yylex): Set at_seen after seeing an at-sign.
	* symbol.c (check_param_names): New function.

2015-01-24         Arnold D. Robbins     <arnold@skeeve.com>

	Infrastructure updates.

	Bison 3.0.4. Automake 1.15. Gettext 0.19.4.

2015-01-20         Arnold D. Robbins     <arnold@skeeve.com>

	* gawkapi.c (api_set_array_element): Remove useless call to
	make_aname.
	* symbol.c (load_symbols): Ditto.
	Thanks to Andrew Schorr for pointing out the problem.

2015-01-19         Arnold D. Robbins     <arnold@skeeve.com>

	* awkgram.c: Update to bison 3.0.3.
	* command.c: Ditto.
	* NEWS: Note same.

2015-01-16         Stephen Davies        <sdavies@sdc.com.au>

	* awkgram.y (rule): Set first_rule to false. Catches more cases
	for gathering comments. Thanks to Hermann Peifer for the test case.

2015-01-15         Arnold D. Robbins     <arnold@skeeve.com>

	* dfa.h, dfa.c: Sync with grep. Mainly copyright updates.
	* getopt.c, getopt.h, getopt1.c getopt_int.h: Sync with GLIBC.
	Mainly copyright updates, one minor code fix.

2015-01-14         Arnold D. Robbins     <arnold@skeeve.com>

	Remove deferred variables.

	* awk.h (register_deferred_variable): Remove declaration.
	* awkgram.y (is_deferred_variable, process_deferred,
	symtab_used, extensions_used, deferred_variables,
	process_deferred): Remove declarations, bodies, and uses.
	* builtin.c (do_length): Update comment.
	* main.c (init_vars): Just call load_procinfo() and `load_environ()'.

2015-01-08         Andrew J. Schorr     <aschorr@telemetry-investments.com>

	Revert changes to API deferred variable creation -- these variables
	should be created when lookup is called, not when update is called.
	* awk.h (variable_create): Remove function declaration.
	* awkgram.y (variable_create): Remove function.
	(variable): Restore variable_create functionality inline.
	* gawkapi.c (api_sym_update): Revert to using install_symbol, since the
	deferred variable check should be done when lookup is called, not here.

2015-01-07         Andrew J. Schorr     <aschorr@telemetry-investments.com>

	* gawkapi.c (api_set_array_element): Remove stray call to
	make_aname.  I cannot see what purpose this served.  Maybe I am
	missing something.

2015-01-07         Arnold D. Robbins     <arnold@skeeve.com>

	* configure.ac: Update debug flags if developing.
	* awkgram.y (yylex): Regex parsing bug fix for bracket expressions.
	Thanks to Mike Brennan for the report.
	* builtin.c (format_tree): Catch non-use of count$ for dynamic
	field width or precision.

	Unrelated:

	Load deferred variables if extensions are used; they might
	want to access PROCINFO and/or ENVIRON. Thanks to Andrew Schorr
	for pointing out the issue.

	* awkgram.y (extensions_used): New variable. Set it on @load.
	(do_add_scrfile): Set it on -l.
	(process_deferred): Check it also.

2015-01-06         Andrew J. Schorr     <aschorr@telemetry-investments.com>

	* gawkapi.c (api_sym_update): If copying a subarray, must update
	the parent_array pointer.  Also, call the astore hook if non-NULL.
	(api_set_array_element): Call the astore hook if non-NULL.

2015-01-06         Andrew J. Schorr     <aschorr@telemetry-investments.com>

	* awk.h (variable_create): Now takes a 3rd argument to tell caller
	whether this is a deferred variable.
	* awkgram.y (variable_create): Return indicator of whether this is
	a deferred variable in a newly added 3rd arg.
	(variable): Pass 3rd arg to variable_create.
	* gawkapi.c (api_sym_update): If we triggered the creation of a deferred
	variable, we must merge the extension's array elements into the deffered
	array, not the other way around.  The ENVIRON array has special funcs
	to call setenv and unsetenv.

2015-01-06         Andrew J. Schorr     <aschorr@telemetry-investments.com>

	* awk.h (variable_create): Declare new function.
	* awkgram.y (variable_create): New function to create a variable
	taking the deferred variable list into consideration.
	(variable): Call new function variable_create if the variable is
	not found.
	* gawkapi.c (api_sym_update): If an array is being created, then
	call new function variable_create instead of install_symbol.  If this
	is the first reference to a deferred variable, than the new array
	may contain elements that must be merged into the array provided by
	the extension.

2015-01-05         Andrew J. Schorr     <aschorr@telemetry-investments.com>

	* io.c (wait_any): If the `interesting' argument is non-zero, then we
	must not return until that child process has exited, since the caller
	gawk_pclose depends on our returning its exit status.  So in that case,
	do not pass WNOHANG to waitpid.

2015-01-04         Andrew J. Schorr     <aschorr@telemetry-investments.com>

	* gawkapi.h: Fix another comment typo.

2015-01-04         Andrew J. Schorr     <aschorr@telemetry-investments.com>

	* gawkapi.h: Fix typo in comment.

2015-01-02         Andrew J. Schorr     <aschorr@telemetry-investments.com>

	* gawkapi.h (gawk_api): Modify api_get_file to remove the typelen
	argument.
	(get_file): Remove typelen argument from the macro.
	* gawkapi.c (api_get_file): Remove typelen argument.

2014-12-24         Arnold D. Robbins     <arnold@skeeve.com>

	* profile.c (pprint): Be sure to set ip2 in all paths
	through the code. Thanks to GCC 4.9 for the warning.

2014-12-18         Arnold D. Robbins     <arnold@skeeve.com>

	* builtin.c (do_sub): Do not waste a byte at the end of a string.

2014-12-14         Arnold D. Robbins     <arnold@skeeve.com>

	* awkgram.y (yyerror): Do not waste a byte at the end of a string.
	* builtin.c (do_match): Ditto.
	* command.y (append_statement): Ditto.
	* debug.c (gprintf, serialize): Ditto.
	* field.c (set_FIELDWIDTHS): Ditto.
	* io.c.c (grow_iop_buffer): Ditto.
	* profile.c (pp_string, pp_group3): Ditto.

2014-12-14         Andrew J. Schorr     <aschorr@telemetry-investments.com>

	* array.c (concat_exp): Do not waste a byte at the end of a string.
	* awkgram.y (common_exp): Ditto.
	* builtin.c (do_substr): Ditto.
	* eval.c (set_OFS): Ditto.
	* field.c (rebuild_record): Ditto.
	* gawkapi.h (r_make_string): Ditto.
	* interpret.h (r_interpret): Ditto for Op_assign_concat.
	* node.c (r_format_val, r_dupnode, make_str_node, str2wstr, wstr2str):
	Ditto.
	* re.c (make_regexp): Ditto.

2014-12-20         Arnold D. Robbins     <arnold@skeeve.com>

	Enable non-fatal output on per-file or global basis,
	via PROCINFO.

	* awk.h (RED_NON_FATAL): New redirection flag.
	* builtin.c (efwrite): If RED_NON_FATAL set, just set ERRNO and return.
	(do_printf): Check errflg and if set, set ERRNO and return.
	(do_print): Ditto.
	(do_print_rec): Ditto.
	* io.c (redflags2str): Update table.
	(redirect): Check for global PROCINFO["nonfatal"] or for
	PROCINFO[file, "nonfatal"] and don't fail on open if set.
	Add RED_NON_FATAL to flags.
	(in_PROCINFO): Make smarter and more general.

2014-12-12        Stephen Davies         <sdavies@sdc.com.au>

	Improve comment handling in pretty printing.

	* awk.h (comment_type): New field in the node.
	(EOL_COMMENT, FULL_COMMENT): New defines.
	* awkgram.y (block_comment): New variable.
	(check_comment): New function.
	(grammar): Add code to handle comments as needed.
	(get_comment): Now takes a flag indicating kind of comment.
	(yylex): Collect comments appropriately.
	(append_rule): Ditto.
	* profile.c (pprint): Smarten up comment handling.
	Have printing \n take comments into account.
	(end_line): New function.
	(pp_func): Better handling of function comments.

2014-12-10         Arnold D. Robbins     <arnold@skeeve.com>

	* dfa.c: Sync with GNU grep.

2014-11-26         Arnold D. Robbins     <arnold@skeeve.com>

	* builtin.c (do_sub): Improve wording of gensub warnings.

2014-11-25         Arnold D. Robbins     <arnold@skeeve.com>

	* builtin.c (do_sub): For gensub, add more warnings for invalid
	third argument.

2014-11-23         Arnold D. Robbins     <arnold@skeeve.com>

	* awk.h: Move all inline functions to the bottom of the file.
	Keeps modern GCC happier.

2014-11-22         Arnold D. Robbins     <arnold@skeeve.com>

	* awk.h (emalloc, realloc): Redefine in terms of ...
	(emalloc_real, eralloc_real): New static inline functions.
	(fatal): Move definition up.
	* gawkmisc.c (xmalloc): If count is zero, make it one for older
	mallocs that require size > 0 (such as z/OS).

2014-11-21         Arnold D. Robbins     <arnold@skeeve.com>

	* main.c: Remove a debugging // comment.
	* NOTES: Removed.

	Unrelated:

	Revert changes of 2014-11-20 from Paul Eggert. Causes failures
	on z/OS.

	Unrelated: Avoid unnecessary copying of $0.

	* interpret.h (UNFIELD): New macro.
	(r_interpret): Use it where *lhs is assigned to.

2014-11-20  Paul Eggert  <eggert@cs.ucla.edu>

	Port to systems where malloc (0) and/or realloc(P, 0) returns NULL.
	* gawkmisc.c (xmalloc):
	* xalloc.h (realloc):
	Do not fail if malloc(0) or realloc(P, 0) returns NULL.
	Fail only when the allocator returns null when attempting to
	allocate a nonzero number of bytes.

2014-11-19         Arnold D. Robbins     <arnold@skeeve.com>

	Infrastructure upgrades:

	* Automake 1.14.1, Gettext 0.19.3, Libtool 2.4.3.
	* compile, extension/build-aux/compile: New files.

2014-11-19  gettextize  <bug-gnu-gettext@gnu.org>

	* configure.ac (AM_GNU_GETTEXT_VERSION): Bump to 0.19.3.

2014-11-16         Arnold D. Robbins     <arnold@skeeve.com>

	* interpret.h: Revert change of 2014-11-11 since it breaks
	certain uses.

	Unrelated:

	* dfa.c: Sync with GNU grep.

2014-11-15         Arnold D. Robbins     <arnold@skeeve.com>

	* array.c, awk.h, awkgram.y, builtin.c, dfa.c, eval.c, field.c,
	interpret.h, io.c, main.c, mpfr.c, node.c, re.c, regex_internal.h,
	replace.c: Remove all uses of MBS_SUPPORT.
	* regex_internal.h: Disable wide characters on DJGPP.
	* mbsupport.h: Rework to be needed only for DJGPP.

2014-11-11         Arnold D. Robbins     <arnold@skeeve.com>

	Don't let memory used increase linearly in the size of
	the input.  Problem reported by dragan legic
	<dragan.legic@yandex.ru>.

	* field.c (set_record): NUL-terminate the buffer.
	* interpret.h (r_interpret): Op_field_spec: if it's $0, increment
	the valref.  Op_store_var: if we got $0, handle it appropriately.

2014-11-10         Arnold D. Robbins     <arnold@skeeve.com>

	Reorder main.c activities so that we can set a locale on the
	command line with the new, for now undocumented, -Z option.

	* main.c (parse_args, set_locale_stuff): New functions.
	(stopped_early): Made file level static.
	(optlist, optab): Add new argument.
	(main): Adjust ordering and move inline code into new functions.

2014-11-09         Andrew J. Schorr     <aschorr@telemetry-investments.com>

	* gawkapi.c (node_to_awk_value): When the type wanted is AWK_UNDEFINED
	and a it's a Node_val set to Nnull_string, return AWK_UNDEFINED instead
	of AWK_NUMBER 0.

2014-11-06         Andrew J. Schorr     <aschorr@telemetry-investments.com>

	* awk.h (redirect_string): First argument should be const.  Add a new
	extfd argument to enable extensions to create files with pre-opened
	file descriptors.
	(after_beginfile): Declare function used in both eval.c and gawkapi.c.
	* eval.c (after_beginfile): Remove extern declaration now in awk.h.
	* gawkapi.c (api_get_file): Implement API changes to return
	awk_input_buf_t and/or awk_output_buf_t info, as well as accept an
	fd for inserting an opened file into the table.
	* gawkapi.h (gawk_api): Modify the api_get_file declaration to
	return awk_bool_t and add 3 new arguments -- a file descriptor
	for inserting an already opened file, and awk_input_buf_t and
	awk_output_buf_t to return info about both input and output.
	(get_file): Add new arguments to the macro.
	* io.c (redirect_string): First arg should be const, and add a new
	extfd arg so extensions can pass in a file that has already been
	opened by the extension.  Use the passed-in fd when appropriate,
	and pass it into two_way_open.
	(redirect): Pass new fd -1 arg to redirect_string.
	(two_way_open): Accept new extension fd parameter and open it
	as a socket.

2014-11-05         Andrew J. Schorr     <aschorr@telemetry-investments.com>

	* io.c (retryable): New function to indicate whether I/O can be
	retried for this file instead of throwing a hard error.
	(get_a_record) Check whether this file is configured for retryable
	I/O before returning nonstandard -2.

2014-11-03         Norihiro Tanaka       <noritnk@kcn.ne.jp>

	* re.c (research): Use dfa superset to improve matching speed.

2014-11-02         Arnold D. Robbins     <arnold@skeeve.com>

	* profile.c (div_on_left_mul_on_right): New function.
	(parenthesize): Call it.

2014-10-30         Arnold D. Robbins     <arnold@skeeve.com>

	* configure: Regenerated after fix to m4/readline.m4.

	Unrelated; fixes to profiling. Thanks to Hermann Peifer and
	Manuel Collado for pointing out problems:

	* profile.c (pprint): For Op_unary_minus, parenthesize -(-x)
	correctly.
	(prec_level): Get the levels right (checked the grammar).
	(is_unary_minus): New function.
	(pp_concat): Add checks for unary minus; needs to be parenthesized.

2014-10-30         Andrew J. Schorr     <aschorr@telemetry-investments.com>

	* NEWS: Mention installation of /etc/profile.d/gawk.{csh,sh}.

2014-10-29         Andrew J. Schorr     <aschorr@telemetry-investments.com>

	* configure.ac (AC_CONFIG_FILES): Add extras/Makefile.
	* Makefile.am (SUBDIRS): Add extras.
	* extras: Add new subdirectory.

2014-10-29         Arnold D. Robbins     <arnold@skeeve.com>

	* dfa.c: Sync with GNU grep. Again, again.

2014-10-28         Arnold D. Robbins     <arnold@skeeve.com>

	* dfa.c: Sync with GNU grep. Again.

2014-10-25         Arnold D. Robbins     <arnold@skeeve.com>

	* dfa.c: Sync with GNU grep.

2014-10-17         John E. Malmberg      <wb8tyw@qsl.net>

	* ext.c (close_extensions): Test for null pointer since
	since this can be called by signal handler before the
	pointers are initialized.

2014-10-15         Arnold D. Robbins     <arnold@skeeve.com>

	Make sane the handling of AWKPATH and AWKLIBPATH:

	1. Don't explicitly search "."; it must be in the path either
	physically or as null element a la the shell's $PATH
	2. If environment's value was empty, use built-in default value.
	3. Set ENVIRON["AWK*PATH"] to the path used.

	* io.c (path_info): Remove try_cwd member.
	(get_cwd): Removed, not needed anymore.
	(do_find_source): Don't do explicit check in current directory.
	It must come from the AWKPATH or AWKLIBPATH variable.
	* main.c (path_environ): If value from environment was empty,
	set it to the default.  This is how gawk has behaved since 2.10.

2014-10-13         Arnold D. Robbins     <arnold@skeeve.com>

	* regcomp.c (__re_error_msgid): Make error message for REG_EBRACK
	more helpful - also used for unmatched [:, [., [=.
	Thanks to Davide Brini for raising the issue.

2014-10-12         KO Myung-Hun          <komh78@gmail.com>

	Fixes for OS/2:

	* Makefile.am (install-exec-hook, uninstall-links): Use $(EXEEXT).
	* getopt.h: Redefinitions if using KLIBC.
	* io.c (_S_IFDIR, _S_IRWXU): Define if the more standard versions
	are available.

2014-10-12         Arnold D. Robbins     <arnold@skeeve.com>

	* README: Remove Pat Rankin from VMS duties, per his request.

2014-10-08         Arnold D. Robbins     <arnold@skeeve.com>

	* dfa.c: Sync with GNU grep.

2014-10-05         Arnold D. Robbins     <arnold@skeeve.com>

	* profile.c (pprint): Fix typo in header. Sheesh.

	Unrelated:

	* awkgram.y (mk_program): Add a comment that we don't need to
	clear the comment* variables.

2014-10-04         Arnold D. Robbins     <arnold@skeeve.com>

	* profile.c (pp_string_fp): Fix breaklines case to actually
	output the current letter. This broke at gawk 4.0.0. Sigh.
	Thanks to Bert Bos (bert@w3.org) for the report.

2014-10-03	Stephen Davies		<sdavies@sdc.com.au>

	* awkgram.y (program_comment): Renamed from comment0.
	(function_comment): Renamed from commentf.

2014-10-02         Arnold D. Robbins     <arnold@skeeve.com>

	* awkgram.y, profile.c: Minor white space cleanups.

2014-10-01         Arnold D. Robbins     <arnold@skeeve.com>

	Fix a few compile warnings:

	* awkgram.y (split_comment): Make static.
	General: Remove some unused variables, clean up some whitepace nits.

	* profile.c (indent): Add some braces to turn off compiler warnings.

2014-09-29         Andrew J. Schorr     <aschorr@telemetry-investments.com>

	* main.c (main): In optlist, it should say "h", not "h:", since there
	is no argument for the help option.  Thanks to Joep van Delft for
	the bug report.

2014-09-29         Arnold D. Robbins     <arnold@skeeve.com>

	* gawkapi.h: Minor edits to sync with documentation. Does not
	influence the behavior of the API.

2014-09-28         Arnold D. Robbins     <arnold@skeeve.com>

	* command.y (cmdtab): Add "where" as an alias for "backtrace".
	Finally!

	Unrelated:

	* dfa.c: Sync with GNU grep.

2014-09-27         Arnold D. Robbins     <arnold@skeeve.com>

	* awkgram.y (check_for_bad): Bitwise-and the bad character with 0xFF
	to avoid sign extension into a large integer.

	Unrelated:

	* configure.ac: Add an option to enable locale letters in identifiers.
	Undocumented and subject to being rescinded at any time in the future.
	* NEWS: Mention to look at configure --help.

	Unrelated:

	* profile.c (pprint): Use "rule(s)" instead of "block(s)" in the
	header.

2014-09-23         Arnold D. Robbins     <arnold@skeeve.com>

	* awkgram.y (yylex): Don't check for junk characters inside
	quoted strings.  Caused issues on DJGPP and Solaris.

	Unrelated:

	* io.c (devopen): Straighten things out with respect to
	compatibility with BWK awk.

2014-09-19         Arnold D. Robbins     <arnold@skeeve.com>

	* awkgram.y: Further commentary as to the treacherousness
	of isalnum and isalpha.

2014-09-15         Arnold D. Robbins     <arnold@skeeve.com>

	Finish removing use of isalpha and isalnum.

	* awk.h (is_alpha, is_alnum, is_identchar): Add declarations.
	* awkgram.y (yylex): Use is_alpha.
	(is_alpha, is_alnum): New functions.
	(is_identchar): Use is_alnum.
	* builtin.c (r_format_tree): Use is_alpha, is_alnum.
	* command.y (yylex): Use is_alpha, is_identchar.
	* ext.c (is_letter): Use is_alpha.
	(is_identifier_char): Removed; replaced uses with is_identchar.
	* main.c (arg_assign): Use is_alpha, is_alnum.
	* node.c (r_force_number): Use is_alpha.

2014-09-14         Arnold D. Robbins     <arnold@skeeve.com>

	* awkgram.y (is_identchar): Change from simple macro to function
	since use of isalnum() let non-ASCII letters slip through into
	identifiers.

2014-09-13	Stephen Davies		<sdavies@sdc.com.au>

	When doing pretty-printing (but not profiling), include the original
	comments in the output.

	General rules:

	Pretty printing:
		- Do NOT indent by a tab
		- Do NOT print the header comments ("# BEGIN rules", etc.)
		- DO print the comments that are in the program

	Profiling:
		- DO indent by a tab
		- DO print the header comments
		- Do NOT print the program's original comments

	* awkgram.y (comment0, commentf): New varibles that are  pointers to
	program and function comments.
	(get_comment): New function that retrieves consecutive comment lines
	and empty lines as a unit).
	(split_comment): New function: iff first block in the program is a
	function and it is predeeded by comments, take the last non-blank
	line as function comment and any preceeding lines as program comment.)

	Following token rules were changed to handle comments:

	* awkgram.y (pattern, LEX_BEGIN, LEX_END, LEX_BEGINFILE, LEX_ENDFILE,
	action, function_prologue, statements): Update to handle comments.
				
	Following functions were changed to handle comments:

	* awkgram.y (mk_program, mk_function, allow_newline and yylex): Update
	to handle comments. (Also fixed typo in case '\\'.)

	* profile.c (print_comment): New function to format comment printing.
	(indent, pprint, dump_prog, pp_func): Changed to handle comments and
	the revised indentation rules.

2014-09-07         Arnold D. Robbins     <arnold@skeeve.com>

	* awk.h: Move libsigsegv stuff to ...
	* main.c: here. Thanks to Yehezkel Bernat for motivating
	the cleanup.
	* symbol.c (make_symbol, install, install_symbol): Add const to
	first parameter. Adjust decls and fix up uses.

2014-09-05         Arnold D. Robbins     <arnold@skeeve.com>

	Add builtin functions to FUNCTAB for consistency.

	* awk.h (Node_builtin_func): New node type.
	(install_builtins): Declare new function.
	* awkgram.y [DEBUG_USE]: New flag value for debug functions; they
	don't go into FUNCTAB.
	(install_builtins): New function.
	* eval.c (nodetypes): Add Node_builtin_func.
	* interpret.h (r_interpret): Rework indirect calls of built-ins
	since they're now in the symbol table.
	* main.c (main): Call `install_builtins'.
	* symbol.c (install): Adjust for Node_builtin_func.
	(load_symbols): Ditto.

2014-09-04         Arnold D. Robbins     <arnold@skeeve.com>

	* profile.c (pprint): Case Op_K_for: Improve printing of
	empty for loop header.

	Unrelated: Make indirect function calls work for built-in and
	extension functions.

	* awkgram.y (lookup_builtin): New function.
	* awk.h (builtin_func_t): New typedef.
	(lookup_builtin): Declare it.
	* interpret.h (r_interpret): For indirect calls, add code to
	find and call builtin functions, and call extension functions.

2014-09-01         Arnold D. Robbins     <arnold@skeeve.com>

	* builtin.c (do_substr): Return "" instead of null string in case
	result is passed to length() with --lint. Based on discussions in
	comp.lang.awk.

	Unrelated:

	* interpret.h (r_interpret): For indirect function call, separate
	error message if lookup returned NULL. Otherwise got a core dump.
	Thanks to "Kenny McKormack" for the report in comp.lang.awk.

2014-08-27         Arnold D. Robbins     <arnold@skeeve.com>

	* configure.ac: Add test for strcasecmp.
	* regcomp.c: Remove special case code around use of strcasecmp().
	* replace.c: Include missing/strncasecmp.c if either strcasecmp()
	or strncasecmp() aren't available.

2014-08-26         Arnold D. Robbins     <arnold@skeeve.com>

	* regcomp.c, regex_internal.c: Sync with GBLIC. Why not.

	Unrelated:

	Remove support for MirBSD. It uglified the code too much
	for no discernable gain.

	* configure.ac: Remove check for MirBSD and define of
	LIBC_IS_BORKED.
	* dfa.c: Remove code depending on LIBC_IS_BORKED.
	* main.c: Ditto.
	* regcomp.c: Ditto.
	* NEWS: Updated.

2014-08-24         Arnold D. Robbins     <arnold@skeeve.com>

	* regex.h: Remove underscores in names of parameters in function
	declarations. Tweak names as neeeded.

2014-08-20         Arnold D. Robbins     <arnold@skeeve.com>

	* node.c (parse_escape): Max of 2 digits after \x.

2014-08-18         Arnold D. Robbins     <arnold@skeeve.com>

	* symbol.c: General formatting cleanup.

2014-08-15         Arnold D. Robbins     <arnold@skeeve.com>

	* main.c (usage): Adjust whitespace for -L and add "invalid"
	as a possible value for it.  Report from Robert P. J. Day
	<rpjday@crashcourse.ca>.

2014-08-14         Arnold D. Robbins     <arnold@skeeve.com>

	* Makefile.am (SUBDIRS): Put awklib after doc so that examples
	get extracted when the doc changes.

2014-08-13         Arnold D. Robbins     <arnold@skeeve.com>

	* builtin.c (do_sub): Move initial allocation of the replacement
	string down towards code to do the replacement, with a (we hope)
	better guesstimate of how much to initially allocate. The idea
	is to avoid unnecessary realloc() calls by making a better guess
	at how much to allocate.  This came up in an email discussion
	with Tom Dickey about mawk's gsub().

2014-08-12         Juergen Kahrs <jkahrs@users.sourceforge.net>

	* cmake/configure.cmake:
	* cmake/package.cmake: Copyright update.
	* README.cmake:
	* README_d/README.cmake: Moved file.

2014-08-12         Arnold D. Robbins     <arnold@skeeve.com>

	OFS being set should rebuild $0 using previous OFS if $0
	needs to be rebuilt. Thanks to Mike Brennan for pointing this out.

	* awk.h (rebuild_record): Declare.
	* eval.c (set_OFS): If not being called from var_init(), check
	if $0 needs rebuilding. If so, parse the record fully and rebuild it.
	Make OFS point to a separate copy of the new OFS for next time, since
	OFS_node->var_value->stptr was already updated at this point.
	* field.c (rebuild_record): Is now extern instead of static.
	Use OFS and OFSlen instead of the value of OFS_node.

	Unrelated:

	* Makefile.am (RM): Define for makes that don't have it,
	such as on OpenBSD.  Thanks to Jeremie Courreges-Anglas
	<jca@wxcvbn.org> for the report.

2014-08-05         Arnold D. Robbins     <arnold@skeeve.com>

	Bug fix: For MPFR sqrt(), need to set precision of result to be
	the same as that of the argument. Doesn't hurt other functions.
	See test/mpfrsqrt.awk. Thank to Katie Wasserman <katie@wass.net>
	for the bug report.

	* mpfr.c (do_mpfr_func): New function. Runs code for MPFR functions
	while still enabling debugging. Add call here to mpfr_set_prec().
	Original code from SPEC_MATH macro.
	(SPEC_MATH): Change macro to call do_mpfr_func().

	Next MPFR bug fix: The % operator gave strange results for negative
	numerator. Thanks again to Katie Wasserman for the bug report.

	* mpfr.c (mpg_mod): Use mpz_tdiv_qr() instead of mpz_mod(). From
	the GMP doc, mpz_mod() should have worked; it's not clear why
	it doesn't.

2014-08-03         Arnold D. Robbins     <arnold@skeeve.com>

	* builtin.c (format_tree): Don't need to check return value of
	wctombr for -2. Thanks to Eli Zaretskii for pointing this out.

	Unrelated:

	* gawkapi.h: Fix doc for API get_record - errcode needs to
	be greater than zero.
	* interpret.h (r_interpret): Move setting of ERRNO to here, from ...
	* io.c (inrec): ... here. Makes the code cleaner.

2014-08-03         Andrew J. Schorr     <aschorr@telemetry-investments.com>

	* awkgram.y (getfname): Match on either ptr or ptr2 so --profile
	will work in -M (MPFR bignum) mode.

2014-07-31         Arnold D. Robbins     <arnold@skeeve.com>

	* builtin.c (format_tree): Make %c handling more sane on Windows.
	Rework the lint messages.

	Unrelated:

	* dfa.c: Sync with GNU grep. Mainly white space differences.

	Unrelated:

	* mpfr.c (cleanup_mpfr): New function to deallocate _mpf_t1
	and _mpf_t2; removes some valgrind warnings.
	* awk.h (cleanup_mpfr): Add declaration.
	* main.c (main): Add call to `cleanup_mpfr'.

	Fix memory leak:

	* mpfr.c (do_mpfr_div): Add unref to denominator and numerator
	to not leak memory. Thanks to Katie Wasserman <katie@wass.net>
	for isolating the problem to that routine.

2014-07-25         Arnold D. Robbins     <arnold@skeeve.com>

	* main.c (main): Add a warning message if -M is used and gawk was
	compiled without MPFR/GMP.

2014-07-24         Arnold D. Robbins     <arnold@skeeve.com>

	* main.c (usage): Put text for `-n' *after* text for `-m'.
	Report from Robert P. J. Day <rpjday@crashcourse.ca>.

	Fix problems with I/O errors reported by Assaf Gordon
	<assafgordon@gmail.com>:

	* io.c (inrec): Change type to bool to make calling easier. Add
	check in non-EOF case for error, and if so, return false.
	Update ERRNO in case there is an ENDFILE block.
	* awk.h (inrec): Change type in declaration.
	* interpret.h (r_interpret): Change call of inrec() to boolean
	notation.

2014-07-10         Arnold D. Robbins     <arnold@skeeve.com>

	New `div()' function to do integer division and remainder;
	mainly useful for use with GMP integers. Thanks to
	Katie Wasserman <katie@wass.net> for the suggestion.

	* awk.h (do_div, do_mpfr_div): Declare new functions.
	* builtin.c (do_div): New function.
	* mpfr.c (do_mpfr_div): New function.
	* awkgram.y (tokentab): New entry.
	(snode): Add check for do_div/do_mpfr_div to make 3rd arg
	be an array.
	* NEWS: Updated.
	* TODO: Updated.

2014-07-10         Arnold D. Robbins     <arnold@skeeve.com>

	* awkgram.y (check_for_bad): New routine to do the fatal message,
	with smarter checking.
	(nextc): Call it as appropriate.

	* builtin.c (format_tree): Add check for bad returns from mbrlen
	to avoid trying to malloc (size_t) -1 bytes. Thanks to
	mail.green.fox@gmail.com for the bug report.

2014-07-03         Arnold D. Robbins     <arnold@skeeve.com>

	* awkgram.y (nextc): Add bool check_for_bad parameter to check
	for bad characters in the source program.
	(yylex): Adjust calls.

2014-06-24         Arnold D. Robbins     <arnold@skeeve.com>

	* main.c (main): The --pretty-print option no longer runs the
	program.  This removes the need for the GAWK_NO_PP_RUN environment var.
	* NEWS: Updated.
	* TODO: Updated.

2014-06-22         Paul Eggert          <eggert@penguin.cs.ucla.edu>

	Bring in from GNULIB:

	regex: fix memory leak in compiler
	Fix by Andreas Schwab in:
	https://sourceware.org/ml/libc-alpha/2014-06/msg00462.html
	* lib/regcomp.c (parse_expression): Deallocate partially
	constructed tree before returning error.

2014-06-19         Arnold D. Robbins     <arnold@skeeve.com>

	* builtin.c (do_sub): Add more info to leading comment.
	Add some whitespace in the code.

2014-06-08         Arnold D. Robbins     <arnold@skeeve.com>

	* dfa.c: Sync with GNU grep.

2014-06-03         Arnold D. Robbins     <arnold@skeeve.com>

	* dfa.c (mbs_to_wchar): Define a macro if not MBS.

2014-05-29         Arnold D. Robbins     <arnold@skeeve.com>

	* dfa.c: Sync with GNU grep.

2014-05-26         Arnold D. Robbins     <arnold@skeeve.com>

	* io.c (inetfile): Change return type to bool.  Wrap code
	with ifdef HAVE_SOCKETS so that it'll compile on DJGPP.

2014-05-22         Andrew J. Schorr     <aschorr@telemetry-investments.com>

	Allow any redirected getline inside BEGINFILE/ENDFILE.

	* awkgram.y (LEX_GETLINE): Only require a redirection and not also
	a variable if getline is in a BEGINFILE or ENDFILE rule.
	* interpret.h (Op_K_getline_redir): Remove check and fatal error.

2014-05-20         Arnold D. Robbins     <arnold@skeeve.com>

	* dfa.c (dfaexec): Minor sync with GNU grep.

2014-05-14         Arnold D. Robbins     <arnold@skeeve.com>

	* custom.h (_GL_PURE): Move definition to here. Sigh.
	* dfa.h, dfa.c: Sync with GNU grep. Sigh.

	Unrelated:

	* custom.h: Remove stuff for Ultrix 4.3. No one has such
	systems anymore; this just got missed earlier.

2014-05-11         Arnold D. Robbins     <arnold@skeeve.com>

	* debug.c (do_eval): Repair fix of 2014-05-09 and use
	assoc_remove to take @eval out of the function table.
	* symbol.c: Fix a comment.  This file needs some work.

2014-05-10         Arnold D. Robbins     <arnold@skeeve.com>

	* io.c (get_a_record): Finish TERMNEAREND handling in case
	we don't have a regular file but aren't going to get more data.
	Added some additional comments.

2014-05-09         Arnold D. Robbins     <arnold@skeeve.com>

	* debug.c (do_eval): Don't free `f' which points into the context
	that was previously freed. Bug reported by Jan Chaloupka
	<jchaloup@redhat.com>.  Apparently introduced with move to
	SYMTAB and FUNCTAB, but only showed up on Fedora 20 and Ubuntu 14.04,
	which have a newer glibc.
	(do_eval): Fix a memory leak seen by valgrind on Fedora 20 and
	Ubuntu 14.04: the new SRCFILE that is added wasn't released.

	Unrelated:

	* io.c (get_a_record): Handle return of TERMNEAREND when the
	entire file has been read into the buffer and we're using a
	regex for RS. Bug report by Grail Dane <grail69@hotmail.com>.

2014-05-04         Arnold D. Robbins     <arnold@skeeve.com>

	* debug.c (debug_prog): Change check for GAWK_RESTART so that it
	actually works. Bug fix: run command in debugger would start
	over again but not actually start running the program.

2014-04-25         Andrew J. Schorr     <aschorr@telemetry-investments.com>

	* io.c (two_way_open): In forked child, reset SIGPIPE to SIG_DFL.
	Fixes problems with "broken pipe" errors from child processes,
	restoring 4.1.0 and earlier behavior. Thanks to Daryl F
	<wyatt@prairieturtle.ca> for the report.
	(gawk_popen): Ditto.

2014-04-25         Arnold D. Robbins     <arnold@skeeve.com>

	* dfa.h, dfa.c: Merge with GNU grep; lots of forward motion.

2014-04-24         Arnold D. Robbins     <arnold@skeeve.com>

	Update xalloc.h for pending merge with dfa.

	* xalloc.h (xstrdup): Implement this.
	(x2nrealloc): Incorporate changed logic from GNULIB.

2014-04-20         Andrew J. Schorr     <aschorr@telemetry-investments.com>

	* io.c (struct inet_socket_info): Define new structure
	for use in parsing special socket filenames.
	(inetfile): Parse all components of the special socket filename
	into the struct inet_socket_info.  Returns true only if it is a
	valid socket fliename, unlike the previous version which checked
	for the '/inet[46]?/' prefix only.
	(redirect): Patch to use updated inetfile() function.
	(devopen): Remove logic to parse socket filenames, since this has
	been moved into the inetfile() function.
	(two_way_open): Update args to inetfile().

2014-04-20         Arnold D. Robbins     <arnold@skeeve.com>

	* builtin.c (do_rand): Make calls to random() in predictable
	order to avoid order of evaluation differences amongst compilers.
	Thanks to Anders Magnusson <ragge@ludd.ltu.se> (of the PCC team)
	for the suggestion.

2014-04-18         Arnold D. Robbins     <arnold@skeeve.com>

	* configure.ac: Change adding of -export-dynamic for GCC to be
	-Wl,-export-dynamic, which then works for PCC also.

2014-04-11         Arnold D. Robbins     <arnold@skeeve.com>

	* io.c (closemabyesocket): Define if not defined, e.g. building
	without socket code. Thanks to dave.gma@googlemail.com (Dave Sines)
	for the report.

2014-04-08         Arnold D. Robbins     <arnold@skeeve.com>

	* 4.1.1: Release tar ball made.

2014-04-08         Arnold D. Robbins     <arnold@skeeve.com>

	* README: Update.
	* configure.ac: Bump version.

2014-04-03         Arnold D. Robbins     <arnold@skeeve.com>

	* regcomp.c (parse_bracket_exp): Move a call to `re_free' inside
	an ifdef. Makes the code marginally cleaner.

2014-03-30         Arnold D. Robbins     <arnold@skeeve.com>

	* dfa.c: Sync with GNU grep.

2014-03-28         Arnold D. Robbins     <arnold@skeeve.com>

	* configure.ac: Remove duplicate AC_HEADER_TIME and rearrange
	order of macros some. May help on older systems.

2014-03-23         Arnold D. Robbins     <arnold@skeeve.com>

	* dfa.c: Move include of dfa.h around for correct building
	on Irix. Thanks to Nelson H.F. Beebe for the report.

	Unrelated:

	* .gitignore: Simplify .dSYM pattern for Mac OS X.

2014-03-21         Arnold D. Robbins     <arnold@skeeve.com>

	* dfa.c (using_simple_locale): Add ifdefs in case there is no
	locale support at all. Thanks to Scott Deifik for the report.

	Unrelated:

	* main.c (UPDATE_YEAR): Set to 2014.

2014-03-17         Arnold D. Robbins     <arnold@skeeve.com>

	* .gitignore: Add .dSYM directories for Mac OS X.
	Thanks to Hermann Peifer for the suggestion.

2014-03-10         Arnold D. Robbins     <arnold@skeeve.com>

	* dfa.h, dfa.c: Sync with grep. Yet again.
	* regex_internal.c (built_wcs_upper_buffer, build_upper_buffer):
	Fixes from GNULIB for mixed case matching on Mac OS X.

	Unrelated:

	* builtin.c (format_tree): Smarten handling of %' flag. Always
	pass it in for floating point formats. Then only add the
	thousands_sep if there is one. Also, allow for thousands_sep
	to be a string, not just one character.  Thanks to Michal Jaegermann
	for the report.

2014-03-08         Andrew J. Schorr     <aschorr@telemetry-investments.com>

	* gawkapi.c (api_impl): Add memory allocation function pointers.
	* gawkapi.h (GAWK_API_MINOR_VERSION): Bump.
	(gawk_api_t): Add memory allocation function pointers api_malloc,
	api_calloc, api_realloc, and api_free.
	(gawk_malloc, gawk_calloc, gawk_realloc, gawk_free): New macros.
	(emalloc): Replace malloc with gawk_malloc.
	(erealloc): Replace erealloc with gawk_erealloc.

2014-03-05         Arnold D. Robbins     <arnold@skeeve.com>

	Straighten out enumerated types some more.

	* awk.h (add_srcfile): Fix type of first parameter.
	* awkgram.y (add_srcfile, do_add_srcfile): Ditto.
	* cmd.h (A_NONE): New enum nametypeval.
	* command.y (argtab): Use it in final value.
	* ext.c (make_builtin): Use awk_false, awk_true.
	* io.c (init_output_wrapper): Use awk_false.

	Unrelated:

	* debug.c (do_commands): Initialize num to silence warnings.
	Thanks to Michal Jaegermann.

	Unrelated:

	* builtin.c (do_mktime): Change lint warning for minutes to
	check against 59, not 60.  Thanks to Hermann Peifer for the report.

2014-03-03         Arnold D. Robbins     <arnold@skeeve.com>

	* dfa.c: Sync with grep. Yet again.

2014-02-28         Arnold D. Robbins     <arnold@skeeve.com>

	* dfa.c: Sync with grep. Looks like good improvement with
	respect to bracket expressions.

2014-02-27         Arnold D. Robbins     <arnold@skeeve.com>

	Fixes for enum/int mismatches as warned by some compilers.

	* awk.h (ANONE): New enum for array sorting.
	* array.c (assoc_list): Use it.
	* builtin.c (format_tree): New MP_NONE value.
	* gawkapi.c: Use awk_false and awk_true everywhere instead of
	false and true.

2014-02-26         Arnold D. Robbins     <arnold@skeeve.com>

	* configure.ac: Set up do-nothing extension/Makefile on
	MirBSD also.

2014-02-21         Arnold D. Robbins     <arnold@skeeve.com>

	* dfa.h, dfa.c (parse_bracket_exp): Sync with grep.

2014-02-20         Arnold D. Robbins     <arnold@skeeve.com>

	* regex.h, regex.c, regex_internal.c, regex_internal.h: Sync
	with GLIBC. Mainly copyright updates.
	* getopt.c, getopt.h, getopt1.c, getopt_int.h: Ditto.
	* dfa.c (parse_bracket_exp): Sync with grep, where they restored
	the buggy code.  Sigh.

	Unrelated:

	* NEWS: Typo fix.
	* interpret.h (r_interpret): Init a variable for BEGINFILE to avoid
	compiler warnings. Thanks to Michal Jaegermann.

2014-02-15         Arnold D. Robbins     <arnold@skeeve.com>

	* awkgram.c, command.c: Regenerated - Bison 3.0.2.

2014-02-04         Arnold D. Robbins     <arnold@skeeve.com>

	* dfa.c (to_uchar): Make use of this. Syncs with GNU grep.

2014-02-03         Arnold D. Robbins     <arnold@skeeve.com>

	* awkgram.y (negate_num): Bracket `tval' in #ifdef MPFR since it's
	only used in that code.

2014-01-31         Arnold D. Robbins     <arnold@skeeve.com>

	* Makefile.am (dist-hook): Improve creation of pc/config.h. We
	have to jump through a lot of hoops for 'make distcheck' to
	actually work.

2014-01-30         Arnold D. Robbins     <arnold@skeeve.com>

	* Makefile.am (dist-hook): Improve creation of pc/config.h to copy
	the new file into the distribution directory being created.
	Also, put the temporary files into /tmp.

2014-01-28         Arnold D. Robbins     <arnold@skeeve.com>

	* awkgram.y (negate_num): If just a double, return. Fixes a bug
	that showed up on 32-bit systems with MPFR. Thanks to Eli Zaretskii
	and Corinna Vinschen for the report.  Also, free the MPZ integer.
	Thanks to valgrind for the report.

	Unrelated:

	* dfa.c: Sync with GNU grep - removed some special cased code
	for grep.

2014-01-24         Arnold D. Robbins     <arnold@skeeve.com>

	* configure.ac, field.c: Update copyright year.

2014-01-19         Arnold D. Robbins     <arnold@skeeve.com>

	* awkgram.y (negate_num): Handle the case of -0 for MPFR; the sign
	was getting lost. Thanks to Hermann Peifer for the report.

2014-01-18         Arnold D. Robbins     <arnold@skeeve.com>

	* dfa.c (parse_bracket_exp): Sync with GNU grep, which now uses
	gawk's code for RRI in single-byte locales!  Hurray.

2014-01-16         Arnold D. Robbins     <arnold@skeeve.com>

	* configure.ac: For z/OS, restore creation of do-nothing
	Makefile in extension directory.

2014-01-14         Arnold D. Robbins     <arnold@skeeve.com>

	* field.c (do_split): Make sure split() gets FS value if no
	third arg even after FPAT was set. Thanks to Janis Papanagnou
	for the report.

2014-01-13         Arnold D. Robbins     <arnold@skeeve.com>

	* README: Fix John Malmberg's email address.

2014-01-12         Arnold D. Robbins     <arnold@skeeve.com>

	* awkgram.y:  Update copyright year.
	(func_use): Simplify code.
	* command.y:  Update copyright year.
	* ext.c:  Update copyright year.
	(make_builtin): Small simplification.
	(make_old_builtin): Make code consistent with make_builtin(), add
	call to track_ext_func().
	* bootstrap.sh: Update copyright year. Remove touch of version.c
	since that file is no longer autogenerated.

2014-01-07         Arnold D. Robbins     <arnold@skeeve.com>

	* command.y (next_word): Move into ifdef for HAVE_LIBREADLINE,
	since it's only used by that code.
	* ext.c (load_old_ext): Minor improvements.

2014-01-03         Arnold D. Robbins     <arnold@skeeve.com>

	* config.guess, config.rpath, config.sub, depcomp,
	install-sh: Updated.
	* dfa.h, dfa.c: Sync with GNU grep; comment fix and copyright year.
	* NEWS: Updated some, including copyright year.

2013-12-26         Arnold D. Robbins     <arnold@skeeve.com>

	* README: Add John Malmberg for VMS.

2013-12-24         Arnold D. Robbins     <arnold@skeeve.com>

	* getopt.h: Add `defined(__sun)' to list of system that do get to
	include stdlib.h.  Needed for Illumos. Thanks to
	Richard Palo <richard.palo@free.fr> for the report.

2013-12-21         Mike Frysinger        <vapier@gentoo.org>

	* configure.ac: Add --disable-extensions flag to control
	compiling extensions.  Better for cross-compiling.
	(AC_CANONICAL_HOST): Added. Changed case statments appropriately.
	* Makefile.am (check-for-shared-lib-support): Removed.
	(check-recursive, all-recursive): Removed.

2013-12-21         Arnold D. Robbins     <arnold@skeeve.com>

	* config.guess: Updated.
	* configure, aclocal.m4: Updated based on automake 1.13.4.

2013-12-19         Arnold D. Robbins     <arnold@skeeve.com>

	* regexec.c (re_search_internal): Make sure `dfa' pointer is
	not NULL before trying to dereference it.

2013-12-16         Arnold D. Robbins     <arnold@skeeve.com>

	* configure.ac (AC_FUNC_VPRINTF): Remove. Not needed on current
	systems.
	* awk.h (HAVE_VPRINTF): Remove check.

2013-12-12         John E. Malmberg      <wb8tyw@qsl.net>

	* io.c (redirect): Add additional VMS error codes.
	(nextfile): Retry open after closing some files.

2013-12-10         Scott Deifik          <scottd.mail@sbcglobal.net>

	* io.c (closemaybesocket): Add definition for DJGPP.

2013-12-10         Arnold D. Robbins     <arnold@skeeve.com>

	* awk.h (Floor, Ceil): Remove declarations and VMS redefinitions.
	* floatcomp.c (Floor, Ceil): Removed, not needed. Move bracketing
	ifdef to the top of the file.
	* builtin.c (double_to_int): Use floor() and ceil().

2013-12-07         Arnold D. Robbins     <arnold@skeeve.com>

	* regex_internal.h (__attribute__): Define to empty if not GCC.
	* custom.h (__attribute__): Remove the definition from here; the
	right place was regex_internal.h.

2013-12-06         Arnold D. Robbins     <arnold@skeeve.com>

	No need to generate version.c from version.in.
	Thanks to John E. Malmberg <wb8tyw@qsl.net> for the suggestion.

	* version.in: Removed.
	* version.c: Use PACKAGE_STRING directly.
	* Makefile.am (EXTRA_DIST): Remove version.in.
	(distcleancheck_listfiles): Remove this rule.
	(MAINTAINERCLEANFILES): Remove this definition.
	(version.c): Remove the rule to create it.

2013-12-05         Arnold D. Robbins     <arnold@skeeve.com>

	Fixes for Z/OS.

	* custom.h (__attribute__): Define to empty.
	* dfa.c (parse_bracket_exp): Add a cast to quiet a warning.
	* regex.c: Correctly bracket include of <sys/param.h>.

	Unrelated:

	* debug.c (find_rule): Add a FIXME comment.

2013-12-03         John E. Malmberg	<wb8tyw@qsl.net>

	* io.c (redirect): Add additional VMS error code to check.
	(do_find_source): Append "/" if not a VMS filename.

2013-12-01         Andrew J. Schorr     <aschorr@telemetry-investments.com>

	* main.c (optab): Sort by long option name.

2013-11-27         Andrew J. Schorr     <aschorr@telemetry-investments.com>

	* main.c (optab): Add entry for --include.

2013-11-23         Arnold D. Robbins     <arnold@skeeve.com>

	* dfa.c: Merge from grep; minor fixes in how bit twiddling
	is done.

2013-11-01         Arnold D. Robbins     <arnold@skeeve.com>

	* dfa.c (lex): Reset laststart so that stuff like \s* works.
	Fix from grep.

2013-10-31         Arnold D. Robbins     <arnold@skeeve.com>

	* builtin.c (efwrite): If write error to stdout is EPIPE,
	die silently.  Thanks to Hermann Peifer for helping find this.

2013-10-22         Arnold D. Robbins     <arnold@skeeve.com>

	Revise error messages when writing to standard output or standard
	error to ignore EPIPE.  Add the ability based on an environment
	variable to get the source file and line number.

	* awk.h (r_warning): Renamed from warning.
	(warning): New macro to set location and call warning.
	* io.c (flush_io): Print errors only if not EPIPE.
	(close_io): Ditto.
	* main.c (lintfunc): Init to r_warning.
	(main): Enhance explanatory comment.
	(usage): Print errors only if not EPIPE.
	(copyleft): Ditto.
	* msg.c (err): Make printing srcfile and srcline depend upon
	GAWK_MSG_SRC environment variable.
	(r_warning): Renamed from warning.

2013-10-17         Arnold D. Robbins     <arnold@skeeve.com>

	* main.c (main): Ignore SIGPIPE. See the comment in the code.
	Thanks to Alan Broder for reporting the issue.

	Unrelated:

	* rand.c (do_rand): Fix computation and loop checking against
	1.0 to use do..while.

2013-10-16         Arnold D. Robbins     <arnold@skeeve.com>

	Make -O work again.  Turns out that C99 bool variables
	are clamped to zero or one.

	* main.c (do_optimize): Init to false.
	(main): Set do_optimize to true on -O.
	* eval.c (setup_frame): Change all uses of do_optimize to be
	a boolean check instead of a test > 1.
	* awkgram.y: Ditto.
	(optimize_assignment): Remove check against do_optimize since
	it was inited to true anyway.

	Unrelated:

	* re.c (resetup): Add a comment about the joy of syntax bits.

	Unrelated:

	* builtin.c (do_rand): If result is exactly 1.0, keep trying.
	Thanks to Nelson Beebe.

2013-10-10         Arnold D. Robbins     <arnold@skeeve.com>

	* dfa.c (lex): Sync with GNU grep. Handle multibyte \s and \S.

	Unrelated:

	* awk.h [ARRAY_MAXED]: Fix value of this and subsequent flags
	after addition of NULL_FIELD.
	* eval.c (flags2str): Add NULL_FIELD. Duh.

2013-10-09         Arnold D. Robbins     <arnold@skeeve.com>

	* awkgram.y (mk_assignment): Rework switch to handle Op_assign,
	and to provide a better error message upon unknown opcode.

2013-09-28         Arnold D. Robbins     <arnold@skeeve.com>

	* dfa.c: Sync with GNU grep.

2013-09-25         Arnold D. Robbins     <arnold@skeeve.com>

	* builtin.c (do_rand): Make the result more random by calling
	random() twice. See the comment in the code. Thanks to
	Bob Jewett <jewett@bill.scs.agilent.com> for the report and
	the fix.

2013-09-24         Arnold D. Robbins     <arnold@skeeve.com>

	* debug.c (find_rule): Handle case where lineno is zero. Can happen
	if break is given without a line number on a current line. Thanks
	to Ray Song <i@maskray.me> for the report.

2013-09-19         Arnold D. Robbins     <arnold@skeeve.com>

	* dfa.c (parse_bracket_exp): Use code from grep to keep things within
	range (updates change of 2013-09-08). Fix whitespace in one of the
	gawk-only additions.

2013-09-13         Arnold D. Robbins     <arnold@skeeve.com>

	Fix use of NF after it's extended, e.g. see test/nfloop.awk.

	* awk.h (NULL_FIELD): New flag
	* builtin.c (do_print_rec): Check f0->flags instead of if
	equal to Nnull_string.
	* eval.c (r_get_field): Check (*lhs)->flags instead of if
	equal to Nnull_string or Null_field.
	* field.c (init_fields): Init field zero and Null_field with
	NULL_FIELD flag.
	(set_NF): Set parse_high_water = NF in case NF extended past the
	end. This is the actual bug fix.

2013-09-08         Arnold D. Robbins     <arnold@skeeve.com>

	Fixes based on reports from a static code checker. Thanks to
	Anders Wallin for sending in the list.

	* array.c (asort_actual): Free list if it's not NULL.
	* builtin.c (do_sub): Set buf to NULL and assert on it before using
	it.
	* cint_array.c (cint_array_init): Clamp any value of NHAT from the
	environment such that it won't overflow power_two_table when used as
	an index.
	* dfa.c (parse_bracket_exp): Check that len is in range before using it
	to index buf.
	* getopt.c (_getopt_internal_r): Change call to alloca to use malloc.
	* io.c (socket_open): Init read_len to zero.
	(two_way_open): Upon failure to fork, close the slave fd also.
	* re.c (research): Init try_backref to false.
	* regcomp.c (build_range_exp): Free any items that were allocated in
	the case where not all items were.
	(build_charclass_op): Same. Init br_token to zero with memset.
	(create_tree): Init token t to zero with memset.
	* regex_internal.c (re_dfa_add_node): Free any items that were
	allocated in the case where not all items were.
	* symbol.c (destroy_symbol): On default, break, to fall into releasing
	of resources.

2013-08-29         Arnold D. Robbins     <arnold@skeeve.com>

	* debug.c (HAVE_HISTORY_LIST): Move checks and defines to the top.
	(do_save, serialize): Adjust #if checks to depend on having both
	readline and the history functions. Needed for Mac OS X whose
	native readline is a very old version. Sigh.
	* configh.in, configure: Regenerated due to change in m4/readline.m4.
	Issue reported by Hermann Peifer and Larry Baker.

	Unrelated:

	* getopt.c: Sync with GLIBC, changes are minor.

	Unrelated:

	* dfa.c: Sync with version in grep. Primarily whitespace / comment
	wording changes.

2013-08-26         Arnold D. Robbins     <arnold@skeeve.com>

	* regcomp.c (parse_dup_op): Remove RE_TOKEN_INIT_BUG code (change of
	Feb 19 2005) since it's no longer needed.

	* regcomp.c (re_fastmap_iter): Undo addition of volatile from
	Jan 18 2007; no longer needed and is one less change to have to
	maintain aginst the upstream.

	* regcomp.c, regex.h, regex_internal.h: Sync with GLIBC.

2013-08-22         Arnold D. Robbins     <arnold@skeeve.com>

	* str_array.c (env_store): If the new value being stored is NULL,
	pass in "" instead. Avoids core dump on Mac OS X.
	Thanks to Hermann Peifer for the bug report.

2013-08-20         Arnold D. Robbins     <arnold@skeeve.com>

	* nonposix.h: New file. Contains FAKE_FD_VALUE.
	* awk.h: Include it if MinGW or EMX.
	* Makefile.am (base_sources): Add nonposix.h.

2013-08-18         Arnold D. Robbins     <arnold@skeeve.com>

	Reflect updates to ENVIRON into the real environment.

	* awk.h (init_env_array): Add declaration.
	* main.c (load_environ): Call init_env_array.
	* str_array.c (env_remove, env_store, env_clear, init_env_array):
	New functions.
	(env_array_func): New array vtable.

2013-08-18         Arnold D. Robbins     <arnold@skeeve.com>

	* array.c (force_array): Set symbol->xarray to NULL before
	initing the array if it was Node_var_new.
	(null_array): Restore assert, undoing change of 2013-05-27.

2013-08-15         Arnold D. Robbins     <arnold@skeeve.com>

	* debug.c (print_memory): Fix whitespace / indentation.

2013-08-02         Arnold D. Robbins     <arnold@skeeve.com>

	* awkgram.y (append_rule): Add attempt to insert any comment
	before a rule. Commented out at the moment.

2013-07-30         Arnold D. Robbins     <arnold@skeeve.com>

	* awk.h (enum opcodeval): Add Op_comment.
	* awkgram.y (comment): New variable to hold comment text.
	(statement): Add saved comments to lists being built.
	(allow_newline): Save comment text if necessary. Append if have
	existing text.
	(yylex): Ditto.
	* debug.c (print_instruction): Handle Op_comment.
	* eval.c (optypes): Add entry for Op_comment.
	* interpret.h (r_interpret): Ditto.
	* profile.c (pprint): For Op_comment, print the comment text.

2013-07-24         Arnold D. Robbins     <arnold@skeeve.com>

	* io.c (FAKE_FD_VALUE): Move definition from here ...
	* awk.h (FAKE_FD_VALUE): ... to here. Fixes compilation on MinGW.

2013-07-08         Arnold D. Robbins     <arnold@skeeve.com>

	* io.c (get_a_record): Change `min' to `MIN' for consistency with
	other files and general practice.

2013-07-07         Andrew J. Schorr     <aschorr@telemetry-investments.com>

	* configure.ac (AC_CHECK_FUNCS): Check for sigprocmask.
	* io.c (wait_any): If sigprocmask is available, block signals instead
	of ignoring them temporarily.

2013-07-05         Andrew J. Schorr     <aschorr@telemetry-investments.com>

	* gawkapi.h (gawk_api): Document that the api_get_file function will not
	access the file type and length arguments if the file name is empty.

2013-07-04         Andrew J. Schorr     <aschorr@telemetry-investments.com>

	* configure.ac (AC_CHECK_FUNCS): Add a check for waitpid.
	* io.c (wait_any): Enhance comment to explain why we loop reaping all
	exited children when the argument is zero.  When available, use waitpid
	with WNOHANG to avoid blocking.  Remove my previous incorrect patch to
	exit after reaping the first child.  The function is intended to
	wait for all children, since we are not careful about reaping children
	as soon as they die.

2013-07-02         Andrew J. Schorr     <aschorr@telemetry-investments.com>

	* gawkapi.h (gawk_api): Remove unused api_lookup_file hook.
	(lookup_file): Remove associated macro.
	* gawkapi.c (api_lookup_file): Remove unused function.
	(api_impl):  Remove unused api_lookup_file hook.

2013-07-02         Andrew J. Schorr     <aschorr@telemetry-investments.com>

	* awkgram.y (main_beginfile): Declare new global INSTRUCTION *.
	(parse_program): Set main_beginfile to point to the BEGINFILE
	instruction block.
	* gawkapi.c (api_get_file): After nextfile starts a new file,
	we need to run the BEGINFILE actions.  We retrieve the
	instruction pointer from main_beginfile and execute it until
	we reach the Op_after_beginfile opcode.  We then run after_beginfile
	manually and restore the value of currule and source.

2013-07-04         Andrew J. Schorr     <aschorr@telemetry-investments.com>

	* gawkapi.h (awk_element_t): Add comment indicating that the array
	element index will always be a string!
	* gawkapi.c (api_flatten_array): When converting the index to an awk
	value, request a string conversion, since we want the indices to
	appear as strings to the extensions.  This makes the call to
	force_string redundant, since node_to_awk_value does that internally
	when we request a string.

2013-07-02         Andrew J. Schorr     <aschorr@telemetry-investments.com>

	* eval.c (update_ERRNO_string): Set PROCINFO["errno"] to 0.
	* io.c (inrec): Since get_a_record may now return -2, be sure
	to throw an error in that case as well.
	(wait_any): Fix what appears to be a bug.  The old logic repeatedly
	called wait until it failed.  When a process has multiple children,
	this causes it to stall until all of them have exited.  Instead,
	we now exit the function after the first successful wait call.
	(do_getline_redir, do_getline): Handle case where get_a_record
	returns -2.
	(errno_io_retry): New function to decide whether an I/O operation should
	be retried.
	(get_a_record): When read returns an error, call errno_io_retry to
	decide whether the operation should be retried.  If so, return -2
	instead of setting the IOP_AT_EOF flag.

2013-07-01         Andrew J. Schorr     <aschorr@telemetry-investments.com>

	* eval.c (update_ERRNO_int, unset_ERRNO): Update PROCINFO["errno"].

2013-06-30         Andrew J. Schorr     <aschorr@telemetry-investments.com>

	* awk.h (redirect_string): Declare new function that provides API access
	to the redirection mechanism.
	* gawkapi.h (GAWK_API_MINOR_VERSION): Bump from 0 to 1 since 2 new
	hooks were added to the api.
	(gawk_api_t): Add 2 new functions api_lookup_file and api_get_file.
	(lookup_file, get_file): New macros to wrap the new API functions.
	* gawkapi.c (curfile): Declare this extern, since it is needed
	by lookup_file and get_flie.
	(api_lookup_file): Find an open file using curfile or getredirect().
	(api_get_file): Find or open a file using curfile or redirect_string().
	(api_impl): Add api_lookup_file and api_get_file.
	* io.c (redirect_string): Renamed from redirect and changed arguments
	to take a string instead of a 'NODE *'.  This allows it to be called
	through the API's new get_file hook.
	(redirect): Now implemented by calling redirect_string backend function.

2013-07-04         Arnold D. Robbins     <arnold@skeeve.com>

	* builtin.c (format_tree): Fixes for %c with multibyte characters
	and field width > 1. Bugs reported by Nethox <nethox@gmail.com>.

2013-07-02         Arnold D. Robbins     <arnold@skeeve.com>

	* profile.c (pp_string): Add a call to chksize and fix another.
	Avoids valgrind errors on profile5 test. Thanks to Andrew
	Schorr for the report.

2013-06-27         Arnold D. Robbins     <arnold@skeeve.com>

	* awkgram.y: Minor whitespace cleanup, remove redundant ifdef.

2013-06-24         Arnold D. Robbins     <arnold@skeeve.com>

	* dfa.c (copytoks): Rewrite to call addtok_mb() directly. Avoids
	problems with multibyte characters inside character sets.
	Thanks to Steven Daniels <stevendaniels88@gmail.com> for reporting
	the problem.  Much thanks to Mike Haertel <mike@ducky.net> for the
	analysis and fix.

2013-06-24  Eli Zaretskii  <eliz@gnu.org>

	* io.c: Move #include "popen.h" out of the HAVE_SOCKETS condition,
	as this is needed for non-sockets builds as well.  See
	http://lists.gnu.org/archive/html/bug-gawk/2013-06/msg00014.html
	for the details of the problem this caused.

2013-06-15         Arnold D. Robbins     <arnold@skeeve.com>

	* io.c: Add ifdefs for VMS so that it will compile again.
	Thanks to Anders Wallin.

2013-06-11         Arnold D. Robbins     <arnold@skeeve.com>

	* debug.c (print_lines): Move setting of binary mode to after all
	the messing with the fd. Simplifies code some.
	* io.c (srcopen): Rearrange so that can add call to setbinmode
	here too. This fixes the debugger and makes reading source
	files a little faster. Thanks again to Corinna Vinschen.

2013-06-10         Arnold D. Robbins     <arnold@skeeve.com>

	* debug.c (print_lines): Set binary mode so that calculation of the
	byte offsets will be right. Thanks to Corinna Vinschen for the
	direction.

2013-06-10         Arnold D. Robbins     <arnold@skeeve.com>

	* re.c (check_bracket_exp): Remove warning about ranges being
	locale dependent, since they aren't anymore.

2013-06-09         Arnold D. Robbins     <arnold@skeeve.com>

	* io.c (iop_finish): Change fstat call to fcntl/F_GETFL per
	Eli Z., for Windows.

2013-06-03         Arnold D. Robbins     <arnold@skeeve.com>

	* eval.c (unwind_stack): If exiting, don't worry about strange stuff
	on the stack.

	Unrelated:

	* awk.h (init_sockets): Declare.
	* io.c (init_io): Remove ifdef around call.

2013-06-01  Eli Zaretskii  <eliz@gnu.org>

	* io.c (SHUT_RD) [SD_RECEIVE]: Define to SD_RECEIVE.
	(SHUT_WR) [SD_SEND]: Define to SD_SEND.
	(SHUT_RDWR) [SD_BOTH]: Define to SD_BOTH.
	(FD_TO_SOCKET, closemaybesocket) [!FD_TO_SOCKET]: New macros.
	(SOCKET_TO_FD, SOCKET) [!SOCKET_TO_FD]: New macros.
	(PIPES_SIMULATED): Define only for DJGPP.
	(pipe) [__MINGW32__]: Define to call _pipe, unless PIPES_SIMULATED
	is defined.
	(init_io) [HAVE_SOCKETS]: Call init_sockets.
	(iop_close, socketopen): Call closemaybesocket instead of close.
	(redirect) [__MINGW32__]: Call wait_any with a non-zero argument.
	(devopen) [__EMX__ || __MINGW32__]: Don't call stat on network
	pseudo-filenames.
	(two_way_open) [HAVE_SOCKETS]: Switch input and output to binary
	mode if appropriate.
	(two_way_open) [!PIPES_SIMULATED]: Use the __EMX__ code for MinGW
	as well.
	[__MINGW32__] Call spawnl to invoke $ComSpec and pass it a
	suitably quoted command line.
	(two_way_open) [__MINGW32__]: Wait only for a specified process
	ID.  If successful, update the exit status of the exited process.
	Don't use signals that are undefined on MinGW.
	(two_way_open) [!PIPES_SIMULATED]: Use the __EMX__ code for MinGW
	as well.
	(min): Define only if not already defined.
	(read_with_timeout) [__MINGW32__]: Allow reading from sockets with
	timeout.
	(gawk_fclose) [__MINGW32__]: Close the underlying socket as well.

	* getopt.c: Include stdlib.h for MinGW as well.

2013-05-30         Arnold D. Robbins     <arnold@skeeve.com>

	More profiling fixes:

	* profile.c (pprint): For Op_in_array, parenthesize subscript if
	the precedence is lower. E.g.:  (c = tolower(foo)) in ARRAY.
	(prec_level): Merge cases for precedence of 5.
	(parenthesize): Simplify, as in 3.1.8. Avoids stuff like
	`(x == 1 && (z ==2 && (q == 4 && w == 7)))'.

	Unrelated:

	* io.c (iop_finish): fstat the fd before closing it to avoid
	errors on some operating systems. Thanks to Eli Zaretskii
	for the report.

2013-05-29         Arnold D. Robbins     <arnold@skeeve.com>

	* profile.c (pp_group3): Renamed from pp_concat. Change all calls.
	(is_binary): Change return type to bool.
	(is_scalar): New function.
	(pp_concat): New function to handle concatenation operator better.
	(pprint): Call it at case Op_concat. Fix Op_K_delete if multiple
	indexes to separate with "][".
	General: Add leading comments as needed.

2013-05-28         Arnold D. Robbins     <arnold@skeeve.com>

	* main.c (main): Add minor hack to not run code if pretty printing
	and undocumented env var GAWK_NO_PP_RUN exists.
	* profile.c (pp_string): Explicitly print NUL chars as \000.

2013-05-27         Arnold D. Robbins     <arnold@skeeve.com>

	* configure.ac (AM_INIT_AUTOMAKE): Add dist-lzip to quiet
	outside maintainer warnings.

	Unrelated:

	* configure.ac (AC_STRUCT_ST_BLKSIZE): Replaced with call to
	AC_CHECK_MEMBERS.

	Unrelated:

	* array.c (null_array): Remove the assert and just clear
	symbol->xarray.

2013-05-26         Arnold D. Robbins     <arnold@skeeve.com>

	* getopt.c: For Mac OS X, also include <stdlib.h> to avoid
	some compiler warnings.

2013-05-20         Arnold D. Robbins     <arnold@skeeve.com>

	* gawkapi.h [FAKE_FD_VALUE]: Moved from here to ...
	* io.c [FAKE_FD_VALAUE]: here.

2013-05-14  Eli Zaretskii  <eliz@gnu.org>

	* io.c (devopen) [__EMX__ || __MINGW32__]: Produce EISDIR on MinGW
	when an attempt to open() a directory fails.
	(two_way_open) [__EMX__ || __MINGW32__]: When trying to open() a
	directory fails with EISDIR, assign FAKE_FD_VALUE to the file
	descriptor and attributes of a directory to its mode bits.  This
	is needed to support the readdir extension.

	* gawkapi.h (FAKE_FD_VALUE): New macro, used in io.h and in
	extension/gawkdirfd.h.

2013-05-09         Arnold D. Robbins     <arnold@skeeve.com>

	* 4.1.0: Release tar ball made.

2013-05-09         Arnold D. Robbins     <arnold@skeeve.com>

	* awkgram.y (snode): Make it a fatal error to use a regexp constant
	as the second argument of index(). Thanks to Christopher Durant
	<christopher.durant@marquesa.net> and Brian Kernighan for the report
	and the advice.

2013-04-28  Eli Zaretskii  <eliz@gnu.org>

	* io.c (redirect): Remove the HACK that called close_one when
	errno was zero in the MinGW build.  This prevents failure in
	several tests in the test suite, e.g., closebad.

2013-04-28         Arnold D. Robbins     <arnold@skeeve.com>

	* bootstrap.sh: Fix a comment.

2013-04-24         Arnold D. Robbins     <arnold@skeeve.com>

	* io.c (do_getline_redir): Fix the leading comment.

2013-04-23         Arnold D. Robbins     <arnold@skeeve.com>

	* main.c (load_procinfo): Add PROCINFO entries for API major
	and minor versions.

2013-04-21         Arnold D. Robbins     <arnold@skeeve.com>

	* missing: Update from Automake 1.13.1.

2013-04-18         Arnold D. Robbins     <arnold@skeeve.com>

	* configure.ac: Fix a typo.

2013-04-17         Corinna Vinschen      <vinschen@redhat.com>

	* configure.ac: Remove special casing for cygwin for libiconv
	and libintl.

2013-04-16         Arnold D. Robbins     <arnold@skeeve.com>

	* bootstrap.sh: Touch gawk.texi too. Update copyright.

2013-04-16         Arnold D. Robbins     <arnold@skeeve.com>

	* awkgram.c: Regenerated from bison 2.7.1.
	* command.c: Ditto.
	* dfa.h, dfa.c: Minor edits to sync with GNU grep.
	* gettext.h: Sync with gettext 0.18.2.1.
	* random.h: Remove obsolete __P macro and use. Update copyright year.
	* Makefile.am, array.c, builtin.c, cint_array.c, cmd.h, debug.c,
	eval.c, ext.c, field.c, gawkapi.c, gawkapi.h, gettext.h, int_array.c,
	interpret.h, msg.c, node.c, profile.c, re.c, replace.c, str_array.c,
	symbol.c: Update copyright year.

	Update to automake 1.13.1:

	* configure.ac (AM_INIT_AUTOMAKE): Update version.
	* configure, Makefile.in, aclocal.m4, awklib/Makefile.in,
	doc/Makefile.in, test/Makefile.in: Regenerated.

	* getopt.c, getopt.h, getopt1.c, getopt_int.h: Sync with GLIBC.

2013-04-14         Arnold D. Robbins     <arnold@skeeve.com>

	* awkgram.y (check_funcs): Fix logic of test for called but
	not defined warning. Thanks to Scott Deifik for the bug report.

2013-04-02         Arnold D. Robbins     <arnold@skeeve.com>

	* profile.c (print_lib_list): Send final newline to prof_fp
	instead of stdout.  Thanks to Hermann Peifer for the bug report.

2013-03-27         Arnold D. Robbins     <arnold@skeeve.com>

	* Makefile.am (SUBDIRS): Move extension back into the middle of
	the list so that `make check' without a prior `make' works.

	Unrelated:

	* main.c (main): Move env_lc into ifdef for LIBC_IS_BORKED.

2013-03-20         Arnold D. Robbins     <arnold@skeeve.com>

	For systems where libc is borked (MirBSD, maybe others).

	* dfa.c: Force use of gawk_mb_cur_max instead of MB_CUR_MAX and make
	mbrtowc a macro that always fails.
	(using_utf8): Force utf8 to be 0 if libc borked and gawk_mb_cur_max
	is one.
	* main.c (main): If libc is borked and LC_ALL or LANG exist in the
	environment and are set to "C" or "c", force gawk_mb_cur_max to one.

2013-03-11         Arnold D. Robbins     <arnold@skeeve.com>

	* re.c (check_bracket_exp): Make handling of embedded ] in
	regexp smarter. Thanks to Ed Morton <mortoneccc@comcast.net>
	for reporting the bug.

2013-03-01         Arnold D. Robbins     <arnold@skeeve.com>

	Don't build extensions if API isn't supported:

	* Makefile.am (SUBDIRS): Move extension directory to last in case
	building the extensions is not supported.
	* configure.ac: Add check for MirBSD and don't even try to run the
	checks for DYNAMIC if so.

	Check for systems (MirBSD) where libc doesn't understand not
	to use UTF-8 for LC_ALL=C.

	* configure.ac (LIBC_IS_BORKED): AC_DEFINE if needed.
	* regcomp.c (init_dfa): Change logic as needed if LIBC_IS_BORKED.

2013-02-28         Arnold D. Robbins     <arnold@skeeve.com>

	Cause profiling / pretty printing to include a list of
	loaded extensions. Thanks to Hermann Peifer for the bug report.

	* awk.h (srcfiles): Add declaration.
	* profile.c (print_lib_list): New function.
	(dump_prog): Call it.

2013-02-26         Arnold D. Robbins     <arnold@skeeve.com>

	* awkgram.y (expression_list): In case of error return the list
	instead of NULL so that snode gets something it can count.

2013-02-12         Arnold D. Robbins     <arnold@skeeve.com>

	* bisonfix.awk: Comment out code for fixing contined #if
	statements. It is likely not needed anymore. Leave it there in
	case I'm wrong.

2013-02-06         Arnold D. Robbins     <arnold@skeeve.com>

	* builtin.c (printf_common): Move nargs > 0 check into assert.
	(do_sprintf): Add nargs check and fatal message to here.

2013-02-04         Arnold D. Robbins     <arnold@skeeve.com>

	* main.c (main): Remove undocumented -m option which was for
	compatibility with BWK awk. His awk dropped it back in 2007.

2013-02-03         Arnold D. Robbins     <arnold@skeeve.com>

	* configure.ac: Add Automake test for cross compiling.

2013-01-31         Arnold D. Robbins     <arnold@skeeve.com>

	* regcomp.c, regex.c, regex_internal.c, regexec.c: Update
	copyright years to sync with GLIBC.

	From: http://www.sourceware.org/ml/libc-alpha/2013-01/msg00967.html,
	by Andreas Schwab <schwab@suse.de>:

	* regexec.c (extend_buffers): Add parameter min_len.
	(check_matching): Pass minimum needed length.
	(clean_state_log_if_needed): Likewise.
	(get_subexp): Likewise.`

2013-01-31         Arnold D. Robbins     <arnold@skeeve.com>

	* dfa.c: Include "dfa.h" which includes regex.h after limits.h
	so that RE_DUP_MAX gets the correct value. Especially needed on
	OpenVMS. Thanks to Anders Wallin.

	* main.c (version): Print out API version numbers if DYNAMIC.
	Helpful also for knowing if to run the shlib tests.

	* configure: Regenerated after change in m4/readline.m4.

2013-01-31         Arnold D. Robbins     <arnold@skeeve.com>

	* PROBLEMS: Removed. It is no longer needed.
	* Makefile.am (EXTRA_DIST): Remove PROBLEMS from list.

2013-01-31         Andrew J. Schorr     <aschorr@telemetry-investments.com>

	* configure.ac: Remove TEST_MPFR conditional added in last patch.
	We will instead test for MPFR capability by looking at the output
	from gawk --version.

2013-01-27         Andrew J. Schorr     <aschorr@telemetry-investments.com>

	* configure.ac: Add MPFR test for use in test/Makefile.am.

2013-01-25         Arnold D. Robbins     <arnold@skeeve.com>

	* awkgram.y (parms_shadow): Change int param to bool.
	* cmd.h (output_is_tty): Sync type with rest of code (is bool).
	* dfa.c (MALLOC): Undef first, for Irix.
	* Makefile.am (LDADD): Use LIBREADLINE and LIBMPFR instead of
	automake substitutions.
	* configure.ac (AC_INIT): Version bump.
	(GAWK_CHECK_READLINE): Renamed from GNUPG_CHECK_READLINE.

2013-01-23         Arnold D. Robbins     <arnold@skeeve.com>

	* awk.h (list_functions): Change parameter to bool.
	* symbol.c (list_functions): Ditto.
	(get_symbols): Change sort parameter to bool. Additional
	code cleanup.

2013-01-22         Arnold D. Robbins     <arnold@skeeve.com>

	* symbol.c (get_symbols): Reset count after each loop to only
	sort the actual items retrieved. Thanks to Hermann Peifer (by
	way of Andrew Schorr) for reporting the bug.  Also add some
	commentary and fix function name in emalloc calls.

2013-01-20         Arnold D. Robbins     <arnold@skeeve.com>

	* re.c (regexflags2str): New routine.
	(resetup): If do_intervals, also turn on RE_NO_BK_BRACES.
	Thanks to Yan Lei <yanl.fnst@cn.fujitsu.com> for the
	bug report.

2013-01-18         Arnold D. Robbins     <arnold@skeeve.com>

	Fix a problem with include ordering to get ptrdiff_t definition,
	showed up on Debian Lenny. Reported by Manuel Collado.
	Fix brought over from grep.

	* dfa.h: Include regex.h and stddef.h directly.
	* dfa.c: Adjust includes.

2013-01-11         John Haque            <j.eh@mchsi.com>

	* awk.h (do_mpfr_rshift): Renamed from do_mpfr_rhift.
	* awkgram.y (do_mpfr_rshift): Renamed from do_mpfr_rhift.
	* mpfr.c (_tz1, _tz2, _mpz1, _mpz2, mpz1, mpz2, get_bit_ops,
	free_bit_ops): Removed.
	(init_mpfr): Remove calls to mpz_init.
	(get_intval, free_intval): New functions.
	(do_mpfr_rshift, do_mpfr_lshift): Rework code.
	(do_mpfr_and, do_mpfr_or, do_mpfr_xor): Accept two or more arguments
	to match regular functions.

2013-01-11         Arnold D. Robbins     <arnold@skeeve.com>

	* bisonfix.awk: Adjust ARGV / ARGC to force reading of standard
	input; apparently needed for Mac OS X. Thanks to Akim Demaille
	for the report.

2013-01-06         Arnold D. Robbins     <arnold@skeeve.com>

	* io.c (redirect, two_way_open): Set the name field in the
	awk_input_buf_t and awk_output_buf_t structures, as needed.
	Thanks to Manuel Collado for the report.

2013-01-05         Arnold D. Robbins     <arnold@skeeve.com>

	* regex_internal.h (struct re_dfa_t): Restore ifdefs around
	__libc_lock_define, they really were needed. Bleah.

2013-01-01         Arnold D. Robbins     <arnold@skeeve.com>

	Sync with GLIBC regex files.

	* regex_internal.h (struct re_dfa_t): Remove ifdefs around
	__libc_lock_define since it's already defined to empty in non-LIBC
	case.
	* regexec.c (check_node_accept_bytes): Restore decl with use from
	GLIBC code since this is LIBC case.

2012-12-27         Arnold D. Robbins     <arnold@skeeve.com>

	* builtin.c (do_print, do_printf): Use output_fp as default
	output for print/printf only if running under the debugger.
	Otherwise use stdout as Brian, Peter, and Al intended.

2012-12-25         Arnold D. Robbins     <arnold@skeeve.com>

	Remove sym-constant from API after discussions with John
	Haque and Andrew Schorr.

	* gawkapi.h (api_sym_constant): Removed field in API struct.
	(sym_constant): Remove macro.
	* gawkapi.c (set_constant, api_sym_update, api_sym_constant): Removed.
	(sym_update_real): Renamed to api_sym_update(). is_const parameter
	removed and code adjusted.

2012-12-24         Arnold D. Robbins     <arnold@skeeve.com>

	* 4.0.2: Release tar ball made.

2012-12-23         John Haque      <j.eh@mchsi.com>

	* eval.c (r_get_lhs): Node_array_ref. If original is Node_var,
	don't assign null-string as value.
	* ext.c (get_argument): Node_array_ref. Check if already a scalar.

2011-12-23         John Haque      <j.eh@mchsi.com>

	* awkgram.y (is_deferred_variable): New function.
	(func_install): Call it.
	* eval.c (r_interpret): Op_push_arg. Check for uninitialized scalar.

2012-12-23         Arnold D. Robbins     <arnold@skeeve.com>

	* awkgram.y (tokentab): Whitespace fix for "include".
	* builtin.c (printf_common): Do a fatal error if no args to printf()
	or sprintf().

2012-12-19         Arnold D. Robbins     <arnold@skeeve.com>

	* bootstrap.sh: Touch extension/aclocal.m4 also.

	Unrelated: Extend input parser API:

	* awk.h (IOBUF): Remove read_func pointer.
	* gawkapi.h (awk_input_buf_t): Move it to here.
	* io.c (iop_alloc, get_a_record, get_read_timeout): Adjust code.

	Unrelated: Make sure that variables like NF, NR, FNR are
	accessable correctly both through SYMTAB and through API.

	* gawkapi.c (api_sym_lookup): Call update_global_values().
	(api_sym_lookup_scalar): Ditto.
	* interpret.h (Op_subscript, Op_subscript_lhs): Ditto.
	* main.c (update_global_values): Adjust comment.

	Unrelated: Fix --disable-lint so that everything compiles.

	* main.c (main): Move case lable inside ifdef.
	* awkgram.y (isnoeffect): Add ifdefs around declaration, use,
	and function body.

	Unrelated: Restore building with tcc.

	* awk.h (AFUNC): Move to array.c which is the only place its used.
	(ainit_ind, atypeof_ind, etc.): New macros for use in array.c
	* array.c (AFUNC): Change to use F##_ind. Works with tcc and other
	compilers.
	* configure.ac: Only add -export-dynamic flag if compiling with gcc.

2012-12-18         Andrew J. Schorr     <aschorr@telemetry-investments.com>

	* gawkapi.c (sym_update_real): If setting a scalar variable that exists
	already in an undefined state with type set to Node_var_new, we must
	update the type to Node_var if the new value is not undefined.

2012-12-18         Arnold D. Robbins     <arnold@skeeve.com>

	* awkgram.y (tokentab): "extension" needs to be inside ifdef DYNAMIC.
	Thanks to Anders Wallin for finding this.

2012-12-16         Arnold D. Robbins     <arnold@skeeve.com>

	* debug.c (do_set_var): Fix last remaining `*assoc_lookup() = x'.

2012-12-15         Arnold D. Robbins     <arnold@skeeve.com>

	Infrastructure Updates:

	* awkgram.c, command.c: Regenerated with bison 2.7.
	* config.guess, config.sub, depcomp: Updated from automake 1.12.6.

2012-12-09         Arnold D. Robbins     <arnold@skeeve.com>

	Clean up BINMODE to use symbolic values.

	* awk.h (enum binmode_values): New enum.
	* eval.c (set_BINMODE): Use them.
	* io.c (binmode, close_rp, gawk_popen): Ditto.
	* main.c (main): Ditto.
	* builtin.c (do_system): Ditto.

	Unrelated:

	* configure.ac: Look for posix_openpt
	* io.c (two_way_open): Use posix_openpt if it's available.
	Thanks to Christian Weisgerber <naddy@mips.inka.de> for
	the changes.

	Also unrelated:

	* regex.c: Don't include <sys/param.h> on VMS. Thanks to
	Anders Wallin.

	Also unrelated:

	* ext.c (is_letter, is_identifier_char): New functions. Don't use
	<ctype.h> functions since those could rely on the locale.
	(make_builtin): Adjust test for valid name to call the new
	functions and return false instead of throwing a fatal error.
	(make_old_builtin): Adjust test for valid name to call the new
	function.
	* awk.h (is_identchar): Move from here, ...
	* awkgram.y (is_identchar): ... to here. This is safe, since
	the locale is C during parsing the program.

	Also unrelated: Make all checks for bitflags being set consistent
	in case we should wish to switch them to macro calls:

	* awkgram.y, builtin.c, cint_array.c, debug.c, eval.c, gawkapi.c,
	int_array.c, io.c, mpfr.c, node.c, profile.c, str_array.c: Fix
	as needed.

2012-12-07         Arnold D. Robbins     <arnold@skeeve.com>

	* awkgram.y (tokentab): `fflush()' is now in POSIX, remove the
	RESX flag. This was the last use, so delete the flag.
	(yylex): Don't check RESX.

	Thanks to Nathan Weeks <weeks@iastate.edu> for helping make this
	happen.

2012-12-01         Arnold D. Robbins     <arnold@skeeve.com>

	* interpret.h: For op_assign_concat, if both strings
	have WSTRCUR, then do the realloc() and append for the
	wide string too.  Thanks to Janis Papanagnou
	<janis_papanagnou@hotmail.com> for the discussion in
	comp.lang.awk.

2012-11-30         Arnold D. Robbins     <arnold@skeeve.com>

	* regcomp.c, regex.c, regex_internal.h, regexec.c: Sync
	with GLIBC.  Why not.

	* gawkapi.c (awk_bool_t): Change into an enum with awk_false and
	awk_true values.

2012-01-30         Andrew J. Schorr     <aschorr@telemetry-investments.com>

	Further cleanups of macros in awk.h

	* awk.h (_r, _t): Remove declarations.
	(unref, m_force_string): Remove macros.
	(r_unref): Move declaration.
	(r_force_string): Remove declaration.
	(DEREF, force_string, force_number, unref): Now inline functions.
	(POP_STRING, TOP_STRING): Back to macros.
	* eval.c (_t): Remove definition.
	* main.c (_r): Remove definition.
	* node.c (r_force_string): Remove.

2012-11-27         Arnold D. Robbins     <arnold@skeeve.com>

	* builtin.c (do_fflush): Make fflush() and fflush("") both
	flush everything. See the comment in the code.

2012-11-26         Arnold D. Robbins     <arnold@skeeve.com>

	* awk.h (Node_old_ext_func, Op_old_ext_func): New enum values.
	* configure.ac: Use -export-dynamic if supported for old extension
	mechanism.
	* eval.c (nodeytpes): Add Node_old_ext_func.
	(optypetab): Add Op_old_ext_func.
	* ext.c (make_old_ext_builtin): "New" function.
	* interpret.h: Special case Op_old_ext_builtin. Add checks for
	Node_old_ext_func.
	* msg.c: Adjust placement of a comment.

2012-05-02         John Haque      <j.eh@mchsi.com>

	* str_array.c (str_copy): Initialize next pointer in the linked list
	to avoid memory corruption.
	* int_array.c (int_copy): Ditto.

2012-04-21         John Haque      <j.eh@mchsi.com>

	Shutdown routine for a dynamic extension.

	* awk.h (SRCFILE): New field fini_func.
	* ext.c (load_ext): Takes an additional argument to look up and
	save the clean up routine in SRCFILE struct.
	(INIT_FUNC, FINI_FUNC): Defines for default init and fini routine
	names.
	(do_ext): Use default for the name of the init or fini routine if
	one is not supplied. Adjust call to load_ext().
	(close_extensions): Execute fini routines.
	* interpret.h (Op_at_exit): Call close_extensions().
	* msg.c (gawk_exit): Ditto.
	* debug.c (close_all): Ditto.
	* main.c (main): Adjust call to load_ext().
	* awkgram.y (tokentab): Specify 2nd and 3rd optional arguments
	for the extension() built-in.

	Unrelated:

	* interpret.h (Op_arrayfor_init): Use assoc_length for array size.

2012-04-19         John Haque      <j.eh@mchsi.com>

	Enhanced array interface to support transparent implementation
	using external storage and ...

	* awk.h (astore): Optional post-assignment store routine for
	array subscripts.
	(Op_subscript_assign): New opcode to support the store routine.
	(alength): New array interface routine for array length.
	(assoc_length): New macro.
	(assoc_empty): Renamed from array_empty.
	* awkgram.y (snode): Append Op_subscript_assign opcode if
	(g)sub variable is an array element.
	(mk_getline): Same for getline variable.
	(mk_assignment): Same if assigning to an array element.
	* field.c (set_element): Call store routine if needed.
	* builtin.c (do_match): Ditto.
	(do_length): Use length routine for array size.
	* symbol.c (print_vars): Ditto.
	* array.c (null_length): Default function for array length interface.
	(asort_actual):	Call store routine if defined.
	(asort_actual, assoc_list): Use length routine for array size.
	(null_array_func): Add length and store routine entries.
	* str_array.c (str_array_func): Same.
	* cint_array.c (cint_array_func): Same.
	* int_array.c (int_array_func): Same.
	* eval.c (optypetab): Add Op_subscript_assign.
	* profile.c (pprint): Add case Op_subscript_assign.
	* interpret.h (set_array, set_idx): New variables to keep track
	of an array element with store routine.
	(Op_sub_array, Op_subscript_lhs, Op_store_sub, Op_subscript_assign):
	Add code to handle array store routine.
	* debug.c (print_symbol, print_array, cmp_val, watchpoint_triggered,
	initialize_watch_item): Use length routine for array size.

	* awk.h (assoc_kind_t): New typedef for enum assoc_list_flags.
	(sort_context_t): Renamed from SORT_CONTEXT.
	* array.c (asort_actual, assoc_sort): Adjust.
	* cint_array.c (cint_list, tree_list, leaf_list): Adjust.
	* int_array.c (int_list): Adjust.
	* str_array.c (str_list): Adjust.

2012-04-18         John Haque      <j.eh@mchsi.com>

	* awk.h (atypeof, AFUNC): New macros.
	(afunc_t): Renamed typedef from array_ptr.
	* array.c (register_array_func, null_lookup): Use AFUNC macro
	instead of hard-coded index for array functions.
	(asort_actual): Unref null array elements before overwriting.
	(force_array): Renamed from get_array.
	(null_array): Renamed from init_array. Also initialize flags to 0.
	(array_types): Renamed from atypes.
	(num_array_types): Renamed from num_atypes.
	* interpret.h (r_interpret): In case Op_sub_array, unref null array element.
	* str_array.c (str_array_init): Reworked for (re)initialization of array.
	* int_array.c (int_array_init): Ditto.
	* cint_array.c (cint_array_init): Ditto.

2012-11-24         Arnold D. Robbins     <arnold@skeeve.com>

	Directory cleanup.

	* TODO.xgawk, FUTURES: Merged into TODO.
	* TODO: More stuff added.
	* Makefile.am (EXTRA_DIST): Updated.

2012-11-22         Arnold D. Robbins     <arnold@skeeve.com>

	Cleanup of awk.h.

	* array.c (r_in_array): Removed.
	* awk.h (MALLOC_ARG_T): Replaced with size_t everywhere.
	(S_ISREG, setsid): Moved to io.c.
	(__extension__): Removed.
	(INT32_BIT): Moved to cint_array.c.
	(_t): Always declare.
	(DO_LINT_INVALID, et al): Moved into an enum.
	(POP_ARRAY, POP_PARAM, POP_SCALAR, TOP_SCALAR, dupnode, in_array):
	Moved into inline functions.
	(force_number, force_string): Simplified.
	(ZOS_USS): Remove undef of DYNAMIC, it's handled in configure.ac.
	* io.c (S_ISREG, setsid): Moved to here.
	* cint_array.c (INT32_BIT): Moved to here.
	* eval.c (_t): Always define.
	* protos.h: Use size_t directly instead of MALLOC_ARG_T.

	Unrelated:

	* gawkapi.h: Add `awk_' prefix to structure tags where they
	were missing.  Document the full list of include files needed.

2012-11-14         Arnold D. Robbins     <arnold@skeeve.com>

	* io.c (do_find_source): On VMS, don't add the `/' separater.
	Thanks to Anders Wallin.

	MPFR minor cleanup:

	* awk.h (mpfr_unset): Declare new function.
	* mpfr.c (mpfr_unset): New function.
	* node.c (r_unref): Call it instead of inline code.
	* gawk_api.c (api_sym_update_scalar): Call it instead of inline code.

2012-11-13         Arnold D. Robbins     <arnold@skeeve.com>

	* symbol.c (get_symbols): Check type, not vname. Keeps
	valgrind happy. Thanks to Andrew Schorr for noticing the problem.

2012-11-10         Arnold D. Robbins     <arnold@skeeve.com>

	* Update to bison 2.6.5. Various files regenerated.
	* io.c (find_source): Add a default value for SHLIBEXT.
	(read_with_timeout): For VMS also, just use read().

2012-11-10         John Haque      <j.eh@mchsi.com>

	* int_array.c (int_copy): Initialize next pointer of newchain to null.
	* eval.c (eval_condition): Force string context for an integer used
	as array index.

2012-11-10         Arnold D. Robbins     <arnold@skeeve.com>

	* gawkapi.c (api_add_ext_func, api_awk_atexit, api_clear_array,
	api_create_array, api_create_value, api_register_ext_version,
	api_release_value, api_update_ERRNO_string, node_to_awk_value,
	remove_element, run_ext_exit_handlers): Add null pointer checks.
	Everywhere: Add / fixup leading comments.

	* interpret.h (Op_store_sub): If assigning to an unitialized variable
	through SYMTAB, change it to Node_var. Add explanatory comments.
	* symbol.c (get_symbol): Rationalized. Skip non-variables in SYMTAB.

2012-11-04         Arnold D. Robbins     <arnold@skeeve.com>

	* gawkapi.h: Minor documentation edit.

2012-10-31         Arnold D. Robbins     <arnold@skeeve.com>

	* awkgram.y (want_regexp): Use as a bool, not as an int.
	* field.c: Fix a comment.
	* gawkapi.h: Add comment to include <errno.h>.
	* symbol.c (load_symbols): ``No automatic aggregate initialization.''
	Here too. Sigh again.

	* gawkapi.h: Minor documentation edits.

2012-11-27         Arnold D. Robbins     <arnold@skeeve.com>

	* builtin.c (do_fflush): Make fflush() and fflush("") both
	flush everything. See the comment in the code.

2012-10-28         Arnold D. Robbins     <arnold@skeeve.com>

	* Update to bison 2.6.4. Various files regenerated.

2012-10-27         Arnold D. Robbins     <arnold@skeeve.com>

	* gawkapi.h: Continuing the minor formatting / doc cleanups.

2012-10-26         Arnold D. Robbins     <arnold@skeeve.com>

	* gawkapi.h: Continuing the minor formatting / doc cleanups.

2012-10-24         Arnold D. Robbins     <arnold@skeeve.com>

	* gawkapi.h: Still more minor formatting / doc cleanups.

2012-10-23         Arnold D. Robbins     <arnold@skeeve.com>

	* gawkapi.h: More minor formatting / doc cleanups.

2012-10-21         Arnold D. Robbins     <arnold@skeeve.com>

	Fixes for z/OS from Dave Pitts.

	* awk.h (assoc_list_flags): No trailing comma on last enum value.
	* gawkapi.h (awk_valtype_t): Ditto.
	* symbol.c (lookup): ``No automatic aggregate initialization.'' Sigh.

	Unrelated:

	* gawkapi.h: Minor formatting / doc cleanups.

2012-10-19         Arnold D. Robbins     <arnold@skeeve.com>

	If SYMTAB is used, make sure ENVIRON and PROCINFO get loaded too.

	* awkgram.y (process_deferred): New function. Call it when program
	is completely parsed.
	(symtab_used): New variable.
	(variable): Set it to true if SYMTAB is looked up.
	* main.c (load_environ, load_procinfo): Make sure the routines are
	only called once.

	Unrelated fixes:

	* awkgram.y (yylex): Check continue_allowed and break_allowed as
	soon as they are seen in the scanner; the rules that check them
	can not be reduced until after a token that allows them is seen,
	leading to errors at execution time.
	* interpret.h (Op_K_break, Op_K_continue, Op_jmp): Add asssertion
	that pc->target_jmp is not NULL.

	* symbol.c (lookup): Correct a comment.

2012-10-14         Arnold D. Robbins     <arnold@skeeve.com>

	* gawkapi.h (IOBUF_PUBLIC): Renamed awk_input_buf_t.
	(struct iobuf_public): Renamed struct awk_input.
	* awk.h: Adjust.

2012-10-13         Arnold D. Robbins     <arnold@skeeve.com>

	* Update to Automake 1.12.4. Various files regenerated.

2012-10-11         Arnold D. Robbins     <arnold@skeeve.com>

	* awk.h (dup_ent): New member for Node_param_list.
	* symbol.c (install): For parameters, if this is a duplicate, chain
	it off the original using the dup_ent pointer.
	(remove_params): If there's a duplicate, remove it from the list.

	* awk.h: Fix flags to have unique numeric values. Oops.

2012-10-10         Arnold D. Robbins     <arnold@skeeve.com>

	* gawkapi.h: Add considerably more documentation. Rearrange order
	of functions in the struct to make more sense, grouping related
	functions together in a more logical order.
	* gawkapi.c: Adjust as needed.
	* ext.c (make_builtin): Adjust for name change in struct member.

2012-10-05         Arnold D. Robbins     <arnold@skeeve.com>

	* mbsupport.h: Add a bunch of undefs for z/OS.

2012-10-04         Arnold D. Robbins     <arnold@skeeve.com>

	* TODO.xgawk: Update.
	* awk.h (make_str_node): Removed macro.
	(make_string): Modified to call make_str_node.
	(r_make_str_node): Renamed to make_str_node.
	* gawkapi.c: Changed r_make_str_node to make_str_node everywhere.
	* node.c (make_str_node): Renamed from make_str_node.

	Update to automake 1.12.4.

	* Makefile.in, aclocal.m4, awklib/Makefile.in, doc/Makefile.in,
	extension/Makefile.in, extension/aclocal.m4, test/Makefile.in:
	Regenerated.

	* interpret.h (Op_Subscript): Added lint warnings for FUNCTAB
	and SYMTAB.

2012-10-02         Arnold D. Robbins     <arnold@skeeve.com>

	* awk.h (func_table): Declare.
	* awkgram.y: If do_posix or do_traditional, then check for
	delete on SYMTAB. Add check for delete on FUNCTAB, also.
	* interpret.h (Op_Subscript): For FUNCTAB, return the element name
	as its value too.  Avoids lots of weirdness and allows indirect calls
	after assignment from FUNCTAB["foo"] to work.
	(Op_store_sub): Disallow assignment to elements of FUNCTAB.
	(Op_indirect_func_all): Turn assert into check and fatal error.
	* symbol.c (func_table): No longer static.
	(lookup): If do_posix or do_traditional, skip the global table.
	(release_all_vars): Clear func_table too.

2012-09-25         Arnold D. Robbins     <arnold@skeeve.com>

	First cut at SYMTAB and FUNCTAB. This does the following:
	- Change symbol table handling to use gawk arrays.
	- Store symbols in SYMTAB array and allow indirect access
	  through SYMTAB to variables, both getting and setting.
	- List function names in FUNCTAB indexes; Values cannot be
	  used at the moment.
	- No documentation yet.

	* awk.h (Node_hashnode, hnext, hname, hlength, hcode, hvalue):
	Removed, not needed any more.
	(init_symbol_table, symbol_table): Add declarations.
	* awkgram.y: Disallow delete on SYMTAB, fix warning for tawk
	extension if traditional.
	* eval.c (nodetypes): Remove Node_hashnode element.
	* interpret.h (Op_subscript, Op_store_sub): Handle SYMTAB and go
	through to the actual value.
	* main.c (main): Init Nnull_string earlier. Add call to
	init_symbol_table().
	* profile.c (pp_str, pp_len): Change definitions.
	(pp_next): New macro.
	(pp_push, pp_pop): Adjust uses.
	* symbol.c (variables): Removed.
	(global_table, param_table, func_table, symbol_table,
	installing_specials): New variables.
	(lookup, make_params, install_params, remove_params, remove_symbol,
	make_symbol, install, get_symbols, release_all_vars, append_symbol,
	release_symbols, load_symbols): Rework logic considerably.
	(init_symbol_table): New function.

2012-09-23         Arnold D. Robbins     <arnold@skeeve.com>

	`delete array' and `nextfile' are now in POSIX.
	Thanks to Nathan Weeks <weeks@iastate.edu> for the
	initiative and letting us know about it.

	* awkgram.y: Make the right code changes for `delete array'
	and `nextfile'.
	(tokentab): Set flags to zero for nextfile.

2012-09-19         Arnold D. Robbins     <arnold@skeeve.com>

	* symbol.c (load_symbols): Zero out the new node. Prevents assertion
	failure on PPC Mac OS X.

2012-09-14         Arnold D. Robbins     <arnold@skeeve.com>

	Allow read-only access to built-in variables from extensions.

	* awk.h (NO_EXT_SET): New flag.
	* gawkapi.c (api_sym_lookup, api_sym_update_real): Set flag if off
	limits variable instead of failing. Adjust logic.
	(api_sym_update_scalar, api_set_array_element, api_del_array_element,
	api_release_flattened_array): Adjust logic.
	* gawkapi.h: Adjust documentation.

	Provide PROCINFO["identifiers"]. Undocumented for now.

	* awk.h (load_symbols): Add declaration.
	* awkgram.y (variable): Adjust comment formatting.
	* main.c (main): Call load_symbols().
	* symbol.c (load_symbols): New function.

2012-09-13         Arnold D. Robbins     <arnold@skeeve.com>

	* configure.ac: Determination of DYNAMIC adjusted. Hopefully is
	smarter for z/OS.

2012-09-13         Dave Pitts            <dpitts@cozx.com>

	* awk.h: Add defines for z/OS for newer types.

2012-08-31         Arnold D. Robbins     <arnold@skeeve.com>

	* gawkapi.c: Wrap various bits in #ifdef DYNAMIC so that
	gawk will compile on systems without dynamic loading.

2012-08-24         Arnold D. Robbins     <arnold@skeeve.com>

	Add version facility to API. Thanks to Manuel Collado
	for the idea.

	* awk.h (print_ext_versions): Declare.
	Rearrange includes and decls to make more sense.
	* gawkapi.h (register_ext_version): New API.
	(dl_load_func): Add code for ext_version.
	* gawkapi.c (api_register_ext_version, print_ext_versions):
	New functions.
	* main.c (do_version): New variable.
	(optab): Set it for -v / --version.
	(main): Set it in arg parsing switch. Call version() after the
	extensions have been loaded.

2012-08-22         Arnold D. Robbins     <arnold@skeeve.com>

	Add output wrapper and two-way processor to extension API.

	* awk.h (struct redirect): Replace output FILE * with awk_output_buf_t.
	(register_output_wrapper, register_two_way_processor): Declare.
	* builtin.c (efwrite): Adjust logic to use rp->output data and
	functions if rp is not NULL. Remove redundant declaration of function.
	(do_fflush, do_printf, do_print, do_print_rec): Same adjustment.
	* ext.c (make_builtin): Adjust error messages.
	* gawkapi.c (api_register_output_wrapper,
	api_register_two_way_processor): New functions.
	(sym_update_real): Adjust code formatting.
	* gawkapi.h (awk_input_parser_t): Make next pointer awk_const.
	(awk_output_buf_t, awk_two_way_processor_t): New structs.
	(api_register_output_wrapper, api_register_two_way_processor): New APIs.
	(dl_load_func): Allow for empty function table (NULL elements).
	* io.c (find_output_wrapper, init_output_wrapper, find_two_processor,
	gawk_fwrite, gawk_ferror, gawk_fflush, gawk_fclose): New functions.
	(redirect): Call init_output_wrapper, find_output_wrapper as needed.
	Adjust use of rp->fp to rp->output.fp and also function calls.
	(close_rp, close_redir, flush_io): Same adjustment.
	(two_way_open): Same adjustment. Call find_two_way_processor, and
	find_output_wrapper, as needed.

2012-08-17         Arnold D. Robbins     <arnold@skeeve.com>

	* Update infrastructure: Automake 1.12.3 and bison 2.6.2.

2012-08-15         Arnold D. Robbins     <arnold@skeeve.com>

	* dfa.c: Sync w/GNU grep.

2012-08-12         Arnold D. Robbins     <arnold@skeeve.com>

	* gawkapi.h: Make the versions enum constants instead of defines.

2012-08-11         Andrew J. Schorr     <aschorr@telemetry-investments.com>

	* awkgram.y (add_srcfile): It is now a fatal error to load the
	same file with -f and -i (or @include).
	* TODO.xgawk: Update to reflect this change.

2012-08-10         Arnold D. Robbins     <arnold@skeeve.com>

	* FUTURES, TODO.xgawk: Updates.

2012-08-08         Arnold D. Robbins     <arnold@skeeve.com>

	* configure.ac: Add -DNDEBUG to remove asserts if not developing.

	* gawkapi.h: Document how to build up arrays.
	* gawkapi.c (api_sym_update): For an array, pass the new cookie
	back out to the extension.

	* awk.h (IOBUF): Move struct stat into IOBUF_PUBLIC.
	(os_isreadable): Change to take an IOBUF_PUBLIC.
	* gawkapi.h (IOBUF_PUBLIC): Received struct stat.
	(INVALID_HANDLE): Moves to here.
	* io.c (iop_alloc): Stat the fd and fill in stat buf.
	(iop_finish): Use passed in stat info.

2012-08-05         Arnold D. Robbins     <arnold@skeeve.com>

	* README.git: More stuff added.

2012-08-01         Arnold D. Robbins     <arnold@skeeve.com>

	* io.c (iop_finish): New function.
	(iop_alloc): Add errno_val parameter. Move code into iop_finish.
	Add large explanatory leading comment.
	(after_beginfile): Rework logic. Check for input parser first, then
	check for invalid iop.
	(nextfile): Organize code better. Call iop_alloc then iop_finish.
	(redirect): Call iop_alloc, find_input_parser, iop_finish.
	(two_way_open): Call iop_alloc, find_input_parser, iop_finish.
	(gawk_popen): Call iop_alloc, find_input_parser, iop_finish.
	(find_input_parser): Set iop->valid if input parser takes control.
	(get_a_record): Rework setting RT to use macros.

2012-07-29         Andrew J. Schorr     <aschorr@telemetry-investments.com>

	* awk.h (set_RT_to_null, set_RT): Removed.
	* gawkapi.h (api_set_RT): Removed.
	(get_record): Signature changed in input parser struct.
	* gawkapi.c (api_set_RT): Removed.
	* io.c (set_RT_to_null, set_RT): Removed.
	(get_a_record): Adjustments for new API for input parser.

2012-07-29         Arnold D. Robbins     <arnold@skeeve.com>

	* awk.h (os_isreadable): Adjust declaration.
	(struct iobuf): Add new member `valid'.
	* io.c (iop_alloc): Remove do_input_parsers parameter, it's
	always true. Adjust logic to set things to invalid if could not
	find an input parser.
	(after_beginfile): Use valid member to check if iobuf is valid.
	Don't clear iop->errcode.
	(nextfile): Adjust logic to clear errcode if valid is true and
	also to update ERRNO.
	(redirect): Check iop->valid and cleanup as necessary, including
	setting ERRNO.
	(two_way_open): Ditto.
	(gawk_popen): Ditto.
	(devopen): Remove check for directory.

2012-07-27         Andrew J. Schorr     <aschorr@telemetry-investments.com>

	* io.c (find_input_parser): Issue a warning if take_control_of fails.

2012-07-27         Arnold D. Robbins     <arnold@skeeve.com>

	* awk.h (set_RT): Change to take a NODE * parameter.
	* io.c (set_RT): Change to take a NODE * parameter.
	* gawkapi.h: Change open hook to input parser in comment.
	* gawkapi.c (api_set_RT): Adjust call to set_RT.

2012-07-26         Arnold D. Robbins     <arnold@skeeve.com>

	* awk.h (set_RT_to_null, set_RT): Declare functions.
	(os_isreadable): Declare function.
	* io.c (set_RT_to_null, set_RT): New functions.
	(iop_close): Init ret to zero.
	* gawkapi.c (api_register_input_parser): Check for null pointer.
	(api_set_RT): New function.
	* gawkapi.h (api_set_RT): New function.

2012-07-26         Andrew J. Schorr     <aschorr@telemetry-investments.com>

	* gawkapi.h (IOBUF_PUBLIC): Document the get_record and close_func
	API.
	(awk_input_parser_t) Change can_take_file argument to const, and
	document the API.
	* io.c (get_a_record): Document that the caller initializes *errcode
	to 0, and remote the test for non-NULL errcode.

2012-07-26         Andrew J. Schorr     <aschorr@telemetry-investments.com>

	* gawkapi.c (api_sym_update_scalar): Fix some minor bugs.  Was
	not updating AWK_NUMBER when valref != 1.  And strings were not
	freeing MPFR values.

2012-07-25         Arnold D. Robbins     <arnold@skeeve.com>

	Start refactoring of IOBUF handling and turn "open hooks"
	into "input parsers".

	* awk.h (IOP_NOFREE_OBJ): Flag removed.
	(register_input_parser): Renamed from register_open_hook.
	* ext.c (load_ext): Make sure lib_name is not NULL.
	* gawk_api.c (api_register_input_parser): Renamed from
	api_register_open_hook.
	* gawk_api.h (api_register_input_parser): Renamed from
	api_register_open_hook.  Rework structure to have "do you want it"
	and "take control of it" functions.
	* io.c (iop_alloc): Remove third argument which is IOBUF pointer.
	Always malloc it. Remove use of IOP_NOFREE_OBJ everywhere.
	(find_input_parser): Renamed from find_open_hook.
	(nextfile): Don't use static IOBUF.
	(iop_close): Call close_func first. Then close fd or remap it
	if it's still not INVALID_HANDLE.
	(register_input_parser): Renamed from register_open_hook.
	Use a FIFO list and check if more than one parser will accept the
	file. If so, fatal error.

2012-07-25         Andrew J. Schorr     <aschorr@telemetry-investments.com>

	* configure.ac: Instead of using acl_shlibext for the shared library
	extension, define our own variable GAWKLIBEXT with a hack to work
	correctly on Mac OS X.
	* Makefile.am (SHLIBEXT): Use the value of GAWKLIBEXT instead of
	acl_shlibext.

2012-07-24         Arnold D. Robbins     <arnold@skeeve.com>

	* configure.ac: Add crude but small hack to make plug-ins work
	on Mac OS X.

2012-07-20         Arnold D. Robbins     <arnold@skeeve.com>

	* gawkapi.h: Rework table to not take up so much space.
	* gawkapi.c (api_sym_update_scalar): Rework optimization code
	to clean up the function.

2012-07-17         Andrew J. Schorr     <aschorr@telemetry-investments.com>

	* gawkapi.h: Add comments explaining new api_create_value and
	api_release_value functions.
	* gawkapi.c (sym_update_real): Allow updates with AWK_SCALAR and
	AWK_VALUE_COOKIE types.  After creating a regular variable,
	remove the call to unref(node->var_value), since this is not
	done elsewhere in the code (see, for example, main.c:init_vars).
	If the update is for an existing variable, allow any val_type
	except AWK_ARRAY (was previously disallowing AWK_SCALAR and
	AWK_VALUE_COOKIE for no apparent reason).
	(api_sym_update_scalar): The switch should return false for an
	invalid val_type value, so change the AWK_ARRAY case to default.
	(valid_subscript_type): Any scalar value is good, so accept any valid
	type except AWK_ARRAY.
	(api_create_value): Accept only AWK_NUMBER and AWK_STRING values.
	Anything else should fail.

2012-07-17         Arnold D. Robbins     <arnold@skeeve.com>

	Speedup:

	* awk.h (r_free_wstr): Renamed from free_wstr.
	(free_wstr): Macro to test the WSTRCUR flag first.
	* node.c (r_free_wstr): Renamed from free_wstr.

	Support value cookies:

	* gawkapi.h (awk_val_type_t): Add AWK_VALUE_COOKIE.
	(awk_value_cookie_t): New type.
	(awk_value_t): Support AWK_VALUE_COOKIE.
	(api_create_value, api_release_value): New function pointers.
	* gawkapi.c (awk_value_to_node, api_sym_update_scalar,
	valid_subscript_type): Handle AWK_VALUE_COOKIE.
	(api_create_value, api_release_value): New functions.

2012-07-16         Arnold D. Robbins     <arnold@skeeve.com>

	* gawkapi.c (awk_value_to_node): Support AWK_SCALAR.
	(api_sym_update_scalar): Performance improvements.

2012-07-12         Arnold D. Robbins     <arnold@skeeve.com>

	Allow creation of constants. Thanks to John Haque for the
	implementation concept.

	* gawk_api.h (api_sym_constant): Create a constant.
	* gawk_api.h (api_sym_update_real): Renamed from api_sym_update.
	Add is_const paramater and do the right thing if true.
	(api_sym_update, api_sym_constant): Call api_sym_update_real
	in the correct way.
	(set_constant): New function.

2012-07-11         Andrew J. Schorr     <aschorr@telemetry-investments.com>

	* gawkapi.h: Fix typo in comment.
	(awk_value_t): Type for scalar_cookie should be awk_scalar_t,
	not awk_array_t.
	(gawk_api): Add new api_sym_lookup_scalar function.
	(sym_lookup_scalar): New wrapper macro for api_sym_lookup_scalar hook.
	* gawkapi.c (api_sym_lookup_scalar): New function for faster scalar
	lookup.
	(api_impl): Add entry for api_sym_lookup_scalar.

2012-07-11         Andrew J. Schorr     <aschorr@telemetry-investments.com>

	* gawkapi.c (awk_value_to_node): Change to a switch statement
	so AWK_SCALAR or other invalid type is handled properly.
	(valid_subscript_type): Test whether a value type is acceptable
	for use as an array subscript (any scalar value will do).
	(api_get_array_element, api_set_array_element, api_del_array_element):
	Use new valid_subscript_type instead of restricting to string values.

2012-07-11         Arnold D. Robbins     <arnold@skeeve.com>

	Lots of API work.

	* gawkapi.h: Function pointer members renamed api_XXXX and
	macros adjusted. More documentation.
	(awk_valtype_t): New AWK_SCALAR enum for scalar cookies.
	(awk_scalar_t): New type.
	(awk_value_t): New member scalar_cookie.
	(api_sym_update_scalar): New API function.
	(erealloc): New macro.
	(make_const_string): New macro, renamed from dup_string.
	(make_malloced_string): New macro, renamed from make_string.
	(make_null_string): New inline function.
	(dl_load_func): Add call to init routine through pointer if
	not NULL.

	* gawkapi.c (awk_value_to_node): Assume that string values came
	from malloc.
	(node_to_awk_value): Handle AWK_SCALAR.
	(api_sym_update): Ditto.
	(api_sym_update_scalar): New routine.
	(api_get_array_element): Return false if the element doesn't exist.
	Always unref the subscript.
	(remove_element): New helper routine.
	(api_del_array_element): Use it.
	(api_release_flattened_array): Ditto.
	(api_impl): Add the new routine.

2012-07-11         Andrew J. Schorr     <aschorr@telemetry-investments.com>

	* gawkapi.c (api_sym_update): Allow val_type to be AWK_UNDEFINED
	for setting a variable to "", i.e. dupnode(Nnull_string).

2012-07-10         Andrew J. Schorr     <aschorr@telemetry-investments.com>

	* awkgram.y (add_srcfile): Lint warning message for a previously loaded
	shared library should say "already loaded shared library" instead
	of "already included source file".

2012-07-08         Arnold D. Robbins     <arnold@skeeve.com>

	* gawkapi.h (set_array_element): Use index + value instead
	of element structure. Matches get_array_element.
	(set_array_element_by_elem): New macro to use an element.
	* gawkapi.c (api_set_array_element): Make the necessary adjustments.

2012-07-04         Arnold D. Robbins     <arnold@skeeve.com>

	* awkgram.y (tokentab): Remove limit on number of arguments
	for "and", "or", and "xor".
	* builtin.c (do_and, do_or, do_xor): Modify code to perform the
	respective operation on any number of arguments. There must be
	at least two.

2012-06-29         Arnold D. Robbins     <arnold@skeeve.com>

	* gawkapi.h: Improve the documentation of the return values
	per Andrew Schorr.

2012-06-25         Arnold D. Robbins     <arnold@skeeve.com>

	* TODO.xgawk: Updated.
	* awk.h (track_ext_func): Declared.
	* awkgram.y (enum defref): Add option for extension function.
	(struct fdesc): Add member for extension function.
	(func_use): Handle extension function, mark as extension and defined.
	(track_ext_func): New function.
	(check_funcs): Update logic for extension functions.
	* ext.c (make_builtin): Call track_ext_func.

2012-06-24         Andrew J. Schorr     <aschorr@telemetry-investments.com>

	* TODO.xgawk: Most of IOBUF has been hidden.
	* gawkapi.h (IOBUF): Remove declaration (now back in awk.h).
	(IOBUF_PUBLIC): Declare new structure defining subset of IOBUF fields
	that should be exposed to extensions.
	(gawk_api): Update register_open_hook argument from IOBUF to
	IOBUF_PUBLIC.
	* awk.h (IOBUF): Restore declaration with 5 fields moved to new
	IOBUF_PUBLIC structure.
	(register_open_hook): Update open_func argument from IOBUF to
	IOBUF_PUBLIC.
	* gawkapi.c (api_register_open_hook): Ditto.
	* io.c (after_beginfile, nextfile, iop_close, gawk_pclose): Some fields
	such as fd and name are now inside the IOBUF public structure.
	(struct open_hook): Update open_func argument from IOBUF to
	(register_open_hook): Ditto.
	(find_open_hook): opaque now inside IOBUF_PUBLIC.
	(iop_alloc): fd and name now in IOBUF_PUBLIC.
	(get_a_record): If the get_record hook returns EOF, set the IOP_AT_EOF
	flag.  Access fd inside IOBUF_PUBLIC.
	(get_read_timeout): File name now inside IOBUF_PUBLIC.
	* interpret.h (r_interpret): File name now inside IOBUF_PUBLIC.
	* ext.c (load_ext): No need to call return at the end of a void
	function.

2012-06-24         Arnold D. Robbins     <arnold@skeeve.com>

	* ext.c (load_ext): Don't retun a value from a void function.
	* gawkapi.c (api_set_array_element): Set up vname and parent_array.

2012-06-21         Arnold D. Robbins     <arnold@skeeve.com>

	More API and cleanup:

	* awk.h (stopme): Make signature match other built-ins.
	* awkgram.y (stopme): Make signature match other built-ins.
	(regexp): Minor edit.
	* gawkapi.c (api_set_argument): Remove unused variable.
	Set parent_array field of array value.
	* TODO.xgawk: Update some.

	Remove extension() builtin.

	* awk.h (do_ext): Removed.
	(load_ext): Signature changed.
	* awkgram.y (tokentab): Remove do_ext.
	Change calls to do_ext.
	* ext.c (load_ext): Make init function a constant.
	* main.c (main): Change calls to do_ext.

2012-06-20         Arnold D. Robbins     <arnold@skeeve.com>

	Restore lost debugging function:

	* awkgram.y (stopme): Restore long lost debugging function.
	* awk.h (stopme): Add declaration.

	API work:

	* ext.c (get_argument): Make extern.
	* awk.h (get_argument): Declare it.
	* gawkapi.c (api_set_argument): Call it. Finish off the logic.
	(api_get_argument): Refine logic to use get_argument.
	* gawkapi.h (set_argument): New API.

2012-06-19         Arnold D. Robbins     <arnold@skeeve.com>

	Remove code duplication in gawkapi.c from msg.c:

	* awk.h (err): Add `isfatal' first parameter.
	* awkgram.y (err): Adjust all calls.
	* msg.c (err): Adjust all calls. Move fatal code to here ...
	(r_fatal): From here.
	* gawkapi.c: Remove code duplication and adjust calls to `err'.

	Handle deleting elements of flattened array:

	* awk.h (get_argument): Remove declaration.
	* ext.c (get_argument): Make static.
	* gawkapi.h (awk_flat_array_t): Make opaque fields const. Add
	more descriptive comments.
	* gawkapi.c (release_flattened_array): Delete elements flagged
	for deletion. Free the flattened array also.

	Add additional debugging when developing:

	* configure.ac: Add additional debugging flags.
	* configure: Regenerated.

2012-06-18         Arnold D. Robbins     <arnold@skeeve.com>

	* gawkapi.h (get_array_element): Restore `wanted' paramater.
	(awk_element_t): Use awk_value_t for index. Add awk_flat_array_t.
	(flatten_array): Change signature to use awk_flat_array_t;
	(release_flattened_array): Change signature to use awk_flat_array_t;
	* gawkapi.c (api_sym_update): Handle case where variable exists already.
	(api_get_array_element): Restore `wanted' paramater and pass it
	on to node_to_awk_value.
	(api_set_array_element): Revisse to match changed element type.
	(api_flatten_array): Revise signature, implement.
	(api_release_flattened_array): Revise signature, implement.

2012-06-17         Arnold D. Robbins     <arnold@skeeve.com>

	API Work:

	* gawkapi.h (get_array_element): Remove `wanted' parameter.
	(r_make_string): Comment the need for `api' and `ext_id' parameters.
	* gawkapi.c (api_sym_update): Move checks to front.
	Initial code for handling arrays. Still needs work.
	(api_get_array_element): Implemented.
	(api_set_array_element): Additional checking code.
	(api_del_array_element): Implemented.
	(api_create_array): Implemented.
	(init_ext_api): Force do_xxx values to be 1 or 0.
	(update_ext_api): Ditto.

2012-06-12         Arnold D. Robbins     <arnold@skeeve.com>

	API Work:

	* gawkapi.h (awk_value_t): Restore union.
	(get_curfunc_param): Renamed to get_argument. Return type changed
	to awk_bool_t. Semantics better thought out and documented.
	(awk_atexit, get_array_element): Return type now void.
	(sym_lookup): Return type now void. Argument order rationalized.
	* gawkapi.c (node_to_awk_value): Return type is now awk_bool_t.
	Semantics now match table in gawkawpi.h.
	(api_awk_atexit): Return type now void.
	(api_sym_lookup): Return type is now awk_bool_t. Change parameter
	order.
	(api_get_array_element): Return type is now awk_bool_t.

	Further API implementations and fixes for extension/testext.c:

	* awk.h (final_exit): Add declaration.
	* ext.c (load_ext): Change `func' to install_func.
	* gawkapi.c: Add casts to void for id param in all functions.
	(api_sym_update): Finish implementation.
	(api_get_array_element): Start implementation.
	(api_set_array_element): Add error checking.
	(api_get_element_count): Add error checking, return the right value.
	* main.c (main): Call final_exit instead of exit.
	(arg_assign): Ditto.
	* msg.c (final_exit): New routine to run the exit handlers and exit.
	(gawk_exit): Call it.
	* profile.c (dump_and_exit): Ditto.

2012-06-10         Andrew J. Schorr     <aschorr@telemetry-investments.com>

	* TODO.xgawk: Addition of time extension moved to "done" section.

2012-06-10         Andrew J. Schorr     <aschorr@telemetry-investments.com>

	* gawkapi.c (api_update_ERRNO_string): Treat boolean true as a request
	for TRANSLATE, and false as DONT_TRANSLATE.

2012-06-06         Arnold D. Robbins     <arnold@skeeve.com>

	* cint_array.c (tree_print, leaf_print): Add additional casts
	for printf warnings.

	* awk.h (update_ext_api): Add declaration.
	* gawkapi.c (update_ext_api): New function.
	* eval.c (set_LINT): Call update_ext_api() at the end.
	* gawkapi.h: Document that do_XXX could change on the fly.

	* awk.h (run_ext_exit_handlers): Add declaration.
	* msg.c (gawk_exit): Call it.

2012-06-05         Arnold D. Robbins     <arnold@skeeve.com>

	* ext.c (load_ext): Remove use of RTLD_GLOBAL. Not needed in new
	scheme. Clean up error messages.

2012-06-04         Arnold D. Robbins     <arnold@skeeve.com>

	* configure.ac: Remove use of -export-dynamic for GCC.
	* configure: Regenerated.

2012-05-30         Arnold D. Robbins     <arnold@skeeve.com>

	* main.c (is_off_limits_var): Minor coding style edit.
	* gawkapi.c (awk_value_to_node): More cleanup.
	(node_to_awk_value): Use `wanted' for decision making.
	(api_sym_update): Start implementation. Needs more work.
	General: More cleanup, comments.
	* gawkapi.h (api_sym_update): Add additional comments.

2012-05-29         Arnold D. Robbins     <arnold@skeeve.com>

	* gawkapi.c (node_to_awk_value): Add third parameter indicating type
	of value desired. Based on that, do force_string or force_number
	to get the "other" type.
	(awk_value_to_node): Clean up the code a bit.
	(get_curfunc_param): Move forcing of values into node_to_awk_value.
	(api_sym_lookup): Add third parameter indicating type of value wanted.
	(api_get_array_element): Ditto.
	* gawk_api.h: Additional comments and clarifications. Revise APIs
	to take third 'wanted' argument as above.
	(awk_value_t): No longer a union so that both values may be accessed.
	All macros: Parenthesized the bodies.
	* bootstrap.sh: Rationalize a bit.

2012-05-26         Andrew J. Schorr     <aschorr@telemetry-investments.com>

	* Makefile.am (include_HEADERS): Add so gawkapi.h will be installed.
	(base_sources): Add gawkapi.h so that it is in dist tarball.
	* TODO.xgawk: Update.
	* main.c (is_off_limits_var): Stop returning true for everything
	except PROCINFO.

2012-05-25         Arnold D. Robbins     <arnold@skeeve.com>

	* main.c (is_off_limits_var): New function to check if a variable
	is one that an extension function may not change.
	* awk.h (is_off_limits_var): Declare it.
	* gawkapi.c (api_sym_lookup): Use it.

	* bootstrap.sh: Touch various files in the extension directory also.

2012-05-24         Andrew J. Schorr     <aschorr@telemetry-investments.com>

	* gawkapi.h (awk_param_type_t): Remove (use awk_valtype_t instead).
	(awk_ext_func_t): Pass a result argument, and return an awk_value_t *.
	(gawk_api.get_curfunc_param): Add a result argument.
	(gawk_api.set_return_value): Remove obsolete function.
	(gawk_api.sym_lookup, gawk_api.get_array_element): Add a result
	argument.
	(gawk_api.api_make_string, gawk_api.api_make_number): Remove hooks,
	since access to gawk internal state is not required to do this.
	(set_return_value): Remove obsolete macro.
	(get_curfunc_param, sym_lookup, get_array_element): Add result argument.
	(r_make_string, make_number): New static inline functions.
	(make_string, dup_string): Revise macro definitions.
	(dl_load_func): Remove global_api_p and global_ext_id args,
	and fix SEGV by setting api prior to checking its version members.
	(GAWK): Expand ifdef to include more stuff.
	* gawkapi.c (node_to_awk_value): Add result argument.
	(api_get_curfunc_param): Add result argument, and use awk_valtype_t.
	(api_set_return_value): Remove obsolete function.
	(awk_value_to_node): New global function to convert back into internal
	format.
	(api_add_ext_func): Simply call make_builtin.
	(node_to_awk_value): Add result argument, and handle Node_val case.
	(api_sym_lookup, api_get_array_element): Add result argument.
	(api_set_array_element): Implement.
	(api_make_string, api_make_number): Remove functions that belong on
	client side.
	(api_impl): Remove 3 obsolete entries.
	* TODO.xgawk: Update to reflect progress.
	* Makefile.am (base_sources): Add gawkapi.c.
	* awk.h: Include gawkapi.h earlier.
	(api_impl, init_ext_api, awk_value_to_node): Add declarations
	so we can hook in new API.
	(INSTRUCTION): Add new union type efptr for external functions.
	(extfunc): New define for d.efptr.
	(load_ext): Remove 3rd obj argument that was never used for anything.
	(make_builtin): Change signature for new API.
	* awkgram.y (load_library): Change 2nd argument to load_ext
	from dlload to dl_load, and remove pointless 3rd argument.
	* main.c (main): Call init_ext_api() before loading shared libraries.
	Change 2nd argument to load_ext from dlload to dl_load, and remove
	pointless 3rd argument.
	* ext.c (do_ext): Remove pointless 3rd argument to load_ext.
	(load_ext): Remove 3rd argument.  Port to new API (change initialization
	function signature).  If initialization function fails, issue a warning
	and return -1, else return 0.
	(make_builtin): Port to new API.
	* interpret.h (r_interpret): For Op_ext_builtin, call external functions
	with an awk_value_t result buffer, and convert the returned value
	to a NODE *.  For Node_ext_func, code now in extfunc instead of builtin.

2012-05-21         Andrew J. Schorr     <aschorr@telemetry-investments.com>

	* configure.ac: Remove libtool, and call configure in the
	extension subdirectory.  Change pkgextensiondir to remove the
	version number, since the new API has builtin version checks.
	* TODO.xgawk: Update.
	* ltmain.sh: Removed, since libtool no longer used here.

2012-05-19         Andrew J. Schorr     <aschorr@telemetry-investments.com>

	* TODO.xgawk: Update to reflect progress and new issues.
	* main.c (main): Add -i (--include) option.
	(usage): Ditto.
	* awkgram.y (add_srcfile): Eliminate duplicates only for SRC_INC
	and SRC_EXTLIB sources (i.e. -f duplicates should not be removed).
	* io.c (find_source): Set DEFAULT_FILETYPE to ".awk" if not defined
	elsewhere.

2012-05-15         Arnold D. Robbins     <arnold@skeeve.com>

	* awk.h: Include "gawkapi.h" to get IOBUF.
	* gawkapi.h: Considerable updates.
	* gawkapi.c: New file. Start at implementing the APIs.

2012-05-13         Andrew J. Schorr     <aschorr@telemetry-investments.com>

	* TODO.xgawk: Update to reflect recent discussions and deletion of
	extension/xreadlink.[ch].

2012-05-11         Arnold D. Robbins     <arnold@skeeve.com>

	Sweeping change: Use `bool', `true', and `false' everywhere.

2012-04-09         Andrew J. Schorr     <aschorr@telemetry-investments.com>

	* eval.c (unset_ERRNO): Fix memory management bug -- need to use
	dupnode with Nnull_string.

2012-04-08         Andrew J. Schorr     <aschorr@telemetry-investments.com>

	* Makefile.am (valgrind): Define VALGRIND instead of redefining AWK.
	This allows test/Makefile.am to set up the command environment as
	desired.
	(valgrind-noleak): Ditto, plus set --leak-check=no instead of the
	default summary setting.

2012-04-07         Andrew J. Schorr     <aschorr@telemetry-investments.com>

	* TODO.xgawk: Update to reflect progress.

2012-04-01         Andrew J. Schorr     <aschorr@telemetry-investments.com>

	* TODO.xgawk: Move valgrind-noleak item into "done" section.
	* Makefile.am (valgrind-noleak): Add new valgrind rule that omits
	the "--leak-check=full" option to help spot more serious problems.

2012-04-01         Andrew J. Schorr     <aschorr@telemetry-investments.com>

	* TODO.xgawk: Move ERRNO item into "done" section.
	* awk.h (update_ERRNO, update_ERRNO_saved): Remove declarations.
	(update_ERRNO_int, enum errno_translate, update_ERRNO_string,
	unset_ERRNO): Add new declarations.
	* eval.c (update_ERRNO_saved): Renamed to update_ERRNO_int.
	(update_ERRNO_string, unset_ERRNO): New functions.
	* ext.c (do_ext): Use new update_ERRNO_string function.
	* io.c (ERRNO_node): Remove redundant extern declaration (in awk.h).
	(after_beginfile, nextfile): Replace update_ERRNO() with
	update_ERRNO_int(errno).
	(inrec): Replace update_ERRNO_saved with update_ERRNO_int.
	(do_close): Use new function update_ERRNO_string.
	(close_redir, do_getline_redir, do_getline): Replace update_ERRNO_saved
	with update_ERRNO_int.

2012-03-27         Andrew J. Schorr     <aschorr@telemetry-investments.com>

	* TODO.xgawk: Update to reflect debate about how to support Cygwin
	and other platforms that cannot link shared libraries with unresolved
	references.
	* awkgram.y (add_srcfile): Minor bug fix: reverse sense of test
	added by Arnold in last patch.
	* configure.ac: AC_DISABLE_STATIC must come before AC_PROG_LIBTOOL.

2012-03-26         Arnold D. Robbins     <arnold@skeeve.com>

	Some cleanups.

	* awkgram.y (add_srcfile): Use whole messages, better for
	translations.
	* io.c (init_awkpath): Small style tweak.
	* main.c (path_environ): Straighten out initial comment, fix
	compiler warning by making `val' const char *.

2012-03-25         Andrew J. Schorr     <aschorr@telemetry-investments.com>

	* configure.ac (AC_DISABLE_STATIC): Add this to avoid building useless
	static extension libraries.

2012-03-25         Andrew J. Schorr     <aschorr@telemetry-investments.com>

	* TODO.xgawk: New file listing completed and pending xgawk enhancements.

2012-03-24         Andrew J. Schorr     <aschorr@telemetry-investments.com>

	* io.c (path_info): Fix white space.
	(pi_awkpath, pi_awklibpath): Avoid structure initializers.
	(do_find_source): Eliminate pointless parentheses.
	(find_source): Leave a space after "&".
	* main.c (load_environ): Fix typo in comment.

2012-03-21         Andrew J. Schorr     <aschorr@telemetry-investments.com>

	* awkgram.y (LEX_LOAD): New token to support @load.
	(grammar): Add rules to support @load.
	(tokentab): Add "load".
	(add_srcfile): Improve error message to distinguish between source files
	and shared libraries.
	(load_library): New function to load libraries specified with @load.
	(yylex): Add support for LEX_LOAD (treated the same way as LEX_INCLUDE).

2012-03-20         Andrew J. Schorr     <aschorr@telemetry-investments.com>

	* Makefile.am (EXTRA_DIST): Remove extension.
	(SUBDIRS): Add extension so libraries will be built.
	(DEFS): Define DEFLIBPATH and SHLIBEXT so we can find shared libraries.
	* awk.h (deflibpath): New extern declaration.
	* configure.ac: Add support for building shared libraries by adding
	AC_PROG_LIBTOOL and AC_SUBST for acl_shlibext and pkgextensiondir.
	(AC_CONFIG_FILES): Add extension/Makefile.
	* io.c (pi_awkpath, pi_awklibpath): New static structures to contain
	path information.
	(awkpath, max_pathlen): Remove static variables now inside pi_awkpath.
	(init_awkpath): Operate on path_info structure to support both
	AWKPATH and AWKLIBPATH.  No need for max_path to be static, since
	this should be called only once for each environment variable.
	(do_find_source): Add a path_info arg to specify which path to search.
	Check the try_cwd parameter to decide whether to search the current
	directory (not desirable for AWKLIBPATH).
	(find_source): Choose appropriate path_info structure based on value
	of the is_extlib argument.  Set EXTLIB_SUFFIX using SHLIBEXT define
	instead of hardcoding ".so".
	* main.c (path_environ): New function to add AWKPATH or AWKLIBPATH
	to the ENVIRON array.
	(load_environ): Call path_environ for AWKPATH and AWKLIBPATH.

2012-06-19         Arnold D. Robbins     <arnold@skeeve.com>

	* main.c (main): Do setlocale to "C" if --characters-as-bytes.
	Thanks to "SP" for the bug report.

2012-05-09         Arnold D. Robbins     <arnold@skeeve.com>

	* configure.ac: Added AC_HEADER_STDBOOL
	* awk.h, dfa.c, regex.c: Reworked to use results
	of test and include missing_d/gawkbool.h.

2012-05-07         Arnold D. Robbins     <arnold@skeeve.com>

	* array.c (prnode): Add casts to void* for %p format.
	* debug.c (print_instruction): Ditto.
	* builtin.c: Fix %lf format to be %f everywhere.

	Unrelated:

	* replace.c: Don't include "config.h", awk.h gets it for us.

2012-05-04         Arnold D. Robbins     <arnold@skeeve.com>

	* getopt.c [DJGPP]: Change to __DJGPP__.
	* mbsupport.h [DJGPP]: Change to __DJGPP__.

	Unrelated:

	* awk.h: Workarounds for _TANDEM_SOURCE.

2012-05-01         Arnold D. Robbins     <arnold@skeeve.com>

	* dfa.c: Sync with GNU grep. RRI code now there, needed additional
	change for gawk.
	* configure.ac: Add check for stdbool.h.
	* regex.c: Add check for if not have stdbool.h, then define the
	bool stuff.

2012-04-27         Arnold D. Robbins     <arnold@skeeve.com>

	* dfa.c: Sync with GNU grep.
	* xalloc.h (xmemdup): Added, from grep, for dfa.c. Sigh.

2012-04-27         Arnold D. Robbins     <arnold@skeeve.com>

	Update to autoconf 2.69, automake 1.12.

	* INSTALL, aclocal.m4, configh.in, depcomp, install-sh, missing,
	mkinstalldirs, ylwrap: Updated.
	* configure.ac (AC_TYPE_LONG_LONG_INT, AC_TYPE_UNSIGNED_LONG_LONG_INT,
	AC_TYPE_INTMAX_T, AC_TYPE_UINTMAX_T): Renamed from gl_* versions.
	* configure: Regenerated.

2012-04-24         Arnold D. Robbins     <arnold@skeeve.com>

	* cmd.h (dPrompt, commands_Prompt, eval_Prompt, dgawk_Prompt): Changed
	to dbg_prompt, commands_prompt, eval_prompt, dgawk_prompt.
	* debug.c: Ditto.
	* command.y: Ditto.  Some minor whitespace and comments cleanup.

2012-04-24         Arnold D. Robbins     <arnold@skeeve.com>

	io.c cleanup and some speedup for RS as regexp parsing.

	* awk.h (Regexp): New members has_meta and maybe_long.
	(enum redirval): Add redirect_none as value 0.
	(remaybelong): Remove function declaration.
	* awkgram.y: Use redirect_none instead of 0 for no redirect cases.
	* io.c (go_getline_redir): Second arg now of type enum redirval.
	Changed intovar into into_variable.
	(comments and whitespace): Lots of general cleanup.
	(socket_open): readle changed to read_len.
	(two_way_open): Add additional calls to os_close_on_exec.
	(rsrescan): Simplify code a bit and use RS->maybe_long.
	* re.c (make_regexp): Set up new members in Regexp struct.
	(remaybelong): Remove function.
	(reisstring): Simplified code.

2012-04-16  Eli Zaretskii  <eliz@gnu.org>

	* io.c (read_with_timeout) [__MINGW32__]: Just call the blocking
	'read', as 'select' is only available for sockets.
	* mpfr.c (set_ROUNDMODE) [!HAVE_MPFR]: Renamed from set_RNDMODE.
	* main.c (load_procinfo): Declare name[] also when HAVE_MPFR is
	defined even though HAVE_GETGROUPS etc. are not.

2012-04-12         John Haque      <j.eh@mchsi.com>

	* array.c, awk.h, awkgram.y, builtin.c, command.y, debug.c,
	field.c, mpfr.c, profile.c: Change RND_MODE to ROUND_MODE.

2012-04-11         John Haque      <j.eh@mchsi.com>

	* main.c (varinit): Change RNDMODE to ROUNDMODE.

2012-04-11         Arnold D. Robbins     <arnold@skeeve.com>

	* main.c: Change --arbitrary-precision to --bignum.

2012-04-02         John Haque      <j.eh@mchsi.com>

	Add support for arbitrary-precision arithmetic.

	* mpfr.c: New file.
	* awk.h (struct exp_node): Add union to handle different number types.
	(MPFN, MPZN): New flag values.
	(DO_MPFR, do_mpfr): New defines.
	(PREC_node, RNDMODE_node): Add declarations.
	(PRECISION, RND_MODE, MNR, MFNR, mpzval, do_ieee_fmt): Add declarations.
	(make_number, str2number, format_val, cmp_numbers): Ditto.
	(force_number): Change definition.
	(Func_pre_exec, Func_post_exec): New typedefs.
	(POP_NUMBER, TOP_NUMBER): Change definitions.
	(get_number_ui, get_number_si, get_number_d, get_number_uj,
	iszero, IEEE_FMT, mpg_float, mpg_integer, mpg_float,
	mpg_integer): New defines.
	* awkgram.y (tokentab):	Add alternate function entries for MPFR/GMP.
	(snode): Choose the appropriate function.
	(negate_num): New function to negate a number.
	(grammar): Use it.
	(yylex): Adjust number handling code.
	* array.c (value_info, asort_actual, sort_user_func): Adjust for
	MPFR/GMP numbers.
	(do_adump, indent): Minor changes.
	(sort_up_index_number, sort_up_value_number, sort_up_value_type): Use
	cmp_numbers() for numeric comparisons.
	* builtin.c (mpz2mpfr): New function.
	(format_tree): Adjust to handle MPFR and GMP numbers.
	* eval.c (register_exec_hook): New function to manage interpreter hooks.
	(num_exec_hook, pre_execute, post_execute): New and adjusted definitions.
	(h_interpret): Renamed from debug_interpret.
	(init_interpret): Changed to use the new name.
	(flags2str): New entries for MPFN and MPZN.
	(cmp_nodes): Reworked to use seperate routine for numeric comparisons.
	(set_IGNORECASE, set_BINMODE, set_LINT, update_NR, update_FNR,
	update_NF): Adjust code and some cleanup.
	* field.c (rebuild_record): Field copying code reworked to handle
	MPFR/GMP numbers.
	(set_NF): Minor adjustment.
	* io.c (INCREMENT_REC): New macro.
	(inrec, do_getline): Use the new macro.
	(nextfile, set_NR, set_FNR, get_read_timeout, pty_vs_pipe): Adjust code
	to handle MPFR/GMP numbers.
	* interpret.h (r_interpret): Adjust TOP_NUMBER/POP_NUMBER usage.
	(EXEC_HOOK): New macro and definition.
	(DEBUGGING): Removed.
	* main.c (DEFAULT_PREC, DEFAULT_RNDMODE): New defines.
	(opttab): New entry for option arbitrary-precision.
	(main): Handle the new option.
	(usage): Add to usage message.
	(varinit): Add PREC and RNDMODE.
	(load_procinfo): Install MPFR and GMP related items.
	(version): Append MPFR and GMP versions to message.
	* msg.c (err) : Adjust FNR handling with MPFR/GMP.
	* node.c (r_format_val): Renamed from format_val.
	(r_force_number): Return NODE * instead of AWKNUM.
	(make_number, str2number, format_val, cmp_numpers: Defined and initialized.
	(r_unref): Free MPFR/MPZ numbers.
	(get_numbase): Renamed from isnondecimal and return the base.
	(cmp_awknums): New function to compare two AWKNUMs.
	* command.y (yylex): Adjust number handling code.
	(grammar): Minor adjustments to handle negative numbers.
	* debug.c (init_debug): New function.
	(do_info, do_set_var, watchpoint_triggered, serialize,
	initialize_watch_item, do_watch, print_watch_item): Minor adjustments.
	(debug_pre_execute): Adjusted to handle MPFR and GMP numbers.

2012-04-09         Arnold D. Robbins     <arnold@skeeve.com>

	* INSTALL, config.guess, config.sub, depcomp, install-sh,
	missing, mkinstalldirs, ylwrap: Update to latest from automake 1.11.4.

2012-04-08         Arnold D. Robbins     <arnold@skeeve.com>

	* Update various files to automake 1.11.4.

2012-03-30         Arnold D. Robbins     <arnold@skeeve.com>

	* configure.ac (GAWK_AC_NORETURN): Do as macro instead of inline.

2012-03-29         Arnold D. Robbins     <arnold@skeeve.com>

	* dfa.h, dfa.c: Sync with grep. Major cleanups and some changes
	there.
	* re.c (research): Pass size_t* to dfaexec to match type change.
	* configure.ac (AH_VERBATIM[_Noreturn]): Added from Paul Eggert to
	ease compiling.
	(AC_INIT): Bump version.
	* configure, configh.in, version.c: Regenerated.

2012-03-28         Arnold D. Robbins     <arnold@skeeve.com>

	* 4.0.1: Release tar ball made.

2012-03-28         Arnold D. Robbins     <arnold@skeeve.com>

	* getopt.c: Add DJGPP to list of platforms where it's ok
	to include <stdlib.h>.
	* awkgram.y, builtin.c, ext.c, mbsupport.h, re.c: Update
	copyright year.

2012-03-21         Corinna Vinschen      <vinschen@redhat.com>

	* getopt.c: Add Cygwin to list of platforms where it's ok
	to include <stdlib.h>.

2012-03-20         Arnold D. Robbins     <arnold@skeeve.com>

	Get new getopt to work on Linux and C90 compilers:

	* getopt.c: Undef ELIDE_CODE for gawk.
	(_getopt_internal_r): Init first.needs_free to 0. In test for -W
	move executable code to after declarations for C90 compilers.
	* getopt1.c: Undef ELIDE_CODE for gawk.

	Minor bug fix with printf, thanks to John Haque:

	* builtin.c (format_tree): Initialize base to zero at the top
	of the while loop.

	Getting next tar ball ready:

	* configure.ac: Remove duplicate check for wcscoll. Thanks
	to Stepan Kasal.

2012-03-16         Arnold D. Robbins     <arnold@skeeve.com>

	* getopt.c, getopt.h, getopt1.c, getopt_int.h, regcomp.c,
	regex.c, regex.h, regex_internal.c, regex_internal.h,
	regexec.c: Sync with GLIBC, what the heck.

2012-03-14         Eli Zaretskii  <eliz@gnu.org>

	* mbsupport.h (btowc): Change for non-DJGPP.
	* re.c (dfaerror): Add call to exit for DJGPP.

2012-03-14         Arnold D. Robbins     <arnold@skeeve.com>

	* regex_internal.c (re_string_skip_chars): Fix calculation of
	remain_len with m.b. chars. Thanks to Stanislav Brabec
	<sbrabec@suse.cz>.

2012-02-28         Arnold D. Robbins     <arnold@skeeve.com>

	* main.c (init_groupset): Make `getgroups' failing a non-fatal
	error.  After all, what's the big deal?  Should help on Plan 9.

2012-02-27         Arnold D. Robbins     <arnold@skeeve.com>

	* dfa.c (parse_bracket_exp): Revert changes 2012-02-15 to stay
	in sync with grep.
	* dfa.h (dfarerror): Add __attribute__ from grep.

2012-02-15         Arnold D. Robbins     <arnold@skeeve.com>

	Fix warnings from GCC 4.6.2 -Wall option.

	* awkgram.y (newline_eof): New function to replace body of
	NEWLINE_EOF macro.
	(yylex): Replace body of NEWLINE_EOF macro.
	* dfa.c (parse_bracket_exp): Init variables to zero.
	* ext.c (dummy, junk): Remove.
	* regex_internal.c (re_string_reconstruct): Remove buf array. It was
	set but not used.

2012-02-10         Arnold D. Robbins     <arnold@skeeve.com>

	* dfa.c: Sync with GNU grep.

2012-02-07         Arnold D. Robbins     <arnold@skeeve.com>

	* main.c (main): Move init of `output_fp' to before parsing of
	program so that error messages from msg.c don't dump core.
	Thanks to Michael Haardt <michael@moria.de>.

2012-01-13         Arnold D. Robbins     <arnold@skeeve.com>

	* dfa.c [is_valid_unibtye_character]: Fix from GNU grep to
	bug reported by me from Scott Deifik for DJGPP.

2012-01-03         Arnold D. Robbins     <arnold@skeeve.com>

	* dfa.c: Sync with GNU grep.

2012-01-02         Arnold D. Robbins     <arnold@skeeve.com>

	* io.c (Read_can_timeout, Read_timeout, Read_default_timeout):
	Renamed to use lower case.
	Other minor stylistic edits.

2012-01-01         John Haque      <j.eh@mchsi.com>

	* awk.h (struct iobuf): New entry read_func.
	* io.c (Read_can_timeout, Read_timeout, Read_default_timeout):
	New variables.
	(init_io): New routine to initialize the variables.
	(in_PROCINFO): New "clever" routine to parse elements with indices
	seperated by a SUPSEP.
	(get_read_timeout): New routine to read timeout value for an IOBUF.
	(read_with_timeout): New routine to read from a fd with a timeout.
	(pty_vs_pipe): Use in_PROCINFO().
	(get_a_record): Set the timeout value and the read routine as necessary.
	* main.c (main): Call init_io().

2011-12-31         Arnold D. Robbins     <arnold@skeeve.com>

	* profile_p.c: Remove the file.
	* msg.c (err): Remove check for name being dgawk.

2011-12-31         Arnold D. Robbins     <arnold@skeeve.com>

	* awk.h [STREQ, STREQN]: Remove macros.
	* awkgram.y, builtin.c, command.y, debug.c, eval.c,
	io.c, msg.c: Change all uses to call strcmp, strncmp.

2011-12-28         Arnold D. Robbins     <arnold@skeeve.com>

	* int_array.c, str_array.c: Fix some compiler warnings 32/64
	bit system differences.

2011-12-26         John Haque      <j.eh@mchsi.com>

	Merge gawk, pgawk and dgawk into a single executable gawk.

	* awk.h (DO_PRETTY_PRINT, DO_PROFILE, DO_DEBUG,
	do_pretty_print, do_debug): New defines.
	(interpret): New variable, a pointer to an interpreter routine.
	(enum exe_mode): Nuked.
	* main.c (opttab): New options --pretty-print and --debug;
	Remove option --command.
	(usage): Update usage messages.
	* interpret.h: New file.
	* eval.c (r_interpret): Move to the new file.
	(debug_interpret): New interpreter routine when debugging.
	(init_interpret): New routine to initialize interpreter related
	variables.
	* eval_d.c, eval_p.c: Delete files.
	* debug.c (interpret): Renamed to debug_prog.
	(DEFAULT_PROMPT, DEFAULT_HISTFILE, DEFAULT_OPTFILE): Remove prefix 'd'.
	* profile.c (init_profiling): Nuked.
	* Makefile.am: Adjusted.

	Add command line option --load for loading extensions.

	* awk.h (srctype): Add new source type SRC_EXTLIB.
	* ext.c(load_ext): New routine to load extension.
	(do_ext): Adjust to use load_ext().
	* main.c (opttab): Add new option --load.
	(main): Call load_ext() to load extensions.
	(usage): Add usage message for the new option.
	* io.c (get_cwd): New routine.
	(do_find_source): Use the new routine.
	(find_source): Handle new type SRC_EXTLIB.
	* awkgram.y (parse_program, next_sourcefile): Skip type SRC_EXTLIB.
	(add_srcfile): Adjust call to find_source.
	* debug.c (source_find): Same.

	Unrelated:

	* ext.c (get_argument): Fixed argument parsing.
	* array.c (null_array_func): Reworked array routines for an empty array.
	* str_array.c, int_array.c: Make GCC happy, use %u instead of %lu
	printf formats.
	* eval.c (node_Boolean): New array for TRUE and FALSE nodes.
	(init_interpret): Create the new nodes.
	(eval_condition): Add test for the new nodes.
	(setup_frame): Disable tail-recursion optimization when profiling.
	* interpret.h (r_interpret): Use the boolean nodes instead of making
	new ones when needed.

2011-12-26         Arnold D. Robbins     <arnold@skeeve.com>

	Finish Rational Range Interpretation (!)

	* dfa.c (match_mb_charset): Compare wide characters directly
	instead of using wcscoll().
	* regexec.c (check_node_accept_byte): Ditto.

	Thanks to Paolo Bonzini for pointing these out.

2011-12-06         John Haque      <j.eh@mchsi.com>

	* debug.c (source_find): Fix misplaced call to efree.
	* profile.c (redir2str): Add a missing comma in the redirtab array.
	* eval.c (r_interpret): Disallow call to exit if currule is undefined.
	This avoids the possiblity of running END blocks more than once when
	used in a user-defined sorted-in comparision function.
	* array.c (sort_user_func): Adjust appropriately.

2011-12-06         Arnold D. Robbins     <arnold@skeeve.com>

	* awk.h, mbsupport.h: Changes for MBS support on DJGPP
	and z/OS.
	* io.c: Disable pty support on z/OS.

2011-11-27         Arnold D. Robbins     <arnold@skeeve.com>

	* dfa.c: Sync with GNU grep.
	* dfa.h: Add _GL_ATTRIBUTE_PURE macro. Bleah.

2011-11-14         John Haque      <j.eh@mchsi.com>

	* debug.c (set_breakpoint_at): Fix problem with setting
	breakpoints in a switch statement. Thanks to Giorgio Palandri
	<giorgio.palandri@gmail.com> for the bug report.

2011-11-14         Arnold D. Robbins     <arnold@skeeve.com>

	* mbsupport.h: Add check for HAVE_BTOWC, per Pat Rankin.

2011-11-12         Eli Zaretskii  <eliz@gnu.org>

	* mbsupport.h: Additional glop for dfa.c in Windows environment.

2011-11-01         Arnold D. Robbins     <arnold@skeeve.com>

	* dfa.c: Move glop for ! MBS_SUPPORT to ...
	* mbsupport.h: ... here.
	* replace.c: Include missing_d/wcmisc.c if ! MBS_SUPPORT.
	* regex_internal.h: Move include of mbsupport.h up and add
	additional checks to avoid inclusion of wctype.h and wchar.h.

2011-10-27         Arnold D. Robbins     <arnold@skeeve.com>

	* builtin.c (do_strftime): Per Pat Rankin, instead of casting
	fclock, use a long variable and check for negative or overflow.

2011-10-25         Arnold D. Robbins     <arnold@skeeve.com>

	Merge with gawk_performance branch done. Additionally:

	* cint_array.c, int_array.c, str_array.c: Fix compiler complaints
	about printf formats (signed / unsigned vs. %d / %u).
	* eval.c (setup_frame): Add a missing return value.

2011-10-25         Arnold D. Robbins     <arnold@skeeve.com>

	* Makefile.am (dist-hook): Use `cd $(srcdir)/pc' so that
	`make distcheck' works completely.
	* builtin.c (do_strftime): Add cast to long int in check
	for fclock < 0 for systems where time_t is unsigned (e.g., VMS).

2011-10-25  Stefano Lattarini  <stefano.lattarini@gmail.com>

	dist: generated file `version.c' is not removed by "make distclean"

	* Makefile.am (distcleancheck_listfiles): Define to ignore the
	generated `version.c' file.

2011-10-24         Arnold D. Robbins     <arnold@skeeve.com>

	* dfa.c (wcscoll): Create for VMS.
	* Makefile.am (dist-hook): Run sed scripts to make pc/config.h.

2011-10-24  Eli Zaretskii  <eliz@gnu.org>

	* builtin.c [HAVE_POPEN_H]: Include "popen.h".
	* README.git: Update for pc/ systems.

2011-10-21         Arnold D. Robbins     <arnold@skeeve.com>

	* Makefile.am (distcleancheck_listfiles): Added, per advice from
	Stefano Lattarini <stefano.lattarini@gmail.com>.
	* dfa.c: Additional faking of mbsupport for systems without it;
	mainly VMS.

2011-10-21  Stefano Lattarini  <stefano.lattarini@gmail.com>

	* configure.ac (AM_C_PROTOTYPES): Remove call to this macro.
	The comments in configure.ac said that the call to AM_C_PROTOTYPES
	was needed for dfa.h, synced from GNU grep; but this statement is
	not true anymore in grep since commit v2.5.4-24-g9b5e7d4 "replace
	AC_CHECK_* with gnulib modules", dating back to 2009-11-26.  Also,
	the support for automatic de-ANSI-fication has been deprecated in
	automake 1.11.2, and will be removed altogether in automake 1.12.
	* vms/vms-conf.h (PROTOTYPES, __PROTOTYPES): Remove these #define,
	they are not used anymore.
	* pc/config.h (PROTOTYPES): Likewise.

2011-10-18         Dave Pitts            <dpitts@cozx.com>

	* dfa.c: Move some decls to the top of their functions for
	C90 compilers.

2011-10-18         Arnold D. Robbins     <arnold@skeeve.com>

	* builtin.c (do_strftime): Add check for negative / overflowed
	time_t value with fatal error. Thanks to Hermann Peifer
	<peifer@gmx.eu> for the bug report.
	* dfa.c (setbit_wc): Non-MBS version. Add a return false
	since VMS compiler doesn't understand that abort doesn't return.

2011-10-10         Arnold D. Robbins     <arnold@skeeve.com>

	* builtin.c (do_sub): Init textlen to zero to avoid "may be
	used unitialized" warning. Thanks to Corinna Vinschen for
	pointing this out.
	* eval.c (unwind_stack): Add parentheses around condition in while
	to avoid overzealous warning from GCC.

2011-09-30  Eli Zaretskii  <eliz@gnu.org>

	* io.c (remap_std_file): Fix non-portable code that caused
	redirected "print" to fail if a previous read from standard input
	returned EOF.  Reported by David Millis <tvtronix@yahoo.com>.
	(remap_std_file): Per Eli's suggestion, removed the leading close
	of oldfd and will let dup2 do the close for us.

2011-10-11         John Haque     <j.eh@mchsi.com>

	* symbol.c: Add licence notice.
	* array.c (PREC_NUM, PREC_STR): Define as macros.

2011-10-09         Arnold D. Robbins     <arnold@skeeve.com>

	* dfa.c: Sync with GNU grep.

2011-10-07         John Haque     <j.eh@mchsi.com>

	Tail recursion optimization.
	* awkgram.y (grammar, mk_function): Recognize tail-recursive
	calls.
	* awk.h (tail_call, num_tail_calls): New defines.
	* eval.c (setup_frame): Reuse function call stack for
	tail-recursive calls.
	(dump_fcall_stack): Reworked.

2011-10-04         Arnold D. Robbins     <arnold@skeeve.com>

	* awk.h, main.c (gawk_mb_cur_max): Make it a constant 1 when
	MBS_SUPPORT isn't available to allow GCC dead code constant
	expression computation and dead code elimination to help out.

2011-10-02         Arnold D. Robbins     <arnold@skeeve.com>

	* io.c (rsnullscan, get_a_record): Fix the cases where terminators
	are incomplete when RS == "". Also fix the case where the new value
	is shorter than the old one.  Based on patch from Rogier
	<rogier777@gmail.com> as submitted by Jeroen Schot
	<schot@A-Eskwadraat.nl>.

2011-09-24         Arnold D. Robbins     <arnold@skeeve.com>

	* eval.c, io.c, re.c: Fix some spelling errors. Thanks to
	Jeroen Schot <schot@A-Eskwadraat.nl>.

2011-09-21         Arnold D. Robbins     <arnold@skeeve.com>

	* dfa.c, mbsupport.h: Sync with GNU grep. Large amount of changes
	that remove many ifdefs, moving many conditions for multibyte
	support into regular C code and relying GCC's dead code optimization
	to elimnate code that won't be needed.
	* dfa.c: For gawk, add a number of additional defines so that things
	will compile if MBS_SUPPORT is 0.
	* array.c, awk.h, awkgram.y, builtin.c, eval.c, field.c, main.c,
	node.c, re.c: Change `#ifdef MBS_SUPPORT' to `#if MBS_SUPPORT'.
	* awk.h, regex_internal.h: Move NO_MBSUPPORT handling to ...
	* mbsupport.h: ...here.

2011-09-16         Arnold D. Robbins     <arnold@skeeve.com>

	* dfa.c: Sync with GNU grep.

2011-09-08         John Haque     <j.eh@mchsi.com>

	Optimization for compound assignment, increment and
	decrement operators; Avoid unref and make_number calls
	when there is no extra references to the value NODE.

2011-09-03         Arnold D. Robbins     <arnold@skeeve.com>

	* dfa.c: Sync with GNU grep.

2011-08-31         John Haque     <j.eh@mchsi.com>

	Grammar related changes: Simplify grammar for user-defined
	functions and general cleanups.

	* symbol.c: New file.
	* awkgram.y: Move symbol table related routines to the
	new file.
	(rule, func_name, function_prologue, param_list): Reworked.
	(install_function, check_params): Do all error checkings
	for the function name and parameters before installing in
	the symbol table.
	(mk_function): Finalize function definition.
	(func_install, append_param, dup_params): Nuked.
	* symbol.c (make_params): allocate function parameter nodes
	for the symbol table. Use the hash node as Node_param_list;
	Saves a NODE for each parameter.
	(install_params): Install function parameters into the symbol
	table.
	(remove_params): Remove parameters out of the symbol table.
	* awk.h (parmlist, FUNC): Nuked.
	(fparms): New define.


	Dynamically loaded function parameters are now handled like
	those for a builtin.

	* awk.h (Node_ext_func, Op_ext_builtin): New types.
	(Op_ext_func): Nuked.
	* ext.c (make_builtin): Simplified.
	(get_curfunc_arg_count): Nuked; Use the argument 'nargs' of
	the extension function instead.
	(get_argument, get_actual_argument): Adjust.
	* eval.c (r_interpret): Update case Op_func_call for a dynamic
	extension function. Handle the new opcode Op_ext_builtin.
	* pprint (profile.c): Adjust.


	Use a single variable to process gawk options.

	* awk.h (do_flags): New variable.
	(DO_LINT_INVALID, DO_LINT_ALL, DO_LINT_OLD, DO_TRADITIONAL,
	DO_POSIX, DO_INTL, DO_NON_DEC_DATA, DO_INTERVALS,
	DO_PROFILING, DO_DUMP_VARS, DO_TIDY_MEM,
	DO_SANDBOX): New defines.
	(do_traditional, do_posix, do_intervals, do_intl,
	do_non_decimal_data, do_profiling, do_dump_vars,
	do_tidy_mem, do_sandbox, do_lint,
	do_lint_old): Defined as macros.
	* main.c: Remove definitions of the do_XX variables. Add
	do_flags definition.
	* debug.c (execute_code, do_eval, parse_condition): Save
	do_flags before executing/parsing and restore afterwards.


	Nuke PERM flag. Always increment/decrement the reference
	count for a Node_val. Simplifies macros and avoids
	occassional memory leaks, specially in the debugger.

	* awk.h (UPREF, DEREF, dupnode, unref): Simplified.
	(mk_number): Nuked.
	* (*.c): Increment the reference count of Nnull_string before
	assigning as a value.


	Revamped array handling mechanism for more speed and
	less memory consumption.

	* awk.h (union bucket_item, BUCKET): New definitions. Used as
	bucket elements for the hash table implementations of arrays;
	40% space saving in 32 bit x86.
	(buckets, nodes, array_funcs, array_base, array_capacity,
	xarray, alookup, aexists, aclear, aremove, alist,
	acopy, adump, NUM_AFUNCS): New defines.
	(array_empty): New macro to test for an empty array.
	(assoc_lookup, in_array): Defined as macros.
	(enum assoc_list_flags): New declaration.
	(Node_ahash, NUMIND): Nuked.
	* eval.c (r_interpret): Adjust cases Op_subscript,
	Op_subscript_lhs, Op_store_var and Op_arrayfor_incr.
	* node.c (dupnode, unref): Removed code related to Node_ahash.
	* str_array.c: New file to handle array with string indices.
	* int_array.c: New file to handle array with integer indices.
	* cint_array.c: New file. Special handling of arrays with
	(mostly) consecutive integer indices.


	Memory pool management reworked to handle NODE and BUCKET.

	* awk.h (struct block_item, BLOCK, block_id): New definitions.
	(getblock, freeblock): New macros.
	(getbucket, freebucket): New macros to allocate and deallocate
	a BUCKET.
	(getnode, freenode): Adjusted.
	* node.c (more_nodes): Nuked.
	(more_blocks): New routine to allocate blocks of memory.

2011-08-24         Arnold D. Robbins     <arnold@skeeve.com>

	Fix pty co-process communication on Ubuntu GNU/Linux.

	* io.c: Add include of <sys/ioctl.h> to get definition of TIOCSCTTY.
	(two_way_open): Move call for this ioctl to after setsid() call.

2011-08-23         Arnold D. Robbins     <arnold@skeeve.com>

	* regex_internal.c (re_string_fetch_byte_case ): Remove
	__attribute((pure)) since it causes failures with gcc -O2
	-fno-inline. Thanks to Neil Cahill <ncahill_alt@yahoo.com>
	for reporting the bug.

2011-08-10         John Haque      <j.eh@mchsi.com>

	BEGINFILE/ENDFILE related code redone.

	* awk.h (prev_frame_size, has_endfile, target_get_record,
	target_newfile): New defines.
	* awkgram.y (mk_program): Initialize has_endfile appropriately for
	Op_get_record.
	(parse_program): Initialize new jump targets for
	Op_get_record and Op_newfile.
	* eval.c (unwind_stack): Change argument to number of
	items to be left in the stack. Adjust code.
	(pop_fcall, pop_stack): New defines.
	(setup_frame): Initialize prev_frame_size.
	(exec_state, EXEC_STATE): New structure and typedef.
	(exec_state_stack): New variable.
	(push_exec_state, pop_exec_state): New functions to save and
	later retrieve an execution state.
	(r_interpret): Use the new functions and the defines in
	cases Op_K_getline, Op_after_beginfile, Op_after_endfile,
	Op_newfile and Op_K_exit.
	* io.c (after_beginfile): When skipping a file using nextfile,
	return zero in case there was an error opening the file.
	(has_endfile): Nuke global variable.
	(inrec): Add a second argument to pass errno to the calling
	routine.
	* debug.c (print_instruction): Update cases.

2011-08-10         Arnold D. Robbins     <arnold@skeeve.com>

	Fix (apparently long-standing) problem with FIELDWIDTHS.
	Thanks to Johannes Meixner <jsmeix@suse.de>.

	* field.c (set_FIELDWIDTHS): Adjust calculations.

	Fix problem with FPAT, reported by "T. X. G." <leopardie333@yahoo.com>

	* awk.h (Regexp): Add new member 'non_empty'.
	* field.c (fpat_parse_field): Save/restore local variable non_empty
	from member in Regexp struct.

2011-08-09         Arnold D. Robbins     <arnold@skeeve.com>

	Fix pty issue reported by "T. X. G." <leopardie333@yahoo.com>

	* configure.ac: Check for setsid.
	* awk.h: If not HAVE_SETSID define it as an empty macro.
	* io.c (two_way_open): Call setsid if using pty's.

2011-07-29  Eli Zaretskii  <eliz@gnu.org>

	* builtin.c (format_tree): Rename small -> small_flag,
	big -> big_flag, bigbig -> bigbig_flag.  Solves compilation errors
	when building Gawk with libsigsegv on MS-Windows, see
	https://lists.gnu.org/archive/html/bug-gawk/2011-07/msg00029.html.

2011-07-28         Arnold D. Robbins     <arnold@skeeve.com>

	* builtin.c (do_sub): Revert to gawk 3.1 behavior for backslash
	handling. It was stupid to think I could break compatibility.
	Thanks to John Ellson <ellson@research.att.com> for raising
	the issue.

2011-07-26         John Haque      <j.eh@mchsi.com>

	* eval.c (r_interpret): In cases Op_var_assign and Op_field_assign,
	include Op_K_getline_redir in the test for skipping the routine.

2011-07-26         John Haque      <j.eh@mchsi.com>

	Fix handling of assign routines for 'getline var'.
	Rework the previous fix for (g)sub.

	* awk.h: New define assign_ctxt for use in Op_var_assign
	and Op_field_assign opcodes. Remove define AFTER_ASSIGN.
	* awkgram.y (snode, mk_getline): Initialize assign_ctxt.
	* builtin.c (do_sub): Adjust to take only the first two
	arguments.
	* eval.c (r_interpret): In cases Op_var_assign and Op_field_assign,
	skip the routine as appropriate. Adjust case Op_sub_builtin.
	* main.c (get_spec_varname): New function.
	* debug.c (print_instruction): Use the new function to get
	special variable name.

2011-07-17         Arnold D. Robbins     <arnold@skeeve.com>

	* main.c (varinit): Mark FPAT as NON_STANDARD. Thanks to
	Wolfgang Seeberg <wolfgang.seeberg@yahoo.com> for the report.
	* Makefile.am (EXTRA_DIST): Add po/README, per advice from
	Bruno Haible.
	* dfa.c: Sync with GNU grep.
	* xalloc.h (xzalloc): New function, from GNU grep, for dfa.c.
	* README: Note that bug list is really a real mailing list.

2011-07-16         Arnold D. Robbins     <arnold@skeeve.com>

	* Makefile.am (AUTOMAKE_OPTIONS): Removed.
	* configure.ac (AM_INIT_AUTOMAKE): Removed dist-bzip2 option, on
	advice from Karl Berry.

2011-07-15         John Haque      <j.eh@mchsi.com>

	* awk.h (Op_sub_builtin): New opcode.
	(GSUB, GENSUB, AFTER_ASSIGN, LITERAL): New flags for
	Op_sub_builtin.
	* awkgram.y (struct tokentab): Change opcode to	Op_sub_builtin
	for sub, gsub and gensub.
	(snode): Update processing of sub, gsub and gensub.
	* builtin.c (do_sub, do_gsub, do_gensub): Nuke.
	(sub_common): Renamed to do_sub. Relocate gensub argument
	handling code from do_gensub to here; Simplify the code a
	little bit.
	* eval.c (r_interpret): Handle Op_sub_builtin. Avoid field
	re-splitting or $0 rebuilding if (g)sub target string is
	a field and no substitutions were done.
	* pprint (profile.c): Add case for the new opcode.
	* print_instruction (debug.c): Ditto.

	Take out translation for errno strings; extensions will
	need to use their own domain.

	* awk.h (enum errno_translate): Removed.
	(update_ERRNO_string): Remove second translate paramater.
	* eval.c (update_ERRNO_string): Remove second translate paramater
	and code that used it.
	* gawkapi.h (api_update_ERRNO_string): Remove third translate
	parameter.
	* gawkapi.c (api_update_ERRNO_string): Remove third translate
	paramater and change call to update_ERRNO_string.
	* io.c (do_close): Fix call to update_ERRNO_string.

2011-07-15         Arnold D. Robbins     <arnold@skeeve.com>

	* awk.h: Typo fix: "loner" --> longer. Thanks to Nelson Beebe.
	* builtin.c (efwrite): Fix flushing test back to what it was
	in 3.1.8. Thanks to Strefil <strefil@yandex.ru> for the problem
	report.
	* configure.ac: Bump version to 4.0.0a for stable branch.

2011-06-24         Arnold D. Robbins     <arnold@skeeve.com>

	* Makefile.am (EXTRA_DIST): Add ChangeLog.0.
	* 4.0.0: Remake the tar ball.

2011-06-23         Arnold D. Robbins     <arnold@skeeve.com>

	* configure.ac: Update version to 4.0.0.
	* configure: Regenerated.
	* ChangeLog.0: Rotated ChangeLog into this file.
	* ChangeLog: Created anew for gawk 4.0.0 and on.
	* README: Bump version to 4.0.0.
	* 4.0.0: Release tar ball made.<|MERGE_RESOLUTION|>--- conflicted
+++ resolved
@@ -1,4 +1,7 @@
-<<<<<<< HEAD
+2016-12-11         Arnold D. Robbins     <arnold@skeeve.com>
+
+	* dfa.c: Sync with GNULIB.
+
 2016-12-04         Andrew J. Schorr     <aschorr@telemetry-investments.com>
 
 	* gawkapi.h (r_make_string_type): New inline function to create strings
@@ -6,11 +9,6 @@
 	(r_make_string): Now a wrapper around r_make_string_type.
 	(make_regex): Convert from an inline function to a macro that
 	calls r_make_string_type.
-=======
-2016-12-11         Arnold D. Robbins     <arnold@skeeve.com>
-
-	* dfa.c: Sync with GNULIB.
->>>>>>> 7a7d021d
 
 2016-11-30         Arnold D. Robbins     <arnold@skeeve.com>
 
