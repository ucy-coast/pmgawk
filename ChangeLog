--- conflicted
+++ resolved
@@ -1,6 +1,5 @@
 2017-04-10         Andrew J. Schorr     <aschorr@telemetry-investments.com>
 
-<<<<<<< HEAD
 	* awk.h (enum opcodeval): For the avoidance of doubt, specify that
 	Op_illegal must equal zero.
 	* symbol.c (bcfree): Improve clarity by setting opcode to Op_illegal
@@ -8,18 +7,17 @@
 	(free_bc_mempool): Improve clarity by comparing opcode to Op_illegal
 	instead of to 0.
 
-2017-04-10         Arnold D. Robbins     <arnold@skeeve.com>
-
-	* symbol.c (free_bc_mempool): Change `first' from int to bool.
-=======
 	* field.c (set_FIELDWIDTHS): Set use_chars to awk_true, since its
 	type is awk_bool_t.
 
+2017-04-10         Arnold D. Robbins     <arnold@skeeve.com>
+
+	* symbol.c (free_bc_mempool): Change `first' from int to bool.
+
 2017-04-09         Andrew J. Schorr     <aschorr@telemetry-investments.com>
 
 	* field.c (fw_parse_field): Edit comment about resetting shift state.
 	* gawkapi.h (awk_fieldwidth_info_t): Make white space more uniform.
->>>>>>> c9c9fe5b
 
 2017-04-08  Eli Zaretskii  <eliz@gnu.org>
 
