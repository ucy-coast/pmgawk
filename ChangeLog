<<<<<<< HEAD
2016-12-17         Arnold D. Robbins     <arnold@skeeve.com>

	* gawkapi.h (api_add_ext_func): Add comment about point to
	awk_ext_func_t not being const but gawk doesn't use it.
	* * interpret.h (Op_ext_builtin): Simplify code, check only
	if do_lint and ! f->suppress_lint and num_args > max_expected.

2016-12-16         Arnold D. Robbins     <arnold@skeeve.com>

	* gawkapi.h (awk_ext_func_t): Put max back before min. Restores
	source compatibility, although there will be compile warnings
	because of the 3rd argument for the C function being missing.
	* interpret.h (Op_ext_builtin): Used size_t instead of int for
	the various variables. Add a check that max expected > 0.

2016-12-14         Arnold D. Robbins     <arnold@skeeve.com>

	MAJOR BREAKING API CHANGE.

	* awk.h (INSTRUCTION): Update extension function pointer to
	take 3rd argument of pointer to struct awk_ext_func.
	* gawkapi.c (api_add_ext_func): Update third arg to not be const.
	* gawkapi.h (awk_ext_func_t): Put min before max. Add suppress_lint
	and data pointer.
	[gawk_api_major_version]: Update to 2.
	[gawk_api_minor_version]: Reset to 0.
	(api_add_ext_func): Update third arg to not be const.
	* interpret.h (Op_ext_symbol): Revise lint check.

2016-12-12         Arnold D. Robbins     <arnold@skeeve.com>

	* awk.h (INSTRUCTION): Replace min_required and max_expected
	with a pointer to the extension functions awk_ext_func_t struct.
	* ext.c (make_builtin): Store a pointer to the extension function
	struct into the INSTRUCTION instead of the min and max.
	* gawkapi.h (awk_ext_func): Use size_t instead of unsigned short.
	Put min second, which preserves source code compatibility.
	* interpret.h (Op_ext_builtin): Use the pointer for the info
	directly. If lint and max_expected > 0 and args > max_expected
	print a message and set max_expected to zero so we only print once
	per function. Remove special case of both min and max being zero.
	(Op_ext_func): Adjust creation of the data structures.
=======
2016-12-22         Arnold D. Robbins     <arnold@skeeve.com>

	* dfa.c: Sync with GNULIB.
	* intprops.h: New file.
	* Makefile.am (base_sources): Add intprops.h.

	Unrelated.  Import GNULIB fix for regex: fix integer-overflow
	bug in never-used code.
	Problem reported by Clément Pit–Claudel in:
	http://lists.gnu.org/archive/html/emacs-devel/2016-12/msg00654.html
	Fix by Paul Eggert  <eggert@cs.ucla.edu>:

	* regex_internal.h: Include intprops.h.
	* regexec.c (re_search_2_stub): Use it to avoid undefined
	behavior on integer overflow.

	Unrelated. Set up a support directory for externally obtained
	support files.

	* Makefile.am (base_sources, EXTRA_DIST): Edit lists.
	(SUBDIRS): Get ordering right.
	(LDADD): Add support/libsupport.a.
	(DEFS): Add -I for support directory.
	* dfa.c, dfa.h, getopt.c, getopt.h, getopt1.c, getopt_int.h,
	intprops.h, localeinfo.c, localeinfo.h, random.c, random.h,
	regcomp.c, regex.c, regex.h, regex_internal.c, regex_internal.h,
	regexec.c, verify.h, xalloc.h: Moved to support.
>>>>>>> e3cd9ec1

2016-12-11         Arnold D. Robbins     <arnold@skeeve.com>

	* dfa.c: Sync with GNULIB.

2016-12-06         Arnold D. Robbins     <arnold@skeeve.com>

	Add minimum required and maximum expected number of arguments
	to the API.

	* awk.h (INSTRUCTION): Add new members min_required and max_expected.
	* ext.c (make_builtin): Store values from extension function struct
	into the INSTRUCTION.
	* gawkapi.h (awk_ext_func): Add min_required args. Make both it and
	max_expected_args into unsigned short to match type in INSTRUCTION.
	* interpret.h (Op_ext_builtin): Store min_required and max_expected
	in instructions. Add checking code and lint checks.
	(Op_ext_func): Copy min_required and max_expected from function info.

2016-11-30         Arnold D. Robbins     <arnold@skeeve.com>

	* dfa.c: Sync with fixes in GNULIB.

2016-11-29         Arnold D. Robbins     <arnold@skeeve.com>

	Remove redundant flag from dfa:

	* dfa.c (dfasyntax): Use RE_ICASE instead of DFA_CASE_FOLD.
	* dfa.h (DFA_CASE_FOLD): Removed.
	* re.c (make_regexp): Use RE_ICASE for regex and dfa. Yay!

	Unrelated: Don't have to recompute syntax stuff every time
	we compile a regexp.

	* dfa.c (dfacopysyntax): New function.
	(dfaalloc): Zero out the newly allocated memory.
	* dfa.h (dfacopysyntax): Declare it.
	* re.c (make_regexp): Declare two static dfaregs, one for
	with and without ignorecase. Compute the syntax once for each,
	then use dfacopysyntax to copy the settings when compiling
	a regexp.

2016-11-28         Arnold D. Robbins     <arnold@skeeve.com>

	Make gawk compile on HP-UX 11.33.

	* debug.c (serialize_list): Renamed from `serialize'.
	(unserialize_list): Renamed from `unserialize', for consistency.

	Unrelated:

	* dfa.c: Sync with GNULIB. Twice in one day.

2016-11-21         Arnold D. Robbins     <arnold@skeeve.com>

	* dfa.c: Sync with GNULIB.

2016-11-17         Arnold D. Robbins     <arnold@skeeve.com>

	General cleanup for zero termination of strings.

	* array.c (do_delete): Use %.*s.
	(value_info): Get length and use %.*s.
	(asort_actual): Save and restore character after end.
	* awkgram.y (split_comment): Use make_string, not make_str_node.
	* builtin.c (do_fflush): Use %.*s.
	(locale_category_from_argument, do_dcgettext, do_dcngettext,
	do_bindtextdomain): Save and restore character after end.
	* debug.c (do_info, print_array, print_subscript, do_print_var,
	do_set_var, display, do_watch, print_watch_item, serialize_subscript,
	do_print_f): Use %.*s.
	* eval.c (cmp_nodes, fmt_index): Save and restore character after end.
	* interpret.h (r_interpret): Fix compuation for concatenation of
	wide strings.
	* io.c (is_non_fatal_redirect): Add length parameter; save and
	restore character after last. Adjust all other declarations and calls.
	(do_close): Save and restore character after end.
	* mpfr.c (ieee_fmts): Adjust table indentation.
	(do_mpfr_strtonum): Clear wide string members of the union.
	* msg.c (err): Use %.*s.

2016-11-07         Arnold D. Robbins     <arnold@skeeve.com>

	* awk.h [USER_INPUT]: Renamed from MAYBE_NUM.
	* builtin.c, eval.c, field.c, int_array.c, io.c, main.c,
	mpfr.c, node.c: Change all uses.

2016-11-15         Arnold D. Robbins     <arnold@skeeve.com>

	Finish reworking typed regexes.

	* awk.h (typed_re): Replaces tre_reg.
	* awkgram.y (typed_regexp production): Node_val points to a regular
	Node_regex and also has string value and length.
	(make_regnode): Simplified back to its original form.
	* builtin.c (call_sub, call_match, call_split_func): For REGEX,
	get n->typed_re.
	* field.c (do_split, do_patsplit): Ditto, for separator regexp.
	* profile.c (pprint): Op_match_rec, handle REGEX correctly.
	* re.c (re_update): If REGEX, get t->typed_re->re_reg.

2016-11-15         Arnold D. Robbins     <arnold@skeeve.com>

	Start reworking typed regexes.

	* awk.h (Node_typedregex): Nuked.
	[REGEX]: New flag.
	(tre_reg): New member in val part of NODE union.
	(force_string, force_number, fixtype): Remove use of Node_typedregex.
	* awkgram.y (grammer): Use REGEX flag instead of node type.
	(valinfo); Ditto.
	(make_regnode): Adjust creation based on node type.
	* builtin.c (do_length, do_print, call_sub, call_match,
	call_split_func, do_typeof): Adjust code.
	* debug.c (watchpoint_triggered, initialize_watch_item,
	print_memory): Adjust code.
	* eval.c (nodetypes): Remove Node_typedregex.
	(flags2str): Add REGEX.
	(setup_frame): Adjust code after removal of Node_typedregex.
	* interpret.h (r_interpret): Adjust code after removal
	of Node_typedregex.
	* profile.c (pp_typed_regex): Renamed from pp_strong_regex.
	(pp_string_or_strong_regex): Renamed from pp_string_or_strong_regex.
	(pprint): Adjust code after removal of Node_typedregex.
	* re.c (re_update): Adjust code after removal of Node_typedregex.

2016-11-04  Eli Zaretskii  <eliz@gnu.org>

	* builtin.c (efwrite) [__MINGW32__]: Call w32_maybe_set_errno if
	errno is not set or set to EINVAL.

	* nonposix.h (w32_maybe_set_errno) [__MINGW32__]: Add prototype.

2016-11-01         Arnold D. Robbins     <arnold@skeeve.com>

	* eval.c (flags2str): Add NO_EXT_SET and NUMCONSTSTR.

2016-10-31         Arnold D. Robbins     <arnold@skeeve.com>

	Fix valgrind issues.

	* io.c (init_awkpath): Need to allocate max_path+3 pointers.
	* awkgram.y (make_profile_number): Need to add STRCUR flag and
	set n->stfmt to STFMT_UNUSED. See the comment in the code.

2016-10-26         Arnold D. Robbins     <arnold@skeeve.com>

	* io.c (init_awkpath): Set max path len for leading separator.

2016-10-25         Arnold D. Robbins     <arnold@skeeve.com>

	* io.c (init_awkpath): Restore documented behavior whereby
	null elements represent the current directory. Sheesh.
	Bug reported by "Jun T." <takimoto-j@kba.biglobe.ne.jp>.

	Disallow negative arguments to the bitwise functions.

	* NEWS: Document this.
	* builtin.c (do_lshift, do_rshift, do_and, do_or, do_xor, do_compl):
	Make negative arguments a fatal error.
	* mpfr.c (do_mpfr_compl, get_intval): Ditto.

2016-10-23         Arnold D. Robbins     <arnold@skeeve.com>

	* General: Remove trailing whitespace from all relevant files.
	* mpfr.c: Replace Unicode sequences with ASCII.
	* cint_array.c: Ditto.

2016-10-16         Arnold D. Robbins     <arnold@skeeve.com>

	* awkgram.y: Typo fix in call to add_sign_to_num.

2016-10-16         Arnold D. Robbins     <arnold@skeeve.com>

	* awk.h (enum opcodeval): Add Op_unary_plus.
	* awkgram.y (add_sign_to_num): New routine to put in a sign on
	profiling constants.  Call it as necessary.
	In unary plus production, use new opcode, or set up a
	constant as for unary minus.
	(negate_num): Call add_sign_to_num instead of doing it directly.
	* eval.c (optypetab): Add entry for Op_unary_plus.
	* interpret.h (r_interpret): Add case for Op_unary_plus.
	* profile.c (pprint, prec_level, is_scalar): Ditto.

2016-10-13         Arnold D. Robbins     <arnold@skeeve.com>

	* dfa.c: Sync with GNULIB.

2016-10-12         Arnold D. Robbins     <arnold@skeeve.com>

	* awkgram.y (make_profile_number): Allocate an extra byte for the
	string, so there's room for a minus if necessary. Store '\0'
	in the right place.
	(negate_num): Use memmove to shift the string up and then
	insert a minus, instead of doing a fresh alloc + copy + free.

2016-10-11         Arnold D. Robbins     <arnold@skeeve.com>

	* awk.h (NUMCONSTSTR): New flag value.
	* awkgram.y (make_profile_number): New function. Use it
	wherever we make a number.  This calls make_number and then, if
	pretty printing, save the original string value and sets NUMCONSTSTR.
	(negate_num): If NUNCONSTSTR set, update the saved string value.
	* profile.c (pp_number): Assert NUMCONSSTR set, use that value.
	Remove previous code.

2016-09-24  Eli Zaretskii  <eliz@gnu.org>

	* debug.c (restart) [__MINGW32__]: Cast 2nd argument of execvp to
	avoid compiler warnings about prototype mismatch.  Reported by
	Marc de Bourget <marcdebourget@gmail.com>.

2016-09-09         Norihiro Tanaka      <noritnk@kcn.ne.jp>

	* awk.h (struct Regexp): Remove member has_anchor.  All uses removed.
	* re.c (make_regexp, research): Use dfa matcher for regex with anchor.

2016-09-09         Arnold D. Robbins     <arnold@skeeve.com>

	* dfa.c: Sync with grep.

2016-09-08  Paul Eggert  <eggert@cs.ucla.edu>

	* dfa.c, dfa.h: Sync with grep.
	* re.c (make_regexp): Adjust to DFA API changes.

2016-09-08         Arnold D. Robbins     <arnold@skeeve.com>

	* command.y: Update license text to version 3. Oops.

2016-09-07         Arnold D. Robbins     <arnold@skeeve.com>

	* cmd.h, debug.c: Update license text to version citing
	GPLv3+ and with correct FSF address. Thanks to
	David Kaspar <dkaspar@redhat.com> for pointing out the need.

2016-09-02         Arnold D. Robbins     <arnold@skeeve.com>

	* dfa.c: Sync with grep.

2016-09-01         Arnold D. Robbins     <arnold@skeeve.com>

	Merge grep's now thread-safe dfa. Wheee.

	* dfa.h, dfa.c: Sync with grep.
	* localeinfo.h, localeinfo.c, verify.h: New files.
	* Makefile.am (base_sources): Adjust.
	* awk.h (using_utf8): Declare new function.
	* node.c (str2wstr): Use using_utf8 instead of now-gone dfa function.
	* re.c: Include "localeinfo.h".
	(localeinfo): New static variable.
	(make_regexp): Adjust call to dfa_syntax.
	(resetup): Call init_localeinfo on localeinfo. Remove call to
	now-gone function dfa_init.
	(using_utf8): New function.

2016-08-29         Arnold D. Robbins     <arnold@skeeve.com>

	* configure.ac (fwrite_unlocked): Check for it.
	* awk.h (fwrite): Define to fwrite_unlocked if we have it.
	* NEWS: Make note of speed improvement.

2016-08-25         Arnold D. Robbins     <arnold@skeeve.com>

	POSIX now says use strcmp for == and !=. Thanks to Chet Ramey
	for pointing me at the change.  Make it so:

	* awk.h (cmp_nodes): New 3rd param indicating strcmp, not strcoll.
	* debug.c (cmp_val): Update call to cmp_nodes.
	* eval.c (cmp_nodes): New 3rd param indicating strcmp, not strcoll.
	Adjust code and all callers.
	(scalar_cmp_t): New enum type. Used in ...
	(cmp_scalars): ... in order to call cmp_nodes correctly.
	* interpret.h: Use the enum type in calls to cmp_scalars.
	* re.c (re_update): Adjust call to cmp_nodes.

2016-08-25         Norihiro Tanaka      <noritnk@kcn.ne.jp>

	* awk.h (struct Regexp): Remove dfa.  Now dfareg instead of it.  All
	referers changed.
	* re.c (research): Arrange caller of dfaexec and research.
	* (avoid_dfa): Removed.  All callers changed.
	* awk.h (avoid_dfa): Removed.

	Other changes by Arnold Robbins:

	* awk.h (struct Regexp): Change various boolean members to bool.
	(RE_NO_FLAGS): New #define.
	* interpret.h: Use RE_NO_FLAGS instead of zero.
	* re.c (research): Prettify the logic a little bit.

2016-08-25         Arnold D. Robbins     <arnold@skeeve.com>

	* dfa.c: Sync with grep.

2016-08-25         Arnold D. Robbins     <arnold@skeeve.com>

	* 4.1.4: Release tar ball made.

2016-08-23         Arnold D. Robbins     <arnold@skeeve.com>

	* dfa.h: Sync with grep. API changes.
	* dfa.c: Sync with grep.
	* re.c (make_regexp): Adjust for API changes, move call to dfasyntax
	into stanza that compiles the regex.
	(resetup): Call dfa_init.
	* node.c (str2wstr): using_utf8 is now called dfa_using_utf8.

	Unrelated:

	* Makefile.am: Quote all uses of $(srcdir) and $(distdir).
	(spell): New target.

2016-08-18         Arnold D. Robbins     <arnold@skeeve.com>

	* dfa.c: Sync with grep.

2016-08-15         Andrew J. Schorr     <aschorr@telemetry-investments.com>

	* int_array.c (is_integer): Fix merge of stable changes to remove
	obsolete string formatting check that has been superseded by
	the new standard_integer_string check.

2016-08-14         Arnold D. Robbins     <arnold@skeeve.com>

	* re.c (make_regexp): Only call dfasyntax if actually using
	dfa. Gives a 14% speedup on this test: https://raw.githubusercontent.com/chadbrewbaker/awka/master/benchmark/regexp.awk.
	From blathering in comp.lang.awk.

2016-08-12         Arnold D. Robbins     <arnold@skeeve.com>

	* dfa.c: Sync with GNU grep.

	Unrelated:

	* int_array.c: Minor text and formatting edits.

2016-08-09         Andrew J. Schorr     <aschorr@telemetry-investments.com>

	* awk.h: Add a comment explaining the NUMINT flag in more detail.
	* int_array.c (standard_integer_string): New function to test whether
	a string matches what would be produced by sprintf("%ld", <value>).
	(is_integer): Fix bug -- if NUMBER was set, then the function was
	accepting strnum values with nonstandard string representations. We
	now call standard_integer_string to check that the string looks OK.
	Also added ifdef'ed code to simplify the function by relying upon
	force_number to parse the string, but this is disabled due to possible
	negative performance impact.

2016-08-03         Arnold D. Robbins     <arnold@skeeve.com>

	Remove typed regexes until they can be done properly.

	* NEWS: Updated.
	* awk.h (enum nodevals): Remove Node_typedregex.
	(force_string, force_number): Remove check for Node_typedregex.
	* awkgram.y (TYPED_REGEXP): Remove token.
	(grammar): Remove productions related to typed regexps. 
	(yylex): Don't find a typed regex or return it.
	(valinfo): Remove code for Node_typedregex.
	* builtin.c (do_length, do_print, call_sub, call_match,
	call_split_func, do_typeof): Remove code for Node_typedregex.
	* debug.c (watchpoint_triggered, print_memory): Remove code
	for Node_typedregex.
	* eval.c (nodetypes, setup_frame): Remove code for Node_typedregex.
	* interpret.h (r_interpret): Remove code for Node_typedregex.
	* profile.c (pprint): Remove code for Node_typedregex.
	(pp_strong_regex): Removed.
	(pp_string_or_strong_regex): Remove code for Node_typedregex.
	* re.c (re_update): Remove code for Node_typedregex.

2016-08-01         Arnold D. Robbins     <arnold@skeeve.com>

	* README, NEWS: Mark DJGPP port as unsupported.

2016-08-01         Andrew J. Schorr     <aschorr@telemetry-investments.com>

	* mpfr.c (mpg_tofloat): Always set precision to avoid hysteresis effects
	from previous calculations using the same temporary mpfr variables.

2016-08-01         Andrew J. Schorr     <aschorr@telemetry-investments.com>

	* mpfr.c (default_prec): Add new static variable to show current PREC
	setting in effect.
	(init_mpfr, set_PREC): Save mpfr_set_default_prec argument in
	default_prec.
	(do_mpfr_func): If the argument's precision exceeds the default
	precision, boost the result's precision to match it. This fixes a
	bug where we used to copy the argument's precision, regardless of
	whether it was higher or lower than the PREC setting.

2016-07-24         Norihiro Tanaka      <noritnk@kcn.ne.jp>

	* re.c (research): Now that the dfa matcher correctly runs even
	in multibyte locales, try it if even if need_start is true.
	However, if start > 0, avoid dfa matcher, since it can't handle
	the case where the search starts in the middle of a string.

	Unrelated:

	* eval.c (load_casetable): Reset casetable[i] to `i' if i
	should not be mapped to upper case. Fixes inconsistencies between
	dfa and regex in some single bytes locales; notably el_GR.iso88597.

2016-07-23         Arnold D. Robbins     <arnold@skeeve.com>

	Make result of close on a pipe match result of system.
	Thanks to Mike Brennan for the encouragement.

	* awk.h (sanitize_exit_status): Declare routine.
	* builtin.c (sanitize_exit_status): New routine.
	(do_system): Use it.
	* io.c (close_rp): Use it on pclose result.
	(gawk_pclose): Use it.

2016-07-23         Andrew J. Schorr     <aschorr@telemetry-investments.com>

	* builtin.c (do_print): Improve logic for formatting
	numeric values.

2016-07-19         Andrew J. Schorr     <aschorr@telemetry-investments.com>

	* eval.c (set_LINT): Simplify the code considerably.

2016-07-19         Arnold D. Robbins     <arnold@skeeve.com>

	* awkgram.y (shadow_funcs): Change test at end to be
	`lintfunc == r_fatal' instead of `lintfunc != warning'.
	Thank to Andrew Schorr for the suggestion.

2016-07-18         Arnold D. Robbins     <arnold@skeeve.com>

	* main.c (locale_dir): New variable, init to LOCALEDIR (set by
	configure).
	(set_locale_stuff): Move calls to bindtextdomain and
	textdomain to here; they must be done after calling setlocale.
	Use locale_dir instead of LOCALEDIR.
	(main): Move call to set_locale_stuff() to before parsing arguments.
	Check for GAWK_LOCALE_DIR env var and use it if there. If doing
	locale debugging, call set_locale_stuff again if arg parsing changed
	the locale.

	Unrelated:

	* dfa.c: Sync with GNU grep.

	Unrelated:

	* config.sub: Updated from GNULIB.

2016-07-17         Arnold D. Robbins     <arnold@skeeve.com>

	* eval.c (set_LINT): Reset lintfunc to `warning' for LINT="invalid".
	Thanks to Andy Schorr for the report.

2016-07-08         Andrew J. Schorr     <aschorr@telemetry-investments.com>

	* awk.h: Restore previous comment about unterminated strings, since
	I am removing the string termination patches from field.c
	(free_api_string_copies): Declare new gawkapi function.
	* builtin.c (do_mktime, do_system): Restore temporary string
	termination to protect against unterminated field values.
	(nondec2awknum): Remove comment about unnecessary termination.
	* eval.c (posix_compare): Restore temporary string termination.
	* field.c (databuf): Remove struct, no longer needed.
	(set_field): Remove memcpy for string termination, since we will support
	unterminated field string values.
	(rebuild_record): Ditto. Also no need to allocate space for terminated
	string copies.
	(allocate_databuf): Remove function, since memory management can again
	be done inside set_record.
	(set_record): Restore inline buffer management logic.
	(reset_record): Remove calls to allocate_databuf, since we no longer
	need space for making terminated copies of field strings.
	* gawkapi.c (free_api_string_copies): New function to free strings
	that we made to provide terminated copies to API functions.
	(assign_string): New function to convert a string to an awk_value,
	making sure to copy it if we need to terminate it.
	(node_to_awk_value): Use assign_string to return string values with
	NUL termination protection.
	* int_array.c (is_integer): Restore temporary string termination.
	* interpret.h (Op_push_i): Ditto.
	(Op_ext_builtin): After external function returns, call
	free_api_string_copies to free temporary string copies.
	* mpfr.c (force_mpnum): Restore temporary string termination.
	* node.c (r_force_number, get_ieee_magic_val): Ditto.

2016-07-08         Arnold D. Robbins     <arnold@skeeve.com>

	* dfa.c: Sync with GNU grep.

	Unrelated:

	* builtin.c (do_print): Coding style change.  (This change obsoleted
	by earlier changes in the fixtype branch.)

2016-07-06         Andrew J. Schorr     <aschorr@telemetry-investments.com>

	* awk.h: Modify comments to indicate that MAYBE_NUM will now be
	left enabled to indicate strnum values by the NUMBER|MAYBE_NUM
	combination, whereas STRING|MAYBE_NUM indicates a potential strnum.
	(fixtype): Modify MAYBE_NUM test to avoid calling force_number if
	NUMCUR is already set.
	* builtin.c (do_typeof): Call fixtype to resolve argument type.
	This forces parsing of numeric strings, so there's a performance
	penalty, but we must do this to give a correct result. The meaning
	of "strnum" changes from "potential strnum" to "actual strnum".
	* eval.c (set_TEXTDOMAIN): Remove some dead code left over from last
	patch.
	* int_array.c (is_integer): When a MAYBE_NUM is converted successfully
	to a NUMBER, leave the MAYBE_NUM flag enabled.
	* mpfr.c (mpg_force_number): Ditto.
	* node.c (r_force_number): Ditto.

2016-07-06         Andrew J. Schorr     <aschorr@telemetry-investments.com>

	* awk.h: Modify stptr comment to indicate that all strings are now
	NUL-terminated.
	* builtin.c (do_mktime): Remove unnecessary logic to terminate
	the string with '\0' temporarily.
	(do_system) Ditto.
	(nondec2awknum): Add a comment about termination.
	* eval.c (posix_compare): Remove logic to terminate strings temporarily.
	(set_ORS): No need to terminate ORS, since the string node is already
	terminated. What gave us the right to modify that node anyway?
	(fmt_index): Remove code to terminate string. This seems to have been
	invalid anyway, since we don't own that memory.
	(set_TEXTDOMAIN): Do not terminate TEXTDOMAIN string, since the node
	is already terminated. We didn't have the right to modify that node
	anyway.
	* gawkapi.c (node_to_awk_value): Add assert checks to confirm that the
	string is NUL-terminated.
	* gawkapi.h: Modify awk_string comment to indicate that strings are
	always terminated with '\0'.
	* int_array.c (isinteger): Remove unnecessary logic to terminate string
	with '\0' temporarily.
	* interpret.h (Op_push_i): Ditto.
	* io.c (nextfile): Remove string termination. We didn't own that memory
	anyway.
	* mpfr.c (force_mpnum): Remove unnecessary logic to terminate the
	string with '\0' temporarily.
	* node.c (r_force_number): Remove NUL termination around strtod call,
	since we already know that there is either a white space or '\0'
	character there. Either one will stop strtod.
	(get_ieee_magic_val): Ditto.
	* profile.c (pp_number): No need to terminate string returned by
	r_format_val.

2016-07-06         Andrew J. Schorr     <aschorr@telemetry-investments.com>

	* interpret.h (Op_field_spec): Now that all $n field values are
	NUL-terminated, there is no reason to call dupnode for $n where n > 0.
	This saves malloc and copying overhead, thereby more than offsetting the
	performance hit of the additional copying and NUL-termination in the
	last patch to field.c. It also eliminates repeated parsing in cases
	where $n, for n > 1, was accessed more than once in a numeric context,
	so the new approach should be a performance win.

2016-07-06         Andrew J. Schorr     <aschorr@telemetry-investments.com>

	Make sure that all field values, and therefore all strings inside gawk,
	are terminated with a '\0' character!

	* field.c (databuf): New static struct to hold info about our buffer to
	contain the field string values.
	(allocate_databuf): New function to make sure the databuf is large
	enough to hold $0 and copies of $1 through $NF.
	(set_field): Copy $n into free space previously allocated in databuf
	and add a '\0' at the end.
	(rebuild_record): Call allocate_databuf to ensure sufficient space
	for copying non-malloced field values. When copying field values,
	use databuf to create a NUL-terminated copy.
	(purge_record): New function extracted from reset_record to initialize
	$1 through $NF to null values.
	(set_record): Buffer management moved to new allocate_databuf function.
	Call purge_record instead of reset_record, since reset_record contains
	some extra logic not needed in this case.
	(reset_record): Call purge_record to do most of the work, and call
	allocate_databuf to make sure we have a big enough buffer to contain
	copies of the $1 through $NF.

2016-07-06         Andrew J. Schorr     <aschorr@telemetry-investments.com>

	* awk.h: Renumber flags to remove gap created when FIELD was removed.

2016-07-05         Andrew J. Schorr     <aschorr@telemetry-investments.com>

	* field.c (rebuild_record): Need to set MALLOC flag if we allocate
	memory for a residual field node with valref > 1.

2016-07-05         Andrew J. Schorr     <aschorr@telemetry-investments.com>

	* field.c (rebuild_record): Do not bother to create new field nodes
	to replace malloc'ed nodes when rebuilding $0.

2016-07-05         Andrew J. Schorr     <aschorr@telemetry-investments.com>

	* awk.h (FIELD): Remove unnecessary flag.
	(MALLOC): Move definition to join the others, and improve the comment.
	* array.c (value_info): Replace FIELD test with MALLOC test.
	* eval.c (flags2str): Remove FIELD flag.
	* field.c (init_fields): Remove FIELD bit from Null_field->flags.
	(set_field): Remove FIELD bit from flags.
	(rebuild_record): Test against MALLOC instead of FIELD. If a field
	node has valref > 1, we should make a copy, although I don't think
	it is valid for this to happen.
	(set_record): Remove FIELD bit from flags.
	* interpret.h (UNFIELD): Add comment, and test MALLOC flag instead of
	FIELD. Remove probably buggy code to disable the FIELD flag when
	valref is 1; that would have created a node where neither the FIELD
	nor MALLOC flag was set, which seems invalid.
	* node.c (r_dupnode): Remove code disabling FIELD flag.

2016-07-04         Andrew J. Schorr     <aschorr@telemetry-investments.com>

	* awk.h (force_string_fmt): New inline function to get the string
	representation in a requested format.
	(force_string): Reimplement as a macro using force_string_fmt function.
	(force_string_ofmt): New macro to get a value's OFMT representation.
	* builtin.c (do_print): Use new force_string_ofmt macro instead of
	duplicating the logic inline.

2016-07-04         Andrew J. Schorr     <aschorr@telemetry-investments.com>

	* str_array.c (str_lookup): There is no need to worry about the
	MAYBE_NUM flag, since the code has been patched to make sure to
	preserve the string value of strnum values, and the integer array
	code should no longer mistakenly claim a strnum integer with a
	nonstandard string representation.

2016-07-03         Andrew J. Schorr     <aschorr@telemetry-investments.com>

	* field.c (rebuild_record): Revert warning message regarding flags,
	since I'm not yet totally confident that it is invalid to have FIELD
	and MALLOC set at the same time.

2016-07-03         Andrew J. Schorr     <aschorr@telemetry-investments.com>

	* field.c (rebuild_record): Do not turn off the STRING flag when
	copying a FIELD node, and issue a warning if MALLOC is enabled.

2016-07-01         Arnold D. Robbins     <arnold@skeeve.com>

	* array.c (value_info): Print something reasonable when stfmt
	is -1.
	* mpfr.c (mpg_format_val): Don't cast index to char.
	* node.c (r_format_val): Ditto.
	Thanks to Andrew Schorr for pointing these out.

	Unrelated:

	* gawkapi.c (api_warning): Fix the comment header.
	(api_lintwarn): Factor out the call to va_end to after the if.

	Unrelated:

	* symbol.c (get_symbols): Add FUNCTAB and SYMTAB to the list
	for the -d option.
	* awkgram.y (dump_vars): Allow "-" to mean print to stdout.
	Thanks to Hermann Peifer for the reports.

2016-06-30         Arnold D. Robbins     <arnold@skeeve.com>

	* node.c (r_force_number): Coding style change.

2016-06-30         Andrew J. Schorr     <aschorr@telemetry-investments.com>

	* awk.h (STFMT_UNUSED): New define indicating that the string
	representation does not depend on CONVFMT or OFMT.
	(force_string): Use STFMT_UNUSED to improve code clarity.
	* array.c (value_info): Fix stfmt logic.
	* builtin.c (do_print): Use STFMT_UNUSED to improve code clarity.
	* field.c (set_record): Ditto.
	* gawkapi.c (api_sym_update_scalar): Ditto.
	* int_array.c (is_integer): Check stfmt equals STFMT_UNUSED before
	bothering to inspect the string.
	* mpfr.c (mpg_format_val): Use STFMT_UNUSED to improve code clarity.
	Remove buggy cast to char in stfmt assignment.
	* node.c (r_format_val): Ditto.
	* str_array.c (str_lookup): Use STFMT_UNUSED to improve code clarity.
	* symbol.c (check_param_names): Ditto.

2016-06-29         Andrew J. Schorr     <aschorr@telemetry-investments.com>

	* node.c (r_force_number): Optimize by trimming leading and trailing
	white space before we inspect the string contents.
	(get_ieee_magic_val): Must terminate the string with '\0' before
	calling strtod.

2016-06-27         Andrew J. Schorr     <aschorr@telemetry-investments.com>

	* gawkapi.h (awk_string): Add comment about the potential lack of
	NUL-termination.

2016-06-27         Andrew J. Schorr     <aschorr@telemetry-investments.com>

	* awk.h: Add a comment regarding the potential lack of NUL-termination
	for Node_val strings.

2016-06-27         Andrew J. Schorr     <aschorr@telemetry-investments.com>

	* node.c (r_format_val): Do not free stptr unless STRCUR is set.
	This is safer than testing for non-NULL stptr, since, for example,
	pp_number copies a node and calls r_format_val, but does not bother
	to set stptr to NULL beforehand.

2016-06-26         Andrew J. Schorr     <aschorr@telemetry-investments.com>

	* node.c (r_force_number): When checking for trailing spaces, protect
	against running off the end of the string.
	* mpfr.c (force_mpnum): Ditto.

2016-06-26         Andrew J. Schorr     <aschorr@telemetry-investments.com>

	* builtin.c (do_print): There's actually no reason to test whether a
	value is a number, since the STRCUR flag and stfmt value contain all
	the necessary info, as in awk.h:force_string.

2016-06-26         Andrew J. Schorr     <aschorr@telemetry-investments.com>

	* builtin.c (do_print): Do not use OFMT to print strnum values. We
	accomplish this by calling format_val for a NUMBER only
	if there is no string currently available, or if stfmt equals
	neither -1 nor OFMTidx.

2016-06-26         Arnold D. Robbins     <arnold@skeeve.com>

	* awk.h: Edit some comments. Add others. Minor coding style changes.
	* builtin.c (format_tree): Restore a comment.
	(do_mktime): Restore saving/restoring of byte after format string.
	(do_sub): Coding style. Use %.*s in warning message.
	(nondec2awknum): Restore saving/restoring of byte after string value
	being converted.
	* eval.c: Minor coding style edits.
	* int_array.c (is_integer): Fix order of checks for not
	updating string value: check length == 0 before testing values.
	Coding style edits.
	* mpfr.c (do_mpfr_strtonum): Coding style edits.
	* node.c (r_force_number): Restore saving/restoring of byte after
	string value being converted. Edit comments some.

2016-06-26         Arnold D. Robbins     <arnold@skeeve.com>

	Repair change of 2015-08-25 to handling of MAYBE_NUM.
	* mpfr.c (mpg_force_number): Just clear MAYBE_NUM.
	* node.c (r_force_number): Clear STRING separately after
	setting NUMBER.

	Thanks to Andrew Schorr for reporting the problem.
	A test case will eventually be merged into master.

	Only in stable and master.

2016-06-20         Andrew J. Schorr     <aschorr@telemetry-investments.com>

	* builtin.c (do_strftime): Call fixtype before checking flags for
	STRING type.
	(do_print): Call fixtype before checking whether argument is a NUMBER.
	* eval.c (set_BINMODE): Call fixtype before checking value type.
	No need to call force_number if the flags say it's a number.
	(r_get_field): Fix lint check for non-numeric argument.
	* io.c (redirect): Call fixtype before checking whether it's a string.

2016-06-18         Andrew J. Schorr     <aschorr@telemetry-investments.com>

	* node.c (r_force_number): Fix typo in comment.

2016-06-16         Arnold D. Robbins     <arnold@skeeve.com>

	* awk.h: Add comment headers for several functions.
	* builtin.c (nondec2awknum): Actually set a '\0' before
	calling to strtod() so that the save and restore do something.

2016-06-15         Arnold D. Robbins     <arnold@skeeve.com>

	* config.sub: Update from GNULIB.

2016-06-14         Andrew J. Schorr     <aschorr@telemetry-investments.com>

	* awk.h (boolval): New inline function to standardize testing whether
	a node's value is true.
	* builtin.c (do_strftime): Use boolval to handle 3rd argument.
	* eval.c (set_IGNORECASE, eval_condition): Use new boolval function.
	* io.c (pty_vs_pipe): Use new boolval function.

2016-06-14         Andrew J. Schorr     <aschorr@telemetry-investments.com>

	* builtin.c (do_strftime): Fix handling of 3rd argument to work
	as a standard boolean: non-null or non-zero.

2016-06-14         Andrew J. Schorr     <aschorr@telemetry-investments.com>

	* gawkapi.c (node_to_awk_value): When caller requests AWK_SCALAR
	or AWK_UNDEFINED, we need to call fixtype before we check the type.

2016-06-13         Andrew J. Schorr     <aschorr@telemetry-investments.com>

	* awkgram.y: Eliminate STRCUR tests. Must use STRING to test whether
	a scalar is a string.

2016-06-12         Andrew J. Schorr     <aschorr@telemetry-investments.com>
	
	* awk.h: Improve comment about STRING and NUMBER type assignment.
	(nondec2awknum): Add endptr argument.
	(fixtype): New inline function to clarify a scalar's type.
	* array.c (sort_up_value_type): Call fixtype before checking the value
	types.
	* awkgram.y (yylex): Pass NULL endptr argument to nondec2awknum.
	(valinfo): Remove dead tests: either STRING or NUMBER or both
	must be set, so there's no reason to continue with checks for NUMCUR or
	STRCUR.
	* builtin.c (do_exp, do_int, do_log, do_sqrt, do_sin, do_cos, do_srand):
	Fix lint check for non-numeric argument.
	(do_string): Fix lint check for 1st and 2nd args being strings.
	(do_length): Fix assert to allow for Node_typedregex.
	Fix lint check for non-string argument.
	(format_tree): Fix type detection for '%c' arguments.
	(do_strftime): Fix lint check for non-numeric 2nd argument and
	lint check for non-string 1st argument.
	(do_mktime): Fix lint check for non-string argument. Eliminate useless
	logic to save and restore terminating NUL.
	(do_system, do_tolower, do_toupper): Fix lint check for non-string
	argument.
	(do_atan2, do_lshift, do_rshift, do_and, do_or, do_xor, do_compl,
	do_intdiv): Fix lint checks for non-numeric args.
	(do_sub): Attempt to clean up treatment of 3rd argument to gensub
	despite vague documentation of expected behavior.
	(do_strnum): Fix bug in number detection logic, and pass new endptr
	arg to nondec2awknum.
	(nondec2awknum): Add endptr argument so caller can detect how much
	of the string was consumed. Eliminate unnecessary logic to save
	and restore terminating NUL char.
	(do_typeof): Use a switch to specify which cases are supported, and
	issue a warning message when a corrupt type is detected.
	* debug.c (print_memory): At least one of NUMBER and STRING should
	be set, so no need to check for NUMCUR or STRCUR in addition.
	* eval.c (cmp_nodes): Use fixtype function to fix arg types.
	(set_IGNORECASE): Fix logic for acting on value type. Note that
	setting IGNORECASE to a string value of "0" with NUMCUR set now enables
	ignorecase, so that's a subtle change in behavior that seems to match
	the docs.
	(set_LINT): Try to clean up configuration logic based on type.
	* ext.c (get_argument): Remove unused variable pcount.
	* gawkapi.c (node_to_awk_value): Remove pointless test for NUMCUR
	after calling force_number. Similarly, no need to test for STRCUR
	after calling force_string.
	* int_array.c (is_integer): Reject cases where a string value is
	present that will not be correctly regenerated from the integer;
	in particular, this could happen where blank space padding is present,
	leading zeroes are present, or for hex or octal values.
	Also fix some bugs where a strnum was converted to a NUMBER without
	turning off the STRING bit.
	* io.c (redirect_string): Make lint warning message more accurate.
	(redirect): Change not_string test to use STRING bit, not STRCUR.
	(pty_vs_pipe): Use fixtype to correct logic for detecting whether a
	value is anumber.
	* mpfr.c (mpg_force_number): If NUMCUR is set, there's no need to
	test is_mpg_number. If it's not, the NODE is corrupt and we've got
	bigger problems. Fix flag manipulation logic. Always set NUMCUR and
	clear MAYBE_NUM, 
	(set_PREC): Fix logic using fixtype function.
	(do_mpfr_atan2, do_mpfr_intdiv): Fix lint check for non-numeric
	arguments.
	(do_mpfr_func, do_mpfr_int, do_mpfr_compl, get_intval, do_mpfr_srand):
	Fix lint check for non-numeric argument.
	(do_mpfr_strtonum): Use fixtype and stop testing for NUMCUR bit.
	* node.c (r_force_number): Eliminate pointless save and restore of
	terminating NUL char. Always set NUMCUR and clear MAYBE_NUM, and
	convert STRING to NUMBER if appropriate, fixing bugs in flag
	manipulations. For non-decimal data, need to consider whether there
	is trailing non-numeric data in deciding whether a MAYBE_NUM should
	be converted to a NUMBER, so take advantage of new endptr arg
	to nondec2awknum.

2016-06-14         Arnold D. Robbins     <arnold@skeeve.com>

	* builtin.c (do_sub): Fix sub for long runs of backslashes.
	Thanks to Mike Brennan for the report.
	
	Unrelated:
	* ext.c (get_argument): Remove unused variable pcount.

2016-06-10         Arnold D. Robbins     <arnold@skeeve.com>

	* config.guess, config.sub: Get latest from Gnulib master.
	* main.c (UPDATE_YEAR): Bump to 2016.

2016-06-09         Arnold D. Robbins     <arnold@skeeve.com>

	* dfa.c: Sync with GNU grep.

	Unrelated:

	* configure.ac: Move AM_CONDITIONAL[ENABLE_EXTENSIONS] outside
	the enclosing if. Thanks to Assaf Gordon <assafgordon@gmail.com>
	for the report.

2016-06-08         Arnold D. Robbins     <arnold@skeeve.com>

	* symbol.c (lookup): If got Node_val, it's a non-variable
	in SYMTAB, return NULL. Can affect watchpoints in the debugger,
	maybe other places. Thanks to Hermann Peifer for the
	test case and report.

2016-06-05         Arnold D. Robbins     <arnold@skeeve.com>

	* dfa.c: Sync with GNU grep.

2016-06-01         Arnold D. Robbins     <arnold@skeeve.com>

	* nonposix.h (getpgrp): Wrap declaration in ifdef so it doesn't
	mess things up on POSIX systems (like Solaris). Thanks to
	Nelson Beebe for the report.
	* node.c (is_hex): New function to check for 0x preceded by
	optional sign.
	(r_force_number): Use it. Thanks to Mike Brennan for the report.

2016-05-30         Andrew J. Schorr     <aschorr@telemetry-investments.com>

	* gawkapi.h (awk_ext_func_t): Rename num_expected_args to
	max_expected_args, and explain in the comment that it doesn't really
	matter.
	* ext.c (make_builtin): Replace num_expected_args with
	max_expected_args.
	(get_argument): Do not check whether the argument number exceeds
	the maximum expected by the function.

2016-05-30         Arnold D. Robbins     <arnold@skeeve.com>

	* main.c (arg_assign): Fully bracket ifdefs around call
	to force_number. Thanks to Andrew Schorr for pointing out
	that force_number was called only if LC_NUMERIC was defined.
	
	Lots of files: Update copyright date.

	* field.c (set_FS): Handle FS = "\0" if RS = "". Thanks to
	Janis Papanagnou for the report.

	* getopt.c, getopt.h, getopt1.c, getopt_int.h: Sync with GLIBC.

2016-05-26         Andrew J. Schorr     <aschorr@telemetry-investments.com>

	* awk.h (get_actual_argument): Remove unused "optional" argument.
	(get_scalar_argument, get_array_argument): Change macro definition to
	remove 3rd "optional" argument.
	* ext.c (get_actual_argument): Remove unused "optional" argument.
	* gawkapi.c (api_get_argument, api_set_argument): Remove unused final
	argument to get_array_argument and get_scalar_argument.

2016-05-26         Arnold D. Robbins     <arnold@skeeve.com>

	* awk.h [fatal]: Make parentheses and use of indirection
	consistent with warning and lintwarn. Thanks to Andrew Schorr
	for pointing this out.
	* str_array.c (str_lookup): Move test for MAYBE_NUM to where
	we duplicate the subscript. Removing it across the board is
	wrong if there are multiple references to the value. Thanks
	to Andrew Schorr for discussion and test case.

2016-05-26         Andrew J. Schorr     <aschorr@telemetry-investments.com>

	* awk.h (get_actual_argument): Add an initial argument containing 
	the (NODE *) previously returned by get_argument. This allows us to
	eliminate a call to get_argument from inside get_actual_argument.
	(get_scalar_argument, get_array_argument): Change macro definition to
	add an initial node argument to pass through to get_actual_argument.
	* ext.c (get_actual_argument): Add initial (NODE *) argument to contain
	the value previously returned by get_argument. This allows us to
	avoid repeating the call to get_argument. We can also eliminate the
	check for a NULL value, since the caller did that already.
	* gawkapi.c (api_get_argument): Pass (NODE *) returned by get_argument
	to get_array_argument and get_scalar_argument.
	(api_set_argument): Pass (NODE *) returned by get_argument to
	get_array_argument.

2016-05-25         Manuel Collado        <mcollado2011@gmail.com>.

	* gawkapi.c (api_nonfatal): New function.
	(api_impl): Include it.
	* gawkapi.h (struct gawk_api): Add api_nonfatal member.
	(nonfatal): New macro.

2016-05-12         Arnold Robbins       <arnold@skeeve.com>

	* str_array.c (str_lookup): Remove MAYBE_NUM from subscript flags.
	Bug reported by Andres Legarra <Andres.Legarra@toulouse.inra.fr>.

	Unrelated: Fix issues with SIGPIPE. Reported by
	Ian Jackson <ijackson@chiark.greenend.org.uk>.

	* builtin.c (do_system): Reset/restore SIGPIPE to/from default around
	call to system.
	* io.c (redirect, gawk_popen [PIPES_SIMULATED]): Same.

2016-05-12  Eli Zaretskii  <eliz@gnu.org>

	* nonposix.h: Add prototypes for Posix functions emulated in pc/*
	files.

2016-05-09         Andrew J. Schorr     <aschorr@telemetry-investments.com>

	* interpret.h (r_interpret): Op_ext_builtin. No need to test whether
	op == Op_ext_builtin, since we wouldn't be here otherwise.

2016-05-03         Andrew J. Schorr     <aschorr@telemetry-investments.com>

	* builtin.c (format_tree): Do not waste a byte at the end of a string.

2016-05-03         Andrew J. Schorr     <aschorr@telemetry-investments.com>

	* builtin.c (format_tree): After the string has been rendered, use
	realloc to shrink the buffer to the needed size. Otherwise, the minimum
	buffer size of 512 bytes can result in lots of wasted memory if many
	sprintf results are stored in an array.

2016-05-02         Andrew J. Schorr     <aschorr@telemetry-investments.com>

	* gawkapi.h (gawk_api_major_version, gawk_api_minor_version): Add
	CPP #define values to support conditional compilation.

2016-05-02         Arnold D. Robbins     <arnold@skeeve.com>

	* dfa.h, dfa.c: Sync with grep.
	* re.c (research): Adjust type of try_backref.

2016-05-02         Arnold D. Robbins     <arnold@skeeve.com>

	* awk.h (success_node): Declare.
	* array.c (success_node): Define.
	* cint_array.c, int_array.c, str_array.c: Use `& success_node'
	instead of `(NODE **) ! NULL' to indicate success throughout.
	Thanks to Pat Rankin for the cleanup suggestion.

2016-04-27         Arnold D. Robbins     <arnold@skeeve.com>

	* io.c (set_RS): Use rs1scan if do_traditional, even if length
	of RS is > 1.  Bug reported by Glauco Ciullini
	<glauco.ciullini6245@gmail.com>.

2016-04-24         Arnold D. Robbins     <arnold@skeeve.com>

	* dfa.c: Sync with GNU grep.

2016-04-11         Arnold D. Robbins     <arnold@skeeve.com>

	* regex_internal.c: Replace _GL_ATTRIBUTE_PURE with
	__attribute__.

2016-04-11         Arnold D. Robbins     <arnold@skeeve.com>

	* regexec.c: Stamp out last remaining use of __attribute.
	* regcomp.c: Undo change of 2016-01-24 when parsing single-byte
	ranges. Go back to treating them as bytes and not as characters.
	The change broke things on Windows in non-UTF-8 character sets.
	* mbsupport.h (mbstate_t): Define to int.
	Update copyright.

2016-04-10         John E. Malmberg      <wb8tyw@qsl.net>

	* regex_internal.c: Use _GL_ATTRIBUTE_PURE macro

2016-04-07         Arnold D. Robbins     <arnold@skeeve.com>

	* awk.h (two_way_close_type): Move here from io.c.
	(close_rp): Add declaration.
	* builtin.c (do_printf): Call close_rp before fatal message when
	attempting to write the closed write end of a two way pipe.
	(do_print): Ditto.
	(do_print_rec): Ditto.
	* io.c (do_getline_redir): Same, for reading closed read end.
	(close_rp): Make not static.

2016-04-07  Eli Zaretskii  <eliz@gnu.org>

	* nonposix.h (WEXITSTATUS, WIFEXITED, WIFSIGNALED, WTERMSIG)
	(WIFSTOPPED, WSTOPSIG) [__MINGW32__]: New macros to replace the
	missing header sys/wait.h.
	(w32_status_to_termsig): Add prototype.

	* builtin.c (do_system) [__MINGW32__]: Compute the exit status of
	'system' differently under --traditional, as the low 8 bits are
	the most interesting.

2016-04-06         Arnold D. Robbins     <arnold@skeeve.com>

	* builtin.c (do_printf): Allow a write to the closed write-end of
	a two-way pipe to be nonfatal if NONFATAL is set for it.
	(do_print): Ditto.
	(do_print_rec): Ditto.
	* io.c (do_getline_redir): Same thing for reading from a closed
	read end of a two-way pipe. Fatal error.

2016-04-04         Arnold D. Robbins     <arnold@skeeve.com>

	* builtin.c (do_fflush): Add warning for flush to two-way
	pipe where write end was closed.
	* io.c (flush_io): Add some braces for the for loop.

2016-04-02         Arnold D. Robbins     <arnold@skeeve.com>

	* builtin.c (do_printf): If the redirection is two way but the
	fp is NULL, it means we're writing to the closed write-end of
	a two-way pipe. Issue a fatal error message.
	(do_print): Ditto.
	(do_print_rec): Ditto.
	* io.c (do_getline_redir): Same thing for reading from a closed
	read end of a two-way pipe. Fatal error.
	* NEWS: Updated.

2016-03-27         Stephen Davies        <sdavies@sdc.com.au>

	* awkgram.y (get_comment): Strip CRs from comment. Strip
	off trailing newlines.

2016-03-21         Arnold D. Robbins     <arnold@skeeve.com>

	* profile.c (pprint): Improve handling of comment after
	and if statement without an else.

2016-03-19         Arnold D. Robbins     <arnold@skeeve.com>

	Considerable improvements to handling of comments when pretty
	printing, particularly for end-of-line comments.

	* awkgram.y (prior_comment, comment_to_save): New variables.
	(add_pending_comment): New function.
	(grammar): Jump through lots more hoops to capture comments.
	Due to shift-reduce parsing, there can be up to two comments
	captured and waiting to be saved; be sure to get them both and
	at the right times.  This is difficult since comments have no
	real syntactic exisitence. Call add_pending_comment on most of
	the simple statements.
	(get_comment): Save a pre-existing comment in prior_comment.
	(split_comment): Use comment_to_save instead of `comment'.
	* profile.c (end_line): Change to return the instruction after
	the comment that gets printed; adjust return type.
	(pprint): Add skip_comment static variable. Adjust logic for
	skipping an end-of-line comment; only do it if skip_comment is
	true. This is set to true in places where we can't use the
	return value from end_line().  Call end_line() in many more places.
	(pp_func): Handle end-of-line comments after a function header.

2016-03-17         Arnold D. Robbins     <arnold@skeeve.com>

	* debug.c (print_instruction): For Op_comment, improve notation as
	to whether it's a full comment or an end of line comment.

2016-03-14         Arnold D. Robbins     <arnold@skeeve.com>

	* io.c (socketopen): For SOCK_DGRAM, set read_len to sizeof
	remote_addr. Makes UDP more or less work again.
	Thanks to Juergen Kahrs for the fix.

2016-03-11         Arnold D. Robbins     <arnold@skeeve.com>

	* debug.c (print_instruction): Normalize printing of comment dump.

2016-03-10         Arnold D. Robbins     <arnold@skeeve.com>

	* builtin.c (do_system): Further improvements. Catch core dump
	flag.

2016-03-11         Arnold D. Robbins     <arnold@skeeve.com>

	* builtin.c (do_system): Improve return values of system().

2016-03-08         Arnold D. Robbins     <arnold@skeeve.com>

	* profile.c (print_instruction): Fix duplicate case not caught
	by TinyCC. Grrr.

2016-03-07         Arnold D. Robbins     <arnold@skeeve.com>

	* profile.c (print_instruction): Further improvements in
	instruction dump, especially for when pretty-printing.
	* builtin.c (do_system): Augment the logic for the return
	value so that death-by-signal info is available too.

2016-03-03         Arnold D. Robbins     <arnold@skeeve.com>

	* profile.c (pp_list): Unconditionally compute delimlen. Avoids
	compiler warning.

2016-03-02         Arnold D. Robbins     <arnold@skeeve.com>

	* debug.c (print_instruction): Improvements in instruction dump
	for if and else.

2016-03-01         Arnold D. Robbins     <arnold@skeeve.com>

	* debug.c (print_instruction): For Op_comment, add notation as
	to whether it's a full comment or an end of line comment.

2016-02-29         Arnold D. Robbins     <arnold@skeeve.com>

	* profile.c (pp_list): Handle the case of nargs equal to zero.
	Thanks to Hermann Peifer for the report.

2016-02-28         Arnold D. Robbins     <arnold@skeeve.com>

	* profile.c (pprint): Fix copy-paste error in else handling.
	Thanks to Michal Jaegermann for the report.

2016-02-23         Arnold D. Robbins     <arnold@skeeve.com>

	* config.guess, config.rpath, config.sub: Update to latest
	from GNULIB.

2016-02-23         Arnold D. Robbins     <arnold@skeeve.com>

	* NEWS: Update full list of infrastructure tools.

2016-02-22        gettextize             <bug-gnu-gettext@gnu.org>

	* configure.ac (AM_GNU_GETTEXT_VERSION): Bump to 0.19.7.

2016-02-21         Arnold D. Robbins     <arnold@skeeve.com>

	* regexec.c (prune_impossible_nodes): Remove attribute that
	keeps it from compiling with 32 bit GCC. Who the heck knows
	why or how. Sigh. Double sigh.

2016-02-20         Arnold D. Robbins     <arnold@skeeve.com>

	* regcomp.c, regex.c, regex.h, regex_internal.c, regex_internal.h,
	regexec.c: Sync with GLIBC, mostly prototype changes.

2016-02-18         Arnold D. Robbins     <arnold@skeeve.com>

	Fix profile / pretty-printing to chain else-ifs.

	* profile.c (pprint): Change third argument into a set of flags
	for in the for header or in an else if. Adjust case Op_K_else to
	make the right checks and format the code properly. In Op_K_if
	clear the flag so that any following else gets indented properly.
	Adjust all calls.

2016-02-14         Arnold D. Robbins     <arnold@skeeve.com>

	* README, NEWS: Updated to reflect use of Texinfo 6.1.

	Unrelated:

	* configure.ac: Switch to AC_PROG_CC_C99 to enable C99
	compilation and features.
	* dfa.c: Sync with GNU grep, go back to C99 style declarations
	at point of use.

2016-02-05         Arnold D. Robbins     <arnold@skeeve.com>

	Make optimization (constant folding and tail call recursion)
	be on by default.

	* awkgram.y (common_exp): Only do concatenation of two strings(!)
	* main.c (do_optimize): Init to true.
	(optab): Add new -s/--no-optimize option.
	(usage): Update message to include it.
	(parse_args): Parse it. Set do_optimize to false if pretty
	printing or profiling.
	* NEWS: Updated.

2016-01-28         Arnold D. Robbins     <arnold@skeeve.com>

	* Makefile.am (SUBDIRS): Include extras. Otherwise dist does
	doesn't work.

2016-01-27         Arnold D. Robbins     <arnold@skeeve.com>

	* configure.ac (GAWK_AC_AIX_TWEAK): Remove call.
	* configure: Regenerated.
	* io.c (GAWK_AIX): Check _AIX instead.
	* custom.h (_AIX): Add define of _XOPEN_SOURCE_EXTENDED.

	Unrelated:

	* configure.ac: Remove old stuff for ISC Unix, no longer needed.
	* configure: Regenerated.

2016-01-25         John E. Malmberg      <wb8tyw@qsl.net>

	* io.c (redirect): Need to call close_one more than once after
	  running out of file handles.

2016-01-25         Arnold D. Robbins     <arnold@skeeve.com>

	* NEWS: Document VMS support updated.

2016-01-24         Arnold D. Robbins     <arnold@skeeve.com>

	Regex: treat [x] as x if x is a unibyte encoding error.
	This change removes an ifdef GAWK.

	* regcomp.c (parse_byte) [ !_LIBC && RE_ENABLE_I18N]: New function.
	(build_range_exp) [ !_LIBC && RE_ENABLE_I18N]: Use it.
	From Paul Eggert  <eggert@cs.ucla.edu>.

2016-01-22         Arnold D. Robbins     <arnold@skeeve.com>

	* regexec.c (prune_impossible_nodes): Remove all attributes, on
	both declaration and definition.  Fixes a Linux Mint 17 compilation
	braino reported by Antonio Colombo.
	* regex_internal.h (test_malloc): Add cast to silence a warning
	on the same system.
	(test_realloc): Ditto.

2016-01-20         Arnold D. Robbins     <arnold@skeeve.com>

	* regex_internal.h [attribute_hidden]: Remove definition.
	* regcomp.c [attribute_hidden]: Remove uses. Not needed since
	the variables are static. Thanks to Paul Eggert for pointing
	this out.

2016-01-18         Paul Eggert  <eggert@cs.ucla.edu>

	Diagnose ERE '()|\1'
	Problem reported by Hanno Boeck in: http://bugs.gnu.org/21513

	* lib/regcomp.c (parse_reg_exp): While parsing alternatives, keep
	track of the set of previously-completed subexpressions available
	before the first alternative, and restore this set just before
	parsing each subsequent alternative.  This lets us diagnose the
	invalid back-reference in the ERE '()|\1'.

	Unrelated:  General minor cleanups (spelling, code) from Gnulib:

	* regex.h, regex_internal.c, regex_internal.h, regexec.c: Minor
	cleanups.

2016-01-14         Arnold D. Robbins     <arnold@skeeve.com>

	* eval.c (r_get_lhs): If original array was Node_var_new,
	assign value that is dupnode of Nnull_string and not
	Nnull_string directly. Fixes core dump reported by
	ruyk <Lonely.ruyk@mail.ru>.

	Unrelated:

	* ChangeLog: Cleanup spurious extra whitespace.

2016-01-03         Arnold D. Robbins     <arnold@skeeve.com>

	* configure.ac (GAWK_AC_LINUX_ALPHA): Remove call.
	* configure: Regenerated.
	* NEWS: Document removal of support for GNU/Linux on Alpha.

2016-01-02         Arnold D. Robbins     <arnold@skeeve.com>

	* dfa.c (add_utf8_anychar): Minor change in declaration of
	utf8_classes to keep Tiny CC happy.  Also syncs with grep.
	* dfa.h: Sync with grep (update copyright year).

2015-12-27         Arnold D. Robbins     <arnold@skeeve.com>

	* awkgram.y (mk_condition): Revise to correctly handle
	empty else part for pretty printing. Bug report by
	ziyunfei <446240525@qq.com>.

2015-12-20         Arnold D. Robbins     <arnold@skeeve.com>

	* io.c (nonfatal): New static constant string.
	* is_non_fatal, is_non_fatal_redirect: Use it.

2015-12-16         Arnold D. Robbins     <arnold@skeeve.com>

	* io.c (two_way_open): Remove unneeded close of slave in the
	parent.

2015-12-16         Arnold D. Robbins     <arnold@skeeve.com>

	* profile.c (pp_number): Move count into ifdef for MPFR. Avoids
	an unused variable warning if not compiling for MPFR.

	Unrelated:

	* io.c (two_way_open): If using a pty instead of pipes, open the
	slave in the child. Fixes AIX and doesn't seem to break GNU/Linux.

2015-11-26         Arnold D. Robbins     <arnold@skeeve.com>

	* command.y (cmdtab): Add "exit" as synonym for "quit".
	Suggested by Joep van Delft <joepvandelft@xs4all.nl>.
	* NEWS: Document this.

2015-11-24         Arnold D. Robbins     <arnold@skeeve.com>

	* debug.c (debug_pre_execute): Fix to check watchpoints before
	checking breakpoints. Gives more natural behavior for the user.
	* NEWS: Document this.
	Issue reported by Joep van Delft <joepvandelft@xs4all.nl>.

2015-10-28         Arnold D. Robbins     <arnold@skeeve.com>

	* awkgram.y (nextc): Don't allow '\0' even if check_for_bad
	is false. Fixes a problem reported by Hanno Boeck <hanno@hboeck.de>.

	Unrelated:

	* dfa.c: Sync with GNU grep.

2015-10-25         Arnold D. Robbins     <arnold@skeeve.com>

	* awkgram.y (yylex): Fix invalid write problems.
	Reported by Hanno Boeck <hanno@hboeck.de>.
	Only appeared in master. Harumph.

2015-10-16         Arnold D. Robbins     <arnold@skeeve.com>

	* Makefile.am (SUBDIRS): Fix ordering so that
	make check directly after configure works properly.
	Thanks to Michal Jaegermann <michal.jnn@gmail.com>
	for the report.

	Unrelated:

	* dfa.c: Sync with GNU grep.

2015-10-11         Arnold D. Robbins     <arnold@skeeve.com>

	* awkgram.y (yylex): Fix invalid read problems.
	Reported by Hanno Boeck <hanno@hboeck.de>.

2015-10-04         Arnold D. Robbins     <arnold@skeeve.com>

	* configure.ac: Bump version to 4.1.3a.

2015-09-26         Arnold D. Robbins     <arnold@skeeve.com>

	* awkgram.y (yylex): Diagnose multidimensional arrays for
	traditional/posix (fatal) or lint. Thanks to Ed Morton
	for the bug report.

2015-09-25         Arnold D. Robbins     <arnold@skeeve.com>

	* config.guess, config.sub, config.rpath: Updated.

2015-09-18         Arnold D. Robbins     <arnold@skeeve.com>

	* field.c (fpat_parse_field): Always use rp->non_empty instead
	of only if in_middle. The latter can be true even if we've
	already parsed part of the record. Thanks to Ed Morton
	for the bug report.

2015-09-11	Daniel Richard G.	<skunk@iSKUNK.ORG>

	* regcomp.c: Include strings.h, wrapped in ifdef. Revise
	defines for BTOWC.
	* regex_internal.h: Remove ZOS_USS bracketing ifdefs.

2015-09-04         Arnold D. Robbins     <arnold@skeeve.com>

	* profile.c (pp_num): Use format_val to print integral values
	as integers. Thanks to Hermann Peifer for the report.

2015-08-28	Daniel Richard G.	<skunk@iSKUNK.ORG>

	* Makefile.am, configure.ac: Use an Automake conditional to
	enable/disable the "extensions" subdirectory instead of
	producing a stub Makefile therein from the configure script.
	* awk.h, custom.h, regex_internal.h: Removed z/OS-specific code
	that is no longer needed due to improvements in Gawk's general
	Autotools support.
	* awk.h: Allow <strings.h> to be #included together with
	<string.h> as this is required on some systems (z/OS).
	* io.c, configure.ac: <sys/select.h> is needed for select()
	and related bits on z/OS.
	* awk.h: Handle the redefinition of EXIT_FAILURE on z/OS in a
	more elegant/general way.
	* awkgram.y, command.y, configure.ac, eval.c,
	helpers/testdfa.c: Define and use the USE_EBCDIC cpp symbol
	instead of checking the value of 'a' whenever we want to know
	if we're on an EBCDIC system. Also, don't assume that z/OS
	necessarily means EBCDIC, as the compiler does have an ASCII
	mode (-qascii).
	* awkgram.y, command.y, configure.ac: On EBCDIC systems,
	convert singleton EBCDIC characters in the input stream to
	ASCII on the fly so that the generated awkgram.c/command.c in
	the distributed sources can be used, i.e. we don't have to
	require the user to build Bison and re-generate those files
	themselves. This implementation uses a z/OS-specific function
	(__etoa_l()) to do the conversion, but support for other
	systems can be added in the future as necessary.
	* io.c: No need to protect this block of "#if
	defined(HAVE_TERMIOS_H)" code from z/OS; it works just fine
	there.
	* configure.ac: Check for the "struct passwd.pw_passwd" and
	"struct group.gr_passwd" fields and conditionalize their use,
	as they don't exist on z/OS.  Needed for doc/gawktexi.in.

2015-08-25         Arnold D. Robbins     <arnold@skeeve.com>

	* node.c (str2wstr): Upon finding an invalid character, if
	using UTF-8, use the replacement character instead of skipping
	it. Helps match() and other functions work better in the face
	of unexpected data.  Make the lint warning an unconditional
	warning.

	Unrelated:

	* awk.h: Add explanatory comment on the flags related to
	types and values.
	* mpfr.c (mpg_force_number): If setting NUMBER, clear STRING also
	when clearing MAYBE_NUM.
	(set_PREC): Check STRCUR instead of STRING.
	* node.c (r_force_number): If setting NUMBER, clear STRING also
	when clearing MAYBE_NUM.

2015-08-15         Arnold D. Robbins     <arnold@skeeve.com>

	* dfa.c (dfamust): Restore c90 compat by moving some
	variable declarations to the top of the routine.

2015-08-12         Arnold D. Robbins     <arnold@skeeve.com>

	* dfa.c: Sync with GNU grep. Yet again, again.

2015-08-02         Arnold D. Robbins     <arnold@skeeve.com>

	* dfa.c: Sync with GNU grep. Yet again.

2015-07-21         Arnold D. Robbins     <arnold@skeeve.com>

	* dfa.c: Sync with GNU grep.

2015-07-18         Arnold D. Robbins     <arnold@skeeve.com>

	* dfa.c: Sync with GNU grep.

2015-07-08         Arnold D. Robbins     <arnold@skeeve.com>

	* dfa.h, dfa.c: Sync with GNU grep.

2015-06-29         Arnold D. Robbins     <arnold@skeeve.com>

	* awkgram.y (yylex): If gawk extension function is found as
	a function in a user-defined function body, treat it normally.
	Makes eval "print and(a, 1)" work in the debugger again.
	Thanks, yet again, to Hermann Peifer.
	* interpret.h (r_interpret): Op_subscript. UPREF if the
	element value is a typed regexp.  Thanks to Hermann Peifer.

2015-06-28         Arnold D. Robbins     <arnold@skeeve.com>

	Improve memory tracking of typed regexps.

	* awkgram.y (make_regnode): Set valref to 1.
	* interpret.h (r_interpret): Have Op_push_re upref typed regexp.
	* builtin.c (do_typeof): OK to deref typed regex.
	* awk.h (force_string): Do dupnode on the regexp text.

2015-06-26         Arnold D. Robbins     <arnold@skeeve.com>

	Remove support for old-style extensions.

	* awk.h (Node_old_ext_func, Op_old_ext_func): Removed.
	Remove all uses throughout the code.
	(load_old_ext, make_old_builtin): Remove declarations.
	* ext.c (load_old_ext, make_old_builtin): Removed.
	* awkgram.y (tokentab): Remove "extension" entry.
	* eval.c (Node_old_ext_funci, Op_old_ext_func): Remove from tables.
	* interpret.h (interpret): Remove stuff for old extensions.

	Unrelated:

	* builtin.c (do_typeof): Add support for strnum, distinguish
	untyped from unassigned, use "string" and "number". Thanks to
	Hermann Peifer for suggesting inclusion of strnum.

2015-06-25         Arnold D. Robbins     <arnold@skeeve.com>

	Further work straightening out memory management for typeof.

	* awk.h (DEREF): Add an assert.
	* builtin.c (do_typeof): Add comments, cases where not to deref.
	* debug.c (print_instruction): Add Op_push_arg_untyped.
	* interpret.h (r_interpret): Additional comments / tweaks for
	Op_push_arg_untyped.

	Unrelated. Make `x = @/foo/ ; print x' print something.

	* builtin.c (do_print): Check for Node_typedregex and handle it.
	Needed for adding test code.

	Unrelated. Typo fix.

	* debug.c (initialize_watch_item): Dupnode the right thing.

2015-06-22         Arnold D. Robbins     <arnold@skeeve.com>

	* awkgram.y (snode): Make isarray not scalarize untyped parameters
	also.
	* profile.c (pprint): Add Op_push_arg_untyped.

	Improve debugger support for typed regexps.
	Thanks to Hermann Peifer for the bug report.

	* awkgram.y (valinfo): Add support for Node_typedregex.
	* debug.c (watchpoint_triggerred): Handle Node_typedregex.
	(initialize_watch_item): Ditto.
	(print_memory): Ditto.

	Fix typeof to work on subarrays.  Thanks, yet again, to
	Hermann Peifer for the bug report.

	* builtin.c (do_typeof): Don't deref Node_var_array.

2015-06-21         Arnold D. Robbins     <arnold@skeeve.com>

	Fixes for typeof - Don't let typeof change an untyped variable
	into a scalar.

	* awk.h (opcodeval): Add Op_push_arg_untyped.
	* awkgram.y (snode): Separate out case for do_typeof, use
	Op_push_arg_untyped.
	* builtin.c (do_typeof): Arg will be equal to Nnull_string
	if it's untyped.
	* eval.c (optypes): Add Op_push_arg_untyped.
	* interpret.h (r_interpret): Add Op_push_arg_untyped handling.

2015-06-19         Arnold D. Robbins     <arnold@skeeve.com>

	* builtin.c (do_isarray): Minor edit to lint warning.
	* TODO: Updated.

2015-06-14         Arnold D. Robbins     <arnold@skeeve.com>

	* regcomp.c, regex_internal.h, regexec.c: Sync with GLIBC.

	Unrelated:

	* regex_internal.c, regexec.c: __attribute --> __attribute__.

	Related:

	* regex_internal.h: Clean up defines for non-GCC for attribute;
	essentially sync it with GLIBC.

2015-06-12         Arnold D. Robbins     <arnold@skeeve.com>

	* awkgram.y: Finish converting "hard" regex to "typed" regex.

2015-05-31         Arnold D. Robbins     <arnold@skeeve.com>

	* field.c (posix_def_parse_field): Removed. It's no longer
	needed after updates to the POSIX standard. Thanks to
	Michael Klement <michael.klement@usa.net> for pointing this out.

2015-05-26  Paul Eggert  <eggert@Penguin.CS.UCLA.EDU>

	* floatcomp.c (count_trailing_zeros): New function.
	This compiles to a single TZCNT instruction on the x86-64.
	(adjust_uint): Use it to keep more high-order bits when
	some of the lowest-order bits are zero.  This implements
	the documented behavior: "If the result cannot be represented
	exactly as a C 'double', leading nonzero bits are removed one by
	one until it can be represented exactly."

2015-05-26         Arnold D. Robbins     <arnold@skeeve.com>

	* regcomp.c: Fix offsets so error messages come out correct
	once again.

2015-05-19         Arnold D. Robbins     <arnold@skeeve.com>

	* 4.1.3: Release tar ball made.

2015-05-15         Andrew J. Schorr     <aschorr@telemetry-investments.com>

	* symbol.c (load_symbols): Plug minor memory leak by calling unref(tmp)
	on "identifiers" string after assoc_lookup is done with it.

2015-05-15         Andrew J. Schorr     <aschorr@telemetry-investments.com>

	* main.c (load_procinfo_argv): New function to save argv array values
	in PROCINFO["argv"][0..argc-1].
	(load_procinfo): Call load_procinfo_argv.

2015-05-11         Arnold D. Robbins     <arnold@skeeve.com>

	* awk.h, awkgram.y, builtin.c, eval.c profile.c, re.c:
	Change Node_hardregex to Node_typedregex everywhere.

2015-05-05         Arnold D. Robbins     <arnold@skeeve.com>

	* awkgram.y (yylex): Yet Another Fix for parsing bracket
	expressions. Thanks yet again to Andrew Schorr. Maybe it's
	even finally nailed down now.

	Unrelated:

	* config.guess, config.sub: Get latest versions.

	Make profiling for hard regexes work.

	* profile.c (pp_string_or_hard_regex): Renamed from pp_string.
	Add bool param for hard regex and add @ if so.
	(pp_string): New function, calls pp_string_or_hard_regex.
	(pp_hard_regex): New function, calls pp_string_or_hard_regex.
	(pprint): Adjust to print a hard regex correctly.

2015-05-01         Arnold D. Robbins     <arnold@skeeve.com>

	* awkgram.y: Make sure values are not null in param list.
	Avoids core dump for `function f(func, a) {}'. Thanks to
	Tibor Palinkas <libmawk@igor2.repo.hu>.

2015-04-30         Arnold D. Robbins     <arnold@skeeve.com>

	* Makefile.am: Take --program-prefix into account when
	installing/uninstalling the symlinks, especially 'awk'.
	Thanks to Steffen Nurpmeso <sdaoden@yandex.com> for
	the report.

	Unrelated:

	* awkgram.y (yylex): Yet Another Fix for parsing bracket
	expressions. Thanks again to Andrew Schorr.

2015-04-29         Arnold D. Robbins     <arnold@skeeve.com>

	* 4.1.2: Release tar ball made.

2015-04-28         Arnold D. Robbins     <arnold@skeeve.com>

	* builtin.c (isarray): Add lint warning that isarray()
	is deprecated.

2015-04-28         Arnold D. Robbins     <arnold@skeeve.com>

	* awkgram.y (yylex): Rework the bracket handling from zero.
	Thanks to Michal Jaegermann for yet another test case.

	Unrelated:

	* eval.c (setup_frame): Restore call-by-value for $0. This was
	necessitated by the changes on 2014-11-11 for conserving
	memory use. Thanks to Andrew Schorr for the report and isolating
	the cause of the problem.

2015-04-27         Arnold D. Robbins     <arnold@skeeve.com>

	* awkgram.y (yylex): Make change of Jan 7 for parsing regexps
	work better. Thanks to Nelson Beebe.

2015-04-26         Arnold D. Robbins     <arnold@skeeve.com>

	* dfa.c: Sync with grep.

2015-04-16         Arnold D. Robbins     <arnold@skeeve.com>

	* builtin.c (do_strftime): For bad time_t values, return "".

2015-04-16         Andrew J. Schorr     <aschorr@telemetry-investments.com>

	* node.c (r_force_number): If strtod sets errno, then force the
	numeric value in node->numbr to zero. For subnormal values, strtod
	sets errno but does not return zero, and we don't want to retain
	those subnormal values.

2015-04-16         Arnold D. Robbins     <arnold@skeeve.com>

	Let parameter names shadow the names of gawk additional built-ins.
	Make it actually work.

	* awkgram.y (want_param_names): Now an enum, there are three states.
	(grammar): Set states properly.
	(yylex): Improve checking logic.

2015-04-16         Arnold D. Robbins     <arnold@skeeve.com>

	* configure.ac: Updated by autoupdate.
	* configure, aclocal.m4: Regenerated.
	* io.c, main.c, profile.c: Removed use of RETSIGTYPE.

2015-04-16         Arnold D. Robbins     <arnold@skeeve.com>

	* builtin.c (do_strftime): Use a double for the timestamp and
	check that the value is within range for a time_t.

	Unrelated:

	* regex_internal.h (test_malloc, test_realloc): Use %lu in printf
	format for error messages. Thanks to Michal Jaegermann for
	pointing this out.

	Unrelated:

	* NEWS: Updated.

2015-04-15         Arnold D. Robbins     <arnold@skeeve.com>

	Let parameter names shadow the names of gawk additional built-ins.

	* awkgram.y (want_param_names): New variable.
	(yylex): Check it before returning a built-in token.
	(grammar): Set and clear it in the right places.

2015-04-14         Arnold D. Robbins     <arnold@skeeve.com>

	* builtin.c (do_strftime): Restore checking for negative result and
	add check that time_t is > 0 --- means we're assigning a negative value
	to an unsigned time_t. Thanks again to Glaudiston Gomes da Silva
	<glaudistong@gmail.com>.

	If localtime() or gmtime() return NULL, return a null string.
	Thanks to Andrew Schorr.

	Unrelated:
	* builtin.c (call_sub): Fix for indirect gensub, 3 args now works.

	Unrelated:

	* builtin.c (do_sub): Improve some variable names for readability
	and add / expand some comments.

	Unrelated:

	* builtin.c (call_sub, call_match, call_split_func): Allow for
	regex to be Node_hardregex.

2015-04-14         Andrew J. Schorr      <aschorr@telemetry-investments.com>
		   Arnold D. Robbins     <arnold@skeeve.com>

	* builtin.c (do_sub): Make computations smarter; initial len
	to malloc, test for final amount after all matches done and
	need to copy in the final part of the original string.

2015-04-13         Arnold D. Robbins     <arnold@skeeve.com>

	* regcomp.c (analyze): Prevent malloc(0).
	* regex_internal.h (test_malloc, test_realloc): New functions
	that check for zero count.
	(re_malloc, re_realloc): Adjust to call the new functions for gawk.
	* regexec.c (buid_trtable, match_ctx_clean): Replace malloc/free
	with re_malloc/re_free.

	Unrelated:

	* builtin.c (do_strftime): Disable checking timestamp value for less
	than zero. Allows times before the epoch to work with strftime.
	Thanks to Glaudiston Gomes da Silva <glaudistong@gmail.com>
	for raising the issue.

2015-04-12         Arnold D. Robbins     <arnold@skeeve.com>

	* Makefile.am (efence): Make this link again.
	Thanks to Michal Jaegermann for pointing out the problem.

2015-04-09         Andrew J. Schorr     <aschorr@telemetry-investments.com>

	* awkgram.y (yyerror): Rationalize buffer size computations. Remove
	old valgrind workarounds.
	* debug.c (gprintf): Rationalize buffer size computations.
	(serialize_subscript): Ditto.
	* io.c (iop_finish): Rationalize buffer size computations.
	* profile.c (pp_string): Correct space allocation computation.

2015-04-08        John E. Malmberg       <wb8tyw@qsl.net>

	* custom.h: VMS shares some code paths with ZOS_USS in
	building gawkfts extension.

2015-04-08         Arnold D. Robbins     <arnold@skeeve.com>

	Factor out opening of /dev/XXX files from /inet.
	Enable interpretation of special filenames for profiling output.

	* awk.h (devopen_simple): Add declaration.
	* io.c (devopen_simple): New routine.
	(devopen): Call devopen_simple as appropriate.
	* profile.c (set_prof_file): Call devopen_simple as appropriate,
	some additonal logic to hande fd to fp conversion.

	Unrelated:

	* main.c (usage): Add a comment for translators.

2015-04-08  Eli Zaretskii  <eliz@gnu.org>

	* profile.c (set_prof_file): Interpret a file name of "-" to mean
	standard output.

2015-04-06         Arnold D. Robbins     <arnold@skeeve.com>

	* awk.h (force_number): Add `!= 0' check to bitwise operation.
	* awkgram.y: Same, many places.
	(check_special): Simplify code for checking extension flags.

2015-04-05         Arnold D. Robbins     <arnold@skeeve.com>

	* awkgram.y (install_builtins): If do_traditional is true, do not
	install gawk extensions flagged with GAWKX.  Similarly, if do_posix
	is true, do not install functions flagged with NOT_POSIX.
	This fixes a problem with spurious lint complaints about shadowing
	a global variable that is not valid in traditional or posix mode.
	Thanks to Andrew Schorr for finding the problem and supplying
	initial code; I did it slightly differently.

2015-04-03         Arnold D. Robbins     <arnold@skeeve.com>

	* awk.h (force_string): If hard_regex, return string text of the regex.
	(force_string, force_number): If hard_regex, return Nnull_string.
	* awkgram.y: Fix ~ and !~ with @/.../.
	* eval.c (setup_frame): Handle a hard regex.
	* re.c (avoid_dfa): Ditto.

2015-04-02         Andrew J. Schorr     <aschorr@telemetry-investments.com>

	* NEWS: Rename div to intdiv.

2015-04-02         Arnold D. Robbins     <arnold@skeeve.com>

	Rename div() to intdiv().

	* builtin.c (do_intdiv): Renamed from do_div.
	* mfpr.c (do_mpfr_intdiv): Renamed from do_mpfr_div.
	* awk.h: Update declarations.
	* awkgram.y (tokentab, snode): Revise accordingly.

2015-03-31         Arnold D. Robbins     <arnold@skeeve.com>

	* awk.h (call_sub): Renamed from call_sub_func.
	(call_match, call_split_func): Declare.
	* builtin.c (call_sub): Renamed from call_sub_func.
	(call_match, call_split_func): New functions.
	* interpret.h (r_interpret): Call new functions as appropriate.
	* node.c (r_unref): Revert change to handle Node_regex, not needed.

2015-03-31         Arnold D. Robbins     <arnold@skeeve.com>

	* awk.h (r_get_field): Declare.
	* builtin.c (call_sub_func): Rearrange the stack to be what
	the buitin function expects.
	* eval.c (r_get_field): Make extern.

2015-03-27         Arnold D. Robbins     <arnold@skeeve.com>

	* io.c (redirect): Change not_string from int to bool.
	* gawkapi.c (api_get_file): Minor stylistic improvements.
	* NEWS: Updated for retryable I/O and new API function.

2015-03-24         Arnold D. Robbins     <arnold@skeeve.com>

	* awkgram.y (make_regnode): Make extern.
	* awk.h (make_regnode): Declare.
	* builtin.c (call_sub_func): Start on reworking the stack to
	be what do_sub() expects. Still needs work.
	* interpret.h (r_interpret): Add a cast in comparison with do_sub().
	* node.c (r_unref): Handle Node_regex nodes.

2015-03-24         Andrew J. Schorr     <aschorr@telemetry-investments.com>

	* interpret.h (r_interpret): When Op_K_exit has an argument of
	Nnull_string, do not update exit_val, since no value was supplied.

2015-03-24         Arnold D. Robbins     <arnold@skeeve.com>

	* awk.h, gawkapi.c, io.c: Minor code reformatting.

2015-03-20         Arnold D. Robbins     <arnold@skeeve.com>

	Start on fixing indirect calls of builtins.

	* awk.h (call_sub_func): Add declaration.
	* awkgram.y (lookup_builtin): Handle length, sub functions.
	(install_builtin): Handle length function.
	* builtin.c (call_sub_func): New function.
	* interpret.h (r_interpret): If calling do_sub, do it through
	call_sub_func().

2015-03-19         Arnold D. Robbins     <arnold@skeeve.com>

	* re.c (re_update): Handle hard regex - for sub/gsub/gensub.
	* awkgram.y (grammar): Add support for hard_regex with ~ and !~;
	allowed only on the right hand side.
	(mk_rexp): Handle a hard regex.

2015-03-18         Arnold D. Robbins     <arnold@skeeve.com>

	* builtin.c (do_typeof): Be smarter about checking for uninitialized
	values; can now detect and return "untyped" for such values.
	* awkgram.y (yylex): Collect @/.../ entirely in the lexer and return
	a new terminal (HARD_REGEX).
	(regexp): Reverted to just a regular awk regexp constant.
	(hard_regexp): New nonterminal, can be used only in direct
	assignment and as an argument in function call. New set of nonterminals
	for function call expression lists.  More work still to do.

2015-03-18         Arnold D. Robbins     <arnold@skeeve.com>

	* config.guess, config.sub: Updated, from libtool 2.4.6.

2015-03-17         Arnold D. Robbins     <arnold@skeeve.com>

	* profile.c (pp_number): Allocate enough room to print the number
	in all cases. Was a problem mixing -M with profiling with a really
	big number. Thanks to Hermann Peifer for the bug report.

2015-03-08         Arnold D. Robbins     <arnold@skeeve.com>

	* re.c (regexflags2str): Removed. It was redundant.

	* io.c (devopen): Change the logic such that if nonfatal is true
	for the socket, don't do retries.  Also clean up the formatting
	some.  At strictopen, check if errno is ENOENT and if so, propagate
	the error from getaddrinfo() up to the caller. Add explanatory
	comments.

2015-02-28         Andrew J. Schorr     <aschorr@telemetry-investments.com>

	* io.c (pty_vs_pipe): Remove check for NULL PROCINFO_node, since
	this is now checked inside in_PROCINFO.

2015-02-27         Andrew J. Schorr     <aschorr@telemetry-investments.com>

	* io.c (socketopen): New parameter hard_error; set it if
	getaddrinfo() fails. Change fatals to warnings.
	(devopen): Pass in address of boolean hard_error variable
	and stop trying to open the file if hard_error is true.
	Save and restore errno around call to socketopen() and
	use restored errno if open() fails at strictopen.

2015-02-27         Arnold D. Robbins     <arnold@skeeve.com>

	* symbol.c (check_param_names): Fix argument order in memset() call.
	* configure.ac: Use AC_SEARCH_LIBS instead of AC_CHECK_LIB. This fixes
	a long-standing problem where `-lm' was used twice in the final
	compilation line.

2015-02-27         Arnold D. Robbins     <arnold@skeeve.com>

	Start on making regexp a real type.

	* awk.h (Node_hardregex): New node type.
	(do_typeof): Add declaration.
	* awkgram.y: Make @/.../ a hard regex.
	(tokentab): New entry for typeof() function.
	(snode): Try to handle typeof().
	(make_regnode): Handle Node_hardregex.
	* builtin.c (do_typeof): New function.
	* eval.c (nodetypes): Add Node_hardregex.
	* re.c (re_update): Check for hardregex too in assert.

2015-02-24         Arnold D. Robbins     <arnold@skeeve.com>

	* POSIX.STD: Update copyright year.
	* awkgram.y (yylex): Allow \r after \\ line continuation everywhere.
	Thanks to Scott Rush <scott.rush@honeywell.com> for the report.

2015-02-13         Arnold D. Robbins     <arnold@skeeve.com>

	* awkgram.y (yylex): Be more careful about passing true to
	nextc() when collecting a regexp.  Some systems' iscntrl()
	are not as forgiving as GLIBC's. E.g., Solaris.
	Thanks to Dagobert Michelsen <dam@baltic-online.de> for
	the bug report and access to systems to check the fix.

2015-02-12         Arnold D. Robbins     <arnold@skeeve.com>

	* POSIX.STD: Update with info about function parameters.
	* configure.ac: Remove test for / use of dbug library.

2015-02-11         Arnold D. Robbins     <arnold@skeeve.com>

	* gawkapi.h: Fix spelling error in comment.

2015-02-10         Arnold D. Robbins     <arnold@skeeve.com>

	* profile.c (pprint): Restore printing of count for rules.
	Bug report by Hermann Peifer.

2015-02-08         Arnold D. Robbins     <arnold@skeeve.com>

	* io.c: Make it "NONFATAL" everywhere.

2015-02-08         Andrew J. Schorr     <aschorr@telemetry-investments.com>

	* awk.h (RED_NON_FATAL): Removed.
	(redirect): Add new failure_fatal parameter.
	(is_non_fatal_redirect): Add declaration.
	* builtin.c (efwrite): Rework check for non-fatal.
	(do_printf): Adjust calls to redirect.
	(do_print_rec): Ditto. Move check for redirection error up.
	* io.c (redflags2str): Remove RED_NON_FATAL.
	(redirect): Add new failure_fatal parameter. Simplify the code.
	(is_non_fatal_redirect): New function.
	(do_getline_redir): Adjust calls to redirect.

2014-12-27         Arnold D. Robbins     <arnold@skeeve.com>

	* awk.h (is_non_fatal_std): Declare new function.
	* io.c (is_non_fatal_std): New function.
	* builtin.c (efwrite): Call it.

2015-02-07         Arnold D. Robbins     <arnold@skeeve.com>

	* regcomp.c, regex.c, regex.h, regex_internal.c, regex_internal.h,
	regexec.c: Sync with GLIBC. Mostly copyright date updates.

2015-02-05         Andrew J. Schorr     <aschorr@telemetry-investments.com>

	* eval.c (set_IGNORECASE): If IGNORECASE has a numeric value, try
	using that before treating it as a string.  This fixes a problem
	where setting -v IGNORECASE=0 on the command line was not working
	properly.

2015-02-01         Arnold D. Robbins     <arnold@skeeve.com>

	Move POSIX requirement for disallowing paramater names with the
	same name as a function into --posix.

	* NEWS: Document it.
	* awkgram.y (parse_program): Check do_posix before calling
	check_param_names().
	* symbol.c (check_param_names): Set up a fake node and call
	in_array() for function parameter names instead of linear
	searching the function list a second time. Thanks to Andrew
	Schorr for the motivation.

2015-01-30         Arnold D. Robbins     <arnold@skeeve.com>

	Don't allow function parameter names to be the same as function
	names - required by POSIX. Bug first reported in comp.lang.awk.

	In addition, don't allow use of a parameter as a function name
	in a call (but it's ok in indirect calls).

	* NEWS: Updated.
	* awk.h (check_param_names): Add declaration.
	* awkgram.y (at_seen): New variable. Communicates between
	yylex() and the parser.
	(FUNC_CALL production): Check at_seen and check that the identifier
	is a function name.
	(parse_program): Call check_param_names() and set errcount.
	(yylex): Set at_seen after seeing an at-sign.
	* symbol.c (check_param_names): New function.

2015-01-24         Arnold D. Robbins     <arnold@skeeve.com>

	Infrastructure updates.

	Bison 3.0.4. Automake 1.15. Gettext 0.19.4.

2015-01-20         Arnold D. Robbins     <arnold@skeeve.com>

	* gawkapi.c (api_set_array_element): Remove useless call to
	make_aname.
	* symbol.c (load_symbols): Ditto.
	Thanks to Andrew Schorr for pointing out the problem.

2015-01-19         Arnold D. Robbins     <arnold@skeeve.com>

	* awkgram.c: Update to bison 3.0.3.
	* command.c: Ditto.
	* NEWS: Note same.

2015-01-16         Stephen Davies        <sdavies@sdc.com.au>

	* awkgram.y (rule): Set first_rule to false. Catches more cases
	for gathering comments. Thanks to Hermann Peifer for the test case.

2015-01-15         Arnold D. Robbins     <arnold@skeeve.com>

	* dfa.h, dfa.c: Sync with grep. Mainly copyright updates.
	* getopt.c, getopt.h, getopt1.c getopt_int.h: Sync with GLIBC.
	Mainly copyright updates, one minor code fix.

2015-01-14         Arnold D. Robbins     <arnold@skeeve.com>

	Remove deferred variables.

	* awk.h (register_deferred_variable): Remove declaration.
	* awkgram.y (is_deferred_variable, process_deferred,
	symtab_used, extensions_used, deferred_variables,
	process_deferred): Remove declarations, bodies, and uses.
	* builtin.c (do_length): Update comment.
	* main.c (init_vars): Just call load_procinfo() and `load_environ()'.

2015-01-08         Andrew J. Schorr     <aschorr@telemetry-investments.com>

	Revert changes to API deferred variable creation -- these variables
	should be created when lookup is called, not when update is called.
	* awk.h (variable_create): Remove function declaration.
	* awkgram.y (variable_create): Remove function.
	(variable): Restore variable_create functionality inline.
	* gawkapi.c (api_sym_update): Revert to using install_symbol, since the
	deferred variable check should be done when lookup is called, not here.

2015-01-07         Andrew J. Schorr     <aschorr@telemetry-investments.com>

	* gawkapi.c (api_set_array_element): Remove stray call to
	make_aname.  I cannot see what purpose this served.  Maybe I am
	missing something.

2015-01-07         Arnold D. Robbins     <arnold@skeeve.com>

	* configure.ac: Update debug flags if developing.
	* awkgram.y (yylex): Regex parsing bug fix for bracket expressions.
	Thanks to Mike Brennan for the report.
	* builtin.c (format_tree): Catch non-use of count$ for dynamic
	field width or precision.

	Unrelated:

	Load deferred variables if extensions are used; they might
	want to access PROCINFO and/or ENVIRON. Thanks to Andrew Schorr
	for pointing out the issue.

	* awkgram.y (extensions_used): New variable. Set it on @load.
	(do_add_scrfile): Set it on -l.
	(process_deferred): Check it also.

2015-01-06         Andrew J. Schorr     <aschorr@telemetry-investments.com>

	* gawkapi.c (api_sym_update): If copying a subarray, must update
	the parent_array pointer.  Also, call the astore hook if non-NULL.
	(api_set_array_element): Call the astore hook if non-NULL.

2015-01-06         Andrew J. Schorr     <aschorr@telemetry-investments.com>

	* awk.h (variable_create): Now takes a 3rd argument to tell caller
	whether this is a deferred variable.
	* awkgram.y (variable_create): Return indicator of whether this is
	a deferred variable in a newly added 3rd arg.
	(variable): Pass 3rd arg to variable_create.
	* gawkapi.c (api_sym_update): If we triggered the creation of a deferred
	variable, we must merge the extension's array elements into the deffered
	array, not the other way around.  The ENVIRON array has special funcs
	to call setenv and unsetenv.

2015-01-06         Andrew J. Schorr     <aschorr@telemetry-investments.com>

	* awk.h (variable_create): Declare new function.
	* awkgram.y (variable_create): New function to create a variable
	taking the deferred variable list into consideration.
	(variable): Call new function variable_create if the variable is
	not found.
	* gawkapi.c (api_sym_update): If an array is being created, then
	call new function variable_create instead of install_symbol.  If this
	is the first reference to a deferred variable, than the new array
	may contain elements that must be merged into the array provided by
	the extension.

2015-01-05         Andrew J. Schorr     <aschorr@telemetry-investments.com>

	* io.c (wait_any): If the `interesting' argument is non-zero, then we
	must not return until that child process has exited, since the caller
	gawk_pclose depends on our returning its exit status.  So in that case,
	do not pass WNOHANG to waitpid.

2015-01-04         Andrew J. Schorr     <aschorr@telemetry-investments.com>

	* gawkapi.h: Fix another comment typo.

2015-01-04         Andrew J. Schorr     <aschorr@telemetry-investments.com>

	* gawkapi.h: Fix typo in comment.

2015-01-02         Andrew J. Schorr     <aschorr@telemetry-investments.com>

	* gawkapi.h (gawk_api): Modify api_get_file to remove the typelen
	argument.
	(get_file): Remove typelen argument from the macro.
	* gawkapi.c (api_get_file): Remove typelen argument.

2014-12-24         Arnold D. Robbins     <arnold@skeeve.com>

	* profile.c (pprint): Be sure to set ip2 in all paths
	through the code. Thanks to GCC 4.9 for the warning.

2014-12-18         Arnold D. Robbins     <arnold@skeeve.com>

	* builtin.c (do_sub): Do not waste a byte at the end of a string.

2014-12-14         Arnold D. Robbins     <arnold@skeeve.com>

	* awkgram.y (yyerror): Do not waste a byte at the end of a string.
	* builtin.c (do_match): Ditto.
	* command.y (append_statement): Ditto.
	* debug.c (gprintf, serialize): Ditto.
	* field.c (set_FIELDWIDTHS): Ditto.
	* io.c.c (grow_iop_buffer): Ditto.
	* profile.c (pp_string, pp_group3): Ditto.

2014-12-14         Andrew J. Schorr     <aschorr@telemetry-investments.com>

	* array.c (concat_exp): Do not waste a byte at the end of a string.
	* awkgram.y (common_exp): Ditto.
	* builtin.c (do_substr): Ditto.
	* eval.c (set_OFS): Ditto.
	* field.c (rebuild_record): Ditto.
	* gawkapi.h (r_make_string): Ditto.
	* interpret.h (r_interpret): Ditto for Op_assign_concat.
	* node.c (r_format_val, r_dupnode, make_str_node, str2wstr, wstr2str):
	Ditto.
	* re.c (make_regexp): Ditto.

2014-12-20         Arnold D. Robbins     <arnold@skeeve.com>

	Enable non-fatal output on per-file or global basis,
	via PROCINFO.

	* awk.h (RED_NON_FATAL): New redirection flag.
	* builtin.c (efwrite): If RED_NON_FATAL set, just set ERRNO and return.
	(do_printf): Check errflg and if set, set ERRNO and return.
	(do_print): Ditto.
	(do_print_rec): Ditto.
	* io.c (redflags2str): Update table.
	(redirect): Check for global PROCINFO["nonfatal"] or for
	PROCINFO[file, "nonfatal"] and don't fail on open if set.
	Add RED_NON_FATAL to flags.
	(in_PROCINFO): Make smarter and more general.

2014-12-12        Stephen Davies         <sdavies@sdc.com.au>

	Improve comment handling in pretty printing.

	* awk.h (comment_type): New field in the node.
	(EOL_COMMENT, FULL_COMMENT): New defines.
	* awkgram.y (block_comment): New variable.
	(check_comment): New function.
	(grammar): Add code to handle comments as needed.
	(get_comment): Now takes a flag indicating kind of comment.
	(yylex): Collect comments appropriately.
	(append_rule): Ditto.
	* profile.c (pprint): Smarten up comment handling.
	Have printing \n take comments into account.
	(end_line): New function.
	(pp_func): Better handling of function comments.

2014-12-10         Arnold D. Robbins     <arnold@skeeve.com>

	* dfa.c: Sync with GNU grep.

2014-11-26         Arnold D. Robbins     <arnold@skeeve.com>

	* builtin.c (do_sub): Improve wording of gensub warnings.

2014-11-25         Arnold D. Robbins     <arnold@skeeve.com>

	* builtin.c (do_sub): For gensub, add more warnings for invalid
	third argument.

2014-11-23         Arnold D. Robbins     <arnold@skeeve.com>

	* awk.h: Move all inline functions to the bottom of the file.
	Keeps modern GCC happier.

2014-11-22         Arnold D. Robbins     <arnold@skeeve.com>

	* awk.h (emalloc, realloc): Redefine in terms of ...
	(emalloc_real, eralloc_real): New static inline functions.
	(fatal): Move definition up.
	* gawkmisc.c (xmalloc): If count is zero, make it one for older
	mallocs that require size > 0 (such as z/OS).

2014-11-21         Arnold D. Robbins     <arnold@skeeve.com>

	* main.c: Remove a debugging // comment.
	* NOTES: Removed.

	Unrelated:

	Revert changes of 2014-11-20 from Paul Eggert. Causes failures
	on z/OS.

	Unrelated: Avoid unnecessary copying of $0.

	* interpret.h (UNFIELD): New macro.
	(r_interpret): Use it where *lhs is assigned to.

2014-11-20  Paul Eggert  <eggert@cs.ucla.edu>

	Port to systems where malloc (0) and/or realloc(P, 0) returns NULL.
	* gawkmisc.c (xmalloc):
	* xalloc.h (realloc):
	Do not fail if malloc(0) or realloc(P, 0) returns NULL.
	Fail only when the allocator returns null when attempting to
	allocate a nonzero number of bytes.

2014-11-19         Arnold D. Robbins     <arnold@skeeve.com>

	Infrastructure upgrades:

	* Automake 1.14.1, Gettext 0.19.3, Libtool 2.4.3.
	* compile, extension/build-aux/compile: New files.

2014-11-19  gettextize  <bug-gnu-gettext@gnu.org>

	* configure.ac (AM_GNU_GETTEXT_VERSION): Bump to 0.19.3.

2014-11-16         Arnold D. Robbins     <arnold@skeeve.com>

	* interpret.h: Revert change of 2014-11-11 since it breaks
	certain uses.

	Unrelated:

	* dfa.c: Sync with GNU grep.

2014-11-15         Arnold D. Robbins     <arnold@skeeve.com>

	* array.c, awk.h, awkgram.y, builtin.c, dfa.c, eval.c, field.c,
	interpret.h, io.c, main.c, mpfr.c, node.c, re.c, regex_internal.h,
	replace.c: Remove all uses of MBS_SUPPORT.
	* regex_internal.h: Disable wide characters on DJGPP.
	* mbsupport.h: Rework to be needed only for DJGPP.

2014-11-11         Arnold D. Robbins     <arnold@skeeve.com>

	Don't let memory used increase linearly in the size of
	the input.  Problem reported by dragan legic
	<dragan.legic@yandex.ru>.

	* field.c (set_record): NUL-terminate the buffer.
	* interpret.h (r_interpret): Op_field_spec: if it's $0, increment
	the valref.  Op_store_var: if we got $0, handle it appropriately.

2014-11-10         Arnold D. Robbins     <arnold@skeeve.com>

	Reorder main.c activities so that we can set a locale on the
	command line with the new, for now undocumented, -Z option.

	* main.c (parse_args, set_locale_stuff): New functions.
	(stopped_early): Made file level static.
	(optlist, optab): Add new argument.
	(main): Adjust ordering and move inline code into new functions.

2014-11-09         Andrew J. Schorr     <aschorr@telemetry-investments.com>

	* gawkapi.c (node_to_awk_value): When the type wanted is AWK_UNDEFINED
	and a it's a Node_val set to Nnull_string, return AWK_UNDEFINED instead
	of AWK_NUMBER 0.

2014-11-06         Andrew J. Schorr     <aschorr@telemetry-investments.com>

	* awk.h (redirect_string): First argument should be const.  Add a new
	extfd argument to enable extensions to create files with pre-opened
	file descriptors.
	(after_beginfile): Declare function used in both eval.c and gawkapi.c.
	* eval.c (after_beginfile): Remove extern declaration now in awk.h.
	* gawkapi.c (api_get_file): Implement API changes to return
	awk_input_buf_t and/or awk_output_buf_t info, as well as accept an
	fd for inserting an opened file into the table.
	* gawkapi.h (gawk_api): Modify the api_get_file declaration to
	return awk_bool_t and add 3 new arguments -- a file descriptor
	for inserting an already opened file, and awk_input_buf_t and
	awk_output_buf_t to return info about both input and output.
	(get_file): Add new arguments to the macro.
	* io.c (redirect_string): First arg should be const, and add a new
	extfd arg so extensions can pass in a file that has already been
	opened by the extension.  Use the passed-in fd when appropriate,
	and pass it into two_way_open.
	(redirect): Pass new fd -1 arg to redirect_string.
	(two_way_open): Accept new extension fd parameter and open it
	as a socket.

2014-11-05         Andrew J. Schorr     <aschorr@telemetry-investments.com>

	* io.c (retryable): New function to indicate whether I/O can be
	retried for this file instead of throwing a hard error.
	(get_a_record) Check whether this file is configured for retryable
	I/O before returning nonstandard -2.

2014-11-03         Norihiro Tanaka       <noritnk@kcn.ne.jp>

	* re.c (research): Use dfa superset to improve matching speed.

2014-11-02         Arnold D. Robbins     <arnold@skeeve.com>

	* profile.c (div_on_left_mul_on_right): New function.
	(parenthesize): Call it.

2014-10-30         Arnold D. Robbins     <arnold@skeeve.com>

	* configure: Regenerated after fix to m4/readline.m4.

	Unrelated; fixes to profiling. Thanks to Hermann Peifer and
	Manuel Collado for pointing out problems:

	* profile.c (pprint): For Op_unary_minus, parenthesize -(-x)
	correctly.
	(prec_level): Get the levels right (checked the grammar).
	(is_unary_minus): New function.
	(pp_concat): Add checks for unary minus; needs to be parenthesized.

2014-10-30         Andrew J. Schorr     <aschorr@telemetry-investments.com>

	* NEWS: Mention installation of /etc/profile.d/gawk.{csh,sh}.

2014-10-29         Andrew J. Schorr     <aschorr@telemetry-investments.com>

	* configure.ac (AC_CONFIG_FILES): Add extras/Makefile.
	* Makefile.am (SUBDIRS): Add extras.
	* extras: Add new subdirectory.

2014-10-29         Arnold D. Robbins     <arnold@skeeve.com>

	* dfa.c: Sync with GNU grep. Again, again.

2014-10-28         Arnold D. Robbins     <arnold@skeeve.com>

	* dfa.c: Sync with GNU grep. Again.

2014-10-25         Arnold D. Robbins     <arnold@skeeve.com>

	* dfa.c: Sync with GNU grep.

2014-10-17         John E. Malmberg      <wb8tyw@qsl.net>

	* ext.c (close_extensions): Test for null pointer since
	since this can be called by signal handler before the
	pointers are initialized.

2014-10-15         Arnold D. Robbins     <arnold@skeeve.com>

	Make sane the handling of AWKPATH and AWKLIBPATH:

	1. Don't explicitly search "."; it must be in the path either
	physically or as null element a la the shell's $PATH
	2. If environment's value was empty, use built-in default value.
	3. Set ENVIRON["AWK*PATH"] to the path used.

	* io.c (path_info): Remove try_cwd member.
	(get_cwd): Removed, not needed anymore.
	(do_find_source): Don't do explicit check in current directory.
	It must come from the AWKPATH or AWKLIBPATH variable.
	* main.c (path_environ): If value from environment was empty,
	set it to the default.  This is how gawk has behaved since 2.10.

2014-10-13         Arnold D. Robbins     <arnold@skeeve.com>

	* regcomp.c (__re_error_msgid): Make error message for REG_EBRACK
	more helpful - also used for unmatched [:, [., [=.
	Thanks to Davide Brini for raising the issue.

2014-10-12         KO Myung-Hun          <komh78@gmail.com>

	Fixes for OS/2:

	* Makefile.am (install-exec-hook, uninstall-links): Use $(EXEEXT).
	* getopt.h: Redefinitions if using KLIBC.
	* io.c (_S_IFDIR, _S_IRWXU): Define if the more standard versions
	are available.

2014-10-12         Arnold D. Robbins     <arnold@skeeve.com>

	* README: Remove Pat Rankin from VMS duties, per his request.

2014-10-08         Arnold D. Robbins     <arnold@skeeve.com>

	* dfa.c: Sync with GNU grep.

2014-10-05         Arnold D. Robbins     <arnold@skeeve.com>

	* profile.c (pprint): Fix typo in header. Sheesh.

	Unrelated:

	* awkgram.y (mk_program): Add a comment that we don't need to
	clear the comment* variables.

2014-10-04         Arnold D. Robbins     <arnold@skeeve.com>

	* profile.c (pp_string_fp): Fix breaklines case to actually
	output the current letter. This broke at gawk 4.0.0. Sigh.
	Thanks to Bert Bos (bert@w3.org) for the report.

2014-10-03	Stephen Davies		<sdavies@sdc.com.au>

	* awkgram.y (program_comment): Renamed from comment0.
	(function_comment): Renamed from commentf.

2014-10-02         Arnold D. Robbins     <arnold@skeeve.com>

	* awkgram.y, profile.c: Minor white space cleanups.

2014-10-01         Arnold D. Robbins     <arnold@skeeve.com>

	Fix a few compile warnings:

	* awkgram.y (split_comment): Make static.
	General: Remove some unused variables, clean up some whitepace nits.

	* profile.c (indent): Add some braces to turn off compiler warnings.

2014-09-29         Andrew J. Schorr     <aschorr@telemetry-investments.com>

	* main.c (main): In optlist, it should say "h", not "h:", since there
	is no argument for the help option.  Thanks to Joep van Delft for
	the bug report.

2014-09-29         Arnold D. Robbins     <arnold@skeeve.com>

	* gawkapi.h: Minor edits to sync with documentation. Does not
	influence the behavior of the API.

2014-09-28         Arnold D. Robbins     <arnold@skeeve.com>

	* command.y (cmdtab): Add "where" as an alias for "backtrace".
	Finally!

	Unrelated:

	* dfa.c: Sync with GNU grep.

2014-09-27         Arnold D. Robbins     <arnold@skeeve.com>

	* awkgram.y (check_for_bad): Bitwise-and the bad character with 0xFF
	to avoid sign extension into a large integer.

	Unrelated:

	* configure.ac: Add an option to enable locale letters in identifiers.
	Undocumented and subject to being rescinded at any time in the future.
	* NEWS: Mention to look at configure --help.

	Unrelated:

	* profile.c (pprint): Use "rule(s)" instead of "block(s)" in the
	header.

2014-09-23         Arnold D. Robbins     <arnold@skeeve.com>

	* awkgram.y (yylex): Don't check for junk characters inside
	quoted strings.  Caused issues on DJGPP and Solaris.

	Unrelated:

	* io.c (devopen): Straighten things out with respect to
	compatibility with BWK awk.

2014-09-19         Arnold D. Robbins     <arnold@skeeve.com>

	* awkgram.y: Further commentary as to the treacherousness
	of isalnum and isalpha.

2014-09-15         Arnold D. Robbins     <arnold@skeeve.com>

	Finish removing use of isalpha and isalnum.

	* awk.h (is_alpha, is_alnum, is_identchar): Add declarations.
	* awkgram.y (yylex): Use is_alpha.
	(is_alpha, is_alnum): New functions.
	(is_identchar): Use is_alnum.
	* builtin.c (r_format_tree): Use is_alpha, is_alnum.
	* command.y (yylex): Use is_alpha, is_identchar.
	* ext.c (is_letter): Use is_alpha.
	(is_identifier_char): Removed; replaced uses with is_identchar.
	* main.c (arg_assign): Use is_alpha, is_alnum.
	* node.c (r_force_number): Use is_alpha.

2014-09-14         Arnold D. Robbins     <arnold@skeeve.com>

	* awkgram.y (is_identchar): Change from simple macro to function
	since use of isalnum() let non-ASCII letters slip through into
	identifiers.

2014-09-13	Stephen Davies		<sdavies@sdc.com.au>

	When doing pretty-printing (but not profiling), include the original
	comments in the output.

	General rules:

	Pretty printing:
		- Do NOT indent by a tab
		- Do NOT print the header comments ("# BEGIN rules", etc.)
		- DO print the comments that are in the program

	Profiling:
		- DO indent by a tab
		- DO print the header comments
		- Do NOT print the program's original comments

	* awkgram.y (comment0, commentf): New varibles that are  pointers to
	program and function comments.
	(get_comment): New function that retrieves consecutive comment lines
	and empty lines as a unit).
	(split_comment): New function: iff first block in the program is a
	function and it is predeeded by comments, take the last non-blank
	line as function comment and any preceeding lines as program comment.)

	Following token rules were changed to handle comments:

	* awkgram.y (pattern, LEX_BEGIN, LEX_END, LEX_BEGINFILE, LEX_ENDFILE,
	action, function_prologue, statements): Update to handle comments.
				
	Following functions were changed to handle comments:

	* awkgram.y (mk_program, mk_function, allow_newline and yylex): Update
	to handle comments. (Also fixed typo in case '\\'.)

	* profile.c (print_comment): New function to format comment printing.
	(indent, pprint, dump_prog, pp_func): Changed to handle comments and
	the revised indentation rules.

2014-09-07         Arnold D. Robbins     <arnold@skeeve.com>

	* awk.h: Move libsigsegv stuff to ...
	* main.c: here. Thanks to Yehezkel Bernat for motivating
	the cleanup.
	* symbol.c (make_symbol, install, install_symbol): Add const to
	first parameter. Adjust decls and fix up uses.

2014-09-05         Arnold D. Robbins     <arnold@skeeve.com>

	Add builtin functions to FUNCTAB for consistency.

	* awk.h (Node_builtin_func): New node type.
	(install_builtins): Declare new function.
	* awkgram.y [DEBUG_USE]: New flag value for debug functions; they
	don't go into FUNCTAB.
	(install_builtins): New function.
	* eval.c (nodetypes): Add Node_builtin_func.
	* interpret.h (r_interpret): Rework indirect calls of built-ins
	since they're now in the symbol table.
	* main.c (main): Call `install_builtins'.
	* symbol.c (install): Adjust for Node_builtin_func.
	(load_symbols): Ditto.

2014-09-04         Arnold D. Robbins     <arnold@skeeve.com>

	* profile.c (pprint): Case Op_K_for: Improve printing of
	empty for loop header.

	Unrelated: Make indirect function calls work for built-in and
	extension functions.

	* awkgram.y (lookup_builtin): New function.
	* awk.h (builtin_func_t): New typedef.
	(lookup_builtin): Declare it.
	* interpret.h (r_interpret): For indirect calls, add code to
	find and call builtin functions, and call extension functions.

2014-09-01         Arnold D. Robbins     <arnold@skeeve.com>

	* builtin.c (do_substr): Return "" instead of null string in case
	result is passed to length() with --lint. Based on discussions in
	comp.lang.awk.

	Unrelated:

	* interpret.h (r_interpret): For indirect function call, separate
	error message if lookup returned NULL. Otherwise got a core dump.
	Thanks to "Kenny McKormack" for the report in comp.lang.awk.

2014-08-27         Arnold D. Robbins     <arnold@skeeve.com>

	* configure.ac: Add test for strcasecmp.
	* regcomp.c: Remove special case code around use of strcasecmp().
	* replace.c: Include missing/strncasecmp.c if either strcasecmp()
	or strncasecmp() aren't available.

2014-08-26         Arnold D. Robbins     <arnold@skeeve.com>

	* regcomp.c, regex_internal.c: Sync with GBLIC. Why not.

	Unrelated:

	Remove support for MirBSD. It uglified the code too much
	for no discernable gain.

	* configure.ac: Remove check for MirBSD and define of
	LIBC_IS_BORKED.
	* dfa.c: Remove code depending on LIBC_IS_BORKED.
	* main.c: Ditto.
	* regcomp.c: Ditto.
	* NEWS: Updated.

2014-08-24         Arnold D. Robbins     <arnold@skeeve.com>

	* regex.h: Remove underscores in names of parameters in function
	declarations. Tweak names as neeeded.

2014-08-20         Arnold D. Robbins     <arnold@skeeve.com>

	* node.c (parse_escape): Max of 2 digits after \x.

2014-08-18         Arnold D. Robbins     <arnold@skeeve.com>

	* symbol.c: General formatting cleanup.

2014-08-15         Arnold D. Robbins     <arnold@skeeve.com>

	* main.c (usage): Adjust whitespace for -L and add "invalid"
	as a possible value for it.  Report from Robert P. J. Day
	<rpjday@crashcourse.ca>.

2014-08-14         Arnold D. Robbins     <arnold@skeeve.com>

	* Makefile.am (SUBDIRS): Put awklib after doc so that examples
	get extracted when the doc changes.

2014-08-13         Arnold D. Robbins     <arnold@skeeve.com>

	* builtin.c (do_sub): Move initial allocation of the replacement
	string down towards code to do the replacement, with a (we hope)
	better guesstimate of how much to initially allocate. The idea
	is to avoid unnecessary realloc() calls by making a better guess
	at how much to allocate.  This came up in an email discussion
	with Tom Dickey about mawk's gsub().

2014-08-12         Juergen Kahrs <jkahrs@users.sourceforge.net>

	* cmake/configure.cmake:
	* cmake/package.cmake: Copyright update.
	* README.cmake:
	* README_d/README.cmake: Moved file.

2014-08-12         Arnold D. Robbins     <arnold@skeeve.com>

	OFS being set should rebuild $0 using previous OFS if $0
	needs to be rebuilt. Thanks to Mike Brennan for pointing this out.

	* awk.h (rebuild_record): Declare.
	* eval.c (set_OFS): If not being called from var_init(), check
	if $0 needs rebuilding. If so, parse the record fully and rebuild it.
	Make OFS point to a separate copy of the new OFS for next time, since
	OFS_node->var_value->stptr was already updated at this point.
	* field.c (rebuild_record): Is now extern instead of static.
	Use OFS and OFSlen instead of the value of OFS_node.

	Unrelated:

	* Makefile.am (RM): Define for makes that don't have it,
	such as on OpenBSD.  Thanks to Jeremie Courreges-Anglas
	<jca@wxcvbn.org> for the report.

2014-08-05         Arnold D. Robbins     <arnold@skeeve.com>

	Bug fix: For MPFR sqrt(), need to set precision of result to be
	the same as that of the argument. Doesn't hurt other functions.
	See test/mpfrsqrt.awk. Thank to Katie Wasserman <katie@wass.net>
	for the bug report.

	* mpfr.c (do_mpfr_func): New function. Runs code for MPFR functions
	while still enabling debugging. Add call here to mpfr_set_prec().
	Original code from SPEC_MATH macro.
	(SPEC_MATH): Change macro to call do_mpfr_func().

	Next MPFR bug fix: The % operator gave strange results for negative
	numerator. Thanks again to Katie Wasserman for the bug report.

	* mpfr.c (mpg_mod): Use mpz_tdiv_qr() instead of mpz_mod(). From
	the GMP doc, mpz_mod() should have worked; it's not clear why
	it doesn't.

2014-08-03         Arnold D. Robbins     <arnold@skeeve.com>

	* builtin.c (format_tree): Don't need to check return value of
	wctombr for -2. Thanks to Eli Zaretskii for pointing this out.

	Unrelated:

	* gawkapi.h: Fix doc for API get_record - errcode needs to
	be greater than zero.
	* interpret.h (r_interpret): Move setting of ERRNO to here, from ...
	* io.c (inrec): ... here. Makes the code cleaner.

2014-08-03         Andrew J. Schorr     <aschorr@telemetry-investments.com>

	* awkgram.y (getfname): Match on either ptr or ptr2 so --profile
	will work in -M (MPFR bignum) mode.

2014-07-31         Arnold D. Robbins     <arnold@skeeve.com>

	* builtin.c (format_tree): Make %c handling more sane on Windows.
	Rework the lint messages.

	Unrelated:

	* dfa.c: Sync with GNU grep. Mainly white space differences.

	Unrelated:

	* mpfr.c (cleanup_mpfr): New function to deallocate _mpf_t1
	and _mpf_t2; removes some valgrind warnings.
	* awk.h (cleanup_mpfr): Add declaration.
	* main.c (main): Add call to `cleanup_mpfr'.

	Fix memory leak:

	* mpfr.c (do_mpfr_div): Add unref to denominator and numerator
	to not leak memory. Thanks to Katie Wasserman <katie@wass.net>
	for isolating the problem to that routine.

2014-07-25         Arnold D. Robbins     <arnold@skeeve.com>

	* main.c (main): Add a warning message if -M is used and gawk was
	compiled without MPFR/GMP.

2014-07-24         Arnold D. Robbins     <arnold@skeeve.com>

	* main.c (usage): Put text for `-n' *after* text for `-m'.
	Report from Robert P. J. Day <rpjday@crashcourse.ca>.

	Fix problems with I/O errors reported by Assaf Gordon
	<assafgordon@gmail.com>:

	* io.c (inrec): Change type to bool to make calling easier. Add
	check in non-EOF case for error, and if so, return false.
	Update ERRNO in case there is an ENDFILE block.
	* awk.h (inrec): Change type in declaration.
	* interpret.h (r_interpret): Change call of inrec() to boolean
	notation.

2014-07-10         Arnold D. Robbins     <arnold@skeeve.com>

	New `div()' function to do integer division and remainder;
	mainly useful for use with GMP integers. Thanks to
	Katie Wasserman <katie@wass.net> for the suggestion.

	* awk.h (do_div, do_mpfr_div): Declare new functions.
	* builtin.c (do_div): New function.
	* mpfr.c (do_mpfr_div): New function.
	* awkgram.y (tokentab): New entry.
	(snode): Add check for do_div/do_mpfr_div to make 3rd arg
	be an array.
	* NEWS: Updated.
	* TODO: Updated.

2014-07-10         Arnold D. Robbins     <arnold@skeeve.com>

	* awkgram.y (check_for_bad): New routine to do the fatal message,
	with smarter checking.
	(nextc): Call it as appropriate.

	* builtin.c (format_tree): Add check for bad returns from mbrlen
	to avoid trying to malloc (size_t) -1 bytes. Thanks to
	mail.green.fox@gmail.com for the bug report.

2014-07-03         Arnold D. Robbins     <arnold@skeeve.com>

	* awkgram.y (nextc): Add bool check_for_bad parameter to check
	for bad characters in the source program.
	(yylex): Adjust calls.

2014-06-24         Arnold D. Robbins     <arnold@skeeve.com>

	* main.c (main): The --pretty-print option no longer runs the
	program.  This removes the need for the GAWK_NO_PP_RUN environment var.
	* NEWS: Updated.
	* TODO: Updated.

2014-06-22         Paul Eggert          <eggert@penguin.cs.ucla.edu>

	Bring in from GNULIB:

	regex: fix memory leak in compiler
	Fix by Andreas Schwab in:
	https://sourceware.org/ml/libc-alpha/2014-06/msg00462.html
	* lib/regcomp.c (parse_expression): Deallocate partially
	constructed tree before returning error.

2014-06-19         Arnold D. Robbins     <arnold@skeeve.com>

	* builtin.c (do_sub): Add more info to leading comment.
	Add some whitespace in the code.

2014-06-08         Arnold D. Robbins     <arnold@skeeve.com>

	* dfa.c: Sync with GNU grep.

2014-06-03         Arnold D. Robbins     <arnold@skeeve.com>

	* dfa.c (mbs_to_wchar): Define a macro if not MBS.

2014-05-29         Arnold D. Robbins     <arnold@skeeve.com>

	* dfa.c: Sync with GNU grep.

2014-05-26         Arnold D. Robbins     <arnold@skeeve.com>

	* io.c (inetfile): Change return type to bool.  Wrap code
	with ifdef HAVE_SOCKETS so that it'll compile on DJGPP.

2014-05-22         Andrew J. Schorr     <aschorr@telemetry-investments.com>

	Allow any redirected getline inside BEGINFILE/ENDFILE.

	* awkgram.y (LEX_GETLINE): Only require a redirection and not also
	a variable if getline is in a BEGINFILE or ENDFILE rule.
	* interpret.h (Op_K_getline_redir): Remove check and fatal error.

2014-05-20         Arnold D. Robbins     <arnold@skeeve.com>

	* dfa.c (dfaexec): Minor sync with GNU grep.

2014-05-14         Arnold D. Robbins     <arnold@skeeve.com>

	* custom.h (_GL_PURE): Move definition to here. Sigh.
	* dfa.h, dfa.c: Sync with GNU grep. Sigh.

	Unrelated:

	* custom.h: Remove stuff for Ultrix 4.3. No one has such
	systems anymore; this just got missed earlier.

2014-05-11         Arnold D. Robbins     <arnold@skeeve.com>

	* debug.c (do_eval): Repair fix of 2014-05-09 and use
	assoc_remove to take @eval out of the function table.
	* symbol.c: Fix a comment.  This file needs some work.

2014-05-10         Arnold D. Robbins     <arnold@skeeve.com>

	* io.c (get_a_record): Finish TERMNEAREND handling in case
	we don't have a regular file but aren't going to get more data.
	Added some additional comments.

2014-05-09         Arnold D. Robbins     <arnold@skeeve.com>

	* debug.c (do_eval): Don't free `f' which points into the context
	that was previously freed. Bug reported by Jan Chaloupka
	<jchaloup@redhat.com>.  Apparently introduced with move to
	SYMTAB and FUNCTAB, but only showed up on Fedora 20 and Ubuntu 14.04,
	which have a newer glibc.
	(do_eval): Fix a memory leak seen by valgrind on Fedora 20 and
	Ubuntu 14.04: the new SRCFILE that is added wasn't released.

	Unrelated:

	* io.c (get_a_record): Handle return of TERMNEAREND when the
	entire file has been read into the buffer and we're using a
	regex for RS. Bug report by Grail Dane <grail69@hotmail.com>.

2014-05-04         Arnold D. Robbins     <arnold@skeeve.com>

	* debug.c (debug_prog): Change check for GAWK_RESTART so that it
	actually works. Bug fix: run command in debugger would start
	over again but not actually start running the program.

2014-04-25         Andrew J. Schorr     <aschorr@telemetry-investments.com>

	* io.c (two_way_open): In forked child, reset SIGPIPE to SIG_DFL.
	Fixes problems with "broken pipe" errors from child processes,
	restoring 4.1.0 and earlier behavior. Thanks to Daryl F
	<wyatt@prairieturtle.ca> for the report.
	(gawk_popen): Ditto.

2014-04-25         Arnold D. Robbins     <arnold@skeeve.com>

	* dfa.h, dfa.c: Merge with GNU grep; lots of forward motion.

2014-04-24         Arnold D. Robbins     <arnold@skeeve.com>

	Update xalloc.h for pending merge with dfa.

	* xalloc.h (xstrdup): Implement this.
	(x2nrealloc): Incorporate changed logic from GNULIB.

2014-04-20         Andrew J. Schorr     <aschorr@telemetry-investments.com>

	* io.c (struct inet_socket_info): Define new structure
	for use in parsing special socket filenames.
	(inetfile): Parse all components of the special socket filename
	into the struct inet_socket_info.  Returns true only if it is a
	valid socket fliename, unlike the previous version which checked
	for the '/inet[46]?/' prefix only.
	(redirect): Patch to use updated inetfile() function.
	(devopen): Remove logic to parse socket filenames, since this has
	been moved into the inetfile() function.
	(two_way_open): Update args to inetfile().

2014-04-20         Arnold D. Robbins     <arnold@skeeve.com>

	* builtin.c (do_rand): Make calls to random() in predictable
	order to avoid order of evaluation differences amongst compilers.
	Thanks to Anders Magnusson <ragge@ludd.ltu.se> (of the PCC team)
	for the suggestion.

2014-04-18         Arnold D. Robbins     <arnold@skeeve.com>

	* configure.ac: Change adding of -export-dynamic for GCC to be
	-Wl,-export-dynamic, which then works for PCC also.

2014-04-11         Arnold D. Robbins     <arnold@skeeve.com>

	* io.c (closemabyesocket): Define if not defined, e.g. building
	without socket code. Thanks to dave.gma@googlemail.com (Dave Sines)
	for the report.

2014-04-08         Arnold D. Robbins     <arnold@skeeve.com>

	* 4.1.1: Release tar ball made.

2014-04-08         Arnold D. Robbins     <arnold@skeeve.com>

	* README: Update.
	* configure.ac: Bump version.

2014-04-03         Arnold D. Robbins     <arnold@skeeve.com>

	* regcomp.c (parse_bracket_exp): Move a call to `re_free' inside
	an ifdef. Makes the code marginally cleaner.

2014-03-30         Arnold D. Robbins     <arnold@skeeve.com>

	* dfa.c: Sync with GNU grep.

2014-03-28         Arnold D. Robbins     <arnold@skeeve.com>

	* configure.ac: Remove duplicate AC_HEADER_TIME and rearrange
	order of macros some. May help on older systems.

2014-03-23         Arnold D. Robbins     <arnold@skeeve.com>

	* dfa.c: Move include of dfa.h around for correct building
	on Irix. Thanks to Nelson H.F. Beebe for the report.

	Unrelated:

	* .gitignore: Simplify .dSYM pattern for Mac OS X.

2014-03-21         Arnold D. Robbins     <arnold@skeeve.com>

	* dfa.c (using_simple_locale): Add ifdefs in case there is no
	locale support at all. Thanks to Scott Deifik for the report.

	Unrelated:

	* main.c (UPDATE_YEAR): Set to 2014.

2014-03-17         Arnold D. Robbins     <arnold@skeeve.com>

	* .gitignore: Add .dSYM directories for Mac OS X.
	Thanks to Hermann Peifer for the suggestion.

2014-03-10         Arnold D. Robbins     <arnold@skeeve.com>

	* dfa.h, dfa.c: Sync with grep. Yet again.
	* regex_internal.c (built_wcs_upper_buffer, build_upper_buffer):
	Fixes from GNULIB for mixed case matching on Mac OS X.

	Unrelated:

	* builtin.c (format_tree): Smarten handling of %' flag. Always
	pass it in for floating point formats. Then only add the
	thousands_sep if there is one. Also, allow for thousands_sep
	to be a string, not just one character.  Thanks to Michal Jaegermann
	for the report.

2014-03-08         Andrew J. Schorr     <aschorr@telemetry-investments.com>

	* gawkapi.c (api_impl): Add memory allocation function pointers.
	* gawkapi.h (GAWK_API_MINOR_VERSION): Bump.
	(gawk_api_t): Add memory allocation function pointers api_malloc,
	api_calloc, api_realloc, and api_free.
	(gawk_malloc, gawk_calloc, gawk_realloc, gawk_free): New macros.
	(emalloc): Replace malloc with gawk_malloc.
	(erealloc): Replace erealloc with gawk_erealloc.

2014-03-05         Arnold D. Robbins     <arnold@skeeve.com>

	Straighten out enumerated types some more.

	* awk.h (add_srcfile): Fix type of first parameter.
	* awkgram.y (add_srcfile, do_add_srcfile): Ditto.
	* cmd.h (A_NONE): New enum nametypeval.
	* command.y (argtab): Use it in final value.
	* ext.c (make_builtin): Use awk_false, awk_true.
	* io.c (init_output_wrapper): Use awk_false.

	Unrelated:

	* debug.c (do_commands): Initialize num to silence warnings.
	Thanks to Michal Jaegermann.

	Unrelated:

	* builtin.c (do_mktime): Change lint warning for minutes to
	check against 59, not 60.  Thanks to Hermann Peifer for the report.

2014-03-03         Arnold D. Robbins     <arnold@skeeve.com>

	* dfa.c: Sync with grep. Yet again.

2014-02-28         Arnold D. Robbins     <arnold@skeeve.com>

	* dfa.c: Sync with grep. Looks like good improvement with
	respect to bracket expressions.

2014-02-27         Arnold D. Robbins     <arnold@skeeve.com>

	Fixes for enum/int mismatches as warned by some compilers.

	* awk.h (ANONE): New enum for array sorting.
	* array.c (assoc_list): Use it.
	* builtin.c (format_tree): New MP_NONE value.
	* gawkapi.c: Use awk_false and awk_true everywhere instead of
	false and true.

2014-02-26         Arnold D. Robbins     <arnold@skeeve.com>

	* configure.ac: Set up do-nothing extension/Makefile on
	MirBSD also.

2014-02-21         Arnold D. Robbins     <arnold@skeeve.com>

	* dfa.h, dfa.c (parse_bracket_exp): Sync with grep.

2014-02-20         Arnold D. Robbins     <arnold@skeeve.com>

	* regex.h, regex.c, regex_internal.c, regex_internal.h: Sync
	with GLIBC. Mainly copyright updates.
	* getopt.c, getopt.h, getopt1.c, getopt_int.h: Ditto.
	* dfa.c (parse_bracket_exp): Sync with grep, where they restored
	the buggy code.  Sigh.

	Unrelated:

	* NEWS: Typo fix.
	* interpret.h (r_interpret): Init a variable for BEGINFILE to avoid
	compiler warnings. Thanks to Michal Jaegermann.

2014-02-15         Arnold D. Robbins     <arnold@skeeve.com>

	* awkgram.c, command.c: Regenerated - Bison 3.0.2.

2014-02-04         Arnold D. Robbins     <arnold@skeeve.com>

	* dfa.c (to_uchar): Make use of this. Syncs with GNU grep.

2014-02-03         Arnold D. Robbins     <arnold@skeeve.com>

	* awkgram.y (negate_num): Bracket `tval' in #ifdef MPFR since it's
	only used in that code.

2014-01-31         Arnold D. Robbins     <arnold@skeeve.com>

	* Makefile.am (dist-hook): Improve creation of pc/config.h. We
	have to jump through a lot of hoops for 'make distcheck' to
	actually work.

2014-01-30         Arnold D. Robbins     <arnold@skeeve.com>

	* Makefile.am (dist-hook): Improve creation of pc/config.h to copy
	the new file into the distribution directory being created.
	Also, put the temporary files into /tmp.

2014-01-28         Arnold D. Robbins     <arnold@skeeve.com>

	* awkgram.y (negate_num): If just a double, return. Fixes a bug
	that showed up on 32-bit systems with MPFR. Thanks to Eli Zaretskii
	and Corinna Vinschen for the report.  Also, free the MPZ integer.
	Thanks to valgrind for the report.

	Unrelated:

	* dfa.c: Sync with GNU grep - removed some special cased code
	for grep.

2014-01-24         Arnold D. Robbins     <arnold@skeeve.com>

	* configure.ac, field.c: Update copyright year.

2014-01-19         Arnold D. Robbins     <arnold@skeeve.com>

	* awkgram.y (negate_num): Handle the case of -0 for MPFR; the sign
	was getting lost. Thanks to Hermann Peifer for the report.

2014-01-18         Arnold D. Robbins     <arnold@skeeve.com>

	* dfa.c (parse_bracket_exp): Sync with GNU grep, which now uses
	gawk's code for RRI in single-byte locales!  Hurray.

2014-01-16         Arnold D. Robbins     <arnold@skeeve.com>

	* configure.ac: For z/OS, restore creation of do-nothing
	Makefile in extension directory.

2014-01-14         Arnold D. Robbins     <arnold@skeeve.com>

	* field.c (do_split): Make sure split() gets FS value if no
	third arg even after FPAT was set. Thanks to Janis Papanagnou
	for the report.

2014-01-13         Arnold D. Robbins     <arnold@skeeve.com>

	* README: Fix John Malmberg's email address.

2014-01-12         Arnold D. Robbins     <arnold@skeeve.com>

	* awkgram.y:  Update copyright year.
	(func_use): Simplify code.
	* command.y:  Update copyright year.
	* ext.c:  Update copyright year.
	(make_builtin): Small simplification.
	(make_old_builtin): Make code consistent with make_builtin(), add
	call to track_ext_func().
	* bootstrap.sh: Update copyright year. Remove touch of version.c
	since that file is no longer autogenerated.

2014-01-07         Arnold D. Robbins     <arnold@skeeve.com>

	* command.y (next_word): Move into ifdef for HAVE_LIBREADLINE,
	since it's only used by that code.
	* ext.c (load_old_ext): Minor improvements.

2014-01-03         Arnold D. Robbins     <arnold@skeeve.com>

	* config.guess, config.rpath, config.sub, depcomp,
	install-sh: Updated.
	* dfa.h, dfa.c: Sync with GNU grep; comment fix and copyright year.
	* NEWS: Updated some, including copyright year.

2013-12-26         Arnold D. Robbins     <arnold@skeeve.com>

	* README: Add John Malmberg for VMS.

2013-12-24         Arnold D. Robbins     <arnold@skeeve.com>

	* getopt.h: Add `defined(__sun)' to list of system that do get to
	include stdlib.h.  Needed for Illumos. Thanks to
	Richard Palo <richard.palo@free.fr> for the report.

2013-12-21         Mike Frysinger        <vapier@gentoo.org>

	* configure.ac: Add --disable-extensions flag to control
	compiling extensions.  Better for cross-compiling.
	(AC_CANONICAL_HOST): Added. Changed case statments appropriately.
	* Makefile.am (check-for-shared-lib-support): Removed.
	(check-recursive, all-recursive): Removed.

2013-12-21         Arnold D. Robbins     <arnold@skeeve.com>

	* config.guess: Updated.
	* configure, aclocal.m4: Updated based on automake 1.13.4.

2013-12-19         Arnold D. Robbins     <arnold@skeeve.com>

	* regexec.c (re_search_internal): Make sure `dfa' pointer is
	not NULL before trying to dereference it.

2013-12-16         Arnold D. Robbins     <arnold@skeeve.com>

	* configure.ac (AC_FUNC_VPRINTF): Remove. Not needed on current
	systems.
	* awk.h (HAVE_VPRINTF): Remove check.

2013-12-12         John E. Malmberg      <wb8tyw@qsl.net>

	* io.c (redirect): Add additional VMS error codes.
	(nextfile): Retry open after closing some files.

2013-12-10         Scott Deifik          <scottd.mail@sbcglobal.net>

	* io.c (closemaybesocket): Add definition for DJGPP.

2013-12-10         Arnold D. Robbins     <arnold@skeeve.com>

	* awk.h (Floor, Ceil): Remove declarations and VMS redefinitions.
	* floatcomp.c (Floor, Ceil): Removed, not needed. Move bracketing
	ifdef to the top of the file.
	* builtin.c (double_to_int): Use floor() and ceil().

2013-12-07         Arnold D. Robbins     <arnold@skeeve.com>

	* regex_internal.h (__attribute__): Define to empty if not GCC.
	* custom.h (__attribute__): Remove the definition from here; the
	right place was regex_internal.h.

2013-12-06         Arnold D. Robbins     <arnold@skeeve.com>

	No need to generate version.c from version.in.
	Thanks to John E. Malmberg <wb8tyw@qsl.net> for the suggestion.

	* version.in: Removed.
	* version.c: Use PACKAGE_STRING directly.
	* Makefile.am (EXTRA_DIST): Remove version.in.
	(distcleancheck_listfiles): Remove this rule.
	(MAINTAINERCLEANFILES): Remove this definition.
	(version.c): Remove the rule to create it.

2013-12-05         Arnold D. Robbins     <arnold@skeeve.com>

	Fixes for Z/OS.

	* custom.h (__attribute__): Define to empty.
	* dfa.c (parse_bracket_exp): Add a cast to quiet a warning.
	* regex.c: Correctly bracket include of <sys/param.h>.

	Unrelated:

	* debug.c (find_rule): Add a FIXME comment.

2013-12-03         John E. Malmberg	<wb8tyw@qsl.net>

	* io.c (redirect): Add additional VMS error code to check.
	(do_find_source): Append "/" if not a VMS filename.

2013-12-01         Andrew J. Schorr     <aschorr@telemetry-investments.com>

	* main.c (optab): Sort by long option name.

2013-11-27         Andrew J. Schorr     <aschorr@telemetry-investments.com>

	* main.c (optab): Add entry for --include.

2013-11-23         Arnold D. Robbins     <arnold@skeeve.com>

	* dfa.c: Merge from grep; minor fixes in how bit twiddling
	is done.

2013-11-01         Arnold D. Robbins     <arnold@skeeve.com>

	* dfa.c (lex): Reset laststart so that stuff like \s* works.
	Fix from grep.

2013-10-31         Arnold D. Robbins     <arnold@skeeve.com>

	* builtin.c (efwrite): If write error to stdout is EPIPE,
	die silently.  Thanks to Hermann Peifer for helping find this.

2013-10-22         Arnold D. Robbins     <arnold@skeeve.com>

	Revise error messages when writing to standard output or standard
	error to ignore EPIPE.  Add the ability based on an environment
	variable to get the source file and line number.

	* awk.h (r_warning): Renamed from warning.
	(warning): New macro to set location and call warning.
	* io.c (flush_io): Print errors only if not EPIPE.
	(close_io): Ditto.
	* main.c (lintfunc): Init to r_warning.
	(main): Enhance explanatory comment.
	(usage): Print errors only if not EPIPE.
	(copyleft): Ditto.
	* msg.c (err): Make printing srcfile and srcline depend upon
	GAWK_MSG_SRC environment variable.
	(r_warning): Renamed from warning.

2013-10-17         Arnold D. Robbins     <arnold@skeeve.com>

	* main.c (main): Ignore SIGPIPE. See the comment in the code.
	Thanks to Alan Broder for reporting the issue.

	Unrelated:

	* rand.c (do_rand): Fix computation and loop checking against
	1.0 to use do..while.

2013-10-16         Arnold D. Robbins     <arnold@skeeve.com>

	Make -O work again.  Turns out that C99 bool variables
	are clamped to zero or one.

	* main.c (do_optimize): Init to false.
	(main): Set do_optimize to true on -O.
	* eval.c (setup_frame): Change all uses of do_optimize to be
	a boolean check instead of a test > 1.
	* awkgram.y: Ditto.
	(optimize_assignment): Remove check against do_optimize since
	it was inited to true anyway.

	Unrelated:

	* re.c (resetup): Add a comment about the joy of syntax bits.

	Unrelated:

	* builtin.c (do_rand): If result is exactly 1.0, keep trying.
	Thanks to Nelson Beebe.

2013-10-10         Arnold D. Robbins     <arnold@skeeve.com>

	* dfa.c (lex): Sync with GNU grep. Handle multibyte \s and \S.

	Unrelated:

	* awk.h [ARRAY_MAXED]: Fix value of this and subsequent flags
	after addition of NULL_FIELD.
	* eval.c (flags2str): Add NULL_FIELD. Duh.

2013-10-09         Arnold D. Robbins     <arnold@skeeve.com>

	* awkgram.y (mk_assignment): Rework switch to handle Op_assign,
	and to provide a better error message upon unknown opcode.

2013-09-28         Arnold D. Robbins     <arnold@skeeve.com>

	* dfa.c: Sync with GNU grep.

2013-09-25         Arnold D. Robbins     <arnold@skeeve.com>

	* builtin.c (do_rand): Make the result more random by calling
	random() twice. See the comment in the code. Thanks to
	Bob Jewett <jewett@bill.scs.agilent.com> for the report and
	the fix.

2013-09-24         Arnold D. Robbins     <arnold@skeeve.com>

	* debug.c (find_rule): Handle case where lineno is zero. Can happen
	if break is given without a line number on a current line. Thanks
	to Ray Song <i@maskray.me> for the report.

2013-09-19         Arnold D. Robbins     <arnold@skeeve.com>

	* dfa.c (parse_bracket_exp): Use code from grep to keep things within
	range (updates change of 2013-09-08). Fix whitespace in one of the
	gawk-only additions.

2013-09-13         Arnold D. Robbins     <arnold@skeeve.com>

	Fix use of NF after it's extended, e.g. see test/nfloop.awk.

	* awk.h (NULL_FIELD): New flag
	* builtin.c (do_print_rec): Check f0->flags instead of if
	equal to Nnull_string.
	* eval.c (r_get_field): Check (*lhs)->flags instead of if
	equal to Nnull_string or Null_field.
	* field.c (init_fields): Init field zero and Null_field with
	NULL_FIELD flag.
	(set_NF): Set parse_high_water = NF in case NF extended past the
	end. This is the actual bug fix.

2013-09-08         Arnold D. Robbins     <arnold@skeeve.com>

	Fixes based on reports from a static code checker. Thanks to
	Anders Wallin for sending in the list.

	* array.c (asort_actual): Free list if it's not NULL.
	* builtin.c (do_sub): Set buf to NULL and assert on it before using
	it.
	* cint_array.c (cint_array_init): Clamp any value of NHAT from the
	environment such that it won't overflow power_two_table when used as
	an index.
	* dfa.c (parse_bracket_exp): Check that len is in range before using it
	to index buf.
	* getopt.c (_getopt_internal_r): Change call to alloca to use malloc.
	* io.c (socket_open): Init read_len to zero.
	(two_way_open): Upon failure to fork, close the slave fd also.
	* re.c (research): Init try_backref to false.
	* regcomp.c (build_range_exp): Free any items that were allocated in
	the case where not all items were.
	(build_charclass_op): Same. Init br_token to zero with memset.
	(create_tree): Init token t to zero with memset.
	* regex_internal.c (re_dfa_add_node): Free any items that were
	allocated in the case where not all items were.
	* symbol.c (destroy_symbol): On default, break, to fall into releasing
	of resources.

2013-08-29         Arnold D. Robbins     <arnold@skeeve.com>

	* debug.c (HAVE_HISTORY_LIST): Move checks and defines to the top.
	(do_save, serialize): Adjust #if checks to depend on having both
	readline and the history functions. Needed for Mac OS X whose
	native readline is a very old version. Sigh.
	* configh.in, configure: Regenerated due to change in m4/readline.m4.
	Issue reported by Hermann Peifer and Larry Baker.

	Unrelated:

	* getopt.c: Sync with GLIBC, changes are minor.

	Unrelated:

	* dfa.c: Sync with version in grep. Primarily whitespace / comment
	wording changes.

2013-08-26         Arnold D. Robbins     <arnold@skeeve.com>

	* regcomp.c (parse_dup_op): Remove RE_TOKEN_INIT_BUG code (change of
	Feb 19 2005) since it's no longer needed.

	* regcomp.c (re_fastmap_iter): Undo addition of volatile from
	Jan 18 2007; no longer needed and is one less change to have to
	maintain aginst the upstream.

	* regcomp.c, regex.h, regex_internal.h: Sync with GLIBC.

2013-08-22         Arnold D. Robbins     <arnold@skeeve.com>

	* str_array.c (env_store): If the new value being stored is NULL,
	pass in "" instead. Avoids core dump on Mac OS X.
	Thanks to Hermann Peifer for the bug report.

2013-08-20         Arnold D. Robbins     <arnold@skeeve.com>

	* nonposix.h: New file. Contains FAKE_FD_VALUE.
	* awk.h: Include it if MinGW or EMX.
	* Makefile.am (base_sources): Add nonposix.h.

2013-08-18         Arnold D. Robbins     <arnold@skeeve.com>

	Reflect updates to ENVIRON into the real environment.

	* awk.h (init_env_array): Add declaration.
	* main.c (load_environ): Call init_env_array.
	* str_array.c (env_remove, env_store, env_clear, init_env_array):
	New functions.
	(env_array_func): New array vtable.

2013-08-18         Arnold D. Robbins     <arnold@skeeve.com>

	* array.c (force_array): Set symbol->xarray to NULL before
	initing the array if it was Node_var_new.
	(null_array): Restore assert, undoing change of 2013-05-27.

2013-08-15         Arnold D. Robbins     <arnold@skeeve.com>

	* debug.c (print_memory): Fix whitespace / indentation.

2013-08-02         Arnold D. Robbins     <arnold@skeeve.com>

	* awkgram.y (append_rule): Add attempt to insert any comment
	before a rule. Commented out at the moment.

2013-07-30         Arnold D. Robbins     <arnold@skeeve.com>

	* awk.h (enum opcodeval): Add Op_comment.
	* awkgram.y (comment): New variable to hold comment text.
	(statement): Add saved comments to lists being built.
	(allow_newline): Save comment text if necessary. Append if have
	existing text.
	(yylex): Ditto.
	* debug.c (print_instruction): Handle Op_comment.
	* eval.c (optypes): Add entry for Op_comment.
	* interpret.h (r_interpret): Ditto.
	* profile.c (pprint): For Op_comment, print the comment text.

2013-07-24         Arnold D. Robbins     <arnold@skeeve.com>

	* io.c (FAKE_FD_VALUE): Move definition from here ...
	* awk.h (FAKE_FD_VALUE): ... to here. Fixes compilation on MinGW.

2013-07-08         Arnold D. Robbins     <arnold@skeeve.com>

	* io.c (get_a_record): Change `min' to `MIN' for consistency with
	other files and general practice.

2013-07-07         Andrew J. Schorr     <aschorr@telemetry-investments.com>

	* configure.ac (AC_CHECK_FUNCS): Check for sigprocmask.
	* io.c (wait_any): If sigprocmask is available, block signals instead
	of ignoring them temporarily.

2013-07-05         Andrew J. Schorr     <aschorr@telemetry-investments.com>

	* gawkapi.h (gawk_api): Document that the api_get_file function will not
	access the file type and length arguments if the file name is empty.

2013-07-04         Andrew J. Schorr     <aschorr@telemetry-investments.com>

	* configure.ac (AC_CHECK_FUNCS): Add a check for waitpid.
	* io.c (wait_any): Enhance comment to explain why we loop reaping all
	exited children when the argument is zero.  When available, use waitpid
	with WNOHANG to avoid blocking.  Remove my previous incorrect patch to
	exit after reaping the first child.  The function is intended to
	wait for all children, since we are not careful about reaping children
	as soon as they die.

2013-07-02         Andrew J. Schorr     <aschorr@telemetry-investments.com>

	* gawkapi.h (gawk_api): Remove unused api_lookup_file hook.
	(lookup_file): Remove associated macro.
	* gawkapi.c (api_lookup_file): Remove unused function.
	(api_impl):  Remove unused api_lookup_file hook.

2013-07-02         Andrew J. Schorr     <aschorr@telemetry-investments.com>

	* awkgram.y (main_beginfile): Declare new global INSTRUCTION *.
	(parse_program): Set main_beginfile to point to the BEGINFILE
	instruction block.
	* gawkapi.c (api_get_file): After nextfile starts a new file,
	we need to run the BEGINFILE actions.  We retrieve the
	instruction pointer from main_beginfile and execute it until
	we reach the Op_after_beginfile opcode.  We then run after_beginfile
	manually and restore the value of currule and source.

2013-07-04         Andrew J. Schorr     <aschorr@telemetry-investments.com>

	* gawkapi.h (awk_element_t): Add comment indicating that the array
	element index will always be a string!
	* gawkapi.c (api_flatten_array): When converting the index to an awk
	value, request a string conversion, since we want the indices to
	appear as strings to the extensions.  This makes the call to
	force_string redundant, since node_to_awk_value does that internally
	when we request a string.

2013-07-02         Andrew J. Schorr     <aschorr@telemetry-investments.com>

	* eval.c (update_ERRNO_string): Set PROCINFO["errno"] to 0.
	* io.c (inrec): Since get_a_record may now return -2, be sure
	to throw an error in that case as well.
	(wait_any): Fix what appears to be a bug.  The old logic repeatedly
	called wait until it failed.  When a process has multiple children,
	this causes it to stall until all of them have exited.  Instead,
	we now exit the function after the first successful wait call.
	(do_getline_redir, do_getline): Handle case where get_a_record
	returns -2.
	(errno_io_retry): New function to decide whether an I/O operation should
	be retried.
	(get_a_record): When read returns an error, call errno_io_retry to
	decide whether the operation should be retried.  If so, return -2
	instead of setting the IOP_AT_EOF flag.

2013-07-01         Andrew J. Schorr     <aschorr@telemetry-investments.com>

	* eval.c (update_ERRNO_int, unset_ERRNO): Update PROCINFO["errno"].

2013-06-30         Andrew J. Schorr     <aschorr@telemetry-investments.com>

	* awk.h (redirect_string): Declare new function that provides API access
	to the redirection mechanism.
	* gawkapi.h (GAWK_API_MINOR_VERSION): Bump from 0 to 1 since 2 new
	hooks were added to the api.
	(gawk_api_t): Add 2 new functions api_lookup_file and api_get_file.
	(lookup_file, get_file): New macros to wrap the new API functions.
	* gawkapi.c (curfile): Declare this extern, since it is needed
	by lookup_file and get_flie.
	(api_lookup_file): Find an open file using curfile or getredirect().
	(api_get_file): Find or open a file using curfile or redirect_string().
	(api_impl): Add api_lookup_file and api_get_file.
	* io.c (redirect_string): Renamed from redirect and changed arguments
	to take a string instead of a 'NODE *'.  This allows it to be called
	through the API's new get_file hook.
	(redirect): Now implemented by calling redirect_string backend function.

2013-07-04         Arnold D. Robbins     <arnold@skeeve.com>

	* builtin.c (format_tree): Fixes for %c with multibyte characters
	and field width > 1. Bugs reported by Nethox <nethox@gmail.com>.

2013-07-02         Arnold D. Robbins     <arnold@skeeve.com>

	* profile.c (pp_string): Add a call to chksize and fix another.
	Avoids valgrind errors on profile5 test. Thanks to Andrew
	Schorr for the report.

2013-06-27         Arnold D. Robbins     <arnold@skeeve.com>

	* awkgram.y: Minor whitespace cleanup, remove redundant ifdef.

2013-06-24         Arnold D. Robbins     <arnold@skeeve.com>

	* dfa.c (copytoks): Rewrite to call addtok_mb() directly. Avoids
	problems with multibyte characters inside character sets.
	Thanks to Steven Daniels <stevendaniels88@gmail.com> for reporting
	the problem.  Much thanks to Mike Haertel <mike@ducky.net> for the
	analysis and fix.

2013-06-24  Eli Zaretskii  <eliz@gnu.org>

	* io.c: Move #include "popen.h" out of the HAVE_SOCKETS condition,
	as this is needed for non-sockets builds as well.  See
	http://lists.gnu.org/archive/html/bug-gawk/2013-06/msg00014.html
	for the details of the problem this caused.

2013-06-15         Arnold D. Robbins     <arnold@skeeve.com>

	* io.c: Add ifdefs for VMS so that it will compile again.
	Thanks to Anders Wallin.

2013-06-11         Arnold D. Robbins     <arnold@skeeve.com>

	* debug.c (print_lines): Move setting of binary mode to after all
	the messing with the fd. Simplifies code some.
	* io.c (srcopen): Rearrange so that can add call to setbinmode
	here too. This fixes the debugger and makes reading source
	files a little faster. Thanks again to Corinna Vinschen.

2013-06-10         Arnold D. Robbins     <arnold@skeeve.com>

	* debug.c (print_lines): Set binary mode so that calculation of the
	byte offsets will be right. Thanks to Corinna Vinschen for the
	direction.

2013-06-10         Arnold D. Robbins     <arnold@skeeve.com>

	* re.c (check_bracket_exp): Remove warning about ranges being
	locale dependent, since they aren't anymore.

2013-06-09         Arnold D. Robbins     <arnold@skeeve.com>

	* io.c (iop_finish): Change fstat call to fcntl/F_GETFL per
	Eli Z., for Windows.

2013-06-03         Arnold D. Robbins     <arnold@skeeve.com>

	* eval.c (unwind_stack): If exiting, don't worry about strange stuff
	on the stack.

	Unrelated:

	* awk.h (init_sockets): Declare.
	* io.c (init_io): Remove ifdef around call.

2013-06-01  Eli Zaretskii  <eliz@gnu.org>

	* io.c (SHUT_RD) [SD_RECEIVE]: Define to SD_RECEIVE.
	(SHUT_WR) [SD_SEND]: Define to SD_SEND.
	(SHUT_RDWR) [SD_BOTH]: Define to SD_BOTH.
	(FD_TO_SOCKET, closemaybesocket) [!FD_TO_SOCKET]: New macros.
	(SOCKET_TO_FD, SOCKET) [!SOCKET_TO_FD]: New macros.
	(PIPES_SIMULATED): Define only for DJGPP.
	(pipe) [__MINGW32__]: Define to call _pipe, unless PIPES_SIMULATED
	is defined.
	(init_io) [HAVE_SOCKETS]: Call init_sockets.
	(iop_close, socketopen): Call closemaybesocket instead of close.
	(redirect) [__MINGW32__]: Call wait_any with a non-zero argument.
	(devopen) [__EMX__ || __MINGW32__]: Don't call stat on network
	pseudo-filenames.
	(two_way_open) [HAVE_SOCKETS]: Switch input and output to binary
	mode if appropriate.
	(two_way_open) [!PIPES_SIMULATED]: Use the __EMX__ code for MinGW
	as well.
	[__MINGW32__] Call spawnl to invoke $ComSpec and pass it a
	suitably quoted command line.
	(two_way_open) [__MINGW32__]: Wait only for a specified process
	ID.  If successful, update the exit status of the exited process.
	Don't use signals that are undefined on MinGW.
	(two_way_open) [!PIPES_SIMULATED]: Use the __EMX__ code for MinGW
	as well.
	(min): Define only if not already defined.
	(read_with_timeout) [__MINGW32__]: Allow reading from sockets with
	timeout.
	(gawk_fclose) [__MINGW32__]: Close the underlying socket as well.

	* getopt.c: Include stdlib.h for MinGW as well.

2013-05-30         Arnold D. Robbins     <arnold@skeeve.com>

	More profiling fixes:

	* profile.c (pprint): For Op_in_array, parenthesize subscript if
	the precedence is lower. E.g.:  (c = tolower(foo)) in ARRAY.
	(prec_level): Merge cases for precedence of 5.
	(parenthesize): Simplify, as in 3.1.8. Avoids stuff like
	`(x == 1 && (z ==2 && (q == 4 && w == 7)))'.

	Unrelated:

	* io.c (iop_finish): fstat the fd before closing it to avoid
	errors on some operating systems. Thanks to Eli Zaretskii
	for the report.

2013-05-29         Arnold D. Robbins     <arnold@skeeve.com>

	* profile.c (pp_group3): Renamed from pp_concat. Change all calls.
	(is_binary): Change return type to bool.
	(is_scalar): New function.
	(pp_concat): New function to handle concatenation operator better.
	(pprint): Call it at case Op_concat. Fix Op_K_delete if multiple
	indexes to separate with "][".
	General: Add leading comments as needed.

2013-05-28         Arnold D. Robbins     <arnold@skeeve.com>

	* main.c (main): Add minor hack to not run code if pretty printing
	and undocumented env var GAWK_NO_PP_RUN exists.
	* profile.c (pp_string): Explicitly print NUL chars as \000.

2013-05-27         Arnold D. Robbins     <arnold@skeeve.com>

	* configure.ac (AM_INIT_AUTOMAKE): Add dist-lzip to quiet
	outside maintainer warnings.

	Unrelated:

	* configure.ac (AC_STRUCT_ST_BLKSIZE): Replaced with call to
	AC_CHECK_MEMBERS.

	Unrelated:

	* array.c (null_array): Remove the assert and just clear
	symbol->xarray.

2013-05-26         Arnold D. Robbins     <arnold@skeeve.com>

	* getopt.c: For Mac OS X, also include <stdlib.h> to avoid
	some compiler warnings.

2013-05-20         Arnold D. Robbins     <arnold@skeeve.com>

	* gawkapi.h [FAKE_FD_VALUE]: Moved from here to ...
	* io.c [FAKE_FD_VALAUE]: here.

2013-05-14  Eli Zaretskii  <eliz@gnu.org>

	* io.c (devopen) [__EMX__ || __MINGW32__]: Produce EISDIR on MinGW
	when an attempt to open() a directory fails.
	(two_way_open) [__EMX__ || __MINGW32__]: When trying to open() a
	directory fails with EISDIR, assign FAKE_FD_VALUE to the file
	descriptor and attributes of a directory to its mode bits.  This
	is needed to support the readdir extension.

	* gawkapi.h (FAKE_FD_VALUE): New macro, used in io.h and in
	extension/gawkdirfd.h.

2013-05-09         Arnold D. Robbins     <arnold@skeeve.com>

	* 4.1.0: Release tar ball made.

2013-05-09         Arnold D. Robbins     <arnold@skeeve.com>

	* awkgram.y (snode): Make it a fatal error to use a regexp constant
	as the second argument of index(). Thanks to Christopher Durant
	<christopher.durant@marquesa.net> and Brian Kernighan for the report
	and the advice.

2013-04-28  Eli Zaretskii  <eliz@gnu.org>

	* io.c (redirect): Remove the HACK that called close_one when
	errno was zero in the MinGW build.  This prevents failure in
	several tests in the test suite, e.g., closebad.

2013-04-28         Arnold D. Robbins     <arnold@skeeve.com>

	* bootstrap.sh: Fix a comment.

2013-04-24         Arnold D. Robbins     <arnold@skeeve.com>

	* io.c (do_getline_redir): Fix the leading comment.

2013-04-23         Arnold D. Robbins     <arnold@skeeve.com>

	* main.c (load_procinfo): Add PROCINFO entries for API major
	and minor versions.

2013-04-21         Arnold D. Robbins     <arnold@skeeve.com>

	* missing: Update from Automake 1.13.1.

2013-04-18         Arnold D. Robbins     <arnold@skeeve.com>

	* configure.ac: Fix a typo.

2013-04-17         Corinna Vinschen      <vinschen@redhat.com>

	* configure.ac: Remove special casing for cygwin for libiconv
	and libintl.

2013-04-16         Arnold D. Robbins     <arnold@skeeve.com>

	* bootstrap.sh: Touch gawk.texi too. Update copyright.

2013-04-16         Arnold D. Robbins     <arnold@skeeve.com>

	* awkgram.c: Regenerated from bison 2.7.1.
	* command.c: Ditto.
	* dfa.h, dfa.c: Minor edits to sync with GNU grep.
	* gettext.h: Sync with gettext 0.18.2.1.
	* random.h: Remove obsolete __P macro and use. Update copyright year.
	* Makefile.am, array.c, builtin.c, cint_array.c, cmd.h, debug.c,
	eval.c, ext.c, field.c, gawkapi.c, gawkapi.h, gettext.h, int_array.c,
	interpret.h, msg.c, node.c, profile.c, re.c, replace.c, str_array.c,
	symbol.c: Update copyright year.

	Update to automake 1.13.1:

	* configure.ac (AM_INIT_AUTOMAKE): Update version.
	* configure, Makefile.in, aclocal.m4, awklib/Makefile.in,
	doc/Makefile.in, test/Makefile.in: Regenerated.

	* getopt.c, getopt.h, getopt1.c, getopt_int.h: Sync with GLIBC.

2013-04-14         Arnold D. Robbins     <arnold@skeeve.com>

	* awkgram.y (check_funcs): Fix logic of test for called but
	not defined warning. Thanks to Scott Deifik for the bug report.

2013-04-02         Arnold D. Robbins     <arnold@skeeve.com>

	* profile.c (print_lib_list): Send final newline to prof_fp
	instead of stdout.  Thanks to Hermann Peifer for the bug report.

2013-03-27         Arnold D. Robbins     <arnold@skeeve.com>

	* Makefile.am (SUBDIRS): Move extension back into the middle of
	the list so that `make check' without a prior `make' works.

	Unrelated:

	* main.c (main): Move env_lc into ifdef for LIBC_IS_BORKED.

2013-03-20         Arnold D. Robbins     <arnold@skeeve.com>

	For systems where libc is borked (MirBSD, maybe others).

	* dfa.c: Force use of gawk_mb_cur_max instead of MB_CUR_MAX and make
	mbrtowc a macro that always fails.
	(using_utf8): Force utf8 to be 0 if libc borked and gawk_mb_cur_max
	is one.
	* main.c (main): If libc is borked and LC_ALL or LANG exist in the
	environment and are set to "C" or "c", force gawk_mb_cur_max to one.

2013-03-11         Arnold D. Robbins     <arnold@skeeve.com>

	* re.c (check_bracket_exp): Make handling of embedded ] in
	regexp smarter. Thanks to Ed Morton <mortoneccc@comcast.net>
	for reporting the bug.

2013-03-01         Arnold D. Robbins     <arnold@skeeve.com>

	Don't build extensions if API isn't supported:

	* Makefile.am (SUBDIRS): Move extension directory to last in case
	building the extensions is not supported.
	* configure.ac: Add check for MirBSD and don't even try to run the
	checks for DYNAMIC if so.

	Check for systems (MirBSD) where libc doesn't understand not
	to use UTF-8 for LC_ALL=C.

	* configure.ac (LIBC_IS_BORKED): AC_DEFINE if needed.
	* regcomp.c (init_dfa): Change logic as needed if LIBC_IS_BORKED.

2013-02-28         Arnold D. Robbins     <arnold@skeeve.com>

	Cause profiling / pretty printing to include a list of
	loaded extensions. Thanks to Hermann Peifer for the bug report.

	* awk.h (srcfiles): Add declaration.
	* profile.c (print_lib_list): New function.
	(dump_prog): Call it.

2013-02-26         Arnold D. Robbins     <arnold@skeeve.com>

	* awkgram.y (expression_list): In case of error return the list
	instead of NULL so that snode gets something it can count.

2013-02-12         Arnold D. Robbins     <arnold@skeeve.com>

	* bisonfix.awk: Comment out code for fixing contined #if
	statements. It is likely not needed anymore. Leave it there in
	case I'm wrong.

2013-02-06         Arnold D. Robbins     <arnold@skeeve.com>

	* builtin.c (printf_common): Move nargs > 0 check into assert.
	(do_sprintf): Add nargs check and fatal message to here.

2013-02-04         Arnold D. Robbins     <arnold@skeeve.com>

	* main.c (main): Remove undocumented -m option which was for
	compatibility with BWK awk. His awk dropped it back in 2007.

2013-02-03         Arnold D. Robbins     <arnold@skeeve.com>

	* configure.ac: Add Automake test for cross compiling.

2013-01-31         Arnold D. Robbins     <arnold@skeeve.com>

	* regcomp.c, regex.c, regex_internal.c, regexec.c: Update
	copyright years to sync with GLIBC.

	From: http://www.sourceware.org/ml/libc-alpha/2013-01/msg00967.html,
	by Andreas Schwab <schwab@suse.de>:

	* regexec.c (extend_buffers): Add parameter min_len.
	(check_matching): Pass minimum needed length.
	(clean_state_log_if_needed): Likewise.
	(get_subexp): Likewise.`

2013-01-31         Arnold D. Robbins     <arnold@skeeve.com>

	* dfa.c: Include "dfa.h" which includes regex.h after limits.h
	so that RE_DUP_MAX gets the correct value. Especially needed on
	OpenVMS. Thanks to Anders Wallin.

	* main.c (version): Print out API version numbers if DYNAMIC.
	Helpful also for knowing if to run the shlib tests.

	* configure: Regenerated after change in m4/readline.m4.

2013-01-31         Arnold D. Robbins     <arnold@skeeve.com>

	* PROBLEMS: Removed. It is no longer needed.
	* Makefile.am (EXTRA_DIST): Remove PROBLEMS from list.

2013-01-31         Andrew J. Schorr     <aschorr@telemetry-investments.com>

	* configure.ac: Remove TEST_MPFR conditional added in last patch.
	We will instead test for MPFR capability by looking at the output
	from gawk --version.

2013-01-27         Andrew J. Schorr     <aschorr@telemetry-investments.com>

	* configure.ac: Add MPFR test for use in test/Makefile.am.

2013-01-25         Arnold D. Robbins     <arnold@skeeve.com>

	* awkgram.y (parms_shadow): Change int param to bool.
	* cmd.h (output_is_tty): Sync type with rest of code (is bool).
	* dfa.c (MALLOC): Undef first, for Irix.
	* Makefile.am (LDADD): Use LIBREADLINE and LIBMPFR instead of
	automake substitutions.
	* configure.ac (AC_INIT): Version bump.
	(GAWK_CHECK_READLINE): Renamed from GNUPG_CHECK_READLINE.

2013-01-23         Arnold D. Robbins     <arnold@skeeve.com>

	* awk.h (list_functions): Change parameter to bool.
	* symbol.c (list_functions): Ditto.
	(get_symbols): Change sort parameter to bool. Additional
	code cleanup.

2013-01-22         Arnold D. Robbins     <arnold@skeeve.com>

	* symbol.c (get_symbols): Reset count after each loop to only
	sort the actual items retrieved. Thanks to Hermann Peifer (by
	way of Andrew Schorr) for reporting the bug.  Also add some
	commentary and fix function name in emalloc calls.

2013-01-20         Arnold D. Robbins     <arnold@skeeve.com>

	* re.c (regexflags2str): New routine.
	(resetup): If do_intervals, also turn on RE_NO_BK_BRACES.
	Thanks to Yan Lei <yanl.fnst@cn.fujitsu.com> for the
	bug report.

2013-01-18         Arnold D. Robbins     <arnold@skeeve.com>

	Fix a problem with include ordering to get ptrdiff_t definition,
	showed up on Debian Lenny. Reported by Manuel Collado.
	Fix brought over from grep.

	* dfa.h: Include regex.h and stddef.h directly.
	* dfa.c: Adjust includes.

2013-01-11         John Haque            <j.eh@mchsi.com>

	* awk.h (do_mpfr_rshift): Renamed from do_mpfr_rhift.
	* awkgram.y (do_mpfr_rshift): Renamed from do_mpfr_rhift.
	* mpfr.c (_tz1, _tz2, _mpz1, _mpz2, mpz1, mpz2, get_bit_ops,
	free_bit_ops): Removed.
	(init_mpfr): Remove calls to mpz_init.
	(get_intval, free_intval): New functions.
	(do_mpfr_rshift, do_mpfr_lshift): Rework code.
	(do_mpfr_and, do_mpfr_or, do_mpfr_xor): Accept two or more arguments
	to match regular functions.

2013-01-11         Arnold D. Robbins     <arnold@skeeve.com>

	* bisonfix.awk: Adjust ARGV / ARGC to force reading of standard
	input; apparently needed for Mac OS X. Thanks to Akim Demaille
	for the report.

2013-01-06         Arnold D. Robbins     <arnold@skeeve.com>

	* io.c (redirect, two_way_open): Set the name field in the
	awk_input_buf_t and awk_output_buf_t structures, as needed.
	Thanks to Manuel Collado for the report.

2013-01-05         Arnold D. Robbins     <arnold@skeeve.com>

	* regex_internal.h (struct re_dfa_t): Restore ifdefs around
	__libc_lock_define, they really were needed. Bleah.

2013-01-01         Arnold D. Robbins     <arnold@skeeve.com>

	Sync with GLIBC regex files.

	* regex_internal.h (struct re_dfa_t): Remove ifdefs around
	__libc_lock_define since it's already defined to empty in non-LIBC
	case.
	* regexec.c (check_node_accept_bytes): Restore decl with use from
	GLIBC code since this is LIBC case.

2012-12-27         Arnold D. Robbins     <arnold@skeeve.com>

	* builtin.c (do_print, do_printf): Use output_fp as default
	output for print/printf only if running under the debugger.
	Otherwise use stdout as Brian, Peter, and Al intended.

2012-12-25         Arnold D. Robbins     <arnold@skeeve.com>

	Remove sym-constant from API after discussions with John
	Haque and Andrew Schorr.

	* gawkapi.h (api_sym_constant): Removed field in API struct.
	(sym_constant): Remove macro.
	* gawkapi.c (set_constant, api_sym_update, api_sym_constant): Removed.
	(sym_update_real): Renamed to api_sym_update(). is_const parameter
	removed and code adjusted.

2012-12-24         Arnold D. Robbins     <arnold@skeeve.com>

	* 4.0.2: Release tar ball made.

2012-12-23         John Haque      <j.eh@mchsi.com>

	* eval.c (r_get_lhs): Node_array_ref. If original is Node_var,
	don't assign null-string as value.
	* ext.c (get_argument): Node_array_ref. Check if already a scalar.

2011-12-23         John Haque      <j.eh@mchsi.com>

	* awkgram.y (is_deferred_variable): New function.
	(func_install): Call it.
	* eval.c (r_interpret): Op_push_arg. Check for uninitialized scalar.

2012-12-23         Arnold D. Robbins     <arnold@skeeve.com>

	* awkgram.y (tokentab): Whitespace fix for "include".
	* builtin.c (printf_common): Do a fatal error if no args to printf()
	or sprintf().

2012-12-19         Arnold D. Robbins     <arnold@skeeve.com>

	* bootstrap.sh: Touch extension/aclocal.m4 also.

	Unrelated: Extend input parser API:

	* awk.h (IOBUF): Remove read_func pointer.
	* gawkapi.h (awk_input_buf_t): Move it to here.
	* io.c (iop_alloc, get_a_record, get_read_timeout): Adjust code.

	Unrelated: Make sure that variables like NF, NR, FNR are
	accessable correctly both through SYMTAB and through API.

	* gawkapi.c (api_sym_lookup): Call update_global_values().
	(api_sym_lookup_scalar): Ditto.
	* interpret.h (Op_subscript, Op_subscript_lhs): Ditto.
	* main.c (update_global_values): Adjust comment.

	Unrelated: Fix --disable-lint so that everything compiles.

	* main.c (main): Move case lable inside ifdef.
	* awkgram.y (isnoeffect): Add ifdefs around declaration, use,
	and function body.

	Unrelated: Restore building with tcc.

	* awk.h (AFUNC): Move to array.c which is the only place its used.
	(ainit_ind, atypeof_ind, etc.): New macros for use in array.c
	* array.c (AFUNC): Change to use F##_ind. Works with tcc and other
	compilers.
	* configure.ac: Only add -export-dynamic flag if compiling with gcc.

2012-12-18         Andrew J. Schorr     <aschorr@telemetry-investments.com>

	* gawkapi.c (sym_update_real): If setting a scalar variable that exists
	already in an undefined state with type set to Node_var_new, we must
	update the type to Node_var if the new value is not undefined.

2012-12-18         Arnold D. Robbins     <arnold@skeeve.com>

	* awkgram.y (tokentab): "extension" needs to be inside ifdef DYNAMIC.
	Thanks to Anders Wallin for finding this.

2012-12-16         Arnold D. Robbins     <arnold@skeeve.com>

	* debug.c (do_set_var): Fix last remaining `*assoc_lookup() = x'.

2012-12-15         Arnold D. Robbins     <arnold@skeeve.com>

	Infrastructure Updates:

	* awkgram.c, command.c: Regenerated with bison 2.7.
	* config.guess, config.sub, depcomp: Updated from automake 1.12.6.

2012-12-09         Arnold D. Robbins     <arnold@skeeve.com>

	Clean up BINMODE to use symbolic values.

	* awk.h (enum binmode_values): New enum.
	* eval.c (set_BINMODE): Use them.
	* io.c (binmode, close_rp, gawk_popen): Ditto.
	* main.c (main): Ditto.
	* builtin.c (do_system): Ditto.

	Unrelated:

	* configure.ac: Look for posix_openpt
	* io.c (two_way_open): Use posix_openpt if it's available.
	Thanks to Christian Weisgerber <naddy@mips.inka.de> for
	the changes.

	Also unrelated:

	* regex.c: Don't include <sys/param.h> on VMS. Thanks to
	Anders Wallin.

	Also unrelated:

	* ext.c (is_letter, is_identifier_char): New functions. Don't use
	<ctype.h> functions since those could rely on the locale.
	(make_builtin): Adjust test for valid name to call the new
	functions and return false instead of throwing a fatal error.
	(make_old_builtin): Adjust test for valid name to call the new
	function.
	* awk.h (is_identchar): Move from here, ...
	* awkgram.y (is_identchar): ... to here. This is safe, since
	the locale is C during parsing the program.

	Also unrelated: Make all checks for bitflags being set consistent
	in case we should wish to switch them to macro calls:

	* awkgram.y, builtin.c, cint_array.c, debug.c, eval.c, gawkapi.c,
	int_array.c, io.c, mpfr.c, node.c, profile.c, str_array.c: Fix
	as needed.

2012-12-07         Arnold D. Robbins     <arnold@skeeve.com>

	* awkgram.y (tokentab): `fflush()' is now in POSIX, remove the
	RESX flag. This was the last use, so delete the flag.
	(yylex): Don't check RESX.

	Thanks to Nathan Weeks <weeks@iastate.edu> for helping make this
	happen.

2012-12-01         Arnold D. Robbins     <arnold@skeeve.com>

	* interpret.h: For op_assign_concat, if both strings
	have WSTRCUR, then do the realloc() and append for the
	wide string too.  Thanks to Janis Papanagnou
	<janis_papanagnou@hotmail.com> for the discussion in
	comp.lang.awk.

2012-11-30         Arnold D. Robbins     <arnold@skeeve.com>

	* regcomp.c, regex.c, regex_internal.h, regexec.c: Sync
	with GLIBC.  Why not.

	* gawkapi.c (awk_bool_t): Change into an enum with awk_false and
	awk_true values.

2012-01-30         Andrew J. Schorr     <aschorr@telemetry-investments.com>

	Further cleanups of macros in awk.h

	* awk.h (_r, _t): Remove declarations.
	(unref, m_force_string): Remove macros.
	(r_unref): Move declaration.
	(r_force_string): Remove declaration.
	(DEREF, force_string, force_number, unref): Now inline functions.
	(POP_STRING, TOP_STRING): Back to macros.
	* eval.c (_t): Remove definition.
	* main.c (_r): Remove definition.
	* node.c (r_force_string): Remove.

2012-11-27         Arnold D. Robbins     <arnold@skeeve.com>

	* builtin.c (do_fflush): Make fflush() and fflush("") both
	flush everything. See the comment in the code.

2012-11-26         Arnold D. Robbins     <arnold@skeeve.com>

	* awk.h (Node_old_ext_func, Op_old_ext_func): New enum values.
	* configure.ac: Use -export-dynamic if supported for old extension
	mechanism.
	* eval.c (nodeytpes): Add Node_old_ext_func.
	(optypetab): Add Op_old_ext_func.
	* ext.c (make_old_ext_builtin): "New" function.
	* interpret.h: Special case Op_old_ext_builtin. Add checks for
	Node_old_ext_func.
	* msg.c: Adjust placement of a comment.

2012-05-02         John Haque      <j.eh@mchsi.com>

	* str_array.c (str_copy): Initialize next pointer in the linked list
	to avoid memory corruption.
	* int_array.c (int_copy): Ditto.

2012-04-21         John Haque      <j.eh@mchsi.com>

	Shutdown routine for a dynamic extension.

	* awk.h (SRCFILE): New field fini_func.
	* ext.c (load_ext): Takes an additional argument to look up and
	save the clean up routine in SRCFILE struct.
	(INIT_FUNC, FINI_FUNC): Defines for default init and fini routine
	names.
	(do_ext): Use default for the name of the init or fini routine if
	one is not supplied. Adjust call to load_ext().
	(close_extensions): Execute fini routines.
	* interpret.h (Op_at_exit): Call close_extensions().
	* msg.c (gawk_exit): Ditto.
	* debug.c (close_all): Ditto.
	* main.c (main): Adjust call to load_ext().
	* awkgram.y (tokentab): Specify 2nd and 3rd optional arguments
	for the extension() built-in.

	Unrelated:

	* interpret.h (Op_arrayfor_init): Use assoc_length for array size.

2012-04-19         John Haque      <j.eh@mchsi.com>

	Enhanced array interface to support transparent implementation
	using external storage and ...

	* awk.h (astore): Optional post-assignment store routine for
	array subscripts.
	(Op_subscript_assign): New opcode to support the store routine.
	(alength): New array interface routine for array length.
	(assoc_length): New macro.
	(assoc_empty): Renamed from array_empty.
	* awkgram.y (snode): Append Op_subscript_assign opcode if
	(g)sub variable is an array element.
	(mk_getline): Same for getline variable.
	(mk_assignment): Same if assigning to an array element.
	* field.c (set_element): Call store routine if needed.
	* builtin.c (do_match): Ditto.
	(do_length): Use length routine for array size.
	* symbol.c (print_vars): Ditto.
	* array.c (null_length): Default function for array length interface.
	(asort_actual):	Call store routine if defined.
	(asort_actual, assoc_list): Use length routine for array size.
	(null_array_func): Add length and store routine entries.
	* str_array.c (str_array_func): Same.
	* cint_array.c (cint_array_func): Same.
	* int_array.c (int_array_func): Same.
	* eval.c (optypetab): Add Op_subscript_assign.
	* profile.c (pprint): Add case Op_subscript_assign.
	* interpret.h (set_array, set_idx): New variables to keep track
	of an array element with store routine.
	(Op_sub_array, Op_subscript_lhs, Op_store_sub, Op_subscript_assign):
	Add code to handle array store routine.
	* debug.c (print_symbol, print_array, cmp_val, watchpoint_triggered,
	initialize_watch_item): Use length routine for array size.

	* awk.h (assoc_kind_t): New typedef for enum assoc_list_flags.
	(sort_context_t): Renamed from SORT_CONTEXT.
	* array.c (asort_actual, assoc_sort): Adjust.
	* cint_array.c (cint_list, tree_list, leaf_list): Adjust.
	* int_array.c (int_list): Adjust.
	* str_array.c (str_list): Adjust.

2012-04-18         John Haque      <j.eh@mchsi.com>

	* awk.h (atypeof, AFUNC): New macros.
	(afunc_t): Renamed typedef from array_ptr.
	* array.c (register_array_func, null_lookup): Use AFUNC macro
	instead of hard-coded index for array functions.
	(asort_actual): Unref null array elements before overwriting.
	(force_array): Renamed from get_array.
	(null_array): Renamed from init_array. Also initialize flags to 0.
	(array_types): Renamed from atypes.
	(num_array_types): Renamed from num_atypes.
	* interpret.h (r_interpret): In case Op_sub_array, unref null array element.
	* str_array.c (str_array_init): Reworked for (re)initialization of array.
	* int_array.c (int_array_init): Ditto.
	* cint_array.c (cint_array_init): Ditto.

2012-11-24         Arnold D. Robbins     <arnold@skeeve.com>

	Directory cleanup.

	* TODO.xgawk, FUTURES: Merged into TODO.
	* TODO: More stuff added.
	* Makefile.am (EXTRA_DIST): Updated.

2012-11-22         Arnold D. Robbins     <arnold@skeeve.com>

	Cleanup of awk.h.

	* array.c (r_in_array): Removed.
	* awk.h (MALLOC_ARG_T): Replaced with size_t everywhere.
	(S_ISREG, setsid): Moved to io.c.
	(__extension__): Removed.
	(INT32_BIT): Moved to cint_array.c.
	(_t): Always declare.
	(DO_LINT_INVALID, et al): Moved into an enum.
	(POP_ARRAY, POP_PARAM, POP_SCALAR, TOP_SCALAR, dupnode, in_array):
	Moved into inline functions.
	(force_number, force_string): Simplified.
	(ZOS_USS): Remove undef of DYNAMIC, it's handled in configure.ac.
	* io.c (S_ISREG, setsid): Moved to here.
	* cint_array.c (INT32_BIT): Moved to here.
	* eval.c (_t): Always define.
	* protos.h: Use size_t directly instead of MALLOC_ARG_T.

	Unrelated:

	* gawkapi.h: Add `awk_' prefix to structure tags where they
	were missing.  Document the full list of include files needed.

2012-11-14         Arnold D. Robbins     <arnold@skeeve.com>

	* io.c (do_find_source): On VMS, don't add the `/' separater.
	Thanks to Anders Wallin.

	MPFR minor cleanup:

	* awk.h (mpfr_unset): Declare new function.
	* mpfr.c (mpfr_unset): New function.
	* node.c (r_unref): Call it instead of inline code.
	* gawk_api.c (api_sym_update_scalar): Call it instead of inline code.

2012-11-13         Arnold D. Robbins     <arnold@skeeve.com>

	* symbol.c (get_symbols): Check type, not vname. Keeps
	valgrind happy. Thanks to Andrew Schorr for noticing the problem.

2012-11-10         Arnold D. Robbins     <arnold@skeeve.com>

	* Update to bison 2.6.5. Various files regenerated.
	* io.c (find_source): Add a default value for SHLIBEXT.
	(read_with_timeout): For VMS also, just use read().

2012-11-10         John Haque      <j.eh@mchsi.com>

	* int_array.c (int_copy): Initialize next pointer of newchain to null.
	* eval.c (eval_condition): Force string context for an integer used
	as array index.

2012-11-10         Arnold D. Robbins     <arnold@skeeve.com>

	* gawkapi.c (api_add_ext_func, api_awk_atexit, api_clear_array,
	api_create_array, api_create_value, api_register_ext_version,
	api_release_value, api_update_ERRNO_string, node_to_awk_value,
	remove_element, run_ext_exit_handlers): Add null pointer checks.
	Everywhere: Add / fixup leading comments.

	* interpret.h (Op_store_sub): If assigning to an unitialized variable
	through SYMTAB, change it to Node_var. Add explanatory comments.
	* symbol.c (get_symbol): Rationalized. Skip non-variables in SYMTAB.

2012-11-04         Arnold D. Robbins     <arnold@skeeve.com>

	* gawkapi.h: Minor documentation edit.

2012-10-31         Arnold D. Robbins     <arnold@skeeve.com>

	* awkgram.y (want_regexp): Use as a bool, not as an int.
	* field.c: Fix a comment.
	* gawkapi.h: Add comment to include <errno.h>.
	* symbol.c (load_symbols): ``No automatic aggregate initialization.''
	Here too. Sigh again.

	* gawkapi.h: Minor documentation edits.

2012-11-27         Arnold D. Robbins     <arnold@skeeve.com>

	* builtin.c (do_fflush): Make fflush() and fflush("") both
	flush everything. See the comment in the code.

2012-10-28         Arnold D. Robbins     <arnold@skeeve.com>

	* Update to bison 2.6.4. Various files regenerated.

2012-10-27         Arnold D. Robbins     <arnold@skeeve.com>

	* gawkapi.h: Continuing the minor formatting / doc cleanups.

2012-10-26         Arnold D. Robbins     <arnold@skeeve.com>

	* gawkapi.h: Continuing the minor formatting / doc cleanups.

2012-10-24         Arnold D. Robbins     <arnold@skeeve.com>

	* gawkapi.h: Still more minor formatting / doc cleanups.

2012-10-23         Arnold D. Robbins     <arnold@skeeve.com>

	* gawkapi.h: More minor formatting / doc cleanups.

2012-10-21         Arnold D. Robbins     <arnold@skeeve.com>

	Fixes for z/OS from Dave Pitts.

	* awk.h (assoc_list_flags): No trailing comma on last enum value.
	* gawkapi.h (awk_valtype_t): Ditto.
	* symbol.c (lookup): ``No automatic aggregate initialization.'' Sigh.

	Unrelated:

	* gawkapi.h: Minor formatting / doc cleanups.

2012-10-19         Arnold D. Robbins     <arnold@skeeve.com>

	If SYMTAB is used, make sure ENVIRON and PROCINFO get loaded too.

	* awkgram.y (process_deferred): New function. Call it when program
	is completely parsed.
	(symtab_used): New variable.
	(variable): Set it to true if SYMTAB is looked up.
	* main.c (load_environ, load_procinfo): Make sure the routines are
	only called once.

	Unrelated fixes:

	* awkgram.y (yylex): Check continue_allowed and break_allowed as
	soon as they are seen in the scanner; the rules that check them
	can not be reduced until after a token that allows them is seen,
	leading to errors at execution time.
	* interpret.h (Op_K_break, Op_K_continue, Op_jmp): Add asssertion
	that pc->target_jmp is not NULL.

	* symbol.c (lookup): Correct a comment.

2012-10-14         Arnold D. Robbins     <arnold@skeeve.com>

	* gawkapi.h (IOBUF_PUBLIC): Renamed awk_input_buf_t.
	(struct iobuf_public): Renamed struct awk_input.
	* awk.h: Adjust.

2012-10-13         Arnold D. Robbins     <arnold@skeeve.com>

	* Update to Automake 1.12.4. Various files regenerated.

2012-10-11         Arnold D. Robbins     <arnold@skeeve.com>

	* awk.h (dup_ent): New member for Node_param_list.
	* symbol.c (install): For parameters, if this is a duplicate, chain
	it off the original using the dup_ent pointer.
	(remove_params): If there's a duplicate, remove it from the list.

	* awk.h: Fix flags to have unique numeric values. Oops.

2012-10-10         Arnold D. Robbins     <arnold@skeeve.com>

	* gawkapi.h: Add considerably more documentation. Rearrange order
	of functions in the struct to make more sense, grouping related
	functions together in a more logical order.
	* gawkapi.c: Adjust as needed.
	* ext.c (make_builtin): Adjust for name change in struct member.

2012-10-05         Arnold D. Robbins     <arnold@skeeve.com>

	* mbsupport.h: Add a bunch of undefs for z/OS.

2012-10-04         Arnold D. Robbins     <arnold@skeeve.com>

	* TODO.xgawk: Update.
	* awk.h (make_str_node): Removed macro.
	(make_string): Modified to call make_str_node.
	(r_make_str_node): Renamed to make_str_node.
	* gawkapi.c: Changed r_make_str_node to make_str_node everywhere.
	* node.c (make_str_node): Renamed from make_str_node.

	Update to automake 1.12.4.

	* Makefile.in, aclocal.m4, awklib/Makefile.in, doc/Makefile.in,
	extension/Makefile.in, extension/aclocal.m4, test/Makefile.in:
	Regenerated.

	* interpret.h (Op_Subscript): Added lint warnings for FUNCTAB
	and SYMTAB.

2012-10-02         Arnold D. Robbins     <arnold@skeeve.com>

	* awk.h (func_table): Declare.
	* awkgram.y: If do_posix or do_traditional, then check for
	delete on SYMTAB. Add check for delete on FUNCTAB, also.
	* interpret.h (Op_Subscript): For FUNCTAB, return the element name
	as its value too.  Avoids lots of weirdness and allows indirect calls
	after assignment from FUNCTAB["foo"] to work.
	(Op_store_sub): Disallow assignment to elements of FUNCTAB.
	(Op_indirect_func_all): Turn assert into check and fatal error.
	* symbol.c (func_table): No longer static.
	(lookup): If do_posix or do_traditional, skip the global table.
	(release_all_vars): Clear func_table too.

2012-09-25         Arnold D. Robbins     <arnold@skeeve.com>

	First cut at SYMTAB and FUNCTAB. This does the following:
	- Change symbol table handling to use gawk arrays.
	- Store symbols in SYMTAB array and allow indirect access
	  through SYMTAB to variables, both getting and setting.
	- List function names in FUNCTAB indexes; Values cannot be
	  used at the moment.
	- No documentation yet.

	* awk.h (Node_hashnode, hnext, hname, hlength, hcode, hvalue):
	Removed, not needed any more.
	(init_symbol_table, symbol_table): Add declarations.
	* awkgram.y: Disallow delete on SYMTAB, fix warning for tawk
	extension if traditional.
	* eval.c (nodetypes): Remove Node_hashnode element.
	* interpret.h (Op_subscript, Op_store_sub): Handle SYMTAB and go
	through to the actual value.
	* main.c (main): Init Nnull_string earlier. Add call to
	init_symbol_table().
	* profile.c (pp_str, pp_len): Change definitions.
	(pp_next): New macro.
	(pp_push, pp_pop): Adjust uses.
	* symbol.c (variables): Removed.
	(global_table, param_table, func_table, symbol_table,
	installing_specials): New variables.
	(lookup, make_params, install_params, remove_params, remove_symbol,
	make_symbol, install, get_symbols, release_all_vars, append_symbol,
	release_symbols, load_symbols): Rework logic considerably.
	(init_symbol_table): New function.

2012-09-23         Arnold D. Robbins     <arnold@skeeve.com>

	`delete array' and `nextfile' are now in POSIX.
	Thanks to Nathan Weeks <weeks@iastate.edu> for the
	initiative and letting us know about it.

	* awkgram.y: Make the right code changes for `delete array'
	and `nextfile'.
	(tokentab): Set flags to zero for nextfile.

2012-09-19         Arnold D. Robbins     <arnold@skeeve.com>

	* symbol.c (load_symbols): Zero out the new node. Prevents assertion
	failure on PPC Mac OS X.

2012-09-14         Arnold D. Robbins     <arnold@skeeve.com>

	Allow read-only access to built-in variables from extensions.

	* awk.h (NO_EXT_SET): New flag.
	* gawkapi.c (api_sym_lookup, api_sym_update_real): Set flag if off
	limits variable instead of failing. Adjust logic.
	(api_sym_update_scalar, api_set_array_element, api_del_array_element,
	api_release_flattened_array): Adjust logic.
	* gawkapi.h: Adjust documentation.

	Provide PROCINFO["identifiers"]. Undocumented for now.

	* awk.h (load_symbols): Add declaration.
	* awkgram.y (variable): Adjust comment formatting.
	* main.c (main): Call load_symbols().
	* symbol.c (load_symbols): New function.

2012-09-13         Arnold D. Robbins     <arnold@skeeve.com>

	* configure.ac: Determination of DYNAMIC adjusted. Hopefully is
	smarter for z/OS.

2012-09-13         Dave Pitts            <dpitts@cozx.com>

	* awk.h: Add defines for z/OS for newer types.

2012-08-31         Arnold D. Robbins     <arnold@skeeve.com>

	* gawkapi.c: Wrap various bits in #ifdef DYNAMIC so that
	gawk will compile on systems without dynamic loading.

2012-08-24         Arnold D. Robbins     <arnold@skeeve.com>

	Add version facility to API. Thanks to Manuel Collado
	for the idea.

	* awk.h (print_ext_versions): Declare.
	Rearrange includes and decls to make more sense.
	* gawkapi.h (register_ext_version): New API.
	(dl_load_func): Add code for ext_version.
	* gawkapi.c (api_register_ext_version, print_ext_versions):
	New functions.
	* main.c (do_version): New variable.
	(optab): Set it for -v / --version.
	(main): Set it in arg parsing switch. Call version() after the
	extensions have been loaded.

2012-08-22         Arnold D. Robbins     <arnold@skeeve.com>

	Add output wrapper and two-way processor to extension API.

	* awk.h (struct redirect): Replace output FILE * with awk_output_buf_t.
	(register_output_wrapper, register_two_way_processor): Declare.
	* builtin.c (efwrite): Adjust logic to use rp->output data and
	functions if rp is not NULL. Remove redundant declaration of function.
	(do_fflush, do_printf, do_print, do_print_rec): Same adjustment.
	* ext.c (make_builtin): Adjust error messages.
	* gawkapi.c (api_register_output_wrapper,
	api_register_two_way_processor): New functions.
	(sym_update_real): Adjust code formatting.
	* gawkapi.h (awk_input_parser_t): Make next pointer awk_const.
	(awk_output_buf_t, awk_two_way_processor_t): New structs.
	(api_register_output_wrapper, api_register_two_way_processor): New APIs.
	(dl_load_func): Allow for empty function table (NULL elements).
	* io.c (find_output_wrapper, init_output_wrapper, find_two_processor,
	gawk_fwrite, gawk_ferror, gawk_fflush, gawk_fclose): New functions.
	(redirect): Call init_output_wrapper, find_output_wrapper as needed.
	Adjust use of rp->fp to rp->output.fp and also function calls.
	(close_rp, close_redir, flush_io): Same adjustment.
	(two_way_open): Same adjustment. Call find_two_way_processor, and
	find_output_wrapper, as needed.

2012-08-17         Arnold D. Robbins     <arnold@skeeve.com>

	* Update infrastructure: Automake 1.12.3 and bison 2.6.2.

2012-08-15         Arnold D. Robbins     <arnold@skeeve.com>

	* dfa.c: Sync w/GNU grep.

2012-08-12         Arnold D. Robbins     <arnold@skeeve.com>

	* gawkapi.h: Make the versions enum constants instead of defines.

2012-08-11         Andrew J. Schorr     <aschorr@telemetry-investments.com>

	* awkgram.y (add_srcfile): It is now a fatal error to load the
	same file with -f and -i (or @include).
	* TODO.xgawk: Update to reflect this change.

2012-08-10         Arnold D. Robbins     <arnold@skeeve.com>

	* FUTURES, TODO.xgawk: Updates.

2012-08-08         Arnold D. Robbins     <arnold@skeeve.com>

	* configure.ac: Add -DNDEBUG to remove asserts if not developing.

	* gawkapi.h: Document how to build up arrays.
	* gawkapi.c (api_sym_update): For an array, pass the new cookie
	back out to the extension.

	* awk.h (IOBUF): Move struct stat into IOBUF_PUBLIC.
	(os_isreadable): Change to take an IOBUF_PUBLIC.
	* gawkapi.h (IOBUF_PUBLIC): Received struct stat.
	(INVALID_HANDLE): Moves to here.
	* io.c (iop_alloc): Stat the fd and fill in stat buf.
	(iop_finish): Use passed in stat info.

2012-08-05         Arnold D. Robbins     <arnold@skeeve.com>

	* README.git: More stuff added.

2012-08-01         Arnold D. Robbins     <arnold@skeeve.com>

	* io.c (iop_finish): New function.
	(iop_alloc): Add errno_val parameter. Move code into iop_finish.
	Add large explanatory leading comment.
	(after_beginfile): Rework logic. Check for input parser first, then
	check for invalid iop.
	(nextfile): Organize code better. Call iop_alloc then iop_finish.
	(redirect): Call iop_alloc, find_input_parser, iop_finish.
	(two_way_open): Call iop_alloc, find_input_parser, iop_finish.
	(gawk_popen): Call iop_alloc, find_input_parser, iop_finish.
	(find_input_parser): Set iop->valid if input parser takes control.
	(get_a_record): Rework setting RT to use macros.

2012-07-29         Andrew J. Schorr     <aschorr@telemetry-investments.com>

	* awk.h (set_RT_to_null, set_RT): Removed.
	* gawkapi.h (api_set_RT): Removed.
	(get_record): Signature changed in input parser struct.
	* gawkapi.c (api_set_RT): Removed.
	* io.c (set_RT_to_null, set_RT): Removed.
	(get_a_record): Adjustments for new API for input parser.

2012-07-29         Arnold D. Robbins     <arnold@skeeve.com>

	* awk.h (os_isreadable): Adjust declaration.
	(struct iobuf): Add new member `valid'.
	* io.c (iop_alloc): Remove do_input_parsers parameter, it's
	always true. Adjust logic to set things to invalid if could not
	find an input parser.
	(after_beginfile): Use valid member to check if iobuf is valid.
	Don't clear iop->errcode.
	(nextfile): Adjust logic to clear errcode if valid is true and
	also to update ERRNO.
	(redirect): Check iop->valid and cleanup as necessary, including
	setting ERRNO.
	(two_way_open): Ditto.
	(gawk_popen): Ditto.
	(devopen): Remove check for directory.

2012-07-27         Andrew J. Schorr     <aschorr@telemetry-investments.com>

	* io.c (find_input_parser): Issue a warning if take_control_of fails.

2012-07-27         Arnold D. Robbins     <arnold@skeeve.com>

	* awk.h (set_RT): Change to take a NODE * parameter.
	* io.c (set_RT): Change to take a NODE * parameter.
	* gawkapi.h: Change open hook to input parser in comment.
	* gawkapi.c (api_set_RT): Adjust call to set_RT.

2012-07-26         Arnold D. Robbins     <arnold@skeeve.com>

	* awk.h (set_RT_to_null, set_RT): Declare functions.
	(os_isreadable): Declare function.
	* io.c (set_RT_to_null, set_RT): New functions.
	(iop_close): Init ret to zero.
	* gawkapi.c (api_register_input_parser): Check for null pointer.
	(api_set_RT): New function.
	* gawkapi.h (api_set_RT): New function.

2012-07-26         Andrew J. Schorr     <aschorr@telemetry-investments.com>

	* gawkapi.h (IOBUF_PUBLIC): Document the get_record and close_func
	API.
	(awk_input_parser_t) Change can_take_file argument to const, and
	document the API.
	* io.c (get_a_record): Document that the caller initializes *errcode
	to 0, and remote the test for non-NULL errcode.

2012-07-26         Andrew J. Schorr     <aschorr@telemetry-investments.com>

	* gawkapi.c (api_sym_update_scalar): Fix some minor bugs.  Was
	not updating AWK_NUMBER when valref != 1.  And strings were not
	freeing MPFR values.

2012-07-25         Arnold D. Robbins     <arnold@skeeve.com>

	Start refactoring of IOBUF handling and turn "open hooks"
	into "input parsers".

	* awk.h (IOP_NOFREE_OBJ): Flag removed.
	(register_input_parser): Renamed from register_open_hook.
	* ext.c (load_ext): Make sure lib_name is not NULL.
	* gawk_api.c (api_register_input_parser): Renamed from
	api_register_open_hook.
	* gawk_api.h (api_register_input_parser): Renamed from
	api_register_open_hook.  Rework structure to have "do you want it"
	and "take control of it" functions.
	* io.c (iop_alloc): Remove third argument which is IOBUF pointer.
	Always malloc it. Remove use of IOP_NOFREE_OBJ everywhere.
	(find_input_parser): Renamed from find_open_hook.
	(nextfile): Don't use static IOBUF.
	(iop_close): Call close_func first. Then close fd or remap it
	if it's still not INVALID_HANDLE.
	(register_input_parser): Renamed from register_open_hook.
	Use a FIFO list and check if more than one parser will accept the
	file. If so, fatal error.

2012-07-25         Andrew J. Schorr     <aschorr@telemetry-investments.com>

	* configure.ac: Instead of using acl_shlibext for the shared library
	extension, define our own variable GAWKLIBEXT with a hack to work
	correctly on Mac OS X.
	* Makefile.am (SHLIBEXT): Use the value of GAWKLIBEXT instead of
	acl_shlibext.

2012-07-24         Arnold D. Robbins     <arnold@skeeve.com>

	* configure.ac: Add crude but small hack to make plug-ins work
	on Mac OS X.

2012-07-20         Arnold D. Robbins     <arnold@skeeve.com>

	* gawkapi.h: Rework table to not take up so much space.
	* gawkapi.c (api_sym_update_scalar): Rework optimization code
	to clean up the function.

2012-07-17         Andrew J. Schorr     <aschorr@telemetry-investments.com>

	* gawkapi.h: Add comments explaining new api_create_value and
	api_release_value functions.
	* gawkapi.c (sym_update_real): Allow updates with AWK_SCALAR and
	AWK_VALUE_COOKIE types.  After creating a regular variable,
	remove the call to unref(node->var_value), since this is not
	done elsewhere in the code (see, for example, main.c:init_vars).
	If the update is for an existing variable, allow any val_type
	except AWK_ARRAY (was previously disallowing AWK_SCALAR and
	AWK_VALUE_COOKIE for no apparent reason).
	(api_sym_update_scalar): The switch should return false for an
	invalid val_type value, so change the AWK_ARRAY case to default.
	(valid_subscript_type): Any scalar value is good, so accept any valid
	type except AWK_ARRAY.
	(api_create_value): Accept only AWK_NUMBER and AWK_STRING values.
	Anything else should fail.

2012-07-17         Arnold D. Robbins     <arnold@skeeve.com>

	Speedup:

	* awk.h (r_free_wstr): Renamed from free_wstr.
	(free_wstr): Macro to test the WSTRCUR flag first.
	* node.c (r_free_wstr): Renamed from free_wstr.

	Support value cookies:

	* gawkapi.h (awk_val_type_t): Add AWK_VALUE_COOKIE.
	(awk_value_cookie_t): New type.
	(awk_value_t): Support AWK_VALUE_COOKIE.
	(api_create_value, api_release_value): New function pointers.
	* gawkapi.c (awk_value_to_node, api_sym_update_scalar,
	valid_subscript_type): Handle AWK_VALUE_COOKIE.
	(api_create_value, api_release_value): New functions.

2012-07-16         Arnold D. Robbins     <arnold@skeeve.com>

	* gawkapi.c (awk_value_to_node): Support AWK_SCALAR.
	(api_sym_update_scalar): Performance improvements.

2012-07-12         Arnold D. Robbins     <arnold@skeeve.com>

	Allow creation of constants. Thanks to John Haque for the
	implementation concept.

	* gawk_api.h (api_sym_constant): Create a constant.
	* gawk_api.h (api_sym_update_real): Renamed from api_sym_update.
	Add is_const paramater and do the right thing if true.
	(api_sym_update, api_sym_constant): Call api_sym_update_real
	in the correct way.
	(set_constant): New function.

2012-07-11         Andrew J. Schorr     <aschorr@telemetry-investments.com>

	* gawkapi.h: Fix typo in comment.
	(awk_value_t): Type for scalar_cookie should be awk_scalar_t,
	not awk_array_t.
	(gawk_api): Add new api_sym_lookup_scalar function.
	(sym_lookup_scalar): New wrapper macro for api_sym_lookup_scalar hook.
	* gawkapi.c (api_sym_lookup_scalar): New function for faster scalar
	lookup.
	(api_impl): Add entry for api_sym_lookup_scalar.

2012-07-11         Andrew J. Schorr     <aschorr@telemetry-investments.com>

	* gawkapi.c (awk_value_to_node): Change to a switch statement
	so AWK_SCALAR or other invalid type is handled properly.
	(valid_subscript_type): Test whether a value type is acceptable
	for use as an array subscript (any scalar value will do).
	(api_get_array_element, api_set_array_element, api_del_array_element):
	Use new valid_subscript_type instead of restricting to string values.

2012-07-11         Arnold D. Robbins     <arnold@skeeve.com>

	Lots of API work.

	* gawkapi.h: Function pointer members renamed api_XXXX and
	macros adjusted. More documentation.
	(awk_valtype_t): New AWK_SCALAR enum for scalar cookies.
	(awk_scalar_t): New type.
	(awk_value_t): New member scalar_cookie.
	(api_sym_update_scalar): New API function.
	(erealloc): New macro.
	(make_const_string): New macro, renamed from dup_string.
	(make_malloced_string): New macro, renamed from make_string.
	(make_null_string): New inline function.
	(dl_load_func): Add call to init routine through pointer if
	not NULL.

	* gawkapi.c (awk_value_to_node): Assume that string values came
	from malloc.
	(node_to_awk_value): Handle AWK_SCALAR.
	(api_sym_update): Ditto.
	(api_sym_update_scalar): New routine.
	(api_get_array_element): Return false if the element doesn't exist.
	Always unref the subscript.
	(remove_element): New helper routine.
	(api_del_array_element): Use it.
	(api_release_flattened_array): Ditto.
	(api_impl): Add the new routine.

2012-07-11         Andrew J. Schorr     <aschorr@telemetry-investments.com>

	* gawkapi.c (api_sym_update): Allow val_type to be AWK_UNDEFINED
	for setting a variable to "", i.e. dupnode(Nnull_string).

2012-07-10         Andrew J. Schorr     <aschorr@telemetry-investments.com>

	* awkgram.y (add_srcfile): Lint warning message for a previously loaded
	shared library should say "already loaded shared library" instead
	of "already included source file".

2012-07-08         Arnold D. Robbins     <arnold@skeeve.com>

	* gawkapi.h (set_array_element): Use index + value instead
	of element structure. Matches get_array_element.
	(set_array_element_by_elem): New macro to use an element.
	* gawkapi.c (api_set_array_element): Make the necessary adjustments.

2012-07-04         Arnold D. Robbins     <arnold@skeeve.com>

	* awkgram.y (tokentab): Remove limit on number of arguments
	for "and", "or", and "xor".
	* builtin.c (do_and, do_or, do_xor): Modify code to perform the
	respective operation on any number of arguments. There must be
	at least two.

2012-06-29         Arnold D. Robbins     <arnold@skeeve.com>

	* gawkapi.h: Improve the documentation of the return values
	per Andrew Schorr.

2012-06-25         Arnold D. Robbins     <arnold@skeeve.com>

	* TODO.xgawk: Updated.
	* awk.h (track_ext_func): Declared.
	* awkgram.y (enum defref): Add option for extension function.
	(struct fdesc): Add member for extension function.
	(func_use): Handle extension function, mark as extension and defined.
	(track_ext_func): New function.
	(check_funcs): Update logic for extension functions.
	* ext.c (make_builtin): Call track_ext_func.

2012-06-24         Andrew J. Schorr     <aschorr@telemetry-investments.com>

	* TODO.xgawk: Most of IOBUF has been hidden.
	* gawkapi.h (IOBUF): Remove declaration (now back in awk.h).
	(IOBUF_PUBLIC): Declare new structure defining subset of IOBUF fields
	that should be exposed to extensions.
	(gawk_api): Update register_open_hook argument from IOBUF to
	IOBUF_PUBLIC.
	* awk.h (IOBUF): Restore declaration with 5 fields moved to new
	IOBUF_PUBLIC structure.
	(register_open_hook): Update open_func argument from IOBUF to
	IOBUF_PUBLIC.
	* gawkapi.c (api_register_open_hook): Ditto.
	* io.c (after_beginfile, nextfile, iop_close, gawk_pclose): Some fields
	such as fd and name are now inside the IOBUF public structure.
	(struct open_hook): Update open_func argument from IOBUF to
	(register_open_hook): Ditto.
	(find_open_hook): opaque now inside IOBUF_PUBLIC.
	(iop_alloc): fd and name now in IOBUF_PUBLIC.
	(get_a_record): If the get_record hook returns EOF, set the IOP_AT_EOF
	flag.  Access fd inside IOBUF_PUBLIC.
	(get_read_timeout): File name now inside IOBUF_PUBLIC.
	* interpret.h (r_interpret): File name now inside IOBUF_PUBLIC.
	* ext.c (load_ext): No need to call return at the end of a void
	function.

2012-06-24         Arnold D. Robbins     <arnold@skeeve.com>

	* ext.c (load_ext): Don't retun a value from a void function.
	* gawkapi.c (api_set_array_element): Set up vname and parent_array.

2012-06-21         Arnold D. Robbins     <arnold@skeeve.com>

	More API and cleanup:

	* awk.h (stopme): Make signature match other built-ins.
	* awkgram.y (stopme): Make signature match other built-ins.
	(regexp): Minor edit.
	* gawkapi.c (api_set_argument): Remove unused variable.
	Set parent_array field of array value.
	* TODO.xgawk: Update some.

	Remove extension() builtin.

	* awk.h (do_ext): Removed.
	(load_ext): Signature changed.
	* awkgram.y (tokentab): Remove do_ext.
	Change calls to do_ext.
	* ext.c (load_ext): Make init function a constant.
	* main.c (main): Change calls to do_ext.

2012-06-20         Arnold D. Robbins     <arnold@skeeve.com>

	Restore lost debugging function:

	* awkgram.y (stopme): Restore long lost debugging function.
	* awk.h (stopme): Add declaration.

	API work:

	* ext.c (get_argument): Make extern.
	* awk.h (get_argument): Declare it.
	* gawkapi.c (api_set_argument): Call it. Finish off the logic.
	(api_get_argument): Refine logic to use get_argument.
	* gawkapi.h (set_argument): New API.

2012-06-19         Arnold D. Robbins     <arnold@skeeve.com>

	Remove code duplication in gawkapi.c from msg.c:

	* awk.h (err): Add `isfatal' first parameter.
	* awkgram.y (err): Adjust all calls.
	* msg.c (err): Adjust all calls. Move fatal code to here ...
	(r_fatal): From here.
	* gawkapi.c: Remove code duplication and adjust calls to `err'.

	Handle deleting elements of flattened array:

	* awk.h (get_argument): Remove declaration.
	* ext.c (get_argument): Make static.
	* gawkapi.h (awk_flat_array_t): Make opaque fields const. Add
	more descriptive comments.
	* gawkapi.c (release_flattened_array): Delete elements flagged
	for deletion. Free the flattened array also.

	Add additional debugging when developing:

	* configure.ac: Add additional debugging flags.
	* configure: Regenerated.

2012-06-18         Arnold D. Robbins     <arnold@skeeve.com>

	* gawkapi.h (get_array_element): Restore `wanted' paramater.
	(awk_element_t): Use awk_value_t for index. Add awk_flat_array_t.
	(flatten_array): Change signature to use awk_flat_array_t;
	(release_flattened_array): Change signature to use awk_flat_array_t;
	* gawkapi.c (api_sym_update): Handle case where variable exists already.
	(api_get_array_element): Restore `wanted' paramater and pass it
	on to node_to_awk_value.
	(api_set_array_element): Revisse to match changed element type.
	(api_flatten_array): Revise signature, implement.
	(api_release_flattened_array): Revise signature, implement.

2012-06-17         Arnold D. Robbins     <arnold@skeeve.com>

	API Work:

	* gawkapi.h (get_array_element): Remove `wanted' parameter.
	(r_make_string): Comment the need for `api' and `ext_id' parameters.
	* gawkapi.c (api_sym_update): Move checks to front.
	Initial code for handling arrays. Still needs work.
	(api_get_array_element): Implemented.
	(api_set_array_element): Additional checking code.
	(api_del_array_element): Implemented.
	(api_create_array): Implemented.
	(init_ext_api): Force do_xxx values to be 1 or 0.
	(update_ext_api): Ditto.

2012-06-12         Arnold D. Robbins     <arnold@skeeve.com>

	API Work:

	* gawkapi.h (awk_value_t): Restore union.
	(get_curfunc_param): Renamed to get_argument. Return type changed
	to awk_bool_t. Semantics better thought out and documented.
	(awk_atexit, get_array_element): Return type now void.
	(sym_lookup): Return type now void. Argument order rationalized.
	* gawkapi.c (node_to_awk_value): Return type is now awk_bool_t.
	Semantics now match table in gawkawpi.h.
	(api_awk_atexit): Return type now void.
	(api_sym_lookup): Return type is now awk_bool_t. Change parameter
	order.
	(api_get_array_element): Return type is now awk_bool_t.

	Further API implementations and fixes for extension/testext.c:

	* awk.h (final_exit): Add declaration.
	* ext.c (load_ext): Change `func' to install_func.
	* gawkapi.c: Add casts to void for id param in all functions.
	(api_sym_update): Finish implementation.
	(api_get_array_element): Start implementation.
	(api_set_array_element): Add error checking.
	(api_get_element_count): Add error checking, return the right value.
	* main.c (main): Call final_exit instead of exit.
	(arg_assign): Ditto.
	* msg.c (final_exit): New routine to run the exit handlers and exit.
	(gawk_exit): Call it.
	* profile.c (dump_and_exit): Ditto.

2012-06-10         Andrew J. Schorr     <aschorr@telemetry-investments.com>

	* TODO.xgawk: Addition of time extension moved to "done" section.

2012-06-10         Andrew J. Schorr     <aschorr@telemetry-investments.com>

	* gawkapi.c (api_update_ERRNO_string): Treat boolean true as a request
	for TRANSLATE, and false as DONT_TRANSLATE.

2012-06-06         Arnold D. Robbins     <arnold@skeeve.com>

	* cint_array.c (tree_print, leaf_print): Add additional casts
	for printf warnings.

	* awk.h (update_ext_api): Add declaration.
	* gawkapi.c (update_ext_api): New function.
	* eval.c (set_LINT): Call update_ext_api() at the end.
	* gawkapi.h: Document that do_XXX could change on the fly.

	* awk.h (run_ext_exit_handlers): Add declaration.
	* msg.c (gawk_exit): Call it.

2012-06-05         Arnold D. Robbins     <arnold@skeeve.com>

	* ext.c (load_ext): Remove use of RTLD_GLOBAL. Not needed in new
	scheme. Clean up error messages.

2012-06-04         Arnold D. Robbins     <arnold@skeeve.com>

	* configure.ac: Remove use of -export-dynamic for GCC.
	* configure: Regenerated.

2012-05-30         Arnold D. Robbins     <arnold@skeeve.com>

	* main.c (is_off_limits_var): Minor coding style edit.
	* gawkapi.c (awk_value_to_node): More cleanup.
	(node_to_awk_value): Use `wanted' for decision making.
	(api_sym_update): Start implementation. Needs more work.
	General: More cleanup, comments.
	* gawkapi.h (api_sym_update): Add additional comments.

2012-05-29         Arnold D. Robbins     <arnold@skeeve.com>

	* gawkapi.c (node_to_awk_value): Add third parameter indicating type
	of value desired. Based on that, do force_string or force_number
	to get the "other" type.
	(awk_value_to_node): Clean up the code a bit.
	(get_curfunc_param): Move forcing of values into node_to_awk_value.
	(api_sym_lookup): Add third parameter indicating type of value wanted.
	(api_get_array_element): Ditto.
	* gawk_api.h: Additional comments and clarifications. Revise APIs
	to take third 'wanted' argument as above.
	(awk_value_t): No longer a union so that both values may be accessed.
	All macros: Parenthesized the bodies.
	* bootstrap.sh: Rationalize a bit.

2012-05-26         Andrew J. Schorr     <aschorr@telemetry-investments.com>

	* Makefile.am (include_HEADERS): Add so gawkapi.h will be installed.
	(base_sources): Add gawkapi.h so that it is in dist tarball.
	* TODO.xgawk: Update.
	* main.c (is_off_limits_var): Stop returning true for everything
	except PROCINFO.

2012-05-25         Arnold D. Robbins     <arnold@skeeve.com>

	* main.c (is_off_limits_var): New function to check if a variable
	is one that an extension function may not change.
	* awk.h (is_off_limits_var): Declare it.
	* gawkapi.c (api_sym_lookup): Use it.

	* bootstrap.sh: Touch various files in the extension directory also.

2012-05-24         Andrew J. Schorr     <aschorr@telemetry-investments.com>

	* gawkapi.h (awk_param_type_t): Remove (use awk_valtype_t instead).
	(awk_ext_func_t): Pass a result argument, and return an awk_value_t *.
	(gawk_api.get_curfunc_param): Add a result argument.
	(gawk_api.set_return_value): Remove obsolete function.
	(gawk_api.sym_lookup, gawk_api.get_array_element): Add a result
	argument.
	(gawk_api.api_make_string, gawk_api.api_make_number): Remove hooks,
	since access to gawk internal state is not required to do this.
	(set_return_value): Remove obsolete macro.
	(get_curfunc_param, sym_lookup, get_array_element): Add result argument.
	(r_make_string, make_number): New static inline functions.
	(make_string, dup_string): Revise macro definitions.
	(dl_load_func): Remove global_api_p and global_ext_id args,
	and fix SEGV by setting api prior to checking its version members.
	(GAWK): Expand ifdef to include more stuff.
	* gawkapi.c (node_to_awk_value): Add result argument.
	(api_get_curfunc_param): Add result argument, and use awk_valtype_t.
	(api_set_return_value): Remove obsolete function.
	(awk_value_to_node): New global function to convert back into internal
	format.
	(api_add_ext_func): Simply call make_builtin.
	(node_to_awk_value): Add result argument, and handle Node_val case.
	(api_sym_lookup, api_get_array_element): Add result argument.
	(api_set_array_element): Implement.
	(api_make_string, api_make_number): Remove functions that belong on
	client side.
	(api_impl): Remove 3 obsolete entries.
	* TODO.xgawk: Update to reflect progress.
	* Makefile.am (base_sources): Add gawkapi.c.
	* awk.h: Include gawkapi.h earlier.
	(api_impl, init_ext_api, awk_value_to_node): Add declarations
	so we can hook in new API.
	(INSTRUCTION): Add new union type efptr for external functions.
	(extfunc): New define for d.efptr.
	(load_ext): Remove 3rd obj argument that was never used for anything.
	(make_builtin): Change signature for new API.
	* awkgram.y (load_library): Change 2nd argument to load_ext
	from dlload to dl_load, and remove pointless 3rd argument.
	* main.c (main): Call init_ext_api() before loading shared libraries.
	Change 2nd argument to load_ext from dlload to dl_load, and remove
	pointless 3rd argument.
	* ext.c (do_ext): Remove pointless 3rd argument to load_ext.
	(load_ext): Remove 3rd argument.  Port to new API (change initialization
	function signature).  If initialization function fails, issue a warning
	and return -1, else return 0.
	(make_builtin): Port to new API.
	* interpret.h (r_interpret): For Op_ext_builtin, call external functions
	with an awk_value_t result buffer, and convert the returned value
	to a NODE *.  For Node_ext_func, code now in extfunc instead of builtin.

2012-05-21         Andrew J. Schorr     <aschorr@telemetry-investments.com>

	* configure.ac: Remove libtool, and call configure in the
	extension subdirectory.  Change pkgextensiondir to remove the
	version number, since the new API has builtin version checks.
	* TODO.xgawk: Update.
	* ltmain.sh: Removed, since libtool no longer used here.

2012-05-19         Andrew J. Schorr     <aschorr@telemetry-investments.com>

	* TODO.xgawk: Update to reflect progress and new issues.
	* main.c (main): Add -i (--include) option.
	(usage): Ditto.
	* awkgram.y (add_srcfile): Eliminate duplicates only for SRC_INC
	and SRC_EXTLIB sources (i.e. -f duplicates should not be removed).
	* io.c (find_source): Set DEFAULT_FILETYPE to ".awk" if not defined
	elsewhere.

2012-05-15         Arnold D. Robbins     <arnold@skeeve.com>

	* awk.h: Include "gawkapi.h" to get IOBUF.
	* gawkapi.h: Considerable updates.
	* gawkapi.c: New file. Start at implementing the APIs.

2012-05-13         Andrew J. Schorr     <aschorr@telemetry-investments.com>

	* TODO.xgawk: Update to reflect recent discussions and deletion of
	extension/xreadlink.[ch].

2012-05-11         Arnold D. Robbins     <arnold@skeeve.com>

	Sweeping change: Use `bool', `true', and `false' everywhere.

2012-04-09         Andrew J. Schorr     <aschorr@telemetry-investments.com>

	* eval.c (unset_ERRNO): Fix memory management bug -- need to use
	dupnode with Nnull_string.

2012-04-08         Andrew J. Schorr     <aschorr@telemetry-investments.com>

	* Makefile.am (valgrind): Define VALGRIND instead of redefining AWK.
	This allows test/Makefile.am to set up the command environment as
	desired.
	(valgrind-noleak): Ditto, plus set --leak-check=no instead of the
	default summary setting.

2012-04-07         Andrew J. Schorr     <aschorr@telemetry-investments.com>

	* TODO.xgawk: Update to reflect progress.

2012-04-01         Andrew J. Schorr     <aschorr@telemetry-investments.com>

	* TODO.xgawk: Move valgrind-noleak item into "done" section.
	* Makefile.am (valgrind-noleak): Add new valgrind rule that omits
	the "--leak-check=full" option to help spot more serious problems.

2012-04-01         Andrew J. Schorr     <aschorr@telemetry-investments.com>

	* TODO.xgawk: Move ERRNO item into "done" section.
	* awk.h (update_ERRNO, update_ERRNO_saved): Remove declarations.
	(update_ERRNO_int, enum errno_translate, update_ERRNO_string,
	unset_ERRNO): Add new declarations.
	* eval.c (update_ERRNO_saved): Renamed to update_ERRNO_int.
	(update_ERRNO_string, unset_ERRNO): New functions.
	* ext.c (do_ext): Use new update_ERRNO_string function.
	* io.c (ERRNO_node): Remove redundant extern declaration (in awk.h).
	(after_beginfile, nextfile): Replace update_ERRNO() with
	update_ERRNO_int(errno).
	(inrec): Replace update_ERRNO_saved with update_ERRNO_int.
	(do_close): Use new function update_ERRNO_string.
	(close_redir, do_getline_redir, do_getline): Replace update_ERRNO_saved
	with update_ERRNO_int.

2012-03-27         Andrew J. Schorr     <aschorr@telemetry-investments.com>

	* TODO.xgawk: Update to reflect debate about how to support Cygwin
	and other platforms that cannot link shared libraries with unresolved
	references.
	* awkgram.y (add_srcfile): Minor bug fix: reverse sense of test
	added by Arnold in last patch.
	* configure.ac: AC_DISABLE_STATIC must come before AC_PROG_LIBTOOL.

2012-03-26         Arnold D. Robbins     <arnold@skeeve.com>

	Some cleanups.

	* awkgram.y (add_srcfile): Use whole messages, better for
	translations.
	* io.c (init_awkpath): Small style tweak.
	* main.c (path_environ): Straighten out initial comment, fix
	compiler warning by making `val' const char *.

2012-03-25         Andrew J. Schorr     <aschorr@telemetry-investments.com>

	* configure.ac (AC_DISABLE_STATIC): Add this to avoid building useless
	static extension libraries.

2012-03-25         Andrew J. Schorr     <aschorr@telemetry-investments.com>

	* TODO.xgawk: New file listing completed and pending xgawk enhancements.

2012-03-24         Andrew J. Schorr     <aschorr@telemetry-investments.com>

	* io.c (path_info): Fix white space.
	(pi_awkpath, pi_awklibpath): Avoid structure initializers.
	(do_find_source): Eliminate pointless parentheses.
	(find_source): Leave a space after "&".
	* main.c (load_environ): Fix typo in comment.

2012-03-21         Andrew J. Schorr     <aschorr@telemetry-investments.com>

	* awkgram.y (LEX_LOAD): New token to support @load.
	(grammar): Add rules to support @load.
	(tokentab): Add "load".
	(add_srcfile): Improve error message to distinguish between source files
	and shared libraries.
	(load_library): New function to load libraries specified with @load.
	(yylex): Add support for LEX_LOAD (treated the same way as LEX_INCLUDE).

2012-03-20         Andrew J. Schorr     <aschorr@telemetry-investments.com>

	* Makefile.am (EXTRA_DIST): Remove extension.
	(SUBDIRS): Add extension so libraries will be built.
	(DEFS): Define DEFLIBPATH and SHLIBEXT so we can find shared libraries.
	* awk.h (deflibpath): New extern declaration.
	* configure.ac: Add support for building shared libraries by adding
	AC_PROG_LIBTOOL and AC_SUBST for acl_shlibext and pkgextensiondir.
	(AC_CONFIG_FILES): Add extension/Makefile.
	* io.c (pi_awkpath, pi_awklibpath): New static structures to contain
	path information.
	(awkpath, max_pathlen): Remove static variables now inside pi_awkpath.
	(init_awkpath): Operate on path_info structure to support both
	AWKPATH and AWKLIBPATH.  No need for max_path to be static, since
	this should be called only once for each environment variable.
	(do_find_source): Add a path_info arg to specify which path to search.
	Check the try_cwd parameter to decide whether to search the current
	directory (not desirable for AWKLIBPATH).
	(find_source): Choose appropriate path_info structure based on value
	of the is_extlib argument.  Set EXTLIB_SUFFIX using SHLIBEXT define
	instead of hardcoding ".so".
	* main.c (path_environ): New function to add AWKPATH or AWKLIBPATH
	to the ENVIRON array.
	(load_environ): Call path_environ for AWKPATH and AWKLIBPATH.

2012-06-19         Arnold D. Robbins     <arnold@skeeve.com>

	* main.c (main): Do setlocale to "C" if --characters-as-bytes.
	Thanks to "SP" for the bug report.

2012-05-09         Arnold D. Robbins     <arnold@skeeve.com>

	* configure.ac: Added AC_HEADER_STDBOOL
	* awk.h, dfa.c, regex.c: Reworked to use results
	of test and include missing_d/gawkbool.h.

2012-05-07         Arnold D. Robbins     <arnold@skeeve.com>

	* array.c (prnode): Add casts to void* for %p format.
	* debug.c (print_instruction): Ditto.
	* builtin.c: Fix %lf format to be %f everywhere.

	Unrelated:

	* replace.c: Don't include "config.h", awk.h gets it for us.

2012-05-04         Arnold D. Robbins     <arnold@skeeve.com>

	* getopt.c [DJGPP]: Change to __DJGPP__.
	* mbsupport.h [DJGPP]: Change to __DJGPP__.

	Unrelated:

	* awk.h: Workarounds for _TANDEM_SOURCE.

2012-05-01         Arnold D. Robbins     <arnold@skeeve.com>

	* dfa.c: Sync with GNU grep. RRI code now there, needed additional
	change for gawk.
	* configure.ac: Add check for stdbool.h.
	* regex.c: Add check for if not have stdbool.h, then define the
	bool stuff.

2012-04-27         Arnold D. Robbins     <arnold@skeeve.com>

	* dfa.c: Sync with GNU grep.
	* xalloc.h (xmemdup): Added, from grep, for dfa.c. Sigh.

2012-04-27         Arnold D. Robbins     <arnold@skeeve.com>

	Update to autoconf 2.69, automake 1.12.

	* INSTALL, aclocal.m4, configh.in, depcomp, install-sh, missing,
	mkinstalldirs, ylwrap: Updated.
	* configure.ac (AC_TYPE_LONG_LONG_INT, AC_TYPE_UNSIGNED_LONG_LONG_INT,
	AC_TYPE_INTMAX_T, AC_TYPE_UINTMAX_T): Renamed from gl_* versions.
	* configure: Regenerated.

2012-04-24         Arnold D. Robbins     <arnold@skeeve.com>

	* cmd.h (dPrompt, commands_Prompt, eval_Prompt, dgawk_Prompt): Changed
	to dbg_prompt, commands_prompt, eval_prompt, dgawk_prompt.
	* debug.c: Ditto.
	* command.y: Ditto.  Some minor whitespace and comments cleanup.

2012-04-24         Arnold D. Robbins     <arnold@skeeve.com>

	io.c cleanup and some speedup for RS as regexp parsing.

	* awk.h (Regexp): New members has_meta and maybe_long.
	(enum redirval): Add redirect_none as value 0.
	(remaybelong): Remove function declaration.
	* awkgram.y: Use redirect_none instead of 0 for no redirect cases.
	* io.c (go_getline_redir): Second arg now of type enum redirval.
	Changed intovar into into_variable.
	(comments and whitespace): Lots of general cleanup.
	(socket_open): readle changed to read_len.
	(two_way_open): Add additional calls to os_close_on_exec.
	(rsrescan): Simplify code a bit and use RS->maybe_long.
	* re.c (make_regexp): Set up new members in Regexp struct.
	(remaybelong): Remove function.
	(reisstring): Simplified code.

2012-04-16  Eli Zaretskii  <eliz@gnu.org>

	* io.c (read_with_timeout) [__MINGW32__]: Just call the blocking
	'read', as 'select' is only available for sockets.
	* mpfr.c (set_ROUNDMODE) [!HAVE_MPFR]: Renamed from set_RNDMODE.
	* main.c (load_procinfo): Declare name[] also when HAVE_MPFR is
	defined even though HAVE_GETGROUPS etc. are not.

2012-04-12         John Haque      <j.eh@mchsi.com>

	* array.c, awk.h, awkgram.y, builtin.c, command.y, debug.c,
	field.c, mpfr.c, profile.c: Change RND_MODE to ROUND_MODE.

2012-04-11         John Haque      <j.eh@mchsi.com>

	* main.c (varinit): Change RNDMODE to ROUNDMODE.

2012-04-11         Arnold D. Robbins     <arnold@skeeve.com>

	* main.c: Change --arbitrary-precision to --bignum.

2012-04-02         John Haque      <j.eh@mchsi.com>

	Add support for arbitrary-precision arithmetic.

	* mpfr.c: New file.
	* awk.h (struct exp_node): Add union to handle different number types.
	(MPFN, MPZN): New flag values.
	(DO_MPFR, do_mpfr): New defines.
	(PREC_node, RNDMODE_node): Add declarations.
	(PRECISION, RND_MODE, MNR, MFNR, mpzval, do_ieee_fmt): Add declarations.
	(make_number, str2number, format_val, cmp_numbers): Ditto.
	(force_number): Change definition.
	(Func_pre_exec, Func_post_exec): New typedefs.
	(POP_NUMBER, TOP_NUMBER): Change definitions.
	(get_number_ui, get_number_si, get_number_d, get_number_uj,
	iszero, IEEE_FMT, mpg_float, mpg_integer, mpg_float,
	mpg_integer): New defines.
	* awkgram.y (tokentab):	Add alternate function entries for MPFR/GMP.
	(snode): Choose the appropriate function.
	(negate_num): New function to negate a number.
	(grammar): Use it.
	(yylex): Adjust number handling code.
	* array.c (value_info, asort_actual, sort_user_func): Adjust for
	MPFR/GMP numbers.
	(do_adump, indent): Minor changes.
	(sort_up_index_number, sort_up_value_number, sort_up_value_type): Use
	cmp_numbers() for numeric comparisons.
	* builtin.c (mpz2mpfr): New function.
	(format_tree): Adjust to handle MPFR and GMP numbers.
	* eval.c (register_exec_hook): New function to manage interpreter hooks.
	(num_exec_hook, pre_execute, post_execute): New and adjusted definitions.
	(h_interpret): Renamed from debug_interpret.
	(init_interpret): Changed to use the new name.
	(flags2str): New entries for MPFN and MPZN.
	(cmp_nodes): Reworked to use seperate routine for numeric comparisons.
	(set_IGNORECASE, set_BINMODE, set_LINT, update_NR, update_FNR,
	update_NF): Adjust code and some cleanup.
	* field.c (rebuild_record): Field copying code reworked to handle
	MPFR/GMP numbers.
	(set_NF): Minor adjustment.
	* io.c (INCREMENT_REC): New macro.
	(inrec, do_getline): Use the new macro.
	(nextfile, set_NR, set_FNR, get_read_timeout, pty_vs_pipe): Adjust code
	to handle MPFR/GMP numbers.
	* interpret.h (r_interpret): Adjust TOP_NUMBER/POP_NUMBER usage.
	(EXEC_HOOK): New macro and definition.
	(DEBUGGING): Removed.
	* main.c (DEFAULT_PREC, DEFAULT_RNDMODE): New defines.
	(opttab): New entry for option arbitrary-precision.
	(main): Handle the new option.
	(usage): Add to usage message.
	(varinit): Add PREC and RNDMODE.
	(load_procinfo): Install MPFR and GMP related items.
	(version): Append MPFR and GMP versions to message.
	* msg.c (err) : Adjust FNR handling with MPFR/GMP.
	* node.c (r_format_val): Renamed from format_val.
	(r_force_number): Return NODE * instead of AWKNUM.
	(make_number, str2number, format_val, cmp_numpers: Defined and initialized.
	(r_unref): Free MPFR/MPZ numbers.
	(get_numbase): Renamed from isnondecimal and return the base.
	(cmp_awknums): New function to compare two AWKNUMs.
	* command.y (yylex): Adjust number handling code.
	(grammar): Minor adjustments to handle negative numbers.
	* debug.c (init_debug): New function.
	(do_info, do_set_var, watchpoint_triggered, serialize,
	initialize_watch_item, do_watch, print_watch_item): Minor adjustments.
	(debug_pre_execute): Adjusted to handle MPFR and GMP numbers.

2012-04-09         Arnold D. Robbins     <arnold@skeeve.com>

	* INSTALL, config.guess, config.sub, depcomp, install-sh,
	missing, mkinstalldirs, ylwrap: Update to latest from automake 1.11.4.

2012-04-08         Arnold D. Robbins     <arnold@skeeve.com>

	* Update various files to automake 1.11.4.

2012-03-30         Arnold D. Robbins     <arnold@skeeve.com>

	* configure.ac (GAWK_AC_NORETURN): Do as macro instead of inline.

2012-03-29         Arnold D. Robbins     <arnold@skeeve.com>

	* dfa.h, dfa.c: Sync with grep. Major cleanups and some changes
	there.
	* re.c (research): Pass size_t* to dfaexec to match type change.
	* configure.ac (AH_VERBATIM[_Noreturn]): Added from Paul Eggert to
	ease compiling.
	(AC_INIT): Bump version.
	* configure, configh.in, version.c: Regenerated.

2012-03-28         Arnold D. Robbins     <arnold@skeeve.com>

	* 4.0.1: Release tar ball made.

2012-03-28         Arnold D. Robbins     <arnold@skeeve.com>

	* getopt.c: Add DJGPP to list of platforms where it's ok
	to include <stdlib.h>.
	* awkgram.y, builtin.c, ext.c, mbsupport.h, re.c: Update
	copyright year.

2012-03-21         Corinna Vinschen      <vinschen@redhat.com>

	* getopt.c: Add Cygwin to list of platforms where it's ok
	to include <stdlib.h>.

2012-03-20         Arnold D. Robbins     <arnold@skeeve.com>

	Get new getopt to work on Linux and C90 compilers:

	* getopt.c: Undef ELIDE_CODE for gawk.
	(_getopt_internal_r): Init first.needs_free to 0. In test for -W
	move executable code to after declarations for C90 compilers.
	* getopt1.c: Undef ELIDE_CODE for gawk.

	Minor bug fix with printf, thanks to John Haque:

	* builtin.c (format_tree): Initialize base to zero at the top
	of the while loop.

	Getting next tar ball ready:

	* configure.ac: Remove duplicate check for wcscoll. Thanks
	to Stepan Kasal.

2012-03-16         Arnold D. Robbins     <arnold@skeeve.com>

	* getopt.c, getopt.h, getopt1.c, getopt_int.h, regcomp.c,
	regex.c, regex.h, regex_internal.c, regex_internal.h,
	regexec.c: Sync with GLIBC, what the heck.

2012-03-14         Eli Zaretskii  <eliz@gnu.org>

	* mbsupport.h (btowc): Change for non-DJGPP.
	* re.c (dfaerror): Add call to exit for DJGPP.

2012-03-14         Arnold D. Robbins     <arnold@skeeve.com>

	* regex_internal.c (re_string_skip_chars): Fix calculation of
	remain_len with m.b. chars. Thanks to Stanislav Brabec
	<sbrabec@suse.cz>.

2012-02-28         Arnold D. Robbins     <arnold@skeeve.com>

	* main.c (init_groupset): Make `getgroups' failing a non-fatal
	error.  After all, what's the big deal?  Should help on Plan 9.

2012-02-27         Arnold D. Robbins     <arnold@skeeve.com>

	* dfa.c (parse_bracket_exp): Revert changes 2012-02-15 to stay
	in sync with grep.
	* dfa.h (dfarerror): Add __attribute__ from grep.

2012-02-15         Arnold D. Robbins     <arnold@skeeve.com>

	Fix warnings from GCC 4.6.2 -Wall option.

	* awkgram.y (newline_eof): New function to replace body of
	NEWLINE_EOF macro.
	(yylex): Replace body of NEWLINE_EOF macro.
	* dfa.c (parse_bracket_exp): Init variables to zero.
	* ext.c (dummy, junk): Remove.
	* regex_internal.c (re_string_reconstruct): Remove buf array. It was
	set but not used.

2012-02-10         Arnold D. Robbins     <arnold@skeeve.com>

	* dfa.c: Sync with GNU grep.

2012-02-07         Arnold D. Robbins     <arnold@skeeve.com>

	* main.c (main): Move init of `output_fp' to before parsing of
	program so that error messages from msg.c don't dump core.
	Thanks to Michael Haardt <michael@moria.de>.

2012-01-13         Arnold D. Robbins     <arnold@skeeve.com>

	* dfa.c [is_valid_unibtye_character]: Fix from GNU grep to
	bug reported by me from Scott Deifik for DJGPP.

2012-01-03         Arnold D. Robbins     <arnold@skeeve.com>

	* dfa.c: Sync with GNU grep.

2012-01-02         Arnold D. Robbins     <arnold@skeeve.com>

	* io.c (Read_can_timeout, Read_timeout, Read_default_timeout):
	Renamed to use lower case.
	Other minor stylistic edits.

2012-01-01         John Haque      <j.eh@mchsi.com>

	* awk.h (struct iobuf): New entry read_func.
	* io.c (Read_can_timeout, Read_timeout, Read_default_timeout):
	New variables.
	(init_io): New routine to initialize the variables.
	(in_PROCINFO): New "clever" routine to parse elements with indices
	seperated by a SUPSEP.
	(get_read_timeout): New routine to read timeout value for an IOBUF.
	(read_with_timeout): New routine to read from a fd with a timeout.
	(pty_vs_pipe): Use in_PROCINFO().
	(get_a_record): Set the timeout value and the read routine as necessary.
	* main.c (main): Call init_io().

2011-12-31         Arnold D. Robbins     <arnold@skeeve.com>

	* profile_p.c: Remove the file.
	* msg.c (err): Remove check for name being dgawk.

2011-12-31         Arnold D. Robbins     <arnold@skeeve.com>

	* awk.h [STREQ, STREQN]: Remove macros.
	* awkgram.y, builtin.c, command.y, debug.c, eval.c,
	io.c, msg.c: Change all uses to call strcmp, strncmp.

2011-12-28         Arnold D. Robbins     <arnold@skeeve.com>

	* int_array.c, str_array.c: Fix some compiler warnings 32/64
	bit system differences.

2011-12-26         John Haque      <j.eh@mchsi.com>

	Merge gawk, pgawk and dgawk into a single executable gawk.

	* awk.h (DO_PRETTY_PRINT, DO_PROFILE, DO_DEBUG,
	do_pretty_print, do_debug): New defines.
	(interpret): New variable, a pointer to an interpreter routine.
	(enum exe_mode): Nuked.
	* main.c (opttab): New options --pretty-print and --debug;
	Remove option --command.
	(usage): Update usage messages.
	* interpret.h: New file.
	* eval.c (r_interpret): Move to the new file.
	(debug_interpret): New interpreter routine when debugging.
	(init_interpret): New routine to initialize interpreter related
	variables.
	* eval_d.c, eval_p.c: Delete files.
	* debug.c (interpret): Renamed to debug_prog.
	(DEFAULT_PROMPT, DEFAULT_HISTFILE, DEFAULT_OPTFILE): Remove prefix 'd'.
	* profile.c (init_profiling): Nuked.
	* Makefile.am: Adjusted.

	Add command line option --load for loading extensions.

	* awk.h (srctype): Add new source type SRC_EXTLIB.
	* ext.c(load_ext): New routine to load extension.
	(do_ext): Adjust to use load_ext().
	* main.c (opttab): Add new option --load.
	(main): Call load_ext() to load extensions.
	(usage): Add usage message for the new option.
	* io.c (get_cwd): New routine.
	(do_find_source): Use the new routine.
	(find_source): Handle new type SRC_EXTLIB.
	* awkgram.y (parse_program, next_sourcefile): Skip type SRC_EXTLIB.
	(add_srcfile): Adjust call to find_source.
	* debug.c (source_find): Same.

	Unrelated:

	* ext.c (get_argument): Fixed argument parsing.
	* array.c (null_array_func): Reworked array routines for an empty array.
	* str_array.c, int_array.c: Make GCC happy, use %u instead of %lu
	printf formats.
	* eval.c (node_Boolean): New array for TRUE and FALSE nodes.
	(init_interpret): Create the new nodes.
	(eval_condition): Add test for the new nodes.
	(setup_frame): Disable tail-recursion optimization when profiling.
	* interpret.h (r_interpret): Use the boolean nodes instead of making
	new ones when needed.

2011-12-26         Arnold D. Robbins     <arnold@skeeve.com>

	Finish Rational Range Interpretation (!)

	* dfa.c (match_mb_charset): Compare wide characters directly
	instead of using wcscoll().
	* regexec.c (check_node_accept_byte): Ditto.

	Thanks to Paolo Bonzini for pointing these out.

2011-12-06         John Haque      <j.eh@mchsi.com>

	* debug.c (source_find): Fix misplaced call to efree.
	* profile.c (redir2str): Add a missing comma in the redirtab array.
	* eval.c (r_interpret): Disallow call to exit if currule is undefined.
	This avoids the possiblity of running END blocks more than once when
	used in a user-defined sorted-in comparision function.
	* array.c (sort_user_func): Adjust appropriately.

2011-12-06         Arnold D. Robbins     <arnold@skeeve.com>

	* awk.h, mbsupport.h: Changes for MBS support on DJGPP
	and z/OS.
	* io.c: Disable pty support on z/OS.

2011-11-27         Arnold D. Robbins     <arnold@skeeve.com>

	* dfa.c: Sync with GNU grep.
	* dfa.h: Add _GL_ATTRIBUTE_PURE macro. Bleah.

2011-11-14         John Haque      <j.eh@mchsi.com>

	* debug.c (set_breakpoint_at): Fix problem with setting
	breakpoints in a switch statement. Thanks to Giorgio Palandri
	<giorgio.palandri@gmail.com> for the bug report.

2011-11-14         Arnold D. Robbins     <arnold@skeeve.com>

	* mbsupport.h: Add check for HAVE_BTOWC, per Pat Rankin.

2011-11-12         Eli Zaretskii  <eliz@gnu.org>

	* mbsupport.h: Additional glop for dfa.c in Windows environment.

2011-11-01         Arnold D. Robbins     <arnold@skeeve.com>

	* dfa.c: Move glop for ! MBS_SUPPORT to ...
	* mbsupport.h: ... here.
	* replace.c: Include missing_d/wcmisc.c if ! MBS_SUPPORT.
	* regex_internal.h: Move include of mbsupport.h up and add
	additional checks to avoid inclusion of wctype.h and wchar.h.

2011-10-27         Arnold D. Robbins     <arnold@skeeve.com>

	* builtin.c (do_strftime): Per Pat Rankin, instead of casting
	fclock, use a long variable and check for negative or overflow.

2011-10-25         Arnold D. Robbins     <arnold@skeeve.com>

	Merge with gawk_performance branch done. Additionally:

	* cint_array.c, int_array.c, str_array.c: Fix compiler complaints
	about printf formats (signed / unsigned vs. %d / %u).
	* eval.c (setup_frame): Add a missing return value.

2011-10-25         Arnold D. Robbins     <arnold@skeeve.com>

	* Makefile.am (dist-hook): Use `cd $(srcdir)/pc' so that
	`make distcheck' works completely.
	* builtin.c (do_strftime): Add cast to long int in check
	for fclock < 0 for systems where time_t is unsigned (e.g., VMS).

2011-10-25  Stefano Lattarini  <stefano.lattarini@gmail.com>

	dist: generated file `version.c' is not removed by "make distclean"

	* Makefile.am (distcleancheck_listfiles): Define to ignore the
	generated `version.c' file.

2011-10-24         Arnold D. Robbins     <arnold@skeeve.com>

	* dfa.c (wcscoll): Create for VMS.
	* Makefile.am (dist-hook): Run sed scripts to make pc/config.h.

2011-10-24  Eli Zaretskii  <eliz@gnu.org>

	* builtin.c [HAVE_POPEN_H]: Include "popen.h".
	* README.git: Update for pc/ systems.

2011-10-21         Arnold D. Robbins     <arnold@skeeve.com>

	* Makefile.am (distcleancheck_listfiles): Added, per advice from
	Stefano Lattarini <stefano.lattarini@gmail.com>.
	* dfa.c: Additional faking of mbsupport for systems without it;
	mainly VMS.

2011-10-21  Stefano Lattarini  <stefano.lattarini@gmail.com>

	* configure.ac (AM_C_PROTOTYPES): Remove call to this macro.
	The comments in configure.ac said that the call to AM_C_PROTOTYPES
	was needed for dfa.h, synced from GNU grep; but this statement is
	not true anymore in grep since commit v2.5.4-24-g9b5e7d4 "replace
	AC_CHECK_* with gnulib modules", dating back to 2009-11-26.  Also,
	the support for automatic de-ANSI-fication has been deprecated in
	automake 1.11.2, and will be removed altogether in automake 1.12.
	* vms/vms-conf.h (PROTOTYPES, __PROTOTYPES): Remove these #define,
	they are not used anymore.
	* pc/config.h (PROTOTYPES): Likewise.

2011-10-18         Dave Pitts            <dpitts@cozx.com>

	* dfa.c: Move some decls to the top of their functions for
	C90 compilers.

2011-10-18         Arnold D. Robbins     <arnold@skeeve.com>

	* builtin.c (do_strftime): Add check for negative / overflowed
	time_t value with fatal error. Thanks to Hermann Peifer
	<peifer@gmx.eu> for the bug report.
	* dfa.c (setbit_wc): Non-MBS version. Add a return false
	since VMS compiler doesn't understand that abort doesn't return.

2011-10-10         Arnold D. Robbins     <arnold@skeeve.com>

	* builtin.c (do_sub): Init textlen to zero to avoid "may be
	used unitialized" warning. Thanks to Corinna Vinschen for
	pointing this out.
	* eval.c (unwind_stack): Add parentheses around condition in while
	to avoid overzealous warning from GCC.

2011-09-30  Eli Zaretskii  <eliz@gnu.org>

	* io.c (remap_std_file): Fix non-portable code that caused
	redirected "print" to fail if a previous read from standard input
	returned EOF.  Reported by David Millis <tvtronix@yahoo.com>.
	(remap_std_file): Per Eli's suggestion, removed the leading close
	of oldfd and will let dup2 do the close for us.

2011-10-11         John Haque     <j.eh@mchsi.com>

	* symbol.c: Add licence notice.
	* array.c (PREC_NUM, PREC_STR): Define as macros.

2011-10-09         Arnold D. Robbins     <arnold@skeeve.com>

	* dfa.c: Sync with GNU grep.

2011-10-07         John Haque     <j.eh@mchsi.com>

	Tail recursion optimization.
	* awkgram.y (grammar, mk_function): Recognize tail-recursive
	calls.
	* awk.h (tail_call, num_tail_calls): New defines.
	* eval.c (setup_frame): Reuse function call stack for
	tail-recursive calls.
	(dump_fcall_stack): Reworked.

2011-10-04         Arnold D. Robbins     <arnold@skeeve.com>

	* awk.h, main.c (gawk_mb_cur_max): Make it a constant 1 when
	MBS_SUPPORT isn't available to allow GCC dead code constant
	expression computation and dead code elimination to help out.

2011-10-02         Arnold D. Robbins     <arnold@skeeve.com>

	* io.c (rsnullscan, get_a_record): Fix the cases where terminators
	are incomplete when RS == "". Also fix the case where the new value
	is shorter than the old one.  Based on patch from Rogier
	<rogier777@gmail.com> as submitted by Jeroen Schot
	<schot@A-Eskwadraat.nl>.

2011-09-24         Arnold D. Robbins     <arnold@skeeve.com>

	* eval.c, io.c, re.c: Fix some spelling errors. Thanks to
	Jeroen Schot <schot@A-Eskwadraat.nl>.

2011-09-21         Arnold D. Robbins     <arnold@skeeve.com>

	* dfa.c, mbsupport.h: Sync with GNU grep. Large amount of changes
	that remove many ifdefs, moving many conditions for multibyte
	support into regular C code and relying GCC's dead code optimization
	to elimnate code that won't be needed.
	* dfa.c: For gawk, add a number of additional defines so that things
	will compile if MBS_SUPPORT is 0.
	* array.c, awk.h, awkgram.y, builtin.c, eval.c, field.c, main.c,
	node.c, re.c: Change `#ifdef MBS_SUPPORT' to `#if MBS_SUPPORT'.
	* awk.h, regex_internal.h: Move NO_MBSUPPORT handling to ...
	* mbsupport.h: ...here.

2011-09-16         Arnold D. Robbins     <arnold@skeeve.com>

	* dfa.c: Sync with GNU grep.

2011-09-08         John Haque     <j.eh@mchsi.com>

	Optimization for compound assignment, increment and
	decrement operators; Avoid unref and make_number calls
	when there is no extra references to the value NODE.

2011-09-03         Arnold D. Robbins     <arnold@skeeve.com>

	* dfa.c: Sync with GNU grep.

2011-08-31         John Haque     <j.eh@mchsi.com>

	Grammar related changes: Simplify grammar for user-defined
	functions and general cleanups.

	* symbol.c: New file.
	* awkgram.y: Move symbol table related routines to the
	new file.
	(rule, func_name, function_prologue, param_list): Reworked.
	(install_function, check_params): Do all error checkings
	for the function name and parameters before installing in
	the symbol table.
	(mk_function): Finalize function definition.
	(func_install, append_param, dup_params): Nuked.
	* symbol.c (make_params): allocate function parameter nodes
	for the symbol table. Use the hash node as Node_param_list;
	Saves a NODE for each parameter.
	(install_params): Install function parameters into the symbol
	table.
	(remove_params): Remove parameters out of the symbol table.
	* awk.h (parmlist, FUNC): Nuked.
	(fparms): New define.


	Dynamically loaded function parameters are now handled like
	those for a builtin.

	* awk.h (Node_ext_func, Op_ext_builtin): New types.
	(Op_ext_func): Nuked.
	* ext.c (make_builtin): Simplified.
	(get_curfunc_arg_count): Nuked; Use the argument 'nargs' of
	the extension function instead.
	(get_argument, get_actual_argument): Adjust.
	* eval.c (r_interpret): Update case Op_func_call for a dynamic
	extension function. Handle the new opcode Op_ext_builtin.
	* pprint (profile.c): Adjust.


	Use a single variable to process gawk options.

	* awk.h (do_flags): New variable.
	(DO_LINT_INVALID, DO_LINT_ALL, DO_LINT_OLD, DO_TRADITIONAL,
	DO_POSIX, DO_INTL, DO_NON_DEC_DATA, DO_INTERVALS,
	DO_PROFILING, DO_DUMP_VARS, DO_TIDY_MEM,
	DO_SANDBOX): New defines.
	(do_traditional, do_posix, do_intervals, do_intl,
	do_non_decimal_data, do_profiling, do_dump_vars,
	do_tidy_mem, do_sandbox, do_lint,
	do_lint_old): Defined as macros.
	* main.c: Remove definitions of the do_XX variables. Add
	do_flags definition.
	* debug.c (execute_code, do_eval, parse_condition): Save
	do_flags before executing/parsing and restore afterwards.


	Nuke PERM flag. Always increment/decrement the reference
	count for a Node_val. Simplifies macros and avoids
	occassional memory leaks, specially in the debugger.

	* awk.h (UPREF, DEREF, dupnode, unref): Simplified.
	(mk_number): Nuked.
	* (*.c): Increment the reference count of Nnull_string before
	assigning as a value.


	Revamped array handling mechanism for more speed and
	less memory consumption.

	* awk.h (union bucket_item, BUCKET): New definitions. Used as
	bucket elements for the hash table implementations of arrays;
	40% space saving in 32 bit x86.
	(buckets, nodes, array_funcs, array_base, array_capacity,
	xarray, alookup, aexists, aclear, aremove, alist,
	acopy, adump, NUM_AFUNCS): New defines.
	(array_empty): New macro to test for an empty array.
	(assoc_lookup, in_array): Defined as macros.
	(enum assoc_list_flags): New declaration.
	(Node_ahash, NUMIND): Nuked.
	* eval.c (r_interpret): Adjust cases Op_subscript,
	Op_subscript_lhs, Op_store_var and Op_arrayfor_incr.
	* node.c (dupnode, unref): Removed code related to Node_ahash.
	* str_array.c: New file to handle array with string indices.
	* int_array.c: New file to handle array with integer indices.
	* cint_array.c: New file. Special handling of arrays with
	(mostly) consecutive integer indices.


	Memory pool management reworked to handle NODE and BUCKET.

	* awk.h (struct block_item, BLOCK, block_id): New definitions.
	(getblock, freeblock): New macros.
	(getbucket, freebucket): New macros to allocate and deallocate
	a BUCKET.
	(getnode, freenode): Adjusted.
	* node.c (more_nodes): Nuked.
	(more_blocks): New routine to allocate blocks of memory.

2011-08-24         Arnold D. Robbins     <arnold@skeeve.com>

	Fix pty co-process communication on Ubuntu GNU/Linux.

	* io.c: Add include of <sys/ioctl.h> to get definition of TIOCSCTTY.
	(two_way_open): Move call for this ioctl to after setsid() call.

2011-08-23         Arnold D. Robbins     <arnold@skeeve.com>

	* regex_internal.c (re_string_fetch_byte_case ): Remove
	__attribute((pure)) since it causes failures with gcc -O2
	-fno-inline. Thanks to Neil Cahill <ncahill_alt@yahoo.com>
	for reporting the bug.

2011-08-10         John Haque      <j.eh@mchsi.com>

	BEGINFILE/ENDFILE related code redone.

	* awk.h (prev_frame_size, has_endfile, target_get_record,
	target_newfile): New defines.
	* awkgram.y (mk_program): Initialize has_endfile appropriately for
	Op_get_record.
	(parse_program): Initialize new jump targets for
	Op_get_record and Op_newfile.
	* eval.c (unwind_stack): Change argument to number of
	items to be left in the stack. Adjust code.
	(pop_fcall, pop_stack): New defines.
	(setup_frame): Initialize prev_frame_size.
	(exec_state, EXEC_STATE): New structure and typedef.
	(exec_state_stack): New variable.
	(push_exec_state, pop_exec_state): New functions to save and
	later retrieve an execution state.
	(r_interpret): Use the new functions and the defines in
	cases Op_K_getline, Op_after_beginfile, Op_after_endfile,
	Op_newfile and Op_K_exit.
	* io.c (after_beginfile): When skipping a file using nextfile,
	return zero in case there was an error opening the file.
	(has_endfile): Nuke global variable.
	(inrec): Add a second argument to pass errno to the calling
	routine.
	* debug.c (print_instruction): Update cases.

2011-08-10         Arnold D. Robbins     <arnold@skeeve.com>

	Fix (apparently long-standing) problem with FIELDWIDTHS.
	Thanks to Johannes Meixner <jsmeix@suse.de>.

	* field.c (set_FIELDWIDTHS): Adjust calculations.

	Fix problem with FPAT, reported by "T. X. G." <leopardie333@yahoo.com>

	* awk.h (Regexp): Add new member 'non_empty'.
	* field.c (fpat_parse_field): Save/restore local variable non_empty
	from member in Regexp struct.

2011-08-09         Arnold D. Robbins     <arnold@skeeve.com>

	Fix pty issue reported by "T. X. G." <leopardie333@yahoo.com>

	* configure.ac: Check for setsid.
	* awk.h: If not HAVE_SETSID define it as an empty macro.
	* io.c (two_way_open): Call setsid if using pty's.

2011-07-29  Eli Zaretskii  <eliz@gnu.org>

	* builtin.c (format_tree): Rename small -> small_flag,
	big -> big_flag, bigbig -> bigbig_flag.  Solves compilation errors
	when building Gawk with libsigsegv on MS-Windows, see
	https://lists.gnu.org/archive/html/bug-gawk/2011-07/msg00029.html.

2011-07-28         Arnold D. Robbins     <arnold@skeeve.com>

	* builtin.c (do_sub): Revert to gawk 3.1 behavior for backslash
	handling. It was stupid to think I could break compatibility.
	Thanks to John Ellson <ellson@research.att.com> for raising
	the issue.

2011-07-26         John Haque      <j.eh@mchsi.com>

	* eval.c (r_interpret): In cases Op_var_assign and Op_field_assign,
	include Op_K_getline_redir in the test for skipping the routine.

2011-07-26         John Haque      <j.eh@mchsi.com>

	Fix handling of assign routines for 'getline var'.
	Rework the previous fix for (g)sub.

	* awk.h: New define assign_ctxt for use in Op_var_assign
	and Op_field_assign opcodes. Remove define AFTER_ASSIGN.
	* awkgram.y (snode, mk_getline): Initialize assign_ctxt.
	* builtin.c (do_sub): Adjust to take only the first two
	arguments.
	* eval.c (r_interpret): In cases Op_var_assign and Op_field_assign,
	skip the routine as appropriate. Adjust case Op_sub_builtin.
	* main.c (get_spec_varname): New function.
	* debug.c (print_instruction): Use the new function to get
	special variable name.

2011-07-17         Arnold D. Robbins     <arnold@skeeve.com>

	* main.c (varinit): Mark FPAT as NON_STANDARD. Thanks to
	Wolfgang Seeberg <wolfgang.seeberg@yahoo.com> for the report.
	* Makefile.am (EXTRA_DIST): Add po/README, per advice from
	Bruno Haible.
	* dfa.c: Sync with GNU grep.
	* xalloc.h (xzalloc): New function, from GNU grep, for dfa.c.
	* README: Note that bug list is really a real mailing list.

2011-07-16         Arnold D. Robbins     <arnold@skeeve.com>

	* Makefile.am (AUTOMAKE_OPTIONS): Removed.
	* configure.ac (AM_INIT_AUTOMAKE): Removed dist-bzip2 option, on
	advice from Karl Berry.

2011-07-15         John Haque      <j.eh@mchsi.com>

	* awk.h (Op_sub_builtin): New opcode.
	(GSUB, GENSUB, AFTER_ASSIGN, LITERAL): New flags for
	Op_sub_builtin.
	* awkgram.y (struct tokentab): Change opcode to	Op_sub_builtin
	for sub, gsub and gensub.
	(snode): Update processing of sub, gsub and gensub.
	* builtin.c (do_sub, do_gsub, do_gensub): Nuke.
	(sub_common): Renamed to do_sub. Relocate gensub argument
	handling code from do_gensub to here; Simplify the code a
	little bit.
	* eval.c (r_interpret): Handle Op_sub_builtin. Avoid field
	re-splitting or $0 rebuilding if (g)sub target string is
	a field and no substitutions were done.
	* pprint (profile.c): Add case for the new opcode.
	* print_instruction (debug.c): Ditto.

	Take out translation for errno strings; extensions will
	need to use their own domain.

	* awk.h (enum errno_translate): Removed.
	(update_ERRNO_string): Remove second translate paramater.
	* eval.c (update_ERRNO_string): Remove second translate paramater
	and code that used it.
	* gawkapi.h (api_update_ERRNO_string): Remove third translate
	parameter.
	* gawkapi.c (api_update_ERRNO_string): Remove third translate
	paramater and change call to update_ERRNO_string.
	* io.c (do_close): Fix call to update_ERRNO_string.

2011-07-15         Arnold D. Robbins     <arnold@skeeve.com>

	* awk.h: Typo fix: "loner" --> longer. Thanks to Nelson Beebe.
	* builtin.c (efwrite): Fix flushing test back to what it was
	in 3.1.8. Thanks to Strefil <strefil@yandex.ru> for the problem
	report.
	* configure.ac: Bump version to 4.0.0a for stable branch.

2011-06-24         Arnold D. Robbins     <arnold@skeeve.com>

	* Makefile.am (EXTRA_DIST): Add ChangeLog.0.
	* 4.0.0: Remake the tar ball.

2011-06-23         Arnold D. Robbins     <arnold@skeeve.com>

	* configure.ac: Update version to 4.0.0.
	* configure: Regenerated.
	* ChangeLog.0: Rotated ChangeLog into this file.
	* ChangeLog: Created anew for gawk 4.0.0 and on.
	* README: Bump version to 4.0.0.
	* 4.0.0: Release tar ball made.<|MERGE_RESOLUTION|>--- conflicted
+++ resolved
@@ -1,4 +1,31 @@
-<<<<<<< HEAD
+2016-12-22         Arnold D. Robbins     <arnold@skeeve.com>
+
+	* dfa.c: Sync with GNULIB.
+	* intprops.h: New file.
+	* Makefile.am (base_sources): Add intprops.h.
+
+	Unrelated.  Import GNULIB fix for regex: fix integer-overflow
+	bug in never-used code.
+	Problem reported by Clément Pit–Claudel in:
+	http://lists.gnu.org/archive/html/emacs-devel/2016-12/msg00654.html
+	Fix by Paul Eggert  <eggert@cs.ucla.edu>:
+
+	* regex_internal.h: Include intprops.h.
+	* regexec.c (re_search_2_stub): Use it to avoid undefined
+	behavior on integer overflow.
+
+	Unrelated. Set up a support directory for externally obtained
+	support files.
+
+	* Makefile.am (base_sources, EXTRA_DIST): Edit lists.
+	(SUBDIRS): Get ordering right.
+	(LDADD): Add support/libsupport.a.
+	(DEFS): Add -I for support directory.
+	* dfa.c, dfa.h, getopt.c, getopt.h, getopt1.c, getopt_int.h,
+	intprops.h, localeinfo.c, localeinfo.h, random.c, random.h,
+	regcomp.c, regex.c, regex.h, regex_internal.c, regex_internal.h,
+	regexec.c, verify.h, xalloc.h: Moved to support.
+
 2016-12-17         Arnold D. Robbins     <arnold@skeeve.com>
 
 	* gawkapi.h (api_add_ext_func): Add comment about point to
@@ -41,35 +68,6 @@
 	print a message and set max_expected to zero so we only print once
 	per function. Remove special case of both min and max being zero.
 	(Op_ext_func): Adjust creation of the data structures.
-=======
-2016-12-22         Arnold D. Robbins     <arnold@skeeve.com>
-
-	* dfa.c: Sync with GNULIB.
-	* intprops.h: New file.
-	* Makefile.am (base_sources): Add intprops.h.
-
-	Unrelated.  Import GNULIB fix for regex: fix integer-overflow
-	bug in never-used code.
-	Problem reported by Clément Pit–Claudel in:
-	http://lists.gnu.org/archive/html/emacs-devel/2016-12/msg00654.html
-	Fix by Paul Eggert  <eggert@cs.ucla.edu>:
-
-	* regex_internal.h: Include intprops.h.
-	* regexec.c (re_search_2_stub): Use it to avoid undefined
-	behavior on integer overflow.
-
-	Unrelated. Set up a support directory for externally obtained
-	support files.
-
-	* Makefile.am (base_sources, EXTRA_DIST): Edit lists.
-	(SUBDIRS): Get ordering right.
-	(LDADD): Add support/libsupport.a.
-	(DEFS): Add -I for support directory.
-	* dfa.c, dfa.h, getopt.c, getopt.h, getopt1.c, getopt_int.h,
-	intprops.h, localeinfo.c, localeinfo.h, random.c, random.h,
-	regcomp.c, regex.c, regex.h, regex_internal.c, regex_internal.h,
-	regexec.c, verify.h, xalloc.h: Moved to support.
->>>>>>> e3cd9ec1
 
 2016-12-11         Arnold D. Robbins     <arnold@skeeve.com>
 
