<<<<<<< HEAD
2016-07-08         Andrew J. Schorr     <aschorr@telemetry-investments.com>

	* awk.h: Restore previous comment about unterminated strings, since
	I am removing the string termination patches from field.c
	(free_api_string_copies): Declare new gawkapi function.
	* builtin.c (do_mktime, do_system): Restore temporary string
	termination to protect against unterminated field values.
	(nondec2awknum): Remove comment about unnecessary termination.
	* eval.c (posix_compare): Restore temporary string termination.
	* field.c (databuf): Remove struct no longer needed.
	(set_field): Remove memcpy for string termination, since we will support
	unterminated field string values.
	(rebuild_record): Ditto. Also no need to allocate space for terminated
	string copies.
	(allocate_databuf): Remove function, since memory management can again
	be done inside set_record.
	(set_record): Restore inline buffer management logic.
	(reset_record): Remove calls to allocate_databuf, since we no longer
	need space for making terminated copies of field strings.
	* gawkapi.c (free_api_string_copies): New function to free strings
	that we made to provide terminated copies to API functions.
	(assign_string): New function to convert a string to an awk_value,
	making sure to copy it if we need to terminate it.
	(node_to_awk_value): Use assign_string to return string values with
	NUL termination protection.
	* int_array.c (is_integer): Restore temporary string termination.
	* interpret.h (Op_push_i): Ditto.
	(Op_ext_builtin): After external function returns, call
	free_api_string_copies to free temporary string copies.
	* mpfr.c (force_mpnum): Restore temporary string termination.
	* node.c (r_force_number, get_ieee_magic_val): Ditto.
=======
2016-07-17         Arnold D. Robbins     <arnold@skeeve.com>

	* eval.c (set_LINT): Reset lintfunc to `warning' for LINT="invalid".
	Thanks to Andy Schorr for the report.
>>>>>>> ef3e7b23

2016-07-08         Arnold D. Robbins     <arnold@skeeve.com>

	* dfa.c: Sync with GNU grep.

	Unrelated:

	* builtin.c (do_print): Coding style change.  (This change obsoleted
	by earlier changes in the fixtype branch.)

2016-07-06         Andrew J. Schorr     <aschorr@telemetry-investments.com>

	* awk.h: Modify comments to indicate that MAYBE_NUM will now be
	left enabled to indicate strnum values by the NUMBER|MAYBE_NUM
	combination, whereas STRING|MAYBE_NUM indicates a potential strnum.
	(fixtype): Modify MAYBE_NUM test to avoid calling force_number if
	NUMCUR is already set.
	* builtin.c (do_typeof): Call fixtype to resolve argument type.
	This forces parsing of numeric strings, so there's a performance
	penalty, but we must do this to give a correct result. The meaning
	of "strnum" changes from "potential strnum" to "actual strnum".
	* eval.c (set_TEXTDOMAIN): Remove some dead code left over from last
	patch.
	* int_array.c (is_integer): When a MAYBE_NUM is converted successfully
	to a NUMBER, leave the MAYBE_NUM flag enabled.
	* mpfr.c (mpg_force_number): Ditto.
	* node.c (r_force_number): Ditto.

2016-07-06         Andrew J. Schorr     <aschorr@telemetry-investments.com>

	* awk.h: Modify stptr comment to indicate that all strings are now
	NUL-terminated.
	* builtin.c (do_mktime): Remove unnecessary logic to terminate
	the string with '\0' temporarily.
	(do_system) Ditto.
	(nondec2awknum): Add a comment about termination.
	* eval.c (posix_compare): Remove logic to terminate strings temporarily.
	(set_ORS): No need to terminate ORS, since the string node is already
	terminated. What gave us the right to modify that node anyway?
	(fmt_index): Remove code to terminate string. This seems to have been
	invalid anyway, since we don't own that memory.
	(set_TEXTDOMAIN): Do not terminate TEXTDOMAIN string, since the node
	is already terminated. We didn't have the right to modify that node
	anyway.
	* gawkapi.c (node_to_awk_value): Add assert checks to confirm that the
	string is NUL-terminated.
	* gawkapi.h: Modify awk_string comment to indicate that strings are
	always terminated with '\0'.
	* int_array.c (isinteger): Remove unnecessary logic to terminate string
	with '\0' temporarily.
	* interpret.h (Op_push_i): Ditto.
	* io.c (nextfile): Remove string termination. We didn't own that memory
	anyway.
	* mpfr.c (force_mpnum): Remove unnecessary logic to terminate the
	string with '\0' temporarily.
	* node.c (r_force_number): Remove NUL termination around strtod call,
	since we already know that there is either a white space or '\0'
	character there. Either one will stop strtod.
	(get_ieee_magic_val): Ditto.
	* profile.c (pp_number): No need to terminate string returned by
	r_format_val.

2016-07-06         Andrew J. Schorr     <aschorr@telemetry-investments.com>

	* interpret.h (Op_field_spec): Now that all $n field values are
	NUL-terminated, there is no reason to call dupnode for $n where n > 0.
	This saves malloc and copying overhead, thereby more than offsetting the
	performance hit of the additional copying and NUL-termination in the
	last patch to field.c. It also eliminates repeated parsing in cases
	where $n, for n > 1, was accessed more than once in a numeric context,
	so the new approach should be a performance win.

2016-07-06         Andrew J. Schorr     <aschorr@telemetry-investments.com>

	Make sure that all field values, and therefore all strings inside gawk,
	are terminated with a '\0' character!
	* field.c (databuf): New static struct to hold info about our buffer to
	contain the field string values.
	(allocate_databuf): New function to make sure the databuf is large
	enough to hold $0 and copies of $1 through $NF.
	(set_field): Copy $n into free space previously allocated in databuf
	and add a '\0' at the end.
	(rebuild_record): Call allocate_databuf to ensure sufficient space
	for copying non-malloced field values. When copying field values,
	use databuf to create a NUL-terminated copy.
	(purge_record): New function extracted from reset_record to initialize
	$1 through $NF to null values.
	(set_record): Buffer management moved to new allocate_databuf function.
	Call purge_record instead of reset_record, since reset_record contains
	some extra logic not needed in this case.
	(reset_record): Call purge_record to do most of the work, and call
	allocate_databuf to make sure we have a big enough buffer to contain
	copies of the $1 through $NF.

2016-07-06         Andrew J. Schorr     <aschorr@telemetry-investments.com>

	* awk.h: Renumber flags to remove gap created when FIELD was removed.

2016-07-05         Andrew J. Schorr     <aschorr@telemetry-investments.com>

	* field.c (rebuild_record): Need to set MALLOC flag if we allocate
	memory for a residual field node with valref > 1.

2016-07-05         Andrew J. Schorr     <aschorr@telemetry-investments.com>

	* field.c (rebuild_record): Do not bother to create new field nodes
	to replace malloc'ed nodes when rebuilding $0.

2016-07-05         Andrew J. Schorr     <aschorr@telemetry-investments.com>

	* awk.h (FIELD): Remove unnecessary flag.
	(MALLOC): Move definition to join the others, and improve the comment.
	* array.c (value_info): Replace FIELD test with MALLOC test.
	* eval.c (flags2str): Remove FIELD flag.
	* field.c (init_fields): Remove FIELD bit from Null_field->flags.
	(set_field): Remove FIELD bit from flags.
	(rebuild_record): Test against MALLOC instead of FIELD. If a field
	node has valref > 1, we should make a copy, although I don't think
	it is valid for this to happen.
	(set_record): Remove FIELD bit from flags.
	* interpret.h (UNFIELD): Add comment, and test MALLOC flag instead of
	FIELD. Remove probably buggy code to disable the FIELD flag when
	valref is 1; that would have created a node where neither the FIELD
	nor MALLOC flag was set, which seems invalid.
	* node.c (r_dupnode): Remove code disabling FIELD flag.

2016-07-04         Andrew J. Schorr     <aschorr@telemetry-investments.com>

	* awk.h (force_string_fmt): New inline function to get the string
	representation in a requested format.
	(force_string): Reimplement as a macro using force_string_fmt function.
	(force_string_ofmt): New macro to get a value's OFMT representation.
	* builtin.c (do_print): Use new force_string_ofmt macro instead of
	duplicating the logic inline.

2016-07-04         Andrew J. Schorr     <aschorr@telemetry-investments.com>

	* str_array.c (str_lookup): There is no need to worry about the
	MAYBE_NUM flag, since the code has been patched to make sure to
	preserve the string value of strnum values, and the integer array
	code should no longer mistakenly claim a strnum integer with a
	nonstandard string representation.

2016-07-03         Andrew J. Schorr     <aschorr@telemetry-investments.com>

	* field.c (rebuild_record): Revert warning message regarding flags,
	since I'm not yet totally confident that it is invalid to have FIELD
	and MALLOC set at the same time.

2016-07-03         Andrew J. Schorr     <aschorr@telemetry-investments.com>

	* field.c (rebuild_record): Do not turn off the STRING flag when
	copying a FIELD node, and issue a warning if MALLOC is enabled.

2016-07-01         Arnold D. Robbins     <arnold@skeeve.com>

	* array.c (value_info): Print something reasonable when stfmt
	is -1.
	* mpfr.c (mpg_format_val): Don't cast index to char.
	* node.c (r_format_val): Ditto.
	Thanks to Andrew Schorr for pointing these out.

	Unrelated:

	* gawkapi.c (api_warning): Fix the comment header.
	(api_lintwarn): Factor out the call to va_end to after the if.

	Unrelated:

	* symbol.c (get_symbols): Add FUNCTAB and SYMTAB to the list
	for the -d option.
	* awkgram.y (dump_vars): Allow "-" to mean print to stdout.
	Thanks to Hermann Peifer for the reports.

2016-06-30         Arnold D. Robbins     <arnold@skeeve.com>

	* node.c (r_force_number): Coding style change.

2016-06-30         Andrew J. Schorr     <aschorr@telemetry-investments.com>

	* awk.h (STFMT_UNUSED): New define indicating that the string
	representation does not depend on CONVFMT or OFMT.
	(force_string): Use STFMT_UNUSED to improve code clarity.
	* array.c (value_info): Fix stfmt logic.
	* builtin.c (do_print): Use STFMT_UNUSED to improve code clarity.
	* field.c (set_record): Ditto.
	* gawkapi.c (api_sym_update_scalar): Ditto.
	* int_array.c (is_integer): Check stfmt equals STFMT_UNUSED before
	bothering to inspect the string.
	* mpfr.c (mpg_format_val): Use STFMT_UNUSED to improve code clarity.
	Remove buggy cast to char in stfmt assignment.
	* node.c (r_format_val): Ditto.
	* str_array.c (str_lookup): Use STFMT_UNUSED to improve code clarity.
	* symbol.c (check_param_names): Ditto.

2016-06-29         Andrew J. Schorr     <aschorr@telemetry-investments.com>

	* node.c (r_force_number): Optimize by trimming leading and trailing
	white space before we inspect the string contents.
	(get_ieee_magic_val): Must terminate the string with '\0' before
	calling strtod.

2016-06-27         Andrew J. Schorr     <aschorr@telemetry-investments.com>

	* gawkapi.h (awk_string): Add comment about the potential lack of
	NUL-termination.

2016-06-27         Andrew J. Schorr     <aschorr@telemetry-investments.com>

	* awk.h: Add a comment regarding the potential lack of NUL-termination
	for Node_val strings.

2016-06-27         Andrew J. Schorr     <aschorr@telemetry-investments.com>

	* node.c (r_format_val): Do not free stptr unless STRCUR is set.
	This is safer than testing for non-NULL stptr, since, for example,
	pp_number copies a node and calls r_format_val, but does not bother
	to set stptr to NULL beforehand.

2016-06-26         Andrew J. Schorr     <aschorr@telemetry-investments.com>

	* node.c (r_force_number): When checking for trailing spaces, protect
	against running off the end of the string.
	* mpfr.c (force_mpnum): Ditto.

2016-06-26         Andrew J. Schorr     <aschorr@telemetry-investments.com>

	* builtin.c (do_print): There's actually no reason to test whether a
	value is a number, since the STRCUR flag and stfmt value contain all
	the necessary info, as in awk.h:force_string.

2016-06-26         Andrew J. Schorr     <aschorr@telemetry-investments.com>

	* builtin.c (do_print): Do not use OFMT to print strnum values. We
	accomplish this by calling format_val for a NUMBER only
	if there is no string currently available, or if stfmt equals
	neither -1 nor OFMTidx.

2016-06-26         Arnold D. Robbins     <arnold@skeeve.com>

	* awk.h: Edit some comments. Add others. Minor coding style changes.
	* builtin.c (format_tree): Restore a comment.
	(do_mktime): Restore saving/restoring of byte after format string.
	(do_sub): Coding style. Use %.*s in warning message.
	(nondec2awknum): Restore saving/restoring of byte after string value
	being converted.
	* eval.c: Minor coding style edits.
	* int_array.c (is_integer): Fix order of checks for not
	updating string value: check length == 0 before testing values.
	Coding style edits.
	* mpfr.c (do_mpfr_strtonum): Coding style edits.
	* node.c (r_force_number): Restore saving/restoring of byte after
	string value being converted. Edit comments some.

2016-06-26         Arnold D. Robbins     <arnold@skeeve.com>

	Repair change of 2015-08-25 to handling of MAYBE_NUM.
	* mpfr.c (mpg_force_number): Just clear MAYBE_NUM.
	* node.c (r_force_number): Clear STRING separately after
	setting NUMBER.

	Thanks to Andrew Schorr for reporting the problem.
	A test case will eventually be merged into master.

	Only in stable and master.

2016-06-20         Andrew J. Schorr     <aschorr@telemetry-investments.com>

	* builtin.c (do_strftime): Call fixtype before checking flags for
	STRING type.
	(do_print): Call fixtype before checking whether argument is a NUMBER.
	* eval.c (set_BINMODE): Call fixtype before checking value type.
	No need to call force_number if the flags say it's a number.
	(r_get_field): Fix lint check for non-numeric argument.
	* io.c (redirect): Call fixtype before checking whether it's a string.

2016-06-18         Andrew J. Schorr     <aschorr@telemetry-investments.com>

	* node.c (r_force_number): Fix typo in comment.

2016-06-16         Arnold D. Robbins     <arnold@skeeve.com>

	* awk.h: Add comment headers for several functions.
	* builtin.c (nondec2awknum): Actually set a '\0' before
	calling to strtod() so that the save and restore do something.

2016-06-15         Arnold D. Robbins     <arnold@skeeve.com>

	* config.sub: Update from GNULIB.

2016-06-14         Andrew J. Schorr     <aschorr@telemetry-investments.com>

	* awk.h (boolval): New inline function to standardize testing whether
	a node's value is true.
	* builtin.c (do_strftime): Use boolval to handle 3rd argument.
	* eval.c (set_IGNORECASE, eval_condition): Use new boolval function.
	* io.c (pty_vs_pipe): Use new boolval function.

2016-06-14         Andrew J. Schorr     <aschorr@telemetry-investments.com>

	* builtin.c (do_strftime): Fix handling of 3rd argument to work
	as a standard boolean: non-null or non-zero.

2016-06-14         Andrew J. Schorr     <aschorr@telemetry-investments.com>

	* gawkapi.c (node_to_awk_value): When caller requests AWK_SCALAR
	or AWK_UNDEFINED, we need to call fixtype before we check the type.

2016-06-13         Andrew J. Schorr     <aschorr@telemetry-investments.com>

	* awkgram.y: Eliminate STRCUR tests. Must use STRING to test whether
	a scalar is a string.

2016-06-12         Andrew J. Schorr     <aschorr@telemetry-investments.com>
	
	* awk.h: Improve comment about STRING and NUMBER type assignment.
	(nondec2awknum): Add endptr argument.
	(fixtype): New inline function to clarify a scalar's type.
	* array.c (sort_up_value_type): Call fixtype before checking the value
	types.
	* awkgram.y (yylex): Pass NULL endptr argument to nondec2awknum.
	(valinfo): Remove dead tests: either STRING or NUMBER or both
	must be set, so there's no reason to continue with checks for NUMCUR or
	STRCUR.
	* builtin.c (do_exp, do_int, do_log, do_sqrt, do_sin, do_cos, do_srand):
	Fix lint check for non-numeric argument.
	(do_string): Fix lint check for 1st and 2nd args being strings.
	(do_length): Fix assert to allow for Node_typedregex.
	Fix lint check for non-string argument.
	(format_tree): Fix type detection for '%c' arguments.
	(do_strftime): Fix lint check for non-numeric 2nd argument and
	lint check for non-string 1st argument.
	(do_mktime): Fix lint check for non-string argument. Eliminate useless
	logic to save and restore terminating NUL.
	(do_system, do_tolower, do_toupper): Fix lint check for non-string
	argument.
	(do_atan2, do_lshift, do_rshift, do_and, do_or, do_xor, do_compl,
	do_intdiv): Fix lint checks for non-numeric args.
	(do_sub): Attempt to clean up treatment of 3rd argument to gensub
	despite vague documentation of expected behavior.
	(do_strnum): Fix bug in number detection logic, and pass new endptr
	arg to nondec2awknum.
	(nondec2awknum): Add endptr argument so caller can detect how much
	of the string was consumed. Eliminate unnecessary logic to save
	and restore terminating NUL char.
	(do_typeof): Use a switch to specify which cases are supported, and
	issue a warning message when a corrupt type is detected.
	* debug.c (print_memory): At least one of NUMBER and STRING should
	be set, so no need to check for NUMCUR or STRCUR in addition.
	* eval.c (cmp_nodes): Use fixtype function to fix arg types.
	(set_IGNORECASE): Fix logic for acting on value type. Note that
	setting IGNORECASE to a string value of "0" with NUMCUR set now enables
	ignorecase, so that's a subtle change in behavior that seems to match
	the docs.
	(set_LINT): Try to clean up configuration logic based on type.
	* ext.c (get_argument): Remove unused variable pcount.
	* gawkapi.c (node_to_awk_value): Remove pointless test for NUMCUR
	after calling force_number. Similarly, no need to test for STRCUR
	after calling force_string.
	* int_array.c (is_integer): Reject cases where a string value is
	present that will not be correctly regenerated from the integer;
	in particular, this could happen where blank space padding is present,
	leading zeroes are present, or for hex or octal values.
	Also fix some bugs where a strnum was converted to a NUMBER without
	turning off the STRING bit.
	* io.c (redirect_string): Make lint warning message more accurate.
	(redirect): Change not_string test to use STRING bit, not STRCUR.
	(pty_vs_pipe): Use fixtype to correct logic for detecting whether a
	value is anumber.
	* mpfr.c (mpg_force_number): If NUMCUR is set, there's no need to
	test is_mpg_number. If it's not, the NODE is corrupt and we've got
	bigger problems. Fix flag manipulation logic. Always set NUMCUR and
	clear MAYBE_NUM, 
	(set_PREC): Fix logic using fixtype function.
	(do_mpfr_atan2, do_mpfr_intdiv): Fix lint check for non-numeric
	arguments.
	(do_mpfr_func, do_mpfr_int, do_mpfr_compl, get_intval, do_mpfr_srand):
	Fix lint check for non-numeric argument.
	(do_mpfr_strtonum): Use fixtype and stop testing for NUMCUR bit.
	* node.c (r_force_number): Eliminate pointless save and restore of
	terminating NUL char. Always set NUMCUR and clear MAYBE_NUM, and
	convert STRING to NUMBER if appropriate, fixing bugs in flag
	manipulations. For non-decimal data, need to consider whether there
	is trailing non-numeric data in deciding whether a MAYBE_NUM should
	be converted to a NUMBER, so take advantage of new endptr arg
	to nondec2awknum.

2016-06-14         Arnold D. Robbins     <arnold@skeeve.com>

	* builtin.c (do_sub): Fix sub for long runs of backslashes.
	Thanks to Mike Brennan for the report.
	
	Unrelated:
	* ext.c (get_argument): Remove unused variable pcount.

2016-06-10         Arnold D. Robbins     <arnold@skeeve.com>

	* config.guess, config.sub: Get latest from Gnulib master.
	* main.c (UPDATE_YEAR): Bump to 2016.

2016-06-09         Arnold D. Robbins     <arnold@skeeve.com>

	* dfa.c: Sync with GNU grep.

	Unrelated:

	* configure.ac: Move AM_CONDITIONAL[ENABLE_EXTENSIONS] outside
	the enclosing if. Thanks to Assaf Gordon <assafgordon@gmail.com>
	for the report.

2016-06-08         Arnold D. Robbins     <arnold@skeeve.com>

	* symbol.c (lookup): If got Node_val, it's a non-variable
	in SYMTAB, return NULL. Can affect watchpoints in the debugger,
	maybe other places. Thanks to Hermann Peifer for the
	test case and report.

2016-06-05         Arnold D. Robbins     <arnold@skeeve.com>

	* dfa.c: Sync with GNU grep.

2016-06-01         Arnold D. Robbins     <arnold@skeeve.com>

	* nonposix.h (getpgrp): Wrap declaration in ifdef so it doesn't
	mess things up on POSIX systems (like Solaris). Thanks to
	Nelson Beebe for the report.
	* node.c (is_hex): New function to check for 0x preceded by
	optional sign.
	(r_force_number): Use it. Thanks to Mike Brennan for the report.

2016-05-30         Andrew J. Schorr     <aschorr@telemetry-investments.com>

	* gawkapi.h (awk_ext_func_t): Rename num_expected_args to
	max_expected_args, and explain in the comment that it doesn't really
	matter.
	* ext.c (make_builtin): Replace num_expected_args with
	max_expected_args.
	(get_argument): Do not check whether the argument number exceeds
	the maximum expected by the function.

2016-05-30         Arnold D. Robbins     <arnold@skeeve.com>

	* main.c (arg_assign): Fully bracket ifdefs around call
	to force_number. Thanks to Andrew Schorr for pointing out
	that force_number was called only if LC_NUMERIC was defined.
	
	Lots of files: Update copyright date.

	* field.c (set_FS): Handle FS = "\0" if RS = "". Thanks to
	Janis Papanagnou for the report.

	* getopt.c, getopt.h, getopt1.c, getopt_int.h: Sync with GLIBC.

2016-05-26         Andrew J. Schorr     <aschorr@telemetry-investments.com>

	* awk.h (get_actual_argument): Remove unused "optional" argument.
	(get_scalar_argument, get_array_argument): Change macro definition to
	remove 3rd "optional" argument.
	* ext.c (get_actual_argument): Remove unused "optional" argument.
	* gawkapi.c (api_get_argument, api_set_argument): Remove unused final
	argument to get_array_argument and get_scalar_argument.

2016-05-26         Arnold D. Robbins     <arnold@skeeve.com>

	* awk.h [fatal]: Make parentheses and use of indirection
	consistent with warning and lintwarn. Thanks to Andrew Schorr
	for pointing this out.
	* str_array.c (str_lookup): Move test for MAYBE_NUM to where
	we duplicate the subscript. Removing it across the board is
	wrong if there are multiple references to the value. Thanks
	to Andrew Schorr for discussion and test case.

2016-05-26         Andrew J. Schorr     <aschorr@telemetry-investments.com>

	* awk.h (get_actual_argument): Add an initial argument containing 
	the (NODE *) previously returned by get_argument. This allows us to
	eliminate a call to get_argument from inside get_actual_argument.
	(get_scalar_argument, get_array_argument): Change macro definition to
	add an initial node argument to pass through to get_actual_argument.
	* ext.c (get_actual_argument): Add initial (NODE *) argument to contain
	the value previously returned by get_argument. This allows us to
	avoid repeating the call to get_argument. We can also eliminate the
	check for a NULL value, since the caller did that already.
	* gawkapi.c (api_get_argument): Pass (NODE *) returned by get_argument
	to get_array_argument and get_scalar_argument.
	(api_set_argument): Pass (NODE *) returned by get_argument to
	get_array_argument.

2016-05-25         Manuel Collado        <mcollado2011@gmail.com>.

	* gawkapi.c (api_nonfatal): New function.
	(api_impl): Include it.
	* gawkapi.h (struct gawk_api): Add api_nonfatal member.
	(nonfatal): New macro.

2016-05-12         Arnold Robbins       <arnold@skeeve.com>

	* str_array.c (str_lookup): Remove MAYBE_NUM from subscript flags.
	Bug reported by Andres Legarra <Andres.Legarra@toulouse.inra.fr>.

	Unrelated: Fix issues with SIGPIPE. Reported by
	Ian Jackson <ijackson@chiark.greenend.org.uk>.

	* builtin.c (do_system): Reset/restore SIGPIPE to/from default around
	call to system.
	* io.c (redirect, gawk_popen [PIPES_SIMULATED]): Same.

2016-05-12  Eli Zaretskii  <eliz@gnu.org>

	* nonposix.h: Add prototypes for Posix functions emulated in pc/*
	files.

2016-05-09         Andrew J. Schorr     <aschorr@telemetry-investments.com>

	* interpret.h (r_interpret): Op_ext_builtin. No need to test whether
	op == Op_ext_builtin, since we wouldn't be here otherwise.

2016-05-03         Andrew J. Schorr     <aschorr@telemetry-investments.com>

	* builtin.c (format_tree): Do not waste a byte at the end of a string.

2016-05-03         Andrew J. Schorr     <aschorr@telemetry-investments.com>

	* builtin.c (format_tree): After the string has been rendered, use
	realloc to shrink the buffer to the needed size. Otherwise, the minimum
	buffer size of 512 bytes can result in lots of wasted memory if many
	sprintf results are stored in an array.

2016-05-02         Andrew J. Schorr     <aschorr@telemetry-investments.com>

	* gawkapi.h (gawk_api_major_version, gawk_api_minor_version): Add
	CPP #define values to support conditional compilation.

2016-05-02         Arnold D. Robbins     <arnold@skeeve.com>

	* dfa.h, dfa.c: Sync with grep.
	* re.c (research): Adjust type of try_backref.

2016-05-02         Arnold D. Robbins     <arnold@skeeve.com>

	* awk.h (success_node): Declare.
	* array.c (success_node): Define.
	* cint_array.c, int_array.c, str_array.c: Use `& success_node'
	instead of `(NODE **) ! NULL' to indicate success throughout.
	Thanks to Pat Rankin for the cleanup suggestion.

2016-04-27         Arnold D. Robbins     <arnold@skeeve.com>

	* io.c (set_RS): Use rs1scan if do_traditional, even if length
	of RS is > 1.  Bug reported by Glauco Ciullini
	<glauco.ciullini6245@gmail.com>.

2016-04-24         Arnold D. Robbins     <arnold@skeeve.com>

	* dfa.c: Sync with GNU grep.

2016-04-11         Arnold D. Robbins     <arnold@skeeve.com>

	* regex_internal.c: Replace _GL_ATTRIBUTE_PURE with
	__attribute__.

2016-04-11         Arnold D. Robbins     <arnold@skeeve.com>

	* regexec.c: Stamp out last remaining use of __attribute.
	* regcomp.c: Undo change of 2016-01-24 when parsing single-byte
	ranges. Go back to treating them as bytes and not as characters.
	The change broke things on Windows in non-UTF-8 character sets.
	* mbsupport.h (mbstate_t): Define to int.
	Update copyright.

2016-04-10         John E. Malmberg      <wb8tyw@qsl.net>

	* regex_internal.c: Use _GL_ATTRIBUTE_PURE macro

2016-04-07         Arnold D. Robbins     <arnold@skeeve.com>

	* awk.h (two_way_close_type): Move here from io.c.
	(close_rp): Add declaration.
	* builtin.c (do_printf): Call close_rp before fatal message when
	attempting to write the closed write end of a two way pipe.
	(do_print): Ditto.
	(do_print_rec): Ditto.
	* io.c (do_getline_redir): Same, for reading closed read end.
	(close_rp): Make not static.

2016-04-07  Eli Zaretskii  <eliz@gnu.org>

	* nonposix.h (WEXITSTATUS, WIFEXITED, WIFSIGNALED, WTERMSIG)
	(WIFSTOPPED, WSTOPSIG) [__MINGW32__]: New macros to replace the
	missing header sys/wait.h.
	(w32_status_to_termsig): Add prototype.

	* builtin.c (do_system) [__MINGW32__]: Compute the exit status of
	'system' differently under --traditional, as the low 8 bits are
	the most interesting.

2016-04-06         Arnold D. Robbins     <arnold@skeeve.com>

	* builtin.c (do_printf): Allow a write to the closed write-end of
	a two-way pipe to be nonfatal if NONFATAL is set for it.
	(do_print): Ditto.
	(do_print_rec): Ditto.
	* io.c (do_getline_redir): Same thing for reading from a closed
	read end of a two-way pipe. Fatal error.

2016-04-04         Arnold D. Robbins     <arnold@skeeve.com>

	* builtin.c (do_fflush): Add warning for flush to two-way
	pipe where write end was closed.
	* io.c (flush_io): Add some braces for the for loop.

2016-04-02         Arnold D. Robbins     <arnold@skeeve.com>

	* builtin.c (do_printf): If the redirection is two way but the
	fp is NULL, it means we're writing to the closed write-end of
	a two-way pipe. Issue a fatal error message.
	(do_print): Ditto.
	(do_print_rec): Ditto.
	* io.c (do_getline_redir): Same thing for reading from a closed
	read end of a two-way pipe. Fatal error.
	* NEWS: Updated.

2016-03-27         Stephen Davies        <sdavies@sdc.com.au>

	* awkgram.y (get_comment): Strip CRs from comment. Strip
	off trailing newlines.

2016-03-21         Arnold D. Robbins     <arnold@skeeve.com>

	* profile.c (pprint): Improve handling of comment after
	and if statement without an else.

2016-03-19         Arnold D. Robbins     <arnold@skeeve.com>

	Considerable improvements to handling of comments when pretty
	printing, particularly for end-of-line comments.

	* awkgram.y (prior_comment, comment_to_save): New variables.
	(add_pending_comment): New function.
	(grammar): Jump through lots more hoops to capture comments.
	Due to shift-reduce parsing, there can be up to two comments
	captured and waiting to be saved; be sure to get them both and
	at the right times.  This is difficult since comments have no
	real syntactic exisitence. Call add_pending_comment on most of
	the simple statements.
	(get_comment): Save a pre-existing comment in prior_comment.
	(split_comment): Use comment_to_save instead of `comment'.
	* profile.c (end_line): Change to return the instruction after
	the comment that gets printed; adjust return type.
	(pprint): Add skip_comment static variable. Adjust logic for
	skipping an end-of-line comment; only do it if skip_comment is
	true. This is set to true in places where we can't use the
	return value from end_line().  Call end_line() in many more places.
	(pp_func): Handle end-of-line comments after a function header.

2016-03-17         Arnold D. Robbins     <arnold@skeeve.com>

	* debug.c (print_instruction): For Op_comment, improve notation as
	to whether it's a full comment or an end of line comment.

2016-03-14         Arnold D. Robbins     <arnold@skeeve.com>

	* io.c (socketopen): For SOCK_DGRAM, set read_len to sizeof
	remote_addr. Makes UDP more or less work again.
	Thanks to Juergen Kahrs for the fix.

2016-03-11         Arnold D. Robbins     <arnold@skeeve.com>

	* debug.c (print_instruction): Normalize printing of comment dump.

2016-03-10         Arnold D. Robbins     <arnold@skeeve.com>

	* builtin.c (do_system): Further improvements. Catch core dump
	flag.

2016-03-11         Arnold D. Robbins     <arnold@skeeve.com>

	* builtin.c (do_system): Improve return values of system().

2016-03-08         Arnold D. Robbins     <arnold@skeeve.com>

	* profile.c (print_instruction): Fix duplicate case not caught
	by TinyCC. Grrr.

2016-03-07         Arnold D. Robbins     <arnold@skeeve.com>

	* profile.c (print_instruction): Further improvements in
	instruction dump, especially for when pretty-printing.
	* builtin.c (do_system): Augment the logic for the return
	value so that death-by-signal info is available too.

2016-03-03         Arnold D. Robbins     <arnold@skeeve.com>

	* profile.c (pp_list): Unconditionally compute delimlen. Avoids
	compiler warning.

2016-03-02         Arnold D. Robbins     <arnold@skeeve.com>

	* debug.c (print_instruction): Improvements in instruction dump
	for if and else.

2016-03-01         Arnold D. Robbins     <arnold@skeeve.com>

	* debug.c (print_instruction): For Op_comment, add notation as
	to whether it's a full comment or an end of line comment.

2016-02-29         Arnold D. Robbins     <arnold@skeeve.com>

	* profile.c (pp_list): Handle the case of nargs equal to zero.
	Thanks to Hermann Peifer for the report.

2016-02-28         Arnold D. Robbins     <arnold@skeeve.com>

	* profile.c (pprint): Fix copy-paste error in else handling.
	Thanks to Michal Jaegermann for the report.

2016-02-23         Arnold D. Robbins     <arnold@skeeve.com>

	* config.guess, config.rpath, config.sub: Update to latest
	from GNULIB.

2016-02-23         Arnold D. Robbins     <arnold@skeeve.com>

	* NEWS: Update full list of infrastructure tools.

2016-02-22        gettextize             <bug-gnu-gettext@gnu.org>

	* configure.ac (AM_GNU_GETTEXT_VERSION): Bump to 0.19.7.

2016-02-21         Arnold D. Robbins     <arnold@skeeve.com>

	* regexec.c (prune_impossible_nodes): Remove attribute that
	keeps it from compiling with 32 bit GCC. Who the heck knows
	why or how. Sigh. Double sigh.

2016-02-20         Arnold D. Robbins     <arnold@skeeve.com>

	* regcomp.c, regex.c, regex.h, regex_internal.c, regex_internal.h,
	regexec.c: Sync with GLIBC, mostly prototype changes.

2016-02-18         Arnold D. Robbins     <arnold@skeeve.com>

	Fix profile / pretty-printing to chain else-ifs.

	* profile.c (pprint): Change third argument into a set of flags
	for in the for header or in an else if. Adjust case Op_K_else to
	make the right checks and format the code properly. In Op_K_if
	clear the flag so that any following else gets indented properly.
	Adjust all calls.

2016-02-14         Arnold D. Robbins     <arnold@skeeve.com>

	* README, NEWS: Updated to reflect use of Texinfo 6.1.

	Unrelated:

	* configure.ac: Switch to AC_PROG_CC_C99 to enable C99
	compilation and features.
	* dfa.c: Sync with GNU grep, go back to C99 style declarations
	at point of use.

2016-02-05         Arnold D. Robbins     <arnold@skeeve.com>

	Make optimization (constant folding and tail call recursion)
	be on by default.

	* awkgram.y (common_exp): Only do concatenation of two strings(!)
	* main.c (do_optimize): Init to true.
	(optab): Add new -s/--no-optimize option.
	(usage): Update message to include it.
	(parse_args): Parse it. Set do_optimize to false if pretty
	printing or profiling.
	* NEWS: Updated.

2016-01-28         Arnold D. Robbins     <arnold@skeeve.com>

	* Makefile.am (SUBDIRS): Include extras. Otherwise dist does
	doesn't work.

2016-01-27         Arnold D. Robbins     <arnold@skeeve.com>

	* configure.ac (GAWK_AC_AIX_TWEAK): Remove call.
	* configure: Regenerated.
	* io.c (GAWK_AIX): Check _AIX instead.
	* custom.h (_AIX): Add define of _XOPEN_SOURCE_EXTENDED.

	Unrelated:

	* configure.ac: Remove old stuff for ISC Unix, no longer needed.
	* configure: Regenerated.

2016-01-25         John E. Malmberg      <wb8tyw@qsl.net>

	* io.c (redirect): Need to call close_one more than once after
	  running out of file handles.

2016-01-25         Arnold D. Robbins     <arnold@skeeve.com>

	* NEWS: Document VMS support updated.

2016-01-24         Arnold D. Robbins     <arnold@skeeve.com>

	Regex: treat [x] as x if x is a unibyte encoding error.
	This change removes an ifdef GAWK.

	* regcomp.c (parse_byte) [ !_LIBC && RE_ENABLE_I18N]: New function.
	(build_range_exp) [ !_LIBC && RE_ENABLE_I18N]: Use it.
	From Paul Eggert  <eggert@cs.ucla.edu>.

2016-01-22         Arnold D. Robbins     <arnold@skeeve.com>

	* regexec.c (prune_impossible_nodes): Remove all attributes, on
	both declaration and definition.  Fixes a Linux Mint 17 compilation
	braino reported by Antonio Colombo.
	* regex_internal.h (test_malloc): Add cast to silence a warning
	on the same system.
	(test_realloc): Ditto.

2016-01-20         Arnold D. Robbins     <arnold@skeeve.com>

	* regex_internal.h [attribute_hidden]: Remove definition.
	* regcomp.c [attribute_hidden]: Remove uses. Not needed since
	the variables are static. Thanks to Paul Eggert for pointing
	this out.

2016-01-18         Paul Eggert  <eggert@cs.ucla.edu>

	Diagnose ERE '()|\1'
	Problem reported by Hanno Boeck in: http://bugs.gnu.org/21513

	* lib/regcomp.c (parse_reg_exp): While parsing alternatives, keep
	track of the set of previously-completed subexpressions available
	before the first alternative, and restore this set just before
	parsing each subsequent alternative.  This lets us diagnose the
	invalid back-reference in the ERE '()|\1'.

	Unrelated:  General minor cleanups (spelling, code) from Gnulib:

	* regex.h, regex_internal.c, regex_internal.h, regexec.c: Minor
	cleanups.

2016-01-14         Arnold D. Robbins     <arnold@skeeve.com>

	* eval.c (r_get_lhs): If original array was Node_var_new,
	assign value that is dupnode of Nnull_string and not
	Nnull_string directly. Fixes core dump reported by
	ruyk <Lonely.ruyk@mail.ru>.

	Unrelated:

	* ChangeLog: Cleanup spurious extra whitespace.

2016-01-03         Arnold D. Robbins     <arnold@skeeve.com>

	* configure.ac (GAWK_AC_LINUX_ALPHA): Remove call.
	* configure: Regenerated.
	* NEWS: Document removal of support for GNU/Linux on Alpha.

2016-01-02         Arnold D. Robbins     <arnold@skeeve.com>

	* dfa.c (add_utf8_anychar): Minor change in declaration of
	utf8_classes to keep Tiny CC happy.  Also syncs with grep.
	* dfa.h: Sync with grep (update copyright year).

2015-12-27         Arnold D. Robbins     <arnold@skeeve.com>

	* awkgram.y (mk_condition): Revise to correctly handle
	empty else part for pretty printing. Bug report by
	ziyunfei <446240525@qq.com>.

2015-12-20         Arnold D. Robbins     <arnold@skeeve.com>

	* io.c (nonfatal): New static constant string.
	* is_non_fatal, is_non_fatal_redirect: Use it.

2015-12-16         Arnold D. Robbins     <arnold@skeeve.com>

	* io.c (two_way_open): Remove unneeded close of slave in the
	parent.

2015-12-16         Arnold D. Robbins     <arnold@skeeve.com>

	* profile.c (pp_number): Move count into ifdef for MPFR. Avoids
	an unused variable warning if not compiling for MPFR.

	Unrelated:

	* io.c (two_way_open): If using a pty instead of pipes, open the
	slave in the child. Fixes AIX and doesn't seem to break GNU/Linux.

2015-11-26         Arnold D. Robbins     <arnold@skeeve.com>

	* command.y (cmdtab): Add "exit" as synonym for "quit".
	Suggested by Joep van Delft <joepvandelft@xs4all.nl>.
	* NEWS: Document this.

2015-11-24         Arnold D. Robbins     <arnold@skeeve.com>

	* debug.c (debug_pre_execute): Fix to check watchpoints before
	checking breakpoints. Gives more natural behavior for the user.
	* NEWS: Document this.
	Issue reported by Joep van Delft <joepvandelft@xs4all.nl>.

2015-10-28         Arnold D. Robbins     <arnold@skeeve.com>

	* awkgram.y (nextc): Don't allow '\0' even if check_for_bad
	is false. Fixes a problem reported by Hanno Boeck <hanno@hboeck.de>.

	Unrelated:

	* dfa.c: Sync with GNU grep.

2015-10-25         Arnold D. Robbins     <arnold@skeeve.com>

	* awkgram.y (yylex): Fix invalid write problems.
	Reported by Hanno Boeck <hanno@hboeck.de>.
	Only appeared in master. Harumph.

2015-10-16         Arnold D. Robbins     <arnold@skeeve.com>

	* Makefile.am (SUBDIRS): Fix ordering so that
	make check directly after configure works properly.
	Thanks to Michal Jaegermann <michal.jnn@gmail.com>
	for the report.

	Unrelated:

	* dfa.c: Sync with GNU grep.

2015-10-11         Arnold D. Robbins     <arnold@skeeve.com>

	* awkgram.y (yylex): Fix invalid read problems.
	Reported by Hanno Boeck <hanno@hboeck.de>.

2015-10-04         Arnold D. Robbins     <arnold@skeeve.com>

	* configure.ac: Bump version to 4.1.3a.

2015-09-26         Arnold D. Robbins     <arnold@skeeve.com>

	* awkgram.y (yylex): Diagnose multidimensional arrays for
	traditional/posix (fatal) or lint. Thanks to Ed Morton
	for the bug report.

2015-09-25         Arnold D. Robbins     <arnold@skeeve.com>

	* config.guess, config.sub, config.rpath: Updated.

2015-09-18         Arnold D. Robbins     <arnold@skeeve.com>

	* field.c (fpat_parse_field): Always use rp->non_empty instead
	of only if in_middle. The latter can be true even if we've
	already parsed part of the record. Thanks to Ed Morton
	for the bug report.

2015-09-11	Daniel Richard G.	<skunk@iSKUNK.ORG>

	* regcomp.c: Include strings.h, wrapped in ifdef. Revise
	defines for BTOWC.
	* regex_internal.h: Remove ZOS_USS bracketing ifdefs.

2015-09-04         Arnold D. Robbins     <arnold@skeeve.com>

	* profile.c (pp_num): Use format_val to print integral values
	as integers. Thanks to Hermann Peifer for the report.

2015-08-28	Daniel Richard G.	<skunk@iSKUNK.ORG>

	* Makefile.am, configure.ac: Use an Automake conditional to
	enable/disable the "extensions" subdirectory instead of
	producing a stub Makefile therein from the configure script.
	* awk.h, custom.h, regex_internal.h: Removed z/OS-specific code
	that is no longer needed due to improvements in Gawk's general
	Autotools support.
	* awk.h: Allow <strings.h> to be #included together with
	<string.h> as this is required on some systems (z/OS).
	* io.c, configure.ac: <sys/select.h> is needed for select()
	and related bits on z/OS.
	* awk.h: Handle the redefinition of EXIT_FAILURE on z/OS in a
	more elegant/general way.
	* awkgram.y, command.y, configure.ac, eval.c,
	helpers/testdfa.c: Define and use the USE_EBCDIC cpp symbol
	instead of checking the value of 'a' whenever we want to know
	if we're on an EBCDIC system. Also, don't assume that z/OS
	necessarily means EBCDIC, as the compiler does have an ASCII
	mode (-qascii).
	* awkgram.y, command.y, configure.ac: On EBCDIC systems,
	convert singleton EBCDIC characters in the input stream to
	ASCII on the fly so that the generated awkgram.c/command.c in
	the distributed sources can be used, i.e. we don't have to
	require the user to build Bison and re-generate those files
	themselves. This implementation uses a z/OS-specific function
	(__etoa_l()) to do the conversion, but support for other
	systems can be added in the future as necessary.
	* io.c: No need to protect this block of "#if
	defined(HAVE_TERMIOS_H)" code from z/OS; it works just fine
	there.
	* configure.ac: Check for the "struct passwd.pw_passwd" and
	"struct group.gr_passwd" fields and conditionalize their use,
	as they don't exist on z/OS.  Needed for doc/gawktexi.in.

2015-08-25         Arnold D. Robbins     <arnold@skeeve.com>

	* node.c (str2wstr): Upon finding an invalid character, if
	using UTF-8, use the replacement character instead of skipping
	it. Helps match() and other functions work better in the face
	of unexpected data.  Make the lint warning an unconditional
	warning.

	Unrelated:

	* awk.h: Add explanatory comment on the flags related to
	types and values.
	* mpfr.c (mpg_force_number): If setting NUMBER, clear STRING also
	when clearing MAYBE_NUM.
	(set_PREC): Check STRCUR instead of STRING.
	* node.c (r_force_number): If setting NUMBER, clear STRING also
	when clearing MAYBE_NUM.

2015-08-15         Arnold D. Robbins     <arnold@skeeve.com>

	* dfa.c (dfamust): Restore c90 compat by moving some
	variable declarations to the top of the routine.

2015-08-12         Arnold D. Robbins     <arnold@skeeve.com>

	* dfa.c: Sync with GNU grep. Yet again, again.

2015-08-02         Arnold D. Robbins     <arnold@skeeve.com>

	* dfa.c: Sync with GNU grep. Yet again.

2015-07-21         Arnold D. Robbins     <arnold@skeeve.com>

	* dfa.c: Sync with GNU grep.

2015-07-18         Arnold D. Robbins     <arnold@skeeve.com>

	* dfa.c: Sync with GNU grep.

2015-07-08         Arnold D. Robbins     <arnold@skeeve.com>

	* dfa.h, dfa.c: Sync with GNU grep.

2015-06-29         Arnold D. Robbins     <arnold@skeeve.com>

	* awkgram.y (yylex): If gawk extension function is found as
	a function in a user-defined function body, treat it normally.
	Makes eval "print and(a, 1)" work in the debugger again.
	Thanks, yet again, to Hermann Peifer.
	* interpret.h (r_interpret): Op_subscript. UPREF if the
	element value is a typed regexp.  Thanks to Hermann Peifer.

2015-06-28         Arnold D. Robbins     <arnold@skeeve.com>

	Improve memory tracking of typed regexps.

	* awkgram.y (make_regnode): Set valref to 1.
	* interpret.h (r_interpret): Have Op_push_re upref typed regexp.
	* builtin.c (do_typeof): OK to deref typed regex.
	* awk.h (force_string): Do dupnode on the regexp text.

2015-06-26         Arnold D. Robbins     <arnold@skeeve.com>

	Remove support for old-style extensions.

	* awk.h (Node_old_ext_func, Op_old_ext_func): Removed.
	Remove all uses throughout the code.
	(load_old_ext, make_old_builtin): Remove declarations.
	* ext.c (load_old_ext, make_old_builtin): Removed.
	* awkgram.y (tokentab): Remove "extension" entry.
	* eval.c (Node_old_ext_funci, Op_old_ext_func): Remove from tables.
	* interpret.h (interpret): Remove stuff for old extensions.

	Unrelated:

	* builtin.c (do_typeof): Add support for strnum, distinguish
	untyped from unassigned, use "string" and "number". Thanks to
	Hermann Peifer for suggesting inclusion of strnum.

2015-06-25         Arnold D. Robbins     <arnold@skeeve.com>

	Further work straightening out memory management for typeof.

	* awk.h (DEREF): Add an assert.
	* builtin.c (do_typeof): Add comments, cases where not to deref.
	* debug.c (print_instruction): Add Op_push_arg_untyped.
	* interpret.h (r_interpret): Additional comments / tweaks for
	Op_push_arg_untyped.

	Unrelated. Make `x = @/foo/ ; print x' print something.

	* builtin.c (do_print): Check for Node_typedregex and handle it.
	Needed for adding test code.

	Unrelated. Typo fix.

	* debug.c (initialize_watch_item): Dupnode the right thing.

2015-06-22         Arnold D. Robbins     <arnold@skeeve.com>

	* awkgram.y (snode): Make isarray not scalarize untyped parameters
	also.
	* profile.c (pprint): Add Op_push_arg_untyped.

	Improve debugger support for typed regexps.
	Thanks to Hermann Peifer for the bug report.

	* awkgram.y (valinfo): Add support for Node_typedregex.
	* debug.c (watchpoint_triggerred): Handle Node_typedregex.
	(initialize_watch_item): Ditto.
	(print_memory): Ditto.

	Fix typeof to work on subarrays.  Thanks, yet again, to
	Hermann Peifer for the bug report.

	* builtin.c (do_typeof): Don't deref Node_var_array.

2015-06-21         Arnold D. Robbins     <arnold@skeeve.com>

	Fixes for typeof - Don't let typeof change an untyped variable
	into a scalar.

	* awk.h (opcodeval): Add Op_push_arg_untyped.
	* awkgram.y (snode): Separate out case for do_typeof, use
	Op_push_arg_untyped.
	* builtin.c (do_typeof): Arg will be equal to Nnull_string
	if it's untyped.
	* eval.c (optypes): Add Op_push_arg_untyped.
	* interpret.h (r_interpret): Add Op_push_arg_untyped handling.

2015-06-19         Arnold D. Robbins     <arnold@skeeve.com>

	* builtin.c (do_isarray): Minor edit to lint warning.
	* TODO: Updated.

2015-06-14         Arnold D. Robbins     <arnold@skeeve.com>

	* regcomp.c, regex_internal.h, regexec.c: Sync with GLIBC.

	Unrelated:

	* regex_internal.c, regexec.c: __attribute --> __attribute__.

	Related:

	* regex_internal.h: Clean up defines for non-GCC for attribute;
	essentially sync it with GLIBC.

2015-06-12         Arnold D. Robbins     <arnold@skeeve.com>

	* awkgram.y: Finish converting "hard" regex to "typed" regex.

2015-05-31         Arnold D. Robbins     <arnold@skeeve.com>

	* field.c (posix_def_parse_field): Removed. It's no longer
	needed after updates to the POSIX standard. Thanks to
	Michael Klement <michael.klement@usa.net> for pointing this out.

2015-05-26  Paul Eggert  <eggert@Penguin.CS.UCLA.EDU>

	* floatcomp.c (count_trailing_zeros): New function.
	This compiles to a single TZCNT instruction on the x86-64.
	(adjust_uint): Use it to keep more high-order bits when
	some of the lowest-order bits are zero.  This implements
	the documented behavior: "If the result cannot be represented
	exactly as a C 'double', leading nonzero bits are removed one by
	one until it can be represented exactly."

2015-05-26         Arnold D. Robbins     <arnold@skeeve.com>

	* regcomp.c: Fix offsets so error messages come out correct
	once again.

2015-05-19         Arnold D. Robbins     <arnold@skeeve.com>

	* 4.1.3: Release tar ball made.

2015-05-15         Andrew J. Schorr     <aschorr@telemetry-investments.com>

	* symbol.c (load_symbols): Plug minor memory leak by calling unref(tmp)
	on "identifiers" string after assoc_lookup is done with it.

2015-05-15         Andrew J. Schorr     <aschorr@telemetry-investments.com>

	* main.c (load_procinfo_argv): New function to save argv array values
	in PROCINFO["argv"][0..argc-1].
	(load_procinfo): Call load_procinfo_argv.

2015-05-11         Arnold D. Robbins     <arnold@skeeve.com>

	* awk.h, awkgram.y, builtin.c, eval.c profile.c, re.c:
	Change Node_hardregex to Node_typedregex everywhere.

2015-05-05         Arnold D. Robbins     <arnold@skeeve.com>

	* awkgram.y (yylex): Yet Another Fix for parsing bracket
	expressions. Thanks yet again to Andrew Schorr. Maybe it's
	even finally nailed down now.

	Unrelated:

	* config.guess, config.sub: Get latest versions.

	Make profiling for hard regexes work.

	* profile.c (pp_string_or_hard_regex): Renamed from pp_string.
	Add bool param for hard regex and add @ if so.
	(pp_string): New function, calls pp_string_or_hard_regex.
	(pp_hard_regex): New function, calls pp_string_or_hard_regex.
	(pprint): Adjust to print a hard regex correctly.

2015-05-01         Arnold D. Robbins     <arnold@skeeve.com>

	* awkgram.y: Make sure values are not null in param list.
	Avoids core dump for `function f(func, a) {}'. Thanks to
	Tibor Palinkas <libmawk@igor2.repo.hu>.

2015-04-30         Arnold D. Robbins     <arnold@skeeve.com>

	* Makefile.am: Take --program-prefix into account when
	installing/uninstalling the symlinks, especially 'awk'.
	Thanks to Steffen Nurpmeso <sdaoden@yandex.com> for
	the report.

	Unrelated:

	* awkgram.y (yylex): Yet Another Fix for parsing bracket
	expressions. Thanks again to Andrew Schorr.

2015-04-29         Arnold D. Robbins     <arnold@skeeve.com>

	* 4.1.2: Release tar ball made.

2015-04-28         Arnold D. Robbins     <arnold@skeeve.com>

	* builtin.c (isarray): Add lint warning that isarray()
	is deprecated.

2015-04-28         Arnold D. Robbins     <arnold@skeeve.com>

	* awkgram.y (yylex): Rework the bracket handling from zero.
	Thanks to Michal Jaegermann for yet another test case.

	Unrelated:

	* eval.c (setup_frame): Restore call-by-value for $0. This was
	necessitated by the changes on 2014-11-11 for conserving
	memory use. Thanks to Andrew Schorr for the report and isolating
	the cause of the problem.

2015-04-27         Arnold D. Robbins     <arnold@skeeve.com>

	* awkgram.y (yylex): Make change of Jan 7 for parsing regexps
	work better. Thanks to Nelson Beebe.

2015-04-26         Arnold D. Robbins     <arnold@skeeve.com>

	* dfa.c: Sync with grep.

2015-04-16         Arnold D. Robbins     <arnold@skeeve.com>

	* builtin.c (do_strftime): For bad time_t values, return "".

2015-04-16         Andrew J. Schorr     <aschorr@telemetry-investments.com>

	* node.c (r_force_number): If strtod sets errno, then force the
	numeric value in node->numbr to zero. For subnormal values, strtod
	sets errno but does not return zero, and we don't want to retain
	those subnormal values.

2015-04-16         Arnold D. Robbins     <arnold@skeeve.com>

	Let parameter names shadow the names of gawk additional built-ins.
	Make it actually work.

	* awkgram.y (want_param_names): Now an enum, there are three states.
	(grammar): Set states properly.
	(yylex): Improve checking logic.

2015-04-16         Arnold D. Robbins     <arnold@skeeve.com>

	* configure.ac: Updated by autoupdate.
	* configure, aclocal.m4: Regenerated.
	* io.c, main.c, profile.c: Removed use of RETSIGTYPE.

2015-04-16         Arnold D. Robbins     <arnold@skeeve.com>

	* builtin.c (do_strftime): Use a double for the timestamp and
	check that the value is within range for a time_t.

	Unrelated:

	* regex_internal.h (test_malloc, test_realloc): Use %lu in printf
	format for error messages. Thanks to Michal Jaegermann for
	pointing this out.

	Unrelated:

	* NEWS: Updated.

2015-04-15         Arnold D. Robbins     <arnold@skeeve.com>

	Let parameter names shadow the names of gawk additional built-ins.

	* awkgram.y (want_param_names): New variable.
	(yylex): Check it before returning a built-in token.
	(grammar): Set and clear it in the right places.

2015-04-14         Arnold D. Robbins     <arnold@skeeve.com>

	* builtin.c (do_strftime): Restore checking for negative result and
	add check that time_t is > 0 --- means we're assigning a negative value
	to an unsigned time_t. Thanks again to Glaudiston Gomes da Silva
	<glaudistong@gmail.com>.

	If localtime() or gmtime() return NULL, return a null string.
	Thanks to Andrew Schorr.

	Unrelated:
	* builtin.c (call_sub): Fix for indirect gensub, 3 args now works.

	Unrelated:

	* builtin.c (do_sub): Improve some variable names for readability
	and add / expand some comments.

	Unrelated:

	* builtin.c (call_sub, call_match, call_split_func): Allow for
	regex to be Node_hardregex.

2015-04-14         Andrew J. Schorr      <aschorr@telemetry-investments.com>
		   Arnold D. Robbins     <arnold@skeeve.com>

	* builtin.c (do_sub): Make computations smarter; initial len
	to malloc, test for final amount after all matches done and
	need to copy in the final part of the original string.

2015-04-13         Arnold D. Robbins     <arnold@skeeve.com>

	* regcomp.c (analyze): Prevent malloc(0).
	* regex_internal.h (test_malloc, test_realloc): New functions
	that check for zero count.
	(re_malloc, re_realloc): Adjust to call the new functions for gawk.
	* regexec.c (buid_trtable, match_ctx_clean): Replace malloc/free
	with re_malloc/re_free.

	Unrelated:

	* builtin.c (do_strftime): Disable checking timestamp value for less
	than zero. Allows times before the epoch to work with strftime.
	Thanks to Glaudiston Gomes da Silva <glaudistong@gmail.com>
	for raising the issue.

2015-04-12         Arnold D. Robbins     <arnold@skeeve.com>

	* Makefile.am (efence): Make this link again.
	Thanks to Michal Jaegermann for pointing out the problem.

2015-04-09         Andrew J. Schorr     <aschorr@telemetry-investments.com>

	* awkgram.y (yyerror): Rationalize buffer size computations. Remove
	old valgrind workarounds.
	* debug.c (gprintf): Rationalize buffer size computations.
	(serialize_subscript): Ditto.
	* io.c (iop_finish): Rationalize buffer size computations.
	* profile.c (pp_string): Correct space allocation computation.

2015-04-08        John E. Malmberg       <wb8tyw@qsl.net>

	* custom.h: VMS shares some code paths with ZOS_USS in
	building gawkfts extension.

2015-04-08         Arnold D. Robbins     <arnold@skeeve.com>

	Factor out opening of /dev/XXX files from /inet.
	Enable interpretation of special filenames for profiling output.

	* awk.h (devopen_simple): Add declaration.
	* io.c (devopen_simple): New routine.
	(devopen): Call devopen_simple as appropriate.
	* profile.c (set_prof_file): Call devopen_simple as appropriate,
	some additonal logic to hande fd to fp conversion.

	Unrelated:

	* main.c (usage): Add a comment for translators.

2015-04-08  Eli Zaretskii  <eliz@gnu.org>

	* profile.c (set_prof_file): Interpret a file name of "-" to mean
	standard output.

2015-04-06         Arnold D. Robbins     <arnold@skeeve.com>

	* awk.h (force_number): Add `!= 0' check to bitwise operation.
	* awkgram.y: Same, many places.
	(check_special): Simplify code for checking extension flags.

2015-04-05         Arnold D. Robbins     <arnold@skeeve.com>

	* awkgram.y (install_builtins): If do_traditional is true, do not
	install gawk extensions flagged with GAWKX.  Similarly, if do_posix
	is true, do not install functions flagged with NOT_POSIX.
	This fixes a problem with spurious lint complaints about shadowing
	a global variable that is not valid in traditional or posix mode.
	Thanks to Andrew Schorr for finding the problem and supplying
	initial code; I did it slightly differently.

2015-04-03         Arnold D. Robbins     <arnold@skeeve.com>

	* awk.h (force_string): If hard_regex, return string text of the regex.
	(force_string, force_number): If hard_regex, return Nnull_string.
	* awkgram.y: Fix ~ and !~ with @/.../.
	* eval.c (setup_frame): Handle a hard regex.
	* re.c (avoid_dfa): Ditto.

2015-04-02         Andrew J. Schorr     <aschorr@telemetry-investments.com>

	* NEWS: Rename div to intdiv.

2015-04-02         Arnold D. Robbins     <arnold@skeeve.com>

	Rename div() to intdiv().

	* builtin.c (do_intdiv): Renamed from do_div.
	* mfpr.c (do_mpfr_intdiv): Renamed from do_mpfr_div.
	* awk.h: Update declarations.
	* awkgram.y (tokentab, snode): Revise accordingly.

2015-03-31         Arnold D. Robbins     <arnold@skeeve.com>

	* awk.h (call_sub): Renamed from call_sub_func.
	(call_match, call_split_func): Declare.
	* builtin.c (call_sub): Renamed from call_sub_func.
	(call_match, call_split_func): New functions.
	* interpret.h (r_interpret): Call new functions as appropriate.
	* node.c (r_unref): Revert change to handle Node_regex, not needed.

2015-03-31         Arnold D. Robbins     <arnold@skeeve.com>

	* awk.h (r_get_field): Declare.
	* builtin.c (call_sub_func): Rearrange the stack to be what
	the buitin function expects.
	* eval.c (r_get_field): Make extern.

2015-03-27         Arnold D. Robbins     <arnold@skeeve.com>

	* io.c (redirect): Change not_string from int to bool.
	* gawkapi.c (api_get_file): Minor stylistic improvements.
	* NEWS: Updated for retryable I/O and new API function.

2015-03-24         Arnold D. Robbins     <arnold@skeeve.com>

	* awkgram.y (make_regnode): Make extern.
	* awk.h (make_regnode): Declare.
	* builtin.c (call_sub_func): Start on reworking the stack to
	be what do_sub() expects. Still needs work.
	* interpret.h (r_interpret): Add a cast in comparison with do_sub().
	* node.c (r_unref): Handle Node_regex nodes.

2015-03-24         Andrew J. Schorr     <aschorr@telemetry-investments.com>

	* interpret.h (r_interpret): When Op_K_exit has an argument of
	Nnull_string, do not update exit_val, since no value was supplied.

2015-03-24         Arnold D. Robbins     <arnold@skeeve.com>

	* awk.h, gawkapi.c, io.c: Minor code reformatting.

2015-03-20         Arnold D. Robbins     <arnold@skeeve.com>

	Start on fixing indirect calls of builtins.

	* awk.h (call_sub_func): Add declaration.
	* awkgram.y (lookup_builtin): Handle length, sub functions.
	(install_builtin): Handle length function.
	* builtin.c (call_sub_func): New function.
	* interpret.h (r_interpret): If calling do_sub, do it through
	call_sub_func().

2015-03-19         Arnold D. Robbins     <arnold@skeeve.com>

	* re.c (re_update): Handle hard regex - for sub/gsub/gensub.
	* awkgram.y (grammar): Add support for hard_regex with ~ and !~;
	allowed only on the right hand side.
	(mk_rexp): Handle a hard regex.

2015-03-18         Arnold D. Robbins     <arnold@skeeve.com>

	* builtin.c (do_typeof): Be smarter about checking for uninitialized
	values; can now detect and return "untyped" for such values.
	* awkgram.y (yylex): Collect @/.../ entirely in the lexer and return
	a new terminal (HARD_REGEX).
	(regexp): Reverted to just a regular awk regexp constant.
	(hard_regexp): New nonterminal, can be used only in direct
	assignment and as an argument in function call. New set of nonterminals
	for function call expression lists.  More work still to do.

2015-03-18         Arnold D. Robbins     <arnold@skeeve.com>

	* config.guess, config.sub: Updated, from libtool 2.4.6.

2015-03-17         Arnold D. Robbins     <arnold@skeeve.com>

	* profile.c (pp_number): Allocate enough room to print the number
	in all cases. Was a problem mixing -M with profiling with a really
	big number. Thanks to Hermann Peifer for the bug report.

2015-03-08         Arnold D. Robbins     <arnold@skeeve.com>

	* re.c (regexflags2str): Removed. It was redundant.

	* io.c (devopen): Change the logic such that if nonfatal is true
	for the socket, don't do retries.  Also clean up the formatting
	some.  At strictopen, check if errno is ENOENT and if so, propagate
	the error from getaddrinfo() up to the caller. Add explanatory
	comments.

2015-02-28         Andrew J. Schorr     <aschorr@telemetry-investments.com>

	* io.c (pty_vs_pipe): Remove check for NULL PROCINFO_node, since
	this is now checked inside in_PROCINFO.

2015-02-27         Andrew J. Schorr     <aschorr@telemetry-investments.com>

	* io.c (socketopen): New parameter hard_error; set it if
	getaddrinfo() fails. Change fatals to warnings.
	(devopen): Pass in address of boolean hard_error variable
	and stop trying to open the file if hard_error is true.
	Save and restore errno around call to socketopen() and
	use restored errno if open() fails at strictopen.

2015-02-27         Arnold D. Robbins     <arnold@skeeve.com>

	* symbol.c (check_param_names): Fix argument order in memset() call.
	* configure.ac: Use AC_SEARCH_LIBS instead of AC_CHECK_LIB. This fixes
	a long-standing problem where `-lm' was used twice in the final
	compilation line.

2015-02-27         Arnold D. Robbins     <arnold@skeeve.com>

	Start on making regexp a real type.

	* awk.h (Node_hardregex): New node type.
	(do_typeof): Add declaration.
	* awkgram.y: Make @/.../ a hard regex.
	(tokentab): New entry for typeof() function.
	(snode): Try to handle typeof().
	(make_regnode): Handle Node_hardregex.
	* builtin.c (do_typeof): New function.
	* eval.c (nodetypes): Add Node_hardregex.
	* re.c (re_update): Check for hardregex too in assert.

2015-02-24         Arnold D. Robbins     <arnold@skeeve.com>

	* POSIX.STD: Update copyright year.
	* awkgram.y (yylex): Allow \r after \\ line continuation everywhere.
	Thanks to Scott Rush <scott.rush@honeywell.com> for the report.

2015-02-13         Arnold D. Robbins     <arnold@skeeve.com>

	* awkgram.y (yylex): Be more careful about passing true to
	nextc() when collecting a regexp.  Some systems' iscntrl()
	are not as forgiving as GLIBC's. E.g., Solaris.
	Thanks to Dagobert Michelsen <dam@baltic-online.de> for
	the bug report and access to systems to check the fix.

2015-02-12         Arnold D. Robbins     <arnold@skeeve.com>

	* POSIX.STD: Update with info about function parameters.
	* configure.ac: Remove test for / use of dbug library.

2015-02-11         Arnold D. Robbins     <arnold@skeeve.com>

	* gawkapi.h: Fix spelling error in comment.

2015-02-10         Arnold D. Robbins     <arnold@skeeve.com>

	* profile.c (pprint): Restore printing of count for rules.
	Bug report by Hermann Peifer.

2015-02-08         Arnold D. Robbins     <arnold@skeeve.com>

	* io.c: Make it "NONFATAL" everywhere.

2015-02-08         Andrew J. Schorr     <aschorr@telemetry-investments.com>

	* awk.h (RED_NON_FATAL): Removed.
	(redirect): Add new failure_fatal parameter.
	(is_non_fatal_redirect): Add declaration.
	* builtin.c (efwrite): Rework check for non-fatal.
	(do_printf): Adjust calls to redirect.
	(do_print_rec): Ditto. Move check for redirection error up.
	* io.c (redflags2str): Remove RED_NON_FATAL.
	(redirect): Add new failure_fatal parameter. Simplify the code.
	(is_non_fatal_redirect): New function.
	(do_getline_redir): Adjust calls to redirect.

2014-12-27         Arnold D. Robbins     <arnold@skeeve.com>

	* awk.h (is_non_fatal_std): Declare new function.
	* io.c (is_non_fatal_std): New function.
	* builtin.c (efwrite): Call it.

2015-02-07         Arnold D. Robbins     <arnold@skeeve.com>

	* regcomp.c, regex.c, regex.h, regex_internal.c, regex_internal.h,
	regexec.c: Sync with GLIBC. Mostly copyright date updates.

2015-02-05         Andrew J. Schorr     <aschorr@telemetry-investments.com>

	* eval.c (set_IGNORECASE): If IGNORECASE has a numeric value, try
	using that before treating it as a string.  This fixes a problem
	where setting -v IGNORECASE=0 on the command line was not working
	properly.

2015-02-01         Arnold D. Robbins     <arnold@skeeve.com>

	Move POSIX requirement for disallowing paramater names with the
	same name as a function into --posix.

	* NEWS: Document it.
	* awkgram.y (parse_program): Check do_posix before calling
	check_param_names().
	* symbol.c (check_param_names): Set up a fake node and call
	in_array() for function parameter names instead of linear
	searching the function list a second time. Thanks to Andrew
	Schorr for the motivation.

2015-01-30         Arnold D. Robbins     <arnold@skeeve.com>

	Don't allow function parameter names to be the same as function
	names - required by POSIX. Bug first reported in comp.lang.awk.

	In addition, don't allow use of a parameter as a function name
	in a call (but it's ok in indirect calls).

	* NEWS: Updated.
	* awk.h (check_param_names): Add declaration.
	* awkgram.y (at_seen): New variable. Communicates between
	yylex() and the parser.
	(FUNC_CALL production): Check at_seen and check that the identifier
	is a function name.
	(parse_program): Call check_param_names() and set errcount.
	(yylex): Set at_seen after seeing an at-sign.
	* symbol.c (check_param_names): New function.

2015-01-24         Arnold D. Robbins     <arnold@skeeve.com>

	Infrastructure updates.

	Bison 3.0.4. Automake 1.15. Gettext 0.19.4.

2015-01-20         Arnold D. Robbins     <arnold@skeeve.com>

	* gawkapi.c (api_set_array_element): Remove useless call to
	make_aname.
	* symbol.c (load_symbols): Ditto.
	Thanks to Andrew Schorr for pointing out the problem.

2015-01-19         Arnold D. Robbins     <arnold@skeeve.com>

	* awkgram.c: Update to bison 3.0.3.
	* command.c: Ditto.
	* NEWS: Note same.

2015-01-16         Stephen Davies        <sdavies@sdc.com.au>

	* awkgram.y (rule): Set first_rule to false. Catches more cases
	for gathering comments. Thanks to Hermann Peifer for the test case.

2015-01-15         Arnold D. Robbins     <arnold@skeeve.com>

	* dfa.h, dfa.c: Sync with grep. Mainly copyright updates.
	* getopt.c, getopt.h, getopt1.c getopt_int.h: Sync with GLIBC.
	Mainly copyright updates, one minor code fix.

2015-01-14         Arnold D. Robbins     <arnold@skeeve.com>

	Remove deferred variables.

	* awk.h (register_deferred_variable): Remove declaration.
	* awkgram.y (is_deferred_variable, process_deferred,
	symtab_used, extensions_used, deferred_variables,
	process_deferred): Remove declarations, bodies, and uses.
	* builtin.c (do_length): Update comment.
	* main.c (init_vars): Just call load_procinfo() and `load_environ()'.

2015-01-08         Andrew J. Schorr     <aschorr@telemetry-investments.com>

	Revert changes to API deferred variable creation -- these variables
	should be created when lookup is called, not when update is called.
	* awk.h (variable_create): Remove function declaration.
	* awkgram.y (variable_create): Remove function.
	(variable): Restore variable_create functionality inline.
	* gawkapi.c (api_sym_update): Revert to using install_symbol, since the
	deferred variable check should be done when lookup is called, not here.

2015-01-07         Andrew J. Schorr     <aschorr@telemetry-investments.com>

	* gawkapi.c (api_set_array_element): Remove stray call to
	make_aname.  I cannot see what purpose this served.  Maybe I am
	missing something.

2015-01-07         Arnold D. Robbins     <arnold@skeeve.com>

	* configure.ac: Update debug flags if developing.
	* awkgram.y (yylex): Regex parsing bug fix for bracket expressions.
	Thanks to Mike Brennan for the report.
	* builtin.c (format_tree): Catch non-use of count$ for dynamic
	field width or precision.

	Unrelated:

	Load deferred variables if extensions are used; they might
	want to access PROCINFO and/or ENVIRON. Thanks to Andrew Schorr
	for pointing out the issue.

	* awkgram.y (extensions_used): New variable. Set it on @load.
	(do_add_scrfile): Set it on -l.
	(process_deferred): Check it also.

2015-01-06         Andrew J. Schorr     <aschorr@telemetry-investments.com>

	* gawkapi.c (api_sym_update): If copying a subarray, must update
	the parent_array pointer.  Also, call the astore hook if non-NULL.
	(api_set_array_element): Call the astore hook if non-NULL.

2015-01-06         Andrew J. Schorr     <aschorr@telemetry-investments.com>

	* awk.h (variable_create): Now takes a 3rd argument to tell caller
	whether this is a deferred variable.
	* awkgram.y (variable_create): Return indicator of whether this is
	a deferred variable in a newly added 3rd arg.
	(variable): Pass 3rd arg to variable_create.
	* gawkapi.c (api_sym_update): If we triggered the creation of a deferred
	variable, we must merge the extension's array elements into the deffered
	array, not the other way around.  The ENVIRON array has special funcs
	to call setenv and unsetenv.

2015-01-06         Andrew J. Schorr     <aschorr@telemetry-investments.com>

	* awk.h (variable_create): Declare new function.
	* awkgram.y (variable_create): New function to create a variable
	taking the deferred variable list into consideration.
	(variable): Call new function variable_create if the variable is
	not found.
	* gawkapi.c (api_sym_update): If an array is being created, then
	call new function variable_create instead of install_symbol.  If this
	is the first reference to a deferred variable, than the new array
	may contain elements that must be merged into the array provided by
	the extension.

2015-01-05         Andrew J. Schorr     <aschorr@telemetry-investments.com>

	* io.c (wait_any): If the `interesting' argument is non-zero, then we
	must not return until that child process has exited, since the caller
	gawk_pclose depends on our returning its exit status.  So in that case,
	do not pass WNOHANG to waitpid.

2015-01-04         Andrew J. Schorr     <aschorr@telemetry-investments.com>

	* gawkapi.h: Fix another comment typo.

2015-01-04         Andrew J. Schorr     <aschorr@telemetry-investments.com>

	* gawkapi.h: Fix typo in comment.

2015-01-02         Andrew J. Schorr     <aschorr@telemetry-investments.com>

	* gawkapi.h (gawk_api): Modify api_get_file to remove the typelen
	argument.
	(get_file): Remove typelen argument from the macro.
	* gawkapi.c (api_get_file): Remove typelen argument.

2014-12-24         Arnold D. Robbins     <arnold@skeeve.com>

	* profile.c (pprint): Be sure to set ip2 in all paths
	through the code. Thanks to GCC 4.9 for the warning.

2014-12-18         Arnold D. Robbins     <arnold@skeeve.com>

	* builtin.c (do_sub): Do not waste a byte at the end of a string.

2014-12-14         Arnold D. Robbins     <arnold@skeeve.com>

	* awkgram.y (yyerror): Do not waste a byte at the end of a string.
	* builtin.c (do_match): Ditto.
	* command.y (append_statement): Ditto.
	* debug.c (gprintf, serialize): Ditto.
	* field.c (set_FIELDWIDTHS): Ditto.
	* io.c.c (grow_iop_buffer): Ditto.
	* profile.c (pp_string, pp_group3): Ditto.

2014-12-14         Andrew J. Schorr     <aschorr@telemetry-investments.com>

	* array.c (concat_exp): Do not waste a byte at the end of a string.
	* awkgram.y (common_exp): Ditto.
	* builtin.c (do_substr): Ditto.
	* eval.c (set_OFS): Ditto.
	* field.c (rebuild_record): Ditto.
	* gawkapi.h (r_make_string): Ditto.
	* interpret.h (r_interpret): Ditto for Op_assign_concat.
	* node.c (r_format_val, r_dupnode, make_str_node, str2wstr, wstr2str):
	Ditto.
	* re.c (make_regexp): Ditto.

2014-12-20         Arnold D. Robbins     <arnold@skeeve.com>

	Enable non-fatal output on per-file or global basis,
	via PROCINFO.

	* awk.h (RED_NON_FATAL): New redirection flag.
	* builtin.c (efwrite): If RED_NON_FATAL set, just set ERRNO and return.
	(do_printf): Check errflg and if set, set ERRNO and return.
	(do_print): Ditto.
	(do_print_rec): Ditto.
	* io.c (redflags2str): Update table.
	(redirect): Check for global PROCINFO["nonfatal"] or for
	PROCINFO[file, "nonfatal"] and don't fail on open if set.
	Add RED_NON_FATAL to flags.
	(in_PROCINFO): Make smarter and more general.

2014-12-12        Stephen Davies         <sdavies@sdc.com.au>

	Improve comment handling in pretty printing.

	* awk.h (comment_type): New field in the node.
	(EOL_COMMENT, FULL_COMMENT): New defines.
	* awkgram.y (block_comment): New variable.
	(check_comment): New function.
	(grammar): Add code to handle comments as needed.
	(get_comment): Now takes a flag indicating kind of comment.
	(yylex): Collect comments appropriately.
	(append_rule): Ditto.
	* profile.c (pprint): Smarten up comment handling.
	Have printing \n take comments into account.
	(end_line): New function.
	(pp_func): Better handling of function comments.

2014-12-10         Arnold D. Robbins     <arnold@skeeve.com>

	* dfa.c: Sync with GNU grep.

2014-11-26         Arnold D. Robbins     <arnold@skeeve.com>

	* builtin.c (do_sub): Improve wording of gensub warnings.

2014-11-25         Arnold D. Robbins     <arnold@skeeve.com>

	* builtin.c (do_sub): For gensub, add more warnings for invalid
	third argument.

2014-11-23         Arnold D. Robbins     <arnold@skeeve.com>

	* awk.h: Move all inline functions to the bottom of the file.
	Keeps modern GCC happier.

2014-11-22         Arnold D. Robbins     <arnold@skeeve.com>

	* awk.h (emalloc, realloc): Redefine in terms of ...
	(emalloc_real, eralloc_real): New static inline functions.
	(fatal): Move definition up.
	* gawkmisc.c (xmalloc): If count is zero, make it one for older
	mallocs that require size > 0 (such as z/OS).

2014-11-21         Arnold D. Robbins     <arnold@skeeve.com>

	* main.c: Remove a debugging // comment.
	* NOTES: Removed.

	Unrelated:

	Revert changes of 2014-11-20 from Paul Eggert. Causes failures
	on z/OS.

	Unrelated: Avoid unnecessary copying of $0.

	* interpret.h (UNFIELD): New macro.
	(r_interpret): Use it where *lhs is assigned to.

2014-11-20  Paul Eggert  <eggert@cs.ucla.edu>

	Port to systems where malloc (0) and/or realloc(P, 0) returns NULL.
	* gawkmisc.c (xmalloc):
	* xalloc.h (realloc):
	Do not fail if malloc(0) or realloc(P, 0) returns NULL.
	Fail only when the allocator returns null when attempting to
	allocate a nonzero number of bytes.

2014-11-19         Arnold D. Robbins     <arnold@skeeve.com>

	Infrastructure upgrades:

	* Automake 1.14.1, Gettext 0.19.3, Libtool 2.4.3.
	* compile, extension/build-aux/compile: New files.

2014-11-19  gettextize  <bug-gnu-gettext@gnu.org>

	* configure.ac (AM_GNU_GETTEXT_VERSION): Bump to 0.19.3.

2014-11-16         Arnold D. Robbins     <arnold@skeeve.com>

	* interpret.h: Revert change of 2014-11-11 since it breaks
	certain uses.

	Unrelated:

	* dfa.c: Sync with GNU grep.

2014-11-15         Arnold D. Robbins     <arnold@skeeve.com>

	* array.c, awk.h, awkgram.y, builtin.c, dfa.c, eval.c, field.c,
	interpret.h, io.c, main.c, mpfr.c, node.c, re.c, regex_internal.h,
	replace.c: Remove all uses of MBS_SUPPORT.
	* regex_internal.h: Disable wide characters on DJGPP.
	* mbsupport.h: Rework to be needed only for DJGPP.

2014-11-11         Arnold D. Robbins     <arnold@skeeve.com>

	Don't let memory used increase linearly in the size of
	the input.  Problem reported by dragan legic
	<dragan.legic@yandex.ru>.

	* field.c (set_record): NUL-terminate the buffer.
	* interpret.h (r_interpret): Op_field_spec: if it's $0, increment
	the valref.  Op_store_var: if we got $0, handle it appropriately.

2014-11-10         Arnold D. Robbins     <arnold@skeeve.com>

	Reorder main.c activities so that we can set a locale on the
	command line with the new, for now undocumented, -Z option.

	* main.c (parse_args, set_locale_stuff): New functions.
	(stopped_early): Made file level static.
	(optlist, optab): Add new argument.
	(main): Adjust ordering and move inline code into new functions.

2014-11-09         Andrew J. Schorr     <aschorr@telemetry-investments.com>

	* gawkapi.c (node_to_awk_value): When the type wanted is AWK_UNDEFINED
	and a it's a Node_val set to Nnull_string, return AWK_UNDEFINED instead
	of AWK_NUMBER 0.

2014-11-06         Andrew J. Schorr     <aschorr@telemetry-investments.com>

	* awk.h (redirect_string): First argument should be const.  Add a new
	extfd argument to enable extensions to create files with pre-opened
	file descriptors.
	(after_beginfile): Declare function used in both eval.c and gawkapi.c.
	* eval.c (after_beginfile): Remove extern declaration now in awk.h.
	* gawkapi.c (api_get_file): Implement API changes to return
	awk_input_buf_t and/or awk_output_buf_t info, as well as accept an
	fd for inserting an opened file into the table.
	* gawkapi.h (gawk_api): Modify the api_get_file declaration to
	return awk_bool_t and add 3 new arguments -- a file descriptor
	for inserting an already opened file, and awk_input_buf_t and
	awk_output_buf_t to return info about both input and output.
	(get_file): Add new arguments to the macro.
	* io.c (redirect_string): First arg should be const, and add a new
	extfd arg so extensions can pass in a file that has already been
	opened by the extension.  Use the passed-in fd when appropriate,
	and pass it into two_way_open.
	(redirect): Pass new fd -1 arg to redirect_string.
	(two_way_open): Accept new extension fd parameter and open it
	as a socket.

2014-11-05         Andrew J. Schorr     <aschorr@telemetry-investments.com>

	* io.c (retryable): New function to indicate whether I/O can be
	retried for this file instead of throwing a hard error.
	(get_a_record) Check whether this file is configured for retryable
	I/O before returning nonstandard -2.

2014-11-03         Norihiro Tanaka       <noritnk@kcn.ne.jp>

	* re.c (research): Use dfa superset to improve matching speed.

2014-11-02         Arnold D. Robbins     <arnold@skeeve.com>

	* profile.c (div_on_left_mul_on_right): New function.
	(parenthesize): Call it.

2014-10-30         Arnold D. Robbins     <arnold@skeeve.com>

	* configure: Regenerated after fix to m4/readline.m4.

	Unrelated; fixes to profiling. Thanks to Hermann Peifer and
	Manuel Collado for pointing out problems:

	* profile.c (pprint): For Op_unary_minus, parenthesize -(-x)
	correctly.
	(prec_level): Get the levels right (checked the grammar).
	(is_unary_minus): New function.
	(pp_concat): Add checks for unary minus; needs to be parenthesized.

2014-10-30         Andrew J. Schorr     <aschorr@telemetry-investments.com>

	* NEWS: Mention installation of /etc/profile.d/gawk.{csh,sh}.

2014-10-29         Andrew J. Schorr     <aschorr@telemetry-investments.com>

	* configure.ac (AC_CONFIG_FILES): Add extras/Makefile.
	* Makefile.am (SUBDIRS): Add extras.
	* extras: Add new subdirectory.

2014-10-29         Arnold D. Robbins     <arnold@skeeve.com>

	* dfa.c: Sync with GNU grep. Again, again.

2014-10-28         Arnold D. Robbins     <arnold@skeeve.com>

	* dfa.c: Sync with GNU grep. Again.

2014-10-25         Arnold D. Robbins     <arnold@skeeve.com>

	* dfa.c: Sync with GNU grep.

2014-10-17         John E. Malmberg      <wb8tyw@qsl.net>

	* ext.c (close_extensions): Test for null pointer since
	since this can be called by signal handler before the
	pointers are initialized.

2014-10-15         Arnold D. Robbins     <arnold@skeeve.com>

	Make sane the handling of AWKPATH and AWKLIBPATH:

	1. Don't explicitly search "."; it must be in the path either
	physically or as null element a la the shell's $PATH
	2. If environment's value was empty, use built-in default value.
	3. Set ENVIRON["AWK*PATH"] to the path used.

	* io.c (path_info): Remove try_cwd member.
	(get_cwd): Removed, not needed anymore.
	(do_find_source): Don't do explicit check in current directory.
	It must come from the AWKPATH or AWKLIBPATH variable.
	* main.c (path_environ): If value from environment was empty,
	set it to the default.  This is how gawk has behaved since 2.10.

2014-10-13         Arnold D. Robbins     <arnold@skeeve.com>

	* regcomp.c (__re_error_msgid): Make error message for REG_EBRACK
	more helpful - also used for unmatched [:, [., [=.
	Thanks to Davide Brini for raising the issue.

2014-10-12         KO Myung-Hun          <komh78@gmail.com>

	Fixes for OS/2:

	* Makefile.am (install-exec-hook, uninstall-links): Use $(EXEEXT).
	* getopt.h: Redefinitions if using KLIBC.
	* io.c (_S_IFDIR, _S_IRWXU): Define if the more standard versions
	are available.

2014-10-12         Arnold D. Robbins     <arnold@skeeve.com>

	* README: Remove Pat Rankin from VMS duties, per his request.

2014-10-08         Arnold D. Robbins     <arnold@skeeve.com>

	* dfa.c: Sync with GNU grep.

2014-10-05         Arnold D. Robbins     <arnold@skeeve.com>

	* profile.c (pprint): Fix typo in header. Sheesh.

	Unrelated:

	* awkgram.y (mk_program): Add a comment that we don't need to
	clear the comment* variables.

2014-10-04         Arnold D. Robbins     <arnold@skeeve.com>

	* profile.c (pp_string_fp): Fix breaklines case to actually
	output the current letter. This broke at gawk 4.0.0. Sigh.
	Thanks to Bert Bos (bert@w3.org) for the report.

2014-10-03	Stephen Davies		<sdavies@sdc.com.au>

	* awkgram.y (program_comment): Renamed from comment0.
	(function_comment): Renamed from commentf.

2014-10-02         Arnold D. Robbins     <arnold@skeeve.com>

	* awkgram.y, profile.c: Minor white space cleanups.

2014-10-01         Arnold D. Robbins     <arnold@skeeve.com>

	Fix a few compile warnings:

	* awkgram.y (split_comment): Make static.
	General: Remove some unused variables, clean up some whitepace nits.

	* profile.c (indent): Add some braces to turn off compiler warnings.

2014-09-29         Andrew J. Schorr     <aschorr@telemetry-investments.com>

	* main.c (main): In optlist, it should say "h", not "h:", since there
	is no argument for the help option.  Thanks to Joep van Delft for
	the bug report.

2014-09-29         Arnold D. Robbins     <arnold@skeeve.com>

	* gawkapi.h: Minor edits to sync with documentation. Does not
	influence the behavior of the API.

2014-09-28         Arnold D. Robbins     <arnold@skeeve.com>

	* command.y (cmdtab): Add "where" as an alias for "backtrace".
	Finally!

	Unrelated:

	* dfa.c: Sync with GNU grep.

2014-09-27         Arnold D. Robbins     <arnold@skeeve.com>

	* awkgram.y (check_for_bad): Bitwise-and the bad character with 0xFF
	to avoid sign extension into a large integer.

	Unrelated:

	* configure.ac: Add an option to enable locale letters in identifiers.
	Undocumented and subject to being rescinded at any time in the future.
	* NEWS: Mention to look at configure --help.

	Unrelated:

	* profile.c (pprint): Use "rule(s)" instead of "block(s)" in the
	header.

2014-09-23         Arnold D. Robbins     <arnold@skeeve.com>

	* awkgram.y (yylex): Don't check for junk characters inside
	quoted strings.  Caused issues on DJGPP and Solaris.

	Unrelated:

	* io.c (devopen): Straighten things out with respect to
	compatibility with BWK awk.

2014-09-19         Arnold D. Robbins     <arnold@skeeve.com>

	* awkgram.y: Further commentary as to the treacherousness
	of isalnum and isalpha.

2014-09-15         Arnold D. Robbins     <arnold@skeeve.com>

	Finish removing use of isalpha and isalnum.

	* awk.h (is_alpha, is_alnum, is_identchar): Add declarations.
	* awkgram.y (yylex): Use is_alpha.
	(is_alpha, is_alnum): New functions.
	(is_identchar): Use is_alnum.
	* builtin.c (r_format_tree): Use is_alpha, is_alnum.
	* command.y (yylex): Use is_alpha, is_identchar.
	* ext.c (is_letter): Use is_alpha.
	(is_identifier_char): Removed; replaced uses with is_identchar.
	* main.c (arg_assign): Use is_alpha, is_alnum.
	* node.c (r_force_number): Use is_alpha.

2014-09-14         Arnold D. Robbins     <arnold@skeeve.com>

	* awkgram.y (is_identchar): Change from simple macro to function
	since use of isalnum() let non-ASCII letters slip through into
	identifiers.

2014-09-13	Stephen Davies		<sdavies@sdc.com.au>

	When doing pretty-printing (but not profiling), include the original
	comments in the output.

	General rules:

	Pretty printing:
		- Do NOT indent by a tab
		- Do NOT print the header comments ("# BEGIN rules", etc.)
		- DO print the comments that are in the program

	Profiling:
		- DO indent by a tab
		- DO print the header comments
		- Do NOT print the program's original comments

	* awkgram.y (comment0, commentf): New varibles that are  pointers to
	program and function comments.
	(get_comment): New function that retrieves consecutive comment lines
	and empty lines as a unit).
	(split_comment): New function: iff first block in the program is a
	function and it is predeeded by comments, take the last non-blank
	line as function comment and any preceeding lines as program comment.)

	Following token rules were changed to handle comments:

	* awkgram.y (pattern, LEX_BEGIN, LEX_END, LEX_BEGINFILE, LEX_ENDFILE,
	action, function_prologue, statements): Update to handle comments.
				
	Following functions were changed to handle comments:

	* awkgram.y (mk_program, mk_function, allow_newline and yylex): Update
	to handle comments. (Also fixed typo in case '\\'.)

	* profile.c (print_comment): New function to format comment printing.
	(indent, pprint, dump_prog, pp_func): Changed to handle comments and
	the revised indentation rules.

2014-09-07         Arnold D. Robbins     <arnold@skeeve.com>

	* awk.h: Move libsigsegv stuff to ...
	* main.c: here. Thanks to Yehezkel Bernat for motivating
	the cleanup.
	* symbol.c (make_symbol, install, install_symbol): Add const to
	first parameter. Adjust decls and fix up uses.

2014-09-05         Arnold D. Robbins     <arnold@skeeve.com>

	Add builtin functions to FUNCTAB for consistency.

	* awk.h (Node_builtin_func): New node type.
	(install_builtins): Declare new function.
	* awkgram.y [DEBUG_USE]: New flag value for debug functions; they
	don't go into FUNCTAB.
	(install_builtins): New function.
	* eval.c (nodetypes): Add Node_builtin_func.
	* interpret.h (r_interpret): Rework indirect calls of built-ins
	since they're now in the symbol table.
	* main.c (main): Call `install_builtins'.
	* symbol.c (install): Adjust for Node_builtin_func.
	(load_symbols): Ditto.

2014-09-04         Arnold D. Robbins     <arnold@skeeve.com>

	* profile.c (pprint): Case Op_K_for: Improve printing of
	empty for loop header.

	Unrelated: Make indirect function calls work for built-in and
	extension functions.

	* awkgram.y (lookup_builtin): New function.
	* awk.h (builtin_func_t): New typedef.
	(lookup_builtin): Declare it.
	* interpret.h (r_interpret): For indirect calls, add code to
	find and call builtin functions, and call extension functions.

2014-09-01         Arnold D. Robbins     <arnold@skeeve.com>

	* builtin.c (do_substr): Return "" instead of null string in case
	result is passed to length() with --lint. Based on discussions in
	comp.lang.awk.

	Unrelated:

	* interpret.h (r_interpret): For indirect function call, separate
	error message if lookup returned NULL. Otherwise got a core dump.
	Thanks to "Kenny McKormack" for the report in comp.lang.awk.

2014-08-27         Arnold D. Robbins     <arnold@skeeve.com>

	* configure.ac: Add test for strcasecmp.
	* regcomp.c: Remove special case code around use of strcasecmp().
	* replace.c: Include missing/strncasecmp.c if either strcasecmp()
	or strncasecmp() aren't available.

2014-08-26         Arnold D. Robbins     <arnold@skeeve.com>

	* regcomp.c, regex_internal.c: Sync with GBLIC. Why not.

	Unrelated:

	Remove support for MirBSD. It uglified the code too much
	for no discernable gain.

	* configure.ac: Remove check for MirBSD and define of
	LIBC_IS_BORKED.
	* dfa.c: Remove code depending on LIBC_IS_BORKED.
	* main.c: Ditto.
	* regcomp.c: Ditto.
	* NEWS: Updated.

2014-08-24         Arnold D. Robbins     <arnold@skeeve.com>

	* regex.h: Remove underscores in names of parameters in function
	declarations. Tweak names as neeeded.

2014-08-20         Arnold D. Robbins     <arnold@skeeve.com>

	* node.c (parse_escape): Max of 2 digits after \x.

2014-08-18         Arnold D. Robbins     <arnold@skeeve.com>

	* symbol.c: General formatting cleanup.

2014-08-15         Arnold D. Robbins     <arnold@skeeve.com>

	* main.c (usage): Adjust whitespace for -L and add "invalid"
	as a possible value for it.  Report from Robert P. J. Day
	<rpjday@crashcourse.ca>.

2014-08-14         Arnold D. Robbins     <arnold@skeeve.com>

	* Makefile.am (SUBDIRS): Put awklib after doc so that examples
	get extracted when the doc changes.

2014-08-13         Arnold D. Robbins     <arnold@skeeve.com>

	* builtin.c (do_sub): Move initial allocation of the replacement
	string down towards code to do the replacement, with a (we hope)
	better guesstimate of how much to initially allocate. The idea
	is to avoid unnecessary realloc() calls by making a better guess
	at how much to allocate.  This came up in an email discussion
	with Tom Dickey about mawk's gsub().

2014-08-12         Juergen Kahrs <jkahrs@users.sourceforge.net>

	* cmake/configure.cmake:
	* cmake/package.cmake: Copyright update.
	* README.cmake:
	* README_d/README.cmake: Moved file.

2014-08-12         Arnold D. Robbins     <arnold@skeeve.com>

	OFS being set should rebuild $0 using previous OFS if $0
	needs to be rebuilt. Thanks to Mike Brennan for pointing this out.

	* awk.h (rebuild_record): Declare.
	* eval.c (set_OFS): If not being called from var_init(), check
	if $0 needs rebuilding. If so, parse the record fully and rebuild it.
	Make OFS point to a separate copy of the new OFS for next time, since
	OFS_node->var_value->stptr was already updated at this point.
	* field.c (rebuild_record): Is now extern instead of static.
	Use OFS and OFSlen instead of the value of OFS_node.

	Unrelated:

	* Makefile.am (RM): Define for makes that don't have it,
	such as on OpenBSD.  Thanks to Jeremie Courreges-Anglas
	<jca@wxcvbn.org> for the report.

2014-08-05         Arnold D. Robbins     <arnold@skeeve.com>

	Bug fix: For MPFR sqrt(), need to set precision of result to be
	the same as that of the argument. Doesn't hurt other functions.
	See test/mpfrsqrt.awk. Thank to Katie Wasserman <katie@wass.net>
	for the bug report.

	* mpfr.c (do_mpfr_func): New function. Runs code for MPFR functions
	while still enabling debugging. Add call here to mpfr_set_prec().
	Original code from SPEC_MATH macro.
	(SPEC_MATH): Change macro to call do_mpfr_func().

	Next MPFR bug fix: The % operator gave strange results for negative
	numerator. Thanks again to Katie Wasserman for the bug report.

	* mpfr.c (mpg_mod): Use mpz_tdiv_qr() instead of mpz_mod(). From
	the GMP doc, mpz_mod() should have worked; it's not clear why
	it doesn't.

2014-08-03         Arnold D. Robbins     <arnold@skeeve.com>

	* builtin.c (format_tree): Don't need to check return value of
	wctombr for -2. Thanks to Eli Zaretskii for pointing this out.

	Unrelated:

	* gawkapi.h: Fix doc for API get_record - errcode needs to
	be greater than zero.
	* interpret.h (r_interpret): Move setting of ERRNO to here, from ...
	* io.c (inrec): ... here. Makes the code cleaner.

2014-08-03         Andrew J. Schorr     <aschorr@telemetry-investments.com>

	* awkgram.y (getfname): Match on either ptr or ptr2 so --profile
	will work in -M (MPFR bignum) mode.

2014-07-31         Arnold D. Robbins     <arnold@skeeve.com>

	* builtin.c (format_tree): Make %c handling more sane on Windows.
	Rework the lint messages.

	Unrelated:

	* dfa.c: Sync with GNU grep. Mainly white space differences.

	Unrelated:

	* mpfr.c (cleanup_mpfr): New function to deallocate _mpf_t1
	and _mpf_t2; removes some valgrind warnings.
	* awk.h (cleanup_mpfr): Add declaration.
	* main.c (main): Add call to `cleanup_mpfr'.

	Fix memory leak:

	* mpfr.c (do_mpfr_div): Add unref to denominator and numerator
	to not leak memory. Thanks to Katie Wasserman <katie@wass.net>
	for isolating the problem to that routine.

2014-07-25         Arnold D. Robbins     <arnold@skeeve.com>

	* main.c (main): Add a warning message if -M is used and gawk was
	compiled without MPFR/GMP.

2014-07-24         Arnold D. Robbins     <arnold@skeeve.com>

	* main.c (usage): Put text for `-n' *after* text for `-m'.
	Report from Robert P. J. Day <rpjday@crashcourse.ca>.

	Fix problems with I/O errors reported by Assaf Gordon
	<assafgordon@gmail.com>:

	* io.c (inrec): Change type to bool to make calling easier. Add
	check in non-EOF case for error, and if so, return false.
	Update ERRNO in case there is an ENDFILE block.
	* awk.h (inrec): Change type in declaration.
	* interpret.h (r_interpret): Change call of inrec() to boolean
	notation.

2014-07-10         Arnold D. Robbins     <arnold@skeeve.com>

	New `div()' function to do integer division and remainder;
	mainly useful for use with GMP integers. Thanks to
	Katie Wasserman <katie@wass.net> for the suggestion.

	* awk.h (do_div, do_mpfr_div): Declare new functions.
	* builtin.c (do_div): New function.
	* mpfr.c (do_mpfr_div): New function.
	* awkgram.y (tokentab): New entry.
	(snode): Add check for do_div/do_mpfr_div to make 3rd arg
	be an array.
	* NEWS: Updated.
	* TODO: Updated.

2014-07-10         Arnold D. Robbins     <arnold@skeeve.com>

	* awkgram.y (check_for_bad): New routine to do the fatal message,
	with smarter checking.
	(nextc): Call it as appropriate.

	* builtin.c (format_tree): Add check for bad returns from mbrlen
	to avoid trying to malloc (size_t) -1 bytes. Thanks to
	mail.green.fox@gmail.com for the bug report.

2014-07-03         Arnold D. Robbins     <arnold@skeeve.com>

	* awkgram.y (nextc): Add bool check_for_bad parameter to check
	for bad characters in the source program.
	(yylex): Adjust calls.

2014-06-24         Arnold D. Robbins     <arnold@skeeve.com>

	* main.c (main): The --pretty-print option no longer runs the
	program.  This removes the need for the GAWK_NO_PP_RUN environment var.
	* NEWS: Updated.
	* TODO: Updated.

2014-06-22         Paul Eggert          <eggert@penguin.cs.ucla.edu>

	Bring in from GNULIB:

	regex: fix memory leak in compiler
	Fix by Andreas Schwab in:
	https://sourceware.org/ml/libc-alpha/2014-06/msg00462.html
	* lib/regcomp.c (parse_expression): Deallocate partially
	constructed tree before returning error.

2014-06-19         Arnold D. Robbins     <arnold@skeeve.com>

	* builtin.c (do_sub): Add more info to leading comment.
	Add some whitespace in the code.

2014-06-08         Arnold D. Robbins     <arnold@skeeve.com>

	* dfa.c: Sync with GNU grep.

2014-06-03         Arnold D. Robbins     <arnold@skeeve.com>

	* dfa.c (mbs_to_wchar): Define a macro if not MBS.

2014-05-29         Arnold D. Robbins     <arnold@skeeve.com>

	* dfa.c: Sync with GNU grep.

2014-05-26         Arnold D. Robbins     <arnold@skeeve.com>

	* io.c (inetfile): Change return type to bool.  Wrap code
	with ifdef HAVE_SOCKETS so that it'll compile on DJGPP.

2014-05-22         Andrew J. Schorr     <aschorr@telemetry-investments.com>

	Allow any redirected getline inside BEGINFILE/ENDFILE.

	* awkgram.y (LEX_GETLINE): Only require a redirection and not also
	a variable if getline is in a BEGINFILE or ENDFILE rule.
	* interpret.h (Op_K_getline_redir): Remove check and fatal error.

2014-05-20         Arnold D. Robbins     <arnold@skeeve.com>

	* dfa.c (dfaexec): Minor sync with GNU grep.

2014-05-14         Arnold D. Robbins     <arnold@skeeve.com>

	* custom.h (_GL_PURE): Move definition to here. Sigh.
	* dfa.h, dfa.c: Sync with GNU grep. Sigh.

	Unrelated:

	* custom.h: Remove stuff for Ultrix 4.3. No one has such
	systems anymore; this just got missed earlier.

2014-05-11         Arnold D. Robbins     <arnold@skeeve.com>

	* debug.c (do_eval): Repair fix of 2014-05-09 and use
	assoc_remove to take @eval out of the function table.
	* symbol.c: Fix a comment.  This file needs some work.

2014-05-10         Arnold D. Robbins     <arnold@skeeve.com>

	* io.c (get_a_record): Finish TERMNEAREND handling in case
	we don't have a regular file but aren't going to get more data.
	Added some additional comments.

2014-05-09         Arnold D. Robbins     <arnold@skeeve.com>

	* debug.c (do_eval): Don't free `f' which points into the context
	that was previously freed. Bug reported by Jan Chaloupka
	<jchaloup@redhat.com>.  Apparently introduced with move to
	SYMTAB and FUNCTAB, but only showed up on Fedora 20 and Ubuntu 14.04,
	which have a newer glibc.
	(do_eval): Fix a memory leak seen by valgrind on Fedora 20 and
	Ubuntu 14.04: the new SRCFILE that is added wasn't released.

	Unrelated:

	* io.c (get_a_record): Handle return of TERMNEAREND when the
	entire file has been read into the buffer and we're using a
	regex for RS. Bug report by Grail Dane <grail69@hotmail.com>.

2014-05-04         Arnold D. Robbins     <arnold@skeeve.com>

	* debug.c (debug_prog): Change check for GAWK_RESTART so that it
	actually works. Bug fix: run command in debugger would start
	over again but not actually start running the program.

2014-04-25         Andrew J. Schorr     <aschorr@telemetry-investments.com>

	* io.c (two_way_open): In forked child, reset SIGPIPE to SIG_DFL.
	Fixes problems with "broken pipe" errors from child processes,
	restoring 4.1.0 and earlier behavior. Thanks to Daryl F
	<wyatt@prairieturtle.ca> for the report.
	(gawk_popen): Ditto.

2014-04-25         Arnold D. Robbins     <arnold@skeeve.com>

	* dfa.h, dfa.c: Merge with GNU grep; lots of forward motion.

2014-04-24         Arnold D. Robbins     <arnold@skeeve.com>

	Update xalloc.h for pending merge with dfa.

	* xalloc.h (xstrdup): Implement this.
	(x2nrealloc): Incorporate changed logic from GNULIB.

2014-04-20         Andrew J. Schorr     <aschorr@telemetry-investments.com>

	* io.c (struct inet_socket_info): Define new structure
	for use in parsing special socket filenames.
	(inetfile): Parse all components of the special socket filename
	into the struct inet_socket_info.  Returns true only if it is a
	valid socket fliename, unlike the previous version which checked
	for the '/inet[46]?/' prefix only.
	(redirect): Patch to use updated inetfile() function.
	(devopen): Remove logic to parse socket filenames, since this has
	been moved into the inetfile() function.
	(two_way_open): Update args to inetfile().

2014-04-20         Arnold D. Robbins     <arnold@skeeve.com>

	* builtin.c (do_rand): Make calls to random() in predictable
	order to avoid order of evaluation differences amongst compilers.
	Thanks to Anders Magnusson <ragge@ludd.ltu.se> (of the PCC team)
	for the suggestion.

2014-04-18         Arnold D. Robbins     <arnold@skeeve.com>

	* configure.ac: Change adding of -export-dynamic for GCC to be
	-Wl,-export-dynamic, which then works for PCC also.

2014-04-11         Arnold D. Robbins     <arnold@skeeve.com>

	* io.c (closemabyesocket): Define if not defined, e.g. building
	without socket code. Thanks to dave.gma@googlemail.com (Dave Sines)
	for the report.

2014-04-08         Arnold D. Robbins     <arnold@skeeve.com>

	* 4.1.1: Release tar ball made.

2014-04-08         Arnold D. Robbins     <arnold@skeeve.com>

	* README: Update.
	* configure.ac: Bump version.

2014-04-03         Arnold D. Robbins     <arnold@skeeve.com>

	* regcomp.c (parse_bracket_exp): Move a call to `re_free' inside
	an ifdef. Makes the code marginally cleaner.

2014-03-30         Arnold D. Robbins     <arnold@skeeve.com>

	* dfa.c: Sync with GNU grep.

2014-03-28         Arnold D. Robbins     <arnold@skeeve.com>

	* configure.ac: Remove duplicate AC_HEADER_TIME and rearrange
	order of macros some. May help on older systems.

2014-03-23         Arnold D. Robbins     <arnold@skeeve.com>

	* dfa.c: Move include of dfa.h around for correct building
	on Irix. Thanks to Nelson H.F. Beebe for the report.

	Unrelated:

	* .gitignore: Simplify .dSYM pattern for Mac OS X.

2014-03-21         Arnold D. Robbins     <arnold@skeeve.com>

	* dfa.c (using_simple_locale): Add ifdefs in case there is no
	locale support at all. Thanks to Scott Deifik for the report.

	Unrelated:

	* main.c (UPDATE_YEAR): Set to 2014.

2014-03-17         Arnold D. Robbins     <arnold@skeeve.com>

	* .gitignore: Add .dSYM directories for Mac OS X.
	Thanks to Hermann Peifer for the suggestion.

2014-03-10         Arnold D. Robbins     <arnold@skeeve.com>

	* dfa.h, dfa.c: Sync with grep. Yet again.
	* regex_internal.c (built_wcs_upper_buffer, build_upper_buffer):
	Fixes from GNULIB for mixed case matching on Mac OS X.

	Unrelated:

	* builtin.c (format_tree): Smarten handling of %' flag. Always
	pass it in for floating point formats. Then only add the
	thousands_sep if there is one. Also, allow for thousands_sep
	to be a string, not just one character.  Thanks to Michal Jaegermann
	for the report.

2014-03-08         Andrew J. Schorr     <aschorr@telemetry-investments.com>

	* gawkapi.c (api_impl): Add memory allocation function pointers.
	* gawkapi.h (GAWK_API_MINOR_VERSION): Bump.
	(gawk_api_t): Add memory allocation function pointers api_malloc,
	api_calloc, api_realloc, and api_free.
	(gawk_malloc, gawk_calloc, gawk_realloc, gawk_free): New macros.
	(emalloc): Replace malloc with gawk_malloc.
	(erealloc): Replace erealloc with gawk_erealloc.

2014-03-05         Arnold D. Robbins     <arnold@skeeve.com>

	Straighten out enumerated types some more.

	* awk.h (add_srcfile): Fix type of first parameter.
	* awkgram.y (add_srcfile, do_add_srcfile): Ditto.
	* cmd.h (A_NONE): New enum nametypeval.
	* command.y (argtab): Use it in final value.
	* ext.c (make_builtin): Use awk_false, awk_true.
	* io.c (init_output_wrapper): Use awk_false.

	Unrelated:

	* debug.c (do_commands): Initialize num to silence warnings.
	Thanks to Michal Jaegermann.

	Unrelated:

	* builtin.c (do_mktime): Change lint warning for minutes to
	check against 59, not 60.  Thanks to Hermann Peifer for the report.

2014-03-03         Arnold D. Robbins     <arnold@skeeve.com>

	* dfa.c: Sync with grep. Yet again.

2014-02-28         Arnold D. Robbins     <arnold@skeeve.com>

	* dfa.c: Sync with grep. Looks like good improvement with
	respect to bracket expressions.

2014-02-27         Arnold D. Robbins     <arnold@skeeve.com>

	Fixes for enum/int mismatches as warned by some compilers.

	* awk.h (ANONE): New enum for array sorting.
	* array.c (assoc_list): Use it.
	* builtin.c (format_tree): New MP_NONE value.
	* gawkapi.c: Use awk_false and awk_true everywhere instead of
	false and true.

2014-02-26         Arnold D. Robbins     <arnold@skeeve.com>

	* configure.ac: Set up do-nothing extension/Makefile on
	MirBSD also.

2014-02-21         Arnold D. Robbins     <arnold@skeeve.com>

	* dfa.h, dfa.c (parse_bracket_exp): Sync with grep.

2014-02-20         Arnold D. Robbins     <arnold@skeeve.com>

	* regex.h, regex.c, regex_internal.c, regex_internal.h: Sync
	with GLIBC. Mainly copyright updates.
	* getopt.c, getopt.h, getopt1.c, getopt_int.h: Ditto.
	* dfa.c (parse_bracket_exp): Sync with grep, where they restored
	the buggy code.  Sigh.

	Unrelated:

	* NEWS: Typo fix.
	* interpret.h (r_interpret): Init a variable for BEGINFILE to avoid
	compiler warnings. Thanks to Michal Jaegermann.

2014-02-15         Arnold D. Robbins     <arnold@skeeve.com>

	* awkgram.c, command.c: Regenerated - Bison 3.0.2.

2014-02-04         Arnold D. Robbins     <arnold@skeeve.com>

	* dfa.c (to_uchar): Make use of this. Syncs with GNU grep.

2014-02-03         Arnold D. Robbins     <arnold@skeeve.com>

	* awkgram.y (negate_num): Bracket `tval' in #ifdef MPFR since it's
	only used in that code.

2014-01-31         Arnold D. Robbins     <arnold@skeeve.com>

	* Makefile.am (dist-hook): Improve creation of pc/config.h. We
	have to jump through a lot of hoops for 'make distcheck' to
	actually work.

2014-01-30         Arnold D. Robbins     <arnold@skeeve.com>

	* Makefile.am (dist-hook): Improve creation of pc/config.h to copy
	the new file into the distribution directory being created.
	Also, put the temporary files into /tmp.

2014-01-28         Arnold D. Robbins     <arnold@skeeve.com>

	* awkgram.y (negate_num): If just a double, return. Fixes a bug
	that showed up on 32-bit systems with MPFR. Thanks to Eli Zaretskii
	and Corinna Vinschen for the report.  Also, free the MPZ integer.
	Thanks to valgrind for the report.

	Unrelated:

	* dfa.c: Sync with GNU grep - removed some special cased code
	for grep.

2014-01-24         Arnold D. Robbins     <arnold@skeeve.com>

	* configure.ac, field.c: Update copyright year.

2014-01-19         Arnold D. Robbins     <arnold@skeeve.com>

	* awkgram.y (negate_num): Handle the case of -0 for MPFR; the sign
	was getting lost. Thanks to Hermann Peifer for the report.

2014-01-18         Arnold D. Robbins     <arnold@skeeve.com>

	* dfa.c (parse_bracket_exp): Sync with GNU grep, which now uses
	gawk's code for RRI in single-byte locales!  Hurray.

2014-01-16         Arnold D. Robbins     <arnold@skeeve.com>

	* configure.ac: For z/OS, restore creation of do-nothing
	Makefile in extension directory.

2014-01-14         Arnold D. Robbins     <arnold@skeeve.com>

	* field.c (do_split): Make sure split() gets FS value if no
	third arg even after FPAT was set. Thanks to Janis Papanagnou
	for the report.

2014-01-13         Arnold D. Robbins     <arnold@skeeve.com>

	* README: Fix John Malmberg's email address.

2014-01-12         Arnold D. Robbins     <arnold@skeeve.com>

	* awkgram.y:  Update copyright year.
	(func_use): Simplify code.
	* command.y:  Update copyright year.
	* ext.c:  Update copyright year.
	(make_builtin): Small simplification.
	(make_old_builtin): Make code consistent with make_builtin(), add
	call to track_ext_func().
	* bootstrap.sh: Update copyright year. Remove touch of version.c
	since that file is no longer autogenerated.

2014-01-07         Arnold D. Robbins     <arnold@skeeve.com>

	* command.y (next_word): Move into ifdef for HAVE_LIBREADLINE,
	since it's only used by that code.
	* ext.c (load_old_ext): Minor improvements.

2014-01-03         Arnold D. Robbins     <arnold@skeeve.com>

	* config.guess, config.rpath, config.sub, depcomp,
	install-sh: Updated.
	* dfa.h, dfa.c: Sync with GNU grep; comment fix and copyright year.
	* NEWS: Updated some, including copyright year.

2013-12-26         Arnold D. Robbins     <arnold@skeeve.com>

	* README: Add John Malmberg for VMS.

2013-12-24         Arnold D. Robbins     <arnold@skeeve.com>

	* getopt.h: Add `defined(__sun)' to list of system that do get to
	include stdlib.h.  Needed for Illumos. Thanks to
	Richard Palo <richard.palo@free.fr> for the report.

2013-12-21         Mike Frysinger        <vapier@gentoo.org>

	* configure.ac: Add --disable-extensions flag to control
	compiling extensions.  Better for cross-compiling.
	(AC_CANONICAL_HOST): Added. Changed case statments appropriately.
	* Makefile.am (check-for-shared-lib-support): Removed.
	(check-recursive, all-recursive): Removed.

2013-12-21         Arnold D. Robbins     <arnold@skeeve.com>

	* config.guess: Updated.
	* configure, aclocal.m4: Updated based on automake 1.13.4.

2013-12-19         Arnold D. Robbins     <arnold@skeeve.com>

	* regexec.c (re_search_internal): Make sure `dfa' pointer is
	not NULL before trying to dereference it.

2013-12-16         Arnold D. Robbins     <arnold@skeeve.com>

	* configure.ac (AC_FUNC_VPRINTF): Remove. Not needed on current
	systems.
	* awk.h (HAVE_VPRINTF): Remove check.

2013-12-12         John E. Malmberg      <wb8tyw@qsl.net>

	* io.c (redirect): Add additional VMS error codes.
	(nextfile): Retry open after closing some files.

2013-12-10         Scott Deifik          <scottd.mail@sbcglobal.net>

	* io.c (closemaybesocket): Add definition for DJGPP.

2013-12-10         Arnold D. Robbins     <arnold@skeeve.com>

	* awk.h (Floor, Ceil): Remove declarations and VMS redefinitions.
	* floatcomp.c (Floor, Ceil): Removed, not needed. Move bracketing
	ifdef to the top of the file.
	* builtin.c (double_to_int): Use floor() and ceil().

2013-12-07         Arnold D. Robbins     <arnold@skeeve.com>

	* regex_internal.h (__attribute__): Define to empty if not GCC.
	* custom.h (__attribute__): Remove the definition from here; the
	right place was regex_internal.h.

2013-12-06         Arnold D. Robbins     <arnold@skeeve.com>

	No need to generate version.c from version.in.
	Thanks to John E. Malmberg <wb8tyw@qsl.net> for the suggestion.

	* version.in: Removed.
	* version.c: Use PACKAGE_STRING directly.
	* Makefile.am (EXTRA_DIST): Remove version.in.
	(distcleancheck_listfiles): Remove this rule.
	(MAINTAINERCLEANFILES): Remove this definition.
	(version.c): Remove the rule to create it.

2013-12-05         Arnold D. Robbins     <arnold@skeeve.com>

	Fixes for Z/OS.

	* custom.h (__attribute__): Define to empty.
	* dfa.c (parse_bracket_exp): Add a cast to quiet a warning.
	* regex.c: Correctly bracket include of <sys/param.h>.

	Unrelated:

	* debug.c (find_rule): Add a FIXME comment.

2013-12-03         John E. Malmberg	<wb8tyw@qsl.net>

	* io.c (redirect): Add additional VMS error code to check.
	(do_find_source): Append "/" if not a VMS filename.

2013-12-01         Andrew J. Schorr     <aschorr@telemetry-investments.com>

	* main.c (optab): Sort by long option name.

2013-11-27         Andrew J. Schorr     <aschorr@telemetry-investments.com>

	* main.c (optab): Add entry for --include.

2013-11-23         Arnold D. Robbins     <arnold@skeeve.com>

	* dfa.c: Merge from grep; minor fixes in how bit twiddling
	is done.

2013-11-01         Arnold D. Robbins     <arnold@skeeve.com>

	* dfa.c (lex): Reset laststart so that stuff like \s* works.
	Fix from grep.

2013-10-31         Arnold D. Robbins     <arnold@skeeve.com>

	* builtin.c (efwrite): If write error to stdout is EPIPE,
	die silently.  Thanks to Hermann Peifer for helping find this.

2013-10-22         Arnold D. Robbins     <arnold@skeeve.com>

	Revise error messages when writing to standard output or standard
	error to ignore EPIPE.  Add the ability based on an environment
	variable to get the source file and line number.

	* awk.h (r_warning): Renamed from warning.
	(warning): New macro to set location and call warning.
	* io.c (flush_io): Print errors only if not EPIPE.
	(close_io): Ditto.
	* main.c (lintfunc): Init to r_warning.
	(main): Enhance explanatory comment.
	(usage): Print errors only if not EPIPE.
	(copyleft): Ditto.
	* msg.c (err): Make printing srcfile and srcline depend upon
	GAWK_MSG_SRC environment variable.
	(r_warning): Renamed from warning.

2013-10-17         Arnold D. Robbins     <arnold@skeeve.com>

	* main.c (main): Ignore SIGPIPE. See the comment in the code.
	Thanks to Alan Broder for reporting the issue.

	Unrelated:

	* rand.c (do_rand): Fix computation and loop checking against
	1.0 to use do..while.

2013-10-16         Arnold D. Robbins     <arnold@skeeve.com>

	Make -O work again.  Turns out that C99 bool variables
	are clamped to zero or one.

	* main.c (do_optimize): Init to false.
	(main): Set do_optimize to true on -O.
	* eval.c (setup_frame): Change all uses of do_optimize to be
	a boolean check instead of a test > 1.
	* awkgram.y: Ditto.
	(optimize_assignment): Remove check against do_optimize since
	it was inited to true anyway.

	Unrelated:

	* re.c (resetup): Add a comment about the joy of syntax bits.

	Unrelated:

	* builtin.c (do_rand): If result is exactly 1.0, keep trying.
	Thanks to Nelson Beebe.

2013-10-10         Arnold D. Robbins     <arnold@skeeve.com>

	* dfa.c (lex): Sync with GNU grep. Handle multibyte \s and \S.

	Unrelated:

	* awk.h [ARRAY_MAXED]: Fix value of this and subsequent flags
	after addition of NULL_FIELD.
	* eval.c (flags2str): Add NULL_FIELD. Duh.

2013-10-09         Arnold D. Robbins     <arnold@skeeve.com>

	* awkgram.y (mk_assignment): Rework switch to handle Op_assign,
	and to provide a better error message upon unknown opcode.

2013-09-28         Arnold D. Robbins     <arnold@skeeve.com>

	* dfa.c: Sync with GNU grep.

2013-09-25         Arnold D. Robbins     <arnold@skeeve.com>

	* builtin.c (do_rand): Make the result more random by calling
	random() twice. See the comment in the code. Thanks to
	Bob Jewett <jewett@bill.scs.agilent.com> for the report and
	the fix.

2013-09-24         Arnold D. Robbins     <arnold@skeeve.com>

	* debug.c (find_rule): Handle case where lineno is zero. Can happen
	if break is given without a line number on a current line. Thanks
	to Ray Song <i@maskray.me> for the report.

2013-09-19         Arnold D. Robbins     <arnold@skeeve.com>

	* dfa.c (parse_bracket_exp): Use code from grep to keep things within
	range (updates change of 2013-09-08). Fix whitespace in one of the
	gawk-only additions.

2013-09-13         Arnold D. Robbins     <arnold@skeeve.com>

	Fix use of NF after it's extended, e.g. see test/nfloop.awk.

	* awk.h (NULL_FIELD): New flag
	* builtin.c (do_print_rec): Check f0->flags instead of if
	equal to Nnull_string.
	* eval.c (r_get_field): Check (*lhs)->flags instead of if
	equal to Nnull_string or Null_field.
	* field.c (init_fields): Init field zero and Null_field with
	NULL_FIELD flag.
	(set_NF): Set parse_high_water = NF in case NF extended past the
	end. This is the actual bug fix.

2013-09-08         Arnold D. Robbins     <arnold@skeeve.com>

	Fixes based on reports from a static code checker. Thanks to
	Anders Wallin for sending in the list.

	* array.c (asort_actual): Free list if it's not NULL.
	* builtin.c (do_sub): Set buf to NULL and assert on it before using
	it.
	* cint_array.c (cint_array_init): Clamp any value of NHAT from the
	environment such that it won't overflow power_two_table when used as
	an index.
	* dfa.c (parse_bracket_exp): Check that len is in range before using it
	to index buf.
	* getopt.c (_getopt_internal_r): Change call to alloca to use malloc.
	* io.c (socket_open): Init read_len to zero.
	(two_way_open): Upon failure to fork, close the slave fd also.
	* re.c (research): Init try_backref to false.
	* regcomp.c (build_range_exp): Free any items that were allocated in
	the case where not all items were.
	(build_charclass_op): Same. Init br_token to zero with memset.
	(create_tree): Init token t to zero with memset.
	* regex_internal.c (re_dfa_add_node): Free any items that were
	allocated in the case where not all items were.
	* symbol.c (destroy_symbol): On default, break, to fall into releasing
	of resources.

2013-08-29         Arnold D. Robbins     <arnold@skeeve.com>

	* debug.c (HAVE_HISTORY_LIST): Move checks and defines to the top.
	(do_save, serialize): Adjust #if checks to depend on having both
	readline and the history functions. Needed for Mac OS X whose
	native readline is a very old version. Sigh.
	* configh.in, configure: Regenerated due to change in m4/readline.m4.
	Issue reported by Hermann Peifer and Larry Baker.

	Unrelated:

	* getopt.c: Sync with GLIBC, changes are minor.

	Unrelated:

	* dfa.c: Sync with version in grep. Primarily whitespace / comment
	wording changes.

2013-08-26         Arnold D. Robbins     <arnold@skeeve.com>

	* regcomp.c (parse_dup_op): Remove RE_TOKEN_INIT_BUG code (change of
	Feb 19 2005) since it's no longer needed.

	* regcomp.c (re_fastmap_iter): Undo addition of volatile from
	Jan 18 2007; no longer needed and is one less change to have to
	maintain aginst the upstream.

	* regcomp.c, regex.h, regex_internal.h: Sync with GLIBC.

2013-08-22         Arnold D. Robbins     <arnold@skeeve.com>

	* str_array.c (env_store): If the new value being stored is NULL,
	pass in "" instead. Avoids core dump on Mac OS X.
	Thanks to Hermann Peifer for the bug report.

2013-08-20         Arnold D. Robbins     <arnold@skeeve.com>

	* nonposix.h: New file. Contains FAKE_FD_VALUE.
	* awk.h: Include it if MinGW or EMX.
	* Makefile.am (base_sources): Add nonposix.h.

2013-08-18         Arnold D. Robbins     <arnold@skeeve.com>

	Reflect updates to ENVIRON into the real environment.

	* awk.h (init_env_array): Add declaration.
	* main.c (load_environ): Call init_env_array.
	* str_array.c (env_remove, env_store, env_clear, init_env_array):
	New functions.
	(env_array_func): New array vtable.

2013-08-18         Arnold D. Robbins     <arnold@skeeve.com>

	* array.c (force_array): Set symbol->xarray to NULL before
	initing the array if it was Node_var_new.
	(null_array): Restore assert, undoing change of 2013-05-27.

2013-08-15         Arnold D. Robbins     <arnold@skeeve.com>

	* debug.c (print_memory): Fix whitespace / indentation.

2013-08-02         Arnold D. Robbins     <arnold@skeeve.com>

	* awkgram.y (append_rule): Add attempt to insert any comment
	before a rule. Commented out at the moment.

2013-07-30         Arnold D. Robbins     <arnold@skeeve.com>

	* awk.h (enum opcodeval): Add Op_comment.
	* awkgram.y (comment): New variable to hold comment text.
	(statement): Add saved comments to lists being built.
	(allow_newline): Save comment text if necessary. Append if have
	existing text.
	(yylex): Ditto.
	* debug.c (print_instruction): Handle Op_comment.
	* eval.c (optypes): Add entry for Op_comment.
	* interpret.h (r_interpret): Ditto.
	* profile.c (pprint): For Op_comment, print the comment text.

2013-07-24         Arnold D. Robbins     <arnold@skeeve.com>

	* io.c (FAKE_FD_VALUE): Move definition from here ...
	* awk.h (FAKE_FD_VALUE): ... to here. Fixes compilation on MinGW.

2013-07-08         Arnold D. Robbins     <arnold@skeeve.com>

	* io.c (get_a_record): Change `min' to `MIN' for consistency with
	other files and general practice.

2013-07-07         Andrew J. Schorr     <aschorr@telemetry-investments.com>

	* configure.ac (AC_CHECK_FUNCS): Check for sigprocmask.
	* io.c (wait_any): If sigprocmask is available, block signals instead
	of ignoring them temporarily.

2013-07-05         Andrew J. Schorr     <aschorr@telemetry-investments.com>

	* gawkapi.h (gawk_api): Document that the api_get_file function will not
	access the file type and length arguments if the file name is empty.

2013-07-04         Andrew J. Schorr     <aschorr@telemetry-investments.com>

	* configure.ac (AC_CHECK_FUNCS): Add a check for waitpid.
	* io.c (wait_any): Enhance comment to explain why we loop reaping all
	exited children when the argument is zero.  When available, use waitpid
	with WNOHANG to avoid blocking.  Remove my previous incorrect patch to
	exit after reaping the first child.  The function is intended to
	wait for all children, since we are not careful about reaping children
	as soon as they die.

2013-07-02         Andrew J. Schorr     <aschorr@telemetry-investments.com>

	* gawkapi.h (gawk_api): Remove unused api_lookup_file hook.
	(lookup_file): Remove associated macro.
	* gawkapi.c (api_lookup_file): Remove unused function.
	(api_impl):  Remove unused api_lookup_file hook.

2013-07-02         Andrew J. Schorr     <aschorr@telemetry-investments.com>

	* awkgram.y (main_beginfile): Declare new global INSTRUCTION *.
	(parse_program): Set main_beginfile to point to the BEGINFILE
	instruction block.
	* gawkapi.c (api_get_file): After nextfile starts a new file,
	we need to run the BEGINFILE actions.  We retrieve the
	instruction pointer from main_beginfile and execute it until
	we reach the Op_after_beginfile opcode.  We then run after_beginfile
	manually and restore the value of currule and source.

2013-07-04         Andrew J. Schorr     <aschorr@telemetry-investments.com>

	* gawkapi.h (awk_element_t): Add comment indicating that the array
	element index will always be a string!
	* gawkapi.c (api_flatten_array): When converting the index to an awk
	value, request a string conversion, since we want the indices to
	appear as strings to the extensions.  This makes the call to
	force_string redundant, since node_to_awk_value does that internally
	when we request a string.

2013-07-02         Andrew J. Schorr     <aschorr@telemetry-investments.com>

	* eval.c (update_ERRNO_string): Set PROCINFO["errno"] to 0.
	* io.c (inrec): Since get_a_record may now return -2, be sure
	to throw an error in that case as well.
	(wait_any): Fix what appears to be a bug.  The old logic repeatedly
	called wait until it failed.  When a process has multiple children,
	this causes it to stall until all of them have exited.  Instead,
	we now exit the function after the first successful wait call.
	(do_getline_redir, do_getline): Handle case where get_a_record
	returns -2.
	(errno_io_retry): New function to decide whether an I/O operation should
	be retried.
	(get_a_record): When read returns an error, call errno_io_retry to
	decide whether the operation should be retried.  If so, return -2
	instead of setting the IOP_AT_EOF flag.

2013-07-01         Andrew J. Schorr     <aschorr@telemetry-investments.com>

	* eval.c (update_ERRNO_int, unset_ERRNO): Update PROCINFO["errno"].

2013-06-30         Andrew J. Schorr     <aschorr@telemetry-investments.com>

	* awk.h (redirect_string): Declare new function that provides API access
	to the redirection mechanism.
	* gawkapi.h (GAWK_API_MINOR_VERSION): Bump from 0 to 1 since 2 new
	hooks were added to the api.
	(gawk_api_t): Add 2 new functions api_lookup_file and api_get_file.
	(lookup_file, get_file): New macros to wrap the new API functions.
	* gawkapi.c (curfile): Declare this extern, since it is needed
	by lookup_file and get_flie.
	(api_lookup_file): Find an open file using curfile or getredirect().
	(api_get_file): Find or open a file using curfile or redirect_string().
	(api_impl): Add api_lookup_file and api_get_file.
	* io.c (redirect_string): Renamed from redirect and changed arguments
	to take a string instead of a 'NODE *'.  This allows it to be called
	through the API's new get_file hook.
	(redirect): Now implemented by calling redirect_string backend function.

2013-07-04         Arnold D. Robbins     <arnold@skeeve.com>

	* builtin.c (format_tree): Fixes for %c with multibyte characters
	and field width > 1. Bugs reported by Nethox <nethox@gmail.com>.

2013-07-02         Arnold D. Robbins     <arnold@skeeve.com>

	* profile.c (pp_string): Add a call to chksize and fix another.
	Avoids valgrind errors on profile5 test. Thanks to Andrew
	Schorr for the report.

2013-06-27         Arnold D. Robbins     <arnold@skeeve.com>

	* awkgram.y: Minor whitespace cleanup, remove redundant ifdef.

2013-06-24         Arnold D. Robbins     <arnold@skeeve.com>

	* dfa.c (copytoks): Rewrite to call addtok_mb() directly. Avoids
	problems with multibyte characters inside character sets.
	Thanks to Steven Daniels <stevendaniels88@gmail.com> for reporting
	the problem.  Much thanks to Mike Haertel <mike@ducky.net> for the
	analysis and fix.

2013-06-24  Eli Zaretskii  <eliz@gnu.org>

	* io.c: Move #include "popen.h" out of the HAVE_SOCKETS condition,
	as this is needed for non-sockets builds as well.  See
	http://lists.gnu.org/archive/html/bug-gawk/2013-06/msg00014.html
	for the details of the problem this caused.

2013-06-15         Arnold D. Robbins     <arnold@skeeve.com>

	* io.c: Add ifdefs for VMS so that it will compile again.
	Thanks to Anders Wallin.

2013-06-11         Arnold D. Robbins     <arnold@skeeve.com>

	* debug.c (print_lines): Move setting of binary mode to after all
	the messing with the fd. Simplifies code some.
	* io.c (srcopen): Rearrange so that can add call to setbinmode
	here too. This fixes the debugger and makes reading source
	files a little faster. Thanks again to Corinna Vinschen.

2013-06-10         Arnold D. Robbins     <arnold@skeeve.com>

	* debug.c (print_lines): Set binary mode so that calculation of the
	byte offsets will be right. Thanks to Corinna Vinschen for the
	direction.

2013-06-10         Arnold D. Robbins     <arnold@skeeve.com>

	* re.c (check_bracket_exp): Remove warning about ranges being
	locale dependent, since they aren't anymore.

2013-06-09         Arnold D. Robbins     <arnold@skeeve.com>

	* io.c (iop_finish): Change fstat call to fcntl/F_GETFL per
	Eli Z., for Windows.

2013-06-03         Arnold D. Robbins     <arnold@skeeve.com>

	* eval.c (unwind_stack): If exiting, don't worry about strange stuff
	on the stack.

	Unrelated:

	* awk.h (init_sockets): Declare.
	* io.c (init_io): Remove ifdef around call.

2013-06-01  Eli Zaretskii  <eliz@gnu.org>

	* io.c (SHUT_RD) [SD_RECEIVE]: Define to SD_RECEIVE.
	(SHUT_WR) [SD_SEND]: Define to SD_SEND.
	(SHUT_RDWR) [SD_BOTH]: Define to SD_BOTH.
	(FD_TO_SOCKET, closemaybesocket) [!FD_TO_SOCKET]: New macros.
	(SOCKET_TO_FD, SOCKET) [!SOCKET_TO_FD]: New macros.
	(PIPES_SIMULATED): Define only for DJGPP.
	(pipe) [__MINGW32__]: Define to call _pipe, unless PIPES_SIMULATED
	is defined.
	(init_io) [HAVE_SOCKETS]: Call init_sockets.
	(iop_close, socketopen): Call closemaybesocket instead of close.
	(redirect) [__MINGW32__]: Call wait_any with a non-zero argument.
	(devopen) [__EMX__ || __MINGW32__]: Don't call stat on network
	pseudo-filenames.
	(two_way_open) [HAVE_SOCKETS]: Switch input and output to binary
	mode if appropriate.
	(two_way_open) [!PIPES_SIMULATED]: Use the __EMX__ code for MinGW
	as well.
	[__MINGW32__] Call spawnl to invoke $ComSpec and pass it a
	suitably quoted command line.
	(two_way_open) [__MINGW32__]: Wait only for a specified process
	ID.  If successful, update the exit status of the exited process.
	Don't use signals that are undefined on MinGW.
	(two_way_open) [!PIPES_SIMULATED]: Use the __EMX__ code for MinGW
	as well.
	(min): Define only if not already defined.
	(read_with_timeout) [__MINGW32__]: Allow reading from sockets with
	timeout.
	(gawk_fclose) [__MINGW32__]: Close the underlying socket as well.

	* getopt.c: Include stdlib.h for MinGW as well.

2013-05-30         Arnold D. Robbins     <arnold@skeeve.com>

	More profiling fixes:

	* profile.c (pprint): For Op_in_array, parenthesize subscript if
	the precedence is lower. E.g.:  (c = tolower(foo)) in ARRAY.
	(prec_level): Merge cases for precedence of 5.
	(parenthesize): Simplify, as in 3.1.8. Avoids stuff like
	`(x == 1 && (z ==2 && (q == 4 && w == 7)))'.

	Unrelated:

	* io.c (iop_finish): fstat the fd before closing it to avoid
	errors on some operating systems. Thanks to Eli Zaretskii
	for the report.

2013-05-29         Arnold D. Robbins     <arnold@skeeve.com>

	* profile.c (pp_group3): Renamed from pp_concat. Change all calls.
	(is_binary): Change return type to bool.
	(is_scalar): New function.
	(pp_concat): New function to handle concatenation operator better.
	(pprint): Call it at case Op_concat. Fix Op_K_delete if multiple
	indexes to separate with "][".
	General: Add leading comments as needed.

2013-05-28         Arnold D. Robbins     <arnold@skeeve.com>

	* main.c (main): Add minor hack to not run code if pretty printing
	and undocumented env var GAWK_NO_PP_RUN exists.
	* profile.c (pp_string): Explicitly print NUL chars as \000.

2013-05-27         Arnold D. Robbins     <arnold@skeeve.com>

	* configure.ac (AM_INIT_AUTOMAKE): Add dist-lzip to quiet
	outside maintainer warnings.

	Unrelated:

	* configure.ac (AC_STRUCT_ST_BLKSIZE): Replaced with call to
	AC_CHECK_MEMBERS.

	Unrelated:

	* array.c (null_array): Remove the assert and just clear
	symbol->xarray.

2013-05-26         Arnold D. Robbins     <arnold@skeeve.com>

	* getopt.c: For Mac OS X, also include <stdlib.h> to avoid
	some compiler warnings.

2013-05-20         Arnold D. Robbins     <arnold@skeeve.com>

	* gawkapi.h [FAKE_FD_VALUE]: Moved from here to ...
	* io.c [FAKE_FD_VALAUE]: here.

2013-05-14  Eli Zaretskii  <eliz@gnu.org>

	* io.c (devopen) [__EMX__ || __MINGW32__]: Produce EISDIR on MinGW
	when an attempt to open() a directory fails.
	(two_way_open) [__EMX__ || __MINGW32__]: When trying to open() a
	directory fails with EISDIR, assign FAKE_FD_VALUE to the file
	descriptor and attributes of a directory to its mode bits.  This
	is needed to support the readdir extension.

	* gawkapi.h (FAKE_FD_VALUE): New macro, used in io.h and in
	extension/gawkdirfd.h.

2013-05-09         Arnold D. Robbins     <arnold@skeeve.com>

	* 4.1.0: Release tar ball made.

2013-05-09         Arnold D. Robbins     <arnold@skeeve.com>

	* awkgram.y (snode): Make it a fatal error to use a regexp constant
	as the second argument of index(). Thanks to Christopher Durant
	<christopher.durant@marquesa.net> and Brian Kernighan for the report
	and the advice.

2013-04-28  Eli Zaretskii  <eliz@gnu.org>

	* io.c (redirect): Remove the HACK that called close_one when
	errno was zero in the MinGW build.  This prevents failure in
	several tests in the test suite, e.g., closebad.

2013-04-28         Arnold D. Robbins     <arnold@skeeve.com>

	* bootstrap.sh: Fix a comment.

2013-04-24         Arnold D. Robbins     <arnold@skeeve.com>

	* io.c (do_getline_redir): Fix the leading comment.

2013-04-23         Arnold D. Robbins     <arnold@skeeve.com>

	* main.c (load_procinfo): Add PROCINFO entries for API major
	and minor versions.

2013-04-21         Arnold D. Robbins     <arnold@skeeve.com>

	* missing: Update from Automake 1.13.1.

2013-04-18         Arnold D. Robbins     <arnold@skeeve.com>

	* configure.ac: Fix a typo.

2013-04-17         Corinna Vinschen      <vinschen@redhat.com>

	* configure.ac: Remove special casing for cygwin for libiconv
	and libintl.

2013-04-16         Arnold D. Robbins     <arnold@skeeve.com>

	* bootstrap.sh: Touch gawk.texi too. Update copyright.

2013-04-16         Arnold D. Robbins     <arnold@skeeve.com>

	* awkgram.c: Regenerated from bison 2.7.1.
	* command.c: Ditto.
	* dfa.h, dfa.c: Minor edits to sync with GNU grep.
	* gettext.h: Sync with gettext 0.18.2.1.
	* random.h: Remove obsolete __P macro and use. Update copyright year.
	* Makefile.am, array.c, builtin.c, cint_array.c, cmd.h, debug.c,
	eval.c, ext.c, field.c, gawkapi.c, gawkapi.h, gettext.h, int_array.c,
	interpret.h, msg.c, node.c, profile.c, re.c, replace.c, str_array.c,
	symbol.c: Update copyright year.

	Update to automake 1.13.1:

	* configure.ac (AM_INIT_AUTOMAKE): Update version.
	* configure, Makefile.in, aclocal.m4, awklib/Makefile.in,
	doc/Makefile.in, test/Makefile.in: Regenerated.

	* getopt.c, getopt.h, getopt1.c, getopt_int.h: Sync with GLIBC.

2013-04-14         Arnold D. Robbins     <arnold@skeeve.com>

	* awkgram.y (check_funcs): Fix logic of test for called but
	not defined warning. Thanks to Scott Deifik for the bug report.

2013-04-02         Arnold D. Robbins     <arnold@skeeve.com>

	* profile.c (print_lib_list): Send final newline to prof_fp
	instead of stdout.  Thanks to Hermann Peifer for the bug report.

2013-03-27         Arnold D. Robbins     <arnold@skeeve.com>

	* Makefile.am (SUBDIRS): Move extension back into the middle of
	the list so that `make check' without a prior `make' works.

	Unrelated:

	* main.c (main): Move env_lc into ifdef for LIBC_IS_BORKED.

2013-03-20         Arnold D. Robbins     <arnold@skeeve.com>

	For systems where libc is borked (MirBSD, maybe others).

	* dfa.c: Force use of gawk_mb_cur_max instead of MB_CUR_MAX and make
	mbrtowc a macro that always fails.
	(using_utf8): Force utf8 to be 0 if libc borked and gawk_mb_cur_max
	is one.
	* main.c (main): If libc is borked and LC_ALL or LANG exist in the
	environment and are set to "C" or "c", force gawk_mb_cur_max to one.

2013-03-11         Arnold D. Robbins     <arnold@skeeve.com>

	* re.c (check_bracket_exp): Make handling of embedded ] in
	regexp smarter. Thanks to Ed Morton <mortoneccc@comcast.net>
	for reporting the bug.

2013-03-01         Arnold D. Robbins     <arnold@skeeve.com>

	Don't build extensions if API isn't supported:

	* Makefile.am (SUBDIRS): Move extension directory to last in case
	building the extensions is not supported.
	* configure.ac: Add check for MirBSD and don't even try to run the
	checks for DYNAMIC if so.

	Check for systems (MirBSD) where libc doesn't understand not
	to use UTF-8 for LC_ALL=C.

	* configure.ac (LIBC_IS_BORKED): AC_DEFINE if needed.
	* regcomp.c (init_dfa): Change logic as needed if LIBC_IS_BORKED.

2013-02-28         Arnold D. Robbins     <arnold@skeeve.com>

	Cause profiling / pretty printing to include a list of
	loaded extensions. Thanks to Hermann Peifer for the bug report.

	* awk.h (srcfiles): Add declaration.
	* profile.c (print_lib_list): New function.
	(dump_prog): Call it.

2013-02-26         Arnold D. Robbins     <arnold@skeeve.com>

	* awkgram.y (expression_list): In case of error return the list
	instead of NULL so that snode gets something it can count.

2013-02-12         Arnold D. Robbins     <arnold@skeeve.com>

	* bisonfix.awk: Comment out code for fixing contined #if
	statements. It is likely not needed anymore. Leave it there in
	case I'm wrong.

2013-02-06         Arnold D. Robbins     <arnold@skeeve.com>

	* builtin.c (printf_common): Move nargs > 0 check into assert.
	(do_sprintf): Add nargs check and fatal message to here.

2013-02-04         Arnold D. Robbins     <arnold@skeeve.com>

	* main.c (main): Remove undocumented -m option which was for
	compatibility with BWK awk. His awk dropped it back in 2007.

2013-02-03         Arnold D. Robbins     <arnold@skeeve.com>

	* configure.ac: Add Automake test for cross compiling.

2013-01-31         Arnold D. Robbins     <arnold@skeeve.com>

	* regcomp.c, regex.c, regex_internal.c, regexec.c: Update
	copyright years to sync with GLIBC.

	From: http://www.sourceware.org/ml/libc-alpha/2013-01/msg00967.html,
	by Andreas Schwab <schwab@suse.de>:

	* regexec.c (extend_buffers): Add parameter min_len.
	(check_matching): Pass minimum needed length.
	(clean_state_log_if_needed): Likewise.
	(get_subexp): Likewise.`

2013-01-31         Arnold D. Robbins     <arnold@skeeve.com>

	* dfa.c: Include "dfa.h" which includes regex.h after limits.h
	so that RE_DUP_MAX gets the correct value. Especially needed on
	OpenVMS. Thanks to Anders Wallin.

	* main.c (version): Print out API version numbers if DYNAMIC.
	Helpful also for knowing if to run the shlib tests.

	* configure: Regenerated after change in m4/readline.m4.

2013-01-31         Arnold D. Robbins     <arnold@skeeve.com>

	* PROBLEMS: Removed. It is no longer needed.
	* Makefile.am (EXTRA_DIST): Remove PROBLEMS from list.

2013-01-31         Andrew J. Schorr     <aschorr@telemetry-investments.com>

	* configure.ac: Remove TEST_MPFR conditional added in last patch.
	We will instead test for MPFR capability by looking at the output
	from gawk --version.

2013-01-27         Andrew J. Schorr     <aschorr@telemetry-investments.com>

	* configure.ac: Add MPFR test for use in test/Makefile.am.

2013-01-25         Arnold D. Robbins     <arnold@skeeve.com>

	* awkgram.y (parms_shadow): Change int param to bool.
	* cmd.h (output_is_tty): Sync type with rest of code (is bool).
	* dfa.c (MALLOC): Undef first, for Irix.
	* Makefile.am (LDADD): Use LIBREADLINE and LIBMPFR instead of
	automake substitutions.
	* configure.ac (AC_INIT): Version bump.
	(GAWK_CHECK_READLINE): Renamed from GNUPG_CHECK_READLINE.

2013-01-23         Arnold D. Robbins     <arnold@skeeve.com>

	* awk.h (list_functions): Change parameter to bool.
	* symbol.c (list_functions): Ditto.
	(get_symbols): Change sort parameter to bool. Additional
	code cleanup.

2013-01-22         Arnold D. Robbins     <arnold@skeeve.com>

	* symbol.c (get_symbols): Reset count after each loop to only
	sort the actual items retrieved. Thanks to Hermann Peifer (by
	way of Andrew Schorr) for reporting the bug.  Also add some
	commentary and fix function name in emalloc calls.

2013-01-20         Arnold D. Robbins     <arnold@skeeve.com>

	* re.c (regexflags2str): New routine.
	(resetup): If do_intervals, also turn on RE_NO_BK_BRACES.
	Thanks to Yan Lei <yanl.fnst@cn.fujitsu.com> for the
	bug report.

2013-01-18         Arnold D. Robbins     <arnold@skeeve.com>

	Fix a problem with include ordering to get ptrdiff_t definition,
	showed up on Debian Lenny. Reported by Manuel Collado.
	Fix brought over from grep.

	* dfa.h: Include regex.h and stddef.h directly.
	* dfa.c: Adjust includes.

2013-01-11         John Haque            <j.eh@mchsi.com>

	* awk.h (do_mpfr_rshift): Renamed from do_mpfr_rhift.
	* awkgram.y (do_mpfr_rshift): Renamed from do_mpfr_rhift.
	* mpfr.c (_tz1, _tz2, _mpz1, _mpz2, mpz1, mpz2, get_bit_ops,
	free_bit_ops): Removed.
	(init_mpfr): Remove calls to mpz_init.
	(get_intval, free_intval): New functions.
	(do_mpfr_rshift, do_mpfr_lshift): Rework code.
	(do_mpfr_and, do_mpfr_or, do_mpfr_xor): Accept two or more arguments
	to match regular functions.

2013-01-11         Arnold D. Robbins     <arnold@skeeve.com>

	* bisonfix.awk: Adjust ARGV / ARGC to force reading of standard
	input; apparently needed for Mac OS X. Thanks to Akim Demaille
	for the report.

2013-01-06         Arnold D. Robbins     <arnold@skeeve.com>

	* io.c (redirect, two_way_open): Set the name field in the
	awk_input_buf_t and awk_output_buf_t structures, as needed.
	Thanks to Manuel Collado for the report.

2013-01-05         Arnold D. Robbins     <arnold@skeeve.com>

	* regex_internal.h (struct re_dfa_t): Restore ifdefs around
	__libc_lock_define, they really were needed. Bleah.

2013-01-01         Arnold D. Robbins     <arnold@skeeve.com>

	Sync with GLIBC regex files.

	* regex_internal.h (struct re_dfa_t): Remove ifdefs around
	__libc_lock_define since it's already defined to empty in non-LIBC
	case.
	* regexec.c (check_node_accept_bytes): Restore decl with use from
	GLIBC code since this is LIBC case.

2012-12-27         Arnold D. Robbins     <arnold@skeeve.com>

	* builtin.c (do_print, do_printf): Use output_fp as default
	output for print/printf only if running under the debugger.
	Otherwise use stdout as Brian, Peter, and Al intended.

2012-12-25         Arnold D. Robbins     <arnold@skeeve.com>

	Remove sym-constant from API after discussions with John
	Haque and Andrew Schorr.

	* gawkapi.h (api_sym_constant): Removed field in API struct.
	(sym_constant): Remove macro.
	* gawkapi.c (set_constant, api_sym_update, api_sym_constant): Removed.
	(sym_update_real): Renamed to api_sym_update(). is_const parameter
	removed and code adjusted.

2012-12-24         Arnold D. Robbins     <arnold@skeeve.com>

	* 4.0.2: Release tar ball made.

2012-12-23         John Haque      <j.eh@mchsi.com>

	* eval.c (r_get_lhs): Node_array_ref. If original is Node_var,
	don't assign null-string as value.
	* ext.c (get_argument): Node_array_ref. Check if already a scalar.

2011-12-23         John Haque      <j.eh@mchsi.com>

	* awkgram.y (is_deferred_variable): New function.
	(func_install): Call it.
	* eval.c (r_interpret): Op_push_arg. Check for uninitialized scalar.

2012-12-23         Arnold D. Robbins     <arnold@skeeve.com>

	* awkgram.y (tokentab): Whitespace fix for "include".
	* builtin.c (printf_common): Do a fatal error if no args to printf()
	or sprintf().

2012-12-19         Arnold D. Robbins     <arnold@skeeve.com>

	* bootstrap.sh: Touch extension/aclocal.m4 also.

	Unrelated: Extend input parser API:

	* awk.h (IOBUF): Remove read_func pointer.
	* gawkapi.h (awk_input_buf_t): Move it to here.
	* io.c (iop_alloc, get_a_record, get_read_timeout): Adjust code.

	Unrelated: Make sure that variables like NF, NR, FNR are
	accessable correctly both through SYMTAB and through API.

	* gawkapi.c (api_sym_lookup): Call update_global_values().
	(api_sym_lookup_scalar): Ditto.
	* interpret.h (Op_subscript, Op_subscript_lhs): Ditto.
	* main.c (update_global_values): Adjust comment.

	Unrelated: Fix --disable-lint so that everything compiles.

	* main.c (main): Move case lable inside ifdef.
	* awkgram.y (isnoeffect): Add ifdefs around declaration, use,
	and function body.

	Unrelated: Restore building with tcc.

	* awk.h (AFUNC): Move to array.c which is the only place its used.
	(ainit_ind, atypeof_ind, etc.): New macros for use in array.c
	* array.c (AFUNC): Change to use F##_ind. Works with tcc and other
	compilers.
	* configure.ac: Only add -export-dynamic flag if compiling with gcc.

2012-12-18         Andrew J. Schorr     <aschorr@telemetry-investments.com>

	* gawkapi.c (sym_update_real): If setting a scalar variable that exists
	already in an undefined state with type set to Node_var_new, we must
	update the type to Node_var if the new value is not undefined.

2012-12-18         Arnold D. Robbins     <arnold@skeeve.com>

	* awkgram.y (tokentab): "extension" needs to be inside ifdef DYNAMIC.
	Thanks to Anders Wallin for finding this.

2012-12-16         Arnold D. Robbins     <arnold@skeeve.com>

	* debug.c (do_set_var): Fix last remaining `*assoc_lookup() = x'.

2012-12-15         Arnold D. Robbins     <arnold@skeeve.com>

	Infrastructure Updates:

	* awkgram.c, command.c: Regenerated with bison 2.7.
	* config.guess, config.sub, depcomp: Updated from automake 1.12.6.

2012-12-09         Arnold D. Robbins     <arnold@skeeve.com>

	Clean up BINMODE to use symbolic values.

	* awk.h (enum binmode_values): New enum.
	* eval.c (set_BINMODE): Use them.
	* io.c (binmode, close_rp, gawk_popen): Ditto.
	* main.c (main): Ditto.
	* builtin.c (do_system): Ditto.

	Unrelated:

	* configure.ac: Look for posix_openpt
	* io.c (two_way_open): Use posix_openpt if it's available.
	Thanks to Christian Weisgerber <naddy@mips.inka.de> for
	the changes.

	Also unrelated:

	* regex.c: Don't include <sys/param.h> on VMS. Thanks to
	Anders Wallin.

	Also unrelated:

	* ext.c (is_letter, is_identifier_char): New functions. Don't use
	<ctype.h> functions since those could rely on the locale.
	(make_builtin): Adjust test for valid name to call the new
	functions and return false instead of throwing a fatal error.
	(make_old_builtin): Adjust test for valid name to call the new
	function.
	* awk.h (is_identchar): Move from here, ...
	* awkgram.y (is_identchar): ... to here. This is safe, since
	the locale is C during parsing the program.

	Also unrelated: Make all checks for bitflags being set consistent
	in case we should wish to switch them to macro calls:

	* awkgram.y, builtin.c, cint_array.c, debug.c, eval.c, gawkapi.c,
	int_array.c, io.c, mpfr.c, node.c, profile.c, str_array.c: Fix
	as needed.

2012-12-07         Arnold D. Robbins     <arnold@skeeve.com>

	* awkgram.y (tokentab): `fflush()' is now in POSIX, remove the
	RESX flag. This was the last use, so delete the flag.
	(yylex): Don't check RESX.

	Thanks to Nathan Weeks <weeks@iastate.edu> for helping make this
	happen.

2012-12-01         Arnold D. Robbins     <arnold@skeeve.com>

	* interpret.h: For op_assign_concat, if both strings
	have WSTRCUR, then do the realloc() and append for the
	wide string too.  Thanks to Janis Papanagnou
	<janis_papanagnou@hotmail.com> for the discussion in
	comp.lang.awk.

2012-11-30         Arnold D. Robbins     <arnold@skeeve.com>

	* regcomp.c, regex.c, regex_internal.h, regexec.c: Sync
	with GLIBC.  Why not.

	* gawkapi.c (awk_bool_t): Change into an enum with awk_false and
	awk_true values.

2012-01-30         Andrew J. Schorr     <aschorr@telemetry-investments.com>

	Further cleanups of macros in awk.h

	* awk.h (_r, _t): Remove declarations.
	(unref, m_force_string): Remove macros.
	(r_unref): Move declaration.
	(r_force_string): Remove declaration.
	(DEREF, force_string, force_number, unref): Now inline functions.
	(POP_STRING, TOP_STRING): Back to macros.
	* eval.c (_t): Remove definition.
	* main.c (_r): Remove definition.
	* node.c (r_force_string): Remove.

2012-11-27         Arnold D. Robbins     <arnold@skeeve.com>

	* builtin.c (do_fflush): Make fflush() and fflush("") both
	flush everything. See the comment in the code.

2012-11-26         Arnold D. Robbins     <arnold@skeeve.com>

	* awk.h (Node_old_ext_func, Op_old_ext_func): New enum values.
	* configure.ac: Use -export-dynamic if supported for old extension
	mechanism.
	* eval.c (nodeytpes): Add Node_old_ext_func.
	(optypetab): Add Op_old_ext_func.
	* ext.c (make_old_ext_builtin): "New" function.
	* interpret.h: Special case Op_old_ext_builtin. Add checks for
	Node_old_ext_func.
	* msg.c: Adjust placement of a comment.

2012-05-02         John Haque      <j.eh@mchsi.com>

	* str_array.c (str_copy): Initialize next pointer in the linked list
	to avoid memory corruption.
	* int_array.c (int_copy): Ditto.

2012-04-21         John Haque      <j.eh@mchsi.com>

	Shutdown routine for a dynamic extension.

	* awk.h (SRCFILE): New field fini_func.
	* ext.c (load_ext): Takes an additional argument to look up and
	save the clean up routine in SRCFILE struct.
	(INIT_FUNC, FINI_FUNC): Defines for default init and fini routine
	names.
	(do_ext): Use default for the name of the init or fini routine if
	one is not supplied. Adjust call to load_ext().
	(close_extensions): Execute fini routines.
	* interpret.h (Op_at_exit): Call close_extensions().
	* msg.c (gawk_exit): Ditto.
	* debug.c (close_all): Ditto.
	* main.c (main): Adjust call to load_ext().
	* awkgram.y (tokentab): Specify 2nd and 3rd optional arguments
	for the extension() built-in.

	Unrelated:

	* interpret.h (Op_arrayfor_init): Use assoc_length for array size.

2012-04-19         John Haque      <j.eh@mchsi.com>

	Enhanced array interface to support transparent implementation
	using external storage and ...

	* awk.h (astore): Optional post-assignment store routine for
	array subscripts.
	(Op_subscript_assign): New opcode to support the store routine.
	(alength): New array interface routine for array length.
	(assoc_length): New macro.
	(assoc_empty): Renamed from array_empty.
	* awkgram.y (snode): Append Op_subscript_assign opcode if
	(g)sub variable is an array element.
	(mk_getline): Same for getline variable.
	(mk_assignment): Same if assigning to an array element.
	* field.c (set_element): Call store routine if needed.
	* builtin.c (do_match): Ditto.
	(do_length): Use length routine for array size.
	* symbol.c (print_vars): Ditto.
	* array.c (null_length): Default function for array length interface.
	(asort_actual):	Call store routine if defined.
	(asort_actual, assoc_list): Use length routine for array size.
	(null_array_func): Add length and store routine entries.
	* str_array.c (str_array_func): Same.
	* cint_array.c (cint_array_func): Same.
	* int_array.c (int_array_func): Same.
	* eval.c (optypetab): Add Op_subscript_assign.
	* profile.c (pprint): Add case Op_subscript_assign.
	* interpret.h (set_array, set_idx): New variables to keep track
	of an array element with store routine.
	(Op_sub_array, Op_subscript_lhs, Op_store_sub, Op_subscript_assign):
	Add code to handle array store routine.
	* debug.c (print_symbol, print_array, cmp_val, watchpoint_triggered,
	initialize_watch_item): Use length routine for array size.

	* awk.h (assoc_kind_t): New typedef for enum assoc_list_flags.
	(sort_context_t): Renamed from SORT_CONTEXT.
	* array.c (asort_actual, assoc_sort): Adjust.
	* cint_array.c (cint_list, tree_list, leaf_list): Adjust.
	* int_array.c (int_list): Adjust.
	* str_array.c (str_list): Adjust.

2012-04-18         John Haque      <j.eh@mchsi.com>

	* awk.h (atypeof, AFUNC): New macros.
	(afunc_t): Renamed typedef from array_ptr.
	* array.c (register_array_func, null_lookup): Use AFUNC macro
	instead of hard-coded index for array functions.
	(asort_actual): Unref null array elements before overwriting.
	(force_array): Renamed from get_array.
	(null_array): Renamed from init_array. Also initialize flags to 0.
	(array_types): Renamed from atypes.
	(num_array_types): Renamed from num_atypes.
	* interpret.h (r_interpret): In case Op_sub_array, unref null array element.
	* str_array.c (str_array_init): Reworked for (re)initialization of array.
	* int_array.c (int_array_init): Ditto.
	* cint_array.c (cint_array_init): Ditto.

2012-11-24         Arnold D. Robbins     <arnold@skeeve.com>

	Directory cleanup.

	* TODO.xgawk, FUTURES: Merged into TODO.
	* TODO: More stuff added.
	* Makefile.am (EXTRA_DIST): Updated.

2012-11-22         Arnold D. Robbins     <arnold@skeeve.com>

	Cleanup of awk.h.

	* array.c (r_in_array): Removed.
	* awk.h (MALLOC_ARG_T): Replaced with size_t everywhere.
	(S_ISREG, setsid): Moved to io.c.
	(__extension__): Removed.
	(INT32_BIT): Moved to cint_array.c.
	(_t): Always declare.
	(DO_LINT_INVALID, et al): Moved into an enum.
	(POP_ARRAY, POP_PARAM, POP_SCALAR, TOP_SCALAR, dupnode, in_array):
	Moved into inline functions.
	(force_number, force_string): Simplified.
	(ZOS_USS): Remove undef of DYNAMIC, it's handled in configure.ac.
	* io.c (S_ISREG, setsid): Moved to here.
	* cint_array.c (INT32_BIT): Moved to here.
	* eval.c (_t): Always define.
	* protos.h: Use size_t directly instead of MALLOC_ARG_T.

	Unrelated:

	* gawkapi.h: Add `awk_' prefix to structure tags where they
	were missing.  Document the full list of include files needed.

2012-11-14         Arnold D. Robbins     <arnold@skeeve.com>

	* io.c (do_find_source): On VMS, don't add the `/' separater.
	Thanks to Anders Wallin.

	MPFR minor cleanup:

	* awk.h (mpfr_unset): Declare new function.
	* mpfr.c (mpfr_unset): New function.
	* node.c (r_unref): Call it instead of inline code.
	* gawk_api.c (api_sym_update_scalar): Call it instead of inline code.

2012-11-13         Arnold D. Robbins     <arnold@skeeve.com>

	* symbol.c (get_symbols): Check type, not vname. Keeps
	valgrind happy. Thanks to Andrew Schorr for noticing the problem.

2012-11-10         Arnold D. Robbins     <arnold@skeeve.com>

	* Update to bison 2.6.5. Various files regenerated.
	* io.c (find_source): Add a default value for SHLIBEXT.
	(read_with_timeout): For VMS also, just use read().

2012-11-10         John Haque      <j.eh@mchsi.com>

	* int_array.c (int_copy): Initialize next pointer of newchain to null.
	* eval.c (eval_condition): Force string context for an integer used
	as array index.

2012-11-10         Arnold D. Robbins     <arnold@skeeve.com>

	* gawkapi.c (api_add_ext_func, api_awk_atexit, api_clear_array,
	api_create_array, api_create_value, api_register_ext_version,
	api_release_value, api_update_ERRNO_string, node_to_awk_value,
	remove_element, run_ext_exit_handlers): Add null pointer checks.
	Everywhere: Add / fixup leading comments.

	* interpret.h (Op_store_sub): If assigning to an unitialized variable
	through SYMTAB, change it to Node_var. Add explanatory comments.
	* symbol.c (get_symbol): Rationalized. Skip non-variables in SYMTAB.

2012-11-04         Arnold D. Robbins     <arnold@skeeve.com>

	* gawkapi.h: Minor documentation edit.

2012-10-31         Arnold D. Robbins     <arnold@skeeve.com>

	* awkgram.y (want_regexp): Use as a bool, not as an int.
	* field.c: Fix a comment.
	* gawkapi.h: Add comment to include <errno.h>.
	* symbol.c (load_symbols): ``No automatic aggregate initialization.''
	Here too. Sigh again.

	* gawkapi.h: Minor documentation edits.

2012-11-27         Arnold D. Robbins     <arnold@skeeve.com>

	* builtin.c (do_fflush): Make fflush() and fflush("") both
	flush everything. See the comment in the code.

2012-10-28         Arnold D. Robbins     <arnold@skeeve.com>

	* Update to bison 2.6.4. Various files regenerated.

2012-10-27         Arnold D. Robbins     <arnold@skeeve.com>

	* gawkapi.h: Continuing the minor formatting / doc cleanups.

2012-10-26         Arnold D. Robbins     <arnold@skeeve.com>

	* gawkapi.h: Continuing the minor formatting / doc cleanups.

2012-10-24         Arnold D. Robbins     <arnold@skeeve.com>

	* gawkapi.h: Still more minor formatting / doc cleanups.

2012-10-23         Arnold D. Robbins     <arnold@skeeve.com>

	* gawkapi.h: More minor formatting / doc cleanups.

2012-10-21         Arnold D. Robbins     <arnold@skeeve.com>

	Fixes for z/OS from Dave Pitts.

	* awk.h (assoc_list_flags): No trailing comma on last enum value.
	* gawkapi.h (awk_valtype_t): Ditto.
	* symbol.c (lookup): ``No automatic aggregate initialization.'' Sigh.

	Unrelated:

	* gawkapi.h: Minor formatting / doc cleanups.

2012-10-19         Arnold D. Robbins     <arnold@skeeve.com>

	If SYMTAB is used, make sure ENVIRON and PROCINFO get loaded too.

	* awkgram.y (process_deferred): New function. Call it when program
	is completely parsed.
	(symtab_used): New variable.
	(variable): Set it to true if SYMTAB is looked up.
	* main.c (load_environ, load_procinfo): Make sure the routines are
	only called once.

	Unrelated fixes:

	* awkgram.y (yylex): Check continue_allowed and break_allowed as
	soon as they are seen in the scanner; the rules that check them
	can not be reduced until after a token that allows them is seen,
	leading to errors at execution time.
	* interpret.h (Op_K_break, Op_K_continue, Op_jmp): Add asssertion
	that pc->target_jmp is not NULL.

	* symbol.c (lookup): Correct a comment.

2012-10-14         Arnold D. Robbins     <arnold@skeeve.com>

	* gawkapi.h (IOBUF_PUBLIC): Renamed awk_input_buf_t.
	(struct iobuf_public): Renamed struct awk_input.
	* awk.h: Adjust.

2012-10-13         Arnold D. Robbins     <arnold@skeeve.com>

	* Update to Automake 1.12.4. Various files regenerated.

2012-10-11         Arnold D. Robbins     <arnold@skeeve.com>

	* awk.h (dup_ent): New member for Node_param_list.
	* symbol.c (install): For parameters, if this is a duplicate, chain
	it off the original using the dup_ent pointer.
	(remove_params): If there's a duplicate, remove it from the list.

	* awk.h: Fix flags to have unique numeric values. Oops.

2012-10-10         Arnold D. Robbins     <arnold@skeeve.com>

	* gawkapi.h: Add considerably more documentation. Rearrange order
	of functions in the struct to make more sense, grouping related
	functions together in a more logical order.
	* gawkapi.c: Adjust as needed.
	* ext.c (make_builtin): Adjust for name change in struct member.

2012-10-05         Arnold D. Robbins     <arnold@skeeve.com>

	* mbsupport.h: Add a bunch of undefs for z/OS.

2012-10-04         Arnold D. Robbins     <arnold@skeeve.com>

	* TODO.xgawk: Update.
	* awk.h (make_str_node): Removed macro.
	(make_string): Modified to call make_str_node.
	(r_make_str_node): Renamed to make_str_node.
	* gawkapi.c: Changed r_make_str_node to make_str_node everywhere.
	* node.c (make_str_node): Renamed from make_str_node.

	Update to automake 1.12.4.

	* Makefile.in, aclocal.m4, awklib/Makefile.in, doc/Makefile.in,
	extension/Makefile.in, extension/aclocal.m4, test/Makefile.in:
	Regenerated.

	* interpret.h (Op_Subscript): Added lint warnings for FUNCTAB
	and SYMTAB.

2012-10-02         Arnold D. Robbins     <arnold@skeeve.com>

	* awk.h (func_table): Declare.
	* awkgram.y: If do_posix or do_traditional, then check for
	delete on SYMTAB. Add check for delete on FUNCTAB, also.
	* interpret.h (Op_Subscript): For FUNCTAB, return the element name
	as its value too.  Avoids lots of weirdness and allows indirect calls
	after assignment from FUNCTAB["foo"] to work.
	(Op_store_sub): Disallow assignment to elements of FUNCTAB.
	(Op_indirect_func_all): Turn assert into check and fatal error.
	* symbol.c (func_table): No longer static.
	(lookup): If do_posix or do_traditional, skip the global table.
	(release_all_vars): Clear func_table too.

2012-09-25         Arnold D. Robbins     <arnold@skeeve.com>

	First cut at SYMTAB and FUNCTAB. This does the following:
	- Change symbol table handling to use gawk arrays.
	- Store symbols in SYMTAB array and allow indirect access
	  through SYMTAB to variables, both getting and setting.
	- List function names in FUNCTAB indexes; Values cannot be
	  used at the moment.
	- No documentation yet.

	* awk.h (Node_hashnode, hnext, hname, hlength, hcode, hvalue):
	Removed, not needed any more.
	(init_symbol_table, symbol_table): Add declarations.
	* awkgram.y: Disallow delete on SYMTAB, fix warning for tawk
	extension if traditional.
	* eval.c (nodetypes): Remove Node_hashnode element.
	* interpret.h (Op_subscript, Op_store_sub): Handle SYMTAB and go
	through to the actual value.
	* main.c (main): Init Nnull_string earlier. Add call to
	init_symbol_table().
	* profile.c (pp_str, pp_len): Change definitions.
	(pp_next): New macro.
	(pp_push, pp_pop): Adjust uses.
	* symbol.c (variables): Removed.
	(global_table, param_table, func_table, symbol_table,
	installing_specials): New variables.
	(lookup, make_params, install_params, remove_params, remove_symbol,
	make_symbol, install, get_symbols, release_all_vars, append_symbol,
	release_symbols, load_symbols): Rework logic considerably.
	(init_symbol_table): New function.

2012-09-23         Arnold D. Robbins     <arnold@skeeve.com>

	`delete array' and `nextfile' are now in POSIX.
	Thanks to Nathan Weeks <weeks@iastate.edu> for the
	initiative and letting us know about it.

	* awkgram.y: Make the right code changes for `delete array'
	and `nextfile'.
	(tokentab): Set flags to zero for nextfile.

2012-09-19         Arnold D. Robbins     <arnold@skeeve.com>

	* symbol.c (load_symbols): Zero out the new node. Prevents assertion
	failure on PPC Mac OS X.

2012-09-14         Arnold D. Robbins     <arnold@skeeve.com>

	Allow read-only access to built-in variables from extensions.

	* awk.h (NO_EXT_SET): New flag.
	* gawkapi.c (api_sym_lookup, api_sym_update_real): Set flag if off
	limits variable instead of failing. Adjust logic.
	(api_sym_update_scalar, api_set_array_element, api_del_array_element,
	api_release_flattened_array): Adjust logic.
	* gawkapi.h: Adjust documentation.

	Provide PROCINFO["identifiers"]. Undocumented for now.

	* awk.h (load_symbols): Add declaration.
	* awkgram.y (variable): Adjust comment formatting.
	* main.c (main): Call load_symbols().
	* symbol.c (load_symbols): New function.

2012-09-13         Arnold D. Robbins     <arnold@skeeve.com>

	* configure.ac: Determination of DYNAMIC adjusted. Hopefully is
	smarter for z/OS.

2012-09-13         Dave Pitts            <dpitts@cozx.com>

	* awk.h: Add defines for z/OS for newer types.

2012-08-31         Arnold D. Robbins     <arnold@skeeve.com>

	* gawkapi.c: Wrap various bits in #ifdef DYNAMIC so that
	gawk will compile on systems without dynamic loading.

2012-08-24         Arnold D. Robbins     <arnold@skeeve.com>

	Add version facility to API. Thanks to Manuel Collado
	for the idea.

	* awk.h (print_ext_versions): Declare.
	Rearrange includes and decls to make more sense.
	* gawkapi.h (register_ext_version): New API.
	(dl_load_func): Add code for ext_version.
	* gawkapi.c (api_register_ext_version, print_ext_versions):
	New functions.
	* main.c (do_version): New variable.
	(optab): Set it for -v / --version.
	(main): Set it in arg parsing switch. Call version() after the
	extensions have been loaded.

2012-08-22         Arnold D. Robbins     <arnold@skeeve.com>

	Add output wrapper and two-way processor to extension API.

	* awk.h (struct redirect): Replace output FILE * with awk_output_buf_t.
	(register_output_wrapper, register_two_way_processor): Declare.
	* builtin.c (efwrite): Adjust logic to use rp->output data and
	functions if rp is not NULL. Remove redundant declaration of function.
	(do_fflush, do_printf, do_print, do_print_rec): Same adjustment.
	* ext.c (make_builtin): Adjust error messages.
	* gawkapi.c (api_register_output_wrapper,
	api_register_two_way_processor): New functions.
	(sym_update_real): Adjust code formatting.
	* gawkapi.h (awk_input_parser_t): Make next pointer awk_const.
	(awk_output_buf_t, awk_two_way_processor_t): New structs.
	(api_register_output_wrapper, api_register_two_way_processor): New APIs.
	(dl_load_func): Allow for empty function table (NULL elements).
	* io.c (find_output_wrapper, init_output_wrapper, find_two_processor,
	gawk_fwrite, gawk_ferror, gawk_fflush, gawk_fclose): New functions.
	(redirect): Call init_output_wrapper, find_output_wrapper as needed.
	Adjust use of rp->fp to rp->output.fp and also function calls.
	(close_rp, close_redir, flush_io): Same adjustment.
	(two_way_open): Same adjustment. Call find_two_way_processor, and
	find_output_wrapper, as needed.

2012-08-17         Arnold D. Robbins     <arnold@skeeve.com>

	* Update infrastructure: Automake 1.12.3 and bison 2.6.2.

2012-08-15         Arnold D. Robbins     <arnold@skeeve.com>

	* dfa.c: Sync w/GNU grep.

2012-08-12         Arnold D. Robbins     <arnold@skeeve.com>

	* gawkapi.h: Make the versions enum constants instead of defines.

2012-08-11         Andrew J. Schorr     <aschorr@telemetry-investments.com>

	* awkgram.y (add_srcfile): It is now a fatal error to load the
	same file with -f and -i (or @include).
	* TODO.xgawk: Update to reflect this change.

2012-08-10         Arnold D. Robbins     <arnold@skeeve.com>

	* FUTURES, TODO.xgawk: Updates.

2012-08-08         Arnold D. Robbins     <arnold@skeeve.com>

	* configure.ac: Add -DNDEBUG to remove asserts if not developing.

	* gawkapi.h: Document how to build up arrays.
	* gawkapi.c (api_sym_update): For an array, pass the new cookie
	back out to the extension.

	* awk.h (IOBUF): Move struct stat into IOBUF_PUBLIC.
	(os_isreadable): Change to take an IOBUF_PUBLIC.
	* gawkapi.h (IOBUF_PUBLIC): Received struct stat.
	(INVALID_HANDLE): Moves to here.
	* io.c (iop_alloc): Stat the fd and fill in stat buf.
	(iop_finish): Use passed in stat info.

2012-08-05         Arnold D. Robbins     <arnold@skeeve.com>

	* README.git: More stuff added.

2012-08-01         Arnold D. Robbins     <arnold@skeeve.com>

	* io.c (iop_finish): New function.
	(iop_alloc): Add errno_val parameter. Move code into iop_finish.
	Add large explanatory leading comment.
	(after_beginfile): Rework logic. Check for input parser first, then
	check for invalid iop.
	(nextfile): Organize code better. Call iop_alloc then iop_finish.
	(redirect): Call iop_alloc, find_input_parser, iop_finish.
	(two_way_open): Call iop_alloc, find_input_parser, iop_finish.
	(gawk_popen): Call iop_alloc, find_input_parser, iop_finish.
	(find_input_parser): Set iop->valid if input parser takes control.
	(get_a_record): Rework setting RT to use macros.

2012-07-29         Andrew J. Schorr     <aschorr@telemetry-investments.com>

	* awk.h (set_RT_to_null, set_RT): Removed.
	* gawkapi.h (api_set_RT): Removed.
	(get_record): Signature changed in input parser struct.
	* gawkapi.c (api_set_RT): Removed.
	* io.c (set_RT_to_null, set_RT): Removed.
	(get_a_record): Adjustments for new API for input parser.

2012-07-29         Arnold D. Robbins     <arnold@skeeve.com>

	* awk.h (os_isreadable): Adjust declaration.
	(struct iobuf): Add new member `valid'.
	* io.c (iop_alloc): Remove do_input_parsers parameter, it's
	always true. Adjust logic to set things to invalid if could not
	find an input parser.
	(after_beginfile): Use valid member to check if iobuf is valid.
	Don't clear iop->errcode.
	(nextfile): Adjust logic to clear errcode if valid is true and
	also to update ERRNO.
	(redirect): Check iop->valid and cleanup as necessary, including
	setting ERRNO.
	(two_way_open): Ditto.
	(gawk_popen): Ditto.
	(devopen): Remove check for directory.

2012-07-27         Andrew J. Schorr     <aschorr@telemetry-investments.com>

	* io.c (find_input_parser): Issue a warning if take_control_of fails.

2012-07-27         Arnold D. Robbins     <arnold@skeeve.com>

	* awk.h (set_RT): Change to take a NODE * parameter.
	* io.c (set_RT): Change to take a NODE * parameter.
	* gawkapi.h: Change open hook to input parser in comment.
	* gawkapi.c (api_set_RT): Adjust call to set_RT.

2012-07-26         Arnold D. Robbins     <arnold@skeeve.com>

	* awk.h (set_RT_to_null, set_RT): Declare functions.
	(os_isreadable): Declare function.
	* io.c (set_RT_to_null, set_RT): New functions.
	(iop_close): Init ret to zero.
	* gawkapi.c (api_register_input_parser): Check for null pointer.
	(api_set_RT): New function.
	* gawkapi.h (api_set_RT): New function.

2012-07-26         Andrew J. Schorr     <aschorr@telemetry-investments.com>

	* gawkapi.h (IOBUF_PUBLIC): Document the get_record and close_func
	API.
	(awk_input_parser_t) Change can_take_file argument to const, and
	document the API.
	* io.c (get_a_record): Document that the caller initializes *errcode
	to 0, and remote the test for non-NULL errcode.

2012-07-26         Andrew J. Schorr     <aschorr@telemetry-investments.com>

	* gawkapi.c (api_sym_update_scalar): Fix some minor bugs.  Was
	not updating AWK_NUMBER when valref != 1.  And strings were not
	freeing MPFR values.

2012-07-25         Arnold D. Robbins     <arnold@skeeve.com>

	Start refactoring of IOBUF handling and turn "open hooks"
	into "input parsers".

	* awk.h (IOP_NOFREE_OBJ): Flag removed.
	(register_input_parser): Renamed from register_open_hook.
	* ext.c (load_ext): Make sure lib_name is not NULL.
	* gawk_api.c (api_register_input_parser): Renamed from
	api_register_open_hook.
	* gawk_api.h (api_register_input_parser): Renamed from
	api_register_open_hook.  Rework structure to have "do you want it"
	and "take control of it" functions.
	* io.c (iop_alloc): Remove third argument which is IOBUF pointer.
	Always malloc it. Remove use of IOP_NOFREE_OBJ everywhere.
	(find_input_parser): Renamed from find_open_hook.
	(nextfile): Don't use static IOBUF.
	(iop_close): Call close_func first. Then close fd or remap it
	if it's still not INVALID_HANDLE.
	(register_input_parser): Renamed from register_open_hook.
	Use a FIFO list and check if more than one parser will accept the
	file. If so, fatal error.

2012-07-25         Andrew J. Schorr     <aschorr@telemetry-investments.com>

	* configure.ac: Instead of using acl_shlibext for the shared library
	extension, define our own variable GAWKLIBEXT with a hack to work
	correctly on Mac OS X.
	* Makefile.am (SHLIBEXT): Use the value of GAWKLIBEXT instead of
	acl_shlibext.

2012-07-24         Arnold D. Robbins     <arnold@skeeve.com>

	* configure.ac: Add crude but small hack to make plug-ins work
	on Mac OS X.

2012-07-20         Arnold D. Robbins     <arnold@skeeve.com>

	* gawkapi.h: Rework table to not take up so much space.
	* gawkapi.c (api_sym_update_scalar): Rework optimization code
	to clean up the function.

2012-07-17         Andrew J. Schorr     <aschorr@telemetry-investments.com>

	* gawkapi.h: Add comments explaining new api_create_value and
	api_release_value functions.
	* gawkapi.c (sym_update_real): Allow updates with AWK_SCALAR and
	AWK_VALUE_COOKIE types.  After creating a regular variable,
	remove the call to unref(node->var_value), since this is not
	done elsewhere in the code (see, for example, main.c:init_vars).
	If the update is for an existing variable, allow any val_type
	except AWK_ARRAY (was previously disallowing AWK_SCALAR and
	AWK_VALUE_COOKIE for no apparent reason).
	(api_sym_update_scalar): The switch should return false for an
	invalid val_type value, so change the AWK_ARRAY case to default.
	(valid_subscript_type): Any scalar value is good, so accept any valid
	type except AWK_ARRAY.
	(api_create_value): Accept only AWK_NUMBER and AWK_STRING values.
	Anything else should fail.

2012-07-17         Arnold D. Robbins     <arnold@skeeve.com>

	Speedup:

	* awk.h (r_free_wstr): Renamed from free_wstr.
	(free_wstr): Macro to test the WSTRCUR flag first.
	* node.c (r_free_wstr): Renamed from free_wstr.

	Support value cookies:

	* gawkapi.h (awk_val_type_t): Add AWK_VALUE_COOKIE.
	(awk_value_cookie_t): New type.
	(awk_value_t): Support AWK_VALUE_COOKIE.
	(api_create_value, api_release_value): New function pointers.
	* gawkapi.c (awk_value_to_node, api_sym_update_scalar,
	valid_subscript_type): Handle AWK_VALUE_COOKIE.
	(api_create_value, api_release_value): New functions.

2012-07-16         Arnold D. Robbins     <arnold@skeeve.com>

	* gawkapi.c (awk_value_to_node): Support AWK_SCALAR.
	(api_sym_update_scalar): Performance improvements.

2012-07-12         Arnold D. Robbins     <arnold@skeeve.com>

	Allow creation of constants. Thanks to John Haque for the
	implementation concept.

	* gawk_api.h (api_sym_constant): Create a constant.
	* gawk_api.h (api_sym_update_real): Renamed from api_sym_update.
	Add is_const paramater and do the right thing if true.
	(api_sym_update, api_sym_constant): Call api_sym_update_real
	in the correct way.
	(set_constant): New function.

2012-07-11         Andrew J. Schorr     <aschorr@telemetry-investments.com>

	* gawkapi.h: Fix typo in comment.
	(awk_value_t): Type for scalar_cookie should be awk_scalar_t,
	not awk_array_t.
	(gawk_api): Add new api_sym_lookup_scalar function.
	(sym_lookup_scalar): New wrapper macro for api_sym_lookup_scalar hook.
	* gawkapi.c (api_sym_lookup_scalar): New function for faster scalar
	lookup.
	(api_impl): Add entry for api_sym_lookup_scalar.

2012-07-11         Andrew J. Schorr     <aschorr@telemetry-investments.com>

	* gawkapi.c (awk_value_to_node): Change to a switch statement
	so AWK_SCALAR or other invalid type is handled properly.
	(valid_subscript_type): Test whether a value type is acceptable
	for use as an array subscript (any scalar value will do).
	(api_get_array_element, api_set_array_element, api_del_array_element):
	Use new valid_subscript_type instead of restricting to string values.

2012-07-11         Arnold D. Robbins     <arnold@skeeve.com>

	Lots of API work.

	* gawkapi.h: Function pointer members renamed api_XXXX and
	macros adjusted. More documentation.
	(awk_valtype_t): New AWK_SCALAR enum for scalar cookies.
	(awk_scalar_t): New type.
	(awk_value_t): New member scalar_cookie.
	(api_sym_update_scalar): New API function.
	(erealloc): New macro.
	(make_const_string): New macro, renamed from dup_string.
	(make_malloced_string): New macro, renamed from make_string.
	(make_null_string): New inline function.
	(dl_load_func): Add call to init routine through pointer if
	not NULL.

	* gawkapi.c (awk_value_to_node): Assume that string values came
	from malloc.
	(node_to_awk_value): Handle AWK_SCALAR.
	(api_sym_update): Ditto.
	(api_sym_update_scalar): New routine.
	(api_get_array_element): Return false if the element doesn't exist.
	Always unref the subscript.
	(remove_element): New helper routine.
	(api_del_array_element): Use it.
	(api_release_flattened_array): Ditto.
	(api_impl): Add the new routine.

2012-07-11         Andrew J. Schorr     <aschorr@telemetry-investments.com>

	* gawkapi.c (api_sym_update): Allow val_type to be AWK_UNDEFINED
	for setting a variable to "", i.e. dupnode(Nnull_string).

2012-07-10         Andrew J. Schorr     <aschorr@telemetry-investments.com>

	* awkgram.y (add_srcfile): Lint warning message for a previously loaded
	shared library should say "already loaded shared library" instead
	of "already included source file".

2012-07-08         Arnold D. Robbins     <arnold@skeeve.com>

	* gawkapi.h (set_array_element): Use index + value instead
	of element structure. Matches get_array_element.
	(set_array_element_by_elem): New macro to use an element.
	* gawkapi.c (api_set_array_element): Make the necessary adjustments.

2012-07-04         Arnold D. Robbins     <arnold@skeeve.com>

	* awkgram.y (tokentab): Remove limit on number of arguments
	for "and", "or", and "xor".
	* builtin.c (do_and, do_or, do_xor): Modify code to perform the
	respective operation on any number of arguments. There must be
	at least two.

2012-06-29         Arnold D. Robbins     <arnold@skeeve.com>

	* gawkapi.h: Improve the documentation of the return values
	per Andrew Schorr.

2012-06-25         Arnold D. Robbins     <arnold@skeeve.com>

	* TODO.xgawk: Updated.
	* awk.h (track_ext_func): Declared.
	* awkgram.y (enum defref): Add option for extension function.
	(struct fdesc): Add member for extension function.
	(func_use): Handle extension function, mark as extension and defined.
	(track_ext_func): New function.
	(check_funcs): Update logic for extension functions.
	* ext.c (make_builtin): Call track_ext_func.

2012-06-24         Andrew J. Schorr     <aschorr@telemetry-investments.com>

	* TODO.xgawk: Most of IOBUF has been hidden.
	* gawkapi.h (IOBUF): Remove declaration (now back in awk.h).
	(IOBUF_PUBLIC): Declare new structure defining subset of IOBUF fields
	that should be exposed to extensions.
	(gawk_api): Update register_open_hook argument from IOBUF to
	IOBUF_PUBLIC.
	* awk.h (IOBUF): Restore declaration with 5 fields moved to new
	IOBUF_PUBLIC structure.
	(register_open_hook): Update open_func argument from IOBUF to
	IOBUF_PUBLIC.
	* gawkapi.c (api_register_open_hook): Ditto.
	* io.c (after_beginfile, nextfile, iop_close, gawk_pclose): Some fields
	such as fd and name are now inside the IOBUF public structure.
	(struct open_hook): Update open_func argument from IOBUF to
	(register_open_hook): Ditto.
	(find_open_hook): opaque now inside IOBUF_PUBLIC.
	(iop_alloc): fd and name now in IOBUF_PUBLIC.
	(get_a_record): If the get_record hook returns EOF, set the IOP_AT_EOF
	flag.  Access fd inside IOBUF_PUBLIC.
	(get_read_timeout): File name now inside IOBUF_PUBLIC.
	* interpret.h (r_interpret): File name now inside IOBUF_PUBLIC.
	* ext.c (load_ext): No need to call return at the end of a void
	function.

2012-06-24         Arnold D. Robbins     <arnold@skeeve.com>

	* ext.c (load_ext): Don't retun a value from a void function.
	* gawkapi.c (api_set_array_element): Set up vname and parent_array.

2012-06-21         Arnold D. Robbins     <arnold@skeeve.com>

	More API and cleanup:

	* awk.h (stopme): Make signature match other built-ins.
	* awkgram.y (stopme): Make signature match other built-ins.
	(regexp): Minor edit.
	* gawkapi.c (api_set_argument): Remove unused variable.
	Set parent_array field of array value.
	* TODO.xgawk: Update some.

	Remove extension() builtin.

	* awk.h (do_ext): Removed.
	(load_ext): Signature changed.
	* awkgram.y (tokentab): Remove do_ext.
	Change calls to do_ext.
	* ext.c (load_ext): Make init function a constant.
	* main.c (main): Change calls to do_ext.

2012-06-20         Arnold D. Robbins     <arnold@skeeve.com>

	Restore lost debugging function:

	* awkgram.y (stopme): Restore long lost debugging function.
	* awk.h (stopme): Add declaration.

	API work:

	* ext.c (get_argument): Make extern.
	* awk.h (get_argument): Declare it.
	* gawkapi.c (api_set_argument): Call it. Finish off the logic.
	(api_get_argument): Refine logic to use get_argument.
	* gawkapi.h (set_argument): New API.

2012-06-19         Arnold D. Robbins     <arnold@skeeve.com>

	Remove code duplication in gawkapi.c from msg.c:

	* awk.h (err): Add `isfatal' first parameter.
	* awkgram.y (err): Adjust all calls.
	* msg.c (err): Adjust all calls. Move fatal code to here ...
	(r_fatal): From here.
	* gawkapi.c: Remove code duplication and adjust calls to `err'.

	Handle deleting elements of flattened array:

	* awk.h (get_argument): Remove declaration.
	* ext.c (get_argument): Make static.
	* gawkapi.h (awk_flat_array_t): Make opaque fields const. Add
	more descriptive comments.
	* gawkapi.c (release_flattened_array): Delete elements flagged
	for deletion. Free the flattened array also.

	Add additional debugging when developing:

	* configure.ac: Add additional debugging flags.
	* configure: Regenerated.

2012-06-18         Arnold D. Robbins     <arnold@skeeve.com>

	* gawkapi.h (get_array_element): Restore `wanted' paramater.
	(awk_element_t): Use awk_value_t for index. Add awk_flat_array_t.
	(flatten_array): Change signature to use awk_flat_array_t;
	(release_flattened_array): Change signature to use awk_flat_array_t;
	* gawkapi.c (api_sym_update): Handle case where variable exists already.
	(api_get_array_element): Restore `wanted' paramater and pass it
	on to node_to_awk_value.
	(api_set_array_element): Revisse to match changed element type.
	(api_flatten_array): Revise signature, implement.
	(api_release_flattened_array): Revise signature, implement.

2012-06-17         Arnold D. Robbins     <arnold@skeeve.com>

	API Work:

	* gawkapi.h (get_array_element): Remove `wanted' parameter.
	(r_make_string): Comment the need for `api' and `ext_id' parameters.
	* gawkapi.c (api_sym_update): Move checks to front.
	Initial code for handling arrays. Still needs work.
	(api_get_array_element): Implemented.
	(api_set_array_element): Additional checking code.
	(api_del_array_element): Implemented.
	(api_create_array): Implemented.
	(init_ext_api): Force do_xxx values to be 1 or 0.
	(update_ext_api): Ditto.

2012-06-12         Arnold D. Robbins     <arnold@skeeve.com>

	API Work:

	* gawkapi.h (awk_value_t): Restore union.
	(get_curfunc_param): Renamed to get_argument. Return type changed
	to awk_bool_t. Semantics better thought out and documented.
	(awk_atexit, get_array_element): Return type now void.
	(sym_lookup): Return type now void. Argument order rationalized.
	* gawkapi.c (node_to_awk_value): Return type is now awk_bool_t.
	Semantics now match table in gawkawpi.h.
	(api_awk_atexit): Return type now void.
	(api_sym_lookup): Return type is now awk_bool_t. Change parameter
	order.
	(api_get_array_element): Return type is now awk_bool_t.

	Further API implementations and fixes for extension/testext.c:

	* awk.h (final_exit): Add declaration.
	* ext.c (load_ext): Change `func' to install_func.
	* gawkapi.c: Add casts to void for id param in all functions.
	(api_sym_update): Finish implementation.
	(api_get_array_element): Start implementation.
	(api_set_array_element): Add error checking.
	(api_get_element_count): Add error checking, return the right value.
	* main.c (main): Call final_exit instead of exit.
	(arg_assign): Ditto.
	* msg.c (final_exit): New routine to run the exit handlers and exit.
	(gawk_exit): Call it.
	* profile.c (dump_and_exit): Ditto.

2012-06-10         Andrew J. Schorr     <aschorr@telemetry-investments.com>

	* TODO.xgawk: Addition of time extension moved to "done" section.

2012-06-10         Andrew J. Schorr     <aschorr@telemetry-investments.com>

	* gawkapi.c (api_update_ERRNO_string): Treat boolean true as a request
	for TRANSLATE, and false as DONT_TRANSLATE.

2012-06-06         Arnold D. Robbins     <arnold@skeeve.com>

	* cint_array.c (tree_print, leaf_print): Add additional casts
	for printf warnings.

	* awk.h (update_ext_api): Add declaration.
	* gawkapi.c (update_ext_api): New function.
	* eval.c (set_LINT): Call update_ext_api() at the end.
	* gawkapi.h: Document that do_XXX could change on the fly.

	* awk.h (run_ext_exit_handlers): Add declaration.
	* msg.c (gawk_exit): Call it.

2012-06-05         Arnold D. Robbins     <arnold@skeeve.com>

	* ext.c (load_ext): Remove use of RTLD_GLOBAL. Not needed in new
	scheme. Clean up error messages.

2012-06-04         Arnold D. Robbins     <arnold@skeeve.com>

	* configure.ac: Remove use of -export-dynamic for GCC.
	* configure: Regenerated.

2012-05-30         Arnold D. Robbins     <arnold@skeeve.com>

	* main.c (is_off_limits_var): Minor coding style edit.
	* gawkapi.c (awk_value_to_node): More cleanup.
	(node_to_awk_value): Use `wanted' for decision making.
	(api_sym_update): Start implementation. Needs more work.
	General: More cleanup, comments.
	* gawkapi.h (api_sym_update): Add additional comments.

2012-05-29         Arnold D. Robbins     <arnold@skeeve.com>

	* gawkapi.c (node_to_awk_value): Add third parameter indicating type
	of value desired. Based on that, do force_string or force_number
	to get the "other" type.
	(awk_value_to_node): Clean up the code a bit.
	(get_curfunc_param): Move forcing of values into node_to_awk_value.
	(api_sym_lookup): Add third parameter indicating type of value wanted.
	(api_get_array_element): Ditto.
	* gawk_api.h: Additional comments and clarifications. Revise APIs
	to take third 'wanted' argument as above.
	(awk_value_t): No longer a union so that both values may be accessed.
	All macros: Parenthesized the bodies.
	* bootstrap.sh: Rationalize a bit.

2012-05-26         Andrew J. Schorr     <aschorr@telemetry-investments.com>

	* Makefile.am (include_HEADERS): Add so gawkapi.h will be installed.
	(base_sources): Add gawkapi.h so that it is in dist tarball.
	* TODO.xgawk: Update.
	* main.c (is_off_limits_var): Stop returning true for everything
	except PROCINFO.

2012-05-25         Arnold D. Robbins     <arnold@skeeve.com>

	* main.c (is_off_limits_var): New function to check if a variable
	is one that an extension function may not change.
	* awk.h (is_off_limits_var): Declare it.
	* gawkapi.c (api_sym_lookup): Use it.

	* bootstrap.sh: Touch various files in the extension directory also.

2012-05-24         Andrew J. Schorr     <aschorr@telemetry-investments.com>

	* gawkapi.h (awk_param_type_t): Remove (use awk_valtype_t instead).
	(awk_ext_func_t): Pass a result argument, and return an awk_value_t *.
	(gawk_api.get_curfunc_param): Add a result argument.
	(gawk_api.set_return_value): Remove obsolete function.
	(gawk_api.sym_lookup, gawk_api.get_array_element): Add a result
	argument.
	(gawk_api.api_make_string, gawk_api.api_make_number): Remove hooks,
	since access to gawk internal state is not required to do this.
	(set_return_value): Remove obsolete macro.
	(get_curfunc_param, sym_lookup, get_array_element): Add result argument.
	(r_make_string, make_number): New static inline functions.
	(make_string, dup_string): Revise macro definitions.
	(dl_load_func): Remove global_api_p and global_ext_id args,
	and fix SEGV by setting api prior to checking its version members.
	(GAWK): Expand ifdef to include more stuff.
	* gawkapi.c (node_to_awk_value): Add result argument.
	(api_get_curfunc_param): Add result argument, and use awk_valtype_t.
	(api_set_return_value): Remove obsolete function.
	(awk_value_to_node): New global function to convert back into internal
	format.
	(api_add_ext_func): Simply call make_builtin.
	(node_to_awk_value): Add result argument, and handle Node_val case.
	(api_sym_lookup, api_get_array_element): Add result argument.
	(api_set_array_element): Implement.
	(api_make_string, api_make_number): Remove functions that belong on
	client side.
	(api_impl): Remove 3 obsolete entries.
	* TODO.xgawk: Update to reflect progress.
	* Makefile.am (base_sources): Add gawkapi.c.
	* awk.h: Include gawkapi.h earlier.
	(api_impl, init_ext_api, awk_value_to_node): Add declarations
	so we can hook in new API.
	(INSTRUCTION): Add new union type efptr for external functions.
	(extfunc): New define for d.efptr.
	(load_ext): Remove 3rd obj argument that was never used for anything.
	(make_builtin): Change signature for new API.
	* awkgram.y (load_library): Change 2nd argument to load_ext
	from dlload to dl_load, and remove pointless 3rd argument.
	* main.c (main): Call init_ext_api() before loading shared libraries.
	Change 2nd argument to load_ext from dlload to dl_load, and remove
	pointless 3rd argument.
	* ext.c (do_ext): Remove pointless 3rd argument to load_ext.
	(load_ext): Remove 3rd argument.  Port to new API (change initialization
	function signature).  If initialization function fails, issue a warning
	and return -1, else return 0.
	(make_builtin): Port to new API.
	* interpret.h (r_interpret): For Op_ext_builtin, call external functions
	with an awk_value_t result buffer, and convert the returned value
	to a NODE *.  For Node_ext_func, code now in extfunc instead of builtin.

2012-05-21         Andrew J. Schorr     <aschorr@telemetry-investments.com>

	* configure.ac: Remove libtool, and call configure in the
	extension subdirectory.  Change pkgextensiondir to remove the
	version number, since the new API has builtin version checks.
	* TODO.xgawk: Update.
	* ltmain.sh: Removed, since libtool no longer used here.

2012-05-19         Andrew J. Schorr     <aschorr@telemetry-investments.com>

	* TODO.xgawk: Update to reflect progress and new issues.
	* main.c (main): Add -i (--include) option.
	(usage): Ditto.
	* awkgram.y (add_srcfile): Eliminate duplicates only for SRC_INC
	and SRC_EXTLIB sources (i.e. -f duplicates should not be removed).
	* io.c (find_source): Set DEFAULT_FILETYPE to ".awk" if not defined
	elsewhere.

2012-05-15         Arnold D. Robbins     <arnold@skeeve.com>

	* awk.h: Include "gawkapi.h" to get IOBUF.
	* gawkapi.h: Considerable updates.
	* gawkapi.c: New file. Start at implementing the APIs.

2012-05-13         Andrew J. Schorr     <aschorr@telemetry-investments.com>

	* TODO.xgawk: Update to reflect recent discussions and deletion of
	extension/xreadlink.[ch].

2012-05-11         Arnold D. Robbins     <arnold@skeeve.com>

	Sweeping change: Use `bool', `true', and `false' everywhere.

2012-04-09         Andrew J. Schorr     <aschorr@telemetry-investments.com>

	* eval.c (unset_ERRNO): Fix memory management bug -- need to use
	dupnode with Nnull_string.

2012-04-08         Andrew J. Schorr     <aschorr@telemetry-investments.com>

	* Makefile.am (valgrind): Define VALGRIND instead of redefining AWK.
	This allows test/Makefile.am to set up the command environment as
	desired.
	(valgrind-noleak): Ditto, plus set --leak-check=no instead of the
	default summary setting.

2012-04-07         Andrew J. Schorr     <aschorr@telemetry-investments.com>

	* TODO.xgawk: Update to reflect progress.

2012-04-01         Andrew J. Schorr     <aschorr@telemetry-investments.com>

	* TODO.xgawk: Move valgrind-noleak item into "done" section.
	* Makefile.am (valgrind-noleak): Add new valgrind rule that omits
	the "--leak-check=full" option to help spot more serious problems.

2012-04-01         Andrew J. Schorr     <aschorr@telemetry-investments.com>

	* TODO.xgawk: Move ERRNO item into "done" section.
	* awk.h (update_ERRNO, update_ERRNO_saved): Remove declarations.
	(update_ERRNO_int, enum errno_translate, update_ERRNO_string,
	unset_ERRNO): Add new declarations.
	* eval.c (update_ERRNO_saved): Renamed to update_ERRNO_int.
	(update_ERRNO_string, unset_ERRNO): New functions.
	* ext.c (do_ext): Use new update_ERRNO_string function.
	* io.c (ERRNO_node): Remove redundant extern declaration (in awk.h).
	(after_beginfile, nextfile): Replace update_ERRNO() with
	update_ERRNO_int(errno).
	(inrec): Replace update_ERRNO_saved with update_ERRNO_int.
	(do_close): Use new function update_ERRNO_string.
	(close_redir, do_getline_redir, do_getline): Replace update_ERRNO_saved
	with update_ERRNO_int.

2012-03-27         Andrew J. Schorr     <aschorr@telemetry-investments.com>

	* TODO.xgawk: Update to reflect debate about how to support Cygwin
	and other platforms that cannot link shared libraries with unresolved
	references.
	* awkgram.y (add_srcfile): Minor bug fix: reverse sense of test
	added by Arnold in last patch.
	* configure.ac: AC_DISABLE_STATIC must come before AC_PROG_LIBTOOL.

2012-03-26         Arnold D. Robbins     <arnold@skeeve.com>

	Some cleanups.

	* awkgram.y (add_srcfile): Use whole messages, better for
	translations.
	* io.c (init_awkpath): Small style tweak.
	* main.c (path_environ): Straighten out initial comment, fix
	compiler warning by making `val' const char *.

2012-03-25         Andrew J. Schorr     <aschorr@telemetry-investments.com>

	* configure.ac (AC_DISABLE_STATIC): Add this to avoid building useless
	static extension libraries.

2012-03-25         Andrew J. Schorr     <aschorr@telemetry-investments.com>

	* TODO.xgawk: New file listing completed and pending xgawk enhancements.

2012-03-24         Andrew J. Schorr     <aschorr@telemetry-investments.com>

	* io.c (path_info): Fix white space.
	(pi_awkpath, pi_awklibpath): Avoid structure initializers.
	(do_find_source): Eliminate pointless parentheses.
	(find_source): Leave a space after "&".
	* main.c (load_environ): Fix typo in comment.

2012-03-21         Andrew J. Schorr     <aschorr@telemetry-investments.com>

	* awkgram.y (LEX_LOAD): New token to support @load.
	(grammar): Add rules to support @load.
	(tokentab): Add "load".
	(add_srcfile): Improve error message to distinguish between source files
	and shared libraries.
	(load_library): New function to load libraries specified with @load.
	(yylex): Add support for LEX_LOAD (treated the same way as LEX_INCLUDE).

2012-03-20         Andrew J. Schorr     <aschorr@telemetry-investments.com>

	* Makefile.am (EXTRA_DIST): Remove extension.
	(SUBDIRS): Add extension so libraries will be built.
	(DEFS): Define DEFLIBPATH and SHLIBEXT so we can find shared libraries.
	* awk.h (deflibpath): New extern declaration.
	* configure.ac: Add support for building shared libraries by adding
	AC_PROG_LIBTOOL and AC_SUBST for acl_shlibext and pkgextensiondir.
	(AC_CONFIG_FILES): Add extension/Makefile.
	* io.c (pi_awkpath, pi_awklibpath): New static structures to contain
	path information.
	(awkpath, max_pathlen): Remove static variables now inside pi_awkpath.
	(init_awkpath): Operate on path_info structure to support both
	AWKPATH and AWKLIBPATH.  No need for max_path to be static, since
	this should be called only once for each environment variable.
	(do_find_source): Add a path_info arg to specify which path to search.
	Check the try_cwd parameter to decide whether to search the current
	directory (not desirable for AWKLIBPATH).
	(find_source): Choose appropriate path_info structure based on value
	of the is_extlib argument.  Set EXTLIB_SUFFIX using SHLIBEXT define
	instead of hardcoding ".so".
	* main.c (path_environ): New function to add AWKPATH or AWKLIBPATH
	to the ENVIRON array.
	(load_environ): Call path_environ for AWKPATH and AWKLIBPATH.

2012-06-19         Arnold D. Robbins     <arnold@skeeve.com>

	* main.c (main): Do setlocale to "C" if --characters-as-bytes.
	Thanks to "SP" for the bug report.

2012-05-09         Arnold D. Robbins     <arnold@skeeve.com>

	* configure.ac: Added AC_HEADER_STDBOOL
	* awk.h, dfa.c, regex.c: Reworked to use results
	of test and include missing_d/gawkbool.h.

2012-05-07         Arnold D. Robbins     <arnold@skeeve.com>

	* array.c (prnode): Add casts to void* for %p format.
	* debug.c (print_instruction): Ditto.
	* builtin.c: Fix %lf format to be %f everywhere.

	Unrelated:

	* replace.c: Don't include "config.h", awk.h gets it for us.

2012-05-04         Arnold D. Robbins     <arnold@skeeve.com>

	* getopt.c [DJGPP]: Change to __DJGPP__.
	* mbsupport.h [DJGPP]: Change to __DJGPP__.

	Unrelated:

	* awk.h: Workarounds for _TANDEM_SOURCE.

2012-05-01         Arnold D. Robbins     <arnold@skeeve.com>

	* dfa.c: Sync with GNU grep. RRI code now there, needed additional
	change for gawk.
	* configure.ac: Add check for stdbool.h.
	* regex.c: Add check for if not have stdbool.h, then define the
	bool stuff.

2012-04-27         Arnold D. Robbins     <arnold@skeeve.com>

	* dfa.c: Sync with GNU grep.
	* xalloc.h (xmemdup): Added, from grep, for dfa.c. Sigh.

2012-04-27         Arnold D. Robbins     <arnold@skeeve.com>

	Update to autoconf 2.69, automake 1.12.

	* INSTALL, aclocal.m4, configh.in, depcomp, install-sh, missing,
	mkinstalldirs, ylwrap: Updated.
	* configure.ac (AC_TYPE_LONG_LONG_INT, AC_TYPE_UNSIGNED_LONG_LONG_INT,
	AC_TYPE_INTMAX_T, AC_TYPE_UINTMAX_T): Renamed from gl_* versions.
	* configure: Regenerated.

2012-04-24         Arnold D. Robbins     <arnold@skeeve.com>

	* cmd.h (dPrompt, commands_Prompt, eval_Prompt, dgawk_Prompt): Changed
	to dbg_prompt, commands_prompt, eval_prompt, dgawk_prompt.
	* debug.c: Ditto.
	* command.y: Ditto.  Some minor whitespace and comments cleanup.

2012-04-24         Arnold D. Robbins     <arnold@skeeve.com>

	io.c cleanup and some speedup for RS as regexp parsing.

	* awk.h (Regexp): New members has_meta and maybe_long.
	(enum redirval): Add redirect_none as value 0.
	(remaybelong): Remove function declaration.
	* awkgram.y: Use redirect_none instead of 0 for no redirect cases.
	* io.c (go_getline_redir): Second arg now of type enum redirval.
	Changed intovar into into_variable.
	(comments and whitespace): Lots of general cleanup.
	(socket_open): readle changed to read_len.
	(two_way_open): Add additional calls to os_close_on_exec.
	(rsrescan): Simplify code a bit and use RS->maybe_long.
	* re.c (make_regexp): Set up new members in Regexp struct.
	(remaybelong): Remove function.
	(reisstring): Simplified code.

2012-04-16  Eli Zaretskii  <eliz@gnu.org>

	* io.c (read_with_timeout) [__MINGW32__]: Just call the blocking
	'read', as 'select' is only available for sockets.
	* mpfr.c (set_ROUNDMODE) [!HAVE_MPFR]: Renamed from set_RNDMODE.
	* main.c (load_procinfo): Declare name[] also when HAVE_MPFR is
	defined even though HAVE_GETGROUPS etc. are not.

2012-04-12         John Haque      <j.eh@mchsi.com>

	* array.c, awk.h, awkgram.y, builtin.c, command.y, debug.c,
	field.c, mpfr.c, profile.c: Change RND_MODE to ROUND_MODE.

2012-04-11         John Haque      <j.eh@mchsi.com>

	* main.c (varinit): Change RNDMODE to ROUNDMODE.

2012-04-11         Arnold D. Robbins     <arnold@skeeve.com>

	* main.c: Change --arbitrary-precision to --bignum.

2012-04-02         John Haque      <j.eh@mchsi.com>

	Add support for arbitrary-precision arithmetic.

	* mpfr.c: New file.
	* awk.h (struct exp_node): Add union to handle different number types.
	(MPFN, MPZN): New flag values.
	(DO_MPFR, do_mpfr): New defines.
	(PREC_node, RNDMODE_node): Add declarations.
	(PRECISION, RND_MODE, MNR, MFNR, mpzval, do_ieee_fmt): Add declarations.
	(make_number, str2number, format_val, cmp_numbers): Ditto.
	(force_number): Change definition.
	(Func_pre_exec, Func_post_exec): New typedefs.
	(POP_NUMBER, TOP_NUMBER): Change definitions.
	(get_number_ui, get_number_si, get_number_d, get_number_uj,
	iszero, IEEE_FMT, mpg_float, mpg_integer, mpg_float,
	mpg_integer): New defines.
	* awkgram.y (tokentab):	Add alternate function entries for MPFR/GMP.
	(snode): Choose the appropriate function.
	(negate_num): New function to negate a number.
	(grammar): Use it.
	(yylex): Adjust number handling code.
	* array.c (value_info, asort_actual, sort_user_func): Adjust for
	MPFR/GMP numbers.
	(do_adump, indent): Minor changes.
	(sort_up_index_number, sort_up_value_number, sort_up_value_type): Use
	cmp_numbers() for numeric comparisons.
	* builtin.c (mpz2mpfr): New function.
	(format_tree): Adjust to handle MPFR and GMP numbers.
	* eval.c (register_exec_hook): New function to manage interpreter hooks.
	(num_exec_hook, pre_execute, post_execute): New and adjusted definitions.
	(h_interpret): Renamed from debug_interpret.
	(init_interpret): Changed to use the new name.
	(flags2str): New entries for MPFN and MPZN.
	(cmp_nodes): Reworked to use seperate routine for numeric comparisons.
	(set_IGNORECASE, set_BINMODE, set_LINT, update_NR, update_FNR,
	update_NF): Adjust code and some cleanup.
	* field.c (rebuild_record): Field copying code reworked to handle
	MPFR/GMP numbers.
	(set_NF): Minor adjustment.
	* io.c (INCREMENT_REC): New macro.
	(inrec, do_getline): Use the new macro.
	(nextfile, set_NR, set_FNR, get_read_timeout, pty_vs_pipe): Adjust code
	to handle MPFR/GMP numbers.
	* interpret.h (r_interpret): Adjust TOP_NUMBER/POP_NUMBER usage.
	(EXEC_HOOK): New macro and definition.
	(DEBUGGING): Removed.
	* main.c (DEFAULT_PREC, DEFAULT_RNDMODE): New defines.
	(opttab): New entry for option arbitrary-precision.
	(main): Handle the new option.
	(usage): Add to usage message.
	(varinit): Add PREC and RNDMODE.
	(load_procinfo): Install MPFR and GMP related items.
	(version): Append MPFR and GMP versions to message.
	* msg.c (err) : Adjust FNR handling with MPFR/GMP.
	* node.c (r_format_val): Renamed from format_val.
	(r_force_number): Return NODE * instead of AWKNUM.
	(make_number, str2number, format_val, cmp_numpers: Defined and initialized.
	(r_unref): Free MPFR/MPZ numbers.
	(get_numbase): Renamed from isnondecimal and return the base.
	(cmp_awknums): New function to compare two AWKNUMs.
	* command.y (yylex): Adjust number handling code.
	(grammar): Minor adjustments to handle negative numbers.
	* debug.c (init_debug): New function.
	(do_info, do_set_var, watchpoint_triggered, serialize,
	initialize_watch_item, do_watch, print_watch_item): Minor adjustments.
	(debug_pre_execute): Adjusted to handle MPFR and GMP numbers.

2012-04-09         Arnold D. Robbins     <arnold@skeeve.com>

	* INSTALL, config.guess, config.sub, depcomp, install-sh,
	missing, mkinstalldirs, ylwrap: Update to latest from automake 1.11.4.

2012-04-08         Arnold D. Robbins     <arnold@skeeve.com>

	* Update various files to automake 1.11.4.

2012-03-30         Arnold D. Robbins     <arnold@skeeve.com>

	* configure.ac (GAWK_AC_NORETURN): Do as macro instead of inline.

2012-03-29         Arnold D. Robbins     <arnold@skeeve.com>

	* dfa.h, dfa.c: Sync with grep. Major cleanups and some changes
	there.
	* re.c (research): Pass size_t* to dfaexec to match type change.
	* configure.ac (AH_VERBATIM[_Noreturn]): Added from Paul Eggert to
	ease compiling.
	(AC_INIT): Bump version.
	* configure, configh.in, version.c: Regenerated.

2012-03-28         Arnold D. Robbins     <arnold@skeeve.com>

	* 4.0.1: Release tar ball made.

2012-03-28         Arnold D. Robbins     <arnold@skeeve.com>

	* getopt.c: Add DJGPP to list of platforms where it's ok
	to include <stdlib.h>.
	* awkgram.y, builtin.c, ext.c, mbsupport.h, re.c: Update
	copyright year.

2012-03-21         Corinna Vinschen      <vinschen@redhat.com>

	* getopt.c: Add Cygwin to list of platforms where it's ok
	to include <stdlib.h>.

2012-03-20         Arnold D. Robbins     <arnold@skeeve.com>

	Get new getopt to work on Linux and C90 compilers:

	* getopt.c: Undef ELIDE_CODE for gawk.
	(_getopt_internal_r): Init first.needs_free to 0. In test for -W
	move executable code to after declarations for C90 compilers.
	* getopt1.c: Undef ELIDE_CODE for gawk.

	Minor bug fix with printf, thanks to John Haque:

	* builtin.c (format_tree): Initialize base to zero at the top
	of the while loop.

	Getting next tar ball ready:

	* configure.ac: Remove duplicate check for wcscoll. Thanks
	to Stepan Kasal.

2012-03-16         Arnold D. Robbins     <arnold@skeeve.com>

	* getopt.c, getopt.h, getopt1.c, getopt_int.h, regcomp.c,
	regex.c, regex.h, regex_internal.c, regex_internal.h,
	regexec.c: Sync with GLIBC, what the heck.

2012-03-14         Eli Zaretskii  <eliz@gnu.org>

	* mbsupport.h (btowc): Change for non-DJGPP.
	* re.c (dfaerror): Add call to exit for DJGPP.

2012-03-14         Arnold D. Robbins     <arnold@skeeve.com>

	* regex_internal.c (re_string_skip_chars): Fix calculation of
	remain_len with m.b. chars. Thanks to Stanislav Brabec
	<sbrabec@suse.cz>.

2012-02-28         Arnold D. Robbins     <arnold@skeeve.com>

	* main.c (init_groupset): Make `getgroups' failing a non-fatal
	error.  After all, what's the big deal?  Should help on Plan 9.

2012-02-27         Arnold D. Robbins     <arnold@skeeve.com>

	* dfa.c (parse_bracket_exp): Revert changes 2012-02-15 to stay
	in sync with grep.
	* dfa.h (dfarerror): Add __attribute__ from grep.

2012-02-15         Arnold D. Robbins     <arnold@skeeve.com>

	Fix warnings from GCC 4.6.2 -Wall option.

	* awkgram.y (newline_eof): New function to replace body of
	NEWLINE_EOF macro.
	(yylex): Replace body of NEWLINE_EOF macro.
	* dfa.c (parse_bracket_exp): Init variables to zero.
	* ext.c (dummy, junk): Remove.
	* regex_internal.c (re_string_reconstruct): Remove buf array. It was
	set but not used.

2012-02-10         Arnold D. Robbins     <arnold@skeeve.com>

	* dfa.c: Sync with GNU grep.

2012-02-07         Arnold D. Robbins     <arnold@skeeve.com>

	* main.c (main): Move init of `output_fp' to before parsing of
	program so that error messages from msg.c don't dump core.
	Thanks to Michael Haardt <michael@moria.de>.

2012-01-13         Arnold D. Robbins     <arnold@skeeve.com>

	* dfa.c [is_valid_unibtye_character]: Fix from GNU grep to
	bug reported by me from Scott Deifik for DJGPP.

2012-01-03         Arnold D. Robbins     <arnold@skeeve.com>

	* dfa.c: Sync with GNU grep.

2012-01-02         Arnold D. Robbins     <arnold@skeeve.com>

	* io.c (Read_can_timeout, Read_timeout, Read_default_timeout):
	Renamed to use lower case.
	Other minor stylistic edits.

2012-01-01         John Haque      <j.eh@mchsi.com>

	* awk.h (struct iobuf): New entry read_func.
	* io.c (Read_can_timeout, Read_timeout, Read_default_timeout):
	New variables.
	(init_io): New routine to initialize the variables.
	(in_PROCINFO): New "clever" routine to parse elements with indices
	seperated by a SUPSEP.
	(get_read_timeout): New routine to read timeout value for an IOBUF.
	(read_with_timeout): New routine to read from a fd with a timeout.
	(pty_vs_pipe): Use in_PROCINFO().
	(get_a_record): Set the timeout value and the read routine as necessary.
	* main.c (main): Call init_io().

2011-12-31         Arnold D. Robbins     <arnold@skeeve.com>

	* profile_p.c: Remove the file.
	* msg.c (err): Remove check for name being dgawk.

2011-12-31         Arnold D. Robbins     <arnold@skeeve.com>

	* awk.h [STREQ, STREQN]: Remove macros.
	* awkgram.y, builtin.c, command.y, debug.c, eval.c,
	io.c, msg.c: Change all uses to call strcmp, strncmp.

2011-12-28         Arnold D. Robbins     <arnold@skeeve.com>

	* int_array.c, str_array.c: Fix some compiler warnings 32/64
	bit system differences.

2011-12-26         John Haque      <j.eh@mchsi.com>

	Merge gawk, pgawk and dgawk into a single executable gawk.

	* awk.h (DO_PRETTY_PRINT, DO_PROFILE, DO_DEBUG,
	do_pretty_print, do_debug): New defines.
	(interpret): New variable, a pointer to an interpreter routine.
	(enum exe_mode): Nuked.
	* main.c (opttab): New options --pretty-print and --debug;
	Remove option --command.
	(usage): Update usage messages.
	* interpret.h: New file.
	* eval.c (r_interpret): Move to the new file.
	(debug_interpret): New interpreter routine when debugging.
	(init_interpret): New routine to initialize interpreter related
	variables.
	* eval_d.c, eval_p.c: Delete files.
	* debug.c (interpret): Renamed to debug_prog.
	(DEFAULT_PROMPT, DEFAULT_HISTFILE, DEFAULT_OPTFILE): Remove prefix 'd'.
	* profile.c (init_profiling): Nuked.
	* Makefile.am: Adjusted.

	Add command line option --load for loading extensions.

	* awk.h (srctype): Add new source type SRC_EXTLIB.
	* ext.c(load_ext): New routine to load extension.
	(do_ext): Adjust to use load_ext().
	* main.c (opttab): Add new option --load.
	(main): Call load_ext() to load extensions.
	(usage): Add usage message for the new option.
	* io.c (get_cwd): New routine.
	(do_find_source): Use the new routine.
	(find_source): Handle new type SRC_EXTLIB.
	* awkgram.y (parse_program, next_sourcefile): Skip type SRC_EXTLIB.
	(add_srcfile): Adjust call to find_source.
	* debug.c (source_find): Same.

	Unrelated:

	* ext.c (get_argument): Fixed argument parsing.
	* array.c (null_array_func): Reworked array routines for an empty array.
	* str_array.c, int_array.c: Make GCC happy, use %u instead of %lu
	printf formats.
	* eval.c (node_Boolean): New array for TRUE and FALSE nodes.
	(init_interpret): Create the new nodes.
	(eval_condition): Add test for the new nodes.
	(setup_frame): Disable tail-recursion optimization when profiling.
	* interpret.h (r_interpret): Use the boolean nodes instead of making
	new ones when needed.

2011-12-26         Arnold D. Robbins     <arnold@skeeve.com>

	Finish Rational Range Interpretation (!)

	* dfa.c (match_mb_charset): Compare wide characters directly
	instead of using wcscoll().
	* regexec.c (check_node_accept_byte): Ditto.

	Thanks to Paolo Bonzini for pointing these out.

2011-12-06         John Haque      <j.eh@mchsi.com>

	* debug.c (source_find): Fix misplaced call to efree.
	* profile.c (redir2str): Add a missing comma in the redirtab array.
	* eval.c (r_interpret): Disallow call to exit if currule is undefined.
	This avoids the possiblity of running END blocks more than once when
	used in a user-defined sorted-in comparision function.
	* array.c (sort_user_func): Adjust appropriately.

2011-12-06         Arnold D. Robbins     <arnold@skeeve.com>

	* awk.h, mbsupport.h: Changes for MBS support on DJGPP
	and z/OS.
	* io.c: Disable pty support on z/OS.

2011-11-27         Arnold D. Robbins     <arnold@skeeve.com>

	* dfa.c: Sync with GNU grep.
	* dfa.h: Add _GL_ATTRIBUTE_PURE macro. Bleah.

2011-11-14         John Haque      <j.eh@mchsi.com>

	* debug.c (set_breakpoint_at): Fix problem with setting
	breakpoints in a switch statement. Thanks to Giorgio Palandri
	<giorgio.palandri@gmail.com> for the bug report.

2011-11-14         Arnold D. Robbins     <arnold@skeeve.com>

	* mbsupport.h: Add check for HAVE_BTOWC, per Pat Rankin.

2011-11-12         Eli Zaretskii  <eliz@gnu.org>

	* mbsupport.h: Additional glop for dfa.c in Windows environment.

2011-11-01         Arnold D. Robbins     <arnold@skeeve.com>

	* dfa.c: Move glop for ! MBS_SUPPORT to ...
	* mbsupport.h: ... here.
	* replace.c: Include missing_d/wcmisc.c if ! MBS_SUPPORT.
	* regex_internal.h: Move include of mbsupport.h up and add
	additional checks to avoid inclusion of wctype.h and wchar.h.

2011-10-27         Arnold D. Robbins     <arnold@skeeve.com>

	* builtin.c (do_strftime): Per Pat Rankin, instead of casting
	fclock, use a long variable and check for negative or overflow.

2011-10-25         Arnold D. Robbins     <arnold@skeeve.com>

	Merge with gawk_performance branch done. Additionally:

	* cint_array.c, int_array.c, str_array.c: Fix compiler complaints
	about printf formats (signed / unsigned vs. %d / %u).
	* eval.c (setup_frame): Add a missing return value.

2011-10-25         Arnold D. Robbins     <arnold@skeeve.com>

	* Makefile.am (dist-hook): Use `cd $(srcdir)/pc' so that
	`make distcheck' works completely.
	* builtin.c (do_strftime): Add cast to long int in check
	for fclock < 0 for systems where time_t is unsigned (e.g., VMS).

2011-10-25  Stefano Lattarini  <stefano.lattarini@gmail.com>

	dist: generated file `version.c' is not removed by "make distclean"

	* Makefile.am (distcleancheck_listfiles): Define to ignore the
	generated `version.c' file.

2011-10-24         Arnold D. Robbins     <arnold@skeeve.com>

	* dfa.c (wcscoll): Create for VMS.
	* Makefile.am (dist-hook): Run sed scripts to make pc/config.h.

2011-10-24  Eli Zaretskii  <eliz@gnu.org>

	* builtin.c [HAVE_POPEN_H]: Include "popen.h".
	* README.git: Update for pc/ systems.

2011-10-21         Arnold D. Robbins     <arnold@skeeve.com>

	* Makefile.am (distcleancheck_listfiles): Added, per advice from
	Stefano Lattarini <stefano.lattarini@gmail.com>.
	* dfa.c: Additional faking of mbsupport for systems without it;
	mainly VMS.

2011-10-21  Stefano Lattarini  <stefano.lattarini@gmail.com>

	* configure.ac (AM_C_PROTOTYPES): Remove call to this macro.
	The comments in configure.ac said that the call to AM_C_PROTOTYPES
	was needed for dfa.h, synced from GNU grep; but this statement is
	not true anymore in grep since commit v2.5.4-24-g9b5e7d4 "replace
	AC_CHECK_* with gnulib modules", dating back to 2009-11-26.  Also,
	the support for automatic de-ANSI-fication has been deprecated in
	automake 1.11.2, and will be removed altogether in automake 1.12.
	* vms/vms-conf.h (PROTOTYPES, __PROTOTYPES): Remove these #define,
	they are not used anymore.
	* pc/config.h (PROTOTYPES): Likewise.

2011-10-18         Dave Pitts            <dpitts@cozx.com>

	* dfa.c: Move some decls to the top of their functions for
	C90 compilers.

2011-10-18         Arnold D. Robbins     <arnold@skeeve.com>

	* builtin.c (do_strftime): Add check for negative / overflowed
	time_t value with fatal error. Thanks to Hermann Peifer
	<peifer@gmx.eu> for the bug report.
	* dfa.c (setbit_wc): Non-MBS version. Add a return false
	since VMS compiler doesn't understand that abort doesn't return.

2011-10-10         Arnold D. Robbins     <arnold@skeeve.com>

	* builtin.c (do_sub): Init textlen to zero to avoid "may be
	used unitialized" warning. Thanks to Corinna Vinschen for
	pointing this out.
	* eval.c (unwind_stack): Add parentheses around condition in while
	to avoid overzealous warning from GCC.

2011-09-30  Eli Zaretskii  <eliz@gnu.org>

	* io.c (remap_std_file): Fix non-portable code that caused
	redirected "print" to fail if a previous read from standard input
	returned EOF.  Reported by David Millis <tvtronix@yahoo.com>.
	(remap_std_file): Per Eli's suggestion, removed the leading close
	of oldfd and will let dup2 do the close for us.

2011-10-11         John Haque     <j.eh@mchsi.com>

	* symbol.c: Add licence notice.
	* array.c (PREC_NUM, PREC_STR): Define as macros.

2011-10-09         Arnold D. Robbins     <arnold@skeeve.com>

	* dfa.c: Sync with GNU grep.

2011-10-07         John Haque     <j.eh@mchsi.com>

	Tail recursion optimization.
	* awkgram.y (grammar, mk_function): Recognize tail-recursive
	calls.
	* awk.h (tail_call, num_tail_calls): New defines.
	* eval.c (setup_frame): Reuse function call stack for
	tail-recursive calls.
	(dump_fcall_stack): Reworked.

2011-10-04         Arnold D. Robbins     <arnold@skeeve.com>

	* awk.h, main.c (gawk_mb_cur_max): Make it a constant 1 when
	MBS_SUPPORT isn't available to allow GCC dead code constant
	expression computation and dead code elimination to help out.

2011-10-02         Arnold D. Robbins     <arnold@skeeve.com>

	* io.c (rsnullscan, get_a_record): Fix the cases where terminators
	are incomplete when RS == "". Also fix the case where the new value
	is shorter than the old one.  Based on patch from Rogier
	<rogier777@gmail.com> as submitted by Jeroen Schot
	<schot@A-Eskwadraat.nl>.

2011-09-24         Arnold D. Robbins     <arnold@skeeve.com>

	* eval.c, io.c, re.c: Fix some spelling errors. Thanks to
	Jeroen Schot <schot@A-Eskwadraat.nl>.

2011-09-21         Arnold D. Robbins     <arnold@skeeve.com>

	* dfa.c, mbsupport.h: Sync with GNU grep. Large amount of changes
	that remove many ifdefs, moving many conditions for multibyte
	support into regular C code and relying GCC's dead code optimization
	to elimnate code that won't be needed.
	* dfa.c: For gawk, add a number of additional defines so that things
	will compile if MBS_SUPPORT is 0.
	* array.c, awk.h, awkgram.y, builtin.c, eval.c, field.c, main.c,
	node.c, re.c: Change `#ifdef MBS_SUPPORT' to `#if MBS_SUPPORT'.
	* awk.h, regex_internal.h: Move NO_MBSUPPORT handling to ...
	* mbsupport.h: ...here.

2011-09-16         Arnold D. Robbins     <arnold@skeeve.com>

	* dfa.c: Sync with GNU grep.

2011-09-08         John Haque     <j.eh@mchsi.com>

	Optimization for compound assignment, increment and
	decrement operators; Avoid unref and make_number calls
	when there is no extra references to the value NODE.

2011-09-03         Arnold D. Robbins     <arnold@skeeve.com>

	* dfa.c: Sync with GNU grep.

2011-08-31         John Haque     <j.eh@mchsi.com>

	Grammar related changes: Simplify grammar for user-defined
	functions and general cleanups.

	* symbol.c: New file.
	* awkgram.y: Move symbol table related routines to the
	new file.
	(rule, func_name, function_prologue, param_list): Reworked.
	(install_function, check_params): Do all error checkings
	for the function name and parameters before installing in
	the symbol table.
	(mk_function): Finalize function definition.
	(func_install, append_param, dup_params): Nuked.
	* symbol.c (make_params): allocate function parameter nodes
	for the symbol table. Use the hash node as Node_param_list;
	Saves a NODE for each parameter.
	(install_params): Install function parameters into the symbol
	table.
	(remove_params): Remove parameters out of the symbol table.
	* awk.h (parmlist, FUNC): Nuked.
	(fparms): New define.


	Dynamically loaded function parameters are now handled like
	those for a builtin.

	* awk.h (Node_ext_func, Op_ext_builtin): New types.
	(Op_ext_func): Nuked.
	* ext.c (make_builtin): Simplified.
	(get_curfunc_arg_count): Nuked; Use the argument 'nargs' of
	the extension function instead.
	(get_argument, get_actual_argument): Adjust.
	* eval.c (r_interpret): Update case Op_func_call for a dynamic
	extension function. Handle the new opcode Op_ext_builtin.
	* pprint (profile.c): Adjust.


	Use a single variable to process gawk options.

	* awk.h (do_flags): New variable.
	(DO_LINT_INVALID, DO_LINT_ALL, DO_LINT_OLD, DO_TRADITIONAL,
	DO_POSIX, DO_INTL, DO_NON_DEC_DATA, DO_INTERVALS,
	DO_PROFILING, DO_DUMP_VARS, DO_TIDY_MEM,
	DO_SANDBOX): New defines.
	(do_traditional, do_posix, do_intervals, do_intl,
	do_non_decimal_data, do_profiling, do_dump_vars,
	do_tidy_mem, do_sandbox, do_lint,
	do_lint_old): Defined as macros.
	* main.c: Remove definitions of the do_XX variables. Add
	do_flags definition.
	* debug.c (execute_code, do_eval, parse_condition): Save
	do_flags before executing/parsing and restore afterwards.


	Nuke PERM flag. Always increment/decrement the reference
	count for a Node_val. Simplifies macros and avoids
	occassional memory leaks, specially in the debugger.

	* awk.h (UPREF, DEREF, dupnode, unref): Simplified.
	(mk_number): Nuked.
	* (*.c): Increment the reference count of Nnull_string before
	assigning as a value.


	Revamped array handling mechanism for more speed and
	less memory consumption.

	* awk.h (union bucket_item, BUCKET): New definitions. Used as
	bucket elements for the hash table implementations of arrays;
	40% space saving in 32 bit x86.
	(buckets, nodes, array_funcs, array_base, array_capacity,
	xarray, alookup, aexists, aclear, aremove, alist,
	acopy, adump, NUM_AFUNCS): New defines.
	(array_empty): New macro to test for an empty array.
	(assoc_lookup, in_array): Defined as macros.
	(enum assoc_list_flags): New declaration.
	(Node_ahash, NUMIND): Nuked.
	* eval.c (r_interpret): Adjust cases Op_subscript,
	Op_subscript_lhs, Op_store_var and Op_arrayfor_incr.
	* node.c (dupnode, unref): Removed code related to Node_ahash.
	* str_array.c: New file to handle array with string indices.
	* int_array.c: New file to handle array with integer indices.
	* cint_array.c: New file. Special handling of arrays with
	(mostly) consecutive integer indices.


	Memory pool management reworked to handle NODE and BUCKET.

	* awk.h (struct block_item, BLOCK, block_id): New definitions.
	(getblock, freeblock): New macros.
	(getbucket, freebucket): New macros to allocate and deallocate
	a BUCKET.
	(getnode, freenode): Adjusted.
	* node.c (more_nodes): Nuked.
	(more_blocks): New routine to allocate blocks of memory.

2011-08-24         Arnold D. Robbins     <arnold@skeeve.com>

	Fix pty co-process communication on Ubuntu GNU/Linux.

	* io.c: Add include of <sys/ioctl.h> to get definition of TIOCSCTTY.
	(two_way_open): Move call for this ioctl to after setsid() call.

2011-08-23         Arnold D. Robbins     <arnold@skeeve.com>

	* regex_internal.c (re_string_fetch_byte_case ): Remove
	__attribute((pure)) since it causes failures with gcc -O2
	-fno-inline. Thanks to Neil Cahill <ncahill_alt@yahoo.com>
	for reporting the bug.

2011-08-10         John Haque      <j.eh@mchsi.com>

	BEGINFILE/ENDFILE related code redone.

	* awk.h (prev_frame_size, has_endfile, target_get_record,
	target_newfile): New defines.
	* awkgram.y (mk_program): Initialize has_endfile appropriately for
	Op_get_record.
	(parse_program): Initialize new jump targets for
	Op_get_record and Op_newfile.
	* eval.c (unwind_stack): Change argument to number of
	items to be left in the stack. Adjust code.
	(pop_fcall, pop_stack): New defines.
	(setup_frame): Initialize prev_frame_size.
	(exec_state, EXEC_STATE): New structure and typedef.
	(exec_state_stack): New variable.
	(push_exec_state, pop_exec_state): New functions to save and
	later retrieve an execution state.
	(r_interpret): Use the new functions and the defines in
	cases Op_K_getline, Op_after_beginfile, Op_after_endfile,
	Op_newfile and Op_K_exit.
	* io.c (after_beginfile): When skipping a file using nextfile,
	return zero in case there was an error opening the file.
	(has_endfile): Nuke global variable.
	(inrec): Add a second argument to pass errno to the calling
	routine.
	* debug.c (print_instruction): Update cases.

2011-08-10         Arnold D. Robbins     <arnold@skeeve.com>

	Fix (apparently long-standing) problem with FIELDWIDTHS.
	Thanks to Johannes Meixner <jsmeix@suse.de>.

	* field.c (set_FIELDWIDTHS): Adjust calculations.

	Fix problem with FPAT, reported by "T. X. G." <leopardie333@yahoo.com>

	* awk.h (Regexp): Add new member 'non_empty'.
	* field.c (fpat_parse_field): Save/restore local variable non_empty
	from member in Regexp struct.

2011-08-09         Arnold D. Robbins     <arnold@skeeve.com>

	Fix pty issue reported by "T. X. G." <leopardie333@yahoo.com>

	* configure.ac: Check for setsid.
	* awk.h: If not HAVE_SETSID define it as an empty macro.
	* io.c (two_way_open): Call setsid if using pty's.

2011-07-29  Eli Zaretskii  <eliz@gnu.org>

	* builtin.c (format_tree): Rename small -> small_flag,
	big -> big_flag, bigbig -> bigbig_flag.  Solves compilation errors
	when building Gawk with libsigsegv on MS-Windows, see
	https://lists.gnu.org/archive/html/bug-gawk/2011-07/msg00029.html.

2011-07-28         Arnold D. Robbins     <arnold@skeeve.com>

	* builtin.c (do_sub): Revert to gawk 3.1 behavior for backslash
	handling. It was stupid to think I could break compatibility.
	Thanks to John Ellson <ellson@research.att.com> for raising
	the issue.

2011-07-26         John Haque      <j.eh@mchsi.com>

	* eval.c (r_interpret): In cases Op_var_assign and Op_field_assign,
	include Op_K_getline_redir in the test for skipping the routine.

2011-07-26         John Haque      <j.eh@mchsi.com>

	Fix handling of assign routines for 'getline var'.
	Rework the previous fix for (g)sub.

	* awk.h: New define assign_ctxt for use in Op_var_assign
	and Op_field_assign opcodes. Remove define AFTER_ASSIGN.
	* awkgram.y (snode, mk_getline): Initialize assign_ctxt.
	* builtin.c (do_sub): Adjust to take only the first two
	arguments.
	* eval.c (r_interpret): In cases Op_var_assign and Op_field_assign,
	skip the routine as appropriate. Adjust case Op_sub_builtin.
	* main.c (get_spec_varname): New function.
	* debug.c (print_instruction): Use the new function to get
	special variable name.

2011-07-17         Arnold D. Robbins     <arnold@skeeve.com>

	* main.c (varinit): Mark FPAT as NON_STANDARD. Thanks to
	Wolfgang Seeberg <wolfgang.seeberg@yahoo.com> for the report.
	* Makefile.am (EXTRA_DIST): Add po/README, per advice from
	Bruno Haible.
	* dfa.c: Sync with GNU grep.
	* xalloc.h (xzalloc): New function, from GNU grep, for dfa.c.
	* README: Note that bug list is really a real mailing list.

2011-07-16         Arnold D. Robbins     <arnold@skeeve.com>

	* Makefile.am (AUTOMAKE_OPTIONS): Removed.
	* configure.ac (AM_INIT_AUTOMAKE): Removed dist-bzip2 option, on
	advice from Karl Berry.

2011-07-15         John Haque      <j.eh@mchsi.com>

	* awk.h (Op_sub_builtin): New opcode.
	(GSUB, GENSUB, AFTER_ASSIGN, LITERAL): New flags for
	Op_sub_builtin.
	* awkgram.y (struct tokentab): Change opcode to	Op_sub_builtin
	for sub, gsub and gensub.
	(snode): Update processing of sub, gsub and gensub.
	* builtin.c (do_sub, do_gsub, do_gensub): Nuke.
	(sub_common): Renamed to do_sub. Relocate gensub argument
	handling code from do_gensub to here; Simplify the code a
	little bit.
	* eval.c (r_interpret): Handle Op_sub_builtin. Avoid field
	re-splitting or $0 rebuilding if (g)sub target string is
	a field and no substitutions were done.
	* pprint (profile.c): Add case for the new opcode.
	* print_instruction (debug.c): Ditto.

	Take out translation for errno strings; extensions will
	need to use their own domain.

	* awk.h (enum errno_translate): Removed.
	(update_ERRNO_string): Remove second translate paramater.
	* eval.c (update_ERRNO_string): Remove second translate paramater
	and code that used it.
	* gawkapi.h (api_update_ERRNO_string): Remove third translate
	parameter.
	* gawkapi.c (api_update_ERRNO_string): Remove third translate
	paramater and change call to update_ERRNO_string.
	* io.c (do_close): Fix call to update_ERRNO_string.

2011-07-15         Arnold D. Robbins     <arnold@skeeve.com>

	* awk.h: Typo fix: "loner" --> longer. Thanks to Nelson Beebe.
	* builtin.c (efwrite): Fix flushing test back to what it was
	in 3.1.8. Thanks to Strefil <strefil@yandex.ru> for the problem
	report.
	* configure.ac: Bump version to 4.0.0a for stable branch.

2011-06-24         Arnold D. Robbins     <arnold@skeeve.com>

	* Makefile.am (EXTRA_DIST): Add ChangeLog.0.
	* 4.0.0: Remake the tar ball.

2011-06-23         Arnold D. Robbins     <arnold@skeeve.com>

	* configure.ac: Update version to 4.0.0.
	* configure: Regenerated.
	* ChangeLog.0: Rotated ChangeLog into this file.
	* ChangeLog: Created anew for gawk 4.0.0 and on.
	* README: Bump version to 4.0.0.
	* 4.0.0: Release tar ball made.<|MERGE_RESOLUTION|>--- conflicted
+++ resolved
@@ -1,4 +1,8 @@
-<<<<<<< HEAD
+2016-07-17         Arnold D. Robbins     <arnold@skeeve.com>
+
+	* eval.c (set_LINT): Reset lintfunc to `warning' for LINT="invalid".
+	Thanks to Andy Schorr for the report.
+
 2016-07-08         Andrew J. Schorr     <aschorr@telemetry-investments.com>
 
 	* awk.h: Restore previous comment about unterminated strings, since
@@ -30,12 +34,6 @@
 	free_api_string_copies to free temporary string copies.
 	* mpfr.c (force_mpnum): Restore temporary string termination.
 	* node.c (r_force_number, get_ieee_magic_val): Ditto.
-=======
-2016-07-17         Arnold D. Robbins     <arnold@skeeve.com>
-
-	* eval.c (set_LINT): Reset lintfunc to `warning' for LINT="invalid".
-	Thanks to Andy Schorr for the report.
->>>>>>> ef3e7b23
 
 2016-07-08         Arnold D. Robbins     <arnold@skeeve.com>
 
