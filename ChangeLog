<<<<<<< HEAD
2017-01-06         Andrew J. Schorr     <aschorr@telemetry-investments.com>

	Enhance API to support extended-precision arithmetic.
	* awk.h (enum block_id): Add new values BLOCK_MPFR and BLOCK_MPZ.
	(make_number_node): New inline function to reduce code duplication
	for creating numeric nodes.
	* gawkapi.h (gawk_api_major_version): Bump to 3.
	(awk_number_t): New typedef to represent numbers with varying internal
	representations.
	(awk_value_t): For numbers, replace double with awk_number_t.
	(num_value): Redefine.
	(num_type, num_ptr): New defines for awk_number_t union members.
	(gawk_api_t): Add constants for version checking: gmp_major_version,
	gmp_minor_version, mpfr_major_version, and mpfr_minor_version.
	Add functions api_get_mpfr and api_get_mpz to allocate memory for
	extended-precision numbers to hand to gawk.
	(get_mpfr_ptr, get_mpz_ptr): Helper macros to warp api_get_mpfr and
	api_get_mpz.
	(make_number): Modify to populate awk_number_t correctly.
	(make_number_mpz, make_number_mpfr): New helper functions to create
	extended-precision numeric nodes.
	(check_mpfr_version): New macro to check GMP/MPFR version compatibility
	in extensions that want to support extended-precision math.
	* gawkapi.c (getmpfr, freempfr, getmpz, freempz): New macros to
	allocate and free memory blocks for extended-precision math.
	(awk_value_to_node): For AWK_NUMBER values, support 3 different kinds
	of internal numbers: double, mpz_t, and mpfr_t.
	(assign_number): New helper function to convert a numeric node to
	an awk_value_t.
	(node_to_awk_value): Use assign_number in a couple of places to
	pass numbers properly.
	(api_get_mpfr): Implement new api_get_mpfr hook.
	(api_get_mpfz): Implement new api_get_mpz hook.
	(api_impl): Add GMP & MPFR versions, api_get_mpfr, and api_get_mpz.
	* node.c (r_make_number): Use new make_number_node inline function
	to reduce code duplication.
	(nextfree): Add block allocators for mpfr_t and mpz_t.
	(more_blocks): Add an assert to protect against cases where the block
	size is too small to hold our structure.
	* mpfr.c (mpg_node): Use new make_number_node inline function
	to reduce code duplication.
=======
2017-01-04         Arnold Robbins        <arnold@skeeve.com>

	* config.guess, config.sub, compile, depcomp: Sync from latest
	in GNULIB.
>>>>>>> bead834d

2016-12-27         Juergen Kahrs         <Juergen.Kahrs@googlemail.com>

	* CMakeLists.txt: Updated after adding support library.

2016-12-23         Arnold D. Robbins     <arnold@skeeve.com>

	* configure.ac (GNUPG_CHECK_MPFR): Don't call on PowerPC
	Macintosh.  C99 and the last version of MPFR that works on
	that platform don't get along. Sigh.

2016-12-22         Arnold D. Robbins     <arnold@skeeve.com>

	* dfa.c: Sync with GNULIB.
	* intprops.h: New file.
	* Makefile.am (base_sources): Add intprops.h.

	Unrelated.  Import GNULIB fix for regex: fix integer-overflow
	bug in never-used code.
	Problem reported by Clément Pit–Claudel in:
	http://lists.gnu.org/archive/html/emacs-devel/2016-12/msg00654.html
	Fix by Paul Eggert  <eggert@cs.ucla.edu>:

	* regex_internal.h: Include intprops.h.
	* regexec.c (re_search_2_stub): Use it to avoid undefined
	behavior on integer overflow.

	Unrelated. Set up a support directory for externally obtained
	support files.

	* Makefile.am (base_sources, EXTRA_DIST): Edit lists.
	(SUBDIRS): Get ordering right.
	(LDADD): Add support/libsupport.a.
	(DEFS): Add -I for support directory.
	* dfa.c, dfa.h, getopt.c, getopt.h, getopt1.c, getopt_int.h,
	intprops.h, localeinfo.c, localeinfo.h, random.c, random.h,
	regcomp.c, regex.c, regex.h, regex_internal.c, regex_internal.h,
	regexec.c, verify.h, xalloc.h: Moved to support.

	Unrelated: Totally break binary compatibility in the API
	after merging in API min/max changes and REGEX and STRNUM
	support in the API:

	* gawkapi.c (valtype2str): New function.
	(node_to_awk_value): Minor simplification in a switch.
	(api_flatten_array): Removed.
	(api_flatten_array_typed): Use valtype2str in error message.
	(api_impl): Reorder functions to group related ones together again.
	* gawkapi.h (awk_valtype_t): Reorder enum values.
	(struct gawk_api): Remove api_flatten_array field.  Reorder
	functions to group related ones together again.

2016-12-17         Arnold D. Robbins     <arnold@skeeve.com>

	* gawkapi.h (api_add_ext_func): Add comment about point to
	awk_ext_func_t not being const but gawk doesn't use it.
	* * interpret.h (Op_ext_builtin): Simplify code, check only
	if do_lint and ! f->suppress_lint and num_args > max_expected.

2016-12-16         Arnold D. Robbins     <arnold@skeeve.com>

	* gawkapi.h (awk_ext_func_t): Put max back before min. Restores
	source compatibility, although there will be compile warnings
	because of the 3rd argument for the C function being missing.
	* interpret.h (Op_ext_builtin): Used size_t instead of int for
	the various variables. Add a check that max expected > 0.

2016-12-14         Arnold D. Robbins     <arnold@skeeve.com>

	MAJOR BREAKING API CHANGE.

	* awk.h (INSTRUCTION): Update extension function pointer to
	take 3rd argument of pointer to struct awk_ext_func.
	* gawkapi.c (api_add_ext_func): Update third arg to not be const.
	* gawkapi.h (awk_ext_func_t): Put min before max. Add suppress_lint
	and data pointer.
	[gawk_api_major_version]: Update to 2.
	[gawk_api_minor_version]: Reset to 0.
	(api_add_ext_func): Update third arg to not be const.
	* interpret.h (Op_ext_symbol): Revise lint check.

2016-12-12         Arnold D. Robbins     <arnold@skeeve.com>

	* awk.h (INSTRUCTION): Replace min_required and max_expected
	with a pointer to the extension functions awk_ext_func_t struct.
	* ext.c (make_builtin): Store a pointer to the extension function
	struct into the INSTRUCTION instead of the min and max.
	* gawkapi.h (awk_ext_func): Use size_t instead of unsigned short.
	Put min second, which preserves source code compatibility.
	* interpret.h (Op_ext_builtin): Use the pointer for the info
	directly. If lint and max_expected > 0 and args > max_expected
	print a message and set max_expected to zero so we only print once
	per function. Remove special case of both min and max being zero.
	(Op_ext_func): Adjust creation of the data structures.

2016-12-11         Arnold D. Robbins     <arnold@skeeve.com>

	* dfa.c: Sync with GNULIB.

2016-12-05         Andrew J. Schorr     <aschorr@telemetry-investments.com>

	Add API support for strnum values.
	* gawkapi.c (awk_value_to_node): Add AWK_STRNUM.
	(assign_string): Add a type argument so we can use this for AWK_STRING
	or AWK_STRNUM.
	(node_to_awk_value): When AWK_NUMBER is requested, a regex value
	should return false, as per the header file documentation.
	Add support for AWK_STRNUM requests. When AWK_REGEX is requested,
	implement the cases properly instead of always returning true.
	Fix AWK_SCALAR logic. For AWK_UNDEFINED, rewrite using a switch
	and support AWK_STRNUM.
	(api_sym_update): Add AWK_STRNUM.
	(api_sym_update_scalar): Add optimized support for updating AWK_STRNUM.
	(valid_subscript_type): Add AWK_STRNUM.
	(api_create_value): Add AWK_STRNUM.
	* gawkapi.h (awk_valtype_t): Add AWK_STRNUM.
	(strnum_value): New macro.
	(Value fetching table): Updated.

2016-12-04         Andrew J. Schorr     <aschorr@telemetry-investments.com>

	* gawkapi.c (assign_regex): Do not call assign_string, since we
	know that a REGEX value is not an unterminated field string.
	* gawkapi.h (make_regex): Delete macro.
	(make_const_regex, make_malloced_regex): Add new macros to replace
	make_regex with necessary memory management support.

2016-12-04         Andrew J. Schorr     <aschorr@telemetry-investments.com>

	* awk.h (fixtype): Remove conditional checking if the node type
	is Node_val. This is already covered by the assert, and if it's not
	true, we have serious bugs.
	* builtin.c (do_typeof): Do not treat Node_var the same way as
	Node_val, since they are different beasts. In reality, the argument
	to this function will never have type Node_var.

2016-12-04         Andrew J. Schorr     <aschorr@telemetry-investments.com>

	* gawkapi.h (awk_element_t): Remove obsolete comment claiming that
	the index will always be a string.
	(gawk_api_t): Add new api_flatten_array_typed function and indicate
	that api_flatten_array has been superseded.
	(flatten_array_typed): New macro to call api_flatten_array_typed.
	(flatten_array): Redefine using the new flatten_array_typed macro.
	* gawkapi.c (api_flatten_array_typed): New function renamed from
	api_flatten_array to flatten an array with the types requested by the
	caller. Also update the comments and error messages.
	(api_flatten_array): Now a wrapper around api_flatten_array_typed.
	(api_impl): Add new api_flatten_array_typed hook.

2016-12-06         Arnold D. Robbins     <arnold@skeeve.com>

	Add minimum required and maximum expected number of arguments
	to the API.

	* awk.h (INSTRUCTION): Add new members min_required and max_expected.
	* ext.c (make_builtin): Store values from extension function struct
	into the INSTRUCTION.
	* gawkapi.h (awk_ext_func): Add min_required args. Make both it and
	max_expected_args into unsigned short to match type in INSTRUCTION.
	* interpret.h (Op_ext_builtin): Store min_required and max_expected
	in instructions. Add checking code and lint checks.
	(Op_ext_func): Copy min_required and max_expected from function info.


2016-12-04         Andrew J. Schorr     <aschorr@telemetry-investments.com>

	* gawkapi.h (r_make_string_type): New inline function to create strings
	of any type, currently AWK_STRING or AWK_REGEX.
	(r_make_string): Now a wrapper around r_make_string_type.
	(make_regex): Convert from an inline function to a macro that
	calls r_make_string_type.

2016-11-30         Arnold D. Robbins     <arnold@skeeve.com>

	* dfa.c: Sync with fixes in GNULIB.

	Unrelated:

	* gawkapi.h (make_regex): New function.

2016-11-29         Arnold D. Robbins     <arnold@skeeve.com>

	Add support for typed regex variables to the API.

	* awk.h (make_typed_regex): Declare function.
	* awkgram.y (typed_regexp): Call make_typed_regex instead of
	using inline code.
	* gawkapi.h (AWK_REGEX): New value type.
	(regex_value): New macro.
	(Value fetching table): Updated.
	* gawkapi.c (awk_value_to_node, node_to_awk_value, api_sym_update,
	api_sym_update_scalar, valid_subscript_type, api_create_value):
	Add support for AWK_REGEX.
	(assign_regex): New function.
	(api_flatten_array): Adjust comment.
	* node.c (make_typed_regex): New function; moved code from grammar.

2016-11-29         Arnold D. Robbins     <arnold@skeeve.com>

	Remove redundant flag from dfa:

	* dfa.c (dfasyntax): Use RE_ICASE instead of DFA_CASE_FOLD.
	* dfa.h (DFA_CASE_FOLD): Removed.
	* re.c (make_regexp): Use RE_ICASE for regex and dfa. Yay!

	Unrelated: Don't have to recompute syntax stuff every time
	we compile a regexp.

	* dfa.c (dfacopysyntax): New function.
	(dfaalloc): Zero out the newly allocated memory.
	* dfa.h (dfacopysyntax): Declare it.
	* re.c (make_regexp): Declare two static dfaregs, one for
	with and without ignorecase. Compute the syntax once for each,
	then use dfacopysyntax to copy the settings when compiling
	a regexp.

2016-11-28         Arnold D. Robbins     <arnold@skeeve.com>

	Make gawk compile on HP-UX 11.33.

	* debug.c (serialize_list): Renamed from `serialize'.
	(unserialize_list): Renamed from `unserialize', for consistency.

	Unrelated:

	* dfa.c: Sync with GNULIB. Twice in one day.

2016-11-21         Arnold D. Robbins     <arnold@skeeve.com>

	* dfa.c: Sync with GNULIB.

2016-11-17         Arnold D. Robbins     <arnold@skeeve.com>

	General cleanup for zero termination of strings.

	* array.c (do_delete): Use %.*s.
	(value_info): Get length and use %.*s.
	(asort_actual): Save and restore character after end.
	* awkgram.y (split_comment): Use make_string, not make_str_node.
	* builtin.c (do_fflush): Use %.*s.
	(locale_category_from_argument, do_dcgettext, do_dcngettext,
	do_bindtextdomain): Save and restore character after end.
	* debug.c (do_info, print_array, print_subscript, do_print_var,
	do_set_var, display, do_watch, print_watch_item, serialize_subscript,
	do_print_f): Use %.*s.
	* eval.c (cmp_nodes, fmt_index): Save and restore character after end.
	* interpret.h (r_interpret): Fix compuation for concatenation of
	wide strings.
	* io.c (is_non_fatal_redirect): Add length parameter; save and
	restore character after last. Adjust all other declarations and calls.
	(do_close): Save and restore character after end.
	* mpfr.c (ieee_fmts): Adjust table indentation.
	(do_mpfr_strtonum): Clear wide string members of the union.
	* msg.c (err): Use %.*s.

2016-11-07         Arnold D. Robbins     <arnold@skeeve.com>

	* awk.h [USER_INPUT]: Renamed from MAYBE_NUM.
	* builtin.c, eval.c, field.c, int_array.c, io.c, main.c,
	mpfr.c, node.c: Change all uses.

2016-11-15         Arnold D. Robbins     <arnold@skeeve.com>

	Finish reworking typed regexes.

	* awk.h (typed_re): Replaces tre_reg.
	* awkgram.y (typed_regexp production): Node_val points to a regular
	Node_regex and also has string value and length.
	(make_regnode): Simplified back to its original form.
	* builtin.c (call_sub, call_match, call_split_func): For REGEX,
	get n->typed_re.
	* field.c (do_split, do_patsplit): Ditto, for separator regexp.
	* profile.c (pprint): Op_match_rec, handle REGEX correctly.
	* re.c (re_update): If REGEX, get t->typed_re->re_reg.

2016-11-15         Arnold D. Robbins     <arnold@skeeve.com>

	Start reworking typed regexes.

	* awk.h (Node_typedregex): Nuked.
	[REGEX]: New flag.
	(tre_reg): New member in val part of NODE union.
	(force_string, force_number, fixtype): Remove use of Node_typedregex.
	* awkgram.y (grammer): Use REGEX flag instead of node type.
	(valinfo); Ditto.
	(make_regnode): Adjust creation based on node type.
	* builtin.c (do_length, do_print, call_sub, call_match,
	call_split_func, do_typeof): Adjust code.
	* debug.c (watchpoint_triggered, initialize_watch_item,
	print_memory): Adjust code.
	* eval.c (nodetypes): Remove Node_typedregex.
	(flags2str): Add REGEX.
	(setup_frame): Adjust code after removal of Node_typedregex.
	* interpret.h (r_interpret): Adjust code after removal
	of Node_typedregex.
	* profile.c (pp_typed_regex): Renamed from pp_strong_regex.
	(pp_string_or_strong_regex): Renamed from pp_string_or_strong_regex.
	(pprint): Adjust code after removal of Node_typedregex.
	* re.c (re_update): Adjust code after removal of Node_typedregex.

2016-11-04  Eli Zaretskii  <eliz@gnu.org>

	* builtin.c (efwrite) [__MINGW32__]: Call w32_maybe_set_errno if
	errno is not set or set to EINVAL.

	* nonposix.h (w32_maybe_set_errno) [__MINGW32__]: Add prototype.

2016-11-01         Arnold D. Robbins     <arnold@skeeve.com>

	* eval.c (flags2str): Add NO_EXT_SET and NUMCONSTSTR.

2016-10-31         Arnold D. Robbins     <arnold@skeeve.com>

	Fix valgrind issues.

	* io.c (init_awkpath): Need to allocate max_path+3 pointers.
	* awkgram.y (make_profile_number): Need to add STRCUR flag and
	set n->stfmt to STFMT_UNUSED. See the comment in the code.

2016-10-26         Arnold D. Robbins     <arnold@skeeve.com>

	* io.c (init_awkpath): Set max path len for leading separator.

2016-10-25         Arnold D. Robbins     <arnold@skeeve.com>

	* io.c (init_awkpath): Restore documented behavior whereby
	null elements represent the current directory. Sheesh.
	Bug reported by "Jun T." <takimoto-j@kba.biglobe.ne.jp>.

	Disallow negative arguments to the bitwise functions.

	* NEWS: Document this.
	* builtin.c (do_lshift, do_rshift, do_and, do_or, do_xor, do_compl):
	Make negative arguments a fatal error.
	* mpfr.c (do_mpfr_compl, get_intval): Ditto.

2016-10-23         Arnold D. Robbins     <arnold@skeeve.com>

	* General: Remove trailing whitespace from all relevant files.
	* mpfr.c: Replace Unicode sequences with ASCII.
	* cint_array.c: Ditto.

2016-10-16         Arnold D. Robbins     <arnold@skeeve.com>

	* awkgram.y: Typo fix in call to add_sign_to_num.

2016-10-16         Arnold D. Robbins     <arnold@skeeve.com>

	* awk.h (enum opcodeval): Add Op_unary_plus.
	* awkgram.y (add_sign_to_num): New routine to put in a sign on
	profiling constants.  Call it as necessary.
	In unary plus production, use new opcode, or set up a
	constant as for unary minus.
	(negate_num): Call add_sign_to_num instead of doing it directly.
	* eval.c (optypetab): Add entry for Op_unary_plus.
	* interpret.h (r_interpret): Add case for Op_unary_plus.
	* profile.c (pprint, prec_level, is_scalar): Ditto.

2016-10-13         Arnold D. Robbins     <arnold@skeeve.com>

	* dfa.c: Sync with GNULIB.

2016-10-12         Arnold D. Robbins     <arnold@skeeve.com>

	* awkgram.y (make_profile_number): Allocate an extra byte for the
	string, so there's room for a minus if necessary. Store '\0'
	in the right place.
	(negate_num): Use memmove to shift the string up and then
	insert a minus, instead of doing a fresh alloc + copy + free.

2016-10-11         Arnold D. Robbins     <arnold@skeeve.com>

	* awk.h (NUMCONSTSTR): New flag value.
	* awkgram.y (make_profile_number): New function. Use it
	wherever we make a number.  This calls make_number and then, if
	pretty printing, save the original string value and sets NUMCONSTSTR.
	(negate_num): If NUNCONSTSTR set, update the saved string value.
	* profile.c (pp_number): Assert NUMCONSSTR set, use that value.
	Remove previous code.

2016-09-24  Eli Zaretskii  <eliz@gnu.org>

	* debug.c (restart) [__MINGW32__]: Cast 2nd argument of execvp to
	avoid compiler warnings about prototype mismatch.  Reported by
	Marc de Bourget <marcdebourget@gmail.com>.

2016-09-09         Norihiro Tanaka      <noritnk@kcn.ne.jp>

	* awk.h (struct Regexp): Remove member has_anchor.  All uses removed.
	* re.c (make_regexp, research): Use dfa matcher for regex with anchor.

2016-09-09         Arnold D. Robbins     <arnold@skeeve.com>

	* dfa.c: Sync with grep.

2016-09-08  Paul Eggert  <eggert@cs.ucla.edu>

	* dfa.c, dfa.h: Sync with grep.
	* re.c (make_regexp): Adjust to DFA API changes.

2016-09-08         Arnold D. Robbins     <arnold@skeeve.com>

	* command.y: Update license text to version 3. Oops.

2016-09-07         Arnold D. Robbins     <arnold@skeeve.com>

	* cmd.h, debug.c: Update license text to version citing
	GPLv3+ and with correct FSF address. Thanks to
	David Kaspar <dkaspar@redhat.com> for pointing out the need.

2016-09-02         Arnold D. Robbins     <arnold@skeeve.com>

	* dfa.c: Sync with grep.

2016-09-01         Arnold D. Robbins     <arnold@skeeve.com>

	Merge grep's now thread-safe dfa. Wheee.

	* dfa.h, dfa.c: Sync with grep.
	* localeinfo.h, localeinfo.c, verify.h: New files.
	* Makefile.am (base_sources): Adjust.
	* awk.h (using_utf8): Declare new function.
	* node.c (str2wstr): Use using_utf8 instead of now-gone dfa function.
	* re.c: Include "localeinfo.h".
	(localeinfo): New static variable.
	(make_regexp): Adjust call to dfa_syntax.
	(resetup): Call init_localeinfo on localeinfo. Remove call to
	now-gone function dfa_init.
	(using_utf8): New function.

2016-08-29         Arnold D. Robbins     <arnold@skeeve.com>

	* configure.ac (fwrite_unlocked): Check for it.
	* awk.h (fwrite): Define to fwrite_unlocked if we have it.
	* NEWS: Make note of speed improvement.

2016-08-25         Arnold D. Robbins     <arnold@skeeve.com>

	POSIX now says use strcmp for == and !=. Thanks to Chet Ramey
	for pointing me at the change.  Make it so:

	* awk.h (cmp_nodes): New 3rd param indicating strcmp, not strcoll.
	* debug.c (cmp_val): Update call to cmp_nodes.
	* eval.c (cmp_nodes): New 3rd param indicating strcmp, not strcoll.
	Adjust code and all callers.
	(scalar_cmp_t): New enum type. Used in ...
	(cmp_scalars): ... in order to call cmp_nodes correctly.
	* interpret.h: Use the enum type in calls to cmp_scalars.
	* re.c (re_update): Adjust call to cmp_nodes.

2016-08-25         Norihiro Tanaka      <noritnk@kcn.ne.jp>

	* awk.h (struct Regexp): Remove dfa.  Now dfareg instead of it.  All
	referers changed.
	* re.c (research): Arrange caller of dfaexec and research.
	* (avoid_dfa): Removed.  All callers changed.
	* awk.h (avoid_dfa): Removed.

	Other changes by Arnold Robbins:

	* awk.h (struct Regexp): Change various boolean members to bool.
	(RE_NO_FLAGS): New #define.
	* interpret.h: Use RE_NO_FLAGS instead of zero.
	* re.c (research): Prettify the logic a little bit.

2016-08-25         Arnold D. Robbins     <arnold@skeeve.com>

	* dfa.c: Sync with grep.

2016-08-25         Arnold D. Robbins     <arnold@skeeve.com>

	* 4.1.4: Release tar ball made.

2016-08-23         Arnold D. Robbins     <arnold@skeeve.com>

	* dfa.h: Sync with grep. API changes.
	* dfa.c: Sync with grep.
	* re.c (make_regexp): Adjust for API changes, move call to dfasyntax
	into stanza that compiles the regex.
	(resetup): Call dfa_init.
	* node.c (str2wstr): using_utf8 is now called dfa_using_utf8.

	Unrelated:

	* Makefile.am: Quote all uses of $(srcdir) and $(distdir).
	(spell): New target.

2016-08-18         Arnold D. Robbins     <arnold@skeeve.com>

	* dfa.c: Sync with grep.

2016-08-15         Andrew J. Schorr     <aschorr@telemetry-investments.com>

	* int_array.c (is_integer): Fix merge of stable changes to remove
	obsolete string formatting check that has been superseded by
	the new standard_integer_string check.

2016-08-14         Arnold D. Robbins     <arnold@skeeve.com>

	* re.c (make_regexp): Only call dfasyntax if actually using
	dfa. Gives a 14% speedup on this test: https://raw.githubusercontent.com/chadbrewbaker/awka/master/benchmark/regexp.awk.
	From blathering in comp.lang.awk.

2016-08-12         Arnold D. Robbins     <arnold@skeeve.com>

	* dfa.c: Sync with GNU grep.

	Unrelated:

	* int_array.c: Minor text and formatting edits.

2016-08-09         Andrew J. Schorr     <aschorr@telemetry-investments.com>

	* awk.h: Add a comment explaining the NUMINT flag in more detail.
	* int_array.c (standard_integer_string): New function to test whether
	a string matches what would be produced by sprintf("%ld", <value>).
	(is_integer): Fix bug -- if NUMBER was set, then the function was
	accepting strnum values with nonstandard string representations. We
	now call standard_integer_string to check that the string looks OK.
	Also added ifdef'ed code to simplify the function by relying upon
	force_number to parse the string, but this is disabled due to possible
	negative performance impact.

2016-08-03         Arnold D. Robbins     <arnold@skeeve.com>

	Remove typed regexes until they can be done properly.

	* NEWS: Updated.
	* awk.h (enum nodevals): Remove Node_typedregex.
	(force_string, force_number): Remove check for Node_typedregex.
	* awkgram.y (TYPED_REGEXP): Remove token.
	(grammar): Remove productions related to typed regexps. 
	(yylex): Don't find a typed regex or return it.
	(valinfo): Remove code for Node_typedregex.
	* builtin.c (do_length, do_print, call_sub, call_match,
	call_split_func, do_typeof): Remove code for Node_typedregex.
	* debug.c (watchpoint_triggered, print_memory): Remove code
	for Node_typedregex.
	* eval.c (nodetypes, setup_frame): Remove code for Node_typedregex.
	* interpret.h (r_interpret): Remove code for Node_typedregex.
	* profile.c (pprint): Remove code for Node_typedregex.
	(pp_strong_regex): Removed.
	(pp_string_or_strong_regex): Remove code for Node_typedregex.
	* re.c (re_update): Remove code for Node_typedregex.

2016-08-01         Arnold D. Robbins     <arnold@skeeve.com>

	* README, NEWS: Mark DJGPP port as unsupported.

2016-08-01         Andrew J. Schorr     <aschorr@telemetry-investments.com>

	* mpfr.c (mpg_tofloat): Always set precision to avoid hysteresis effects
	from previous calculations using the same temporary mpfr variables.

2016-08-01         Andrew J. Schorr     <aschorr@telemetry-investments.com>

	* mpfr.c (default_prec): Add new static variable to show current PREC
	setting in effect.
	(init_mpfr, set_PREC): Save mpfr_set_default_prec argument in
	default_prec.
	(do_mpfr_func): If the argument's precision exceeds the default
	precision, boost the result's precision to match it. This fixes a
	bug where we used to copy the argument's precision, regardless of
	whether it was higher or lower than the PREC setting.

2016-07-24         Norihiro Tanaka      <noritnk@kcn.ne.jp>

	* re.c (research): Now that the dfa matcher correctly runs even
	in multibyte locales, try it if even if need_start is true.
	However, if start > 0, avoid dfa matcher, since it can't handle
	the case where the search starts in the middle of a string.

	Unrelated:

	* eval.c (load_casetable): Reset casetable[i] to `i' if i
	should not be mapped to upper case. Fixes inconsistencies between
	dfa and regex in some single bytes locales; notably el_GR.iso88597.

2016-07-23         Arnold D. Robbins     <arnold@skeeve.com>

	Make result of close on a pipe match result of system.
	Thanks to Mike Brennan for the encouragement.

	* awk.h (sanitize_exit_status): Declare routine.
	* builtin.c (sanitize_exit_status): New routine.
	(do_system): Use it.
	* io.c (close_rp): Use it on pclose result.
	(gawk_pclose): Use it.

2016-07-23         Andrew J. Schorr     <aschorr@telemetry-investments.com>

	* builtin.c (do_print): Improve logic for formatting
	numeric values.

2016-07-19         Andrew J. Schorr     <aschorr@telemetry-investments.com>

	* eval.c (set_LINT): Simplify the code considerably.

2016-07-19         Arnold D. Robbins     <arnold@skeeve.com>

	* awkgram.y (shadow_funcs): Change test at end to be
	`lintfunc == r_fatal' instead of `lintfunc != warning'.
	Thank to Andrew Schorr for the suggestion.

2016-07-18         Arnold D. Robbins     <arnold@skeeve.com>

	* main.c (locale_dir): New variable, init to LOCALEDIR (set by
	configure).
	(set_locale_stuff): Move calls to bindtextdomain and
	textdomain to here; they must be done after calling setlocale.
	Use locale_dir instead of LOCALEDIR.
	(main): Move call to set_locale_stuff() to before parsing arguments.
	Check for GAWK_LOCALE_DIR env var and use it if there. If doing
	locale debugging, call set_locale_stuff again if arg parsing changed
	the locale.

	Unrelated:

	* dfa.c: Sync with GNU grep.

	Unrelated:

	* config.sub: Updated from GNULIB.

2016-07-17         Arnold D. Robbins     <arnold@skeeve.com>

	* eval.c (set_LINT): Reset lintfunc to `warning' for LINT="invalid".
	Thanks to Andy Schorr for the report.

2016-07-08         Andrew J. Schorr     <aschorr@telemetry-investments.com>

	* awk.h: Restore previous comment about unterminated strings, since
	I am removing the string termination patches from field.c
	(free_api_string_copies): Declare new gawkapi function.
	* builtin.c (do_mktime, do_system): Restore temporary string
	termination to protect against unterminated field values.
	(nondec2awknum): Remove comment about unnecessary termination.
	* eval.c (posix_compare): Restore temporary string termination.
	* field.c (databuf): Remove struct, no longer needed.
	(set_field): Remove memcpy for string termination, since we will support
	unterminated field string values.
	(rebuild_record): Ditto. Also no need to allocate space for terminated
	string copies.
	(allocate_databuf): Remove function, since memory management can again
	be done inside set_record.
	(set_record): Restore inline buffer management logic.
	(reset_record): Remove calls to allocate_databuf, since we no longer
	need space for making terminated copies of field strings.
	* gawkapi.c (free_api_string_copies): New function to free strings
	that we made to provide terminated copies to API functions.
	(assign_string): New function to convert a string to an awk_value,
	making sure to copy it if we need to terminate it.
	(node_to_awk_value): Use assign_string to return string values with
	NUL termination protection.
	* int_array.c (is_integer): Restore temporary string termination.
	* interpret.h (Op_push_i): Ditto.
	(Op_ext_builtin): After external function returns, call
	free_api_string_copies to free temporary string copies.
	* mpfr.c (force_mpnum): Restore temporary string termination.
	* node.c (r_force_number, get_ieee_magic_val): Ditto.

2016-07-08         Arnold D. Robbins     <arnold@skeeve.com>

	* dfa.c: Sync with GNU grep.

	Unrelated:

	* builtin.c (do_print): Coding style change.  (This change obsoleted
	by earlier changes in the fixtype branch.)

2016-07-06         Andrew J. Schorr     <aschorr@telemetry-investments.com>

	* awk.h: Modify comments to indicate that MAYBE_NUM will now be
	left enabled to indicate strnum values by the NUMBER|MAYBE_NUM
	combination, whereas STRING|MAYBE_NUM indicates a potential strnum.
	(fixtype): Modify MAYBE_NUM test to avoid calling force_number if
	NUMCUR is already set.
	* builtin.c (do_typeof): Call fixtype to resolve argument type.
	This forces parsing of numeric strings, so there's a performance
	penalty, but we must do this to give a correct result. The meaning
	of "strnum" changes from "potential strnum" to "actual strnum".
	* eval.c (set_TEXTDOMAIN): Remove some dead code left over from last
	patch.
	* int_array.c (is_integer): When a MAYBE_NUM is converted successfully
	to a NUMBER, leave the MAYBE_NUM flag enabled.
	* mpfr.c (mpg_force_number): Ditto.
	* node.c (r_force_number): Ditto.

2016-07-06         Andrew J. Schorr     <aschorr@telemetry-investments.com>

	* awk.h: Modify stptr comment to indicate that all strings are now
	NUL-terminated.
	* builtin.c (do_mktime): Remove unnecessary logic to terminate
	the string with '\0' temporarily.
	(do_system) Ditto.
	(nondec2awknum): Add a comment about termination.
	* eval.c (posix_compare): Remove logic to terminate strings temporarily.
	(set_ORS): No need to terminate ORS, since the string node is already
	terminated. What gave us the right to modify that node anyway?
	(fmt_index): Remove code to terminate string. This seems to have been
	invalid anyway, since we don't own that memory.
	(set_TEXTDOMAIN): Do not terminate TEXTDOMAIN string, since the node
	is already terminated. We didn't have the right to modify that node
	anyway.
	* gawkapi.c (node_to_awk_value): Add assert checks to confirm that the
	string is NUL-terminated.
	* gawkapi.h: Modify awk_string comment to indicate that strings are
	always terminated with '\0'.
	* int_array.c (isinteger): Remove unnecessary logic to terminate string
	with '\0' temporarily.
	* interpret.h (Op_push_i): Ditto.
	* io.c (nextfile): Remove string termination. We didn't own that memory
	anyway.
	* mpfr.c (force_mpnum): Remove unnecessary logic to terminate the
	string with '\0' temporarily.
	* node.c (r_force_number): Remove NUL termination around strtod call,
	since we already know that there is either a white space or '\0'
	character there. Either one will stop strtod.
	(get_ieee_magic_val): Ditto.
	* profile.c (pp_number): No need to terminate string returned by
	r_format_val.

2016-07-06         Andrew J. Schorr     <aschorr@telemetry-investments.com>

	* interpret.h (Op_field_spec): Now that all $n field values are
	NUL-terminated, there is no reason to call dupnode for $n where n > 0.
	This saves malloc and copying overhead, thereby more than offsetting the
	performance hit of the additional copying and NUL-termination in the
	last patch to field.c. It also eliminates repeated parsing in cases
	where $n, for n > 1, was accessed more than once in a numeric context,
	so the new approach should be a performance win.

2016-07-06         Andrew J. Schorr     <aschorr@telemetry-investments.com>

	Make sure that all field values, and therefore all strings inside gawk,
	are terminated with a '\0' character!

	* field.c (databuf): New static struct to hold info about our buffer to
	contain the field string values.
	(allocate_databuf): New function to make sure the databuf is large
	enough to hold $0 and copies of $1 through $NF.
	(set_field): Copy $n into free space previously allocated in databuf
	and add a '\0' at the end.
	(rebuild_record): Call allocate_databuf to ensure sufficient space
	for copying non-malloced field values. When copying field values,
	use databuf to create a NUL-terminated copy.
	(purge_record): New function extracted from reset_record to initialize
	$1 through $NF to null values.
	(set_record): Buffer management moved to new allocate_databuf function.
	Call purge_record instead of reset_record, since reset_record contains
	some extra logic not needed in this case.
	(reset_record): Call purge_record to do most of the work, and call
	allocate_databuf to make sure we have a big enough buffer to contain
	copies of the $1 through $NF.

2016-07-06         Andrew J. Schorr     <aschorr@telemetry-investments.com>

	* awk.h: Renumber flags to remove gap created when FIELD was removed.

2016-07-05         Andrew J. Schorr     <aschorr@telemetry-investments.com>

	* field.c (rebuild_record): Need to set MALLOC flag if we allocate
	memory for a residual field node with valref > 1.

2016-07-05         Andrew J. Schorr     <aschorr@telemetry-investments.com>

	* field.c (rebuild_record): Do not bother to create new field nodes
	to replace malloc'ed nodes when rebuilding $0.

2016-07-05         Andrew J. Schorr     <aschorr@telemetry-investments.com>

	* awk.h (FIELD): Remove unnecessary flag.
	(MALLOC): Move definition to join the others, and improve the comment.
	* array.c (value_info): Replace FIELD test with MALLOC test.
	* eval.c (flags2str): Remove FIELD flag.
	* field.c (init_fields): Remove FIELD bit from Null_field->flags.
	(set_field): Remove FIELD bit from flags.
	(rebuild_record): Test against MALLOC instead of FIELD. If a field
	node has valref > 1, we should make a copy, although I don't think
	it is valid for this to happen.
	(set_record): Remove FIELD bit from flags.
	* interpret.h (UNFIELD): Add comment, and test MALLOC flag instead of
	FIELD. Remove probably buggy code to disable the FIELD flag when
	valref is 1; that would have created a node where neither the FIELD
	nor MALLOC flag was set, which seems invalid.
	* node.c (r_dupnode): Remove code disabling FIELD flag.

2016-07-04         Andrew J. Schorr     <aschorr@telemetry-investments.com>

	* awk.h (force_string_fmt): New inline function to get the string
	representation in a requested format.
	(force_string): Reimplement as a macro using force_string_fmt function.
	(force_string_ofmt): New macro to get a value's OFMT representation.
	* builtin.c (do_print): Use new force_string_ofmt macro instead of
	duplicating the logic inline.

2016-07-04         Andrew J. Schorr     <aschorr@telemetry-investments.com>

	* str_array.c (str_lookup): There is no need to worry about the
	MAYBE_NUM flag, since the code has been patched to make sure to
	preserve the string value of strnum values, and the integer array
	code should no longer mistakenly claim a strnum integer with a
	nonstandard string representation.

2016-07-03         Andrew J. Schorr     <aschorr@telemetry-investments.com>

	* field.c (rebuild_record): Revert warning message regarding flags,
	since I'm not yet totally confident that it is invalid to have FIELD
	and MALLOC set at the same time.

2016-07-03         Andrew J. Schorr     <aschorr@telemetry-investments.com>

	* field.c (rebuild_record): Do not turn off the STRING flag when
	copying a FIELD node, and issue a warning if MALLOC is enabled.

2016-07-01         Arnold D. Robbins     <arnold@skeeve.com>

	* array.c (value_info): Print something reasonable when stfmt
	is -1.
	* mpfr.c (mpg_format_val): Don't cast index to char.
	* node.c (r_format_val): Ditto.
	Thanks to Andrew Schorr for pointing these out.

	Unrelated:

	* gawkapi.c (api_warning): Fix the comment header.
	(api_lintwarn): Factor out the call to va_end to after the if.

	Unrelated:

	* symbol.c (get_symbols): Add FUNCTAB and SYMTAB to the list
	for the -d option.
	* awkgram.y (dump_vars): Allow "-" to mean print to stdout.
	Thanks to Hermann Peifer for the reports.

2016-06-30         Arnold D. Robbins     <arnold@skeeve.com>

	* node.c (r_force_number): Coding style change.

2016-06-30         Andrew J. Schorr     <aschorr@telemetry-investments.com>

	* awk.h (STFMT_UNUSED): New define indicating that the string
	representation does not depend on CONVFMT or OFMT.
	(force_string): Use STFMT_UNUSED to improve code clarity.
	* array.c (value_info): Fix stfmt logic.
	* builtin.c (do_print): Use STFMT_UNUSED to improve code clarity.
	* field.c (set_record): Ditto.
	* gawkapi.c (api_sym_update_scalar): Ditto.
	* int_array.c (is_integer): Check stfmt equals STFMT_UNUSED before
	bothering to inspect the string.
	* mpfr.c (mpg_format_val): Use STFMT_UNUSED to improve code clarity.
	Remove buggy cast to char in stfmt assignment.
	* node.c (r_format_val): Ditto.
	* str_array.c (str_lookup): Use STFMT_UNUSED to improve code clarity.
	* symbol.c (check_param_names): Ditto.

2016-06-29         Andrew J. Schorr     <aschorr@telemetry-investments.com>

	* node.c (r_force_number): Optimize by trimming leading and trailing
	white space before we inspect the string contents.
	(get_ieee_magic_val): Must terminate the string with '\0' before
	calling strtod.

2016-06-27         Andrew J. Schorr     <aschorr@telemetry-investments.com>

	* gawkapi.h (awk_string): Add comment about the potential lack of
	NUL-termination.

2016-06-27         Andrew J. Schorr     <aschorr@telemetry-investments.com>

	* awk.h: Add a comment regarding the potential lack of NUL-termination
	for Node_val strings.

2016-06-27         Andrew J. Schorr     <aschorr@telemetry-investments.com>

	* node.c (r_format_val): Do not free stptr unless STRCUR is set.
	This is safer than testing for non-NULL stptr, since, for example,
	pp_number copies a node and calls r_format_val, but does not bother
	to set stptr to NULL beforehand.

2016-06-26         Andrew J. Schorr     <aschorr@telemetry-investments.com>

	* node.c (r_force_number): When checking for trailing spaces, protect
	against running off the end of the string.
	* mpfr.c (force_mpnum): Ditto.

2016-06-26         Andrew J. Schorr     <aschorr@telemetry-investments.com>

	* builtin.c (do_print): There's actually no reason to test whether a
	value is a number, since the STRCUR flag and stfmt value contain all
	the necessary info, as in awk.h:force_string.

2016-06-26         Andrew J. Schorr     <aschorr@telemetry-investments.com>

	* builtin.c (do_print): Do not use OFMT to print strnum values. We
	accomplish this by calling format_val for a NUMBER only
	if there is no string currently available, or if stfmt equals
	neither -1 nor OFMTidx.

2016-06-26         Arnold D. Robbins     <arnold@skeeve.com>

	* awk.h: Edit some comments. Add others. Minor coding style changes.
	* builtin.c (format_tree): Restore a comment.
	(do_mktime): Restore saving/restoring of byte after format string.
	(do_sub): Coding style. Use %.*s in warning message.
	(nondec2awknum): Restore saving/restoring of byte after string value
	being converted.
	* eval.c: Minor coding style edits.
	* int_array.c (is_integer): Fix order of checks for not
	updating string value: check length == 0 before testing values.
	Coding style edits.
	* mpfr.c (do_mpfr_strtonum): Coding style edits.
	* node.c (r_force_number): Restore saving/restoring of byte after
	string value being converted. Edit comments some.

2016-06-26         Arnold D. Robbins     <arnold@skeeve.com>

	Repair change of 2015-08-25 to handling of MAYBE_NUM.
	* mpfr.c (mpg_force_number): Just clear MAYBE_NUM.
	* node.c (r_force_number): Clear STRING separately after
	setting NUMBER.

	Thanks to Andrew Schorr for reporting the problem.
	A test case will eventually be merged into master.

	Only in stable and master.

2016-06-20         Andrew J. Schorr     <aschorr@telemetry-investments.com>

	* builtin.c (do_strftime): Call fixtype before checking flags for
	STRING type.
	(do_print): Call fixtype before checking whether argument is a NUMBER.
	* eval.c (set_BINMODE): Call fixtype before checking value type.
	No need to call force_number if the flags say it's a number.
	(r_get_field): Fix lint check for non-numeric argument.
	* io.c (redirect): Call fixtype before checking whether it's a string.

2016-06-18         Andrew J. Schorr     <aschorr@telemetry-investments.com>

	* node.c (r_force_number): Fix typo in comment.

2016-06-16         Arnold D. Robbins     <arnold@skeeve.com>

	* awk.h: Add comment headers for several functions.
	* builtin.c (nondec2awknum): Actually set a '\0' before
	calling to strtod() so that the save and restore do something.

2016-06-15         Arnold D. Robbins     <arnold@skeeve.com>

	* config.sub: Update from GNULIB.

2016-06-14         Andrew J. Schorr     <aschorr@telemetry-investments.com>

	* awk.h (boolval): New inline function to standardize testing whether
	a node's value is true.
	* builtin.c (do_strftime): Use boolval to handle 3rd argument.
	* eval.c (set_IGNORECASE, eval_condition): Use new boolval function.
	* io.c (pty_vs_pipe): Use new boolval function.

2016-06-14         Andrew J. Schorr     <aschorr@telemetry-investments.com>

	* builtin.c (do_strftime): Fix handling of 3rd argument to work
	as a standard boolean: non-null or non-zero.

2016-06-14         Andrew J. Schorr     <aschorr@telemetry-investments.com>

	* gawkapi.c (node_to_awk_value): When caller requests AWK_SCALAR
	or AWK_UNDEFINED, we need to call fixtype before we check the type.

2016-06-13         Andrew J. Schorr     <aschorr@telemetry-investments.com>

	* awkgram.y: Eliminate STRCUR tests. Must use STRING to test whether
	a scalar is a string.

2016-06-12         Andrew J. Schorr     <aschorr@telemetry-investments.com>
	
	* awk.h: Improve comment about STRING and NUMBER type assignment.
	(nondec2awknum): Add endptr argument.
	(fixtype): New inline function to clarify a scalar's type.
	* array.c (sort_up_value_type): Call fixtype before checking the value
	types.
	* awkgram.y (yylex): Pass NULL endptr argument to nondec2awknum.
	(valinfo): Remove dead tests: either STRING or NUMBER or both
	must be set, so there's no reason to continue with checks for NUMCUR or
	STRCUR.
	* builtin.c (do_exp, do_int, do_log, do_sqrt, do_sin, do_cos, do_srand):
	Fix lint check for non-numeric argument.
	(do_string): Fix lint check for 1st and 2nd args being strings.
	(do_length): Fix assert to allow for Node_typedregex.
	Fix lint check for non-string argument.
	(format_tree): Fix type detection for '%c' arguments.
	(do_strftime): Fix lint check for non-numeric 2nd argument and
	lint check for non-string 1st argument.
	(do_mktime): Fix lint check for non-string argument. Eliminate useless
	logic to save and restore terminating NUL.
	(do_system, do_tolower, do_toupper): Fix lint check for non-string
	argument.
	(do_atan2, do_lshift, do_rshift, do_and, do_or, do_xor, do_compl,
	do_intdiv): Fix lint checks for non-numeric args.
	(do_sub): Attempt to clean up treatment of 3rd argument to gensub
	despite vague documentation of expected behavior.
	(do_strnum): Fix bug in number detection logic, and pass new endptr
	arg to nondec2awknum.
	(nondec2awknum): Add endptr argument so caller can detect how much
	of the string was consumed. Eliminate unnecessary logic to save
	and restore terminating NUL char.
	(do_typeof): Use a switch to specify which cases are supported, and
	issue a warning message when a corrupt type is detected.
	* debug.c (print_memory): At least one of NUMBER and STRING should
	be set, so no need to check for NUMCUR or STRCUR in addition.
	* eval.c (cmp_nodes): Use fixtype function to fix arg types.
	(set_IGNORECASE): Fix logic for acting on value type. Note that
	setting IGNORECASE to a string value of "0" with NUMCUR set now enables
	ignorecase, so that's a subtle change in behavior that seems to match
	the docs.
	(set_LINT): Try to clean up configuration logic based on type.
	* ext.c (get_argument): Remove unused variable pcount.
	* gawkapi.c (node_to_awk_value): Remove pointless test for NUMCUR
	after calling force_number. Similarly, no need to test for STRCUR
	after calling force_string.
	* int_array.c (is_integer): Reject cases where a string value is
	present that will not be correctly regenerated from the integer;
	in particular, this could happen where blank space padding is present,
	leading zeroes are present, or for hex or octal values.
	Also fix some bugs where a strnum was converted to a NUMBER without
	turning off the STRING bit.
	* io.c (redirect_string): Make lint warning message more accurate.
	(redirect): Change not_string test to use STRING bit, not STRCUR.
	(pty_vs_pipe): Use fixtype to correct logic for detecting whether a
	value is anumber.
	* mpfr.c (mpg_force_number): If NUMCUR is set, there's no need to
	test is_mpg_number. If it's not, the NODE is corrupt and we've got
	bigger problems. Fix flag manipulation logic. Always set NUMCUR and
	clear MAYBE_NUM, 
	(set_PREC): Fix logic using fixtype function.
	(do_mpfr_atan2, do_mpfr_intdiv): Fix lint check for non-numeric
	arguments.
	(do_mpfr_func, do_mpfr_int, do_mpfr_compl, get_intval, do_mpfr_srand):
	Fix lint check for non-numeric argument.
	(do_mpfr_strtonum): Use fixtype and stop testing for NUMCUR bit.
	* node.c (r_force_number): Eliminate pointless save and restore of
	terminating NUL char. Always set NUMCUR and clear MAYBE_NUM, and
	convert STRING to NUMBER if appropriate, fixing bugs in flag
	manipulations. For non-decimal data, need to consider whether there
	is trailing non-numeric data in deciding whether a MAYBE_NUM should
	be converted to a NUMBER, so take advantage of new endptr arg
	to nondec2awknum.

2016-06-14         Arnold D. Robbins     <arnold@skeeve.com>

	* builtin.c (do_sub): Fix sub for long runs of backslashes.
	Thanks to Mike Brennan for the report.
	
	Unrelated:
	* ext.c (get_argument): Remove unused variable pcount.

2016-06-10         Arnold D. Robbins     <arnold@skeeve.com>

	* config.guess, config.sub: Get latest from Gnulib master.
	* main.c (UPDATE_YEAR): Bump to 2016.

2016-06-09         Arnold D. Robbins     <arnold@skeeve.com>

	* dfa.c: Sync with GNU grep.

	Unrelated:

	* configure.ac: Move AM_CONDITIONAL[ENABLE_EXTENSIONS] outside
	the enclosing if. Thanks to Assaf Gordon <assafgordon@gmail.com>
	for the report.

2016-06-08         Arnold D. Robbins     <arnold@skeeve.com>

	* symbol.c (lookup): If got Node_val, it's a non-variable
	in SYMTAB, return NULL. Can affect watchpoints in the debugger,
	maybe other places. Thanks to Hermann Peifer for the
	test case and report.

2016-06-05         Arnold D. Robbins     <arnold@skeeve.com>

	* dfa.c: Sync with GNU grep.

2016-06-01         Arnold D. Robbins     <arnold@skeeve.com>

	* nonposix.h (getpgrp): Wrap declaration in ifdef so it doesn't
	mess things up on POSIX systems (like Solaris). Thanks to
	Nelson Beebe for the report.
	* node.c (is_hex): New function to check for 0x preceded by
	optional sign.
	(r_force_number): Use it. Thanks to Mike Brennan for the report.

2016-05-30         Andrew J. Schorr     <aschorr@telemetry-investments.com>

	* gawkapi.h (awk_ext_func_t): Rename num_expected_args to
	max_expected_args, and explain in the comment that it doesn't really
	matter.
	* ext.c (make_builtin): Replace num_expected_args with
	max_expected_args.
	(get_argument): Do not check whether the argument number exceeds
	the maximum expected by the function.

2016-05-30         Arnold D. Robbins     <arnold@skeeve.com>

	* main.c (arg_assign): Fully bracket ifdefs around call
	to force_number. Thanks to Andrew Schorr for pointing out
	that force_number was called only if LC_NUMERIC was defined.
	
	Lots of files: Update copyright date.

	* field.c (set_FS): Handle FS = "\0" if RS = "". Thanks to
	Janis Papanagnou for the report.

	* getopt.c, getopt.h, getopt1.c, getopt_int.h: Sync with GLIBC.

2016-05-26         Andrew J. Schorr     <aschorr@telemetry-investments.com>

	* awk.h (get_actual_argument): Remove unused "optional" argument.
	(get_scalar_argument, get_array_argument): Change macro definition to
	remove 3rd "optional" argument.
	* ext.c (get_actual_argument): Remove unused "optional" argument.
	* gawkapi.c (api_get_argument, api_set_argument): Remove unused final
	argument to get_array_argument and get_scalar_argument.

2016-05-26         Arnold D. Robbins     <arnold@skeeve.com>

	* awk.h [fatal]: Make parentheses and use of indirection
	consistent with warning and lintwarn. Thanks to Andrew Schorr
	for pointing this out.
	* str_array.c (str_lookup): Move test for MAYBE_NUM to where
	we duplicate the subscript. Removing it across the board is
	wrong if there are multiple references to the value. Thanks
	to Andrew Schorr for discussion and test case.

2016-05-26         Andrew J. Schorr     <aschorr@telemetry-investments.com>

	* awk.h (get_actual_argument): Add an initial argument containing 
	the (NODE *) previously returned by get_argument. This allows us to
	eliminate a call to get_argument from inside get_actual_argument.
	(get_scalar_argument, get_array_argument): Change macro definition to
	add an initial node argument to pass through to get_actual_argument.
	* ext.c (get_actual_argument): Add initial (NODE *) argument to contain
	the value previously returned by get_argument. This allows us to
	avoid repeating the call to get_argument. We can also eliminate the
	check for a NULL value, since the caller did that already.
	* gawkapi.c (api_get_argument): Pass (NODE *) returned by get_argument
	to get_array_argument and get_scalar_argument.
	(api_set_argument): Pass (NODE *) returned by get_argument to
	get_array_argument.

2016-05-25         Manuel Collado        <mcollado2011@gmail.com>.

	* gawkapi.c (api_nonfatal): New function.
	(api_impl): Include it.
	* gawkapi.h (struct gawk_api): Add api_nonfatal member.
	(nonfatal): New macro.

2016-05-12         Arnold Robbins       <arnold@skeeve.com>

	* str_array.c (str_lookup): Remove MAYBE_NUM from subscript flags.
	Bug reported by Andres Legarra <Andres.Legarra@toulouse.inra.fr>.

	Unrelated: Fix issues with SIGPIPE. Reported by
	Ian Jackson <ijackson@chiark.greenend.org.uk>.

	* builtin.c (do_system): Reset/restore SIGPIPE to/from default around
	call to system.
	* io.c (redirect, gawk_popen [PIPES_SIMULATED]): Same.

2016-05-12  Eli Zaretskii  <eliz@gnu.org>

	* nonposix.h: Add prototypes for Posix functions emulated in pc/*
	files.

2016-05-09         Andrew J. Schorr     <aschorr@telemetry-investments.com>

	* interpret.h (r_interpret): Op_ext_builtin. No need to test whether
	op == Op_ext_builtin, since we wouldn't be here otherwise.

2016-05-03         Andrew J. Schorr     <aschorr@telemetry-investments.com>

	* builtin.c (format_tree): Do not waste a byte at the end of a string.

2016-05-03         Andrew J. Schorr     <aschorr@telemetry-investments.com>

	* builtin.c (format_tree): After the string has been rendered, use
	realloc to shrink the buffer to the needed size. Otherwise, the minimum
	buffer size of 512 bytes can result in lots of wasted memory if many
	sprintf results are stored in an array.

2016-05-02         Andrew J. Schorr     <aschorr@telemetry-investments.com>

	* gawkapi.h (gawk_api_major_version, gawk_api_minor_version): Add
	CPP #define values to support conditional compilation.

2016-05-02         Arnold D. Robbins     <arnold@skeeve.com>

	* dfa.h, dfa.c: Sync with grep.
	* re.c (research): Adjust type of try_backref.

2016-05-02         Arnold D. Robbins     <arnold@skeeve.com>

	* awk.h (success_node): Declare.
	* array.c (success_node): Define.
	* cint_array.c, int_array.c, str_array.c: Use `& success_node'
	instead of `(NODE **) ! NULL' to indicate success throughout.
	Thanks to Pat Rankin for the cleanup suggestion.

2016-04-27         Arnold D. Robbins     <arnold@skeeve.com>

	* io.c (set_RS): Use rs1scan if do_traditional, even if length
	of RS is > 1.  Bug reported by Glauco Ciullini
	<glauco.ciullini6245@gmail.com>.

2016-04-24         Arnold D. Robbins     <arnold@skeeve.com>

	* dfa.c: Sync with GNU grep.

2016-04-11         Arnold D. Robbins     <arnold@skeeve.com>

	* regex_internal.c: Replace _GL_ATTRIBUTE_PURE with
	__attribute__.

2016-04-11         Arnold D. Robbins     <arnold@skeeve.com>

	* regexec.c: Stamp out last remaining use of __attribute.
	* regcomp.c: Undo change of 2016-01-24 when parsing single-byte
	ranges. Go back to treating them as bytes and not as characters.
	The change broke things on Windows in non-UTF-8 character sets.
	* mbsupport.h (mbstate_t): Define to int.
	Update copyright.

2016-04-10         John E. Malmberg      <wb8tyw@qsl.net>

	* regex_internal.c: Use _GL_ATTRIBUTE_PURE macro

2016-04-07         Arnold D. Robbins     <arnold@skeeve.com>

	* awk.h (two_way_close_type): Move here from io.c.
	(close_rp): Add declaration.
	* builtin.c (do_printf): Call close_rp before fatal message when
	attempting to write the closed write end of a two way pipe.
	(do_print): Ditto.
	(do_print_rec): Ditto.
	* io.c (do_getline_redir): Same, for reading closed read end.
	(close_rp): Make not static.

2016-04-07  Eli Zaretskii  <eliz@gnu.org>

	* nonposix.h (WEXITSTATUS, WIFEXITED, WIFSIGNALED, WTERMSIG)
	(WIFSTOPPED, WSTOPSIG) [__MINGW32__]: New macros to replace the
	missing header sys/wait.h.
	(w32_status_to_termsig): Add prototype.

	* builtin.c (do_system) [__MINGW32__]: Compute the exit status of
	'system' differently under --traditional, as the low 8 bits are
	the most interesting.

2016-04-06         Arnold D. Robbins     <arnold@skeeve.com>

	* builtin.c (do_printf): Allow a write to the closed write-end of
	a two-way pipe to be nonfatal if NONFATAL is set for it.
	(do_print): Ditto.
	(do_print_rec): Ditto.
	* io.c (do_getline_redir): Same thing for reading from a closed
	read end of a two-way pipe. Fatal error.

2016-04-04         Arnold D. Robbins     <arnold@skeeve.com>

	* builtin.c (do_fflush): Add warning for flush to two-way
	pipe where write end was closed.
	* io.c (flush_io): Add some braces for the for loop.

2016-04-02         Arnold D. Robbins     <arnold@skeeve.com>

	* builtin.c (do_printf): If the redirection is two way but the
	fp is NULL, it means we're writing to the closed write-end of
	a two-way pipe. Issue a fatal error message.
	(do_print): Ditto.
	(do_print_rec): Ditto.
	* io.c (do_getline_redir): Same thing for reading from a closed
	read end of a two-way pipe. Fatal error.
	* NEWS: Updated.

2016-03-27         Stephen Davies        <sdavies@sdc.com.au>

	* awkgram.y (get_comment): Strip CRs from comment. Strip
	off trailing newlines.

2016-03-21         Arnold D. Robbins     <arnold@skeeve.com>

	* profile.c (pprint): Improve handling of comment after
	and if statement without an else.

2016-03-19         Arnold D. Robbins     <arnold@skeeve.com>

	Considerable improvements to handling of comments when pretty
	printing, particularly for end-of-line comments.

	* awkgram.y (prior_comment, comment_to_save): New variables.
	(add_pending_comment): New function.
	(grammar): Jump through lots more hoops to capture comments.
	Due to shift-reduce parsing, there can be up to two comments
	captured and waiting to be saved; be sure to get them both and
	at the right times.  This is difficult since comments have no
	real syntactic exisitence. Call add_pending_comment on most of
	the simple statements.
	(get_comment): Save a pre-existing comment in prior_comment.
	(split_comment): Use comment_to_save instead of `comment'.
	* profile.c (end_line): Change to return the instruction after
	the comment that gets printed; adjust return type.
	(pprint): Add skip_comment static variable. Adjust logic for
	skipping an end-of-line comment; only do it if skip_comment is
	true. This is set to true in places where we can't use the
	return value from end_line().  Call end_line() in many more places.
	(pp_func): Handle end-of-line comments after a function header.

2016-03-17         Arnold D. Robbins     <arnold@skeeve.com>

	* debug.c (print_instruction): For Op_comment, improve notation as
	to whether it's a full comment or an end of line comment.

2016-03-14         Arnold D. Robbins     <arnold@skeeve.com>

	* io.c (socketopen): For SOCK_DGRAM, set read_len to sizeof
	remote_addr. Makes UDP more or less work again.
	Thanks to Juergen Kahrs for the fix.

2016-03-11         Arnold D. Robbins     <arnold@skeeve.com>

	* debug.c (print_instruction): Normalize printing of comment dump.

2016-03-10         Arnold D. Robbins     <arnold@skeeve.com>

	* builtin.c (do_system): Further improvements. Catch core dump
	flag.

2016-03-11         Arnold D. Robbins     <arnold@skeeve.com>

	* builtin.c (do_system): Improve return values of system().

2016-03-08         Arnold D. Robbins     <arnold@skeeve.com>

	* profile.c (print_instruction): Fix duplicate case not caught
	by TinyCC. Grrr.

2016-03-07         Arnold D. Robbins     <arnold@skeeve.com>

	* profile.c (print_instruction): Further improvements in
	instruction dump, especially for when pretty-printing.
	* builtin.c (do_system): Augment the logic for the return
	value so that death-by-signal info is available too.

2016-03-03         Arnold D. Robbins     <arnold@skeeve.com>

	* profile.c (pp_list): Unconditionally compute delimlen. Avoids
	compiler warning.

2016-03-02         Arnold D. Robbins     <arnold@skeeve.com>

	* debug.c (print_instruction): Improvements in instruction dump
	for if and else.

2016-03-01         Arnold D. Robbins     <arnold@skeeve.com>

	* debug.c (print_instruction): For Op_comment, add notation as
	to whether it's a full comment or an end of line comment.

2016-02-29         Arnold D. Robbins     <arnold@skeeve.com>

	* profile.c (pp_list): Handle the case of nargs equal to zero.
	Thanks to Hermann Peifer for the report.

2016-02-28         Arnold D. Robbins     <arnold@skeeve.com>

	* profile.c (pprint): Fix copy-paste error in else handling.
	Thanks to Michal Jaegermann for the report.

2016-02-23         Arnold D. Robbins     <arnold@skeeve.com>

	* config.guess, config.rpath, config.sub: Update to latest
	from GNULIB.

2016-02-23         Arnold D. Robbins     <arnold@skeeve.com>

	* NEWS: Update full list of infrastructure tools.

2016-02-22        gettextize             <bug-gnu-gettext@gnu.org>

	* configure.ac (AM_GNU_GETTEXT_VERSION): Bump to 0.19.7.

2016-02-21         Arnold D. Robbins     <arnold@skeeve.com>

	* regexec.c (prune_impossible_nodes): Remove attribute that
	keeps it from compiling with 32 bit GCC. Who the heck knows
	why or how. Sigh. Double sigh.

2016-02-20         Arnold D. Robbins     <arnold@skeeve.com>

	* regcomp.c, regex.c, regex.h, regex_internal.c, regex_internal.h,
	regexec.c: Sync with GLIBC, mostly prototype changes.

2016-02-18         Arnold D. Robbins     <arnold@skeeve.com>

	Fix profile / pretty-printing to chain else-ifs.

	* profile.c (pprint): Change third argument into a set of flags
	for in the for header or in an else if. Adjust case Op_K_else to
	make the right checks and format the code properly. In Op_K_if
	clear the flag so that any following else gets indented properly.
	Adjust all calls.

2016-02-14         Arnold D. Robbins     <arnold@skeeve.com>

	* README, NEWS: Updated to reflect use of Texinfo 6.1.

	Unrelated:

	* configure.ac: Switch to AC_PROG_CC_C99 to enable C99
	compilation and features.
	* dfa.c: Sync with GNU grep, go back to C99 style declarations
	at point of use.

2016-02-05         Arnold D. Robbins     <arnold@skeeve.com>

	Make optimization (constant folding and tail call recursion)
	be on by default.

	* awkgram.y (common_exp): Only do concatenation of two strings(!)
	* main.c (do_optimize): Init to true.
	(optab): Add new -s/--no-optimize option.
	(usage): Update message to include it.
	(parse_args): Parse it. Set do_optimize to false if pretty
	printing or profiling.
	* NEWS: Updated.

2016-01-28         Arnold D. Robbins     <arnold@skeeve.com>

	* Makefile.am (SUBDIRS): Include extras. Otherwise dist does
	doesn't work.

2016-01-27         Arnold D. Robbins     <arnold@skeeve.com>

	* configure.ac (GAWK_AC_AIX_TWEAK): Remove call.
	* configure: Regenerated.
	* io.c (GAWK_AIX): Check _AIX instead.
	* custom.h (_AIX): Add define of _XOPEN_SOURCE_EXTENDED.

	Unrelated:

	* configure.ac: Remove old stuff for ISC Unix, no longer needed.
	* configure: Regenerated.

2016-01-25         John E. Malmberg      <wb8tyw@qsl.net>

	* io.c (redirect): Need to call close_one more than once after
	  running out of file handles.

2016-01-25         Arnold D. Robbins     <arnold@skeeve.com>

	* NEWS: Document VMS support updated.

2016-01-24         Arnold D. Robbins     <arnold@skeeve.com>

	Regex: treat [x] as x if x is a unibyte encoding error.
	This change removes an ifdef GAWK.

	* regcomp.c (parse_byte) [ !_LIBC && RE_ENABLE_I18N]: New function.
	(build_range_exp) [ !_LIBC && RE_ENABLE_I18N]: Use it.
	From Paul Eggert  <eggert@cs.ucla.edu>.

2016-01-22         Arnold D. Robbins     <arnold@skeeve.com>

	* regexec.c (prune_impossible_nodes): Remove all attributes, on
	both declaration and definition.  Fixes a Linux Mint 17 compilation
	braino reported by Antonio Colombo.
	* regex_internal.h (test_malloc): Add cast to silence a warning
	on the same system.
	(test_realloc): Ditto.

2016-01-20         Arnold D. Robbins     <arnold@skeeve.com>

	* regex_internal.h [attribute_hidden]: Remove definition.
	* regcomp.c [attribute_hidden]: Remove uses. Not needed since
	the variables are static. Thanks to Paul Eggert for pointing
	this out.

2016-01-18         Paul Eggert  <eggert@cs.ucla.edu>

	Diagnose ERE '()|\1'
	Problem reported by Hanno Boeck in: http://bugs.gnu.org/21513

	* lib/regcomp.c (parse_reg_exp): While parsing alternatives, keep
	track of the set of previously-completed subexpressions available
	before the first alternative, and restore this set just before
	parsing each subsequent alternative.  This lets us diagnose the
	invalid back-reference in the ERE '()|\1'.

	Unrelated:  General minor cleanups (spelling, code) from Gnulib:

	* regex.h, regex_internal.c, regex_internal.h, regexec.c: Minor
	cleanups.

2016-01-14         Arnold D. Robbins     <arnold@skeeve.com>

	* eval.c (r_get_lhs): If original array was Node_var_new,
	assign value that is dupnode of Nnull_string and not
	Nnull_string directly. Fixes core dump reported by
	ruyk <Lonely.ruyk@mail.ru>.

	Unrelated:

	* ChangeLog: Cleanup spurious extra whitespace.

2016-01-03         Arnold D. Robbins     <arnold@skeeve.com>

	* configure.ac (GAWK_AC_LINUX_ALPHA): Remove call.
	* configure: Regenerated.
	* NEWS: Document removal of support for GNU/Linux on Alpha.

2016-01-02         Arnold D. Robbins     <arnold@skeeve.com>

	* dfa.c (add_utf8_anychar): Minor change in declaration of
	utf8_classes to keep Tiny CC happy.  Also syncs with grep.
	* dfa.h: Sync with grep (update copyright year).

2015-12-27         Arnold D. Robbins     <arnold@skeeve.com>

	* awkgram.y (mk_condition): Revise to correctly handle
	empty else part for pretty printing. Bug report by
	ziyunfei <446240525@qq.com>.

2015-12-20         Arnold D. Robbins     <arnold@skeeve.com>

	* io.c (nonfatal): New static constant string.
	* is_non_fatal, is_non_fatal_redirect: Use it.

2015-12-16         Arnold D. Robbins     <arnold@skeeve.com>

	* io.c (two_way_open): Remove unneeded close of slave in the
	parent.

2015-12-16         Arnold D. Robbins     <arnold@skeeve.com>

	* profile.c (pp_number): Move count into ifdef for MPFR. Avoids
	an unused variable warning if not compiling for MPFR.

	Unrelated:

	* io.c (two_way_open): If using a pty instead of pipes, open the
	slave in the child. Fixes AIX and doesn't seem to break GNU/Linux.

2015-11-26         Arnold D. Robbins     <arnold@skeeve.com>

	* command.y (cmdtab): Add "exit" as synonym for "quit".
	Suggested by Joep van Delft <joepvandelft@xs4all.nl>.
	* NEWS: Document this.

2015-11-24         Arnold D. Robbins     <arnold@skeeve.com>

	* debug.c (debug_pre_execute): Fix to check watchpoints before
	checking breakpoints. Gives more natural behavior for the user.
	* NEWS: Document this.
	Issue reported by Joep van Delft <joepvandelft@xs4all.nl>.

2015-10-28         Arnold D. Robbins     <arnold@skeeve.com>

	* awkgram.y (nextc): Don't allow '\0' even if check_for_bad
	is false. Fixes a problem reported by Hanno Boeck <hanno@hboeck.de>.

	Unrelated:

	* dfa.c: Sync with GNU grep.

2015-10-25         Arnold D. Robbins     <arnold@skeeve.com>

	* awkgram.y (yylex): Fix invalid write problems.
	Reported by Hanno Boeck <hanno@hboeck.de>.
	Only appeared in master. Harumph.

2015-10-16         Arnold D. Robbins     <arnold@skeeve.com>

	* Makefile.am (SUBDIRS): Fix ordering so that
	make check directly after configure works properly.
	Thanks to Michal Jaegermann <michal.jnn@gmail.com>
	for the report.

	Unrelated:

	* dfa.c: Sync with GNU grep.

2015-10-11         Arnold D. Robbins     <arnold@skeeve.com>

	* awkgram.y (yylex): Fix invalid read problems.
	Reported by Hanno Boeck <hanno@hboeck.de>.

2015-10-04         Arnold D. Robbins     <arnold@skeeve.com>

	* configure.ac: Bump version to 4.1.3a.

2015-09-26         Arnold D. Robbins     <arnold@skeeve.com>

	* awkgram.y (yylex): Diagnose multidimensional arrays for
	traditional/posix (fatal) or lint. Thanks to Ed Morton
	for the bug report.

2015-09-25         Arnold D. Robbins     <arnold@skeeve.com>

	* config.guess, config.sub, config.rpath: Updated.

2015-09-18         Arnold D. Robbins     <arnold@skeeve.com>

	* field.c (fpat_parse_field): Always use rp->non_empty instead
	of only if in_middle. The latter can be true even if we've
	already parsed part of the record. Thanks to Ed Morton
	for the bug report.

2015-09-11	Daniel Richard G.	<skunk@iSKUNK.ORG>

	* regcomp.c: Include strings.h, wrapped in ifdef. Revise
	defines for BTOWC.
	* regex_internal.h: Remove ZOS_USS bracketing ifdefs.

2015-09-04         Arnold D. Robbins     <arnold@skeeve.com>

	* profile.c (pp_num): Use format_val to print integral values
	as integers. Thanks to Hermann Peifer for the report.

2015-08-28	Daniel Richard G.	<skunk@iSKUNK.ORG>

	* Makefile.am, configure.ac: Use an Automake conditional to
	enable/disable the "extensions" subdirectory instead of
	producing a stub Makefile therein from the configure script.
	* awk.h, custom.h, regex_internal.h: Removed z/OS-specific code
	that is no longer needed due to improvements in Gawk's general
	Autotools support.
	* awk.h: Allow <strings.h> to be #included together with
	<string.h> as this is required on some systems (z/OS).
	* io.c, configure.ac: <sys/select.h> is needed for select()
	and related bits on z/OS.
	* awk.h: Handle the redefinition of EXIT_FAILURE on z/OS in a
	more elegant/general way.
	* awkgram.y, command.y, configure.ac, eval.c,
	helpers/testdfa.c: Define and use the USE_EBCDIC cpp symbol
	instead of checking the value of 'a' whenever we want to know
	if we're on an EBCDIC system. Also, don't assume that z/OS
	necessarily means EBCDIC, as the compiler does have an ASCII
	mode (-qascii).
	* awkgram.y, command.y, configure.ac: On EBCDIC systems,
	convert singleton EBCDIC characters in the input stream to
	ASCII on the fly so that the generated awkgram.c/command.c in
	the distributed sources can be used, i.e. we don't have to
	require the user to build Bison and re-generate those files
	themselves. This implementation uses a z/OS-specific function
	(__etoa_l()) to do the conversion, but support for other
	systems can be added in the future as necessary.
	* io.c: No need to protect this block of "#if
	defined(HAVE_TERMIOS_H)" code from z/OS; it works just fine
	there.
	* configure.ac: Check for the "struct passwd.pw_passwd" and
	"struct group.gr_passwd" fields and conditionalize their use,
	as they don't exist on z/OS.  Needed for doc/gawktexi.in.

2015-08-25         Arnold D. Robbins     <arnold@skeeve.com>

	* node.c (str2wstr): Upon finding an invalid character, if
	using UTF-8, use the replacement character instead of skipping
	it. Helps match() and other functions work better in the face
	of unexpected data.  Make the lint warning an unconditional
	warning.

	Unrelated:

	* awk.h: Add explanatory comment on the flags related to
	types and values.
	* mpfr.c (mpg_force_number): If setting NUMBER, clear STRING also
	when clearing MAYBE_NUM.
	(set_PREC): Check STRCUR instead of STRING.
	* node.c (r_force_number): If setting NUMBER, clear STRING also
	when clearing MAYBE_NUM.

2015-08-15         Arnold D. Robbins     <arnold@skeeve.com>

	* dfa.c (dfamust): Restore c90 compat by moving some
	variable declarations to the top of the routine.

2015-08-12         Arnold D. Robbins     <arnold@skeeve.com>

	* dfa.c: Sync with GNU grep. Yet again, again.

2015-08-02         Arnold D. Robbins     <arnold@skeeve.com>

	* dfa.c: Sync with GNU grep. Yet again.

2015-07-21         Arnold D. Robbins     <arnold@skeeve.com>

	* dfa.c: Sync with GNU grep.

2015-07-18         Arnold D. Robbins     <arnold@skeeve.com>

	* dfa.c: Sync with GNU grep.

2015-07-08         Arnold D. Robbins     <arnold@skeeve.com>

	* dfa.h, dfa.c: Sync with GNU grep.

2015-06-29         Arnold D. Robbins     <arnold@skeeve.com>

	* awkgram.y (yylex): If gawk extension function is found as
	a function in a user-defined function body, treat it normally.
	Makes eval "print and(a, 1)" work in the debugger again.
	Thanks, yet again, to Hermann Peifer.
	* interpret.h (r_interpret): Op_subscript. UPREF if the
	element value is a typed regexp.  Thanks to Hermann Peifer.

2015-06-28         Arnold D. Robbins     <arnold@skeeve.com>

	Improve memory tracking of typed regexps.

	* awkgram.y (make_regnode): Set valref to 1.
	* interpret.h (r_interpret): Have Op_push_re upref typed regexp.
	* builtin.c (do_typeof): OK to deref typed regex.
	* awk.h (force_string): Do dupnode on the regexp text.

2015-06-26         Arnold D. Robbins     <arnold@skeeve.com>

	Remove support for old-style extensions.

	* awk.h (Node_old_ext_func, Op_old_ext_func): Removed.
	Remove all uses throughout the code.
	(load_old_ext, make_old_builtin): Remove declarations.
	* ext.c (load_old_ext, make_old_builtin): Removed.
	* awkgram.y (tokentab): Remove "extension" entry.
	* eval.c (Node_old_ext_funci, Op_old_ext_func): Remove from tables.
	* interpret.h (interpret): Remove stuff for old extensions.

	Unrelated:

	* builtin.c (do_typeof): Add support for strnum, distinguish
	untyped from unassigned, use "string" and "number". Thanks to
	Hermann Peifer for suggesting inclusion of strnum.

2015-06-25         Arnold D. Robbins     <arnold@skeeve.com>

	Further work straightening out memory management for typeof.

	* awk.h (DEREF): Add an assert.
	* builtin.c (do_typeof): Add comments, cases where not to deref.
	* debug.c (print_instruction): Add Op_push_arg_untyped.
	* interpret.h (r_interpret): Additional comments / tweaks for
	Op_push_arg_untyped.

	Unrelated. Make `x = @/foo/ ; print x' print something.

	* builtin.c (do_print): Check for Node_typedregex and handle it.
	Needed for adding test code.

	Unrelated. Typo fix.

	* debug.c (initialize_watch_item): Dupnode the right thing.

2015-06-22         Arnold D. Robbins     <arnold@skeeve.com>

	* awkgram.y (snode): Make isarray not scalarize untyped parameters
	also.
	* profile.c (pprint): Add Op_push_arg_untyped.

	Improve debugger support for typed regexps.
	Thanks to Hermann Peifer for the bug report.

	* awkgram.y (valinfo): Add support for Node_typedregex.
	* debug.c (watchpoint_triggerred): Handle Node_typedregex.
	(initialize_watch_item): Ditto.
	(print_memory): Ditto.

	Fix typeof to work on subarrays.  Thanks, yet again, to
	Hermann Peifer for the bug report.

	* builtin.c (do_typeof): Don't deref Node_var_array.

2015-06-21         Arnold D. Robbins     <arnold@skeeve.com>

	Fixes for typeof - Don't let typeof change an untyped variable
	into a scalar.

	* awk.h (opcodeval): Add Op_push_arg_untyped.
	* awkgram.y (snode): Separate out case for do_typeof, use
	Op_push_arg_untyped.
	* builtin.c (do_typeof): Arg will be equal to Nnull_string
	if it's untyped.
	* eval.c (optypes): Add Op_push_arg_untyped.
	* interpret.h (r_interpret): Add Op_push_arg_untyped handling.

2015-06-19         Arnold D. Robbins     <arnold@skeeve.com>

	* builtin.c (do_isarray): Minor edit to lint warning.
	* TODO: Updated.

2015-06-14         Arnold D. Robbins     <arnold@skeeve.com>

	* regcomp.c, regex_internal.h, regexec.c: Sync with GLIBC.

	Unrelated:

	* regex_internal.c, regexec.c: __attribute --> __attribute__.

	Related:

	* regex_internal.h: Clean up defines for non-GCC for attribute;
	essentially sync it with GLIBC.

2015-06-12         Arnold D. Robbins     <arnold@skeeve.com>

	* awkgram.y: Finish converting "hard" regex to "typed" regex.

2015-05-31         Arnold D. Robbins     <arnold@skeeve.com>

	* field.c (posix_def_parse_field): Removed. It's no longer
	needed after updates to the POSIX standard. Thanks to
	Michael Klement <michael.klement@usa.net> for pointing this out.

2015-05-26  Paul Eggert  <eggert@Penguin.CS.UCLA.EDU>

	* floatcomp.c (count_trailing_zeros): New function.
	This compiles to a single TZCNT instruction on the x86-64.
	(adjust_uint): Use it to keep more high-order bits when
	some of the lowest-order bits are zero.  This implements
	the documented behavior: "If the result cannot be represented
	exactly as a C 'double', leading nonzero bits are removed one by
	one until it can be represented exactly."

2015-05-26         Arnold D. Robbins     <arnold@skeeve.com>

	* regcomp.c: Fix offsets so error messages come out correct
	once again.

2015-05-19         Arnold D. Robbins     <arnold@skeeve.com>

	* 4.1.3: Release tar ball made.

2015-05-15         Andrew J. Schorr     <aschorr@telemetry-investments.com>

	* symbol.c (load_symbols): Plug minor memory leak by calling unref(tmp)
	on "identifiers" string after assoc_lookup is done with it.

2015-05-15         Andrew J. Schorr     <aschorr@telemetry-investments.com>

	* main.c (load_procinfo_argv): New function to save argv array values
	in PROCINFO["argv"][0..argc-1].
	(load_procinfo): Call load_procinfo_argv.

2015-05-11         Arnold D. Robbins     <arnold@skeeve.com>

	* awk.h, awkgram.y, builtin.c, eval.c profile.c, re.c:
	Change Node_hardregex to Node_typedregex everywhere.

2015-05-05         Arnold D. Robbins     <arnold@skeeve.com>

	* awkgram.y (yylex): Yet Another Fix for parsing bracket
	expressions. Thanks yet again to Andrew Schorr. Maybe it's
	even finally nailed down now.

	Unrelated:

	* config.guess, config.sub: Get latest versions.

	Make profiling for hard regexes work.

	* profile.c (pp_string_or_hard_regex): Renamed from pp_string.
	Add bool param for hard regex and add @ if so.
	(pp_string): New function, calls pp_string_or_hard_regex.
	(pp_hard_regex): New function, calls pp_string_or_hard_regex.
	(pprint): Adjust to print a hard regex correctly.

2015-05-01         Arnold D. Robbins     <arnold@skeeve.com>

	* awkgram.y: Make sure values are not null in param list.
	Avoids core dump for `function f(func, a) {}'. Thanks to
	Tibor Palinkas <libmawk@igor2.repo.hu>.

2015-04-30         Arnold D. Robbins     <arnold@skeeve.com>

	* Makefile.am: Take --program-prefix into account when
	installing/uninstalling the symlinks, especially 'awk'.
	Thanks to Steffen Nurpmeso <sdaoden@yandex.com> for
	the report.

	Unrelated:

	* awkgram.y (yylex): Yet Another Fix for parsing bracket
	expressions. Thanks again to Andrew Schorr.

2015-04-29         Arnold D. Robbins     <arnold@skeeve.com>

	* 4.1.2: Release tar ball made.

2015-04-28         Arnold D. Robbins     <arnold@skeeve.com>

	* builtin.c (isarray): Add lint warning that isarray()
	is deprecated.

2015-04-28         Arnold D. Robbins     <arnold@skeeve.com>

	* awkgram.y (yylex): Rework the bracket handling from zero.
	Thanks to Michal Jaegermann for yet another test case.

	Unrelated:

	* eval.c (setup_frame): Restore call-by-value for $0. This was
	necessitated by the changes on 2014-11-11 for conserving
	memory use. Thanks to Andrew Schorr for the report and isolating
	the cause of the problem.

2015-04-27         Arnold D. Robbins     <arnold@skeeve.com>

	* awkgram.y (yylex): Make change of Jan 7 for parsing regexps
	work better. Thanks to Nelson Beebe.

2015-04-26         Arnold D. Robbins     <arnold@skeeve.com>

	* dfa.c: Sync with grep.

2015-04-16         Arnold D. Robbins     <arnold@skeeve.com>

	* builtin.c (do_strftime): For bad time_t values, return "".

2015-04-16         Andrew J. Schorr     <aschorr@telemetry-investments.com>

	* node.c (r_force_number): If strtod sets errno, then force the
	numeric value in node->numbr to zero. For subnormal values, strtod
	sets errno but does not return zero, and we don't want to retain
	those subnormal values.

2015-04-16         Arnold D. Robbins     <arnold@skeeve.com>

	Let parameter names shadow the names of gawk additional built-ins.
	Make it actually work.

	* awkgram.y (want_param_names): Now an enum, there are three states.
	(grammar): Set states properly.
	(yylex): Improve checking logic.

2015-04-16         Arnold D. Robbins     <arnold@skeeve.com>

	* configure.ac: Updated by autoupdate.
	* configure, aclocal.m4: Regenerated.
	* io.c, main.c, profile.c: Removed use of RETSIGTYPE.

2015-04-16         Arnold D. Robbins     <arnold@skeeve.com>

	* builtin.c (do_strftime): Use a double for the timestamp and
	check that the value is within range for a time_t.

	Unrelated:

	* regex_internal.h (test_malloc, test_realloc): Use %lu in printf
	format for error messages. Thanks to Michal Jaegermann for
	pointing this out.

	Unrelated:

	* NEWS: Updated.

2015-04-15         Arnold D. Robbins     <arnold@skeeve.com>

	Let parameter names shadow the names of gawk additional built-ins.

	* awkgram.y (want_param_names): New variable.
	(yylex): Check it before returning a built-in token.
	(grammar): Set and clear it in the right places.

2015-04-14         Arnold D. Robbins     <arnold@skeeve.com>

	* builtin.c (do_strftime): Restore checking for negative result and
	add check that time_t is > 0 --- means we're assigning a negative value
	to an unsigned time_t. Thanks again to Glaudiston Gomes da Silva
	<glaudistong@gmail.com>.

	If localtime() or gmtime() return NULL, return a null string.
	Thanks to Andrew Schorr.

	Unrelated:
	* builtin.c (call_sub): Fix for indirect gensub, 3 args now works.

	Unrelated:

	* builtin.c (do_sub): Improve some variable names for readability
	and add / expand some comments.

	Unrelated:

	* builtin.c (call_sub, call_match, call_split_func): Allow for
	regex to be Node_hardregex.

2015-04-14         Andrew J. Schorr      <aschorr@telemetry-investments.com>
		   Arnold D. Robbins     <arnold@skeeve.com>

	* builtin.c (do_sub): Make computations smarter; initial len
	to malloc, test for final amount after all matches done and
	need to copy in the final part of the original string.

2015-04-13         Arnold D. Robbins     <arnold@skeeve.com>

	* regcomp.c (analyze): Prevent malloc(0).
	* regex_internal.h (test_malloc, test_realloc): New functions
	that check for zero count.
	(re_malloc, re_realloc): Adjust to call the new functions for gawk.
	* regexec.c (buid_trtable, match_ctx_clean): Replace malloc/free
	with re_malloc/re_free.

	Unrelated:

	* builtin.c (do_strftime): Disable checking timestamp value for less
	than zero. Allows times before the epoch to work with strftime.
	Thanks to Glaudiston Gomes da Silva <glaudistong@gmail.com>
	for raising the issue.

2015-04-12         Arnold D. Robbins     <arnold@skeeve.com>

	* Makefile.am (efence): Make this link again.
	Thanks to Michal Jaegermann for pointing out the problem.

2015-04-09         Andrew J. Schorr     <aschorr@telemetry-investments.com>

	* awkgram.y (yyerror): Rationalize buffer size computations. Remove
	old valgrind workarounds.
	* debug.c (gprintf): Rationalize buffer size computations.
	(serialize_subscript): Ditto.
	* io.c (iop_finish): Rationalize buffer size computations.
	* profile.c (pp_string): Correct space allocation computation.

2015-04-08        John E. Malmberg       <wb8tyw@qsl.net>

	* custom.h: VMS shares some code paths with ZOS_USS in
	building gawkfts extension.

2015-04-08         Arnold D. Robbins     <arnold@skeeve.com>

	Factor out opening of /dev/XXX files from /inet.
	Enable interpretation of special filenames for profiling output.

	* awk.h (devopen_simple): Add declaration.
	* io.c (devopen_simple): New routine.
	(devopen): Call devopen_simple as appropriate.
	* profile.c (set_prof_file): Call devopen_simple as appropriate,
	some additonal logic to hande fd to fp conversion.

	Unrelated:

	* main.c (usage): Add a comment for translators.

2015-04-08  Eli Zaretskii  <eliz@gnu.org>

	* profile.c (set_prof_file): Interpret a file name of "-" to mean
	standard output.

2015-04-06         Arnold D. Robbins     <arnold@skeeve.com>

	* awk.h (force_number): Add `!= 0' check to bitwise operation.
	* awkgram.y: Same, many places.
	(check_special): Simplify code for checking extension flags.

2015-04-05         Arnold D. Robbins     <arnold@skeeve.com>

	* awkgram.y (install_builtins): If do_traditional is true, do not
	install gawk extensions flagged with GAWKX.  Similarly, if do_posix
	is true, do not install functions flagged with NOT_POSIX.
	This fixes a problem with spurious lint complaints about shadowing
	a global variable that is not valid in traditional or posix mode.
	Thanks to Andrew Schorr for finding the problem and supplying
	initial code; I did it slightly differently.

2015-04-03         Arnold D. Robbins     <arnold@skeeve.com>

	* awk.h (force_string): If hard_regex, return string text of the regex.
	(force_string, force_number): If hard_regex, return Nnull_string.
	* awkgram.y: Fix ~ and !~ with @/.../.
	* eval.c (setup_frame): Handle a hard regex.
	* re.c (avoid_dfa): Ditto.

2015-04-02         Andrew J. Schorr     <aschorr@telemetry-investments.com>

	* NEWS: Rename div to intdiv.

2015-04-02         Arnold D. Robbins     <arnold@skeeve.com>

	Rename div() to intdiv().

	* builtin.c (do_intdiv): Renamed from do_div.
	* mfpr.c (do_mpfr_intdiv): Renamed from do_mpfr_div.
	* awk.h: Update declarations.
	* awkgram.y (tokentab, snode): Revise accordingly.

2015-03-31         Arnold D. Robbins     <arnold@skeeve.com>

	* awk.h (call_sub): Renamed from call_sub_func.
	(call_match, call_split_func): Declare.
	* builtin.c (call_sub): Renamed from call_sub_func.
	(call_match, call_split_func): New functions.
	* interpret.h (r_interpret): Call new functions as appropriate.
	* node.c (r_unref): Revert change to handle Node_regex, not needed.

2015-03-31         Arnold D. Robbins     <arnold@skeeve.com>

	* awk.h (r_get_field): Declare.
	* builtin.c (call_sub_func): Rearrange the stack to be what
	the buitin function expects.
	* eval.c (r_get_field): Make extern.

2015-03-27         Arnold D. Robbins     <arnold@skeeve.com>

	* io.c (redirect): Change not_string from int to bool.
	* gawkapi.c (api_get_file): Minor stylistic improvements.
	* NEWS: Updated for retryable I/O and new API function.

2015-03-24         Arnold D. Robbins     <arnold@skeeve.com>

	* awkgram.y (make_regnode): Make extern.
	* awk.h (make_regnode): Declare.
	* builtin.c (call_sub_func): Start on reworking the stack to
	be what do_sub() expects. Still needs work.
	* interpret.h (r_interpret): Add a cast in comparison with do_sub().
	* node.c (r_unref): Handle Node_regex nodes.

2015-03-24         Andrew J. Schorr     <aschorr@telemetry-investments.com>

	* interpret.h (r_interpret): When Op_K_exit has an argument of
	Nnull_string, do not update exit_val, since no value was supplied.

2015-03-24         Arnold D. Robbins     <arnold@skeeve.com>

	* awk.h, gawkapi.c, io.c: Minor code reformatting.

2015-03-20         Arnold D. Robbins     <arnold@skeeve.com>

	Start on fixing indirect calls of builtins.

	* awk.h (call_sub_func): Add declaration.
	* awkgram.y (lookup_builtin): Handle length, sub functions.
	(install_builtin): Handle length function.
	* builtin.c (call_sub_func): New function.
	* interpret.h (r_interpret): If calling do_sub, do it through
	call_sub_func().

2015-03-19         Arnold D. Robbins     <arnold@skeeve.com>

	* re.c (re_update): Handle hard regex - for sub/gsub/gensub.
	* awkgram.y (grammar): Add support for hard_regex with ~ and !~;
	allowed only on the right hand side.
	(mk_rexp): Handle a hard regex.

2015-03-18         Arnold D. Robbins     <arnold@skeeve.com>

	* builtin.c (do_typeof): Be smarter about checking for uninitialized
	values; can now detect and return "untyped" for such values.
	* awkgram.y (yylex): Collect @/.../ entirely in the lexer and return
	a new terminal (HARD_REGEX).
	(regexp): Reverted to just a regular awk regexp constant.
	(hard_regexp): New nonterminal, can be used only in direct
	assignment and as an argument in function call. New set of nonterminals
	for function call expression lists.  More work still to do.

2015-03-18         Arnold D. Robbins     <arnold@skeeve.com>

	* config.guess, config.sub: Updated, from libtool 2.4.6.

2015-03-17         Arnold D. Robbins     <arnold@skeeve.com>

	* profile.c (pp_number): Allocate enough room to print the number
	in all cases. Was a problem mixing -M with profiling with a really
	big number. Thanks to Hermann Peifer for the bug report.

2015-03-08         Arnold D. Robbins     <arnold@skeeve.com>

	* re.c (regexflags2str): Removed. It was redundant.

	* io.c (devopen): Change the logic such that if nonfatal is true
	for the socket, don't do retries.  Also clean up the formatting
	some.  At strictopen, check if errno is ENOENT and if so, propagate
	the error from getaddrinfo() up to the caller. Add explanatory
	comments.

2015-02-28         Andrew J. Schorr     <aschorr@telemetry-investments.com>

	* io.c (pty_vs_pipe): Remove check for NULL PROCINFO_node, since
	this is now checked inside in_PROCINFO.

2015-02-27         Andrew J. Schorr     <aschorr@telemetry-investments.com>

	* io.c (socketopen): New parameter hard_error; set it if
	getaddrinfo() fails. Change fatals to warnings.
	(devopen): Pass in address of boolean hard_error variable
	and stop trying to open the file if hard_error is true.
	Save and restore errno around call to socketopen() and
	use restored errno if open() fails at strictopen.

2015-02-27         Arnold D. Robbins     <arnold@skeeve.com>

	* symbol.c (check_param_names): Fix argument order in memset() call.
	* configure.ac: Use AC_SEARCH_LIBS instead of AC_CHECK_LIB. This fixes
	a long-standing problem where `-lm' was used twice in the final
	compilation line.

2015-02-27         Arnold D. Robbins     <arnold@skeeve.com>

	Start on making regexp a real type.

	* awk.h (Node_hardregex): New node type.
	(do_typeof): Add declaration.
	* awkgram.y: Make @/.../ a hard regex.
	(tokentab): New entry for typeof() function.
	(snode): Try to handle typeof().
	(make_regnode): Handle Node_hardregex.
	* builtin.c (do_typeof): New function.
	* eval.c (nodetypes): Add Node_hardregex.
	* re.c (re_update): Check for hardregex too in assert.

2015-02-24         Arnold D. Robbins     <arnold@skeeve.com>

	* POSIX.STD: Update copyright year.
	* awkgram.y (yylex): Allow \r after \\ line continuation everywhere.
	Thanks to Scott Rush <scott.rush@honeywell.com> for the report.

2015-02-13         Arnold D. Robbins     <arnold@skeeve.com>

	* awkgram.y (yylex): Be more careful about passing true to
	nextc() when collecting a regexp.  Some systems' iscntrl()
	are not as forgiving as GLIBC's. E.g., Solaris.
	Thanks to Dagobert Michelsen <dam@baltic-online.de> for
	the bug report and access to systems to check the fix.

2015-02-12         Arnold D. Robbins     <arnold@skeeve.com>

	* POSIX.STD: Update with info about function parameters.
	* configure.ac: Remove test for / use of dbug library.

2015-02-11         Arnold D. Robbins     <arnold@skeeve.com>

	* gawkapi.h: Fix spelling error in comment.

2015-02-10         Arnold D. Robbins     <arnold@skeeve.com>

	* profile.c (pprint): Restore printing of count for rules.
	Bug report by Hermann Peifer.

2015-02-08         Arnold D. Robbins     <arnold@skeeve.com>

	* io.c: Make it "NONFATAL" everywhere.

2015-02-08         Andrew J. Schorr     <aschorr@telemetry-investments.com>

	* awk.h (RED_NON_FATAL): Removed.
	(redirect): Add new failure_fatal parameter.
	(is_non_fatal_redirect): Add declaration.
	* builtin.c (efwrite): Rework check for non-fatal.
	(do_printf): Adjust calls to redirect.
	(do_print_rec): Ditto. Move check for redirection error up.
	* io.c (redflags2str): Remove RED_NON_FATAL.
	(redirect): Add new failure_fatal parameter. Simplify the code.
	(is_non_fatal_redirect): New function.
	(do_getline_redir): Adjust calls to redirect.

2014-12-27         Arnold D. Robbins     <arnold@skeeve.com>

	* awk.h (is_non_fatal_std): Declare new function.
	* io.c (is_non_fatal_std): New function.
	* builtin.c (efwrite): Call it.

2015-02-07         Arnold D. Robbins     <arnold@skeeve.com>

	* regcomp.c, regex.c, regex.h, regex_internal.c, regex_internal.h,
	regexec.c: Sync with GLIBC. Mostly copyright date updates.

2015-02-05         Andrew J. Schorr     <aschorr@telemetry-investments.com>

	* eval.c (set_IGNORECASE): If IGNORECASE has a numeric value, try
	using that before treating it as a string.  This fixes a problem
	where setting -v IGNORECASE=0 on the command line was not working
	properly.

2015-02-01         Arnold D. Robbins     <arnold@skeeve.com>

	Move POSIX requirement for disallowing paramater names with the
	same name as a function into --posix.

	* NEWS: Document it.
	* awkgram.y (parse_program): Check do_posix before calling
	check_param_names().
	* symbol.c (check_param_names): Set up a fake node and call
	in_array() for function parameter names instead of linear
	searching the function list a second time. Thanks to Andrew
	Schorr for the motivation.

2015-01-30         Arnold D. Robbins     <arnold@skeeve.com>

	Don't allow function parameter names to be the same as function
	names - required by POSIX. Bug first reported in comp.lang.awk.

	In addition, don't allow use of a parameter as a function name
	in a call (but it's ok in indirect calls).

	* NEWS: Updated.
	* awk.h (check_param_names): Add declaration.
	* awkgram.y (at_seen): New variable. Communicates between
	yylex() and the parser.
	(FUNC_CALL production): Check at_seen and check that the identifier
	is a function name.
	(parse_program): Call check_param_names() and set errcount.
	(yylex): Set at_seen after seeing an at-sign.
	* symbol.c (check_param_names): New function.

2015-01-24         Arnold D. Robbins     <arnold@skeeve.com>

	Infrastructure updates.

	Bison 3.0.4. Automake 1.15. Gettext 0.19.4.

2015-01-20         Arnold D. Robbins     <arnold@skeeve.com>

	* gawkapi.c (api_set_array_element): Remove useless call to
	make_aname.
	* symbol.c (load_symbols): Ditto.
	Thanks to Andrew Schorr for pointing out the problem.

2015-01-19         Arnold D. Robbins     <arnold@skeeve.com>

	* awkgram.c: Update to bison 3.0.3.
	* command.c: Ditto.
	* NEWS: Note same.

2015-01-16         Stephen Davies        <sdavies@sdc.com.au>

	* awkgram.y (rule): Set first_rule to false. Catches more cases
	for gathering comments. Thanks to Hermann Peifer for the test case.

2015-01-15         Arnold D. Robbins     <arnold@skeeve.com>

	* dfa.h, dfa.c: Sync with grep. Mainly copyright updates.
	* getopt.c, getopt.h, getopt1.c getopt_int.h: Sync with GLIBC.
	Mainly copyright updates, one minor code fix.

2015-01-14         Arnold D. Robbins     <arnold@skeeve.com>

	Remove deferred variables.

	* awk.h (register_deferred_variable): Remove declaration.
	* awkgram.y (is_deferred_variable, process_deferred,
	symtab_used, extensions_used, deferred_variables,
	process_deferred): Remove declarations, bodies, and uses.
	* builtin.c (do_length): Update comment.
	* main.c (init_vars): Just call load_procinfo() and `load_environ()'.

2015-01-08         Andrew J. Schorr     <aschorr@telemetry-investments.com>

	Revert changes to API deferred variable creation -- these variables
	should be created when lookup is called, not when update is called.
	* awk.h (variable_create): Remove function declaration.
	* awkgram.y (variable_create): Remove function.
	(variable): Restore variable_create functionality inline.
	* gawkapi.c (api_sym_update): Revert to using install_symbol, since the
	deferred variable check should be done when lookup is called, not here.

2015-01-07         Andrew J. Schorr     <aschorr@telemetry-investments.com>

	* gawkapi.c (api_set_array_element): Remove stray call to
	make_aname.  I cannot see what purpose this served.  Maybe I am
	missing something.

2015-01-07         Arnold D. Robbins     <arnold@skeeve.com>

	* configure.ac: Update debug flags if developing.
	* awkgram.y (yylex): Regex parsing bug fix for bracket expressions.
	Thanks to Mike Brennan for the report.
	* builtin.c (format_tree): Catch non-use of count$ for dynamic
	field width or precision.

	Unrelated:

	Load deferred variables if extensions are used; they might
	want to access PROCINFO and/or ENVIRON. Thanks to Andrew Schorr
	for pointing out the issue.

	* awkgram.y (extensions_used): New variable. Set it on @load.
	(do_add_scrfile): Set it on -l.
	(process_deferred): Check it also.

2015-01-06         Andrew J. Schorr     <aschorr@telemetry-investments.com>

	* gawkapi.c (api_sym_update): If copying a subarray, must update
	the parent_array pointer.  Also, call the astore hook if non-NULL.
	(api_set_array_element): Call the astore hook if non-NULL.

2015-01-06         Andrew J. Schorr     <aschorr@telemetry-investments.com>

	* awk.h (variable_create): Now takes a 3rd argument to tell caller
	whether this is a deferred variable.
	* awkgram.y (variable_create): Return indicator of whether this is
	a deferred variable in a newly added 3rd arg.
	(variable): Pass 3rd arg to variable_create.
	* gawkapi.c (api_sym_update): If we triggered the creation of a deferred
	variable, we must merge the extension's array elements into the deffered
	array, not the other way around.  The ENVIRON array has special funcs
	to call setenv and unsetenv.

2015-01-06         Andrew J. Schorr     <aschorr@telemetry-investments.com>

	* awk.h (variable_create): Declare new function.
	* awkgram.y (variable_create): New function to create a variable
	taking the deferred variable list into consideration.
	(variable): Call new function variable_create if the variable is
	not found.
	* gawkapi.c (api_sym_update): If an array is being created, then
	call new function variable_create instead of install_symbol.  If this
	is the first reference to a deferred variable, than the new array
	may contain elements that must be merged into the array provided by
	the extension.

2015-01-05         Andrew J. Schorr     <aschorr@telemetry-investments.com>

	* io.c (wait_any): If the `interesting' argument is non-zero, then we
	must not return until that child process has exited, since the caller
	gawk_pclose depends on our returning its exit status.  So in that case,
	do not pass WNOHANG to waitpid.

2015-01-04         Andrew J. Schorr     <aschorr@telemetry-investments.com>

	* gawkapi.h: Fix another comment typo.

2015-01-04         Andrew J. Schorr     <aschorr@telemetry-investments.com>

	* gawkapi.h: Fix typo in comment.

2015-01-02         Andrew J. Schorr     <aschorr@telemetry-investments.com>

	* gawkapi.h (gawk_api): Modify api_get_file to remove the typelen
	argument.
	(get_file): Remove typelen argument from the macro.
	* gawkapi.c (api_get_file): Remove typelen argument.

2014-12-24         Arnold D. Robbins     <arnold@skeeve.com>

	* profile.c (pprint): Be sure to set ip2 in all paths
	through the code. Thanks to GCC 4.9 for the warning.

2014-12-18         Arnold D. Robbins     <arnold@skeeve.com>

	* builtin.c (do_sub): Do not waste a byte at the end of a string.

2014-12-14         Arnold D. Robbins     <arnold@skeeve.com>

	* awkgram.y (yyerror): Do not waste a byte at the end of a string.
	* builtin.c (do_match): Ditto.
	* command.y (append_statement): Ditto.
	* debug.c (gprintf, serialize): Ditto.
	* field.c (set_FIELDWIDTHS): Ditto.
	* io.c.c (grow_iop_buffer): Ditto.
	* profile.c (pp_string, pp_group3): Ditto.

2014-12-14         Andrew J. Schorr     <aschorr@telemetry-investments.com>

	* array.c (concat_exp): Do not waste a byte at the end of a string.
	* awkgram.y (common_exp): Ditto.
	* builtin.c (do_substr): Ditto.
	* eval.c (set_OFS): Ditto.
	* field.c (rebuild_record): Ditto.
	* gawkapi.h (r_make_string): Ditto.
	* interpret.h (r_interpret): Ditto for Op_assign_concat.
	* node.c (r_format_val, r_dupnode, make_str_node, str2wstr, wstr2str):
	Ditto.
	* re.c (make_regexp): Ditto.

2014-12-20         Arnold D. Robbins     <arnold@skeeve.com>

	Enable non-fatal output on per-file or global basis,
	via PROCINFO.

	* awk.h (RED_NON_FATAL): New redirection flag.
	* builtin.c (efwrite): If RED_NON_FATAL set, just set ERRNO and return.
	(do_printf): Check errflg and if set, set ERRNO and return.
	(do_print): Ditto.
	(do_print_rec): Ditto.
	* io.c (redflags2str): Update table.
	(redirect): Check for global PROCINFO["nonfatal"] or for
	PROCINFO[file, "nonfatal"] and don't fail on open if set.
	Add RED_NON_FATAL to flags.
	(in_PROCINFO): Make smarter and more general.

2014-12-12        Stephen Davies         <sdavies@sdc.com.au>

	Improve comment handling in pretty printing.

	* awk.h (comment_type): New field in the node.
	(EOL_COMMENT, FULL_COMMENT): New defines.
	* awkgram.y (block_comment): New variable.
	(check_comment): New function.
	(grammar): Add code to handle comments as needed.
	(get_comment): Now takes a flag indicating kind of comment.
	(yylex): Collect comments appropriately.
	(append_rule): Ditto.
	* profile.c (pprint): Smarten up comment handling.
	Have printing \n take comments into account.
	(end_line): New function.
	(pp_func): Better handling of function comments.

2014-12-10         Arnold D. Robbins     <arnold@skeeve.com>

	* dfa.c: Sync with GNU grep.

2014-11-26         Arnold D. Robbins     <arnold@skeeve.com>

	* builtin.c (do_sub): Improve wording of gensub warnings.

2014-11-25         Arnold D. Robbins     <arnold@skeeve.com>

	* builtin.c (do_sub): For gensub, add more warnings for invalid
	third argument.

2014-11-23         Arnold D. Robbins     <arnold@skeeve.com>

	* awk.h: Move all inline functions to the bottom of the file.
	Keeps modern GCC happier.

2014-11-22         Arnold D. Robbins     <arnold@skeeve.com>

	* awk.h (emalloc, realloc): Redefine in terms of ...
	(emalloc_real, eralloc_real): New static inline functions.
	(fatal): Move definition up.
	* gawkmisc.c (xmalloc): If count is zero, make it one for older
	mallocs that require size > 0 (such as z/OS).

2014-11-21         Arnold D. Robbins     <arnold@skeeve.com>

	* main.c: Remove a debugging // comment.
	* NOTES: Removed.

	Unrelated:

	Revert changes of 2014-11-20 from Paul Eggert. Causes failures
	on z/OS.

	Unrelated: Avoid unnecessary copying of $0.

	* interpret.h (UNFIELD): New macro.
	(r_interpret): Use it where *lhs is assigned to.

2014-11-20  Paul Eggert  <eggert@cs.ucla.edu>

	Port to systems where malloc (0) and/or realloc(P, 0) returns NULL.
	* gawkmisc.c (xmalloc):
	* xalloc.h (realloc):
	Do not fail if malloc(0) or realloc(P, 0) returns NULL.
	Fail only when the allocator returns null when attempting to
	allocate a nonzero number of bytes.

2014-11-19         Arnold D. Robbins     <arnold@skeeve.com>

	Infrastructure upgrades:

	* Automake 1.14.1, Gettext 0.19.3, Libtool 2.4.3.
	* compile, extension/build-aux/compile: New files.

2014-11-19  gettextize  <bug-gnu-gettext@gnu.org>

	* configure.ac (AM_GNU_GETTEXT_VERSION): Bump to 0.19.3.

2014-11-16         Arnold D. Robbins     <arnold@skeeve.com>

	* interpret.h: Revert change of 2014-11-11 since it breaks
	certain uses.

	Unrelated:

	* dfa.c: Sync with GNU grep.

2014-11-15         Arnold D. Robbins     <arnold@skeeve.com>

	* array.c, awk.h, awkgram.y, builtin.c, dfa.c, eval.c, field.c,
	interpret.h, io.c, main.c, mpfr.c, node.c, re.c, regex_internal.h,
	replace.c: Remove all uses of MBS_SUPPORT.
	* regex_internal.h: Disable wide characters on DJGPP.
	* mbsupport.h: Rework to be needed only for DJGPP.

2014-11-11         Arnold D. Robbins     <arnold@skeeve.com>

	Don't let memory used increase linearly in the size of
	the input.  Problem reported by dragan legic
	<dragan.legic@yandex.ru>.

	* field.c (set_record): NUL-terminate the buffer.
	* interpret.h (r_interpret): Op_field_spec: if it's $0, increment
	the valref.  Op_store_var: if we got $0, handle it appropriately.

2014-11-10         Arnold D. Robbins     <arnold@skeeve.com>

	Reorder main.c activities so that we can set a locale on the
	command line with the new, for now undocumented, -Z option.

	* main.c (parse_args, set_locale_stuff): New functions.
	(stopped_early): Made file level static.
	(optlist, optab): Add new argument.
	(main): Adjust ordering and move inline code into new functions.

2014-11-09         Andrew J. Schorr     <aschorr@telemetry-investments.com>

	* gawkapi.c (node_to_awk_value): When the type wanted is AWK_UNDEFINED
	and a it's a Node_val set to Nnull_string, return AWK_UNDEFINED instead
	of AWK_NUMBER 0.

2014-11-06         Andrew J. Schorr     <aschorr@telemetry-investments.com>

	* awk.h (redirect_string): First argument should be const.  Add a new
	extfd argument to enable extensions to create files with pre-opened
	file descriptors.
	(after_beginfile): Declare function used in both eval.c and gawkapi.c.
	* eval.c (after_beginfile): Remove extern declaration now in awk.h.
	* gawkapi.c (api_get_file): Implement API changes to return
	awk_input_buf_t and/or awk_output_buf_t info, as well as accept an
	fd for inserting an opened file into the table.
	* gawkapi.h (gawk_api): Modify the api_get_file declaration to
	return awk_bool_t and add 3 new arguments -- a file descriptor
	for inserting an already opened file, and awk_input_buf_t and
	awk_output_buf_t to return info about both input and output.
	(get_file): Add new arguments to the macro.
	* io.c (redirect_string): First arg should be const, and add a new
	extfd arg so extensions can pass in a file that has already been
	opened by the extension.  Use the passed-in fd when appropriate,
	and pass it into two_way_open.
	(redirect): Pass new fd -1 arg to redirect_string.
	(two_way_open): Accept new extension fd parameter and open it
	as a socket.

2014-11-05         Andrew J. Schorr     <aschorr@telemetry-investments.com>

	* io.c (retryable): New function to indicate whether I/O can be
	retried for this file instead of throwing a hard error.
	(get_a_record) Check whether this file is configured for retryable
	I/O before returning nonstandard -2.

2014-11-03         Norihiro Tanaka       <noritnk@kcn.ne.jp>

	* re.c (research): Use dfa superset to improve matching speed.

2014-11-02         Arnold D. Robbins     <arnold@skeeve.com>

	* profile.c (div_on_left_mul_on_right): New function.
	(parenthesize): Call it.

2014-10-30         Arnold D. Robbins     <arnold@skeeve.com>

	* configure: Regenerated after fix to m4/readline.m4.

	Unrelated; fixes to profiling. Thanks to Hermann Peifer and
	Manuel Collado for pointing out problems:

	* profile.c (pprint): For Op_unary_minus, parenthesize -(-x)
	correctly.
	(prec_level): Get the levels right (checked the grammar).
	(is_unary_minus): New function.
	(pp_concat): Add checks for unary minus; needs to be parenthesized.

2014-10-30         Andrew J. Schorr     <aschorr@telemetry-investments.com>

	* NEWS: Mention installation of /etc/profile.d/gawk.{csh,sh}.

2014-10-29         Andrew J. Schorr     <aschorr@telemetry-investments.com>

	* configure.ac (AC_CONFIG_FILES): Add extras/Makefile.
	* Makefile.am (SUBDIRS): Add extras.
	* extras: Add new subdirectory.

2014-10-29         Arnold D. Robbins     <arnold@skeeve.com>

	* dfa.c: Sync with GNU grep. Again, again.

2014-10-28         Arnold D. Robbins     <arnold@skeeve.com>

	* dfa.c: Sync with GNU grep. Again.

2014-10-25         Arnold D. Robbins     <arnold@skeeve.com>

	* dfa.c: Sync with GNU grep.

2014-10-17         John E. Malmberg      <wb8tyw@qsl.net>

	* ext.c (close_extensions): Test for null pointer since
	since this can be called by signal handler before the
	pointers are initialized.

2014-10-15         Arnold D. Robbins     <arnold@skeeve.com>

	Make sane the handling of AWKPATH and AWKLIBPATH:

	1. Don't explicitly search "."; it must be in the path either
	physically or as null element a la the shell's $PATH
	2. If environment's value was empty, use built-in default value.
	3. Set ENVIRON["AWK*PATH"] to the path used.

	* io.c (path_info): Remove try_cwd member.
	(get_cwd): Removed, not needed anymore.
	(do_find_source): Don't do explicit check in current directory.
	It must come from the AWKPATH or AWKLIBPATH variable.
	* main.c (path_environ): If value from environment was empty,
	set it to the default.  This is how gawk has behaved since 2.10.

2014-10-13         Arnold D. Robbins     <arnold@skeeve.com>

	* regcomp.c (__re_error_msgid): Make error message for REG_EBRACK
	more helpful - also used for unmatched [:, [., [=.
	Thanks to Davide Brini for raising the issue.

2014-10-12         KO Myung-Hun          <komh78@gmail.com>

	Fixes for OS/2:

	* Makefile.am (install-exec-hook, uninstall-links): Use $(EXEEXT).
	* getopt.h: Redefinitions if using KLIBC.
	* io.c (_S_IFDIR, _S_IRWXU): Define if the more standard versions
	are available.

2014-10-12         Arnold D. Robbins     <arnold@skeeve.com>

	* README: Remove Pat Rankin from VMS duties, per his request.

2014-10-08         Arnold D. Robbins     <arnold@skeeve.com>

	* dfa.c: Sync with GNU grep.

2014-10-05         Arnold D. Robbins     <arnold@skeeve.com>

	* profile.c (pprint): Fix typo in header. Sheesh.

	Unrelated:

	* awkgram.y (mk_program): Add a comment that we don't need to
	clear the comment* variables.

2014-10-04         Arnold D. Robbins     <arnold@skeeve.com>

	* profile.c (pp_string_fp): Fix breaklines case to actually
	output the current letter. This broke at gawk 4.0.0. Sigh.
	Thanks to Bert Bos (bert@w3.org) for the report.

2014-10-03	Stephen Davies		<sdavies@sdc.com.au>

	* awkgram.y (program_comment): Renamed from comment0.
	(function_comment): Renamed from commentf.

2014-10-02         Arnold D. Robbins     <arnold@skeeve.com>

	* awkgram.y, profile.c: Minor white space cleanups.

2014-10-01         Arnold D. Robbins     <arnold@skeeve.com>

	Fix a few compile warnings:

	* awkgram.y (split_comment): Make static.
	General: Remove some unused variables, clean up some whitepace nits.

	* profile.c (indent): Add some braces to turn off compiler warnings.

2014-09-29         Andrew J. Schorr     <aschorr@telemetry-investments.com>

	* main.c (main): In optlist, it should say "h", not "h:", since there
	is no argument for the help option.  Thanks to Joep van Delft for
	the bug report.

2014-09-29         Arnold D. Robbins     <arnold@skeeve.com>

	* gawkapi.h: Minor edits to sync with documentation. Does not
	influence the behavior of the API.

2014-09-28         Arnold D. Robbins     <arnold@skeeve.com>

	* command.y (cmdtab): Add "where" as an alias for "backtrace".
	Finally!

	Unrelated:

	* dfa.c: Sync with GNU grep.

2014-09-27         Arnold D. Robbins     <arnold@skeeve.com>

	* awkgram.y (check_for_bad): Bitwise-and the bad character with 0xFF
	to avoid sign extension into a large integer.

	Unrelated:

	* configure.ac: Add an option to enable locale letters in identifiers.
	Undocumented and subject to being rescinded at any time in the future.
	* NEWS: Mention to look at configure --help.

	Unrelated:

	* profile.c (pprint): Use "rule(s)" instead of "block(s)" in the
	header.

2014-09-23         Arnold D. Robbins     <arnold@skeeve.com>

	* awkgram.y (yylex): Don't check for junk characters inside
	quoted strings.  Caused issues on DJGPP and Solaris.

	Unrelated:

	* io.c (devopen): Straighten things out with respect to
	compatibility with BWK awk.

2014-09-19         Arnold D. Robbins     <arnold@skeeve.com>

	* awkgram.y: Further commentary as to the treacherousness
	of isalnum and isalpha.

2014-09-15         Arnold D. Robbins     <arnold@skeeve.com>

	Finish removing use of isalpha and isalnum.

	* awk.h (is_alpha, is_alnum, is_identchar): Add declarations.
	* awkgram.y (yylex): Use is_alpha.
	(is_alpha, is_alnum): New functions.
	(is_identchar): Use is_alnum.
	* builtin.c (r_format_tree): Use is_alpha, is_alnum.
	* command.y (yylex): Use is_alpha, is_identchar.
	* ext.c (is_letter): Use is_alpha.
	(is_identifier_char): Removed; replaced uses with is_identchar.
	* main.c (arg_assign): Use is_alpha, is_alnum.
	* node.c (r_force_number): Use is_alpha.

2014-09-14         Arnold D. Robbins     <arnold@skeeve.com>

	* awkgram.y (is_identchar): Change from simple macro to function
	since use of isalnum() let non-ASCII letters slip through into
	identifiers.

2014-09-13	Stephen Davies		<sdavies@sdc.com.au>

	When doing pretty-printing (but not profiling), include the original
	comments in the output.

	General rules:

	Pretty printing:
		- Do NOT indent by a tab
		- Do NOT print the header comments ("# BEGIN rules", etc.)
		- DO print the comments that are in the program

	Profiling:
		- DO indent by a tab
		- DO print the header comments
		- Do NOT print the program's original comments

	* awkgram.y (comment0, commentf): New varibles that are  pointers to
	program and function comments.
	(get_comment): New function that retrieves consecutive comment lines
	and empty lines as a unit).
	(split_comment): New function: iff first block in the program is a
	function and it is predeeded by comments, take the last non-blank
	line as function comment and any preceeding lines as program comment.)

	Following token rules were changed to handle comments:

	* awkgram.y (pattern, LEX_BEGIN, LEX_END, LEX_BEGINFILE, LEX_ENDFILE,
	action, function_prologue, statements): Update to handle comments.
				
	Following functions were changed to handle comments:

	* awkgram.y (mk_program, mk_function, allow_newline and yylex): Update
	to handle comments. (Also fixed typo in case '\\'.)

	* profile.c (print_comment): New function to format comment printing.
	(indent, pprint, dump_prog, pp_func): Changed to handle comments and
	the revised indentation rules.

2014-09-07         Arnold D. Robbins     <arnold@skeeve.com>

	* awk.h: Move libsigsegv stuff to ...
	* main.c: here. Thanks to Yehezkel Bernat for motivating
	the cleanup.
	* symbol.c (make_symbol, install, install_symbol): Add const to
	first parameter. Adjust decls and fix up uses.

2014-09-05         Arnold D. Robbins     <arnold@skeeve.com>

	Add builtin functions to FUNCTAB for consistency.

	* awk.h (Node_builtin_func): New node type.
	(install_builtins): Declare new function.
	* awkgram.y [DEBUG_USE]: New flag value for debug functions; they
	don't go into FUNCTAB.
	(install_builtins): New function.
	* eval.c (nodetypes): Add Node_builtin_func.
	* interpret.h (r_interpret): Rework indirect calls of built-ins
	since they're now in the symbol table.
	* main.c (main): Call `install_builtins'.
	* symbol.c (install): Adjust for Node_builtin_func.
	(load_symbols): Ditto.

2014-09-04         Arnold D. Robbins     <arnold@skeeve.com>

	* profile.c (pprint): Case Op_K_for: Improve printing of
	empty for loop header.

	Unrelated: Make indirect function calls work for built-in and
	extension functions.

	* awkgram.y (lookup_builtin): New function.
	* awk.h (builtin_func_t): New typedef.
	(lookup_builtin): Declare it.
	* interpret.h (r_interpret): For indirect calls, add code to
	find and call builtin functions, and call extension functions.

2014-09-01         Arnold D. Robbins     <arnold@skeeve.com>

	* builtin.c (do_substr): Return "" instead of null string in case
	result is passed to length() with --lint. Based on discussions in
	comp.lang.awk.

	Unrelated:

	* interpret.h (r_interpret): For indirect function call, separate
	error message if lookup returned NULL. Otherwise got a core dump.
	Thanks to "Kenny McKormack" for the report in comp.lang.awk.

2014-08-27         Arnold D. Robbins     <arnold@skeeve.com>

	* configure.ac: Add test for strcasecmp.
	* regcomp.c: Remove special case code around use of strcasecmp().
	* replace.c: Include missing/strncasecmp.c if either strcasecmp()
	or strncasecmp() aren't available.

2014-08-26         Arnold D. Robbins     <arnold@skeeve.com>

	* regcomp.c, regex_internal.c: Sync with GBLIC. Why not.

	Unrelated:

	Remove support for MirBSD. It uglified the code too much
	for no discernable gain.

	* configure.ac: Remove check for MirBSD and define of
	LIBC_IS_BORKED.
	* dfa.c: Remove code depending on LIBC_IS_BORKED.
	* main.c: Ditto.
	* regcomp.c: Ditto.
	* NEWS: Updated.

2014-08-24         Arnold D. Robbins     <arnold@skeeve.com>

	* regex.h: Remove underscores in names of parameters in function
	declarations. Tweak names as neeeded.

2014-08-20         Arnold D. Robbins     <arnold@skeeve.com>

	* node.c (parse_escape): Max of 2 digits after \x.

2014-08-18         Arnold D. Robbins     <arnold@skeeve.com>

	* symbol.c: General formatting cleanup.

2014-08-15         Arnold D. Robbins     <arnold@skeeve.com>

	* main.c (usage): Adjust whitespace for -L and add "invalid"
	as a possible value for it.  Report from Robert P. J. Day
	<rpjday@crashcourse.ca>.

2014-08-14         Arnold D. Robbins     <arnold@skeeve.com>

	* Makefile.am (SUBDIRS): Put awklib after doc so that examples
	get extracted when the doc changes.

2014-08-13         Arnold D. Robbins     <arnold@skeeve.com>

	* builtin.c (do_sub): Move initial allocation of the replacement
	string down towards code to do the replacement, with a (we hope)
	better guesstimate of how much to initially allocate. The idea
	is to avoid unnecessary realloc() calls by making a better guess
	at how much to allocate.  This came up in an email discussion
	with Tom Dickey about mawk's gsub().

2014-08-12         Juergen Kahrs <jkahrs@users.sourceforge.net>

	* cmake/configure.cmake:
	* cmake/package.cmake: Copyright update.
	* README.cmake:
	* README_d/README.cmake: Moved file.

2014-08-12         Arnold D. Robbins     <arnold@skeeve.com>

	OFS being set should rebuild $0 using previous OFS if $0
	needs to be rebuilt. Thanks to Mike Brennan for pointing this out.

	* awk.h (rebuild_record): Declare.
	* eval.c (set_OFS): If not being called from var_init(), check
	if $0 needs rebuilding. If so, parse the record fully and rebuild it.
	Make OFS point to a separate copy of the new OFS for next time, since
	OFS_node->var_value->stptr was already updated at this point.
	* field.c (rebuild_record): Is now extern instead of static.
	Use OFS and OFSlen instead of the value of OFS_node.

	Unrelated:

	* Makefile.am (RM): Define for makes that don't have it,
	such as on OpenBSD.  Thanks to Jeremie Courreges-Anglas
	<jca@wxcvbn.org> for the report.

2014-08-05         Arnold D. Robbins     <arnold@skeeve.com>

	Bug fix: For MPFR sqrt(), need to set precision of result to be
	the same as that of the argument. Doesn't hurt other functions.
	See test/mpfrsqrt.awk. Thank to Katie Wasserman <katie@wass.net>
	for the bug report.

	* mpfr.c (do_mpfr_func): New function. Runs code for MPFR functions
	while still enabling debugging. Add call here to mpfr_set_prec().
	Original code from SPEC_MATH macro.
	(SPEC_MATH): Change macro to call do_mpfr_func().

	Next MPFR bug fix: The % operator gave strange results for negative
	numerator. Thanks again to Katie Wasserman for the bug report.

	* mpfr.c (mpg_mod): Use mpz_tdiv_qr() instead of mpz_mod(). From
	the GMP doc, mpz_mod() should have worked; it's not clear why
	it doesn't.

2014-08-03         Arnold D. Robbins     <arnold@skeeve.com>

	* builtin.c (format_tree): Don't need to check return value of
	wctombr for -2. Thanks to Eli Zaretskii for pointing this out.

	Unrelated:

	* gawkapi.h: Fix doc for API get_record - errcode needs to
	be greater than zero.
	* interpret.h (r_interpret): Move setting of ERRNO to here, from ...
	* io.c (inrec): ... here. Makes the code cleaner.

2014-08-03         Andrew J. Schorr     <aschorr@telemetry-investments.com>

	* awkgram.y (getfname): Match on either ptr or ptr2 so --profile
	will work in -M (MPFR bignum) mode.

2014-07-31         Arnold D. Robbins     <arnold@skeeve.com>

	* builtin.c (format_tree): Make %c handling more sane on Windows.
	Rework the lint messages.

	Unrelated:

	* dfa.c: Sync with GNU grep. Mainly white space differences.

	Unrelated:

	* mpfr.c (cleanup_mpfr): New function to deallocate _mpf_t1
	and _mpf_t2; removes some valgrind warnings.
	* awk.h (cleanup_mpfr): Add declaration.
	* main.c (main): Add call to `cleanup_mpfr'.

	Fix memory leak:

	* mpfr.c (do_mpfr_div): Add unref to denominator and numerator
	to not leak memory. Thanks to Katie Wasserman <katie@wass.net>
	for isolating the problem to that routine.

2014-07-25         Arnold D. Robbins     <arnold@skeeve.com>

	* main.c (main): Add a warning message if -M is used and gawk was
	compiled without MPFR/GMP.

2014-07-24         Arnold D. Robbins     <arnold@skeeve.com>

	* main.c (usage): Put text for `-n' *after* text for `-m'.
	Report from Robert P. J. Day <rpjday@crashcourse.ca>.

	Fix problems with I/O errors reported by Assaf Gordon
	<assafgordon@gmail.com>:

	* io.c (inrec): Change type to bool to make calling easier. Add
	check in non-EOF case for error, and if so, return false.
	Update ERRNO in case there is an ENDFILE block.
	* awk.h (inrec): Change type in declaration.
	* interpret.h (r_interpret): Change call of inrec() to boolean
	notation.

2014-07-10         Arnold D. Robbins     <arnold@skeeve.com>

	New `div()' function to do integer division and remainder;
	mainly useful for use with GMP integers. Thanks to
	Katie Wasserman <katie@wass.net> for the suggestion.

	* awk.h (do_div, do_mpfr_div): Declare new functions.
	* builtin.c (do_div): New function.
	* mpfr.c (do_mpfr_div): New function.
	* awkgram.y (tokentab): New entry.
	(snode): Add check for do_div/do_mpfr_div to make 3rd arg
	be an array.
	* NEWS: Updated.
	* TODO: Updated.

2014-07-10         Arnold D. Robbins     <arnold@skeeve.com>

	* awkgram.y (check_for_bad): New routine to do the fatal message,
	with smarter checking.
	(nextc): Call it as appropriate.

	* builtin.c (format_tree): Add check for bad returns from mbrlen
	to avoid trying to malloc (size_t) -1 bytes. Thanks to
	mail.green.fox@gmail.com for the bug report.

2014-07-03         Arnold D. Robbins     <arnold@skeeve.com>

	* awkgram.y (nextc): Add bool check_for_bad parameter to check
	for bad characters in the source program.
	(yylex): Adjust calls.

2014-06-24         Arnold D. Robbins     <arnold@skeeve.com>

	* main.c (main): The --pretty-print option no longer runs the
	program.  This removes the need for the GAWK_NO_PP_RUN environment var.
	* NEWS: Updated.
	* TODO: Updated.

2014-06-22         Paul Eggert          <eggert@penguin.cs.ucla.edu>

	Bring in from GNULIB:

	regex: fix memory leak in compiler
	Fix by Andreas Schwab in:
	https://sourceware.org/ml/libc-alpha/2014-06/msg00462.html
	* lib/regcomp.c (parse_expression): Deallocate partially
	constructed tree before returning error.

2014-06-19         Arnold D. Robbins     <arnold@skeeve.com>

	* builtin.c (do_sub): Add more info to leading comment.
	Add some whitespace in the code.

2014-06-08         Arnold D. Robbins     <arnold@skeeve.com>

	* dfa.c: Sync with GNU grep.

2014-06-03         Arnold D. Robbins     <arnold@skeeve.com>

	* dfa.c (mbs_to_wchar): Define a macro if not MBS.

2014-05-29         Arnold D. Robbins     <arnold@skeeve.com>

	* dfa.c: Sync with GNU grep.

2014-05-26         Arnold D. Robbins     <arnold@skeeve.com>

	* io.c (inetfile): Change return type to bool.  Wrap code
	with ifdef HAVE_SOCKETS so that it'll compile on DJGPP.

2014-05-22         Andrew J. Schorr     <aschorr@telemetry-investments.com>

	Allow any redirected getline inside BEGINFILE/ENDFILE.

	* awkgram.y (LEX_GETLINE): Only require a redirection and not also
	a variable if getline is in a BEGINFILE or ENDFILE rule.
	* interpret.h (Op_K_getline_redir): Remove check and fatal error.

2014-05-20         Arnold D. Robbins     <arnold@skeeve.com>

	* dfa.c (dfaexec): Minor sync with GNU grep.

2014-05-14         Arnold D. Robbins     <arnold@skeeve.com>

	* custom.h (_GL_PURE): Move definition to here. Sigh.
	* dfa.h, dfa.c: Sync with GNU grep. Sigh.

	Unrelated:

	* custom.h: Remove stuff for Ultrix 4.3. No one has such
	systems anymore; this just got missed earlier.

2014-05-11         Arnold D. Robbins     <arnold@skeeve.com>

	* debug.c (do_eval): Repair fix of 2014-05-09 and use
	assoc_remove to take @eval out of the function table.
	* symbol.c: Fix a comment.  This file needs some work.

2014-05-10         Arnold D. Robbins     <arnold@skeeve.com>

	* io.c (get_a_record): Finish TERMNEAREND handling in case
	we don't have a regular file but aren't going to get more data.
	Added some additional comments.

2014-05-09         Arnold D. Robbins     <arnold@skeeve.com>

	* debug.c (do_eval): Don't free `f' which points into the context
	that was previously freed. Bug reported by Jan Chaloupka
	<jchaloup@redhat.com>.  Apparently introduced with move to
	SYMTAB and FUNCTAB, but only showed up on Fedora 20 and Ubuntu 14.04,
	which have a newer glibc.
	(do_eval): Fix a memory leak seen by valgrind on Fedora 20 and
	Ubuntu 14.04: the new SRCFILE that is added wasn't released.

	Unrelated:

	* io.c (get_a_record): Handle return of TERMNEAREND when the
	entire file has been read into the buffer and we're using a
	regex for RS. Bug report by Grail Dane <grail69@hotmail.com>.

2014-05-04         Arnold D. Robbins     <arnold@skeeve.com>

	* debug.c (debug_prog): Change check for GAWK_RESTART so that it
	actually works. Bug fix: run command in debugger would start
	over again but not actually start running the program.

2014-04-25         Andrew J. Schorr     <aschorr@telemetry-investments.com>

	* io.c (two_way_open): In forked child, reset SIGPIPE to SIG_DFL.
	Fixes problems with "broken pipe" errors from child processes,
	restoring 4.1.0 and earlier behavior. Thanks to Daryl F
	<wyatt@prairieturtle.ca> for the report.
	(gawk_popen): Ditto.

2014-04-25         Arnold D. Robbins     <arnold@skeeve.com>

	* dfa.h, dfa.c: Merge with GNU grep; lots of forward motion.

2014-04-24         Arnold D. Robbins     <arnold@skeeve.com>

	Update xalloc.h for pending merge with dfa.

	* xalloc.h (xstrdup): Implement this.
	(x2nrealloc): Incorporate changed logic from GNULIB.

2014-04-20         Andrew J. Schorr     <aschorr@telemetry-investments.com>

	* io.c (struct inet_socket_info): Define new structure
	for use in parsing special socket filenames.
	(inetfile): Parse all components of the special socket filename
	into the struct inet_socket_info.  Returns true only if it is a
	valid socket fliename, unlike the previous version which checked
	for the '/inet[46]?/' prefix only.
	(redirect): Patch to use updated inetfile() function.
	(devopen): Remove logic to parse socket filenames, since this has
	been moved into the inetfile() function.
	(two_way_open): Update args to inetfile().

2014-04-20         Arnold D. Robbins     <arnold@skeeve.com>

	* builtin.c (do_rand): Make calls to random() in predictable
	order to avoid order of evaluation differences amongst compilers.
	Thanks to Anders Magnusson <ragge@ludd.ltu.se> (of the PCC team)
	for the suggestion.

2014-04-18         Arnold D. Robbins     <arnold@skeeve.com>

	* configure.ac: Change adding of -export-dynamic for GCC to be
	-Wl,-export-dynamic, which then works for PCC also.

2014-04-11         Arnold D. Robbins     <arnold@skeeve.com>

	* io.c (closemabyesocket): Define if not defined, e.g. building
	without socket code. Thanks to dave.gma@googlemail.com (Dave Sines)
	for the report.

2014-04-08         Arnold D. Robbins     <arnold@skeeve.com>

	* 4.1.1: Release tar ball made.

2014-04-08         Arnold D. Robbins     <arnold@skeeve.com>

	* README: Update.
	* configure.ac: Bump version.

2014-04-03         Arnold D. Robbins     <arnold@skeeve.com>

	* regcomp.c (parse_bracket_exp): Move a call to `re_free' inside
	an ifdef. Makes the code marginally cleaner.

2014-03-30         Arnold D. Robbins     <arnold@skeeve.com>

	* dfa.c: Sync with GNU grep.

2014-03-28         Arnold D. Robbins     <arnold@skeeve.com>

	* configure.ac: Remove duplicate AC_HEADER_TIME and rearrange
	order of macros some. May help on older systems.

2014-03-23         Arnold D. Robbins     <arnold@skeeve.com>

	* dfa.c: Move include of dfa.h around for correct building
	on Irix. Thanks to Nelson H.F. Beebe for the report.

	Unrelated:

	* .gitignore: Simplify .dSYM pattern for Mac OS X.

2014-03-21         Arnold D. Robbins     <arnold@skeeve.com>

	* dfa.c (using_simple_locale): Add ifdefs in case there is no
	locale support at all. Thanks to Scott Deifik for the report.

	Unrelated:

	* main.c (UPDATE_YEAR): Set to 2014.

2014-03-17         Arnold D. Robbins     <arnold@skeeve.com>

	* .gitignore: Add .dSYM directories for Mac OS X.
	Thanks to Hermann Peifer for the suggestion.

2014-03-10         Arnold D. Robbins     <arnold@skeeve.com>

	* dfa.h, dfa.c: Sync with grep. Yet again.
	* regex_internal.c (built_wcs_upper_buffer, build_upper_buffer):
	Fixes from GNULIB for mixed case matching on Mac OS X.

	Unrelated:

	* builtin.c (format_tree): Smarten handling of %' flag. Always
	pass it in for floating point formats. Then only add the
	thousands_sep if there is one. Also, allow for thousands_sep
	to be a string, not just one character.  Thanks to Michal Jaegermann
	for the report.

2014-03-08         Andrew J. Schorr     <aschorr@telemetry-investments.com>

	* gawkapi.c (api_impl): Add memory allocation function pointers.
	* gawkapi.h (GAWK_API_MINOR_VERSION): Bump.
	(gawk_api_t): Add memory allocation function pointers api_malloc,
	api_calloc, api_realloc, and api_free.
	(gawk_malloc, gawk_calloc, gawk_realloc, gawk_free): New macros.
	(emalloc): Replace malloc with gawk_malloc.
	(erealloc): Replace erealloc with gawk_erealloc.

2014-03-05         Arnold D. Robbins     <arnold@skeeve.com>

	Straighten out enumerated types some more.

	* awk.h (add_srcfile): Fix type of first parameter.
	* awkgram.y (add_srcfile, do_add_srcfile): Ditto.
	* cmd.h (A_NONE): New enum nametypeval.
	* command.y (argtab): Use it in final value.
	* ext.c (make_builtin): Use awk_false, awk_true.
	* io.c (init_output_wrapper): Use awk_false.

	Unrelated:

	* debug.c (do_commands): Initialize num to silence warnings.
	Thanks to Michal Jaegermann.

	Unrelated:

	* builtin.c (do_mktime): Change lint warning for minutes to
	check against 59, not 60.  Thanks to Hermann Peifer for the report.

2014-03-03         Arnold D. Robbins     <arnold@skeeve.com>

	* dfa.c: Sync with grep. Yet again.

2014-02-28         Arnold D. Robbins     <arnold@skeeve.com>

	* dfa.c: Sync with grep. Looks like good improvement with
	respect to bracket expressions.

2014-02-27         Arnold D. Robbins     <arnold@skeeve.com>

	Fixes for enum/int mismatches as warned by some compilers.

	* awk.h (ANONE): New enum for array sorting.
	* array.c (assoc_list): Use it.
	* builtin.c (format_tree): New MP_NONE value.
	* gawkapi.c: Use awk_false and awk_true everywhere instead of
	false and true.

2014-02-26         Arnold D. Robbins     <arnold@skeeve.com>

	* configure.ac: Set up do-nothing extension/Makefile on
	MirBSD also.

2014-02-21         Arnold D. Robbins     <arnold@skeeve.com>

	* dfa.h, dfa.c (parse_bracket_exp): Sync with grep.

2014-02-20         Arnold D. Robbins     <arnold@skeeve.com>

	* regex.h, regex.c, regex_internal.c, regex_internal.h: Sync
	with GLIBC. Mainly copyright updates.
	* getopt.c, getopt.h, getopt1.c, getopt_int.h: Ditto.
	* dfa.c (parse_bracket_exp): Sync with grep, where they restored
	the buggy code.  Sigh.

	Unrelated:

	* NEWS: Typo fix.
	* interpret.h (r_interpret): Init a variable for BEGINFILE to avoid
	compiler warnings. Thanks to Michal Jaegermann.

2014-02-15         Arnold D. Robbins     <arnold@skeeve.com>

	* awkgram.c, command.c: Regenerated - Bison 3.0.2.

2014-02-04         Arnold D. Robbins     <arnold@skeeve.com>

	* dfa.c (to_uchar): Make use of this. Syncs with GNU grep.

2014-02-03         Arnold D. Robbins     <arnold@skeeve.com>

	* awkgram.y (negate_num): Bracket `tval' in #ifdef MPFR since it's
	only used in that code.

2014-01-31         Arnold D. Robbins     <arnold@skeeve.com>

	* Makefile.am (dist-hook): Improve creation of pc/config.h. We
	have to jump through a lot of hoops for 'make distcheck' to
	actually work.

2014-01-30         Arnold D. Robbins     <arnold@skeeve.com>

	* Makefile.am (dist-hook): Improve creation of pc/config.h to copy
	the new file into the distribution directory being created.
	Also, put the temporary files into /tmp.

2014-01-28         Arnold D. Robbins     <arnold@skeeve.com>

	* awkgram.y (negate_num): If just a double, return. Fixes a bug
	that showed up on 32-bit systems with MPFR. Thanks to Eli Zaretskii
	and Corinna Vinschen for the report.  Also, free the MPZ integer.
	Thanks to valgrind for the report.

	Unrelated:

	* dfa.c: Sync with GNU grep - removed some special cased code
	for grep.

2014-01-24         Arnold D. Robbins     <arnold@skeeve.com>

	* configure.ac, field.c: Update copyright year.

2014-01-19         Arnold D. Robbins     <arnold@skeeve.com>

	* awkgram.y (negate_num): Handle the case of -0 for MPFR; the sign
	was getting lost. Thanks to Hermann Peifer for the report.

2014-01-18         Arnold D. Robbins     <arnold@skeeve.com>

	* dfa.c (parse_bracket_exp): Sync with GNU grep, which now uses
	gawk's code for RRI in single-byte locales!  Hurray.

2014-01-16         Arnold D. Robbins     <arnold@skeeve.com>

	* configure.ac: For z/OS, restore creation of do-nothing
	Makefile in extension directory.

2014-01-14         Arnold D. Robbins     <arnold@skeeve.com>

	* field.c (do_split): Make sure split() gets FS value if no
	third arg even after FPAT was set. Thanks to Janis Papanagnou
	for the report.

2014-01-13         Arnold D. Robbins     <arnold@skeeve.com>

	* README: Fix John Malmberg's email address.

2014-01-12         Arnold D. Robbins     <arnold@skeeve.com>

	* awkgram.y:  Update copyright year.
	(func_use): Simplify code.
	* command.y:  Update copyright year.
	* ext.c:  Update copyright year.
	(make_builtin): Small simplification.
	(make_old_builtin): Make code consistent with make_builtin(), add
	call to track_ext_func().
	* bootstrap.sh: Update copyright year. Remove touch of version.c
	since that file is no longer autogenerated.

2014-01-07         Arnold D. Robbins     <arnold@skeeve.com>

	* command.y (next_word): Move into ifdef for HAVE_LIBREADLINE,
	since it's only used by that code.
	* ext.c (load_old_ext): Minor improvements.

2014-01-03         Arnold D. Robbins     <arnold@skeeve.com>

	* config.guess, config.rpath, config.sub, depcomp,
	install-sh: Updated.
	* dfa.h, dfa.c: Sync with GNU grep; comment fix and copyright year.
	* NEWS: Updated some, including copyright year.

2013-12-26         Arnold D. Robbins     <arnold@skeeve.com>

	* README: Add John Malmberg for VMS.

2013-12-24         Arnold D. Robbins     <arnold@skeeve.com>

	* getopt.h: Add `defined(__sun)' to list of system that do get to
	include stdlib.h.  Needed for Illumos. Thanks to
	Richard Palo <richard.palo@free.fr> for the report.

2013-12-21         Mike Frysinger        <vapier@gentoo.org>

	* configure.ac: Add --disable-extensions flag to control
	compiling extensions.  Better for cross-compiling.
	(AC_CANONICAL_HOST): Added. Changed case statments appropriately.
	* Makefile.am (check-for-shared-lib-support): Removed.
	(check-recursive, all-recursive): Removed.

2013-12-21         Arnold D. Robbins     <arnold@skeeve.com>

	* config.guess: Updated.
	* configure, aclocal.m4: Updated based on automake 1.13.4.

2013-12-19         Arnold D. Robbins     <arnold@skeeve.com>

	* regexec.c (re_search_internal): Make sure `dfa' pointer is
	not NULL before trying to dereference it.

2013-12-16         Arnold D. Robbins     <arnold@skeeve.com>

	* configure.ac (AC_FUNC_VPRINTF): Remove. Not needed on current
	systems.
	* awk.h (HAVE_VPRINTF): Remove check.

2013-12-12         John E. Malmberg      <wb8tyw@qsl.net>

	* io.c (redirect): Add additional VMS error codes.
	(nextfile): Retry open after closing some files.

2013-12-10         Scott Deifik          <scottd.mail@sbcglobal.net>

	* io.c (closemaybesocket): Add definition for DJGPP.

2013-12-10         Arnold D. Robbins     <arnold@skeeve.com>

	* awk.h (Floor, Ceil): Remove declarations and VMS redefinitions.
	* floatcomp.c (Floor, Ceil): Removed, not needed. Move bracketing
	ifdef to the top of the file.
	* builtin.c (double_to_int): Use floor() and ceil().

2013-12-07         Arnold D. Robbins     <arnold@skeeve.com>

	* regex_internal.h (__attribute__): Define to empty if not GCC.
	* custom.h (__attribute__): Remove the definition from here; the
	right place was regex_internal.h.

2013-12-06         Arnold D. Robbins     <arnold@skeeve.com>

	No need to generate version.c from version.in.
	Thanks to John E. Malmberg <wb8tyw@qsl.net> for the suggestion.

	* version.in: Removed.
	* version.c: Use PACKAGE_STRING directly.
	* Makefile.am (EXTRA_DIST): Remove version.in.
	(distcleancheck_listfiles): Remove this rule.
	(MAINTAINERCLEANFILES): Remove this definition.
	(version.c): Remove the rule to create it.

2013-12-05         Arnold D. Robbins     <arnold@skeeve.com>

	Fixes for Z/OS.

	* custom.h (__attribute__): Define to empty.
	* dfa.c (parse_bracket_exp): Add a cast to quiet a warning.
	* regex.c: Correctly bracket include of <sys/param.h>.

	Unrelated:

	* debug.c (find_rule): Add a FIXME comment.

2013-12-03         John E. Malmberg	<wb8tyw@qsl.net>

	* io.c (redirect): Add additional VMS error code to check.
	(do_find_source): Append "/" if not a VMS filename.

2013-12-01         Andrew J. Schorr     <aschorr@telemetry-investments.com>

	* main.c (optab): Sort by long option name.

2013-11-27         Andrew J. Schorr     <aschorr@telemetry-investments.com>

	* main.c (optab): Add entry for --include.

2013-11-23         Arnold D. Robbins     <arnold@skeeve.com>

	* dfa.c: Merge from grep; minor fixes in how bit twiddling
	is done.

2013-11-01         Arnold D. Robbins     <arnold@skeeve.com>

	* dfa.c (lex): Reset laststart so that stuff like \s* works.
	Fix from grep.

2013-10-31         Arnold D. Robbins     <arnold@skeeve.com>

	* builtin.c (efwrite): If write error to stdout is EPIPE,
	die silently.  Thanks to Hermann Peifer for helping find this.

2013-10-22         Arnold D. Robbins     <arnold@skeeve.com>

	Revise error messages when writing to standard output or standard
	error to ignore EPIPE.  Add the ability based on an environment
	variable to get the source file and line number.

	* awk.h (r_warning): Renamed from warning.
	(warning): New macro to set location and call warning.
	* io.c (flush_io): Print errors only if not EPIPE.
	(close_io): Ditto.
	* main.c (lintfunc): Init to r_warning.
	(main): Enhance explanatory comment.
	(usage): Print errors only if not EPIPE.
	(copyleft): Ditto.
	* msg.c (err): Make printing srcfile and srcline depend upon
	GAWK_MSG_SRC environment variable.
	(r_warning): Renamed from warning.

2013-10-17         Arnold D. Robbins     <arnold@skeeve.com>

	* main.c (main): Ignore SIGPIPE. See the comment in the code.
	Thanks to Alan Broder for reporting the issue.

	Unrelated:

	* rand.c (do_rand): Fix computation and loop checking against
	1.0 to use do..while.

2013-10-16         Arnold D. Robbins     <arnold@skeeve.com>

	Make -O work again.  Turns out that C99 bool variables
	are clamped to zero or one.

	* main.c (do_optimize): Init to false.
	(main): Set do_optimize to true on -O.
	* eval.c (setup_frame): Change all uses of do_optimize to be
	a boolean check instead of a test > 1.
	* awkgram.y: Ditto.
	(optimize_assignment): Remove check against do_optimize since
	it was inited to true anyway.

	Unrelated:

	* re.c (resetup): Add a comment about the joy of syntax bits.

	Unrelated:

	* builtin.c (do_rand): If result is exactly 1.0, keep trying.
	Thanks to Nelson Beebe.

2013-10-10         Arnold D. Robbins     <arnold@skeeve.com>

	* dfa.c (lex): Sync with GNU grep. Handle multibyte \s and \S.

	Unrelated:

	* awk.h [ARRAY_MAXED]: Fix value of this and subsequent flags
	after addition of NULL_FIELD.
	* eval.c (flags2str): Add NULL_FIELD. Duh.

2013-10-09         Arnold D. Robbins     <arnold@skeeve.com>

	* awkgram.y (mk_assignment): Rework switch to handle Op_assign,
	and to provide a better error message upon unknown opcode.

2013-09-28         Arnold D. Robbins     <arnold@skeeve.com>

	* dfa.c: Sync with GNU grep.

2013-09-25         Arnold D. Robbins     <arnold@skeeve.com>

	* builtin.c (do_rand): Make the result more random by calling
	random() twice. See the comment in the code. Thanks to
	Bob Jewett <jewett@bill.scs.agilent.com> for the report and
	the fix.

2013-09-24         Arnold D. Robbins     <arnold@skeeve.com>

	* debug.c (find_rule): Handle case where lineno is zero. Can happen
	if break is given without a line number on a current line. Thanks
	to Ray Song <i@maskray.me> for the report.

2013-09-19         Arnold D. Robbins     <arnold@skeeve.com>

	* dfa.c (parse_bracket_exp): Use code from grep to keep things within
	range (updates change of 2013-09-08). Fix whitespace in one of the
	gawk-only additions.

2013-09-13         Arnold D. Robbins     <arnold@skeeve.com>

	Fix use of NF after it's extended, e.g. see test/nfloop.awk.

	* awk.h (NULL_FIELD): New flag
	* builtin.c (do_print_rec): Check f0->flags instead of if
	equal to Nnull_string.
	* eval.c (r_get_field): Check (*lhs)->flags instead of if
	equal to Nnull_string or Null_field.
	* field.c (init_fields): Init field zero and Null_field with
	NULL_FIELD flag.
	(set_NF): Set parse_high_water = NF in case NF extended past the
	end. This is the actual bug fix.

2013-09-08         Arnold D. Robbins     <arnold@skeeve.com>

	Fixes based on reports from a static code checker. Thanks to
	Anders Wallin for sending in the list.

	* array.c (asort_actual): Free list if it's not NULL.
	* builtin.c (do_sub): Set buf to NULL and assert on it before using
	it.
	* cint_array.c (cint_array_init): Clamp any value of NHAT from the
	environment such that it won't overflow power_two_table when used as
	an index.
	* dfa.c (parse_bracket_exp): Check that len is in range before using it
	to index buf.
	* getopt.c (_getopt_internal_r): Change call to alloca to use malloc.
	* io.c (socket_open): Init read_len to zero.
	(two_way_open): Upon failure to fork, close the slave fd also.
	* re.c (research): Init try_backref to false.
	* regcomp.c (build_range_exp): Free any items that were allocated in
	the case where not all items were.
	(build_charclass_op): Same. Init br_token to zero with memset.
	(create_tree): Init token t to zero with memset.
	* regex_internal.c (re_dfa_add_node): Free any items that were
	allocated in the case where not all items were.
	* symbol.c (destroy_symbol): On default, break, to fall into releasing
	of resources.

2013-08-29         Arnold D. Robbins     <arnold@skeeve.com>

	* debug.c (HAVE_HISTORY_LIST): Move checks and defines to the top.
	(do_save, serialize): Adjust #if checks to depend on having both
	readline and the history functions. Needed for Mac OS X whose
	native readline is a very old version. Sigh.
	* configh.in, configure: Regenerated due to change in m4/readline.m4.
	Issue reported by Hermann Peifer and Larry Baker.

	Unrelated:

	* getopt.c: Sync with GLIBC, changes are minor.

	Unrelated:

	* dfa.c: Sync with version in grep. Primarily whitespace / comment
	wording changes.

2013-08-26         Arnold D. Robbins     <arnold@skeeve.com>

	* regcomp.c (parse_dup_op): Remove RE_TOKEN_INIT_BUG code (change of
	Feb 19 2005) since it's no longer needed.

	* regcomp.c (re_fastmap_iter): Undo addition of volatile from
	Jan 18 2007; no longer needed and is one less change to have to
	maintain aginst the upstream.

	* regcomp.c, regex.h, regex_internal.h: Sync with GLIBC.

2013-08-22         Arnold D. Robbins     <arnold@skeeve.com>

	* str_array.c (env_store): If the new value being stored is NULL,
	pass in "" instead. Avoids core dump on Mac OS X.
	Thanks to Hermann Peifer for the bug report.

2013-08-20         Arnold D. Robbins     <arnold@skeeve.com>

	* nonposix.h: New file. Contains FAKE_FD_VALUE.
	* awk.h: Include it if MinGW or EMX.
	* Makefile.am (base_sources): Add nonposix.h.

2013-08-18         Arnold D. Robbins     <arnold@skeeve.com>

	Reflect updates to ENVIRON into the real environment.

	* awk.h (init_env_array): Add declaration.
	* main.c (load_environ): Call init_env_array.
	* str_array.c (env_remove, env_store, env_clear, init_env_array):
	New functions.
	(env_array_func): New array vtable.

2013-08-18         Arnold D. Robbins     <arnold@skeeve.com>

	* array.c (force_array): Set symbol->xarray to NULL before
	initing the array if it was Node_var_new.
	(null_array): Restore assert, undoing change of 2013-05-27.

2013-08-15         Arnold D. Robbins     <arnold@skeeve.com>

	* debug.c (print_memory): Fix whitespace / indentation.

2013-08-02         Arnold D. Robbins     <arnold@skeeve.com>

	* awkgram.y (append_rule): Add attempt to insert any comment
	before a rule. Commented out at the moment.

2013-07-30         Arnold D. Robbins     <arnold@skeeve.com>

	* awk.h (enum opcodeval): Add Op_comment.
	* awkgram.y (comment): New variable to hold comment text.
	(statement): Add saved comments to lists being built.
	(allow_newline): Save comment text if necessary. Append if have
	existing text.
	(yylex): Ditto.
	* debug.c (print_instruction): Handle Op_comment.
	* eval.c (optypes): Add entry for Op_comment.
	* interpret.h (r_interpret): Ditto.
	* profile.c (pprint): For Op_comment, print the comment text.

2013-07-24         Arnold D. Robbins     <arnold@skeeve.com>

	* io.c (FAKE_FD_VALUE): Move definition from here ...
	* awk.h (FAKE_FD_VALUE): ... to here. Fixes compilation on MinGW.

2013-07-08         Arnold D. Robbins     <arnold@skeeve.com>

	* io.c (get_a_record): Change `min' to `MIN' for consistency with
	other files and general practice.

2013-07-07         Andrew J. Schorr     <aschorr@telemetry-investments.com>

	* configure.ac (AC_CHECK_FUNCS): Check for sigprocmask.
	* io.c (wait_any): If sigprocmask is available, block signals instead
	of ignoring them temporarily.

2013-07-05         Andrew J. Schorr     <aschorr@telemetry-investments.com>

	* gawkapi.h (gawk_api): Document that the api_get_file function will not
	access the file type and length arguments if the file name is empty.

2013-07-04         Andrew J. Schorr     <aschorr@telemetry-investments.com>

	* configure.ac (AC_CHECK_FUNCS): Add a check for waitpid.
	* io.c (wait_any): Enhance comment to explain why we loop reaping all
	exited children when the argument is zero.  When available, use waitpid
	with WNOHANG to avoid blocking.  Remove my previous incorrect patch to
	exit after reaping the first child.  The function is intended to
	wait for all children, since we are not careful about reaping children
	as soon as they die.

2013-07-02         Andrew J. Schorr     <aschorr@telemetry-investments.com>

	* gawkapi.h (gawk_api): Remove unused api_lookup_file hook.
	(lookup_file): Remove associated macro.
	* gawkapi.c (api_lookup_file): Remove unused function.
	(api_impl):  Remove unused api_lookup_file hook.

2013-07-02         Andrew J. Schorr     <aschorr@telemetry-investments.com>

	* awkgram.y (main_beginfile): Declare new global INSTRUCTION *.
	(parse_program): Set main_beginfile to point to the BEGINFILE
	instruction block.
	* gawkapi.c (api_get_file): After nextfile starts a new file,
	we need to run the BEGINFILE actions.  We retrieve the
	instruction pointer from main_beginfile and execute it until
	we reach the Op_after_beginfile opcode.  We then run after_beginfile
	manually and restore the value of currule and source.

2013-07-04         Andrew J. Schorr     <aschorr@telemetry-investments.com>

	* gawkapi.h (awk_element_t): Add comment indicating that the array
	element index will always be a string!
	* gawkapi.c (api_flatten_array): When converting the index to an awk
	value, request a string conversion, since we want the indices to
	appear as strings to the extensions.  This makes the call to
	force_string redundant, since node_to_awk_value does that internally
	when we request a string.

2013-07-02         Andrew J. Schorr     <aschorr@telemetry-investments.com>

	* eval.c (update_ERRNO_string): Set PROCINFO["errno"] to 0.
	* io.c (inrec): Since get_a_record may now return -2, be sure
	to throw an error in that case as well.
	(wait_any): Fix what appears to be a bug.  The old logic repeatedly
	called wait until it failed.  When a process has multiple children,
	this causes it to stall until all of them have exited.  Instead,
	we now exit the function after the first successful wait call.
	(do_getline_redir, do_getline): Handle case where get_a_record
	returns -2.
	(errno_io_retry): New function to decide whether an I/O operation should
	be retried.
	(get_a_record): When read returns an error, call errno_io_retry to
	decide whether the operation should be retried.  If so, return -2
	instead of setting the IOP_AT_EOF flag.

2013-07-01         Andrew J. Schorr     <aschorr@telemetry-investments.com>

	* eval.c (update_ERRNO_int, unset_ERRNO): Update PROCINFO["errno"].

2013-06-30         Andrew J. Schorr     <aschorr@telemetry-investments.com>

	* awk.h (redirect_string): Declare new function that provides API access
	to the redirection mechanism.
	* gawkapi.h (GAWK_API_MINOR_VERSION): Bump from 0 to 1 since 2 new
	hooks were added to the api.
	(gawk_api_t): Add 2 new functions api_lookup_file and api_get_file.
	(lookup_file, get_file): New macros to wrap the new API functions.
	* gawkapi.c (curfile): Declare this extern, since it is needed
	by lookup_file and get_flie.
	(api_lookup_file): Find an open file using curfile or getredirect().
	(api_get_file): Find or open a file using curfile or redirect_string().
	(api_impl): Add api_lookup_file and api_get_file.
	* io.c (redirect_string): Renamed from redirect and changed arguments
	to take a string instead of a 'NODE *'.  This allows it to be called
	through the API's new get_file hook.
	(redirect): Now implemented by calling redirect_string backend function.

2013-07-04         Arnold D. Robbins     <arnold@skeeve.com>

	* builtin.c (format_tree): Fixes for %c with multibyte characters
	and field width > 1. Bugs reported by Nethox <nethox@gmail.com>.

2013-07-02         Arnold D. Robbins     <arnold@skeeve.com>

	* profile.c (pp_string): Add a call to chksize and fix another.
	Avoids valgrind errors on profile5 test. Thanks to Andrew
	Schorr for the report.

2013-06-27         Arnold D. Robbins     <arnold@skeeve.com>

	* awkgram.y: Minor whitespace cleanup, remove redundant ifdef.

2013-06-24         Arnold D. Robbins     <arnold@skeeve.com>

	* dfa.c (copytoks): Rewrite to call addtok_mb() directly. Avoids
	problems with multibyte characters inside character sets.
	Thanks to Steven Daniels <stevendaniels88@gmail.com> for reporting
	the problem.  Much thanks to Mike Haertel <mike@ducky.net> for the
	analysis and fix.

2013-06-24  Eli Zaretskii  <eliz@gnu.org>

	* io.c: Move #include "popen.h" out of the HAVE_SOCKETS condition,
	as this is needed for non-sockets builds as well.  See
	http://lists.gnu.org/archive/html/bug-gawk/2013-06/msg00014.html
	for the details of the problem this caused.

2013-06-15         Arnold D. Robbins     <arnold@skeeve.com>

	* io.c: Add ifdefs for VMS so that it will compile again.
	Thanks to Anders Wallin.

2013-06-11         Arnold D. Robbins     <arnold@skeeve.com>

	* debug.c (print_lines): Move setting of binary mode to after all
	the messing with the fd. Simplifies code some.
	* io.c (srcopen): Rearrange so that can add call to setbinmode
	here too. This fixes the debugger and makes reading source
	files a little faster. Thanks again to Corinna Vinschen.

2013-06-10         Arnold D. Robbins     <arnold@skeeve.com>

	* debug.c (print_lines): Set binary mode so that calculation of the
	byte offsets will be right. Thanks to Corinna Vinschen for the
	direction.

2013-06-10         Arnold D. Robbins     <arnold@skeeve.com>

	* re.c (check_bracket_exp): Remove warning about ranges being
	locale dependent, since they aren't anymore.

2013-06-09         Arnold D. Robbins     <arnold@skeeve.com>

	* io.c (iop_finish): Change fstat call to fcntl/F_GETFL per
	Eli Z., for Windows.

2013-06-03         Arnold D. Robbins     <arnold@skeeve.com>

	* eval.c (unwind_stack): If exiting, don't worry about strange stuff
	on the stack.

	Unrelated:

	* awk.h (init_sockets): Declare.
	* io.c (init_io): Remove ifdef around call.

2013-06-01  Eli Zaretskii  <eliz@gnu.org>

	* io.c (SHUT_RD) [SD_RECEIVE]: Define to SD_RECEIVE.
	(SHUT_WR) [SD_SEND]: Define to SD_SEND.
	(SHUT_RDWR) [SD_BOTH]: Define to SD_BOTH.
	(FD_TO_SOCKET, closemaybesocket) [!FD_TO_SOCKET]: New macros.
	(SOCKET_TO_FD, SOCKET) [!SOCKET_TO_FD]: New macros.
	(PIPES_SIMULATED): Define only for DJGPP.
	(pipe) [__MINGW32__]: Define to call _pipe, unless PIPES_SIMULATED
	is defined.
	(init_io) [HAVE_SOCKETS]: Call init_sockets.
	(iop_close, socketopen): Call closemaybesocket instead of close.
	(redirect) [__MINGW32__]: Call wait_any with a non-zero argument.
	(devopen) [__EMX__ || __MINGW32__]: Don't call stat on network
	pseudo-filenames.
	(two_way_open) [HAVE_SOCKETS]: Switch input and output to binary
	mode if appropriate.
	(two_way_open) [!PIPES_SIMULATED]: Use the __EMX__ code for MinGW
	as well.
	[__MINGW32__] Call spawnl to invoke $ComSpec and pass it a
	suitably quoted command line.
	(two_way_open) [__MINGW32__]: Wait only for a specified process
	ID.  If successful, update the exit status of the exited process.
	Don't use signals that are undefined on MinGW.
	(two_way_open) [!PIPES_SIMULATED]: Use the __EMX__ code for MinGW
	as well.
	(min): Define only if not already defined.
	(read_with_timeout) [__MINGW32__]: Allow reading from sockets with
	timeout.
	(gawk_fclose) [__MINGW32__]: Close the underlying socket as well.

	* getopt.c: Include stdlib.h for MinGW as well.

2013-05-30         Arnold D. Robbins     <arnold@skeeve.com>

	More profiling fixes:

	* profile.c (pprint): For Op_in_array, parenthesize subscript if
	the precedence is lower. E.g.:  (c = tolower(foo)) in ARRAY.
	(prec_level): Merge cases for precedence of 5.
	(parenthesize): Simplify, as in 3.1.8. Avoids stuff like
	`(x == 1 && (z ==2 && (q == 4 && w == 7)))'.

	Unrelated:

	* io.c (iop_finish): fstat the fd before closing it to avoid
	errors on some operating systems. Thanks to Eli Zaretskii
	for the report.

2013-05-29         Arnold D. Robbins     <arnold@skeeve.com>

	* profile.c (pp_group3): Renamed from pp_concat. Change all calls.
	(is_binary): Change return type to bool.
	(is_scalar): New function.
	(pp_concat): New function to handle concatenation operator better.
	(pprint): Call it at case Op_concat. Fix Op_K_delete if multiple
	indexes to separate with "][".
	General: Add leading comments as needed.

2013-05-28         Arnold D. Robbins     <arnold@skeeve.com>

	* main.c (main): Add minor hack to not run code if pretty printing
	and undocumented env var GAWK_NO_PP_RUN exists.
	* profile.c (pp_string): Explicitly print NUL chars as \000.

2013-05-27         Arnold D. Robbins     <arnold@skeeve.com>

	* configure.ac (AM_INIT_AUTOMAKE): Add dist-lzip to quiet
	outside maintainer warnings.

	Unrelated:

	* configure.ac (AC_STRUCT_ST_BLKSIZE): Replaced with call to
	AC_CHECK_MEMBERS.

	Unrelated:

	* array.c (null_array): Remove the assert and just clear
	symbol->xarray.

2013-05-26         Arnold D. Robbins     <arnold@skeeve.com>

	* getopt.c: For Mac OS X, also include <stdlib.h> to avoid
	some compiler warnings.

2013-05-20         Arnold D. Robbins     <arnold@skeeve.com>

	* gawkapi.h [FAKE_FD_VALUE]: Moved from here to ...
	* io.c [FAKE_FD_VALAUE]: here.

2013-05-14  Eli Zaretskii  <eliz@gnu.org>

	* io.c (devopen) [__EMX__ || __MINGW32__]: Produce EISDIR on MinGW
	when an attempt to open() a directory fails.
	(two_way_open) [__EMX__ || __MINGW32__]: When trying to open() a
	directory fails with EISDIR, assign FAKE_FD_VALUE to the file
	descriptor and attributes of a directory to its mode bits.  This
	is needed to support the readdir extension.

	* gawkapi.h (FAKE_FD_VALUE): New macro, used in io.h and in
	extension/gawkdirfd.h.

2013-05-09         Arnold D. Robbins     <arnold@skeeve.com>

	* 4.1.0: Release tar ball made.

2013-05-09         Arnold D. Robbins     <arnold@skeeve.com>

	* awkgram.y (snode): Make it a fatal error to use a regexp constant
	as the second argument of index(). Thanks to Christopher Durant
	<christopher.durant@marquesa.net> and Brian Kernighan for the report
	and the advice.

2013-04-28  Eli Zaretskii  <eliz@gnu.org>

	* io.c (redirect): Remove the HACK that called close_one when
	errno was zero in the MinGW build.  This prevents failure in
	several tests in the test suite, e.g., closebad.

2013-04-28         Arnold D. Robbins     <arnold@skeeve.com>

	* bootstrap.sh: Fix a comment.

2013-04-24         Arnold D. Robbins     <arnold@skeeve.com>

	* io.c (do_getline_redir): Fix the leading comment.

2013-04-23         Arnold D. Robbins     <arnold@skeeve.com>

	* main.c (load_procinfo): Add PROCINFO entries for API major
	and minor versions.

2013-04-21         Arnold D. Robbins     <arnold@skeeve.com>

	* missing: Update from Automake 1.13.1.

2013-04-18         Arnold D. Robbins     <arnold@skeeve.com>

	* configure.ac: Fix a typo.

2013-04-17         Corinna Vinschen      <vinschen@redhat.com>

	* configure.ac: Remove special casing for cygwin for libiconv
	and libintl.

2013-04-16         Arnold D. Robbins     <arnold@skeeve.com>

	* bootstrap.sh: Touch gawk.texi too. Update copyright.

2013-04-16         Arnold D. Robbins     <arnold@skeeve.com>

	* awkgram.c: Regenerated from bison 2.7.1.
	* command.c: Ditto.
	* dfa.h, dfa.c: Minor edits to sync with GNU grep.
	* gettext.h: Sync with gettext 0.18.2.1.
	* random.h: Remove obsolete __P macro and use. Update copyright year.
	* Makefile.am, array.c, builtin.c, cint_array.c, cmd.h, debug.c,
	eval.c, ext.c, field.c, gawkapi.c, gawkapi.h, gettext.h, int_array.c,
	interpret.h, msg.c, node.c, profile.c, re.c, replace.c, str_array.c,
	symbol.c: Update copyright year.

	Update to automake 1.13.1:

	* configure.ac (AM_INIT_AUTOMAKE): Update version.
	* configure, Makefile.in, aclocal.m4, awklib/Makefile.in,
	doc/Makefile.in, test/Makefile.in: Regenerated.

	* getopt.c, getopt.h, getopt1.c, getopt_int.h: Sync with GLIBC.

2013-04-14         Arnold D. Robbins     <arnold@skeeve.com>

	* awkgram.y (check_funcs): Fix logic of test for called but
	not defined warning. Thanks to Scott Deifik for the bug report.

2013-04-02         Arnold D. Robbins     <arnold@skeeve.com>

	* profile.c (print_lib_list): Send final newline to prof_fp
	instead of stdout.  Thanks to Hermann Peifer for the bug report.

2013-03-27         Arnold D. Robbins     <arnold@skeeve.com>

	* Makefile.am (SUBDIRS): Move extension back into the middle of
	the list so that `make check' without a prior `make' works.

	Unrelated:

	* main.c (main): Move env_lc into ifdef for LIBC_IS_BORKED.

2013-03-20         Arnold D. Robbins     <arnold@skeeve.com>

	For systems where libc is borked (MirBSD, maybe others).

	* dfa.c: Force use of gawk_mb_cur_max instead of MB_CUR_MAX and make
	mbrtowc a macro that always fails.
	(using_utf8): Force utf8 to be 0 if libc borked and gawk_mb_cur_max
	is one.
	* main.c (main): If libc is borked and LC_ALL or LANG exist in the
	environment and are set to "C" or "c", force gawk_mb_cur_max to one.

2013-03-11         Arnold D. Robbins     <arnold@skeeve.com>

	* re.c (check_bracket_exp): Make handling of embedded ] in
	regexp smarter. Thanks to Ed Morton <mortoneccc@comcast.net>
	for reporting the bug.

2013-03-01         Arnold D. Robbins     <arnold@skeeve.com>

	Don't build extensions if API isn't supported:

	* Makefile.am (SUBDIRS): Move extension directory to last in case
	building the extensions is not supported.
	* configure.ac: Add check for MirBSD and don't even try to run the
	checks for DYNAMIC if so.

	Check for systems (MirBSD) where libc doesn't understand not
	to use UTF-8 for LC_ALL=C.

	* configure.ac (LIBC_IS_BORKED): AC_DEFINE if needed.
	* regcomp.c (init_dfa): Change logic as needed if LIBC_IS_BORKED.

2013-02-28         Arnold D. Robbins     <arnold@skeeve.com>

	Cause profiling / pretty printing to include a list of
	loaded extensions. Thanks to Hermann Peifer for the bug report.

	* awk.h (srcfiles): Add declaration.
	* profile.c (print_lib_list): New function.
	(dump_prog): Call it.

2013-02-26         Arnold D. Robbins     <arnold@skeeve.com>

	* awkgram.y (expression_list): In case of error return the list
	instead of NULL so that snode gets something it can count.

2013-02-12         Arnold D. Robbins     <arnold@skeeve.com>

	* bisonfix.awk: Comment out code for fixing contined #if
	statements. It is likely not needed anymore. Leave it there in
	case I'm wrong.

2013-02-06         Arnold D. Robbins     <arnold@skeeve.com>

	* builtin.c (printf_common): Move nargs > 0 check into assert.
	(do_sprintf): Add nargs check and fatal message to here.

2013-02-04         Arnold D. Robbins     <arnold@skeeve.com>

	* main.c (main): Remove undocumented -m option which was for
	compatibility with BWK awk. His awk dropped it back in 2007.

2013-02-03         Arnold D. Robbins     <arnold@skeeve.com>

	* configure.ac: Add Automake test for cross compiling.

2013-01-31         Arnold D. Robbins     <arnold@skeeve.com>

	* regcomp.c, regex.c, regex_internal.c, regexec.c: Update
	copyright years to sync with GLIBC.

	From: http://www.sourceware.org/ml/libc-alpha/2013-01/msg00967.html,
	by Andreas Schwab <schwab@suse.de>:

	* regexec.c (extend_buffers): Add parameter min_len.
	(check_matching): Pass minimum needed length.
	(clean_state_log_if_needed): Likewise.
	(get_subexp): Likewise.`

2013-01-31         Arnold D. Robbins     <arnold@skeeve.com>

	* dfa.c: Include "dfa.h" which includes regex.h after limits.h
	so that RE_DUP_MAX gets the correct value. Especially needed on
	OpenVMS. Thanks to Anders Wallin.

	* main.c (version): Print out API version numbers if DYNAMIC.
	Helpful also for knowing if to run the shlib tests.

	* configure: Regenerated after change in m4/readline.m4.

2013-01-31         Arnold D. Robbins     <arnold@skeeve.com>

	* PROBLEMS: Removed. It is no longer needed.
	* Makefile.am (EXTRA_DIST): Remove PROBLEMS from list.

2013-01-31         Andrew J. Schorr     <aschorr@telemetry-investments.com>

	* configure.ac: Remove TEST_MPFR conditional added in last patch.
	We will instead test for MPFR capability by looking at the output
	from gawk --version.

2013-01-27         Andrew J. Schorr     <aschorr@telemetry-investments.com>

	* configure.ac: Add MPFR test for use in test/Makefile.am.

2013-01-25         Arnold D. Robbins     <arnold@skeeve.com>

	* awkgram.y (parms_shadow): Change int param to bool.
	* cmd.h (output_is_tty): Sync type with rest of code (is bool).
	* dfa.c (MALLOC): Undef first, for Irix.
	* Makefile.am (LDADD): Use LIBREADLINE and LIBMPFR instead of
	automake substitutions.
	* configure.ac (AC_INIT): Version bump.
	(GAWK_CHECK_READLINE): Renamed from GNUPG_CHECK_READLINE.

2013-01-23         Arnold D. Robbins     <arnold@skeeve.com>

	* awk.h (list_functions): Change parameter to bool.
	* symbol.c (list_functions): Ditto.
	(get_symbols): Change sort parameter to bool. Additional
	code cleanup.

2013-01-22         Arnold D. Robbins     <arnold@skeeve.com>

	* symbol.c (get_symbols): Reset count after each loop to only
	sort the actual items retrieved. Thanks to Hermann Peifer (by
	way of Andrew Schorr) for reporting the bug.  Also add some
	commentary and fix function name in emalloc calls.

2013-01-20         Arnold D. Robbins     <arnold@skeeve.com>

	* re.c (regexflags2str): New routine.
	(resetup): If do_intervals, also turn on RE_NO_BK_BRACES.
	Thanks to Yan Lei <yanl.fnst@cn.fujitsu.com> for the
	bug report.

2013-01-18         Arnold D. Robbins     <arnold@skeeve.com>

	Fix a problem with include ordering to get ptrdiff_t definition,
	showed up on Debian Lenny. Reported by Manuel Collado.
	Fix brought over from grep.

	* dfa.h: Include regex.h and stddef.h directly.
	* dfa.c: Adjust includes.

2013-01-11         John Haque            <j.eh@mchsi.com>

	* awk.h (do_mpfr_rshift): Renamed from do_mpfr_rhift.
	* awkgram.y (do_mpfr_rshift): Renamed from do_mpfr_rhift.
	* mpfr.c (_tz1, _tz2, _mpz1, _mpz2, mpz1, mpz2, get_bit_ops,
	free_bit_ops): Removed.
	(init_mpfr): Remove calls to mpz_init.
	(get_intval, free_intval): New functions.
	(do_mpfr_rshift, do_mpfr_lshift): Rework code.
	(do_mpfr_and, do_mpfr_or, do_mpfr_xor): Accept two or more arguments
	to match regular functions.

2013-01-11         Arnold D. Robbins     <arnold@skeeve.com>

	* bisonfix.awk: Adjust ARGV / ARGC to force reading of standard
	input; apparently needed for Mac OS X. Thanks to Akim Demaille
	for the report.

2013-01-06         Arnold D. Robbins     <arnold@skeeve.com>

	* io.c (redirect, two_way_open): Set the name field in the
	awk_input_buf_t and awk_output_buf_t structures, as needed.
	Thanks to Manuel Collado for the report.

2013-01-05         Arnold D. Robbins     <arnold@skeeve.com>

	* regex_internal.h (struct re_dfa_t): Restore ifdefs around
	__libc_lock_define, they really were needed. Bleah.

2013-01-01         Arnold D. Robbins     <arnold@skeeve.com>

	Sync with GLIBC regex files.

	* regex_internal.h (struct re_dfa_t): Remove ifdefs around
	__libc_lock_define since it's already defined to empty in non-LIBC
	case.
	* regexec.c (check_node_accept_bytes): Restore decl with use from
	GLIBC code since this is LIBC case.

2012-12-27         Arnold D. Robbins     <arnold@skeeve.com>

	* builtin.c (do_print, do_printf): Use output_fp as default
	output for print/printf only if running under the debugger.
	Otherwise use stdout as Brian, Peter, and Al intended.

2012-12-25         Arnold D. Robbins     <arnold@skeeve.com>

	Remove sym-constant from API after discussions with John
	Haque and Andrew Schorr.

	* gawkapi.h (api_sym_constant): Removed field in API struct.
	(sym_constant): Remove macro.
	* gawkapi.c (set_constant, api_sym_update, api_sym_constant): Removed.
	(sym_update_real): Renamed to api_sym_update(). is_const parameter
	removed and code adjusted.

2012-12-24         Arnold D. Robbins     <arnold@skeeve.com>

	* 4.0.2: Release tar ball made.

2012-12-23         John Haque      <j.eh@mchsi.com>

	* eval.c (r_get_lhs): Node_array_ref. If original is Node_var,
	don't assign null-string as value.
	* ext.c (get_argument): Node_array_ref. Check if already a scalar.

2011-12-23         John Haque      <j.eh@mchsi.com>

	* awkgram.y (is_deferred_variable): New function.
	(func_install): Call it.
	* eval.c (r_interpret): Op_push_arg. Check for uninitialized scalar.

2012-12-23         Arnold D. Robbins     <arnold@skeeve.com>

	* awkgram.y (tokentab): Whitespace fix for "include".
	* builtin.c (printf_common): Do a fatal error if no args to printf()
	or sprintf().

2012-12-19         Arnold D. Robbins     <arnold@skeeve.com>

	* bootstrap.sh: Touch extension/aclocal.m4 also.

	Unrelated: Extend input parser API:

	* awk.h (IOBUF): Remove read_func pointer.
	* gawkapi.h (awk_input_buf_t): Move it to here.
	* io.c (iop_alloc, get_a_record, get_read_timeout): Adjust code.

	Unrelated: Make sure that variables like NF, NR, FNR are
	accessable correctly both through SYMTAB and through API.

	* gawkapi.c (api_sym_lookup): Call update_global_values().
	(api_sym_lookup_scalar): Ditto.
	* interpret.h (Op_subscript, Op_subscript_lhs): Ditto.
	* main.c (update_global_values): Adjust comment.

	Unrelated: Fix --disable-lint so that everything compiles.

	* main.c (main): Move case lable inside ifdef.
	* awkgram.y (isnoeffect): Add ifdefs around declaration, use,
	and function body.

	Unrelated: Restore building with tcc.

	* awk.h (AFUNC): Move to array.c which is the only place its used.
	(ainit_ind, atypeof_ind, etc.): New macros for use in array.c
	* array.c (AFUNC): Change to use F##_ind. Works with tcc and other
	compilers.
	* configure.ac: Only add -export-dynamic flag if compiling with gcc.

2012-12-18         Andrew J. Schorr     <aschorr@telemetry-investments.com>

	* gawkapi.c (sym_update_real): If setting a scalar variable that exists
	already in an undefined state with type set to Node_var_new, we must
	update the type to Node_var if the new value is not undefined.

2012-12-18         Arnold D. Robbins     <arnold@skeeve.com>

	* awkgram.y (tokentab): "extension" needs to be inside ifdef DYNAMIC.
	Thanks to Anders Wallin for finding this.

2012-12-16         Arnold D. Robbins     <arnold@skeeve.com>

	* debug.c (do_set_var): Fix last remaining `*assoc_lookup() = x'.

2012-12-15         Arnold D. Robbins     <arnold@skeeve.com>

	Infrastructure Updates:

	* awkgram.c, command.c: Regenerated with bison 2.7.
	* config.guess, config.sub, depcomp: Updated from automake 1.12.6.

2012-12-09         Arnold D. Robbins     <arnold@skeeve.com>

	Clean up BINMODE to use symbolic values.

	* awk.h (enum binmode_values): New enum.
	* eval.c (set_BINMODE): Use them.
	* io.c (binmode, close_rp, gawk_popen): Ditto.
	* main.c (main): Ditto.
	* builtin.c (do_system): Ditto.

	Unrelated:

	* configure.ac: Look for posix_openpt
	* io.c (two_way_open): Use posix_openpt if it's available.
	Thanks to Christian Weisgerber <naddy@mips.inka.de> for
	the changes.

	Also unrelated:

	* regex.c: Don't include <sys/param.h> on VMS. Thanks to
	Anders Wallin.

	Also unrelated:

	* ext.c (is_letter, is_identifier_char): New functions. Don't use
	<ctype.h> functions since those could rely on the locale.
	(make_builtin): Adjust test for valid name to call the new
	functions and return false instead of throwing a fatal error.
	(make_old_builtin): Adjust test for valid name to call the new
	function.
	* awk.h (is_identchar): Move from here, ...
	* awkgram.y (is_identchar): ... to here. This is safe, since
	the locale is C during parsing the program.

	Also unrelated: Make all checks for bitflags being set consistent
	in case we should wish to switch them to macro calls:

	* awkgram.y, builtin.c, cint_array.c, debug.c, eval.c, gawkapi.c,
	int_array.c, io.c, mpfr.c, node.c, profile.c, str_array.c: Fix
	as needed.

2012-12-07         Arnold D. Robbins     <arnold@skeeve.com>

	* awkgram.y (tokentab): `fflush()' is now in POSIX, remove the
	RESX flag. This was the last use, so delete the flag.
	(yylex): Don't check RESX.

	Thanks to Nathan Weeks <weeks@iastate.edu> for helping make this
	happen.

2012-12-01         Arnold D. Robbins     <arnold@skeeve.com>

	* interpret.h: For op_assign_concat, if both strings
	have WSTRCUR, then do the realloc() and append for the
	wide string too.  Thanks to Janis Papanagnou
	<janis_papanagnou@hotmail.com> for the discussion in
	comp.lang.awk.

2012-11-30         Arnold D. Robbins     <arnold@skeeve.com>

	* regcomp.c, regex.c, regex_internal.h, regexec.c: Sync
	with GLIBC.  Why not.

	* gawkapi.c (awk_bool_t): Change into an enum with awk_false and
	awk_true values.

2012-01-30         Andrew J. Schorr     <aschorr@telemetry-investments.com>

	Further cleanups of macros in awk.h

	* awk.h (_r, _t): Remove declarations.
	(unref, m_force_string): Remove macros.
	(r_unref): Move declaration.
	(r_force_string): Remove declaration.
	(DEREF, force_string, force_number, unref): Now inline functions.
	(POP_STRING, TOP_STRING): Back to macros.
	* eval.c (_t): Remove definition.
	* main.c (_r): Remove definition.
	* node.c (r_force_string): Remove.

2012-11-27         Arnold D. Robbins     <arnold@skeeve.com>

	* builtin.c (do_fflush): Make fflush() and fflush("") both
	flush everything. See the comment in the code.

2012-11-26         Arnold D. Robbins     <arnold@skeeve.com>

	* awk.h (Node_old_ext_func, Op_old_ext_func): New enum values.
	* configure.ac: Use -export-dynamic if supported for old extension
	mechanism.
	* eval.c (nodeytpes): Add Node_old_ext_func.
	(optypetab): Add Op_old_ext_func.
	* ext.c (make_old_ext_builtin): "New" function.
	* interpret.h: Special case Op_old_ext_builtin. Add checks for
	Node_old_ext_func.
	* msg.c: Adjust placement of a comment.

2012-05-02         John Haque      <j.eh@mchsi.com>

	* str_array.c (str_copy): Initialize next pointer in the linked list
	to avoid memory corruption.
	* int_array.c (int_copy): Ditto.

2012-04-21         John Haque      <j.eh@mchsi.com>

	Shutdown routine for a dynamic extension.

	* awk.h (SRCFILE): New field fini_func.
	* ext.c (load_ext): Takes an additional argument to look up and
	save the clean up routine in SRCFILE struct.
	(INIT_FUNC, FINI_FUNC): Defines for default init and fini routine
	names.
	(do_ext): Use default for the name of the init or fini routine if
	one is not supplied. Adjust call to load_ext().
	(close_extensions): Execute fini routines.
	* interpret.h (Op_at_exit): Call close_extensions().
	* msg.c (gawk_exit): Ditto.
	* debug.c (close_all): Ditto.
	* main.c (main): Adjust call to load_ext().
	* awkgram.y (tokentab): Specify 2nd and 3rd optional arguments
	for the extension() built-in.

	Unrelated:

	* interpret.h (Op_arrayfor_init): Use assoc_length for array size.

2012-04-19         John Haque      <j.eh@mchsi.com>

	Enhanced array interface to support transparent implementation
	using external storage and ...

	* awk.h (astore): Optional post-assignment store routine for
	array subscripts.
	(Op_subscript_assign): New opcode to support the store routine.
	(alength): New array interface routine for array length.
	(assoc_length): New macro.
	(assoc_empty): Renamed from array_empty.
	* awkgram.y (snode): Append Op_subscript_assign opcode if
	(g)sub variable is an array element.
	(mk_getline): Same for getline variable.
	(mk_assignment): Same if assigning to an array element.
	* field.c (set_element): Call store routine if needed.
	* builtin.c (do_match): Ditto.
	(do_length): Use length routine for array size.
	* symbol.c (print_vars): Ditto.
	* array.c (null_length): Default function for array length interface.
	(asort_actual):	Call store routine if defined.
	(asort_actual, assoc_list): Use length routine for array size.
	(null_array_func): Add length and store routine entries.
	* str_array.c (str_array_func): Same.
	* cint_array.c (cint_array_func): Same.
	* int_array.c (int_array_func): Same.
	* eval.c (optypetab): Add Op_subscript_assign.
	* profile.c (pprint): Add case Op_subscript_assign.
	* interpret.h (set_array, set_idx): New variables to keep track
	of an array element with store routine.
	(Op_sub_array, Op_subscript_lhs, Op_store_sub, Op_subscript_assign):
	Add code to handle array store routine.
	* debug.c (print_symbol, print_array, cmp_val, watchpoint_triggered,
	initialize_watch_item): Use length routine for array size.

	* awk.h (assoc_kind_t): New typedef for enum assoc_list_flags.
	(sort_context_t): Renamed from SORT_CONTEXT.
	* array.c (asort_actual, assoc_sort): Adjust.
	* cint_array.c (cint_list, tree_list, leaf_list): Adjust.
	* int_array.c (int_list): Adjust.
	* str_array.c (str_list): Adjust.

2012-04-18         John Haque      <j.eh@mchsi.com>

	* awk.h (atypeof, AFUNC): New macros.
	(afunc_t): Renamed typedef from array_ptr.
	* array.c (register_array_func, null_lookup): Use AFUNC macro
	instead of hard-coded index for array functions.
	(asort_actual): Unref null array elements before overwriting.
	(force_array): Renamed from get_array.
	(null_array): Renamed from init_array. Also initialize flags to 0.
	(array_types): Renamed from atypes.
	(num_array_types): Renamed from num_atypes.
	* interpret.h (r_interpret): In case Op_sub_array, unref null array element.
	* str_array.c (str_array_init): Reworked for (re)initialization of array.
	* int_array.c (int_array_init): Ditto.
	* cint_array.c (cint_array_init): Ditto.

2012-11-24         Arnold D. Robbins     <arnold@skeeve.com>

	Directory cleanup.

	* TODO.xgawk, FUTURES: Merged into TODO.
	* TODO: More stuff added.
	* Makefile.am (EXTRA_DIST): Updated.

2012-11-22         Arnold D. Robbins     <arnold@skeeve.com>

	Cleanup of awk.h.

	* array.c (r_in_array): Removed.
	* awk.h (MALLOC_ARG_T): Replaced with size_t everywhere.
	(S_ISREG, setsid): Moved to io.c.
	(__extension__): Removed.
	(INT32_BIT): Moved to cint_array.c.
	(_t): Always declare.
	(DO_LINT_INVALID, et al): Moved into an enum.
	(POP_ARRAY, POP_PARAM, POP_SCALAR, TOP_SCALAR, dupnode, in_array):
	Moved into inline functions.
	(force_number, force_string): Simplified.
	(ZOS_USS): Remove undef of DYNAMIC, it's handled in configure.ac.
	* io.c (S_ISREG, setsid): Moved to here.
	* cint_array.c (INT32_BIT): Moved to here.
	* eval.c (_t): Always define.
	* protos.h: Use size_t directly instead of MALLOC_ARG_T.

	Unrelated:

	* gawkapi.h: Add `awk_' prefix to structure tags where they
	were missing.  Document the full list of include files needed.

2012-11-14         Arnold D. Robbins     <arnold@skeeve.com>

	* io.c (do_find_source): On VMS, don't add the `/' separater.
	Thanks to Anders Wallin.

	MPFR minor cleanup:

	* awk.h (mpfr_unset): Declare new function.
	* mpfr.c (mpfr_unset): New function.
	* node.c (r_unref): Call it instead of inline code.
	* gawk_api.c (api_sym_update_scalar): Call it instead of inline code.

2012-11-13         Arnold D. Robbins     <arnold@skeeve.com>

	* symbol.c (get_symbols): Check type, not vname. Keeps
	valgrind happy. Thanks to Andrew Schorr for noticing the problem.

2012-11-10         Arnold D. Robbins     <arnold@skeeve.com>

	* Update to bison 2.6.5. Various files regenerated.
	* io.c (find_source): Add a default value for SHLIBEXT.
	(read_with_timeout): For VMS also, just use read().

2012-11-10         John Haque      <j.eh@mchsi.com>

	* int_array.c (int_copy): Initialize next pointer of newchain to null.
	* eval.c (eval_condition): Force string context for an integer used
	as array index.

2012-11-10         Arnold D. Robbins     <arnold@skeeve.com>

	* gawkapi.c (api_add_ext_func, api_awk_atexit, api_clear_array,
	api_create_array, api_create_value, api_register_ext_version,
	api_release_value, api_update_ERRNO_string, node_to_awk_value,
	remove_element, run_ext_exit_handlers): Add null pointer checks.
	Everywhere: Add / fixup leading comments.

	* interpret.h (Op_store_sub): If assigning to an unitialized variable
	through SYMTAB, change it to Node_var. Add explanatory comments.
	* symbol.c (get_symbol): Rationalized. Skip non-variables in SYMTAB.

2012-11-04         Arnold D. Robbins     <arnold@skeeve.com>

	* gawkapi.h: Minor documentation edit.

2012-10-31         Arnold D. Robbins     <arnold@skeeve.com>

	* awkgram.y (want_regexp): Use as a bool, not as an int.
	* field.c: Fix a comment.
	* gawkapi.h: Add comment to include <errno.h>.
	* symbol.c (load_symbols): ``No automatic aggregate initialization.''
	Here too. Sigh again.

	* gawkapi.h: Minor documentation edits.

2012-11-27         Arnold D. Robbins     <arnold@skeeve.com>

	* builtin.c (do_fflush): Make fflush() and fflush("") both
	flush everything. See the comment in the code.

2012-10-28         Arnold D. Robbins     <arnold@skeeve.com>

	* Update to bison 2.6.4. Various files regenerated.

2012-10-27         Arnold D. Robbins     <arnold@skeeve.com>

	* gawkapi.h: Continuing the minor formatting / doc cleanups.

2012-10-26         Arnold D. Robbins     <arnold@skeeve.com>

	* gawkapi.h: Continuing the minor formatting / doc cleanups.

2012-10-24         Arnold D. Robbins     <arnold@skeeve.com>

	* gawkapi.h: Still more minor formatting / doc cleanups.

2012-10-23         Arnold D. Robbins     <arnold@skeeve.com>

	* gawkapi.h: More minor formatting / doc cleanups.

2012-10-21         Arnold D. Robbins     <arnold@skeeve.com>

	Fixes for z/OS from Dave Pitts.

	* awk.h (assoc_list_flags): No trailing comma on last enum value.
	* gawkapi.h (awk_valtype_t): Ditto.
	* symbol.c (lookup): ``No automatic aggregate initialization.'' Sigh.

	Unrelated:

	* gawkapi.h: Minor formatting / doc cleanups.

2012-10-19         Arnold D. Robbins     <arnold@skeeve.com>

	If SYMTAB is used, make sure ENVIRON and PROCINFO get loaded too.

	* awkgram.y (process_deferred): New function. Call it when program
	is completely parsed.
	(symtab_used): New variable.
	(variable): Set it to true if SYMTAB is looked up.
	* main.c (load_environ, load_procinfo): Make sure the routines are
	only called once.

	Unrelated fixes:

	* awkgram.y (yylex): Check continue_allowed and break_allowed as
	soon as they are seen in the scanner; the rules that check them
	can not be reduced until after a token that allows them is seen,
	leading to errors at execution time.
	* interpret.h (Op_K_break, Op_K_continue, Op_jmp): Add asssertion
	that pc->target_jmp is not NULL.

	* symbol.c (lookup): Correct a comment.

2012-10-14         Arnold D. Robbins     <arnold@skeeve.com>

	* gawkapi.h (IOBUF_PUBLIC): Renamed awk_input_buf_t.
	(struct iobuf_public): Renamed struct awk_input.
	* awk.h: Adjust.

2012-10-13         Arnold D. Robbins     <arnold@skeeve.com>

	* Update to Automake 1.12.4. Various files regenerated.

2012-10-11         Arnold D. Robbins     <arnold@skeeve.com>

	* awk.h (dup_ent): New member for Node_param_list.
	* symbol.c (install): For parameters, if this is a duplicate, chain
	it off the original using the dup_ent pointer.
	(remove_params): If there's a duplicate, remove it from the list.

	* awk.h: Fix flags to have unique numeric values. Oops.

2012-10-10         Arnold D. Robbins     <arnold@skeeve.com>

	* gawkapi.h: Add considerably more documentation. Rearrange order
	of functions in the struct to make more sense, grouping related
	functions together in a more logical order.
	* gawkapi.c: Adjust as needed.
	* ext.c (make_builtin): Adjust for name change in struct member.

2012-10-05         Arnold D. Robbins     <arnold@skeeve.com>

	* mbsupport.h: Add a bunch of undefs for z/OS.

2012-10-04         Arnold D. Robbins     <arnold@skeeve.com>

	* TODO.xgawk: Update.
	* awk.h (make_str_node): Removed macro.
	(make_string): Modified to call make_str_node.
	(r_make_str_node): Renamed to make_str_node.
	* gawkapi.c: Changed r_make_str_node to make_str_node everywhere.
	* node.c (make_str_node): Renamed from make_str_node.

	Update to automake 1.12.4.

	* Makefile.in, aclocal.m4, awklib/Makefile.in, doc/Makefile.in,
	extension/Makefile.in, extension/aclocal.m4, test/Makefile.in:
	Regenerated.

	* interpret.h (Op_Subscript): Added lint warnings for FUNCTAB
	and SYMTAB.

2012-10-02         Arnold D. Robbins     <arnold@skeeve.com>

	* awk.h (func_table): Declare.
	* awkgram.y: If do_posix or do_traditional, then check for
	delete on SYMTAB. Add check for delete on FUNCTAB, also.
	* interpret.h (Op_Subscript): For FUNCTAB, return the element name
	as its value too.  Avoids lots of weirdness and allows indirect calls
	after assignment from FUNCTAB["foo"] to work.
	(Op_store_sub): Disallow assignment to elements of FUNCTAB.
	(Op_indirect_func_all): Turn assert into check and fatal error.
	* symbol.c (func_table): No longer static.
	(lookup): If do_posix or do_traditional, skip the global table.
	(release_all_vars): Clear func_table too.

2012-09-25         Arnold D. Robbins     <arnold@skeeve.com>

	First cut at SYMTAB and FUNCTAB. This does the following:
	- Change symbol table handling to use gawk arrays.
	- Store symbols in SYMTAB array and allow indirect access
	  through SYMTAB to variables, both getting and setting.
	- List function names in FUNCTAB indexes; Values cannot be
	  used at the moment.
	- No documentation yet.

	* awk.h (Node_hashnode, hnext, hname, hlength, hcode, hvalue):
	Removed, not needed any more.
	(init_symbol_table, symbol_table): Add declarations.
	* awkgram.y: Disallow delete on SYMTAB, fix warning for tawk
	extension if traditional.
	* eval.c (nodetypes): Remove Node_hashnode element.
	* interpret.h (Op_subscript, Op_store_sub): Handle SYMTAB and go
	through to the actual value.
	* main.c (main): Init Nnull_string earlier. Add call to
	init_symbol_table().
	* profile.c (pp_str, pp_len): Change definitions.
	(pp_next): New macro.
	(pp_push, pp_pop): Adjust uses.
	* symbol.c (variables): Removed.
	(global_table, param_table, func_table, symbol_table,
	installing_specials): New variables.
	(lookup, make_params, install_params, remove_params, remove_symbol,
	make_symbol, install, get_symbols, release_all_vars, append_symbol,
	release_symbols, load_symbols): Rework logic considerably.
	(init_symbol_table): New function.

2012-09-23         Arnold D. Robbins     <arnold@skeeve.com>

	`delete array' and `nextfile' are now in POSIX.
	Thanks to Nathan Weeks <weeks@iastate.edu> for the
	initiative and letting us know about it.

	* awkgram.y: Make the right code changes for `delete array'
	and `nextfile'.
	(tokentab): Set flags to zero for nextfile.

2012-09-19         Arnold D. Robbins     <arnold@skeeve.com>

	* symbol.c (load_symbols): Zero out the new node. Prevents assertion
	failure on PPC Mac OS X.

2012-09-14         Arnold D. Robbins     <arnold@skeeve.com>

	Allow read-only access to built-in variables from extensions.

	* awk.h (NO_EXT_SET): New flag.
	* gawkapi.c (api_sym_lookup, api_sym_update_real): Set flag if off
	limits variable instead of failing. Adjust logic.
	(api_sym_update_scalar, api_set_array_element, api_del_array_element,
	api_release_flattened_array): Adjust logic.
	* gawkapi.h: Adjust documentation.

	Provide PROCINFO["identifiers"]. Undocumented for now.

	* awk.h (load_symbols): Add declaration.
	* awkgram.y (variable): Adjust comment formatting.
	* main.c (main): Call load_symbols().
	* symbol.c (load_symbols): New function.

2012-09-13         Arnold D. Robbins     <arnold@skeeve.com>

	* configure.ac: Determination of DYNAMIC adjusted. Hopefully is
	smarter for z/OS.

2012-09-13         Dave Pitts            <dpitts@cozx.com>

	* awk.h: Add defines for z/OS for newer types.

2012-08-31         Arnold D. Robbins     <arnold@skeeve.com>

	* gawkapi.c: Wrap various bits in #ifdef DYNAMIC so that
	gawk will compile on systems without dynamic loading.

2012-08-24         Arnold D. Robbins     <arnold@skeeve.com>

	Add version facility to API. Thanks to Manuel Collado
	for the idea.

	* awk.h (print_ext_versions): Declare.
	Rearrange includes and decls to make more sense.
	* gawkapi.h (register_ext_version): New API.
	(dl_load_func): Add code for ext_version.
	* gawkapi.c (api_register_ext_version, print_ext_versions):
	New functions.
	* main.c (do_version): New variable.
	(optab): Set it for -v / --version.
	(main): Set it in arg parsing switch. Call version() after the
	extensions have been loaded.

2012-08-22         Arnold D. Robbins     <arnold@skeeve.com>

	Add output wrapper and two-way processor to extension API.

	* awk.h (struct redirect): Replace output FILE * with awk_output_buf_t.
	(register_output_wrapper, register_two_way_processor): Declare.
	* builtin.c (efwrite): Adjust logic to use rp->output data and
	functions if rp is not NULL. Remove redundant declaration of function.
	(do_fflush, do_printf, do_print, do_print_rec): Same adjustment.
	* ext.c (make_builtin): Adjust error messages.
	* gawkapi.c (api_register_output_wrapper,
	api_register_two_way_processor): New functions.
	(sym_update_real): Adjust code formatting.
	* gawkapi.h (awk_input_parser_t): Make next pointer awk_const.
	(awk_output_buf_t, awk_two_way_processor_t): New structs.
	(api_register_output_wrapper, api_register_two_way_processor): New APIs.
	(dl_load_func): Allow for empty function table (NULL elements).
	* io.c (find_output_wrapper, init_output_wrapper, find_two_processor,
	gawk_fwrite, gawk_ferror, gawk_fflush, gawk_fclose): New functions.
	(redirect): Call init_output_wrapper, find_output_wrapper as needed.
	Adjust use of rp->fp to rp->output.fp and also function calls.
	(close_rp, close_redir, flush_io): Same adjustment.
	(two_way_open): Same adjustment. Call find_two_way_processor, and
	find_output_wrapper, as needed.

2012-08-17         Arnold D. Robbins     <arnold@skeeve.com>

	* Update infrastructure: Automake 1.12.3 and bison 2.6.2.

2012-08-15         Arnold D. Robbins     <arnold@skeeve.com>

	* dfa.c: Sync w/GNU grep.

2012-08-12         Arnold D. Robbins     <arnold@skeeve.com>

	* gawkapi.h: Make the versions enum constants instead of defines.

2012-08-11         Andrew J. Schorr     <aschorr@telemetry-investments.com>

	* awkgram.y (add_srcfile): It is now a fatal error to load the
	same file with -f and -i (or @include).
	* TODO.xgawk: Update to reflect this change.

2012-08-10         Arnold D. Robbins     <arnold@skeeve.com>

	* FUTURES, TODO.xgawk: Updates.

2012-08-08         Arnold D. Robbins     <arnold@skeeve.com>

	* configure.ac: Add -DNDEBUG to remove asserts if not developing.

	* gawkapi.h: Document how to build up arrays.
	* gawkapi.c (api_sym_update): For an array, pass the new cookie
	back out to the extension.

	* awk.h (IOBUF): Move struct stat into IOBUF_PUBLIC.
	(os_isreadable): Change to take an IOBUF_PUBLIC.
	* gawkapi.h (IOBUF_PUBLIC): Received struct stat.
	(INVALID_HANDLE): Moves to here.
	* io.c (iop_alloc): Stat the fd and fill in stat buf.
	(iop_finish): Use passed in stat info.

2012-08-05         Arnold D. Robbins     <arnold@skeeve.com>

	* README.git: More stuff added.

2012-08-01         Arnold D. Robbins     <arnold@skeeve.com>

	* io.c (iop_finish): New function.
	(iop_alloc): Add errno_val parameter. Move code into iop_finish.
	Add large explanatory leading comment.
	(after_beginfile): Rework logic. Check for input parser first, then
	check for invalid iop.
	(nextfile): Organize code better. Call iop_alloc then iop_finish.
	(redirect): Call iop_alloc, find_input_parser, iop_finish.
	(two_way_open): Call iop_alloc, find_input_parser, iop_finish.
	(gawk_popen): Call iop_alloc, find_input_parser, iop_finish.
	(find_input_parser): Set iop->valid if input parser takes control.
	(get_a_record): Rework setting RT to use macros.

2012-07-29         Andrew J. Schorr     <aschorr@telemetry-investments.com>

	* awk.h (set_RT_to_null, set_RT): Removed.
	* gawkapi.h (api_set_RT): Removed.
	(get_record): Signature changed in input parser struct.
	* gawkapi.c (api_set_RT): Removed.
	* io.c (set_RT_to_null, set_RT): Removed.
	(get_a_record): Adjustments for new API for input parser.

2012-07-29         Arnold D. Robbins     <arnold@skeeve.com>

	* awk.h (os_isreadable): Adjust declaration.
	(struct iobuf): Add new member `valid'.
	* io.c (iop_alloc): Remove do_input_parsers parameter, it's
	always true. Adjust logic to set things to invalid if could not
	find an input parser.
	(after_beginfile): Use valid member to check if iobuf is valid.
	Don't clear iop->errcode.
	(nextfile): Adjust logic to clear errcode if valid is true and
	also to update ERRNO.
	(redirect): Check iop->valid and cleanup as necessary, including
	setting ERRNO.
	(two_way_open): Ditto.
	(gawk_popen): Ditto.
	(devopen): Remove check for directory.

2012-07-27         Andrew J. Schorr     <aschorr@telemetry-investments.com>

	* io.c (find_input_parser): Issue a warning if take_control_of fails.

2012-07-27         Arnold D. Robbins     <arnold@skeeve.com>

	* awk.h (set_RT): Change to take a NODE * parameter.
	* io.c (set_RT): Change to take a NODE * parameter.
	* gawkapi.h: Change open hook to input parser in comment.
	* gawkapi.c (api_set_RT): Adjust call to set_RT.

2012-07-26         Arnold D. Robbins     <arnold@skeeve.com>

	* awk.h (set_RT_to_null, set_RT): Declare functions.
	(os_isreadable): Declare function.
	* io.c (set_RT_to_null, set_RT): New functions.
	(iop_close): Init ret to zero.
	* gawkapi.c (api_register_input_parser): Check for null pointer.
	(api_set_RT): New function.
	* gawkapi.h (api_set_RT): New function.

2012-07-26         Andrew J. Schorr     <aschorr@telemetry-investments.com>

	* gawkapi.h (IOBUF_PUBLIC): Document the get_record and close_func
	API.
	(awk_input_parser_t) Change can_take_file argument to const, and
	document the API.
	* io.c (get_a_record): Document that the caller initializes *errcode
	to 0, and remote the test for non-NULL errcode.

2012-07-26         Andrew J. Schorr     <aschorr@telemetry-investments.com>

	* gawkapi.c (api_sym_update_scalar): Fix some minor bugs.  Was
	not updating AWK_NUMBER when valref != 1.  And strings were not
	freeing MPFR values.

2012-07-25         Arnold D. Robbins     <arnold@skeeve.com>

	Start refactoring of IOBUF handling and turn "open hooks"
	into "input parsers".

	* awk.h (IOP_NOFREE_OBJ): Flag removed.
	(register_input_parser): Renamed from register_open_hook.
	* ext.c (load_ext): Make sure lib_name is not NULL.
	* gawk_api.c (api_register_input_parser): Renamed from
	api_register_open_hook.
	* gawk_api.h (api_register_input_parser): Renamed from
	api_register_open_hook.  Rework structure to have "do you want it"
	and "take control of it" functions.
	* io.c (iop_alloc): Remove third argument which is IOBUF pointer.
	Always malloc it. Remove use of IOP_NOFREE_OBJ everywhere.
	(find_input_parser): Renamed from find_open_hook.
	(nextfile): Don't use static IOBUF.
	(iop_close): Call close_func first. Then close fd or remap it
	if it's still not INVALID_HANDLE.
	(register_input_parser): Renamed from register_open_hook.
	Use a FIFO list and check if more than one parser will accept the
	file. If so, fatal error.

2012-07-25         Andrew J. Schorr     <aschorr@telemetry-investments.com>

	* configure.ac: Instead of using acl_shlibext for the shared library
	extension, define our own variable GAWKLIBEXT with a hack to work
	correctly on Mac OS X.
	* Makefile.am (SHLIBEXT): Use the value of GAWKLIBEXT instead of
	acl_shlibext.

2012-07-24         Arnold D. Robbins     <arnold@skeeve.com>

	* configure.ac: Add crude but small hack to make plug-ins work
	on Mac OS X.

2012-07-20         Arnold D. Robbins     <arnold@skeeve.com>

	* gawkapi.h: Rework table to not take up so much space.
	* gawkapi.c (api_sym_update_scalar): Rework optimization code
	to clean up the function.

2012-07-17         Andrew J. Schorr     <aschorr@telemetry-investments.com>

	* gawkapi.h: Add comments explaining new api_create_value and
	api_release_value functions.
	* gawkapi.c (sym_update_real): Allow updates with AWK_SCALAR and
	AWK_VALUE_COOKIE types.  After creating a regular variable,
	remove the call to unref(node->var_value), since this is not
	done elsewhere in the code (see, for example, main.c:init_vars).
	If the update is for an existing variable, allow any val_type
	except AWK_ARRAY (was previously disallowing AWK_SCALAR and
	AWK_VALUE_COOKIE for no apparent reason).
	(api_sym_update_scalar): The switch should return false for an
	invalid val_type value, so change the AWK_ARRAY case to default.
	(valid_subscript_type): Any scalar value is good, so accept any valid
	type except AWK_ARRAY.
	(api_create_value): Accept only AWK_NUMBER and AWK_STRING values.
	Anything else should fail.

2012-07-17         Arnold D. Robbins     <arnold@skeeve.com>

	Speedup:

	* awk.h (r_free_wstr): Renamed from free_wstr.
	(free_wstr): Macro to test the WSTRCUR flag first.
	* node.c (r_free_wstr): Renamed from free_wstr.

	Support value cookies:

	* gawkapi.h (awk_val_type_t): Add AWK_VALUE_COOKIE.
	(awk_value_cookie_t): New type.
	(awk_value_t): Support AWK_VALUE_COOKIE.
	(api_create_value, api_release_value): New function pointers.
	* gawkapi.c (awk_value_to_node, api_sym_update_scalar,
	valid_subscript_type): Handle AWK_VALUE_COOKIE.
	(api_create_value, api_release_value): New functions.

2012-07-16         Arnold D. Robbins     <arnold@skeeve.com>

	* gawkapi.c (awk_value_to_node): Support AWK_SCALAR.
	(api_sym_update_scalar): Performance improvements.

2012-07-12         Arnold D. Robbins     <arnold@skeeve.com>

	Allow creation of constants. Thanks to John Haque for the
	implementation concept.

	* gawk_api.h (api_sym_constant): Create a constant.
	* gawk_api.h (api_sym_update_real): Renamed from api_sym_update.
	Add is_const paramater and do the right thing if true.
	(api_sym_update, api_sym_constant): Call api_sym_update_real
	in the correct way.
	(set_constant): New function.

2012-07-11         Andrew J. Schorr     <aschorr@telemetry-investments.com>

	* gawkapi.h: Fix typo in comment.
	(awk_value_t): Type for scalar_cookie should be awk_scalar_t,
	not awk_array_t.
	(gawk_api): Add new api_sym_lookup_scalar function.
	(sym_lookup_scalar): New wrapper macro for api_sym_lookup_scalar hook.
	* gawkapi.c (api_sym_lookup_scalar): New function for faster scalar
	lookup.
	(api_impl): Add entry for api_sym_lookup_scalar.

2012-07-11         Andrew J. Schorr     <aschorr@telemetry-investments.com>

	* gawkapi.c (awk_value_to_node): Change to a switch statement
	so AWK_SCALAR or other invalid type is handled properly.
	(valid_subscript_type): Test whether a value type is acceptable
	for use as an array subscript (any scalar value will do).
	(api_get_array_element, api_set_array_element, api_del_array_element):
	Use new valid_subscript_type instead of restricting to string values.

2012-07-11         Arnold D. Robbins     <arnold@skeeve.com>

	Lots of API work.

	* gawkapi.h: Function pointer members renamed api_XXXX and
	macros adjusted. More documentation.
	(awk_valtype_t): New AWK_SCALAR enum for scalar cookies.
	(awk_scalar_t): New type.
	(awk_value_t): New member scalar_cookie.
	(api_sym_update_scalar): New API function.
	(erealloc): New macro.
	(make_const_string): New macro, renamed from dup_string.
	(make_malloced_string): New macro, renamed from make_string.
	(make_null_string): New inline function.
	(dl_load_func): Add call to init routine through pointer if
	not NULL.

	* gawkapi.c (awk_value_to_node): Assume that string values came
	from malloc.
	(node_to_awk_value): Handle AWK_SCALAR.
	(api_sym_update): Ditto.
	(api_sym_update_scalar): New routine.
	(api_get_array_element): Return false if the element doesn't exist.
	Always unref the subscript.
	(remove_element): New helper routine.
	(api_del_array_element): Use it.
	(api_release_flattened_array): Ditto.
	(api_impl): Add the new routine.

2012-07-11         Andrew J. Schorr     <aschorr@telemetry-investments.com>

	* gawkapi.c (api_sym_update): Allow val_type to be AWK_UNDEFINED
	for setting a variable to "", i.e. dupnode(Nnull_string).

2012-07-10         Andrew J. Schorr     <aschorr@telemetry-investments.com>

	* awkgram.y (add_srcfile): Lint warning message for a previously loaded
	shared library should say "already loaded shared library" instead
	of "already included source file".

2012-07-08         Arnold D. Robbins     <arnold@skeeve.com>

	* gawkapi.h (set_array_element): Use index + value instead
	of element structure. Matches get_array_element.
	(set_array_element_by_elem): New macro to use an element.
	* gawkapi.c (api_set_array_element): Make the necessary adjustments.

2012-07-04         Arnold D. Robbins     <arnold@skeeve.com>

	* awkgram.y (tokentab): Remove limit on number of arguments
	for "and", "or", and "xor".
	* builtin.c (do_and, do_or, do_xor): Modify code to perform the
	respective operation on any number of arguments. There must be
	at least two.

2012-06-29         Arnold D. Robbins     <arnold@skeeve.com>

	* gawkapi.h: Improve the documentation of the return values
	per Andrew Schorr.

2012-06-25         Arnold D. Robbins     <arnold@skeeve.com>

	* TODO.xgawk: Updated.
	* awk.h (track_ext_func): Declared.
	* awkgram.y (enum defref): Add option for extension function.
	(struct fdesc): Add member for extension function.
	(func_use): Handle extension function, mark as extension and defined.
	(track_ext_func): New function.
	(check_funcs): Update logic for extension functions.
	* ext.c (make_builtin): Call track_ext_func.

2012-06-24         Andrew J. Schorr     <aschorr@telemetry-investments.com>

	* TODO.xgawk: Most of IOBUF has been hidden.
	* gawkapi.h (IOBUF): Remove declaration (now back in awk.h).
	(IOBUF_PUBLIC): Declare new structure defining subset of IOBUF fields
	that should be exposed to extensions.
	(gawk_api): Update register_open_hook argument from IOBUF to
	IOBUF_PUBLIC.
	* awk.h (IOBUF): Restore declaration with 5 fields moved to new
	IOBUF_PUBLIC structure.
	(register_open_hook): Update open_func argument from IOBUF to
	IOBUF_PUBLIC.
	* gawkapi.c (api_register_open_hook): Ditto.
	* io.c (after_beginfile, nextfile, iop_close, gawk_pclose): Some fields
	such as fd and name are now inside the IOBUF public structure.
	(struct open_hook): Update open_func argument from IOBUF to
	(register_open_hook): Ditto.
	(find_open_hook): opaque now inside IOBUF_PUBLIC.
	(iop_alloc): fd and name now in IOBUF_PUBLIC.
	(get_a_record): If the get_record hook returns EOF, set the IOP_AT_EOF
	flag.  Access fd inside IOBUF_PUBLIC.
	(get_read_timeout): File name now inside IOBUF_PUBLIC.
	* interpret.h (r_interpret): File name now inside IOBUF_PUBLIC.
	* ext.c (load_ext): No need to call return at the end of a void
	function.

2012-06-24         Arnold D. Robbins     <arnold@skeeve.com>

	* ext.c (load_ext): Don't retun a value from a void function.
	* gawkapi.c (api_set_array_element): Set up vname and parent_array.

2012-06-21         Arnold D. Robbins     <arnold@skeeve.com>

	More API and cleanup:

	* awk.h (stopme): Make signature match other built-ins.
	* awkgram.y (stopme): Make signature match other built-ins.
	(regexp): Minor edit.
	* gawkapi.c (api_set_argument): Remove unused variable.
	Set parent_array field of array value.
	* TODO.xgawk: Update some.

	Remove extension() builtin.

	* awk.h (do_ext): Removed.
	(load_ext): Signature changed.
	* awkgram.y (tokentab): Remove do_ext.
	Change calls to do_ext.
	* ext.c (load_ext): Make init function a constant.
	* main.c (main): Change calls to do_ext.

2012-06-20         Arnold D. Robbins     <arnold@skeeve.com>

	Restore lost debugging function:

	* awkgram.y (stopme): Restore long lost debugging function.
	* awk.h (stopme): Add declaration.

	API work:

	* ext.c (get_argument): Make extern.
	* awk.h (get_argument): Declare it.
	* gawkapi.c (api_set_argument): Call it. Finish off the logic.
	(api_get_argument): Refine logic to use get_argument.
	* gawkapi.h (set_argument): New API.

2012-06-19         Arnold D. Robbins     <arnold@skeeve.com>

	Remove code duplication in gawkapi.c from msg.c:

	* awk.h (err): Add `isfatal' first parameter.
	* awkgram.y (err): Adjust all calls.
	* msg.c (err): Adjust all calls. Move fatal code to here ...
	(r_fatal): From here.
	* gawkapi.c: Remove code duplication and adjust calls to `err'.

	Handle deleting elements of flattened array:

	* awk.h (get_argument): Remove declaration.
	* ext.c (get_argument): Make static.
	* gawkapi.h (awk_flat_array_t): Make opaque fields const. Add
	more descriptive comments.
	* gawkapi.c (release_flattened_array): Delete elements flagged
	for deletion. Free the flattened array also.

	Add additional debugging when developing:

	* configure.ac: Add additional debugging flags.
	* configure: Regenerated.

2012-06-18         Arnold D. Robbins     <arnold@skeeve.com>

	* gawkapi.h (get_array_element): Restore `wanted' paramater.
	(awk_element_t): Use awk_value_t for index. Add awk_flat_array_t.
	(flatten_array): Change signature to use awk_flat_array_t;
	(release_flattened_array): Change signature to use awk_flat_array_t;
	* gawkapi.c (api_sym_update): Handle case where variable exists already.
	(api_get_array_element): Restore `wanted' paramater and pass it
	on to node_to_awk_value.
	(api_set_array_element): Revisse to match changed element type.
	(api_flatten_array): Revise signature, implement.
	(api_release_flattened_array): Revise signature, implement.

2012-06-17         Arnold D. Robbins     <arnold@skeeve.com>

	API Work:

	* gawkapi.h (get_array_element): Remove `wanted' parameter.
	(r_make_string): Comment the need for `api' and `ext_id' parameters.
	* gawkapi.c (api_sym_update): Move checks to front.
	Initial code for handling arrays. Still needs work.
	(api_get_array_element): Implemented.
	(api_set_array_element): Additional checking code.
	(api_del_array_element): Implemented.
	(api_create_array): Implemented.
	(init_ext_api): Force do_xxx values to be 1 or 0.
	(update_ext_api): Ditto.

2012-06-12         Arnold D. Robbins     <arnold@skeeve.com>

	API Work:

	* gawkapi.h (awk_value_t): Restore union.
	(get_curfunc_param): Renamed to get_argument. Return type changed
	to awk_bool_t. Semantics better thought out and documented.
	(awk_atexit, get_array_element): Return type now void.
	(sym_lookup): Return type now void. Argument order rationalized.
	* gawkapi.c (node_to_awk_value): Return type is now awk_bool_t.
	Semantics now match table in gawkawpi.h.
	(api_awk_atexit): Return type now void.
	(api_sym_lookup): Return type is now awk_bool_t. Change parameter
	order.
	(api_get_array_element): Return type is now awk_bool_t.

	Further API implementations and fixes for extension/testext.c:

	* awk.h (final_exit): Add declaration.
	* ext.c (load_ext): Change `func' to install_func.
	* gawkapi.c: Add casts to void for id param in all functions.
	(api_sym_update): Finish implementation.
	(api_get_array_element): Start implementation.
	(api_set_array_element): Add error checking.
	(api_get_element_count): Add error checking, return the right value.
	* main.c (main): Call final_exit instead of exit.
	(arg_assign): Ditto.
	* msg.c (final_exit): New routine to run the exit handlers and exit.
	(gawk_exit): Call it.
	* profile.c (dump_and_exit): Ditto.

2012-06-10         Andrew J. Schorr     <aschorr@telemetry-investments.com>

	* TODO.xgawk: Addition of time extension moved to "done" section.

2012-06-10         Andrew J. Schorr     <aschorr@telemetry-investments.com>

	* gawkapi.c (api_update_ERRNO_string): Treat boolean true as a request
	for TRANSLATE, and false as DONT_TRANSLATE.

2012-06-06         Arnold D. Robbins     <arnold@skeeve.com>

	* cint_array.c (tree_print, leaf_print): Add additional casts
	for printf warnings.

	* awk.h (update_ext_api): Add declaration.
	* gawkapi.c (update_ext_api): New function.
	* eval.c (set_LINT): Call update_ext_api() at the end.
	* gawkapi.h: Document that do_XXX could change on the fly.

	* awk.h (run_ext_exit_handlers): Add declaration.
	* msg.c (gawk_exit): Call it.

2012-06-05         Arnold D. Robbins     <arnold@skeeve.com>

	* ext.c (load_ext): Remove use of RTLD_GLOBAL. Not needed in new
	scheme. Clean up error messages.

2012-06-04         Arnold D. Robbins     <arnold@skeeve.com>

	* configure.ac: Remove use of -export-dynamic for GCC.
	* configure: Regenerated.

2012-05-30         Arnold D. Robbins     <arnold@skeeve.com>

	* main.c (is_off_limits_var): Minor coding style edit.
	* gawkapi.c (awk_value_to_node): More cleanup.
	(node_to_awk_value): Use `wanted' for decision making.
	(api_sym_update): Start implementation. Needs more work.
	General: More cleanup, comments.
	* gawkapi.h (api_sym_update): Add additional comments.

2012-05-29         Arnold D. Robbins     <arnold@skeeve.com>

	* gawkapi.c (node_to_awk_value): Add third parameter indicating type
	of value desired. Based on that, do force_string or force_number
	to get the "other" type.
	(awk_value_to_node): Clean up the code a bit.
	(get_curfunc_param): Move forcing of values into node_to_awk_value.
	(api_sym_lookup): Add third parameter indicating type of value wanted.
	(api_get_array_element): Ditto.
	* gawk_api.h: Additional comments and clarifications. Revise APIs
	to take third 'wanted' argument as above.
	(awk_value_t): No longer a union so that both values may be accessed.
	All macros: Parenthesized the bodies.
	* bootstrap.sh: Rationalize a bit.

2012-05-26         Andrew J. Schorr     <aschorr@telemetry-investments.com>

	* Makefile.am (include_HEADERS): Add so gawkapi.h will be installed.
	(base_sources): Add gawkapi.h so that it is in dist tarball.
	* TODO.xgawk: Update.
	* main.c (is_off_limits_var): Stop returning true for everything
	except PROCINFO.

2012-05-25         Arnold D. Robbins     <arnold@skeeve.com>

	* main.c (is_off_limits_var): New function to check if a variable
	is one that an extension function may not change.
	* awk.h (is_off_limits_var): Declare it.
	* gawkapi.c (api_sym_lookup): Use it.

	* bootstrap.sh: Touch various files in the extension directory also.

2012-05-24         Andrew J. Schorr     <aschorr@telemetry-investments.com>

	* gawkapi.h (awk_param_type_t): Remove (use awk_valtype_t instead).
	(awk_ext_func_t): Pass a result argument, and return an awk_value_t *.
	(gawk_api.get_curfunc_param): Add a result argument.
	(gawk_api.set_return_value): Remove obsolete function.
	(gawk_api.sym_lookup, gawk_api.get_array_element): Add a result
	argument.
	(gawk_api.api_make_string, gawk_api.api_make_number): Remove hooks,
	since access to gawk internal state is not required to do this.
	(set_return_value): Remove obsolete macro.
	(get_curfunc_param, sym_lookup, get_array_element): Add result argument.
	(r_make_string, make_number): New static inline functions.
	(make_string, dup_string): Revise macro definitions.
	(dl_load_func): Remove global_api_p and global_ext_id args,
	and fix SEGV by setting api prior to checking its version members.
	(GAWK): Expand ifdef to include more stuff.
	* gawkapi.c (node_to_awk_value): Add result argument.
	(api_get_curfunc_param): Add result argument, and use awk_valtype_t.
	(api_set_return_value): Remove obsolete function.
	(awk_value_to_node): New global function to convert back into internal
	format.
	(api_add_ext_func): Simply call make_builtin.
	(node_to_awk_value): Add result argument, and handle Node_val case.
	(api_sym_lookup, api_get_array_element): Add result argument.
	(api_set_array_element): Implement.
	(api_make_string, api_make_number): Remove functions that belong on
	client side.
	(api_impl): Remove 3 obsolete entries.
	* TODO.xgawk: Update to reflect progress.
	* Makefile.am (base_sources): Add gawkapi.c.
	* awk.h: Include gawkapi.h earlier.
	(api_impl, init_ext_api, awk_value_to_node): Add declarations
	so we can hook in new API.
	(INSTRUCTION): Add new union type efptr for external functions.
	(extfunc): New define for d.efptr.
	(load_ext): Remove 3rd obj argument that was never used for anything.
	(make_builtin): Change signature for new API.
	* awkgram.y (load_library): Change 2nd argument to load_ext
	from dlload to dl_load, and remove pointless 3rd argument.
	* main.c (main): Call init_ext_api() before loading shared libraries.
	Change 2nd argument to load_ext from dlload to dl_load, and remove
	pointless 3rd argument.
	* ext.c (do_ext): Remove pointless 3rd argument to load_ext.
	(load_ext): Remove 3rd argument.  Port to new API (change initialization
	function signature).  If initialization function fails, issue a warning
	and return -1, else return 0.
	(make_builtin): Port to new API.
	* interpret.h (r_interpret): For Op_ext_builtin, call external functions
	with an awk_value_t result buffer, and convert the returned value
	to a NODE *.  For Node_ext_func, code now in extfunc instead of builtin.

2012-05-21         Andrew J. Schorr     <aschorr@telemetry-investments.com>

	* configure.ac: Remove libtool, and call configure in the
	extension subdirectory.  Change pkgextensiondir to remove the
	version number, since the new API has builtin version checks.
	* TODO.xgawk: Update.
	* ltmain.sh: Removed, since libtool no longer used here.

2012-05-19         Andrew J. Schorr     <aschorr@telemetry-investments.com>

	* TODO.xgawk: Update to reflect progress and new issues.
	* main.c (main): Add -i (--include) option.
	(usage): Ditto.
	* awkgram.y (add_srcfile): Eliminate duplicates only for SRC_INC
	and SRC_EXTLIB sources (i.e. -f duplicates should not be removed).
	* io.c (find_source): Set DEFAULT_FILETYPE to ".awk" if not defined
	elsewhere.

2012-05-15         Arnold D. Robbins     <arnold@skeeve.com>

	* awk.h: Include "gawkapi.h" to get IOBUF.
	* gawkapi.h: Considerable updates.
	* gawkapi.c: New file. Start at implementing the APIs.

2012-05-13         Andrew J. Schorr     <aschorr@telemetry-investments.com>

	* TODO.xgawk: Update to reflect recent discussions and deletion of
	extension/xreadlink.[ch].

2012-05-11         Arnold D. Robbins     <arnold@skeeve.com>

	Sweeping change: Use `bool', `true', and `false' everywhere.

2012-04-09         Andrew J. Schorr     <aschorr@telemetry-investments.com>

	* eval.c (unset_ERRNO): Fix memory management bug -- need to use
	dupnode with Nnull_string.

2012-04-08         Andrew J. Schorr     <aschorr@telemetry-investments.com>

	* Makefile.am (valgrind): Define VALGRIND instead of redefining AWK.
	This allows test/Makefile.am to set up the command environment as
	desired.
	(valgrind-noleak): Ditto, plus set --leak-check=no instead of the
	default summary setting.

2012-04-07         Andrew J. Schorr     <aschorr@telemetry-investments.com>

	* TODO.xgawk: Update to reflect progress.

2012-04-01         Andrew J. Schorr     <aschorr@telemetry-investments.com>

	* TODO.xgawk: Move valgrind-noleak item into "done" section.
	* Makefile.am (valgrind-noleak): Add new valgrind rule that omits
	the "--leak-check=full" option to help spot more serious problems.

2012-04-01         Andrew J. Schorr     <aschorr@telemetry-investments.com>

	* TODO.xgawk: Move ERRNO item into "done" section.
	* awk.h (update_ERRNO, update_ERRNO_saved): Remove declarations.
	(update_ERRNO_int, enum errno_translate, update_ERRNO_string,
	unset_ERRNO): Add new declarations.
	* eval.c (update_ERRNO_saved): Renamed to update_ERRNO_int.
	(update_ERRNO_string, unset_ERRNO): New functions.
	* ext.c (do_ext): Use new update_ERRNO_string function.
	* io.c (ERRNO_node): Remove redundant extern declaration (in awk.h).
	(after_beginfile, nextfile): Replace update_ERRNO() with
	update_ERRNO_int(errno).
	(inrec): Replace update_ERRNO_saved with update_ERRNO_int.
	(do_close): Use new function update_ERRNO_string.
	(close_redir, do_getline_redir, do_getline): Replace update_ERRNO_saved
	with update_ERRNO_int.

2012-03-27         Andrew J. Schorr     <aschorr@telemetry-investments.com>

	* TODO.xgawk: Update to reflect debate about how to support Cygwin
	and other platforms that cannot link shared libraries with unresolved
	references.
	* awkgram.y (add_srcfile): Minor bug fix: reverse sense of test
	added by Arnold in last patch.
	* configure.ac: AC_DISABLE_STATIC must come before AC_PROG_LIBTOOL.

2012-03-26         Arnold D. Robbins     <arnold@skeeve.com>

	Some cleanups.

	* awkgram.y (add_srcfile): Use whole messages, better for
	translations.
	* io.c (init_awkpath): Small style tweak.
	* main.c (path_environ): Straighten out initial comment, fix
	compiler warning by making `val' const char *.

2012-03-25         Andrew J. Schorr     <aschorr@telemetry-investments.com>

	* configure.ac (AC_DISABLE_STATIC): Add this to avoid building useless
	static extension libraries.

2012-03-25         Andrew J. Schorr     <aschorr@telemetry-investments.com>

	* TODO.xgawk: New file listing completed and pending xgawk enhancements.

2012-03-24         Andrew J. Schorr     <aschorr@telemetry-investments.com>

	* io.c (path_info): Fix white space.
	(pi_awkpath, pi_awklibpath): Avoid structure initializers.
	(do_find_source): Eliminate pointless parentheses.
	(find_source): Leave a space after "&".
	* main.c (load_environ): Fix typo in comment.

2012-03-21         Andrew J. Schorr     <aschorr@telemetry-investments.com>

	* awkgram.y (LEX_LOAD): New token to support @load.
	(grammar): Add rules to support @load.
	(tokentab): Add "load".
	(add_srcfile): Improve error message to distinguish between source files
	and shared libraries.
	(load_library): New function to load libraries specified with @load.
	(yylex): Add support for LEX_LOAD (treated the same way as LEX_INCLUDE).

2012-03-20         Andrew J. Schorr     <aschorr@telemetry-investments.com>

	* Makefile.am (EXTRA_DIST): Remove extension.
	(SUBDIRS): Add extension so libraries will be built.
	(DEFS): Define DEFLIBPATH and SHLIBEXT so we can find shared libraries.
	* awk.h (deflibpath): New extern declaration.
	* configure.ac: Add support for building shared libraries by adding
	AC_PROG_LIBTOOL and AC_SUBST for acl_shlibext and pkgextensiondir.
	(AC_CONFIG_FILES): Add extension/Makefile.
	* io.c (pi_awkpath, pi_awklibpath): New static structures to contain
	path information.
	(awkpath, max_pathlen): Remove static variables now inside pi_awkpath.
	(init_awkpath): Operate on path_info structure to support both
	AWKPATH and AWKLIBPATH.  No need for max_path to be static, since
	this should be called only once for each environment variable.
	(do_find_source): Add a path_info arg to specify which path to search.
	Check the try_cwd parameter to decide whether to search the current
	directory (not desirable for AWKLIBPATH).
	(find_source): Choose appropriate path_info structure based on value
	of the is_extlib argument.  Set EXTLIB_SUFFIX using SHLIBEXT define
	instead of hardcoding ".so".
	* main.c (path_environ): New function to add AWKPATH or AWKLIBPATH
	to the ENVIRON array.
	(load_environ): Call path_environ for AWKPATH and AWKLIBPATH.

2012-06-19         Arnold D. Robbins     <arnold@skeeve.com>

	* main.c (main): Do setlocale to "C" if --characters-as-bytes.
	Thanks to "SP" for the bug report.

2012-05-09         Arnold D. Robbins     <arnold@skeeve.com>

	* configure.ac: Added AC_HEADER_STDBOOL
	* awk.h, dfa.c, regex.c: Reworked to use results
	of test and include missing_d/gawkbool.h.

2012-05-07         Arnold D. Robbins     <arnold@skeeve.com>

	* array.c (prnode): Add casts to void* for %p format.
	* debug.c (print_instruction): Ditto.
	* builtin.c: Fix %lf format to be %f everywhere.

	Unrelated:

	* replace.c: Don't include "config.h", awk.h gets it for us.

2012-05-04         Arnold D. Robbins     <arnold@skeeve.com>

	* getopt.c [DJGPP]: Change to __DJGPP__.
	* mbsupport.h [DJGPP]: Change to __DJGPP__.

	Unrelated:

	* awk.h: Workarounds for _TANDEM_SOURCE.

2012-05-01         Arnold D. Robbins     <arnold@skeeve.com>

	* dfa.c: Sync with GNU grep. RRI code now there, needed additional
	change for gawk.
	* configure.ac: Add check for stdbool.h.
	* regex.c: Add check for if not have stdbool.h, then define the
	bool stuff.

2012-04-27         Arnold D. Robbins     <arnold@skeeve.com>

	* dfa.c: Sync with GNU grep.
	* xalloc.h (xmemdup): Added, from grep, for dfa.c. Sigh.

2012-04-27         Arnold D. Robbins     <arnold@skeeve.com>

	Update to autoconf 2.69, automake 1.12.

	* INSTALL, aclocal.m4, configh.in, depcomp, install-sh, missing,
	mkinstalldirs, ylwrap: Updated.
	* configure.ac (AC_TYPE_LONG_LONG_INT, AC_TYPE_UNSIGNED_LONG_LONG_INT,
	AC_TYPE_INTMAX_T, AC_TYPE_UINTMAX_T): Renamed from gl_* versions.
	* configure: Regenerated.

2012-04-24         Arnold D. Robbins     <arnold@skeeve.com>

	* cmd.h (dPrompt, commands_Prompt, eval_Prompt, dgawk_Prompt): Changed
	to dbg_prompt, commands_prompt, eval_prompt, dgawk_prompt.
	* debug.c: Ditto.
	* command.y: Ditto.  Some minor whitespace and comments cleanup.

2012-04-24         Arnold D. Robbins     <arnold@skeeve.com>

	io.c cleanup and some speedup for RS as regexp parsing.

	* awk.h (Regexp): New members has_meta and maybe_long.
	(enum redirval): Add redirect_none as value 0.
	(remaybelong): Remove function declaration.
	* awkgram.y: Use redirect_none instead of 0 for no redirect cases.
	* io.c (go_getline_redir): Second arg now of type enum redirval.
	Changed intovar into into_variable.
	(comments and whitespace): Lots of general cleanup.
	(socket_open): readle changed to read_len.
	(two_way_open): Add additional calls to os_close_on_exec.
	(rsrescan): Simplify code a bit and use RS->maybe_long.
	* re.c (make_regexp): Set up new members in Regexp struct.
	(remaybelong): Remove function.
	(reisstring): Simplified code.

2012-04-16  Eli Zaretskii  <eliz@gnu.org>

	* io.c (read_with_timeout) [__MINGW32__]: Just call the blocking
	'read', as 'select' is only available for sockets.
	* mpfr.c (set_ROUNDMODE) [!HAVE_MPFR]: Renamed from set_RNDMODE.
	* main.c (load_procinfo): Declare name[] also when HAVE_MPFR is
	defined even though HAVE_GETGROUPS etc. are not.

2012-04-12         John Haque      <j.eh@mchsi.com>

	* array.c, awk.h, awkgram.y, builtin.c, command.y, debug.c,
	field.c, mpfr.c, profile.c: Change RND_MODE to ROUND_MODE.

2012-04-11         John Haque      <j.eh@mchsi.com>

	* main.c (varinit): Change RNDMODE to ROUNDMODE.

2012-04-11         Arnold D. Robbins     <arnold@skeeve.com>

	* main.c: Change --arbitrary-precision to --bignum.

2012-04-02         John Haque      <j.eh@mchsi.com>

	Add support for arbitrary-precision arithmetic.

	* mpfr.c: New file.
	* awk.h (struct exp_node): Add union to handle different number types.
	(MPFN, MPZN): New flag values.
	(DO_MPFR, do_mpfr): New defines.
	(PREC_node, RNDMODE_node): Add declarations.
	(PRECISION, RND_MODE, MNR, MFNR, mpzval, do_ieee_fmt): Add declarations.
	(make_number, str2number, format_val, cmp_numbers): Ditto.
	(force_number): Change definition.
	(Func_pre_exec, Func_post_exec): New typedefs.
	(POP_NUMBER, TOP_NUMBER): Change definitions.
	(get_number_ui, get_number_si, get_number_d, get_number_uj,
	iszero, IEEE_FMT, mpg_float, mpg_integer, mpg_float,
	mpg_integer): New defines.
	* awkgram.y (tokentab):	Add alternate function entries for MPFR/GMP.
	(snode): Choose the appropriate function.
	(negate_num): New function to negate a number.
	(grammar): Use it.
	(yylex): Adjust number handling code.
	* array.c (value_info, asort_actual, sort_user_func): Adjust for
	MPFR/GMP numbers.
	(do_adump, indent): Minor changes.
	(sort_up_index_number, sort_up_value_number, sort_up_value_type): Use
	cmp_numbers() for numeric comparisons.
	* builtin.c (mpz2mpfr): New function.
	(format_tree): Adjust to handle MPFR and GMP numbers.
	* eval.c (register_exec_hook): New function to manage interpreter hooks.
	(num_exec_hook, pre_execute, post_execute): New and adjusted definitions.
	(h_interpret): Renamed from debug_interpret.
	(init_interpret): Changed to use the new name.
	(flags2str): New entries for MPFN and MPZN.
	(cmp_nodes): Reworked to use seperate routine for numeric comparisons.
	(set_IGNORECASE, set_BINMODE, set_LINT, update_NR, update_FNR,
	update_NF): Adjust code and some cleanup.
	* field.c (rebuild_record): Field copying code reworked to handle
	MPFR/GMP numbers.
	(set_NF): Minor adjustment.
	* io.c (INCREMENT_REC): New macro.
	(inrec, do_getline): Use the new macro.
	(nextfile, set_NR, set_FNR, get_read_timeout, pty_vs_pipe): Adjust code
	to handle MPFR/GMP numbers.
	* interpret.h (r_interpret): Adjust TOP_NUMBER/POP_NUMBER usage.
	(EXEC_HOOK): New macro and definition.
	(DEBUGGING): Removed.
	* main.c (DEFAULT_PREC, DEFAULT_RNDMODE): New defines.
	(opttab): New entry for option arbitrary-precision.
	(main): Handle the new option.
	(usage): Add to usage message.
	(varinit): Add PREC and RNDMODE.
	(load_procinfo): Install MPFR and GMP related items.
	(version): Append MPFR and GMP versions to message.
	* msg.c (err) : Adjust FNR handling with MPFR/GMP.
	* node.c (r_format_val): Renamed from format_val.
	(r_force_number): Return NODE * instead of AWKNUM.
	(make_number, str2number, format_val, cmp_numpers: Defined and initialized.
	(r_unref): Free MPFR/MPZ numbers.
	(get_numbase): Renamed from isnondecimal and return the base.
	(cmp_awknums): New function to compare two AWKNUMs.
	* command.y (yylex): Adjust number handling code.
	(grammar): Minor adjustments to handle negative numbers.
	* debug.c (init_debug): New function.
	(do_info, do_set_var, watchpoint_triggered, serialize,
	initialize_watch_item, do_watch, print_watch_item): Minor adjustments.
	(debug_pre_execute): Adjusted to handle MPFR and GMP numbers.

2012-04-09         Arnold D. Robbins     <arnold@skeeve.com>

	* INSTALL, config.guess, config.sub, depcomp, install-sh,
	missing, mkinstalldirs, ylwrap: Update to latest from automake 1.11.4.

2012-04-08         Arnold D. Robbins     <arnold@skeeve.com>

	* Update various files to automake 1.11.4.

2012-03-30         Arnold D. Robbins     <arnold@skeeve.com>

	* configure.ac (GAWK_AC_NORETURN): Do as macro instead of inline.

2012-03-29         Arnold D. Robbins     <arnold@skeeve.com>

	* dfa.h, dfa.c: Sync with grep. Major cleanups and some changes
	there.
	* re.c (research): Pass size_t* to dfaexec to match type change.
	* configure.ac (AH_VERBATIM[_Noreturn]): Added from Paul Eggert to
	ease compiling.
	(AC_INIT): Bump version.
	* configure, configh.in, version.c: Regenerated.

2012-03-28         Arnold D. Robbins     <arnold@skeeve.com>

	* 4.0.1: Release tar ball made.

2012-03-28         Arnold D. Robbins     <arnold@skeeve.com>

	* getopt.c: Add DJGPP to list of platforms where it's ok
	to include <stdlib.h>.
	* awkgram.y, builtin.c, ext.c, mbsupport.h, re.c: Update
	copyright year.

2012-03-21         Corinna Vinschen      <vinschen@redhat.com>

	* getopt.c: Add Cygwin to list of platforms where it's ok
	to include <stdlib.h>.

2012-03-20         Arnold D. Robbins     <arnold@skeeve.com>

	Get new getopt to work on Linux and C90 compilers:

	* getopt.c: Undef ELIDE_CODE for gawk.
	(_getopt_internal_r): Init first.needs_free to 0. In test for -W
	move executable code to after declarations for C90 compilers.
	* getopt1.c: Undef ELIDE_CODE for gawk.

	Minor bug fix with printf, thanks to John Haque:

	* builtin.c (format_tree): Initialize base to zero at the top
	of the while loop.

	Getting next tar ball ready:

	* configure.ac: Remove duplicate check for wcscoll. Thanks
	to Stepan Kasal.

2012-03-16         Arnold D. Robbins     <arnold@skeeve.com>

	* getopt.c, getopt.h, getopt1.c, getopt_int.h, regcomp.c,
	regex.c, regex.h, regex_internal.c, regex_internal.h,
	regexec.c: Sync with GLIBC, what the heck.

2012-03-14         Eli Zaretskii  <eliz@gnu.org>

	* mbsupport.h (btowc): Change for non-DJGPP.
	* re.c (dfaerror): Add call to exit for DJGPP.

2012-03-14         Arnold D. Robbins     <arnold@skeeve.com>

	* regex_internal.c (re_string_skip_chars): Fix calculation of
	remain_len with m.b. chars. Thanks to Stanislav Brabec
	<sbrabec@suse.cz>.

2012-02-28         Arnold D. Robbins     <arnold@skeeve.com>

	* main.c (init_groupset): Make `getgroups' failing a non-fatal
	error.  After all, what's the big deal?  Should help on Plan 9.

2012-02-27         Arnold D. Robbins     <arnold@skeeve.com>

	* dfa.c (parse_bracket_exp): Revert changes 2012-02-15 to stay
	in sync with grep.
	* dfa.h (dfarerror): Add __attribute__ from grep.

2012-02-15         Arnold D. Robbins     <arnold@skeeve.com>

	Fix warnings from GCC 4.6.2 -Wall option.

	* awkgram.y (newline_eof): New function to replace body of
	NEWLINE_EOF macro.
	(yylex): Replace body of NEWLINE_EOF macro.
	* dfa.c (parse_bracket_exp): Init variables to zero.
	* ext.c (dummy, junk): Remove.
	* regex_internal.c (re_string_reconstruct): Remove buf array. It was
	set but not used.

2012-02-10         Arnold D. Robbins     <arnold@skeeve.com>

	* dfa.c: Sync with GNU grep.

2012-02-07         Arnold D. Robbins     <arnold@skeeve.com>

	* main.c (main): Move init of `output_fp' to before parsing of
	program so that error messages from msg.c don't dump core.
	Thanks to Michael Haardt <michael@moria.de>.

2012-01-13         Arnold D. Robbins     <arnold@skeeve.com>

	* dfa.c [is_valid_unibtye_character]: Fix from GNU grep to
	bug reported by me from Scott Deifik for DJGPP.

2012-01-03         Arnold D. Robbins     <arnold@skeeve.com>

	* dfa.c: Sync with GNU grep.

2012-01-02         Arnold D. Robbins     <arnold@skeeve.com>

	* io.c (Read_can_timeout, Read_timeout, Read_default_timeout):
	Renamed to use lower case.
	Other minor stylistic edits.

2012-01-01         John Haque      <j.eh@mchsi.com>

	* awk.h (struct iobuf): New entry read_func.
	* io.c (Read_can_timeout, Read_timeout, Read_default_timeout):
	New variables.
	(init_io): New routine to initialize the variables.
	(in_PROCINFO): New "clever" routine to parse elements with indices
	seperated by a SUPSEP.
	(get_read_timeout): New routine to read timeout value for an IOBUF.
	(read_with_timeout): New routine to read from a fd with a timeout.
	(pty_vs_pipe): Use in_PROCINFO().
	(get_a_record): Set the timeout value and the read routine as necessary.
	* main.c (main): Call init_io().

2011-12-31         Arnold D. Robbins     <arnold@skeeve.com>

	* profile_p.c: Remove the file.
	* msg.c (err): Remove check for name being dgawk.

2011-12-31         Arnold D. Robbins     <arnold@skeeve.com>

	* awk.h [STREQ, STREQN]: Remove macros.
	* awkgram.y, builtin.c, command.y, debug.c, eval.c,
	io.c, msg.c: Change all uses to call strcmp, strncmp.

2011-12-28         Arnold D. Robbins     <arnold@skeeve.com>

	* int_array.c, str_array.c: Fix some compiler warnings 32/64
	bit system differences.

2011-12-26         John Haque      <j.eh@mchsi.com>

	Merge gawk, pgawk and dgawk into a single executable gawk.

	* awk.h (DO_PRETTY_PRINT, DO_PROFILE, DO_DEBUG,
	do_pretty_print, do_debug): New defines.
	(interpret): New variable, a pointer to an interpreter routine.
	(enum exe_mode): Nuked.
	* main.c (opttab): New options --pretty-print and --debug;
	Remove option --command.
	(usage): Update usage messages.
	* interpret.h: New file.
	* eval.c (r_interpret): Move to the new file.
	(debug_interpret): New interpreter routine when debugging.
	(init_interpret): New routine to initialize interpreter related
	variables.
	* eval_d.c, eval_p.c: Delete files.
	* debug.c (interpret): Renamed to debug_prog.
	(DEFAULT_PROMPT, DEFAULT_HISTFILE, DEFAULT_OPTFILE): Remove prefix 'd'.
	* profile.c (init_profiling): Nuked.
	* Makefile.am: Adjusted.

	Add command line option --load for loading extensions.

	* awk.h (srctype): Add new source type SRC_EXTLIB.
	* ext.c(load_ext): New routine to load extension.
	(do_ext): Adjust to use load_ext().
	* main.c (opttab): Add new option --load.
	(main): Call load_ext() to load extensions.
	(usage): Add usage message for the new option.
	* io.c (get_cwd): New routine.
	(do_find_source): Use the new routine.
	(find_source): Handle new type SRC_EXTLIB.
	* awkgram.y (parse_program, next_sourcefile): Skip type SRC_EXTLIB.
	(add_srcfile): Adjust call to find_source.
	* debug.c (source_find): Same.

	Unrelated:

	* ext.c (get_argument): Fixed argument parsing.
	* array.c (null_array_func): Reworked array routines for an empty array.
	* str_array.c, int_array.c: Make GCC happy, use %u instead of %lu
	printf formats.
	* eval.c (node_Boolean): New array for TRUE and FALSE nodes.
	(init_interpret): Create the new nodes.
	(eval_condition): Add test for the new nodes.
	(setup_frame): Disable tail-recursion optimization when profiling.
	* interpret.h (r_interpret): Use the boolean nodes instead of making
	new ones when needed.

2011-12-26         Arnold D. Robbins     <arnold@skeeve.com>

	Finish Rational Range Interpretation (!)

	* dfa.c (match_mb_charset): Compare wide characters directly
	instead of using wcscoll().
	* regexec.c (check_node_accept_byte): Ditto.

	Thanks to Paolo Bonzini for pointing these out.

2011-12-06         John Haque      <j.eh@mchsi.com>

	* debug.c (source_find): Fix misplaced call to efree.
	* profile.c (redir2str): Add a missing comma in the redirtab array.
	* eval.c (r_interpret): Disallow call to exit if currule is undefined.
	This avoids the possiblity of running END blocks more than once when
	used in a user-defined sorted-in comparision function.
	* array.c (sort_user_func): Adjust appropriately.

2011-12-06         Arnold D. Robbins     <arnold@skeeve.com>

	* awk.h, mbsupport.h: Changes for MBS support on DJGPP
	and z/OS.
	* io.c: Disable pty support on z/OS.

2011-11-27         Arnold D. Robbins     <arnold@skeeve.com>

	* dfa.c: Sync with GNU grep.
	* dfa.h: Add _GL_ATTRIBUTE_PURE macro. Bleah.

2011-11-14         John Haque      <j.eh@mchsi.com>

	* debug.c (set_breakpoint_at): Fix problem with setting
	breakpoints in a switch statement. Thanks to Giorgio Palandri
	<giorgio.palandri@gmail.com> for the bug report.

2011-11-14         Arnold D. Robbins     <arnold@skeeve.com>

	* mbsupport.h: Add check for HAVE_BTOWC, per Pat Rankin.

2011-11-12         Eli Zaretskii  <eliz@gnu.org>

	* mbsupport.h: Additional glop for dfa.c in Windows environment.

2011-11-01         Arnold D. Robbins     <arnold@skeeve.com>

	* dfa.c: Move glop for ! MBS_SUPPORT to ...
	* mbsupport.h: ... here.
	* replace.c: Include missing_d/wcmisc.c if ! MBS_SUPPORT.
	* regex_internal.h: Move include of mbsupport.h up and add
	additional checks to avoid inclusion of wctype.h and wchar.h.

2011-10-27         Arnold D. Robbins     <arnold@skeeve.com>

	* builtin.c (do_strftime): Per Pat Rankin, instead of casting
	fclock, use a long variable and check for negative or overflow.

2011-10-25         Arnold D. Robbins     <arnold@skeeve.com>

	Merge with gawk_performance branch done. Additionally:

	* cint_array.c, int_array.c, str_array.c: Fix compiler complaints
	about printf formats (signed / unsigned vs. %d / %u).
	* eval.c (setup_frame): Add a missing return value.

2011-10-25         Arnold D. Robbins     <arnold@skeeve.com>

	* Makefile.am (dist-hook): Use `cd $(srcdir)/pc' so that
	`make distcheck' works completely.
	* builtin.c (do_strftime): Add cast to long int in check
	for fclock < 0 for systems where time_t is unsigned (e.g., VMS).

2011-10-25  Stefano Lattarini  <stefano.lattarini@gmail.com>

	dist: generated file `version.c' is not removed by "make distclean"

	* Makefile.am (distcleancheck_listfiles): Define to ignore the
	generated `version.c' file.

2011-10-24         Arnold D. Robbins     <arnold@skeeve.com>

	* dfa.c (wcscoll): Create for VMS.
	* Makefile.am (dist-hook): Run sed scripts to make pc/config.h.

2011-10-24  Eli Zaretskii  <eliz@gnu.org>

	* builtin.c [HAVE_POPEN_H]: Include "popen.h".
	* README.git: Update for pc/ systems.

2011-10-21         Arnold D. Robbins     <arnold@skeeve.com>

	* Makefile.am (distcleancheck_listfiles): Added, per advice from
	Stefano Lattarini <stefano.lattarini@gmail.com>.
	* dfa.c: Additional faking of mbsupport for systems without it;
	mainly VMS.

2011-10-21  Stefano Lattarini  <stefano.lattarini@gmail.com>

	* configure.ac (AM_C_PROTOTYPES): Remove call to this macro.
	The comments in configure.ac said that the call to AM_C_PROTOTYPES
	was needed for dfa.h, synced from GNU grep; but this statement is
	not true anymore in grep since commit v2.5.4-24-g9b5e7d4 "replace
	AC_CHECK_* with gnulib modules", dating back to 2009-11-26.  Also,
	the support for automatic de-ANSI-fication has been deprecated in
	automake 1.11.2, and will be removed altogether in automake 1.12.
	* vms/vms-conf.h (PROTOTYPES, __PROTOTYPES): Remove these #define,
	they are not used anymore.
	* pc/config.h (PROTOTYPES): Likewise.

2011-10-18         Dave Pitts            <dpitts@cozx.com>

	* dfa.c: Move some decls to the top of their functions for
	C90 compilers.

2011-10-18         Arnold D. Robbins     <arnold@skeeve.com>

	* builtin.c (do_strftime): Add check for negative / overflowed
	time_t value with fatal error. Thanks to Hermann Peifer
	<peifer@gmx.eu> for the bug report.
	* dfa.c (setbit_wc): Non-MBS version. Add a return false
	since VMS compiler doesn't understand that abort doesn't return.

2011-10-10         Arnold D. Robbins     <arnold@skeeve.com>

	* builtin.c (do_sub): Init textlen to zero to avoid "may be
	used unitialized" warning. Thanks to Corinna Vinschen for
	pointing this out.
	* eval.c (unwind_stack): Add parentheses around condition in while
	to avoid overzealous warning from GCC.

2011-09-30  Eli Zaretskii  <eliz@gnu.org>

	* io.c (remap_std_file): Fix non-portable code that caused
	redirected "print" to fail if a previous read from standard input
	returned EOF.  Reported by David Millis <tvtronix@yahoo.com>.
	(remap_std_file): Per Eli's suggestion, removed the leading close
	of oldfd and will let dup2 do the close for us.

2011-10-11         John Haque     <j.eh@mchsi.com>

	* symbol.c: Add licence notice.
	* array.c (PREC_NUM, PREC_STR): Define as macros.

2011-10-09         Arnold D. Robbins     <arnold@skeeve.com>

	* dfa.c: Sync with GNU grep.

2011-10-07         John Haque     <j.eh@mchsi.com>

	Tail recursion optimization.
	* awkgram.y (grammar, mk_function): Recognize tail-recursive
	calls.
	* awk.h (tail_call, num_tail_calls): New defines.
	* eval.c (setup_frame): Reuse function call stack for
	tail-recursive calls.
	(dump_fcall_stack): Reworked.

2011-10-04         Arnold D. Robbins     <arnold@skeeve.com>

	* awk.h, main.c (gawk_mb_cur_max): Make it a constant 1 when
	MBS_SUPPORT isn't available to allow GCC dead code constant
	expression computation and dead code elimination to help out.

2011-10-02         Arnold D. Robbins     <arnold@skeeve.com>

	* io.c (rsnullscan, get_a_record): Fix the cases where terminators
	are incomplete when RS == "". Also fix the case where the new value
	is shorter than the old one.  Based on patch from Rogier
	<rogier777@gmail.com> as submitted by Jeroen Schot
	<schot@A-Eskwadraat.nl>.

2011-09-24         Arnold D. Robbins     <arnold@skeeve.com>

	* eval.c, io.c, re.c: Fix some spelling errors. Thanks to
	Jeroen Schot <schot@A-Eskwadraat.nl>.

2011-09-21         Arnold D. Robbins     <arnold@skeeve.com>

	* dfa.c, mbsupport.h: Sync with GNU grep. Large amount of changes
	that remove many ifdefs, moving many conditions for multibyte
	support into regular C code and relying GCC's dead code optimization
	to elimnate code that won't be needed.
	* dfa.c: For gawk, add a number of additional defines so that things
	will compile if MBS_SUPPORT is 0.
	* array.c, awk.h, awkgram.y, builtin.c, eval.c, field.c, main.c,
	node.c, re.c: Change `#ifdef MBS_SUPPORT' to `#if MBS_SUPPORT'.
	* awk.h, regex_internal.h: Move NO_MBSUPPORT handling to ...
	* mbsupport.h: ...here.

2011-09-16         Arnold D. Robbins     <arnold@skeeve.com>

	* dfa.c: Sync with GNU grep.

2011-09-08         John Haque     <j.eh@mchsi.com>

	Optimization for compound assignment, increment and
	decrement operators; Avoid unref and make_number calls
	when there is no extra references to the value NODE.

2011-09-03         Arnold D. Robbins     <arnold@skeeve.com>

	* dfa.c: Sync with GNU grep.

2011-08-31         John Haque     <j.eh@mchsi.com>

	Grammar related changes: Simplify grammar for user-defined
	functions and general cleanups.

	* symbol.c: New file.
	* awkgram.y: Move symbol table related routines to the
	new file.
	(rule, func_name, function_prologue, param_list): Reworked.
	(install_function, check_params): Do all error checkings
	for the function name and parameters before installing in
	the symbol table.
	(mk_function): Finalize function definition.
	(func_install, append_param, dup_params): Nuked.
	* symbol.c (make_params): allocate function parameter nodes
	for the symbol table. Use the hash node as Node_param_list;
	Saves a NODE for each parameter.
	(install_params): Install function parameters into the symbol
	table.
	(remove_params): Remove parameters out of the symbol table.
	* awk.h (parmlist, FUNC): Nuked.
	(fparms): New define.


	Dynamically loaded function parameters are now handled like
	those for a builtin.

	* awk.h (Node_ext_func, Op_ext_builtin): New types.
	(Op_ext_func): Nuked.
	* ext.c (make_builtin): Simplified.
	(get_curfunc_arg_count): Nuked; Use the argument 'nargs' of
	the extension function instead.
	(get_argument, get_actual_argument): Adjust.
	* eval.c (r_interpret): Update case Op_func_call for a dynamic
	extension function. Handle the new opcode Op_ext_builtin.
	* pprint (profile.c): Adjust.


	Use a single variable to process gawk options.

	* awk.h (do_flags): New variable.
	(DO_LINT_INVALID, DO_LINT_ALL, DO_LINT_OLD, DO_TRADITIONAL,
	DO_POSIX, DO_INTL, DO_NON_DEC_DATA, DO_INTERVALS,
	DO_PROFILING, DO_DUMP_VARS, DO_TIDY_MEM,
	DO_SANDBOX): New defines.
	(do_traditional, do_posix, do_intervals, do_intl,
	do_non_decimal_data, do_profiling, do_dump_vars,
	do_tidy_mem, do_sandbox, do_lint,
	do_lint_old): Defined as macros.
	* main.c: Remove definitions of the do_XX variables. Add
	do_flags definition.
	* debug.c (execute_code, do_eval, parse_condition): Save
	do_flags before executing/parsing and restore afterwards.


	Nuke PERM flag. Always increment/decrement the reference
	count for a Node_val. Simplifies macros and avoids
	occassional memory leaks, specially in the debugger.

	* awk.h (UPREF, DEREF, dupnode, unref): Simplified.
	(mk_number): Nuked.
	* (*.c): Increment the reference count of Nnull_string before
	assigning as a value.


	Revamped array handling mechanism for more speed and
	less memory consumption.

	* awk.h (union bucket_item, BUCKET): New definitions. Used as
	bucket elements for the hash table implementations of arrays;
	40% space saving in 32 bit x86.
	(buckets, nodes, array_funcs, array_base, array_capacity,
	xarray, alookup, aexists, aclear, aremove, alist,
	acopy, adump, NUM_AFUNCS): New defines.
	(array_empty): New macro to test for an empty array.
	(assoc_lookup, in_array): Defined as macros.
	(enum assoc_list_flags): New declaration.
	(Node_ahash, NUMIND): Nuked.
	* eval.c (r_interpret): Adjust cases Op_subscript,
	Op_subscript_lhs, Op_store_var and Op_arrayfor_incr.
	* node.c (dupnode, unref): Removed code related to Node_ahash.
	* str_array.c: New file to handle array with string indices.
	* int_array.c: New file to handle array with integer indices.
	* cint_array.c: New file. Special handling of arrays with
	(mostly) consecutive integer indices.


	Memory pool management reworked to handle NODE and BUCKET.

	* awk.h (struct block_item, BLOCK, block_id): New definitions.
	(getblock, freeblock): New macros.
	(getbucket, freebucket): New macros to allocate and deallocate
	a BUCKET.
	(getnode, freenode): Adjusted.
	* node.c (more_nodes): Nuked.
	(more_blocks): New routine to allocate blocks of memory.

2011-08-24         Arnold D. Robbins     <arnold@skeeve.com>

	Fix pty co-process communication on Ubuntu GNU/Linux.

	* io.c: Add include of <sys/ioctl.h> to get definition of TIOCSCTTY.
	(two_way_open): Move call for this ioctl to after setsid() call.

2011-08-23         Arnold D. Robbins     <arnold@skeeve.com>

	* regex_internal.c (re_string_fetch_byte_case ): Remove
	__attribute((pure)) since it causes failures with gcc -O2
	-fno-inline. Thanks to Neil Cahill <ncahill_alt@yahoo.com>
	for reporting the bug.

2011-08-10         John Haque      <j.eh@mchsi.com>

	BEGINFILE/ENDFILE related code redone.

	* awk.h (prev_frame_size, has_endfile, target_get_record,
	target_newfile): New defines.
	* awkgram.y (mk_program): Initialize has_endfile appropriately for
	Op_get_record.
	(parse_program): Initialize new jump targets for
	Op_get_record and Op_newfile.
	* eval.c (unwind_stack): Change argument to number of
	items to be left in the stack. Adjust code.
	(pop_fcall, pop_stack): New defines.
	(setup_frame): Initialize prev_frame_size.
	(exec_state, EXEC_STATE): New structure and typedef.
	(exec_state_stack): New variable.
	(push_exec_state, pop_exec_state): New functions to save and
	later retrieve an execution state.
	(r_interpret): Use the new functions and the defines in
	cases Op_K_getline, Op_after_beginfile, Op_after_endfile,
	Op_newfile and Op_K_exit.
	* io.c (after_beginfile): When skipping a file using nextfile,
	return zero in case there was an error opening the file.
	(has_endfile): Nuke global variable.
	(inrec): Add a second argument to pass errno to the calling
	routine.
	* debug.c (print_instruction): Update cases.

2011-08-10         Arnold D. Robbins     <arnold@skeeve.com>

	Fix (apparently long-standing) problem with FIELDWIDTHS.
	Thanks to Johannes Meixner <jsmeix@suse.de>.

	* field.c (set_FIELDWIDTHS): Adjust calculations.

	Fix problem with FPAT, reported by "T. X. G." <leopardie333@yahoo.com>

	* awk.h (Regexp): Add new member 'non_empty'.
	* field.c (fpat_parse_field): Save/restore local variable non_empty
	from member in Regexp struct.

2011-08-09         Arnold D. Robbins     <arnold@skeeve.com>

	Fix pty issue reported by "T. X. G." <leopardie333@yahoo.com>

	* configure.ac: Check for setsid.
	* awk.h: If not HAVE_SETSID define it as an empty macro.
	* io.c (two_way_open): Call setsid if using pty's.

2011-07-29  Eli Zaretskii  <eliz@gnu.org>

	* builtin.c (format_tree): Rename small -> small_flag,
	big -> big_flag, bigbig -> bigbig_flag.  Solves compilation errors
	when building Gawk with libsigsegv on MS-Windows, see
	https://lists.gnu.org/archive/html/bug-gawk/2011-07/msg00029.html.

2011-07-28         Arnold D. Robbins     <arnold@skeeve.com>

	* builtin.c (do_sub): Revert to gawk 3.1 behavior for backslash
	handling. It was stupid to think I could break compatibility.
	Thanks to John Ellson <ellson@research.att.com> for raising
	the issue.

2011-07-26         John Haque      <j.eh@mchsi.com>

	* eval.c (r_interpret): In cases Op_var_assign and Op_field_assign,
	include Op_K_getline_redir in the test for skipping the routine.

2011-07-26         John Haque      <j.eh@mchsi.com>

	Fix handling of assign routines for 'getline var'.
	Rework the previous fix for (g)sub.

	* awk.h: New define assign_ctxt for use in Op_var_assign
	and Op_field_assign opcodes. Remove define AFTER_ASSIGN.
	* awkgram.y (snode, mk_getline): Initialize assign_ctxt.
	* builtin.c (do_sub): Adjust to take only the first two
	arguments.
	* eval.c (r_interpret): In cases Op_var_assign and Op_field_assign,
	skip the routine as appropriate. Adjust case Op_sub_builtin.
	* main.c (get_spec_varname): New function.
	* debug.c (print_instruction): Use the new function to get
	special variable name.

2011-07-17         Arnold D. Robbins     <arnold@skeeve.com>

	* main.c (varinit): Mark FPAT as NON_STANDARD. Thanks to
	Wolfgang Seeberg <wolfgang.seeberg@yahoo.com> for the report.
	* Makefile.am (EXTRA_DIST): Add po/README, per advice from
	Bruno Haible.
	* dfa.c: Sync with GNU grep.
	* xalloc.h (xzalloc): New function, from GNU grep, for dfa.c.
	* README: Note that bug list is really a real mailing list.

2011-07-16         Arnold D. Robbins     <arnold@skeeve.com>

	* Makefile.am (AUTOMAKE_OPTIONS): Removed.
	* configure.ac (AM_INIT_AUTOMAKE): Removed dist-bzip2 option, on
	advice from Karl Berry.

2011-07-15         John Haque      <j.eh@mchsi.com>

	* awk.h (Op_sub_builtin): New opcode.
	(GSUB, GENSUB, AFTER_ASSIGN, LITERAL): New flags for
	Op_sub_builtin.
	* awkgram.y (struct tokentab): Change opcode to	Op_sub_builtin
	for sub, gsub and gensub.
	(snode): Update processing of sub, gsub and gensub.
	* builtin.c (do_sub, do_gsub, do_gensub): Nuke.
	(sub_common): Renamed to do_sub. Relocate gensub argument
	handling code from do_gensub to here; Simplify the code a
	little bit.
	* eval.c (r_interpret): Handle Op_sub_builtin. Avoid field
	re-splitting or $0 rebuilding if (g)sub target string is
	a field and no substitutions were done.
	* pprint (profile.c): Add case for the new opcode.
	* print_instruction (debug.c): Ditto.

	Take out translation for errno strings; extensions will
	need to use their own domain.

	* awk.h (enum errno_translate): Removed.
	(update_ERRNO_string): Remove second translate paramater.
	* eval.c (update_ERRNO_string): Remove second translate paramater
	and code that used it.
	* gawkapi.h (api_update_ERRNO_string): Remove third translate
	parameter.
	* gawkapi.c (api_update_ERRNO_string): Remove third translate
	paramater and change call to update_ERRNO_string.
	* io.c (do_close): Fix call to update_ERRNO_string.

2011-07-15         Arnold D. Robbins     <arnold@skeeve.com>

	* awk.h: Typo fix: "loner" --> longer. Thanks to Nelson Beebe.
	* builtin.c (efwrite): Fix flushing test back to what it was
	in 3.1.8. Thanks to Strefil <strefil@yandex.ru> for the problem
	report.
	* configure.ac: Bump version to 4.0.0a for stable branch.

2011-06-24         Arnold D. Robbins     <arnold@skeeve.com>

	* Makefile.am (EXTRA_DIST): Add ChangeLog.0.
	* 4.0.0: Remake the tar ball.

2011-06-23         Arnold D. Robbins     <arnold@skeeve.com>

	* configure.ac: Update version to 4.0.0.
	* configure: Regenerated.
	* ChangeLog.0: Rotated ChangeLog into this file.
	* ChangeLog: Created anew for gawk 4.0.0 and on.
	* README: Bump version to 4.0.0.
	* 4.0.0: Release tar ball made.<|MERGE_RESOLUTION|>--- conflicted
+++ resolved
@@ -1,4 +1,3 @@
-<<<<<<< HEAD
 2017-01-06         Andrew J. Schorr     <aschorr@telemetry-investments.com>
 
 	Enhance API to support extended-precision arithmetic.
@@ -40,12 +39,11 @@
 	size is too small to hold our structure.
 	* mpfr.c (mpg_node): Use new make_number_node inline function
 	to reduce code duplication.
-=======
+
 2017-01-04         Arnold Robbins        <arnold@skeeve.com>
 
 	* config.guess, config.sub, compile, depcomp: Sync from latest
 	in GNULIB.
->>>>>>> bead834d
 
 2016-12-27         Juergen Kahrs         <Juergen.Kahrs@googlemail.com>
 
