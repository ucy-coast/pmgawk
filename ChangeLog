<<<<<<< HEAD
2012-12-19         Arnold D. Robbins     <arnold@skeeve.com>

	* bootstrap.sh: Touch extension/aclocal.m4 also.

	Unrelated: Extend input parser API:

	* awk.h (IOBUF): Remove read_func pointer.
	* gawkapi.h (awk_input_buf_t): Move it to here.
	* io.c (iop_alloc, get_a_record, get_read_timeout): Adjust code.

	Unrelated: Make sure that variables like NF, NR, FNR are
	accessable correctly both through SYMTAB and through API.

	* gawkapi.c (api_sym_lookup): Call update_global_values().
	(api_sym_lookup_scalar): Ditto.
	* interpret.h (Op_subscript, Op_subscript_lhs): Ditto.
	* main.c (update_global_values): Adjust comment.

	Unrelated: Fix --disable-lint so that everything compiles.

	* main.c (main): Move case lable inside ifdef.
	* awkgram.y (isnoeffect): Add ifdefs around declaration, use,
	and function body.

	Unrelated: Restore building with tcc.

	* awk.h (AFUNC): Move to array.c which is the only place its used.
	(ainit_ind, atypeof_ind, etc.): New macros for use in array.c
	* array.c (AFUNC): Change to use F##_ind. Works with tcc and other
	compilers.
	* configure.ac: Only add -export-dynamic flag if compiling with gcc.

2012-12-18         Andrew J. Schorr     <aschorr@telemetry-investments.com>

	* gawkapi.c (sym_update_real): If setting a scalar variable that exists
	already in an undefined state with type set to Node_var_new, we must
	update the type to Node_var if the new value is not undefined.

2012-12-18         Arnold D. Robbins     <arnold@skeeve.com>

	* awkgram.y (tokentab): "extension" needs to be inside ifdef DYNAMIC.
	Thanks to Anders Wallin for finding this.

2012-12-16         Arnold D. Robbins     <arnold@skeeve.com>

	* debug.c (do_set_var): Fix last remaining `*assoc_lookup() = x'.
=======
2012-12-23         Arnold D. Robbins     <arnold@skeeve.com>

	* 4.0.2: Release tar ball made.

2011-12-23         John Haque      <j.eh@mchsi.com>

	* awkgram.y (is_deferred_variable): New function.
	(func_install): Call it.
	* eval.c (r_interpret): Op_push_arg. Check for uninitialized scalar.

2012-12-23         Arnold D. Robbins     <arnold@skeeve.com>

	* awkgram.y (tokentab): Whitespace fix for "include".
	* builtin.c (printf_common): Do a fatal error if no args to printf()
	or sprintf().
>>>>>>> b0648b57

2012-12-15         Arnold D. Robbins     <arnold@skeeve.com>

	Infrastructure Updates:

	* awkgram.c, command.c: Regenerated with bison 2.7.
	* config.guess, config.sub, depcomp: Updated from automake 1.12.6.

2012-12-09         Arnold D. Robbins     <arnold@skeeve.com>

	Clean up BINMODE to use symbolic values.

	* awk.h (enum binmode_values): New enum.
	* eval.c (set_BINMODE): Use them.
	* io.c (binmode, close_rp, gawk_popen): Ditto.
	* main.c (main): Ditto.
	* builtin.c (do_system): Ditto.

	Unrelated:

	* configure.ac: Look for posix_openpt
	* io.c (two_way_open): Use posix_openpt if it's available.
	Thanks to Christian Weisgerber <naddy@mips.inka.de> for
	the changes.

	Also unrelated:

	* regex.c: Don't include <sys/param.h> on VMS. Thanks to
	Anders Wallin.

	Also unrelated:

	* ext.c (is_letter, is_identifier_char): New functions. Don't use
	<ctype.h> functions since those could rely on the locale.
	(make_builtin): Adjust test for valid name to call the new
	functions and return false instead of throwing a fatal error.
	(make_old_builtin): Adjust test for valid name to call the new
	function.
	* awk.h (is_identchar): Move from here, ...
	* awkgram.y (is_identchar): ... to here. This is safe, since
	the locale is C during parsing the program.

	Also unrelated: Make all checks for bitflags being set consistent
	in case we should wish to switch them to macro calls:

	* awkgram.y, builtin.c, cint_array.c, debug.c, eval.c, gawkapi.c,
	int_array.c, io.c, mpfr.c, node.c, profile.c, str_array.c: Fix
	as needed.

2012-12-07         Arnold D. Robbins     <arnold@skeeve.com>

	* awkgram.y (tokentab): `fflush()' is now in POSIX, remove the
	RESX flag. This was the last use, so delete the flag.
	(yylex): Don't check RESX.

	Thanks to Nathan Weeks <weeks@iastate.edu> for helping make this
	happen.

2012-12-01         Arnold D. Robbins     <arnold@skeeve.com>

	* interpret.h: For op_assign_concat, if both strings
	have WSTRCUR, then do the realloc() and append for the
	wide string too.  Thanks to Janis Papanagnou
	<janis_papanagnou@hotmail.com> for the discussion in
	comp.lang.awk.

2012-11-30         Arnold D. Robbins     <arnold@skeeve.com>

	* regcomp.c, regex.c, regex_internal.h, regexec.c: Sync
	with GLIBC.  Why not.

	* gawkapi.c (awk_bool_t): Change into an enum with awk_false and
	awk_true values.

2012-01-30         Andrew J. Schorr     <aschorr@telemetry-investments.com>

	Further cleanups of macros in awk.h

	* awk.h (_r, _t): Remove declarations.
	(unref, m_force_string): Remove macros.
	(r_unref): Move declaration.
	(r_force_string): Remove declaration.
	(DEREF, force_string, force_number, unref): Now inline functions.
	(POP_STRING, TOP_STRING): Back to macros.
	* eval.c (_t): Remove definition.
	* main.c (_r): Remove definition.
	* node.c (r_force_string): Remove.

2012-11-27         Arnold D. Robbins     <arnold@skeeve.com>

	* builtin.c (do_fflush): Make fflush() and fflush("") both
	flush everything. See the comment in the code.

2012-11-26         Arnold D. Robbins     <arnold@skeeve.com>

	* awk.h (Node_old_ext_func, Op_old_ext_func): New enum values.
	* configure.ac: Use -export-dynamic if supported for old extension
	mechanism.
	* eval.c (nodeytpes): Add Node_old_ext_func.
	(optypetab): Add Op_old_ext_func.
	* ext.c (make_old_ext_builtin): "New" function.
	* interpret.h: Special case Op_old_ext_builtin. Add checks for
	Node_old_ext_func.
	* msg.c: Adjust placement of a comment.

2012-05-02         John Haque      <j.eh@mchsi.com>

	* str_array.c (str_copy): Initialize next pointer in the linked list
	to avoid memory corruption.
	* int_array.c (int_copy): Ditto.

2012-04-21         John Haque      <j.eh@mchsi.com>

	Shutdown routine for a dynamic extension.

	* awk.h (SRCFILE): New field fini_func.
	* ext.c (load_ext): Takes an additional argument to look up and
	save the clean up routine in SRCFILE struct. 
	(INIT_FUNC, FINI_FUNC): Defines for default init and fini routine
	names.
	(do_ext): Use default for the name of the init or fini routine if
	one is not supplied. Adjust call to load_ext().
	(close_extensions): Execute fini routines.
	* interpret.h (Op_at_exit): Call close_extensions().
	* msg.c (gawk_exit): Ditto.
	* debug.c (close_all): Ditto.
	* main.c (main): Adjust call to load_ext().
	* awkgram.y (tokentab): Specify 2nd and 3rd optional arguments
	for the extension() built-in.

	Unrelated:

	* interpret.h (Op_arrayfor_init): Use assoc_length for array size. 
	
2012-04-19         John Haque      <j.eh@mchsi.com>

	Enhanced array interface to support transparent implementation
	using external storage and ...

	* awk.h (astore): Optional post-assignment store routine for
	array subscripts.
	(Op_subscript_assign): New opcode to support the store routine.
	(alength): New array interface routine for array length.
	(assoc_length): New macro.
	(assoc_empty): Renamed from array_empty.
	* awkgram.y (snode): Append Op_subscript_assign opcode if
	(g)sub variable is an array element.
	(mk_getline): Same for getline variable.
	(mk_assignment): Same if assigning to an array element.
	* field.c (set_element): Call store routine if needed.
	* builtin.c (do_match): Ditto.
	(do_length): Use length routine for array size.
	* symbol.c (print_vars): Ditto.
	* array.c (null_length): Default function for array length interface.
	(asort_actual):	Call store routine if defined.
	(asort_actual, assoc_list): Use length routine for array size.
	(null_array_func): Add length and store routine entries.
	* str_array.c (str_array_func): Same.
	* cint_array.c (cint_array_func): Same.
	* int_array.c (int_array_func): Same. 
	* eval.c (optypetab): Add Op_subscript_assign.
	* profile.c (pprint): Add case Op_subscript_assign.
	* interpret.h (set_array, set_idx): New variables to keep track
	of an array element with store routine.
	(Op_sub_array, Op_subscript_lhs, Op_store_sub, Op_subscript_assign):
	Add code to handle array store routine.
	* debug.c (print_symbol, print_array, cmp_val, watchpoint_triggered,
	initialize_watch_item): Use length routine for array size.

	* awk.h (assoc_kind_t): New typedef for enum assoc_list_flags.
	(sort_context_t): Renamed from SORT_CONTEXT.
	* array.c (asort_actual, assoc_sort): Adjust.
	* cint_array.c (cint_list, tree_list, leaf_list): Adjust.
	* int_array.c (int_list): Adjust.
	* str_array.c (str_list): Adjust.

2012-04-18         John Haque      <j.eh@mchsi.com>

	* awk.h (atypeof, AFUNC): New macros.
	(afunc_t): Renamed typedef from array_ptr.
	* array.c (register_array_func, null_lookup): Use AFUNC macro
	instead of hard-coded index for array functions.
	(asort_actual): Unref null array elements before overwriting.
	(force_array): Renamed from get_array.
	(null_array): Renamed from init_array. Also initialize flags to 0.
	(array_types): Renamed from atypes.
	(num_array_types): Renamed from num_atypes.
	* interpret.h (r_interpret): In case Op_sub_array, unref null array element.
	* str_array.c (str_array_init): Reworked for (re)initialization of array.
	* int_array.c (int_array_init): Ditto.
	* cint_array.c (cint_array_init): Ditto.

2012-11-24         Arnold D. Robbins     <arnold@skeeve.com>

	Directory cleanup.

	* TODO.xgawk, FUTURES: Merged into TODO.
	* TODO: More stuff added.
	* Makefile.am (EXTRA_DIST): Updated.

2012-11-22         Arnold D. Robbins     <arnold@skeeve.com>

	Cleanup of awk.h.

	* array.c (r_in_array): Removed.
	* awk.h (MALLOC_ARG_T): Replaced with size_t everywhere.
	(S_ISREG, setsid): Moved to io.c.
	(__extension__): Removed.
	(INT32_BIT): Moved to cint_array.c.
	(_t): Always declare.
	(DO_LINT_INVALID, et al): Moved into an enum.
	(POP_ARRAY, POP_PARAM, POP_SCALAR, TOP_SCALAR, dupnode, in_array):
	Moved into inline functions.
	(force_number, force_string): Simplified.
	(ZOS_USS): Remove undef of DYNAMIC, it's handled in configure.ac.
	* io.c (S_ISREG, setsid): Moved to here.
	* cint_array.c (INT32_BIT): Moved to here.
	* eval.c (_t): Always define.
	* protos.h: Use size_t directly instead of MALLOC_ARG_T.

	Unrelated:

	* gawkapi.h: Add `awk_' prefix to structure tags where they
	were missing.  Document the full list of include files needed.

2012-11-14         Arnold D. Robbins     <arnold@skeeve.com>

	* io.c (do_find_source): On VMS, don't add the `/' separater.
	Thanks to Anders Wallin.

	MPFR minor cleanup:

	* awk.h (mpfr_unset): Declare new function.
	* mpfr.c (mpfr_unset): New function.
	* node.c (r_unref): Call it instead of inline code.
	* gawk_api.c (api_sym_update_scalar): Call it instead of inline code.

2012-11-13         Arnold D. Robbins     <arnold@skeeve.com>

	* symbol.c (get_symbols): Check type, not vname. Keeps
	valgrind happy. Thanks to Andrew Schorr for noticing the problem.

2012-11-10         Arnold D. Robbins     <arnold@skeeve.com>

	* Update to bison 2.6.5. Various files regenerated.
	* io.c (find_source): Add a default value for SHLIBEXT.
	(read_with_timeout): For VMS also, just use read().

2012-11-10         John Haque      <j.eh@mchsi.com>

	* int_array.c (int_copy): Initialize next pointer of newchain to null.
	* eval.c (eval_condition): Force string context for an integer used
	as array index.

2012-11-10         Arnold D. Robbins     <arnold@skeeve.com>

	* gawkapi.c (api_add_ext_func, api_awk_atexit, api_clear_array,
	api_create_array, api_create_value, api_register_ext_version,
	api_release_value, api_update_ERRNO_string, node_to_awk_value,
	remove_element, run_ext_exit_handlers): Add null pointer checks.
	Everywhere: Add / fixup leading comments.

	* interpret.h (Op_store_sub): If assigning to an unitialized variable
	through SYMTAB, change it to Node_var. Add explanatory comments.
	* symbol.c (get_symbol): Rationalized. Skip non-variables in SYMTAB.

2012-11-04         Arnold D. Robbins     <arnold@skeeve.com>

	* gawkapi.h: Minor documentation edit.

2012-10-31         Arnold D. Robbins     <arnold@skeeve.com>

	* awkgram.y (want_regexp): Use as a bool, not as an int.
	* field.c: Fix a comment.
	* gawkapi.h: Add comment to include <errno.h>.
	* symbol.c (load_symbols): ``No automatic aggregate initialization.''
	Here too. Sigh again.

	* gawkapi.h: Minor documentation edits.

2012-11-27         Arnold D. Robbins     <arnold@skeeve.com>

	* builtin.c (do_fflush): Make fflush() and fflush("") both
	flush everything. See the comment in the code.

2012-10-28         Arnold D. Robbins     <arnold@skeeve.com>

	* Update to bison 2.6.4. Various files regenerated.

2012-10-27         Arnold D. Robbins     <arnold@skeeve.com>

	* gawkapi.h: Continuing the minor formatting / doc cleanups.

2012-10-26         Arnold D. Robbins     <arnold@skeeve.com>

	* gawkapi.h: Continuing the minor formatting / doc cleanups.

2012-10-24         Arnold D. Robbins     <arnold@skeeve.com>

	* gawkapi.h: Still more minor formatting / doc cleanups.

2012-10-23         Arnold D. Robbins     <arnold@skeeve.com>

	* gawkapi.h: More minor formatting / doc cleanups.

2012-10-21         Arnold D. Robbins     <arnold@skeeve.com>

	Fixes for z/OS from Dave Pitts.

	* awk.h (assoc_list_flags): No trailing comma on last enum value.
	* gawkapi.h (awk_valtype_t): Ditto.
	* symbol.c (lookup): ``No automatic aggregate initialization.'' Sigh.

	Unrelated:

	* gawkapi.h: Minor formatting / doc cleanups.

2012-10-19         Arnold D. Robbins     <arnold@skeeve.com>

	If SYMTAB is used, make sure ENVIRON and PROCINFO get loaded too.

	* awkgram.y (process_deferred): New function. Call it when program
	is completely parsed.
	(symtab_used): New variable.
	(variable): Set it to true if SYMTAB is looked up.
	* main.c (load_environ, load_procinfo): Make sure the routines are
	only called once.

	Unrelated fixes:

	* awkgram.y (yylex): Check continue_allowed and break_allowed as
	soon as they are seen in the scanner; the rules that check them
	can not be reduced until after a token that allows them is seen,
	leading to errors at execution time.
	* interpret.h (Op_K_break, Op_K_continue, Op_jmp): Add asssertion
	that pc->target_jmp is not NULL.

	* symbol.c (lookup): Correct a comment.

2012-10-14         Arnold D. Robbins     <arnold@skeeve.com>

	* gawkapi.h (IOBUF_PUBLIC): Renamed awk_input_buf_t.
	(struct iobuf_public): Renamed struct awk_input.
	* awk.h: Adjust.

2012-10-13         Arnold D. Robbins     <arnold@skeeve.com>

	* Update to Automake 1.12.4. Various files regenerated.

2012-10-11         Arnold D. Robbins     <arnold@skeeve.com>

	* awk.h (dup_ent): New member for Node_param_list.
	* symbol.c (install): For parameters, if this is a duplicate, chain
	it off the original using the dup_ent pointer.
	(remove_params): If there's a duplicate, remove it from the list.

	* awk.h: Fix flags to have unique numeric values. Oops.

2012-10-10         Arnold D. Robbins     <arnold@skeeve.com>

	* gawkapi.h: Add considerably more documentation. Rearrange order
	of functions in the struct to make more sense, grouping related
	functions together in a more logical order.
	* gawkapi.c: Adjust as needed.
	* ext.c (make_builtin): Adjust for name change in struct member.

2012-10-05         Arnold D. Robbins     <arnold@skeeve.com>

	* mbsupport.h: Add a bunch of undefs for z/OS.

2012-10-04         Arnold D. Robbins     <arnold@skeeve.com>

	* TODO.xgawk: Update.
	* awk.h (make_str_node): Removed macro.
	(make_string): Modified to call make_str_node.
	(r_make_str_node): Renamed to make_str_node.
	* gawkapi.c: Changed r_make_str_node to make_str_node everywhere.
	* node.c (make_str_node): Renamed from make_str_node.

	Update to automake 1.12.4.

	* Makefile.in, aclocal.m4, awklib/Makefile.in, doc/Makefile.in,
	extension/Makefile.in, extension/aclocal.m4, test/Makefile.in:
	Regenerated.

	* interpret.h (Op_Subscript): Added lint warnings for FUNCTAB
	and SYMTAB.

2012-10-02         Arnold D. Robbins     <arnold@skeeve.com>

	* awk.h (func_table): Declare.
	* awkgram.y: If do_posix or do_traditional, then check for
	delete on SYMTAB. Add check for delete on FUNCTAB, also.
	* interpret.h (Op_Subscript): For FUNCTAB, return the element name
	as its value too.  Avoids lots of weirdness and allows indirect calls
	after assignment from FUNCTAB["foo"] to work.
	(Op_store_sub): Disallow assignment to elements of FUNCTAB.
	(Op_indirect_func_all): Turn assert into check and fatal error.
	* symbol.c (func_table): No longer static.
	(lookup): If do_posix or do_traditional, skip the global table.
	(release_all_vars): Clear func_table too.

2012-09-25         Arnold D. Robbins     <arnold@skeeve.com>

	First cut at SYMTAB and FUNCTAB. This does the following:
	- Change symbol table handling to use gawk arrays.
	- Store symbols in SYMTAB array and allow indirect access
	  through SYMTAB to variables, both getting and setting.
	- List function names in FUNCTAB indexes; Values cannot be
	  used at the moment.
	- No documentation yet.

	* awk.h (Node_hashnode, hnext, hname, hlength, hcode, hvalue):
	Removed, not needed any more.
	(init_symbol_table, symbol_table): Add declarations.
	* awkgram.y: Disallow delete on SYMTAB, fix warning for tawk
	extension if traditional.
	* eval.c (nodetypes): Remove Node_hashnode element.
	* interpret.h (Op_subscript, Op_store_sub): Handle SYMTAB and go
	through to the actual value.
	* main.c (main): Init Nnull_string earlier. Add call to
	init_symbol_table().
	* profile.c (pp_str, pp_len): Change definitions.
	(pp_next): New macro.
	(pp_push, pp_pop): Adjust uses.
	* symbol.c (variables): Removed.
	(global_table, param_table, func_table, symbol_table,
	installing_specials): New variables.
	(lookup, make_params, install_params, remove_params, remove_symbol,
	make_symbol, install, get_symbols, release_all_vars, append_symbol,
	release_symbols, load_symbols): Rework logic considerably.
	(init_symbol_table): New function.

2012-09-23         Arnold D. Robbins     <arnold@skeeve.com>

	`delete array' and `nextfile' are now in POSIX.
	Thanks to Nathan Weeks <weeks@iastate.edu> for the
	initiative and letting us know about it.

	* awkgram.y: Make the right code changes for `delete array'
	and `nextfile'.
	(tokentab): Set flags to zero for nextfile.

2012-09-19         Arnold D. Robbins     <arnold@skeeve.com>

	* symbol.c (load_symbols): Zero out the new node. Prevents assertion
	failure on PPC Mac OS X.

2012-09-14         Arnold D. Robbins     <arnold@skeeve.com>

	Allow read-only access to built-in variables from extensions.

	* awk.h (NO_EXT_SET): New flag.
	* gawkapi.c (api_sym_lookup, api_sym_update_real): Set flag if off
	limits variable instead of failing. Adjust logic.
	(api_sym_update_scalar, api_set_array_element, api_del_array_element,
	api_release_flattened_array): Adjust logic.
	* gawkapi.h: Adjust documentation.

	Provide PROCINFO["identifiers"]. Undocumented for now.

	* awk.h (load_symbols): Add declaration.
	* awkgram.y (variable): Adjust comment formatting.
	* main.c (main): Call load_symbols().
	* symbol.c (load_symbols): New function.

2012-09-13         Arnold D. Robbins     <arnold@skeeve.com>

	* configure.ac: Determination of DYNAMIC adjusted. Hopefully is
	smarter for z/OS.

2012-09-13         Dave Pitts            <dpitts@cozx.com>

	* awk.h: Add defines for z/OS for newer types.

2012-08-31         Arnold D. Robbins     <arnold@skeeve.com>

	* gawkapi.c: Wrap various bits in #ifdef DYNAMIC so that
	gawk will compile on systems without dynamic loading.

2012-08-24         Arnold D. Robbins     <arnold@skeeve.com>

	Add version facility to API. Thanks to Manuel Collado
	for the idea.

	* awk.h (print_ext_versions): Declare.
	Rearrange includes and decls to make more sense.
	* gawkapi.h (register_ext_version): New API.
	(dl_load_func): Add code for ext_version.
	* gawkapi.c (api_register_ext_version, print_ext_versions):
	New functions.
	* main.c (do_version): New variable.
	(optab): Set it for -v / --version.
	(main): Set it in arg parsing switch. Call version() after the
	extensions have been loaded.

2012-08-22         Arnold D. Robbins     <arnold@skeeve.com>

	Add output wrapper and two-way processor to extension API.

	* awk.h (struct redirect): Replace output FILE * with awk_output_buf_t.
	(register_output_wrapper, register_two_way_processor): Declare.
	* builtin.c (efwrite): Adjust logic to use rp->output data and
	functions if rp is not NULL. Remove redundant declaration of function.
	(do_fflush, do_printf, do_print, do_print_rec): Same adjustment.
	* ext.c (make_builtin): Adjust error messages.
	* gawkapi.c (api_register_output_wrapper,
	api_register_two_way_processor): New functions.
	(sym_update_real): Adjust code formatting.
	* gawkapi.h (awk_input_parser_t): Make next pointer awk_const.
	(awk_output_buf_t, awk_two_way_processor_t): New structs.
	(api_register_output_wrapper, api_register_two_way_processor): New APIs.
	(dl_load_func): Allow for empty function table (NULL elements).
	* io.c (find_output_wrapper, init_output_wrapper, find_two_processor,
	gawk_fwrite, gawk_ferror, gawk_fflush, gawk_fclose): New functions.
	(redirect): Call init_output_wrapper, find_output_wrapper as needed.
	Adjust use of rp->fp to rp->output.fp and also function calls.
	(close_rp, close_redir, flush_io): Same adjustment.
	(two_way_open): Same adjustment. Call find_two_way_processor, and
	find_output_wrapper, as needed.

2012-08-17         Arnold D. Robbins     <arnold@skeeve.com>

	* Update infrastructure: Automake 1.12.3 and bison 2.6.2.

2012-08-15         Arnold D. Robbins     <arnold@skeeve.com>

	* dfa.c: Sync w/GNU grep.

2012-08-12         Arnold D. Robbins     <arnold@skeeve.com>

	* gawkapi.h: Make the versions enum constants instead of defines.

2012-08-11         Andrew J. Schorr     <aschorr@telemetry-investments.com>

	* awkgram.y (add_srcfile): It is now a fatal error to load the
	same file with -f and -i (or @include).
	* TODO.xgawk: Update to reflect this change.

2012-08-10         Arnold D. Robbins     <arnold@skeeve.com>

	* FUTURES, TODO.xgawk: Updates.

2012-08-08         Arnold D. Robbins     <arnold@skeeve.com>

	* configure.ac: Add -DNDEBUG to remove asserts if not developing.

	* gawkapi.h: Document how to build up arrays.
	* gawkapi.c (api_sym_update): For an array, pass the new cookie
	back out to the extension.

	* awk.h (IOBUF): Move struct stat into IOBUF_PUBLIC.
	(os_isreadable): Change to take an IOBUF_PUBLIC.
	* gawkapi.h (IOBUF_PUBLIC): Received struct stat.
	(INVALID_HANDLE): Moves to here.
	* io.c (iop_alloc): Stat the fd and fill in stat buf.
	(iop_finish): Use passed in stat info.

2012-08-05         Arnold D. Robbins     <arnold@skeeve.com>

	* README.git: More stuff added.

2012-08-01         Arnold D. Robbins     <arnold@skeeve.com>

	* io.c (iop_finish): New function.
	(iop_alloc): Add errno_val parameter. Move code into iop_finish.
	Add large explanatory leading comment.
	(after_beginfile): Rework logic. Check for input parser first, then
	check for invalid iop.
	(nextfile): Organize code better. Call iop_alloc then iop_finish.
	(redirect): Call iop_alloc, find_input_parser, iop_finish.
	(two_way_open): Call iop_alloc, find_input_parser, iop_finish.
	(gawk_popen): Call iop_alloc, find_input_parser, iop_finish.
	(find_input_parser): Set iop->valid if input parser takes control.
	(get_a_record): Rework setting RT to use macros.

2012-07-29         Andrew J. Schorr     <aschorr@telemetry-investments.com>

	* awk.h (set_RT_to_null, set_RT): Removed.
	* gawkapi.h (api_set_RT): Removed.
	(get_record): Signature changed in input parser struct.
	* gawkapi.c (api_set_RT): Removed.
	* io.c (set_RT_to_null, set_RT): Removed.
	(get_a_record): Adjustments for new API for input parser.

2012-07-29         Arnold D. Robbins     <arnold@skeeve.com>

	* awk.h (os_isreadable): Adjust declaration.
	(struct iobuf): Add new member `valid'.
	* io.c (iop_alloc): Remove do_input_parsers parameter, it's
	always true. Adjust logic to set things to invalid if could not
	find an input parser.
	(after_beginfile): Use valid member to check if iobuf is valid.
	Don't clear iop->errcode.
	(nextfile): Adjust logic to clear errcode if valid is true and
	also to update ERRNO.
	(redirect): Check iop->valid and cleanup as necessary, including
	setting ERRNO.
	(two_way_open): Ditto.
	(gawk_popen): Ditto.
	(devopen): Remove check for directory.

2012-07-27         Andrew J. Schorr     <aschorr@telemetry-investments.com>

	* io.c (find_input_parser): Issue a warning if take_control_of fails.

2012-07-27         Arnold D. Robbins     <arnold@skeeve.com>

	* awk.h (set_RT): Change to take a NODE * parameter.
	* io.c (set_RT): Change to take a NODE * parameter.
	* gawkapi.h: Change open hook to input parser in comment.
	* gawkapi.c (api_set_RT): Adjust call to set_RT.

2012-07-26         Arnold D. Robbins     <arnold@skeeve.com>

	* awk.h (set_RT_to_null, set_RT): Declare functions.
	(os_isreadable): Declare function.
	* io.c (set_RT_to_null, set_RT): New functions.
	(iop_close): Init ret to zero.
	* gawkapi.c (api_register_input_parser): Check for null pointer.
	(api_set_RT): New function.
	* gawkapi.h (api_set_RT): New function.

2012-07-26         Andrew J. Schorr     <aschorr@telemetry-investments.com>

	* gawkapi.h (IOBUF_PUBLIC): Document the get_record and close_func
	API.
	(awk_input_parser_t) Change can_take_file argument to const, and
	document the API.
	* io.c (get_a_record): Document that the caller initializes *errcode
	to 0, and remote the test for non-NULL errcode.

2012-07-26         Andrew J. Schorr     <aschorr@telemetry-investments.com>

	* gawkapi.c (api_sym_update_scalar): Fix some minor bugs.  Was
	not updating AWK_NUMBER when valref != 1.  And strings were not
	freeing MPFR values.

2012-07-25         Arnold D. Robbins     <arnold@skeeve.com>

	Start refactoring of IOBUF handling and turn "open hooks"
	into "input parsers".

	* awk.h (IOP_NOFREE_OBJ): Flag removed.
	(register_input_parser): Renamed from register_open_hook.
	* ext.c (load_ext): Make sure lib_name is not NULL.
	* gawk_api.c (api_register_input_parser): Renamed from
	api_register_open_hook.
	* gawk_api.h (api_register_input_parser): Renamed from
	api_register_open_hook.  Rework structure to have "do you want it"
	and "take control of it" functions.
	* io.c (iop_alloc): Remove third argument which is IOBUF pointer.
	Always malloc it. Remove use of IOP_NOFREE_OBJ everywhere.
	(find_input_parser): Renamed from find_open_hook.
	(nextfile): Don't use static IOBUF.
	(iop_close): Call close_func first. Then close fd or remap it
	if it's still not INVALID_HANDLE.
	(register_input_parser): Renamed from register_open_hook.
	Use a FIFO list and check if more than one parser will accept the
	file. If so, fatal error.

2012-07-25         Andrew J. Schorr     <aschorr@telemetry-investments.com>

	* configure.ac: Instead of using acl_shlibext for the shared library
	extension, define our own variable GAWKLIBEXT with a hack to work
	correctly on Mac OS X.
	* Makefile.am (SHLIBEXT): Use the value of GAWKLIBEXT instead of
	acl_shlibext.

2012-07-24         Arnold D. Robbins     <arnold@skeeve.com>

	* configure.ac: Add crude but small hack to make plug-ins work
	on Mac OS X.

2012-07-20         Arnold D. Robbins     <arnold@skeeve.com>

	* gawkapi.h: Rework table to not take up so much space.
	* gawkapi.c (api_sym_update_scalar): Rework optimization code
	to clean up the function.

2012-07-17         Andrew J. Schorr     <aschorr@telemetry-investments.com>

	* gawkapi.h: Add comments explaining new api_create_value and
	api_release_value functions.
	* gawkapi.c (sym_update_real): Allow updates with AWK_SCALAR and
	AWK_VALUE_COOKIE types.  After creating a regular variable,
	remove the call to unref(node->var_value), since this is not
	done elsewhere in the code (see, for example, main.c:init_vars).
	If the update is for an existing variable, allow any val_type
	except AWK_ARRAY (was previously disallowing AWK_SCALAR and
	AWK_VALUE_COOKIE for no apparent reason).
	(api_sym_update_scalar): The switch should return false for an
	invalid val_type value, so change the AWK_ARRAY case to default.
	(valid_subscript_type): Any scalar value is good, so accept any valid
	type except AWK_ARRAY.
	(api_create_value): Accept only AWK_NUMBER and AWK_STRING values.
	Anything else should fail.

2012-07-17         Arnold D. Robbins     <arnold@skeeve.com>

	Speedup:

	* awk.h (r_free_wstr): Renamed from free_wstr.
	(free_wstr): Macro to test the WSTRCUR flag first.
	* node.c (r_free_wstr): Renamed from free_wstr.

	Support value cookies:

	* gawkapi.h (awk_val_type_t): Add AWK_VALUE_COOKIE.
	(awk_value_cookie_t): New type.
	(awk_value_t): Support AWK_VALUE_COOKIE.
	(api_create_value, api_release_value): New function pointers.
	* gawkapi.c (awk_value_to_node, api_sym_update_scalar,
	valid_subscript_type): Handle AWK_VALUE_COOKIE.
	(api_create_value, api_release_value): New functions.

2012-07-16         Arnold D. Robbins     <arnold@skeeve.com>

	* gawkapi.c (awk_value_to_node): Support AWK_SCALAR.
	(api_sym_update_scalar): Performance improvements.

2012-07-12         Arnold D. Robbins     <arnold@skeeve.com>

	Allow creation of constants. Thanks to John Haque for the
	implementation concept.

	* gawk_api.h (api_sym_constant): Create a constant.
	* gawk_api.h (api_sym_update_real): Renamed from api_sym_update.
	Add is_const paramater and do the right thing if true.
	(api_sym_update, api_sym_constant): Call api_sym_update_real
	in the correct way.
	(set_constant): New function.

2012-07-11         Andrew J. Schorr     <aschorr@telemetry-investments.com>

	* gawkapi.h: Fix typo in comment.
	(awk_value_t): Type for scalar_cookie should be awk_scalar_t,
	not awk_array_t.
	(gawk_api): Add new api_sym_lookup_scalar function.
	(sym_lookup_scalar): New wrapper macro for api_sym_lookup_scalar hook.
	* gawkapi.c (api_sym_lookup_scalar): New function for faster scalar
	lookup.
	(api_impl): Add entry for api_sym_lookup_scalar.

2012-07-11         Andrew J. Schorr     <aschorr@telemetry-investments.com>

	* gawkapi.c (awk_value_to_node): Change to a switch statement
	so AWK_SCALAR or other invalid type is handled properly.
	(valid_subscript_type): Test whether a value type is acceptable
	for use as an array subscript (any scalar value will do).
	(api_get_array_element, api_set_array_element, api_del_array_element):
	Use new valid_subscript_type instead of restricting to string values.

2012-07-11         Arnold D. Robbins     <arnold@skeeve.com>

	Lots of API work.

	* gawkapi.h: Function pointer members renamed api_XXXX and
	macros adjusted. More documentation.
	(awk_valtype_t): New AWK_SCALAR enum for scalar cookies.
	(awk_scalar_t): New type.
	(awk_value_t): New member scalar_cookie.
	(api_sym_update_scalar): New API function.
	(erealloc): New macro.
	(make_const_string): New macro, renamed from dup_string.
	(make_malloced_string): New macro, renamed from make_string.
	(make_null_string): New inline function.
	(dl_load_func): Add call to init routine through pointer if
	not NULL.

	* gawkapi.c (awk_value_to_node): Assume that string values came
	from malloc.
	(node_to_awk_value): Handle AWK_SCALAR.
	(api_sym_update): Ditto.
	(api_sym_update_scalar): New routine.
	(api_get_array_element): Return false if the element doesn't exist.
	Always unref the subscript.
	(remove_element): New helper routine.
	(api_del_array_element): Use it.
	(api_release_flattened_array): Ditto.
	(api_impl): Add the new routine.

2012-07-11         Andrew J. Schorr     <aschorr@telemetry-investments.com>

	* gawkapi.c (api_sym_update): Allow val_type to be AWK_UNDEFINED
	for setting a variable to "", i.e. dupnode(Nnull_string).

2012-07-10         Andrew J. Schorr     <aschorr@telemetry-investments.com>

	* awkgram.y (add_srcfile): Lint warning message for a previously loaded
	shared library should say "already loaded shared library" instead
	of "already included source file".

2012-07-08         Arnold D. Robbins     <arnold@skeeve.com>

	* gawkapi.h (set_array_element): Use index + value instead
	of element structure. Matches get_array_element.
	(set_array_element_by_elem): New macro to use an element.
	* gawkapi.c (api_set_array_element): Make the necessary adjustments.

2012-07-04         Arnold D. Robbins     <arnold@skeeve.com>

	* awkgram.y (tokentab): Remove limit on number of arguments
	for "and", "or", and "xor".
	* builtin.c (do_and, do_or, do_xor): Modify code to perform the
	respective operation on any number of arguments. There must be
	at least two.

2012-06-29         Arnold D. Robbins     <arnold@skeeve.com>

	* gawkapi.h: Improve the documentation of the return values
	per Andrew Schorr.

2012-06-25         Arnold D. Robbins     <arnold@skeeve.com>

	* TODO.xgawk: Updated.
	* awk.h (track_ext_func): Declared.
	* awkgram.y (enum defref): Add option for extension function.
	(struct fdesc): Add member for extension function.
	(func_use): Handle extension function, mark as extension and defined.
	(track_ext_func): New function.
	(check_funcs): Update logic for extension functions.
	* ext.c (make_builtin): Call track_ext_func.

2012-06-24         Andrew J. Schorr     <aschorr@telemetry-investments.com>

	* TODO.xgawk: Most of IOBUF has been hidden.
	* gawkapi.h (IOBUF): Remove declaration (now back in awk.h).
	(IOBUF_PUBLIC): Declare new structure defining subset of IOBUF fields
	that should be exposed to extensions.
	(gawk_api): Update register_open_hook argument from IOBUF to
	IOBUF_PUBLIC.
	* awk.h (IOBUF): Restore declaration with 5 fields moved to new
	IOBUF_PUBLIC structure.
	(register_open_hook): Update open_func argument from IOBUF to
	IOBUF_PUBLIC.
	* gawkapi.c (api_register_open_hook): Ditto.
	* io.c (after_beginfile, nextfile, iop_close, gawk_pclose): Some fields
	such as fd and name are now inside the IOBUF public structure.
	(struct open_hook): Update open_func argument from IOBUF to
	(register_open_hook): Ditto.
	(find_open_hook): opaque now inside IOBUF_PUBLIC.
	(iop_alloc): fd and name now in IOBUF_PUBLIC.
	(get_a_record): If the get_record hook returns EOF, set the IOP_AT_EOF
	flag.  Access fd inside IOBUF_PUBLIC.
	(get_read_timeout): File name now inside IOBUF_PUBLIC.
	* interpret.h (r_interpret): File name now inside IOBUF_PUBLIC.
	* ext.c (load_ext): No need to call return at the end of a void
	function.

2012-06-24         Arnold D. Robbins     <arnold@skeeve.com>

	* ext.c (load_ext): Don't retun a value from a void function.
	* gawkapi.c (api_set_array_element): Set up vname and parent_array.

2012-06-21         Arnold D. Robbins     <arnold@skeeve.com>

	More API and cleanup:

	* awk.h (stopme): Make signature match other built-ins.
	* awkgram.y (stopme): Make signature match other built-ins.
	(regexp): Minor edit.
	* gawkapi.c (api_set_argument): Remove unused variable.
	Set parent_array field of array value.
	* TODO.xgawk: Update some.

	Remove extension() builtin.

	* awk.h (do_ext): Removed.
	(load_ext): Signature changed.
	* awkgram.y (tokentab): Remove do_ext.
	Change calls to do_ext.
	* ext.c (load_ext): Make init function a constant.
	* main.c (main): Change calls to do_ext.

2012-06-20         Arnold D. Robbins     <arnold@skeeve.com>

	Restore lost debugging function:

	* awkgram.y (stopme): Restore long lost debugging function.
	* awk.h (stopme): Add declaration.

	API work:

	* ext.c (get_argument): Make extern.
	* awk.h (get_argument): Declare it.
	* gawkapi.c (api_set_argument): Call it. Finish off the logic.
	(api_get_argument): Refine logic to use get_argument.
	* gawkapi.h (set_argument): New API.

2012-06-19         Arnold D. Robbins     <arnold@skeeve.com>

	Remove code duplication in gawkapi.c from msg.c:

	* awk.h (err): Add `isfatal' first parameter.
	* awkgram.y (err): Adjust all calls.
	* msg.c (err): Adjust all calls. Move fatal code to here ...
	(r_fatal): From here.
	* gawkapi.c: Remove code duplication and adjust calls to `err'.

	Handle deleting elements of flattened array:

	* awk.h (get_argument): Remove declaration.
	* ext.c (get_argument): Make static.
	* gawkapi.h (awk_flat_array_t): Make opaque fields const. Add
	more descriptive comments.
	* gawkapi.c (release_flattened_array): Delete elements flagged
	for deletion. Free the flattened array also.

	Add additional debugging when developing:

	* configure.ac: Add additional debugging flags.
	* configure: Regenerated.

2012-06-18         Arnold D. Robbins     <arnold@skeeve.com>

	* gawkapi.h (get_array_element): Restore `wanted' paramater.
	(awk_element_t): Use awk_value_t for index. Add awk_flat_array_t.
	(flatten_array): Change signature to use awk_flat_array_t;
	(release_flattened_array): Change signature to use awk_flat_array_t;
	* gawkapi.c (api_sym_update): Handle case where variable exists already.
	(api_get_array_element): Restore `wanted' paramater and pass it
	on to node_to_awk_value.
	(api_set_array_element): Revisse to match changed element type.
	(api_flatten_array): Revise signature, implement.
	(api_release_flattened_array): Revise signature, implement.

2012-06-17         Arnold D. Robbins     <arnold@skeeve.com>

	API Work:

	* gawkapi.h (get_array_element): Remove `wanted' parameter.
	(r_make_string): Comment the need for `api' and `ext_id' parameters.
	* gawkapi.c (api_sym_update): Move checks to front.
	Initial code for handling arrays. Still needs work.
	(api_get_array_element): Implemented.
	(api_set_array_element): Additional checking code.
	(api_del_array_element): Implemented.
	(api_create_array): Implemented.
	(init_ext_api): Force do_xxx values to be 1 or 0.
	(update_ext_api): Ditto.

2012-06-12         Arnold D. Robbins     <arnold@skeeve.com>

	API Work:

	* gawkapi.h (awk_value_t): Restore union.
	(get_curfunc_param): Renamed to get_argument. Return type changed
	to awk_bool_t. Semantics better thought out and documented.
	(awk_atexit, get_array_element): Return type now void.
	(sym_lookup): Return type now void. Argument order rationalized.
	* gawkapi.c (node_to_awk_value): Return type is now awk_bool_t.
	Semantics now match table in gawkawpi.h.
	(api_awk_atexit): Return type now void.
	(api_sym_lookup): Return type is now awk_bool_t. Change parameter
	order.
	(api_get_array_element): Return type is now awk_bool_t.

	Further API implementations and fixes for extension/testext.c:

	* awk.h (final_exit): Add declaration.
	* ext.c (load_ext): Change `func' to install_func.
	* gawkapi.c: Add casts to void for id param in all functions.
	(api_sym_update): Finish implementation.
	(api_get_array_element): Start implementation.
	(api_set_array_element): Add error checking.
	(api_get_element_count): Add error checking, return the right value.
	* main.c (main): Call final_exit instead of exit.
	(arg_assign): Ditto.
	* msg.c (final_exit): New routine to run the exit handlers and exit.
	(gawk_exit): Call it.
	* profile.c (dump_and_exit): Ditto.

2012-06-10         Andrew J. Schorr     <aschorr@telemetry-investments.com>

	* TODO.xgawk: Addition of time extension moved to "done" section.

2012-06-10         Andrew J. Schorr     <aschorr@telemetry-investments.com>

	* gawkapi.c (api_update_ERRNO_string): Treat boolean true as a request
	for TRANSLATE, and false as DONT_TRANSLATE.

2012-06-06         Arnold D. Robbins     <arnold@skeeve.com>

	* cint_array.c (tree_print, leaf_print): Add additional casts
	for printf warnings.

	* awk.h (update_ext_api): Add declaration.
	* gawkapi.c (update_ext_api): New function.
	* eval.c (set_LINT): Call update_ext_api() at the end.
	* gawkapi.h: Document that do_XXX could change on the fly.

	* awk.h (run_ext_exit_handlers): Add declaration.
	* msg.c (gawk_exit): Call it.

2012-06-05         Arnold D. Robbins     <arnold@skeeve.com>

	* ext.c (load_ext): Remove use of RTLD_GLOBAL. Not needed in new
	scheme. Clean up error messages.

2012-06-04         Arnold D. Robbins     <arnold@skeeve.com>

	* configure.ac: Remove use of -export-dynamic for GCC.
	* configure: Regenerated.

2012-05-30         Arnold D. Robbins     <arnold@skeeve.com>

	* main.c (is_off_limits_var): Minor coding style edit.
	* gawkapi.c (awk_value_to_node): More cleanup.
	(node_to_awk_value): Use `wanted' for decision making.
	(api_sym_update): Start implementation. Needs more work.
	General: More cleanup, comments.
	* gawkapi.h (api_sym_update): Add additional comments.

2012-05-29         Arnold D. Robbins     <arnold@skeeve.com>

	* gawkapi.c (node_to_awk_value): Add third parameter indicating type
	of value desired. Based on that, do force_string or force_number
	to get the "other" type.
	(awk_value_to_node): Clean up the code a bit.
	(get_curfunc_param): Move forcing of values into node_to_awk_value.
	(api_sym_lookup): Add third parameter indicating type of value wanted.
	(api_get_array_element): Ditto.
	* gawk_api.h: Additional comments and clarifications. Revise APIs
	to take third 'wanted' argument as above.
	(awk_value_t): No longer a union so that both values may be accessed.
	All macros: Parenthesized the bodies.
	* bootstrap.sh: Rationalize a bit.

2012-05-26         Andrew J. Schorr     <aschorr@telemetry-investments.com>

	* Makefile.am (include_HEADERS): Add so gawkapi.h will be installed.
	(base_sources): Add gawkapi.h so that it is in dist tarball.
	* TODO.xgawk: Update.
	* main.c (is_off_limits_var): Stop returning true for everything
	except PROCINFO.

2012-05-25         Arnold D. Robbins     <arnold@skeeve.com>

	* main.c (is_off_limits_var): New function to check if a variable
	is one that an extension function may not change.
	* awk.h (is_off_limits_var): Declare it.
	* gawkapi.c (api_sym_lookup): Use it.

	* bootstrap.sh: Touch various files in the extension directory also.

2012-05-24         Andrew J. Schorr     <aschorr@telemetry-investments.com>

	* gawkapi.h (awk_param_type_t): Remove (use awk_valtype_t instead).
	(awk_ext_func_t): Pass a result argument, and return an awk_value_t *.
	(gawk_api.get_curfunc_param): Add a result argument.
	(gawk_api.set_return_value): Remove obsolete function.
	(gawk_api.sym_lookup, gawk_api.get_array_element): Add a result
	argument.
	(gawk_api.api_make_string, gawk_api.api_make_number): Remove hooks,
	since access to gawk internal state is not required to do this.
	(set_return_value): Remove obsolete macro.
	(get_curfunc_param, sym_lookup, get_array_element): Add result argument.
	(r_make_string, make_number): New static inline functions.
	(make_string, dup_string): Revise macro definitions.
	(dl_load_func): Remove global_api_p and global_ext_id args,
	and fix SEGV by setting api prior to checking its version members.
	(GAWK): Expand ifdef to include more stuff.
	* gawkapi.c (node_to_awk_value): Add result argument.
	(api_get_curfunc_param): Add result argument, and use awk_valtype_t.
	(api_set_return_value): Remove obsolete function.
	(awk_value_to_node): New global function to convert back into internal
	format.
	(api_add_ext_func): Simply call make_builtin.
	(node_to_awk_value): Add result argument, and handle Node_val case.
	(api_sym_lookup, api_get_array_element): Add result argument.
	(api_set_array_element): Implement.
	(api_make_string, api_make_number): Remove functions that belong on
	client side.
	(api_impl): Remove 3 obsolete entries.
	* TODO.xgawk: Update to reflect progress.
	* Makefile.am (base_sources): Add gawkapi.c.
	* awk.h: Include gawkapi.h earlier.
	(api_impl, init_ext_api, awk_value_to_node): Add declarations
	so we can hook in new API.
	(INSTRUCTION): Add new union type efptr for external functions.
	(extfunc): New define for d.efptr.
	(load_ext): Remove 3rd obj argument that was never used for anything.
	(make_builtin): Change signature for new API.
	* awkgram.y (load_library): Change 2nd argument to load_ext
	from dlload to dl_load, and remove pointless 3rd argument.
	* main.c (main): Call init_ext_api() before loading shared libraries.
	Change 2nd argument to load_ext from dlload to dl_load, and remove
	pointless 3rd argument.
	* ext.c (do_ext): Remove pointless 3rd argument to load_ext.
	(load_ext): Remove 3rd argument.  Port to new API (change initialization
	function signature).  If initialization function fails, issue a warning
	and return -1, else return 0.
	(make_builtin): Port to new API.
	* interpret.h (r_interpret): For Op_ext_builtin, call external functions
	with an awk_value_t result buffer, and convert the returned value
	to a NODE *.  For Node_ext_func, code now in extfunc instead of builtin.

2012-05-21         Andrew J. Schorr     <aschorr@telemetry-investments.com>

	* configure.ac: Remove libtool, and call configure in the
	extension subdirectory.  Change pkgextensiondir to remove the
	version number, since the new API has builtin version checks.
	* TODO.xgawk: Update.
	* ltmain.sh: Removed, since libtool no longer used here.

2012-05-19         Andrew J. Schorr     <aschorr@telemetry-investments.com>

	* TODO.xgawk: Update to reflect progress and new issues.
	* main.c (main): Add -i (--include) option.
	(usage): Ditto.
	* awkgram.y (add_srcfile): Eliminate duplicates only for SRC_INC
	and SRC_EXTLIB sources (i.e. -f duplicates should not be removed).
	* io.c (find_source): Set DEFAULT_FILETYPE to ".awk" if not defined
	elsewhere.

2012-05-15         Arnold D. Robbins     <arnold@skeeve.com>

	* awk.h: Include "gawkapi.h" to get IOBUF.
	* gawkapi.h: Considerable updates.
	* gawkapi.c: New file. Start at implementing the APIs.

2012-05-13         Andrew J. Schorr     <aschorr@telemetry-investments.com>

	* TODO.xgawk: Update to reflect recent discussions and deletion of
	extension/xreadlink.[ch].

2012-05-11         Arnold D. Robbins     <arnold@skeeve.com>

	Sweeping change: Use `bool', `true', and `false' everywhere.

2012-04-09         Andrew J. Schorr     <aschorr@telemetry-investments.com>

	* eval.c (unset_ERRNO): Fix memory management bug -- need to use
	dupnode with Nnull_string.

2012-04-08         Andrew J. Schorr     <aschorr@telemetry-investments.com>

	* Makefile.am (valgrind): Define VALGRIND instead of redefining AWK.
	This allows test/Makefile.am to set up the command environment as
	desired.
	(valgrind-noleak): Ditto, plus set --leak-check=no instead of the
	default summary setting.

2012-04-07         Andrew J. Schorr     <aschorr@telemetry-investments.com>

	* TODO.xgawk: Update to reflect progress.

2012-04-01         Andrew J. Schorr     <aschorr@telemetry-investments.com>

	* TODO.xgawk: Move valgrind-noleak item into "done" section.
	* Makefile.am (valgrind-noleak): Add new valgrind rule that omits
	the "--leak-check=full" option to help spot more serious problems.

2012-04-01         Andrew J. Schorr     <aschorr@telemetry-investments.com>

	* TODO.xgawk: Move ERRNO item into "done" section.
	* awk.h (update_ERRNO, update_ERRNO_saved): Remove declarations.
	(update_ERRNO_int, enum errno_translate, update_ERRNO_string,
	unset_ERRNO): Add new declarations.
	* eval.c (update_ERRNO_saved): Renamed to update_ERRNO_int.
	(update_ERRNO_string, unset_ERRNO): New functions.
	* ext.c (do_ext): Use new update_ERRNO_string function.
	* io.c (ERRNO_node): Remove redundant extern declaration (in awk.h).
	(after_beginfile, nextfile): Replace update_ERRNO() with
	update_ERRNO_int(errno).
	(inrec): Replace update_ERRNO_saved with update_ERRNO_int.
	(do_close): Use new function update_ERRNO_string.
	(close_redir, do_getline_redir, do_getline): Replace update_ERRNO_saved
	with update_ERRNO_int.

2012-03-27         Andrew J. Schorr     <aschorr@telemetry-investments.com>

	* TODO.xgawk: Update to reflect debate about how to support Cygwin
	and other platforms that cannot link shared libraries with unresolved
	references.
	* awkgram.y (add_srcfile): Minor bug fix: reverse sense of test
	added by Arnold in last patch.
	* configure.ac: AC_DISABLE_STATIC must come before AC_PROG_LIBTOOL.

2012-03-26         Arnold D. Robbins     <arnold@skeeve.com>

	Some cleanups.

	* awkgram.y (add_srcfile): Use whole messages, better for
	translations.
	* io.c (init_awkpath): Small style tweak.
	* main.c (path_environ): Straighten out initial comment, fix
	compiler warning by making `val' const char *.

2012-03-25         Andrew J. Schorr     <aschorr@telemetry-investments.com>

	* configure.ac (AC_DISABLE_STATIC): Add this to avoid building useless
	static extension libraries.

2012-03-25         Andrew J. Schorr     <aschorr@telemetry-investments.com>

	* TODO.xgawk: New file listing completed and pending xgawk enhancements.

2012-03-24         Andrew J. Schorr     <aschorr@telemetry-investments.com>

	* io.c (path_info): Fix white space.
	(pi_awkpath, pi_awklibpath): Avoid structure initializers.
	(do_find_source): Eliminate pointless parentheses.
	(find_source): Leave a space after "&".
	* main.c (load_environ): Fix typo in comment.

2012-03-21         Andrew J. Schorr     <aschorr@telemetry-investments.com>

	* awkgram.y (LEX_LOAD): New token to support @load.
	(grammar): Add rules to support @load.
	(tokentab): Add "load".
	(add_srcfile): Improve error message to distinguish between source files
	and shared libraries.
	(load_library): New function to load libraries specified with @load.
	(yylex): Add support for LEX_LOAD (treated the same way as LEX_INCLUDE).

2012-03-20         Andrew J. Schorr     <aschorr@telemetry-investments.com>

	* Makefile.am (EXTRA_DIST): Remove extension.
	(SUBDIRS): Add extension so libraries will be built.
	(DEFS): Define DEFLIBPATH and SHLIBEXT so we can find shared libraries.
	* awk.h (deflibpath): New extern declaration.
	* configure.ac: Add support for building shared libraries by adding
	AC_PROG_LIBTOOL and AC_SUBST for acl_shlibext and pkgextensiondir.
	(AC_CONFIG_FILES): Add extension/Makefile.
	* io.c (pi_awkpath, pi_awklibpath): New static structures to contain
	path information.
	(awkpath, max_pathlen): Remove static variables now inside pi_awkpath.
	(init_awkpath): Operate on path_info structure to support both
	AWKPATH and AWKLIBPATH.  No need for max_path to be static, since
	this should be called only once for each environment variable.
	(do_find_source): Add a path_info arg to specify which path to search.
	Check the try_cwd parameter to decide whether to search the current
	directory (not desirable for AWKLIBPATH).
	(find_source): Choose appropriate path_info structure based on value
	of the is_extlib argument.  Set EXTLIB_SUFFIX using SHLIBEXT define
	instead of hardcoding ".so".
	* main.c (path_environ): New function to add AWKPATH or AWKLIBPATH
	to the ENVIRON array.
	(load_environ): Call path_environ for AWKPATH and AWKLIBPATH.

2012-06-19         Arnold D. Robbins     <arnold@skeeve.com>

	* main.c (main): Do setlocale to "C" if --characters-as-bytes.
	Thanks to "SP" <sp0sp0sp@gmail.com> for the bug report.

2012-05-09         Arnold D. Robbins     <arnold@skeeve.com>

	* configure.ac: Added AC_HEADER_STDBOOL
	* awk.h, dfa.c, regex.c: Reworked to use results
	of test and include missing_d/gawkbool.h.

2012-05-07         Arnold D. Robbins     <arnold@skeeve.com>

	* array.c (prnode): Add casts to void* for %p format.
	* debug.c (print_instruction): Ditto.
	* builtin.c: Fix %lf format to be %f everywhere.

	Unrelated:

	* replace.c: Don't include "config.h", awk.h gets it for us.

2012-05-04         Arnold D. Robbins     <arnold@skeeve.com>

	* getopt.c [DJGPP]: Change to __DJGPP__.
	* mbsupport.h [DJGPP]: Change to __DJGPP__.

	Unrelated:

	* awk.h: Workarounds for _TANDEM_SOURCE.

2012-05-01         Arnold D. Robbins     <arnold@skeeve.com>

	* dfa.c: Sync with GNU grep. RRI code now there, needed additional
	change for gawk.
	* configure.ac: Add check for stdbool.h.
	* regex.c: Add check for if not have stdbool.h, then define the
	bool stuff.

2012-04-27         Arnold D. Robbins     <arnold@skeeve.com>

	* dfa.c: Sync with GNU grep.
	* xalloc.h (xmemdup): Added, from grep, for dfa.c. Sigh.

2012-04-27         Arnold D. Robbins     <arnold@skeeve.com>

	Update to autoconf 2.69, automake 1.12.

	* INSTALL, aclocal.m4, configh.in, depcomp, install-sh, missing,
	mkinstalldirs, ylwrap: Updated.
	* configure.ac (AC_TYPE_LONG_LONG_INT, AC_TYPE_UNSIGNED_LONG_LONG_INT,
	AC_TYPE_INTMAX_T, AC_TYPE_UINTMAX_T): Renamed from gl_* versions.
	* configure: Regenerated.

2012-04-24         Arnold D. Robbins     <arnold@skeeve.com>

	* cmd.h (dPrompt, commands_Prompt, eval_Prompt, dgawk_Prompt): Changed
	to dbg_prompt, commands_prompt, eval_prompt, dgawk_prompt.
	* debug.c: Ditto.
	* command.y: Ditto.  Some minor whitespace and comments cleanup.

2012-04-24         Arnold D. Robbins     <arnold@skeeve.com>

	io.c cleanup and some speedup for RS as regexp parsing.

	* awk.h (Regexp): New members has_meta and maybe_long.
	(enum redirval): Add redirect_none as value 0.
	(remaybelong): Remove function declaration.
	* awkgram.y: Use redirect_none instead of 0 for no redirect cases.
	* io.c (go_getline_redir): Second arg now of type enum redirval.
	Changed intovar into into_variable.
	(comments and whitespace): Lots of general cleanup.
	(socket_open): readle changed to read_len.
	(two_way_open): Add additional calls to os_close_on_exec.
	(rsrescan): Simplify code a bit and use RS->maybe_long.
	* re.c (make_regexp): Set up new members in Regexp struct.
	(remaybelong): Remove function.
	(reisstring): Simplified code.

2012-04-16  Eli Zaretskii  <eliz@gnu.org>

	* io.c (read_with_timeout) [__MINGW32__]: Just call the blocking
	'read', as 'select' is only available for sockets.
	* mpfr.c (set_ROUNDMODE) [!HAVE_MPFR]: Renamed from set_RNDMODE.
	* main.c (load_procinfo): Declare name[] also when HAVE_MPFR is
	defined even though HAVE_GETGROUPS etc. are not.

2012-04-12         John Haque      <j.eh@mchsi.com>

	* array.c, awk.h, awkgram.y, builtin.c, command.y, debug.c,
	field.c, mpfr.c, profile.c: Change RND_MODE to ROUND_MODE.

2012-04-11         John Haque      <j.eh@mchsi.com>

	* main.c (varinit): Change RNDMODE to ROUNDMODE.

2012-04-11         Arnold D. Robbins     <arnold@skeeve.com>

	* main.c: Change --arbitrary-precision to --bignum.

2012-04-02         John Haque      <j.eh@mchsi.com>
	
	Add support for arbitrary-precision arithmetic.

	* mpfr.c: New file.
	* awk.h (struct exp_node): Add union to handle different number types.
	(MPFN, MPZN): New flag values.
	(DO_MPFR, do_mpfr): New defines.
	(PREC_node, RNDMODE_node): Add declarations.
	(PRECISION, RND_MODE, MNR, MFNR, mpzval, do_ieee_fmt): Add declarations.
	(make_number, str2number, format_val, cmp_numbers): Ditto.
	(force_number): Change definition.
	(Func_pre_exec, Func_post_exec): New typedefs.
	(POP_NUMBER, TOP_NUMBER): Change definitions.
	(get_number_ui, get_number_si, get_number_d, get_number_uj,
	iszero, IEEE_FMT, mpg_float, mpg_integer, mpg_float,
	mpg_integer): New defines.
	* awkgram.y (tokentab):	Add alternate function entries for MPFR/GMP.
	(snode): Choose the appropriate function.
	(negate_num): New function to negate a number.
	(grammar): Use it.
	(yylex): Adjust number handling code.
	* array.c (value_info, asort_actual, sort_user_func): Adjust for
	MPFR/GMP numbers.
	(do_adump, indent): Minor changes.
	(sort_up_index_number, sort_up_value_number, sort_up_value_type): Use
	cmp_numbers() for numeric comparisons.
	* builtin.c (mpz2mpfr): New function.
	(format_tree): Adjust to handle MPFR and GMP numbers.
	* eval.c (register_exec_hook): New function to manage interpreter hooks.
	(num_exec_hook, pre_execute, post_execute): New and adjusted definitions.
	(h_interpret): Renamed from debug_interpret.
	(init_interpret): Changed to use the new name.  
	(flags2str): New entries for MPFN and MPZN.
	(cmp_nodes): Reworked to use seperate routine for numeric comparisons.
	(set_IGNORECASE, set_BINMODE, set_LINT, update_NR, update_FNR,
	update_NF): Adjust code and some cleanup.
	* field.c (rebuild_record): Field copying code reworked to handle
	MPFR/GMP numbers.
	(set_NF): Minor adjustment.
	* io.c (INCREMENT_REC): New macro.
	(inrec, do_getline): Use the new macro.
	(nextfile, set_NR, set_FNR, get_read_timeout, pty_vs_pipe): Adjust code
	to handle MPFR/GMP numbers.
	* interpret.h (r_interpret): Adjust TOP_NUMBER/POP_NUMBER usage.
	(EXEC_HOOK): New macro and definition.
	(DEBUGGING): Removed.
	* main.c (DEFAULT_PREC, DEFAULT_RNDMODE): New defines.
	(opttab): New entry for option arbitrary-precision.
	(main): Handle the new option.
	(usage): Add to usage message.
	(varinit): Add PREC and RNDMODE.
	(load_procinfo): Install MPFR and GMP related items.
	(version): Append MPFR and GMP versions to message.
	* msg.c (err) : Adjust FNR handling with MPFR/GMP.
	* node.c (r_format_val): Renamed from format_val.
	(r_force_number): Return NODE * instead of AWKNUM.
	(make_number, str2number, format_val, cmp_numpers: Defined and initialized.
	(r_unref): Free MPFR/MPZ numbers.
	(get_numbase): Renamed from isnondecimal and return the base.
	(cmp_awknums): New function to compare two AWKNUMs.
	* command.y (yylex): Adjust number handling code.
	(grammar): Minor adjustments to handle negative numbers.
	* debug.c (init_debug): New function.
	(do_info, do_set_var, watchpoint_triggered, serialize,
	initialize_watch_item, do_watch, print_watch_item): Minor adjustments.
	(debug_pre_execute): Adjusted to handle MPFR and GMP numbers.

2012-04-09         Arnold D. Robbins     <arnold@skeeve.com>

	* INSTALL, config.guess, config.sub, depcomp, install-sh,
	missing, mkinstalldirs, ylwrap: Update to latest from automake 1.11.4.

2012-04-08         Arnold D. Robbins     <arnold@skeeve.com>

	* Update various files to automake 1.11.4.

2012-03-30         Arnold D. Robbins     <arnold@skeeve.com>

	* configure.ac (GAWK_AC_NORETURN): Do as macro instead of inline.

2012-03-29         Arnold D. Robbins     <arnold@skeeve.com>

	* dfa.h, dfa.c: Sync with grep. Major cleanups and some changes
	there.
	* re.c (research): Pass size_t* to dfaexec to match type change.
	* configure.ac (AH_VERBATIM[_Noreturn]): Added from Paul Eggert to
	ease compiling.
	(AC_INIT): Bump version.
	* configure, configh.in, version.c: Regenerated.

2012-03-28         Arnold D. Robbins     <arnold@skeeve.com>

	* 4.0.1: Release tar ball made.

2012-03-28         Arnold D. Robbins     <arnold@skeeve.com>

	* getopt.c: Add DJGPP to list of platforms where it's ok
	to include <stdlib.h>.
	* awkgram.y, builtin.c, ext.c, mbsupport.h, re.c: Update
	copyright year.

2012-03-21         Corinna Vinschen      <vinschen@redhat.com>

	* getopt.c: Add Cygwin to list of platforms where it's ok
	to include <stdlib.h>.

2012-03-20         Arnold D. Robbins     <arnold@skeeve.com>

	Get new getopt to work on Linux and C90 compilers:

	* getopt.c: Undef ELIDE_CODE for gawk.
	(_getopt_internal_r): Init first.needs_free to 0. In test for -W
	move executable code to after declarations for C90 compilers.
	* getopt1.c: Undef ELIDE_CODE for gawk.

	Minor bug fix with printf, thanks to John Haque:

	* builtin.c (format_tree): Initialize base to zero at the top
	of the while loop.

	Getting next tar ball ready:

	* configure.ac: Remove duplicate check for wcscoll. Thanks
	to Stepan Kasal.

2012-03-16         Arnold D. Robbins     <arnold@skeeve.com>

	* getopt.c, getopt.h, getopt1.c, getopt_int.h, regcomp.c,
	regex.c, regex.h, regex_internal.c, regex_internal.h,
	regexec.c: Sync with GLIBC, what the heck.

2012-03-14         Eli Zaretskii  <eliz@gnu.org>

	* mbsupport.h (btowc): Change for non-DJGPP.
	* re.c (dfaerror): Add call to exit for DJGPP.

2012-03-14         Arnold D. Robbins     <arnold@skeeve.com>

	* regex_internal.c (re_string_skip_chars): Fix calculation of
	remain_len with m.b. chars. Thanks to Stanislav Brabec
	<sbrabec@suse.cz>.

2012-02-28         Arnold D. Robbins     <arnold@skeeve.com>

	* main.c (init_groupset): Make `getgroups' failing a non-fatal
	error.  After all, what's the big deal?  Should help on Plan 9.

2012-02-27         Arnold D. Robbins     <arnold@skeeve.com>

	* dfa.c (parse_bracket_exp): Revert changes 2012-02-15 to stay
	in sync with grep.
	* dfa.h (dfarerror): Add __attribute__ from grep.

2012-02-15         Arnold D. Robbins     <arnold@skeeve.com>

	Fix warnings from GCC 4.6.2 -Wall option.

	* awkgram.y (newline_eof): New function to replace body of
	NEWLINE_EOF macro.
	(yylex): Replace body of NEWLINE_EOF macro.
	* dfa.c (parse_bracket_exp): Init variables to zero.
	* ext.c (dummy, junk): Remove.
	* regex_internal.c (re_string_reconstruct): Remove buf array. It was
	set but not used.

2012-02-10         Arnold D. Robbins     <arnold@skeeve.com>

	* dfa.c: Sync with GNU grep.

2012-02-07         Arnold D. Robbins     <arnold@skeeve.com>

	* main.c (main): Move init of `output_fp' to before parsing of
	program so that error messages from msg.c don't dump core.
	Thanks to Michael Haardt <michael@moria.de>.

2012-01-13         Arnold D. Robbins     <arnold@skeeve.com>

	* dfa.c [is_valid_unibtye_character]: Fix from GNU grep to 
	bug reported by me from Scott Deifik for DJGPP.

2012-01-03         Arnold D. Robbins     <arnold@skeeve.com>

	* dfa.c: Sync with GNU grep.

2012-01-02         Arnold D. Robbins     <arnold@skeeve.com>

	* io.c (Read_can_timeout, Read_timeout, Read_default_timeout):
	Renamed to use lower case.
	Other minor stylistic edits.

2012-01-01         John Haque      <j.eh@mchsi.com>

	* awk.h (struct iobuf): New entry read_func.
	* io.c (Read_can_timeout, Read_timeout, Read_default_timeout):
	New variables.
	(init_io): New routine to initialize the variables.
	(in_PROCINFO): New "clever" routine to parse elements with indices
	seperated by a SUPSEP.
	(get_read_timeout): New routine to read timeout value for an IOBUF.
	(read_with_timeout): New routine to read from a fd with a timeout.
	(pty_vs_pipe): Use in_PROCINFO().
	(get_a_record): Set the timeout value and the read routine as necessary.
	* main.c (main): Call init_io().

2011-12-31         Arnold D. Robbins     <arnold@skeeve.com>

	* profile_p.c: Remove the file.
	* msg.c (err): Remove check for name being dgawk.

2011-12-31         Arnold D. Robbins     <arnold@skeeve.com>

	* awk.h [STREQ, STREQN]: Remove macros.
	* awkgram.y, builtin.c, command.y, debug.c, eval.c,
	io.c, msg.c: Change all uses to call strcmp, strncmp.

2011-12-28         Arnold D. Robbins     <arnold@skeeve.com>

	* int_array.c, str_array.c: Fix some compiler warnings 32/64
	bit system differences.

2011-12-26         John Haque      <j.eh@mchsi.com>

	Merge gawk, pgawk and dgawk into a single executable gawk.

	* awk.h (DO_PRETTY_PRINT, DO_PROFILE, DO_DEBUG,
	do_pretty_print, do_debug): New defines.
	(interpret): New variable, a pointer to an interpreter routine.
	(enum exe_mode): Nuked.
	* main.c (opttab): New options --pretty-print and --debug;
	Remove option --command.
	(usage): Update usage messages.
	* interpret.h: New file.
	* eval.c (r_interpret): Move to the new file.
	(debug_interpret): New interpreter routine when debugging.
	(init_interpret): New routine to initialize interpreter related
	variables.
	* eval_d.c, eval_p.c: Delete files.
	* debug.c (interpret): Renamed to debug_prog.
	(DEFAULT_PROMPT, DEFAULT_HISTFILE, DEFAULT_OPTFILE): Remove prefix 'd'.
	* profile.c (init_profiling): Nuked.
	* Makefile.am: Adjusted.

	Add command line option --load for loading extensions.

	* awk.h (srctype): Add new source type SRC_EXTLIB.
	* ext.c(load_ext): New routine to load extension.
	(do_ext): Adjust to use load_ext().
	* main.c (opttab): Add new option --load.
	(main): Call load_ext() to load extensions.
	(usage): Add usage message for the new option.
	* io.c (get_cwd): New routine.
	(do_find_source): Use the new routine.
	(find_source): Handle new type SRC_EXTLIB.
	* awkgram.y (parse_program, next_sourcefile): Skip type SRC_EXTLIB.
	(add_srcfile): Adjust call to find_source.
	* debug.c (source_find): Same.

	Unrelated:

	* ext.c (get_argument): Fixed argument parsing.
	* array.c (null_array_func): Reworked array routines for an empty array.
	* str_array.c, int_array.c: Make GCC happy, use %u instead of %lu
	printf formats.
	* eval.c (node_Boolean): New array for TRUE and FALSE nodes.
	(init_interpret): Create the new nodes.
	(eval_condition): Add test for the new nodes.
	(setup_frame): Disable tail-recursion optimization when profiling.
	* interpret.h (r_interpret): Use the boolean nodes instead of making
	new ones when needed.

2011-12-26         Arnold D. Robbins     <arnold@skeeve.com>

	Finish Rational Range Interpretation (!)

	* dfa.c (match_mb_charset): Compare wide characters directly
	instead of using wcscoll().
	* regexec.c (check_node_accept_byte): Ditto.

	Thanks to Paolo Bonzini for pointing these out.

2011-12-06         John Haque      <j.eh@mchsi.com>

	* debug.c (source_find): Fix misplaced call to efree.
	* profile.c (redir2str): Add a missing comma in the redirtab array.
	* eval.c (r_interpret): Disallow call to exit if currule is undefined.
	This avoids the possiblity of running END blocks more than once when
	used in a user-defined sorted-in comparision function.
	* array.c (sort_user_func): Adjust appropriately.

2011-12-06         Arnold D. Robbins     <arnold@skeeve.com>

	* awk.h, mbsupport.h: Changes for MBS support on DJGPP
	and z/OS.
	* io.c: Disable pty support on z/OS.

2011-11-27         Arnold D. Robbins     <arnold@skeeve.com>

	* dfa.c: Sync with GNU grep.
	* dfa.h: Add _GL_ATTRIBUTE_PURE macro. Bleah.

2011-11-14         John Haque      <j.eh@mchsi.com>

	* debug.c (set_breakpoint_at): Fix problem with setting
	breakpoints in a switch statement. Thanks to Giorgio Palandri
	<giorgio.palandri@gmail.com> for the bug report.

2011-11-14         Arnold D. Robbins     <arnold@skeeve.com>

	* mbsupport.h: Add check for HAVE_BTOWC, per Pat Rankin.

2011-11-12         Eli Zaretskii  <eliz@gnu.org>

	* mbsupport.h: Additional glop for dfa.c in Windows environment.

2011-11-01         Arnold D. Robbins     <arnold@skeeve.com>

	* dfa.c: Move glop for ! MBS_SUPPORT to ...
	* mbsupport.h: ... here.
	* replace.c: Include missing_d/wcmisc.c if ! MBS_SUPPORT.
	* regex_internal.h: Move include of mbsupport.h up and add
	additional checks to avoid inclusion of wctype.h and wchar.h.

2011-10-27         Arnold D. Robbins     <arnold@skeeve.com>

	* builtin.c (do_strftime): Per Pat Rankin, instead of casting
	fclock, use a long variable and check for negative or overflow.

2011-10-25         Arnold D. Robbins     <arnold@skeeve.com>

	Merge with gawk_performance branch done. Additionally:

	* cint_array.c, int_array.c, str_array.c: Fix compiler complaints
	about printf formats (signed / unsigned vs. %d / %u).
	* eval.c (setup_frame): Add a missing return value.

2011-10-25         Arnold D. Robbins     <arnold@skeeve.com>

	* Makefile.am (dist-hook): Use `cd $(srcdir)/pc' so that
	`make distcheck' works completely.
	* builtin.c (do_strftime): Add cast to long int in check
	for fclock < 0 for systems where time_t is unsigned (e.g., VMS).

2011-10-25  Stefano Lattarini  <stefano.lattarini@gmail.com>

	dist: generated file `version.c' is not removed by "make distclean"

	* Makefile.am (distcleancheck_listfiles): Define to ignore the
	generated `version.c' file.

2011-10-24         Arnold D. Robbins     <arnold@skeeve.com>

	* dfa.c (wcscoll): Create for VMS.
	* Makefile.am (dist-hook): Run sed scripts to make pc/config.h.

2011-10-24  Eli Zaretskii  <eliz@gnu.org>

	* builtin.c [HAVE_POPEN_H]: Include "popen.h".
	* README.git: Update for pc/ systems.

2011-10-21         Arnold D. Robbins     <arnold@skeeve.com>

	* Makefile.am (distcleancheck_listfiles): Added, per advice from
	Stefano Lattarini <stefano.lattarini@gmail.com>.
	* dfa.c: Additional faking of mbsupport for systems without it;
	mainly VMS.

2011-10-21  Stefano Lattarini  <stefano.lattarini@gmail.com>

	* configure.ac (AM_C_PROTOTYPES): Remove call to this macro.
	The comments in configure.ac said that the call to AM_C_PROTOTYPES
	was needed for dfa.h, synced from GNU grep; but this statement is
	not true anymore in grep since commit v2.5.4-24-g9b5e7d4 "replace
	AC_CHECK_* with gnulib modules", dating back to 2009-11-26.  Also,
	the support for automatic de-ANSI-fication has been deprecated in
	automake 1.11.2, and will be removed altogether in automake 1.12.
	* vms/vms-conf.h (PROTOTYPES, __PROTOTYPES): Remove these #define,
	they are not used anymore.
	* pc/config.h (PROTOTYPES): Likewise.

2011-10-18         Dave Pitts            <dpitts@cozx.com>

	* dfa.c: Move some decls to the top of their functions for
	C90 compilers.

2011-10-18         Arnold D. Robbins     <arnold@skeeve.com>

	* builtin.c (do_strftime): Add check for negative / overflowed
	time_t value with fatal error. Thanks to Hermann Peifer
	<peifer@gmx.eu> for the bug report.
	* dfa.c (setbit_wc): Non-MBS version. Add a return false
	since VMS compiler doesn't understand that abort doesn't return.

2011-10-10         Arnold D. Robbins     <arnold@skeeve.com>

	* builtin.c (do_sub): Init textlen to zero to avoid "may be
	used unitialized" warning. Thanks to Corinna Vinschen for
	pointing this out.
	* eval.c (unwind_stack): Add parentheses around condition in while
	to avoid overzealous warning from GCC.

2011-09-30  Eli Zaretskii  <eliz@gnu.org>

	* io.c (remap_std_file): Fix non-portable code that caused
	redirected "print" to fail if a previous read from standard input
	returned EOF.  Reported by David Millis <tvtronix@yahoo.com>.
	(remap_std_file): Per Eli's suggestion, removed the leading close
	of oldfd and will let dup2 do the close for us.

2011-10-11         John Haque     <j.eh@mchsi.com>

	* symbol.c: Add licence notice.
	* array.c (PREC_NUM, PREC_STR): Define as macros.

2011-10-09         Arnold D. Robbins     <arnold@skeeve.com>

	* dfa.c: Sync with GNU grep.

2011-10-07         John Haque     <j.eh@mchsi.com>

	Tail recursion optimization.
	* awkgram.y (grammar, mk_function): Recognize tail-recursive
	calls.
	* awk.h (tail_call, num_tail_calls): New defines.
	* eval.c (setup_frame): Reuse function call stack for
	tail-recursive calls.
	(dump_fcall_stack): Reworked.

2011-10-04         Arnold D. Robbins     <arnold@skeeve.com>

	* awk.h, main.c (gawk_mb_cur_max): Make it a constant 1 when
	MBS_SUPPORT isn't available to allow GCC dead code constant
	expression computation and dead code elimination to help out.

2011-10-02         Arnold D. Robbins     <arnold@skeeve.com>

	* io.c (rsnullscan, get_a_record): Fix the cases where terminators
	are incomplete when RS == "". Also fix the case where the new value
	is shorter than the old one.  Based on patch from Rogier
	<rogier777@gmail.com> as submitted by Jeroen Schot
	<schot@A-Eskwadraat.nl>.

2011-09-24         Arnold D. Robbins     <arnold@skeeve.com>

	* eval.c, io.c, re.c: Fix some spelling errors. Thanks to
	Jeroen Schot <schot@A-Eskwadraat.nl>.

2011-09-21         Arnold D. Robbins     <arnold@skeeve.com>

	* dfa.c, mbsupport.h: Sync with GNU grep. Large amount of changes
	that remove many ifdefs, moving many conditions for multibyte
	support into regular C code and relying GCC's dead code optimization
	to elimnate code that won't be needed.
	* dfa.c: For gawk, add a number of additional defines so that things
	will compile if MBS_SUPPORT is 0.
	* array.c, awk.h, awkgram.y, builtin.c, eval.c, field.c, main.c,
	node.c, re.c: Change `#ifdef MBS_SUPPORT' to `#if MBS_SUPPORT'.
	* awk.h, regex_internal.h: Move NO_MBSUPPORT handling to ...
	* mbsupport.h: ...here.

2011-09-16         Arnold D. Robbins     <arnold@skeeve.com>

	* dfa.c: Sync with GNU grep.

2011-09-08         John Haque     <j.eh@mchsi.com>

	Optimization for compound assignment, increment and
	decrement operators; Avoid unref and make_number calls
	when there is no extra references to the value NODE.

2011-09-03         Arnold D. Robbins     <arnold@skeeve.com>

	* dfa.c: Sync with GNU grep.

2011-08-31         John Haque     <j.eh@mchsi.com>

	Grammar related changes: Simplify grammar for user-defined
	functions and general cleanups.

	* symbol.c: New file.
	* awkgram.y: Move symbol table related routines to the
	new file.
	(rule, func_name, function_prologue, param_list): Reworked.
	(install_function, check_params): Do all error checkings
	for the function name and parameters before installing in
	the symbol table.
	(mk_function): Finalize function definition.
	(func_install, append_param, dup_params): Nuked.
	* symbol.c (make_params): allocate function parameter nodes
	for the symbol table. Use the hash node as Node_param_list;
	Saves a NODE for each parameter.
	(install_params): Install function parameters into the symbol
	table.
	(remove_params): Remove parameters out of the symbol table.
	* awk.h (parmlist, FUNC): Nuked.
	(fparms): New define.


	Dynamically loaded function parameters are now handled like
	those for a builtin.

	* awk.h (Node_ext_func, Op_ext_builtin): New types.
	(Op_ext_func): Nuked.
	* ext.c (make_builtin): Simplified.
	(get_curfunc_arg_count): Nuked; Use the argument 'nargs' of
	the extension function instead.
	(get_argument, get_actual_argument): Adjust.
	* eval.c (r_interpret): Update case Op_func_call for a dynamic
	extension function. Handle the new opcode Op_ext_builtin.
	* pprint (profile.c): Adjust.


	Use a single variable to process gawk options.

	* awk.h (do_flags): New variable.
	(DO_LINT_INVALID, DO_LINT_ALL, DO_LINT_OLD, DO_TRADITIONAL,
	DO_POSIX, DO_INTL, DO_NON_DEC_DATA, DO_INTERVALS,
	DO_PROFILING, DO_DUMP_VARS, DO_TIDY_MEM,
	DO_SANDBOX): New defines.
	(do_traditional, do_posix, do_intervals, do_intl,
	do_non_decimal_data, do_profiling, do_dump_vars,
	do_tidy_mem, do_sandbox, do_lint,
	do_lint_old): Defined as macros.	
	* main.c: Remove definitions of the do_XX variables. Add
	do_flags definition.
	* debug.c (execute_code, do_eval, parse_condition): Save
	do_flags before executing/parsing and restore afterwards.


	Nuke PERM flag. Always increment/decrement the reference
	count for a Node_val. Simplifies macros and avoids
	occassional memory leaks, specially in the debugger.

	* awk.h (UPREF, DEREF, dupnode, unref): Simplified.
	(mk_number): Nuked.
	* (*.c): Increment the reference count of Nnull_string before
	assigning as a value.


	Revamped array handling mechanism for more speed and
	less memory consumption.

	* awk.h (union bucket_item, BUCKET): New definitions. Used as
	bucket elements for the hash table implementations of arrays;
	40% space saving in 32 bit x86.
	(buckets, nodes, array_funcs, array_base, array_capacity,
	xarray, alookup, aexists, aclear, aremove, alist,
	acopy, adump, NUM_AFUNCS): New defines.
	(array_empty): New macro to test for an empty array.
	(assoc_lookup, in_array): Defined as macros.
	(enum assoc_list_flags): New declaration.
	(Node_ahash, NUMIND): Nuked.
	* eval.c (r_interpret): Adjust cases Op_subscript,
	Op_subscript_lhs, Op_store_var and Op_arrayfor_incr.
	* node.c (dupnode, unref): Removed code related to Node_ahash. 
	* str_array.c: New file to handle array with string indices.
	* int_array.c: New file to handle array with integer indices.
	* cint_array.c: New file. Special handling of arrays with
	(mostly) consecutive integer indices.


	Memory pool management reworked to handle NODE and BUCKET.

	* awk.h (struct block_item, BLOCK, block_id): New definitions.
	(getblock, freeblock): New macros.
	(getbucket, freebucket): New macros to allocate and deallocate
	a BUCKET.
	(getnode, freenode): Adjusted.
	* node.c (more_nodes): Nuked.
	(more_blocks): New routine to allocate blocks of memory.

2011-08-24         Arnold D. Robbins     <arnold@skeeve.com>

	Fix pty co-process communication on Ubuntu GNU/Linux.

	* io.c: Add include of <sys/ioctl.h> to get definition of TIOCSCTTY.
	(two_way_open): Move call for this ioctl to after setsid() call.

2011-08-23         Arnold D. Robbins     <arnold@skeeve.com>

	* regex_internal.c (re_string_fetch_byte_case ): Remove
	__attribute((pure)) since it causes failures with gcc -O2
	-fno-inline. Thanks to Neil Cahill <ncahill_alt@yahoo.com>
	for reporting the bug.

2011-08-10         John Haque      <j.eh@mchsi.com>

	BEGINFILE/ENDFILE related code redone.

	* awk.h (prev_frame_size, has_endfile, target_get_record,
	target_newfile): New defines.
	* awkgram.y (mk_program): Initialize has_endfile appropriately for
	Op_get_record.
	(parse_program): Initialize new jump targets for
	Op_get_record and Op_newfile.
	* eval.c (unwind_stack): Change argument to number of
	items to be left in the stack. Adjust code.
	(pop_fcall, pop_stack): New defines.
	(setup_frame): Initialize prev_frame_size.
	(exec_state, EXEC_STATE): New structure and typedef.
	(exec_state_stack): New variable.
	(push_exec_state, pop_exec_state): New functions to save and
	later retrieve an execution state.
	(r_interpret): Use the new functions and the defines in
	cases Op_K_getline, Op_after_beginfile, Op_after_endfile,
	Op_newfile and Op_K_exit.
	* io.c (after_beginfile): When skipping a file using nextfile,
	return zero in case there was an error opening the file. 
	(has_endfile): Nuke global variable.
	(inrec): Add a second argument to pass errno to the calling
	routine.
	* debug.c (print_instruction): Update cases.

2011-08-10         Arnold D. Robbins     <arnold@skeeve.com>

	Fix (apparently long-standing) problem with FIELDWIDTHS.
	Thanks to Johannes Meixner <jsmeix@suse.de>.

	* field.c (set_FIELDWIDTHS): Adjust calculations.

	Fix problem with FPAT, reported by "T. X. G." <leopardie333@yahoo.com>

	* awk.h (Regexp): Add new member 'non_empty'.
	* field.c (fpat_parse_field): Save/restore local variable non_empty
	from member in Regexp struct.

2011-08-09         Arnold D. Robbins     <arnold@skeeve.com>

	Fix pty issue reported by "T. X. G." <leopardie333@yahoo.com>

	* configure.ac: Check for setsid.
	* awk.h: If not HAVE_SETSID define it as an empty macro.
	* io.c (two_way_open): Call setsid if using pty's.

2011-07-29  Eli Zaretskii  <eliz@gnu.org>

	* builtin.c (format_tree): Rename small -> small_flag,
	big -> big_flag, bigbig -> bigbig_flag.  Solves compilation errors
	when building Gawk with libsigsegv on MS-Windows, see
	https://lists.gnu.org/archive/html/bug-gawk/2011-07/msg00029.html.

2011-07-28         Arnold D. Robbins     <arnold@skeeve.com>

	* builtin.c (do_sub): Revert to gawk 3.1 behavior for backslash
	handling. It was stupid to think I could break compatibility.
	Thanks to John Ellson <ellson@research.att.com> for raising
	the issue.

2011-07-26         John Haque      <j.eh@mchsi.com>

	* eval.c (r_interpret): In cases Op_var_assign and Op_field_assign,
	include Op_K_getline_redir in the test for skipping the routine.

2011-07-26         John Haque      <j.eh@mchsi.com>

	Fix handling of assign routines for 'getline var'.
	Rework the previous fix for (g)sub.

	* awk.h: New define assign_ctxt for use in Op_var_assign
	and Op_field_assign opcodes. Remove define AFTER_ASSIGN.
	* awkgram.y (snode, mk_getline): Initialize assign_ctxt.
	* builtin.c (do_sub): Adjust to take only the first two
	arguments.
	* eval.c (r_interpret): In cases Op_var_assign and Op_field_assign,
	skip the routine as appropriate. Adjust case Op_sub_builtin.
	* main.c (get_spec_varname): New function.
	* debug.c (print_instruction): Use the new function to get
	special variable name.

2011-07-17         Arnold D. Robbins     <arnold@skeeve.com>

	* main.c (varinit): Mark FPAT as NON_STANDARD. Thanks to
	Wolfgang Seeberg <wolfgang.seeberg@yahoo.com> for the report.
	* Makefile.am (EXTRA_DIST): Add po/README, per advice from
	Bruno Haible.
	* dfa.c: Sync with GNU grep.
	* xalloc.h (xzalloc): New function, from GNU grep, for dfa.c.
	* README: Note that bug list is really a real mailing list.

2011-07-16         Arnold D. Robbins     <arnold@skeeve.com>

	* Makefile.am (AUTOMAKE_OPTIONS): Removed.
	* configure.ac (AM_INIT_AUTOMAKE): Removed dist-bzip2 option, on
	advice from Karl Berry.

2011-07-15         John Haque      <j.eh@mchsi.com>

	* awk.h (Op_sub_builtin): New opcode.
	(GSUB, GENSUB, AFTER_ASSIGN, LITERAL): New flags for 
	Op_sub_builtin.
	* awkgram.y (struct tokentab): Change opcode to	Op_sub_builtin
	for sub, gsub and gensub.
	(snode): Update processing of sub, gsub and gensub.
	* builtin.c (do_sub, do_gsub, do_gensub): Nuke.
	(sub_common): Renamed to do_sub. Relocate gensub argument
	handling code from do_gensub to here; Simplify the code a
	little bit. 
	* eval.c (r_interpret): Handle Op_sub_builtin. Avoid field
	re-splitting or $0 rebuilding if (g)sub target string is
	a field and no substitutions were done.
	* pprint (profile.c): Add case for the new opcode.
	* print_instruction (debug.c): Ditto.

	Take out translation for errno strings; extensions will
	need to use their own domain.

	* awk.h (enum errno_translate): Removed.
	(update_ERRNO_string): Remove second translate paramater.
	* eval.c (update_ERRNO_string): Remove second translate paramater
	and code that used it.
	* gawkapi.h (api_update_ERRNO_string): Remove third translate
	parameter.
	* gawkapi.c (api_update_ERRNO_string): Remove third translate
	paramater and change call to update_ERRNO_string.
	* io.c (do_close): Fix call to update_ERRNO_string.

2011-07-15         Arnold D. Robbins     <arnold@skeeve.com>

	* awk.h: Typo fix: "loner" --> longer. Thanks to Nelson Beebe.
	* builtin.c (efwrite): Fix flushing test back to what it was 
	in 3.1.8. Thanks to Strefil <strefil@yandex.ru> for the problem
	report.
	* configure.ac: Bump version to 4.0.0a for stable branch.

2011-06-24         Arnold D. Robbins     <arnold@skeeve.com>

	* Makefile.am (EXTRA_DIST): Add ChangeLog.0.
	* 4.0.0: Remake the tar ball.

2011-06-23         Arnold D. Robbins     <arnold@skeeve.com>

	* configure.ac: Update version to 4.0.0.
	* configure: Regenerated.
	* ChangeLog.0: Rotated ChangeLog into this file.
	* ChangeLog: Created anew for gawk 4.0.0 and on.
	* README: Bump version to 4.0.0.
	* 4.0.0: Release tar ball made.<|MERGE_RESOLUTION|>--- conflicted
+++ resolved
@@ -1,4 +1,19 @@
-<<<<<<< HEAD
+2012-12-23         Arnold D. Robbins     <arnold@skeeve.com>
+
+	* 4.0.2: Release tar ball made.
+
+2011-12-23         John Haque      <j.eh@mchsi.com>
+
+	* awkgram.y (is_deferred_variable): New function.
+	(func_install): Call it.
+	* eval.c (r_interpret): Op_push_arg. Check for uninitialized scalar.
+
+2012-12-23         Arnold D. Robbins     <arnold@skeeve.com>
+
+	* awkgram.y (tokentab): Whitespace fix for "include".
+	* builtin.c (printf_common): Do a fatal error if no args to printf()
+	or sprintf().
+
 2012-12-19         Arnold D. Robbins     <arnold@skeeve.com>
 
 	* bootstrap.sh: Touch extension/aclocal.m4 also.
@@ -45,23 +60,6 @@
 2012-12-16         Arnold D. Robbins     <arnold@skeeve.com>
 
 	* debug.c (do_set_var): Fix last remaining `*assoc_lookup() = x'.
-=======
-2012-12-23         Arnold D. Robbins     <arnold@skeeve.com>
-
-	* 4.0.2: Release tar ball made.
-
-2011-12-23         John Haque      <j.eh@mchsi.com>
-
-	* awkgram.y (is_deferred_variable): New function.
-	(func_install): Call it.
-	* eval.c (r_interpret): Op_push_arg. Check for uninitialized scalar.
-
-2012-12-23         Arnold D. Robbins     <arnold@skeeve.com>
-
-	* awkgram.y (tokentab): Whitespace fix for "include".
-	* builtin.c (printf_common): Do a fatal error if no args to printf()
-	or sprintf().
->>>>>>> b0648b57
 
 2012-12-15         Arnold D. Robbins     <arnold@skeeve.com>
 
