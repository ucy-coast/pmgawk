<<<<<<< HEAD
2013-08-02         Arnold D. Robbins     <arnold@skeeve.com>

	* awkgram.y (append_rule): Add attempt to insert any comment
	before a rule. Commented out at the moment.

2013-07-30         Arnold D. Robbins     <arnold@skeeve.com>

	* awk.h (enum opcodeval): Add Op_comment.
	* awkgram.y (comment): New variable to hold comment text.
	(statement): Add saved comments to lists being built.
	(allow_newline): Save comment text if necessary. Append if have
	existing text.
	(yylex): Ditto.
	* debug.c (print_instruction): Handle Op_comment.
	* eval.c (optypes): Add entry for Op_comment.
	* interpret.h (r_interpret): Ditto.
	* profile.c (pprint): For Op_comment, print the comment text.
=======
2013-09-19         Arnold D. Robbins     <arnold@skeeve.com>

	* dfa.c (parse_bracket_exp): Use code from grep to keep things within
	range (updates change of 2013-09-08). Fix whitespace in one of the
	gawk-only additions.

2013-09-13         Arnold D. Robbins     <arnold@skeeve.com>

	Fix use of NF after it's extended, e.g. see test/nfloop.awk.

	* awk.h (NULL_FIELD): New flag
	* builtin.c (do_print_rec): Check f0->flags instead of if
	equal to Nnull_string.
	* eval.c (r_get_field): Check (*lhs)->flags instead of if
	equal to Nnull_string or Null_field.
	* field.c (init_fields): Init field zero and Null_field with
	NULL_FIELD flag.
	(set_NF): Set parse_high_water = NF in case NF extended past the
	end. This is the actual bug fix.

2013-09-08         Arnold D. Robbins     <arnold@skeeve.com>

	Fixes based on reports from a static code checker. Thanks to
	Anders Wallin for sending in the list.

	* array.c (asort_actual): Free list if it's not NULL.
	* builtin.c (do_sub): Set buf to NULL and assert on it before using
	it.
	* cint_array.c (cint_array_init): Clamp any value of NHAT from the
	environment such that it won't overflow power_two_table when used as
	an index.
	* dfa.c (parse_bracket_exp): Check that len is in range before using it
	to index buf.
	* getopt.c (_getopt_internal_r): Change call to alloca to use malloc.
	* io.c (socket_open): Init read_len to zero.
	(two_way_open): Upon failure to fork, close the slave fd also.
	* re.c (research): Init try_backref to false.
	* regcomp.c (build_range_exp): Free any items that were allocated in
	the case where not all items were.
	(build_charclass_op): Same. Init br_token to zero with memset.
	(create_tree): Init token t to zero with memset.
	* regex_internal.c (re_dfa_add_node): Free any items that were
	allocated in the case where not all items were.
	* symbol.c (destroy_symbol): On default, break, to fall into releasing
	of resources.

2013-08-29         Arnold D. Robbins     <arnold@skeeve.com>

	* debug.c (HAVE_HISTORY_LIST): Move checks and defines to the top.
	(do_save, serialize): Adjust #if checks to depend on having both
	readline and the history functions. Needed for Mac OS X whose
	native readline is a very old version. Sigh.
	* configh.in, configure: Regenerated due to change in m4/readline.m4.
	Issue reported by Hermann Peifer and Larry Baker.

	Unrelated:

	* getopt.c: Sync with GLIBC, changes are minor.

	Unrelated:

	* dfa.c: Sync with version in grep. Primarily whitespace / comment
	wording changes.

2013-08-26         Arnold D. Robbins     <arnold@skeeve.com>

	* regcomp.c (parse_dup_op): Remove RE_TOKEN_INIT_BUG code (change of
	Feb 19 2005) since it's no longer needed.

	* regcomp.c (re_fastmap_iter): Undo addition of volatile from
	Jan 18 2007; no longer needed and is one less change to have to
	maintain aginst the upstream.

	* regcomp.c, regex.h, regex_internal.h: Sync with GLIBC.

2013-08-22         Arnold D. Robbins     <arnold@skeeve.com>

	* str_array.c (env_store): If the new value being stored is NULL,
	pass in "" instead. Avoids core dump on Mac OS X.
	Thanks to Hermann Peifer for the bug report.

2013-08-20         Arnold D. Robbins     <arnold@skeeve.com>

	* nonposix.h: New file. Contains FAKE_FD_VALUE.
	* awk.h: Include it if MinGW or EMX.
	* Makefile.am (base_sources): Add nonposix.h.

2013-08-18         Arnold D. Robbins     <arnold@skeeve.com>

	Reflect updates to ENVIRON into the real environment.

	* awk.h (init_env_array): Add declaration.
	* main.c (load_environ): Call init_env_array.
	* str_array.c (env_remove, env_store, env_clear, init_env_array):
	New functions.
	(env_array_func): New array vtable.

2013-08-18         Arnold D. Robbins     <arnold@skeeve.com>

	* array.c (force_array): Set symbol->xarray to NULL before
	initing the array if it was Node_var_new.
	(null_array): Restore assert, undoing change of 2013-05-27.

2013-08-15         Arnold D. Robbins     <arnold@skeeve.com>

	* debug.c (print_memory): Fix whitespace / indentation.
>>>>>>> 8aa14c5f

2013-07-24         Arnold D. Robbins     <arnold@skeeve.com>

	* io.c (FAKE_FD_VALUE): Move definition from here ...
	* awk.h (FAKE_FD_VALUE): ... to here. Fixes compilation on MinGW.

2013-07-08         Arnold D. Robbins     <arnold@skeeve.com>

	* io.c (get_a_record): Change `min' to `MIN' for consistency with
	other files and general practice.

2013-07-04         Andrew J. Schorr     <aschorr@telemetry-investments.com>

	* gawkapi.h (awk_element_t): Add comment indicating that the array
	element index will always be a string!
	* gawkapi.c (api_flatten_array): When converting the index to an awk
	value, request a string conversion, since we want the indices to
	appear as strings to the extensions.  This makes the call to
	force_string redundant, since node_to_awk_value does that internally
	when we request a string.

2013-07-04         Arnold D. Robbins     <arnold@skeeve.com>

	* builtin.c (format_tree): Fixes for %c with multibyte characters
	and field width > 1. Bugs reported by Nethox <nethox@gmail.com>.

2013-07-02         Arnold D. Robbins     <arnold@skeeve.com>

	* profile.c (pp_string): Add a call to chksize and fix another.
	Avoids valgrind errors on profile5 test. Thanks to Andrew
	Schorr for the report.

2013-06-27         Arnold D. Robbins     <arnold@skeeve.com>

	* awkgram.y: Minor whitespace cleanup, remove redundant ifdef.

2013-06-24         Arnold D. Robbins     <arnold@skeeve.com>

	* dfa.c (copytoks): Rewrite to call addtok_mb() directly. Avoids
	problems with multibyte characters inside character sets.
	Thanks to Steven Daniels <stevendaniels88@gmail.com> for reporting
	the problem.  Much thanks to Mike Haertel <mike@ducky.net> for the
	analysis and fix.

2013-06-24  Eli Zaretskii  <eliz@gnu.org>

	* io.c: Move #include "popen.h" out of the HAVE_SOCKETS condition,
	as this is needed for non-sockets builds as well.  See
	http://lists.gnu.org/archive/html/bug-gawk/2013-06/msg00014.html
	for the details of the problem this caused.

2013-06-15         Arnold D. Robbins     <arnold@skeeve.com>

	* io.c: Add ifdefs for VMS so that it will compile again.
	Thanks to Anders Wallin.

2013-06-11         Arnold D. Robbins     <arnold@skeeve.com>

	* debug.c (print_lines): Move setting of binary mode to after all
	the messing with the fd. Simplifies code some.
	* io.c (srcopen): Rearrange so that can add call to setbinmode
	here too. This fixes the debugger and makes reading source
	files a little faster. Thanks again to Corinna Vinschen.

2013-06-10         Arnold D. Robbins     <arnold@skeeve.com>

	* debug.c (print_lines): Set binary mode so that calculation of the
	byte offsets will be right. Thanks to Corinna Vinschen for the
	direction.

2013-06-10         Arnold D. Robbins     <arnold@skeeve.com>

	* re.c (check_bracket_exp): Remove warning about ranges being
	locale dependent, since they aren't anymore.

2013-06-09         Arnold D. Robbins     <arnold@skeeve.com>

	* io.c (iop_finish): Change fstat call to fcntl/F_GETFL per
	Eli Z., for Windows.

2013-06-03         Arnold D. Robbins     <arnold@skeeve.com>

	* eval.c (unwind_stack): If exiting, don't worry about strange stuff
	on the stack.

	Unrelated:

	* awk.h (init_sockets): Declare.
	* io.c (init_io): Remove ifdef around call.

2013-06-01  Eli Zaretskii  <eliz@gnu.org>

	* io.c (SHUT_RD) [SD_RECEIVE]: Define to SD_RECEIVE.
	(SHUT_WR) [SD_SEND]: Define to SD_SEND.
	(SHUT_RDWR) [SD_BOTH]: Define to SD_BOTH.
	(FD_TO_SOCKET, closemaybesocket) [!FD_TO_SOCKET]: New macros.
	(SOCKET_TO_FD, SOCKET) [!SOCKET_TO_FD]: New macros.
	(PIPES_SIMULATED): Define only for DJGPP.
	(pipe) [__MINGW32__]: Define to call _pipe, unless PIPES_SIMULATED
	is defined.
	(init_io) [HAVE_SOCKETS]: Call init_sockets.
	(iop_close, socketopen): Call closemaybesocket instead of close.
	(redirect) [__MINGW32__]: Call wait_any with a non-zero argument.
	(devopen) [__EMX__ || __MINGW32__]: Don't call stat on network
	pseudo-filenames.
	(two_way_open) [HAVE_SOCKETS]: Switch input and output to binary
	mode if appropriate.
	(two_way_open) [!PIPES_SIMULATED]: Use the __EMX__ code for MinGW
	as well.
	[__MINGW32__] Call spawnl to invoke $ComSpec and pass it a
	suitably quoted command line.
	(two_way_open) [__MINGW32__]: Wait only for a specified process
	ID.  If successful, update the exit status of the exited process.
	Don't use signals that are undefined on MinGW.
	(two_way_open) [!PIPES_SIMULATED]: Use the __EMX__ code for MinGW
	as well.
	(min): Define only if not already defined.
	(read_with_timeout) [__MINGW32__]: Allow reading from sockets with
	timeout.
	(gawk_fclose) [__MINGW32__]: Close the underlying socket as well.

	* getopt.c: Include stdlib.h for MinGW as well.

2013-05-30         Arnold D. Robbins     <arnold@skeeve.com>

	More profiling fixes:

	* profile.c (pprint): For Op_in_array, parenthesize subscript if
	the precedence is lower. E.g.:  (c = tolower(foo)) in ARRAY.
	(prec_level): Merge cases for precedence of 5.
	(parenthesize): Simplify, as in 3.1.8. Avoids stuff like
	`(x == 1 && (z ==2 && (q == 4 && w == 7)))'.

	Unrelated:

	* io.c (iop_finish): fstat the fd before closing it to avoid
	errors on some operating systems. Thanks to Eli Zaretskii
	for the report.

2013-05-29         Arnold D. Robbins     <arnold@skeeve.com>

	* profile.c (pp_group3): Renamed from pp_concat. Change all calls.
	(is_binary): Change return type to bool.
	(is_scalar): New function.
	(pp_concat): New function to handle concatenation operator better.
	(pprint): Call it at case Op_concat. Fix Op_K_delete if multiple
	indexes to separate with "][".
	General: Add leading comments as needed.

2013-05-28         Arnold D. Robbins     <arnold@skeeve.com>

	* main.c (main): Add minor hack to not run code if pretty printing
	and undocumented env var GAWK_NO_PP_RUN exists.
	* profile.c (pp_string): Explicitly print NUL chars as \000.

2013-05-27         Arnold D. Robbins     <arnold@skeeve.com>

	* configure.ac (AM_INIT_AUTOMAKE): Add dist-lzip to quiet
	outside maintainer warnings.

	Unrelated:

	* configure.ac (AC_STRUCT_ST_BLKSIZE): Replaced with call to
	AC_CHECK_MEMBERS.

	Unrelated:

	* array.c (null_array): Remove the assert and just clear
	symbol->xarray.

2013-05-26         Arnold D. Robbins     <arnold@skeeve.com>

	* getopt.c: For Mac OS X, also include <stdlib.h> to avoid
	some compiler warnings.

2013-05-20         Arnold D. Robbins     <arnold@skeeve.com>

	* gawkapi.h [FAKE_FD_VALUE]: Moved from here to ...
	* io.c [FAKE_FD_VALAUE]: here.

2013-05-14  Eli Zaretskii  <eliz@gnu.org>

	* io.c (devopen) [__EMX__ || __MINGW32__]: Produce EISDIR on MinGW
	when an attempt to open() a directory fails.
	(two_way_open) [__EMX__ || __MINGW32__]: When trying to open() a
	directory fails with EISDIR, assign FAKE_FD_VALUE to the file
	descriptor and attributes of a directory to its mode bits.  This
	is needed to support the readdir extension.

	* gawkapi.h (FAKE_FD_VALUE): New macro, used in io.h and in
	extension/gawkdirfd.h.

2013-05-09         Arnold D. Robbins     <arnold@skeeve.com>

	* 4.1.0: Release tar ball made.

2013-05-09         Arnold D. Robbins     <arnold@skeeve.com>

	* awkgram.y (snode): Make it a fatal error to use a regexp constant
	as the second argument of index(). Thanks to Christopher Durant
	<christopher.durant@marquesa.net> and Brian Kernighan for the report
	and the advice.

2013-04-28  Eli Zaretskii  <eliz@gnu.org>

	* io.c (redirect): Remove the HACK that called close_one when
	errno was zero in the MinGW build.  This prevents failure in
	several tests in the test suite, e.g., closebad.

2013-04-28         Arnold D. Robbins     <arnold@skeeve.com>

	* bootstrap.sh: Fix a comment.

2013-04-24         Arnold D. Robbins     <arnold@skeeve.com>

	* io.c (do_getline_redir): Fix the leading comment.

2013-04-23         Arnold D. Robbins     <arnold@skeeve.com>

	* main.c (load_procinfo): Add PROCINFO entries for API major
	and minor versions.

2013-04-21         Arnold D. Robbins     <arnold@skeeve.com>

	* missing: Update from Automake 1.13.1.

2013-04-18         Arnold D. Robbins     <arnold@skeeve.com>

	* configure.ac: Fix a typo.

2013-04-17         Corinna Vinschen      <vinschen@redhat.com>

	* configure.ac: Remove special casing for cygwin for libiconv
	and libintl.

2013-04-16         Arnold D. Robbins     <arnold@skeeve.com>

	* bootstrap.sh: Touch gawk.texi too. Update copyright.

2013-04-16         Arnold D. Robbins     <arnold@skeeve.com>

	* awkgram.c: Regenerated from bison 2.7.1.
	* command.c: Ditto.
	* dfa.h, dfa.c: Minor edits to sync with GNU grep.
	* gettext.h: Sync with gettext 0.18.2.1.
	* random.h: Remove obsolete __P macro and use. Update copyright year.
	* Makefile.am, array.c, builtin.c, cint_array.c, cmd.h, debug.c,
	eval.c, ext.c, field.c, gawkapi.c, gawkapi.h, gettext.h, int_array.c,
	interpret.h, msg.c, node.c, profile.c, re.c, replace.c, str_array.c,
	symbol.c: Update copyright year.

	Update to automake 1.13.1:

	* configure.ac (AM_INIT_AUTOMAKE): Update version.
	* configure, Makefile.in, aclocal.m4, awklib/Makefile.in,
	doc/Makefile.in, test/Makefile.in: Regenerated.

	* getopt.c, getopt.h, getopt1.c, getopt_int.h: Sync with GLIBC.

2013-04-14         Arnold D. Robbins     <arnold@skeeve.com>

	* awkgram.y (check_funcs): Fix logic of test for called but
	not defined warning. Thanks to Scott Deifik for the bug report.

2013-04-02         Arnold D. Robbins     <arnold@skeeve.com>

	* profile.c (print_lib_list): Send final newline to prof_fp
	instead of stdout.  Thanks to Hermann Peifer for the bug report.

2013-03-27         Arnold D. Robbins     <arnold@skeeve.com>

	* Makefile.am (SUBDIRS): Move extension back into the middle of
	the list so that `make check' without a prior `make' works.

	Unrelated:

	* main.c (main): Move env_lc into ifdef for LIBC_IS_BORKED.

2013-03-20         Arnold D. Robbins     <arnold@skeeve.com>

	For systems where libc is borked (MirBSD, maybe others).

	* dfa.c: Force use of gawk_mb_cur_max instead of MB_CUR_MAX and make
	mbrtowc a macro that always fails.
	(using_utf8): Force utf8 to be 0 if libc borked and gawk_mb_cur_max
	is one.
	* main.c (main): If libc is borked and LC_ALL or LANG exist in the
	environment and are set to "C" or "c", force gawk_mb_cur_max to one.

2013-03-11         Arnold D. Robbins     <arnold@skeeve.com>

	* re.c (check_bracket_exp): Make handling of embedded ] in
	regexp smarter. Thanks to Ed Morton <mortoneccc@comcast.net>
	for reporting the bug.

2013-03-01         Arnold D. Robbins     <arnold@skeeve.com>

	Don't build extensions if API isn't supported:

	* Makefile.am (SUBDIRS): Move extension directory to last in case
	building the extensions is not supported.
	* configure.ac: Add check for MirBSD and don't even try to run the
	checks for DYNAMIC if so.

	Check for systems (MirBSD) where libc doesn't understand not
	to use UTF-8 for LC_ALL=C.

	* configure.ac (LIBC_IS_BORKED): AC_DEFINE if needed.
	* regcomp.c (init_dfa): Change logic as needed if LIBC_IS_BORKED.

2013-02-28         Arnold D. Robbins     <arnold@skeeve.com>

	Cause profiling / pretty printing to include a list of
	loaded extensions. Thanks to Hermann Peifer for the bug report.

	* awk.h (srcfiles): Add declaration.
	* profile.c (print_lib_list): New function.
	(dump_prog): Call it.

2013-02-26         Arnold D. Robbins     <arnold@skeeve.com>

	* awkgram.y (expression_list): In case of error return the list
	instead of NULL so that snode gets something it can count.

2013-02-12         Arnold D. Robbins     <arnold@skeeve.com>

	* bisonfix.awk: Comment out code for fixing contined #if
	statements. It is likely not needed anymore. Leave it there in
	case I'm wrong.

2013-02-06         Arnold D. Robbins     <arnold@skeeve.com>

	* builtin.c (printf_common): Move nargs > 0 check into assert.
	(do_sprintf): Add nargs check and fatal message to here.

2013-02-04         Arnold D. Robbins     <arnold@skeeve.com>

	* main.c (main): Remove undocumented -m option which was for
	compatibility with BWK awk. His awk dropped it back in 2007.

2013-02-03         Arnold D. Robbins     <arnold@skeeve.com>

	* configure.ac: Add Automake test for cross compiling.

2013-01-31         Arnold D. Robbins     <arnold@skeeve.com>

	* regcomp.c, regex.c, regex_internal.c, regexec.c: Update
	copyright years to sync with GLIBC.

	From: http://www.sourceware.org/ml/libc-alpha/2013-01/msg00967.html,
	by Andreas Schwab <schwab@suse.de>:

	* regexec.c (extend_buffers): Add parameter min_len.
	(check_matching): Pass minimum needed length.
	(clean_state_log_if_needed): Likewise.
	(get_subexp): Likewise.`

2013-01-31         Arnold D. Robbins     <arnold@skeeve.com>

	* dfa.c: Include "dfa.h" which includes regex.h after limits.h
	so that RE_DUP_MAX gets the correct value. Especially needed on
	OpenVMS. Thanks to Anders Wallin.

	* main.c (version): Print out API version numbers if DYNAMIC.
	Helpful also for knowing if to run the shlib tests.

	* configure: Regenerated after change in m4/readline.m4.

2013-01-31         Arnold D. Robbins     <arnold@skeeve.com>

	* PROBLEMS: Removed. It is no longer needed.
	* Makefile.am (EXTRA_DIST): Remove PROBLEMS from list.

2013-01-31         Andrew J. Schorr     <aschorr@telemetry-investments.com>

	* configure.ac: Remove TEST_MPFR conditional added in last patch.
	We will instead test for MPFR capability by looking at the output
	from gawk --version.

2013-01-27         Andrew J. Schorr     <aschorr@telemetry-investments.com>

	* configure.ac: Add MPFR test for use in test/Makefile.am.

2013-01-25         Arnold D. Robbins     <arnold@skeeve.com>

	* awkgram.y (parms_shadow): Change int param to bool.
	* cmd.h (output_is_tty): Sync type with rest of code (is bool).
	* dfa.c (MALLOC): Undef first, for Irix.
	* Makefile.am (LDADD): Use LIBREADLINE and LIBMPFR instead of
	automake substitutions.
	* configure.ac (AC_INIT): Version bump.
	(GAWK_CHECK_READLINE): Renamed from GNUPG_CHECK_READLINE.

2013-01-23         Arnold D. Robbins     <arnold@skeeve.com>

	* awk.h (list_functions): Change parameter to bool.
	* symbol.c (list_functions): Ditto.
	(get_symbols): Change sort parameter to bool. Additional
	code cleanup.

2013-01-22         Arnold D. Robbins     <arnold@skeeve.com>

	* symbol.c (get_symbols): Reset count after each loop to only
	sort the actual items retrieved. Thanks to Hermann Peifer (by
	way of Andrew Schorr) for reporting the bug.  Also add some
	commentary and fix function name in emalloc calls.

2013-01-20         Arnold D. Robbins     <arnold@skeeve.com>

	* re.c (regexflags2str): New routine.
	(resetup): If do_intervals, also turn on RE_NO_BK_BRACES.
	Thanks to Yan Lei <yanl.fnst@cn.fujitsu.com> for the
	bug report.

2013-01-18         Arnold D. Robbins     <arnold@skeeve.com>

	Fix a problem with include ordering to get ptrdiff_t definition,
	showed up on Debian Lenny. Reported by Manuel Collado.
	Fix brought over from grep.

	* dfa.h: Include regex.h and stddef.h directly.
	* dfa.c: Adjust includes.

2013-01-11         John Haque            <j.eh@mchsi.com>

	* awk.h (do_mpfr_rshift): Renamed from do_mpfr_rhift.
	* awkgram.y (do_mpfr_rshift): Renamed from do_mpfr_rhift.
	* mpfr.c (_tz1, _tz2, _mpz1, _mpz2, mpz1, mpz2, get_bit_ops,
	free_bit_ops): Removed.
	(init_mpfr): Remove calls to mpz_init.
	(get_intval, free_intval): New functions.
	(do_mpfr_rshift, do_mpfr_lshift): Rework code.
	(do_mpfr_and, do_mpfr_or, do_mpfr_xor): Accept two or more arguments
	to match regular functions.

2013-01-11         Arnold D. Robbins     <arnold@skeeve.com>

	* bisonfix.awk: Adjust ARGV / ARGC to force reading of standard
	input; apparently needed for Mac OS X. Thanks to Akim Demaille
	for the report.

2013-01-06         Arnold D. Robbins     <arnold@skeeve.com>

	* io.c (redirect, two_way_open): Set the name field in the
	awk_input_buf_t and awk_output_buf_t structures, as needed.
	Thanks to Manuel Collado for the report.

2013-01-05         Arnold D. Robbins     <arnold@skeeve.com>

	* regex_internal.h (struct re_dfa_t): Restore ifdefs around
	__libc_lock_define, they really were needed. Bleah.

2013-01-01         Arnold D. Robbins     <arnold@skeeve.com>

	Sync with GLIBC regex files.

	* regex_internal.h (struct re_dfa_t): Remove ifdefs around
	__libc_lock_define since it's already defined to empty in non-LIBC
	case.
	* regexec.c (check_node_accept_bytes): Restore decl with use from
	GLIBC code since this is LIBC case.

2012-12-27         Arnold D. Robbins     <arnold@skeeve.com>

	* builtin.c (do_print, do_printf): Use output_fp as default
	output for print/printf only if running under the debugger.
	Otherwise use stdout as Brian, Peter, and Al intended.

2012-12-25         Arnold D. Robbins     <arnold@skeeve.com>

	Remove sym-constant from API after discussions with John
	Haque and Andy Schorr.

	* gawkapi.h (api_sym_constant): Removed field in API struct.
	(sym_constant): Remove macro.
	* gawkapi.c (set_constant, api_sym_update, api_sym_constant): Removed.
	(sym_update_real): Renamed to api_sym_update(). is_const parameter
	removed and code adjusted.

2012-12-24         Arnold D. Robbins     <arnold@skeeve.com>

	* 4.0.2: Release tar ball made.

2012-12-23         John Haque      <j.eh@mchsi.com>

	* eval.c (r_get_lhs): Node_array_ref. If original is Node_var,
	don't assign null-string as value.
	* ext.c (get_argument): Node_array_ref. Check if already a scalar.

2011-12-23         John Haque      <j.eh@mchsi.com>

	* awkgram.y (is_deferred_variable): New function.
	(func_install): Call it.
	* eval.c (r_interpret): Op_push_arg. Check for uninitialized scalar.

2012-12-23         Arnold D. Robbins     <arnold@skeeve.com>

	* awkgram.y (tokentab): Whitespace fix for "include".
	* builtin.c (printf_common): Do a fatal error if no args to printf()
	or sprintf().

2012-12-19         Arnold D. Robbins     <arnold@skeeve.com>

	* bootstrap.sh: Touch extension/aclocal.m4 also.

	Unrelated: Extend input parser API:

	* awk.h (IOBUF): Remove read_func pointer.
	* gawkapi.h (awk_input_buf_t): Move it to here.
	* io.c (iop_alloc, get_a_record, get_read_timeout): Adjust code.

	Unrelated: Make sure that variables like NF, NR, FNR are
	accessable correctly both through SYMTAB and through API.

	* gawkapi.c (api_sym_lookup): Call update_global_values().
	(api_sym_lookup_scalar): Ditto.
	* interpret.h (Op_subscript, Op_subscript_lhs): Ditto.
	* main.c (update_global_values): Adjust comment.

	Unrelated: Fix --disable-lint so that everything compiles.

	* main.c (main): Move case lable inside ifdef.
	* awkgram.y (isnoeffect): Add ifdefs around declaration, use,
	and function body.

	Unrelated: Restore building with tcc.

	* awk.h (AFUNC): Move to array.c which is the only place its used.
	(ainit_ind, atypeof_ind, etc.): New macros for use in array.c
	* array.c (AFUNC): Change to use F##_ind. Works with tcc and other
	compilers.
	* configure.ac: Only add -export-dynamic flag if compiling with gcc.

2012-12-18         Andrew J. Schorr     <aschorr@telemetry-investments.com>

	* gawkapi.c (sym_update_real): If setting a scalar variable that exists
	already in an undefined state with type set to Node_var_new, we must
	update the type to Node_var if the new value is not undefined.

2012-12-18         Arnold D. Robbins     <arnold@skeeve.com>

	* awkgram.y (tokentab): "extension" needs to be inside ifdef DYNAMIC.
	Thanks to Anders Wallin for finding this.

2012-12-16         Arnold D. Robbins     <arnold@skeeve.com>

	* debug.c (do_set_var): Fix last remaining `*assoc_lookup() = x'.

2012-12-15         Arnold D. Robbins     <arnold@skeeve.com>

	Infrastructure Updates:

	* awkgram.c, command.c: Regenerated with bison 2.7.
	* config.guess, config.sub, depcomp: Updated from automake 1.12.6.

2012-12-09         Arnold D. Robbins     <arnold@skeeve.com>

	Clean up BINMODE to use symbolic values.

	* awk.h (enum binmode_values): New enum.
	* eval.c (set_BINMODE): Use them.
	* io.c (binmode, close_rp, gawk_popen): Ditto.
	* main.c (main): Ditto.
	* builtin.c (do_system): Ditto.

	Unrelated:

	* configure.ac: Look for posix_openpt
	* io.c (two_way_open): Use posix_openpt if it's available.
	Thanks to Christian Weisgerber <naddy@mips.inka.de> for
	the changes.

	Also unrelated:

	* regex.c: Don't include <sys/param.h> on VMS. Thanks to
	Anders Wallin.

	Also unrelated:

	* ext.c (is_letter, is_identifier_char): New functions. Don't use
	<ctype.h> functions since those could rely on the locale.
	(make_builtin): Adjust test for valid name to call the new
	functions and return false instead of throwing a fatal error.
	(make_old_builtin): Adjust test for valid name to call the new
	function.
	* awk.h (is_identchar): Move from here, ...
	* awkgram.y (is_identchar): ... to here. This is safe, since
	the locale is C during parsing the program.

	Also unrelated: Make all checks for bitflags being set consistent
	in case we should wish to switch them to macro calls:

	* awkgram.y, builtin.c, cint_array.c, debug.c, eval.c, gawkapi.c,
	int_array.c, io.c, mpfr.c, node.c, profile.c, str_array.c: Fix
	as needed.

2012-12-07         Arnold D. Robbins     <arnold@skeeve.com>

	* awkgram.y (tokentab): `fflush()' is now in POSIX, remove the
	RESX flag. This was the last use, so delete the flag.
	(yylex): Don't check RESX.

	Thanks to Nathan Weeks <weeks@iastate.edu> for helping make this
	happen.

2012-12-01         Arnold D. Robbins     <arnold@skeeve.com>

	* interpret.h: For op_assign_concat, if both strings
	have WSTRCUR, then do the realloc() and append for the
	wide string too.  Thanks to Janis Papanagnou
	<janis_papanagnou@hotmail.com> for the discussion in
	comp.lang.awk.

2012-11-30         Arnold D. Robbins     <arnold@skeeve.com>

	* regcomp.c, regex.c, regex_internal.h, regexec.c: Sync
	with GLIBC.  Why not.

	* gawkapi.c (awk_bool_t): Change into an enum with awk_false and
	awk_true values.

2012-01-30         Andrew J. Schorr     <aschorr@telemetry-investments.com>

	Further cleanups of macros in awk.h

	* awk.h (_r, _t): Remove declarations.
	(unref, m_force_string): Remove macros.
	(r_unref): Move declaration.
	(r_force_string): Remove declaration.
	(DEREF, force_string, force_number, unref): Now inline functions.
	(POP_STRING, TOP_STRING): Back to macros.
	* eval.c (_t): Remove definition.
	* main.c (_r): Remove definition.
	* node.c (r_force_string): Remove.

2012-11-27         Arnold D. Robbins     <arnold@skeeve.com>

	* builtin.c (do_fflush): Make fflush() and fflush("") both
	flush everything. See the comment in the code.

2012-11-26         Arnold D. Robbins     <arnold@skeeve.com>

	* awk.h (Node_old_ext_func, Op_old_ext_func): New enum values.
	* configure.ac: Use -export-dynamic if supported for old extension
	mechanism.
	* eval.c (nodeytpes): Add Node_old_ext_func.
	(optypetab): Add Op_old_ext_func.
	* ext.c (make_old_ext_builtin): "New" function.
	* interpret.h: Special case Op_old_ext_builtin. Add checks for
	Node_old_ext_func.
	* msg.c: Adjust placement of a comment.

2012-05-02         John Haque      <j.eh@mchsi.com>

	* str_array.c (str_copy): Initialize next pointer in the linked list
	to avoid memory corruption.
	* int_array.c (int_copy): Ditto.

2012-04-21         John Haque      <j.eh@mchsi.com>

	Shutdown routine for a dynamic extension.

	* awk.h (SRCFILE): New field fini_func.
	* ext.c (load_ext): Takes an additional argument to look up and
	save the clean up routine in SRCFILE struct. 
	(INIT_FUNC, FINI_FUNC): Defines for default init and fini routine
	names.
	(do_ext): Use default for the name of the init or fini routine if
	one is not supplied. Adjust call to load_ext().
	(close_extensions): Execute fini routines.
	* interpret.h (Op_at_exit): Call close_extensions().
	* msg.c (gawk_exit): Ditto.
	* debug.c (close_all): Ditto.
	* main.c (main): Adjust call to load_ext().
	* awkgram.y (tokentab): Specify 2nd and 3rd optional arguments
	for the extension() built-in.

	Unrelated:

	* interpret.h (Op_arrayfor_init): Use assoc_length for array size. 
	
2012-04-19         John Haque      <j.eh@mchsi.com>

	Enhanced array interface to support transparent implementation
	using external storage and ...

	* awk.h (astore): Optional post-assignment store routine for
	array subscripts.
	(Op_subscript_assign): New opcode to support the store routine.
	(alength): New array interface routine for array length.
	(assoc_length): New macro.
	(assoc_empty): Renamed from array_empty.
	* awkgram.y (snode): Append Op_subscript_assign opcode if
	(g)sub variable is an array element.
	(mk_getline): Same for getline variable.
	(mk_assignment): Same if assigning to an array element.
	* field.c (set_element): Call store routine if needed.
	* builtin.c (do_match): Ditto.
	(do_length): Use length routine for array size.
	* symbol.c (print_vars): Ditto.
	* array.c (null_length): Default function for array length interface.
	(asort_actual):	Call store routine if defined.
	(asort_actual, assoc_list): Use length routine for array size.
	(null_array_func): Add length and store routine entries.
	* str_array.c (str_array_func): Same.
	* cint_array.c (cint_array_func): Same.
	* int_array.c (int_array_func): Same. 
	* eval.c (optypetab): Add Op_subscript_assign.
	* profile.c (pprint): Add case Op_subscript_assign.
	* interpret.h (set_array, set_idx): New variables to keep track
	of an array element with store routine.
	(Op_sub_array, Op_subscript_lhs, Op_store_sub, Op_subscript_assign):
	Add code to handle array store routine.
	* debug.c (print_symbol, print_array, cmp_val, watchpoint_triggered,
	initialize_watch_item): Use length routine for array size.

	* awk.h (assoc_kind_t): New typedef for enum assoc_list_flags.
	(sort_context_t): Renamed from SORT_CONTEXT.
	* array.c (asort_actual, assoc_sort): Adjust.
	* cint_array.c (cint_list, tree_list, leaf_list): Adjust.
	* int_array.c (int_list): Adjust.
	* str_array.c (str_list): Adjust.

2012-04-18         John Haque      <j.eh@mchsi.com>

	* awk.h (atypeof, AFUNC): New macros.
	(afunc_t): Renamed typedef from array_ptr.
	* array.c (register_array_func, null_lookup): Use AFUNC macro
	instead of hard-coded index for array functions.
	(asort_actual): Unref null array elements before overwriting.
	(force_array): Renamed from get_array.
	(null_array): Renamed from init_array. Also initialize flags to 0.
	(array_types): Renamed from atypes.
	(num_array_types): Renamed from num_atypes.
	* interpret.h (r_interpret): In case Op_sub_array, unref null array element.
	* str_array.c (str_array_init): Reworked for (re)initialization of array.
	* int_array.c (int_array_init): Ditto.
	* cint_array.c (cint_array_init): Ditto.

2012-11-24         Arnold D. Robbins     <arnold@skeeve.com>

	Directory cleanup.

	* TODO.xgawk, FUTURES: Merged into TODO.
	* TODO: More stuff added.
	* Makefile.am (EXTRA_DIST): Updated.

2012-11-22         Arnold D. Robbins     <arnold@skeeve.com>

	Cleanup of awk.h.

	* array.c (r_in_array): Removed.
	* awk.h (MALLOC_ARG_T): Replaced with size_t everywhere.
	(S_ISREG, setsid): Moved to io.c.
	(__extension__): Removed.
	(INT32_BIT): Moved to cint_array.c.
	(_t): Always declare.
	(DO_LINT_INVALID, et al): Moved into an enum.
	(POP_ARRAY, POP_PARAM, POP_SCALAR, TOP_SCALAR, dupnode, in_array):
	Moved into inline functions.
	(force_number, force_string): Simplified.
	(ZOS_USS): Remove undef of DYNAMIC, it's handled in configure.ac.
	* io.c (S_ISREG, setsid): Moved to here.
	* cint_array.c (INT32_BIT): Moved to here.
	* eval.c (_t): Always define.
	* protos.h: Use size_t directly instead of MALLOC_ARG_T.

	Unrelated:

	* gawkapi.h: Add `awk_' prefix to structure tags where they
	were missing.  Document the full list of include files needed.

2012-11-14         Arnold D. Robbins     <arnold@skeeve.com>

	* io.c (do_find_source): On VMS, don't add the `/' separater.
	Thanks to Anders Wallin.

	MPFR minor cleanup:

	* awk.h (mpfr_unset): Declare new function.
	* mpfr.c (mpfr_unset): New function.
	* node.c (r_unref): Call it instead of inline code.
	* gawk_api.c (api_sym_update_scalar): Call it instead of inline code.

2012-11-13         Arnold D. Robbins     <arnold@skeeve.com>

	* symbol.c (get_symbols): Check type, not vname. Keeps
	valgrind happy. Thanks to Andrew Schorr for noticing the problem.

2012-11-10         Arnold D. Robbins     <arnold@skeeve.com>

	* Update to bison 2.6.5. Various files regenerated.
	* io.c (find_source): Add a default value for SHLIBEXT.
	(read_with_timeout): For VMS also, just use read().

2012-11-10         John Haque      <j.eh@mchsi.com>

	* int_array.c (int_copy): Initialize next pointer of newchain to null.
	* eval.c (eval_condition): Force string context for an integer used
	as array index.

2012-11-10         Arnold D. Robbins     <arnold@skeeve.com>

	* gawkapi.c (api_add_ext_func, api_awk_atexit, api_clear_array,
	api_create_array, api_create_value, api_register_ext_version,
	api_release_value, api_update_ERRNO_string, node_to_awk_value,
	remove_element, run_ext_exit_handlers): Add null pointer checks.
	Everywhere: Add / fixup leading comments.

	* interpret.h (Op_store_sub): If assigning to an unitialized variable
	through SYMTAB, change it to Node_var. Add explanatory comments.
	* symbol.c (get_symbol): Rationalized. Skip non-variables in SYMTAB.

2012-11-04         Arnold D. Robbins     <arnold@skeeve.com>

	* gawkapi.h: Minor documentation edit.

2012-10-31         Arnold D. Robbins     <arnold@skeeve.com>

	* awkgram.y (want_regexp): Use as a bool, not as an int.
	* field.c: Fix a comment.
	* gawkapi.h: Add comment to include <errno.h>.
	* symbol.c (load_symbols): ``No automatic aggregate initialization.''
	Here too. Sigh again.

	* gawkapi.h: Minor documentation edits.

2012-11-27         Arnold D. Robbins     <arnold@skeeve.com>

	* builtin.c (do_fflush): Make fflush() and fflush("") both
	flush everything. See the comment in the code.

2012-10-28         Arnold D. Robbins     <arnold@skeeve.com>

	* Update to bison 2.6.4. Various files regenerated.

2012-10-27         Arnold D. Robbins     <arnold@skeeve.com>

	* gawkapi.h: Continuing the minor formatting / doc cleanups.

2012-10-26         Arnold D. Robbins     <arnold@skeeve.com>

	* gawkapi.h: Continuing the minor formatting / doc cleanups.

2012-10-24         Arnold D. Robbins     <arnold@skeeve.com>

	* gawkapi.h: Still more minor formatting / doc cleanups.

2012-10-23         Arnold D. Robbins     <arnold@skeeve.com>

	* gawkapi.h: More minor formatting / doc cleanups.

2012-10-21         Arnold D. Robbins     <arnold@skeeve.com>

	Fixes for z/OS from Dave Pitts.

	* awk.h (assoc_list_flags): No trailing comma on last enum value.
	* gawkapi.h (awk_valtype_t): Ditto.
	* symbol.c (lookup): ``No automatic aggregate initialization.'' Sigh.

	Unrelated:

	* gawkapi.h: Minor formatting / doc cleanups.

2012-10-19         Arnold D. Robbins     <arnold@skeeve.com>

	If SYMTAB is used, make sure ENVIRON and PROCINFO get loaded too.

	* awkgram.y (process_deferred): New function. Call it when program
	is completely parsed.
	(symtab_used): New variable.
	(variable): Set it to true if SYMTAB is looked up.
	* main.c (load_environ, load_procinfo): Make sure the routines are
	only called once.

	Unrelated fixes:

	* awkgram.y (yylex): Check continue_allowed and break_allowed as
	soon as they are seen in the scanner; the rules that check them
	can not be reduced until after a token that allows them is seen,
	leading to errors at execution time.
	* interpret.h (Op_K_break, Op_K_continue, Op_jmp): Add asssertion
	that pc->target_jmp is not NULL.

	* symbol.c (lookup): Correct a comment.

2012-10-14         Arnold D. Robbins     <arnold@skeeve.com>

	* gawkapi.h (IOBUF_PUBLIC): Renamed awk_input_buf_t.
	(struct iobuf_public): Renamed struct awk_input.
	* awk.h: Adjust.

2012-10-13         Arnold D. Robbins     <arnold@skeeve.com>

	* Update to Automake 1.12.4. Various files regenerated.

2012-10-11         Arnold D. Robbins     <arnold@skeeve.com>

	* awk.h (dup_ent): New member for Node_param_list.
	* symbol.c (install): For parameters, if this is a duplicate, chain
	it off the original using the dup_ent pointer.
	(remove_params): If there's a duplicate, remove it from the list.

	* awk.h: Fix flags to have unique numeric values. Oops.

2012-10-10         Arnold D. Robbins     <arnold@skeeve.com>

	* gawkapi.h: Add considerably more documentation. Rearrange order
	of functions in the struct to make more sense, grouping related
	functions together in a more logical order.
	* gawkapi.c: Adjust as needed.
	* ext.c (make_builtin): Adjust for name change in struct member.

2012-10-05         Arnold D. Robbins     <arnold@skeeve.com>

	* mbsupport.h: Add a bunch of undefs for z/OS.

2012-10-04         Arnold D. Robbins     <arnold@skeeve.com>

	* TODO.xgawk: Update.
	* awk.h (make_str_node): Removed macro.
	(make_string): Modified to call make_str_node.
	(r_make_str_node): Renamed to make_str_node.
	* gawkapi.c: Changed r_make_str_node to make_str_node everywhere.
	* node.c (make_str_node): Renamed from make_str_node.

	Update to automake 1.12.4.

	* Makefile.in, aclocal.m4, awklib/Makefile.in, doc/Makefile.in,
	extension/Makefile.in, extension/aclocal.m4, test/Makefile.in:
	Regenerated.

	* interpret.h (Op_Subscript): Added lint warnings for FUNCTAB
	and SYMTAB.

2012-10-02         Arnold D. Robbins     <arnold@skeeve.com>

	* awk.h (func_table): Declare.
	* awkgram.y: If do_posix or do_traditional, then check for
	delete on SYMTAB. Add check for delete on FUNCTAB, also.
	* interpret.h (Op_Subscript): For FUNCTAB, return the element name
	as its value too.  Avoids lots of weirdness and allows indirect calls
	after assignment from FUNCTAB["foo"] to work.
	(Op_store_sub): Disallow assignment to elements of FUNCTAB.
	(Op_indirect_func_all): Turn assert into check and fatal error.
	* symbol.c (func_table): No longer static.
	(lookup): If do_posix or do_traditional, skip the global table.
	(release_all_vars): Clear func_table too.

2012-09-25         Arnold D. Robbins     <arnold@skeeve.com>

	First cut at SYMTAB and FUNCTAB. This does the following:
	- Change symbol table handling to use gawk arrays.
	- Store symbols in SYMTAB array and allow indirect access
	  through SYMTAB to variables, both getting and setting.
	- List function names in FUNCTAB indexes; Values cannot be
	  used at the moment.
	- No documentation yet.

	* awk.h (Node_hashnode, hnext, hname, hlength, hcode, hvalue):
	Removed, not needed any more.
	(init_symbol_table, symbol_table): Add declarations.
	* awkgram.y: Disallow delete on SYMTAB, fix warning for tawk
	extension if traditional.
	* eval.c (nodetypes): Remove Node_hashnode element.
	* interpret.h (Op_subscript, Op_store_sub): Handle SYMTAB and go
	through to the actual value.
	* main.c (main): Init Nnull_string earlier. Add call to
	init_symbol_table().
	* profile.c (pp_str, pp_len): Change definitions.
	(pp_next): New macro.
	(pp_push, pp_pop): Adjust uses.
	* symbol.c (variables): Removed.
	(global_table, param_table, func_table, symbol_table,
	installing_specials): New variables.
	(lookup, make_params, install_params, remove_params, remove_symbol,
	make_symbol, install, get_symbols, release_all_vars, append_symbol,
	release_symbols, load_symbols): Rework logic considerably.
	(init_symbol_table): New function.

2012-09-23         Arnold D. Robbins     <arnold@skeeve.com>

	`delete array' and `nextfile' are now in POSIX.
	Thanks to Nathan Weeks <weeks@iastate.edu> for the
	initiative and letting us know about it.

	* awkgram.y: Make the right code changes for `delete array'
	and `nextfile'.
	(tokentab): Set flags to zero for nextfile.

2012-09-19         Arnold D. Robbins     <arnold@skeeve.com>

	* symbol.c (load_symbols): Zero out the new node. Prevents assertion
	failure on PPC Mac OS X.

2012-09-14         Arnold D. Robbins     <arnold@skeeve.com>

	Allow read-only access to built-in variables from extensions.

	* awk.h (NO_EXT_SET): New flag.
	* gawkapi.c (api_sym_lookup, api_sym_update_real): Set flag if off
	limits variable instead of failing. Adjust logic.
	(api_sym_update_scalar, api_set_array_element, api_del_array_element,
	api_release_flattened_array): Adjust logic.
	* gawkapi.h: Adjust documentation.

	Provide PROCINFO["identifiers"]. Undocumented for now.

	* awk.h (load_symbols): Add declaration.
	* awkgram.y (variable): Adjust comment formatting.
	* main.c (main): Call load_symbols().
	* symbol.c (load_symbols): New function.

2012-09-13         Arnold D. Robbins     <arnold@skeeve.com>

	* configure.ac: Determination of DYNAMIC adjusted. Hopefully is
	smarter for z/OS.

2012-09-13         Dave Pitts            <dpitts@cozx.com>

	* awk.h: Add defines for z/OS for newer types.

2012-08-31         Arnold D. Robbins     <arnold@skeeve.com>

	* gawkapi.c: Wrap various bits in #ifdef DYNAMIC so that
	gawk will compile on systems without dynamic loading.

2012-08-24         Arnold D. Robbins     <arnold@skeeve.com>

	Add version facility to API. Thanks to Manuel Collado
	for the idea.

	* awk.h (print_ext_versions): Declare.
	Rearrange includes and decls to make more sense.
	* gawkapi.h (register_ext_version): New API.
	(dl_load_func): Add code for ext_version.
	* gawkapi.c (api_register_ext_version, print_ext_versions):
	New functions.
	* main.c (do_version): New variable.
	(optab): Set it for -v / --version.
	(main): Set it in arg parsing switch. Call version() after the
	extensions have been loaded.

2012-08-22         Arnold D. Robbins     <arnold@skeeve.com>

	Add output wrapper and two-way processor to extension API.

	* awk.h (struct redirect): Replace output FILE * with awk_output_buf_t.
	(register_output_wrapper, register_two_way_processor): Declare.
	* builtin.c (efwrite): Adjust logic to use rp->output data and
	functions if rp is not NULL. Remove redundant declaration of function.
	(do_fflush, do_printf, do_print, do_print_rec): Same adjustment.
	* ext.c (make_builtin): Adjust error messages.
	* gawkapi.c (api_register_output_wrapper,
	api_register_two_way_processor): New functions.
	(sym_update_real): Adjust code formatting.
	* gawkapi.h (awk_input_parser_t): Make next pointer awk_const.
	(awk_output_buf_t, awk_two_way_processor_t): New structs.
	(api_register_output_wrapper, api_register_two_way_processor): New APIs.
	(dl_load_func): Allow for empty function table (NULL elements).
	* io.c (find_output_wrapper, init_output_wrapper, find_two_processor,
	gawk_fwrite, gawk_ferror, gawk_fflush, gawk_fclose): New functions.
	(redirect): Call init_output_wrapper, find_output_wrapper as needed.
	Adjust use of rp->fp to rp->output.fp and also function calls.
	(close_rp, close_redir, flush_io): Same adjustment.
	(two_way_open): Same adjustment. Call find_two_way_processor, and
	find_output_wrapper, as needed.

2012-08-17         Arnold D. Robbins     <arnold@skeeve.com>

	* Update infrastructure: Automake 1.12.3 and bison 2.6.2.

2012-08-15         Arnold D. Robbins     <arnold@skeeve.com>

	* dfa.c: Sync w/GNU grep.

2012-08-12         Arnold D. Robbins     <arnold@skeeve.com>

	* gawkapi.h: Make the versions enum constants instead of defines.

2012-08-11         Andrew J. Schorr     <aschorr@telemetry-investments.com>

	* awkgram.y (add_srcfile): It is now a fatal error to load the
	same file with -f and -i (or @include).
	* TODO.xgawk: Update to reflect this change.

2012-08-10         Arnold D. Robbins     <arnold@skeeve.com>

	* FUTURES, TODO.xgawk: Updates.

2012-08-08         Arnold D. Robbins     <arnold@skeeve.com>

	* configure.ac: Add -DNDEBUG to remove asserts if not developing.

	* gawkapi.h: Document how to build up arrays.
	* gawkapi.c (api_sym_update): For an array, pass the new cookie
	back out to the extension.

	* awk.h (IOBUF): Move struct stat into IOBUF_PUBLIC.
	(os_isreadable): Change to take an IOBUF_PUBLIC.
	* gawkapi.h (IOBUF_PUBLIC): Received struct stat.
	(INVALID_HANDLE): Moves to here.
	* io.c (iop_alloc): Stat the fd and fill in stat buf.
	(iop_finish): Use passed in stat info.

2012-08-05         Arnold D. Robbins     <arnold@skeeve.com>

	* README.git: More stuff added.

2012-08-01         Arnold D. Robbins     <arnold@skeeve.com>

	* io.c (iop_finish): New function.
	(iop_alloc): Add errno_val parameter. Move code into iop_finish.
	Add large explanatory leading comment.
	(after_beginfile): Rework logic. Check for input parser first, then
	check for invalid iop.
	(nextfile): Organize code better. Call iop_alloc then iop_finish.
	(redirect): Call iop_alloc, find_input_parser, iop_finish.
	(two_way_open): Call iop_alloc, find_input_parser, iop_finish.
	(gawk_popen): Call iop_alloc, find_input_parser, iop_finish.
	(find_input_parser): Set iop->valid if input parser takes control.
	(get_a_record): Rework setting RT to use macros.

2012-07-29         Andrew J. Schorr     <aschorr@telemetry-investments.com>

	* awk.h (set_RT_to_null, set_RT): Removed.
	* gawkapi.h (api_set_RT): Removed.
	(get_record): Signature changed in input parser struct.
	* gawkapi.c (api_set_RT): Removed.
	* io.c (set_RT_to_null, set_RT): Removed.
	(get_a_record): Adjustments for new API for input parser.

2012-07-29         Arnold D. Robbins     <arnold@skeeve.com>

	* awk.h (os_isreadable): Adjust declaration.
	(struct iobuf): Add new member `valid'.
	* io.c (iop_alloc): Remove do_input_parsers parameter, it's
	always true. Adjust logic to set things to invalid if could not
	find an input parser.
	(after_beginfile): Use valid member to check if iobuf is valid.
	Don't clear iop->errcode.
	(nextfile): Adjust logic to clear errcode if valid is true and
	also to update ERRNO.
	(redirect): Check iop->valid and cleanup as necessary, including
	setting ERRNO.
	(two_way_open): Ditto.
	(gawk_popen): Ditto.
	(devopen): Remove check for directory.

2012-07-27         Andrew J. Schorr     <aschorr@telemetry-investments.com>

	* io.c (find_input_parser): Issue a warning if take_control_of fails.

2012-07-27         Arnold D. Robbins     <arnold@skeeve.com>

	* awk.h (set_RT): Change to take a NODE * parameter.
	* io.c (set_RT): Change to take a NODE * parameter.
	* gawkapi.h: Change open hook to input parser in comment.
	* gawkapi.c (api_set_RT): Adjust call to set_RT.

2012-07-26         Arnold D. Robbins     <arnold@skeeve.com>

	* awk.h (set_RT_to_null, set_RT): Declare functions.
	(os_isreadable): Declare function.
	* io.c (set_RT_to_null, set_RT): New functions.
	(iop_close): Init ret to zero.
	* gawkapi.c (api_register_input_parser): Check for null pointer.
	(api_set_RT): New function.
	* gawkapi.h (api_set_RT): New function.

2012-07-26         Andrew J. Schorr     <aschorr@telemetry-investments.com>

	* gawkapi.h (IOBUF_PUBLIC): Document the get_record and close_func
	API.
	(awk_input_parser_t) Change can_take_file argument to const, and
	document the API.
	* io.c (get_a_record): Document that the caller initializes *errcode
	to 0, and remote the test for non-NULL errcode.

2012-07-26         Andrew J. Schorr     <aschorr@telemetry-investments.com>

	* gawkapi.c (api_sym_update_scalar): Fix some minor bugs.  Was
	not updating AWK_NUMBER when valref != 1.  And strings were not
	freeing MPFR values.

2012-07-25         Arnold D. Robbins     <arnold@skeeve.com>

	Start refactoring of IOBUF handling and turn "open hooks"
	into "input parsers".

	* awk.h (IOP_NOFREE_OBJ): Flag removed.
	(register_input_parser): Renamed from register_open_hook.
	* ext.c (load_ext): Make sure lib_name is not NULL.
	* gawk_api.c (api_register_input_parser): Renamed from
	api_register_open_hook.
	* gawk_api.h (api_register_input_parser): Renamed from
	api_register_open_hook.  Rework structure to have "do you want it"
	and "take control of it" functions.
	* io.c (iop_alloc): Remove third argument which is IOBUF pointer.
	Always malloc it. Remove use of IOP_NOFREE_OBJ everywhere.
	(find_input_parser): Renamed from find_open_hook.
	(nextfile): Don't use static IOBUF.
	(iop_close): Call close_func first. Then close fd or remap it
	if it's still not INVALID_HANDLE.
	(register_input_parser): Renamed from register_open_hook.
	Use a FIFO list and check if more than one parser will accept the
	file. If so, fatal error.

2012-07-25         Andrew J. Schorr     <aschorr@telemetry-investments.com>

	* configure.ac: Instead of using acl_shlibext for the shared library
	extension, define our own variable GAWKLIBEXT with a hack to work
	correctly on Mac OS X.
	* Makefile.am (SHLIBEXT): Use the value of GAWKLIBEXT instead of
	acl_shlibext.

2012-07-24         Arnold D. Robbins     <arnold@skeeve.com>

	* configure.ac: Add crude but small hack to make plug-ins work
	on Mac OS X.

2012-07-20         Arnold D. Robbins     <arnold@skeeve.com>

	* gawkapi.h: Rework table to not take up so much space.
	* gawkapi.c (api_sym_update_scalar): Rework optimization code
	to clean up the function.

2012-07-17         Andrew J. Schorr     <aschorr@telemetry-investments.com>

	* gawkapi.h: Add comments explaining new api_create_value and
	api_release_value functions.
	* gawkapi.c (sym_update_real): Allow updates with AWK_SCALAR and
	AWK_VALUE_COOKIE types.  After creating a regular variable,
	remove the call to unref(node->var_value), since this is not
	done elsewhere in the code (see, for example, main.c:init_vars).
	If the update is for an existing variable, allow any val_type
	except AWK_ARRAY (was previously disallowing AWK_SCALAR and
	AWK_VALUE_COOKIE for no apparent reason).
	(api_sym_update_scalar): The switch should return false for an
	invalid val_type value, so change the AWK_ARRAY case to default.
	(valid_subscript_type): Any scalar value is good, so accept any valid
	type except AWK_ARRAY.
	(api_create_value): Accept only AWK_NUMBER and AWK_STRING values.
	Anything else should fail.

2012-07-17         Arnold D. Robbins     <arnold@skeeve.com>

	Speedup:

	* awk.h (r_free_wstr): Renamed from free_wstr.
	(free_wstr): Macro to test the WSTRCUR flag first.
	* node.c (r_free_wstr): Renamed from free_wstr.

	Support value cookies:

	* gawkapi.h (awk_val_type_t): Add AWK_VALUE_COOKIE.
	(awk_value_cookie_t): New type.
	(awk_value_t): Support AWK_VALUE_COOKIE.
	(api_create_value, api_release_value): New function pointers.
	* gawkapi.c (awk_value_to_node, api_sym_update_scalar,
	valid_subscript_type): Handle AWK_VALUE_COOKIE.
	(api_create_value, api_release_value): New functions.

2012-07-16         Arnold D. Robbins     <arnold@skeeve.com>

	* gawkapi.c (awk_value_to_node): Support AWK_SCALAR.
	(api_sym_update_scalar): Performance improvements.

2012-07-12         Arnold D. Robbins     <arnold@skeeve.com>

	Allow creation of constants. Thanks to John Haque for the
	implementation concept.

	* gawk_api.h (api_sym_constant): Create a constant.
	* gawk_api.h (api_sym_update_real): Renamed from api_sym_update.
	Add is_const paramater and do the right thing if true.
	(api_sym_update, api_sym_constant): Call api_sym_update_real
	in the correct way.
	(set_constant): New function.

2012-07-11         Andrew J. Schorr     <aschorr@telemetry-investments.com>

	* gawkapi.h: Fix typo in comment.
	(awk_value_t): Type for scalar_cookie should be awk_scalar_t,
	not awk_array_t.
	(gawk_api): Add new api_sym_lookup_scalar function.
	(sym_lookup_scalar): New wrapper macro for api_sym_lookup_scalar hook.
	* gawkapi.c (api_sym_lookup_scalar): New function for faster scalar
	lookup.
	(api_impl): Add entry for api_sym_lookup_scalar.

2012-07-11         Andrew J. Schorr     <aschorr@telemetry-investments.com>

	* gawkapi.c (awk_value_to_node): Change to a switch statement
	so AWK_SCALAR or other invalid type is handled properly.
	(valid_subscript_type): Test whether a value type is acceptable
	for use as an array subscript (any scalar value will do).
	(api_get_array_element, api_set_array_element, api_del_array_element):
	Use new valid_subscript_type instead of restricting to string values.

2012-07-11         Arnold D. Robbins     <arnold@skeeve.com>

	Lots of API work.

	* gawkapi.h: Function pointer members renamed api_XXXX and
	macros adjusted. More documentation.
	(awk_valtype_t): New AWK_SCALAR enum for scalar cookies.
	(awk_scalar_t): New type.
	(awk_value_t): New member scalar_cookie.
	(api_sym_update_scalar): New API function.
	(erealloc): New macro.
	(make_const_string): New macro, renamed from dup_string.
	(make_malloced_string): New macro, renamed from make_string.
	(make_null_string): New inline function.
	(dl_load_func): Add call to init routine through pointer if
	not NULL.

	* gawkapi.c (awk_value_to_node): Assume that string values came
	from malloc.
	(node_to_awk_value): Handle AWK_SCALAR.
	(api_sym_update): Ditto.
	(api_sym_update_scalar): New routine.
	(api_get_array_element): Return false if the element doesn't exist.
	Always unref the subscript.
	(remove_element): New helper routine.
	(api_del_array_element): Use it.
	(api_release_flattened_array): Ditto.
	(api_impl): Add the new routine.

2012-07-11         Andrew J. Schorr     <aschorr@telemetry-investments.com>

	* gawkapi.c (api_sym_update): Allow val_type to be AWK_UNDEFINED
	for setting a variable to "", i.e. dupnode(Nnull_string).

2012-07-10         Andrew J. Schorr     <aschorr@telemetry-investments.com>

	* awkgram.y (add_srcfile): Lint warning message for a previously loaded
	shared library should say "already loaded shared library" instead
	of "already included source file".

2012-07-08         Arnold D. Robbins     <arnold@skeeve.com>

	* gawkapi.h (set_array_element): Use index + value instead
	of element structure. Matches get_array_element.
	(set_array_element_by_elem): New macro to use an element.
	* gawkapi.c (api_set_array_element): Make the necessary adjustments.

2012-07-04         Arnold D. Robbins     <arnold@skeeve.com>

	* awkgram.y (tokentab): Remove limit on number of arguments
	for "and", "or", and "xor".
	* builtin.c (do_and, do_or, do_xor): Modify code to perform the
	respective operation on any number of arguments. There must be
	at least two.

2012-06-29         Arnold D. Robbins     <arnold@skeeve.com>

	* gawkapi.h: Improve the documentation of the return values
	per Andrew Schorr.

2012-06-25         Arnold D. Robbins     <arnold@skeeve.com>

	* TODO.xgawk: Updated.
	* awk.h (track_ext_func): Declared.
	* awkgram.y (enum defref): Add option for extension function.
	(struct fdesc): Add member for extension function.
	(func_use): Handle extension function, mark as extension and defined.
	(track_ext_func): New function.
	(check_funcs): Update logic for extension functions.
	* ext.c (make_builtin): Call track_ext_func.

2012-06-24         Andrew J. Schorr     <aschorr@telemetry-investments.com>

	* TODO.xgawk: Most of IOBUF has been hidden.
	* gawkapi.h (IOBUF): Remove declaration (now back in awk.h).
	(IOBUF_PUBLIC): Declare new structure defining subset of IOBUF fields
	that should be exposed to extensions.
	(gawk_api): Update register_open_hook argument from IOBUF to
	IOBUF_PUBLIC.
	* awk.h (IOBUF): Restore declaration with 5 fields moved to new
	IOBUF_PUBLIC structure.
	(register_open_hook): Update open_func argument from IOBUF to
	IOBUF_PUBLIC.
	* gawkapi.c (api_register_open_hook): Ditto.
	* io.c (after_beginfile, nextfile, iop_close, gawk_pclose): Some fields
	such as fd and name are now inside the IOBUF public structure.
	(struct open_hook): Update open_func argument from IOBUF to
	(register_open_hook): Ditto.
	(find_open_hook): opaque now inside IOBUF_PUBLIC.
	(iop_alloc): fd and name now in IOBUF_PUBLIC.
	(get_a_record): If the get_record hook returns EOF, set the IOP_AT_EOF
	flag.  Access fd inside IOBUF_PUBLIC.
	(get_read_timeout): File name now inside IOBUF_PUBLIC.
	* interpret.h (r_interpret): File name now inside IOBUF_PUBLIC.
	* ext.c (load_ext): No need to call return at the end of a void
	function.

2012-06-24         Arnold D. Robbins     <arnold@skeeve.com>

	* ext.c (load_ext): Don't retun a value from a void function.
	* gawkapi.c (api_set_array_element): Set up vname and parent_array.

2012-06-21         Arnold D. Robbins     <arnold@skeeve.com>

	More API and cleanup:

	* awk.h (stopme): Make signature match other built-ins.
	* awkgram.y (stopme): Make signature match other built-ins.
	(regexp): Minor edit.
	* gawkapi.c (api_set_argument): Remove unused variable.
	Set parent_array field of array value.
	* TODO.xgawk: Update some.

	Remove extension() builtin.

	* awk.h (do_ext): Removed.
	(load_ext): Signature changed.
	* awkgram.y (tokentab): Remove do_ext.
	Change calls to do_ext.
	* ext.c (load_ext): Make init function a constant.
	* main.c (main): Change calls to do_ext.

2012-06-20         Arnold D. Robbins     <arnold@skeeve.com>

	Restore lost debugging function:

	* awkgram.y (stopme): Restore long lost debugging function.
	* awk.h (stopme): Add declaration.

	API work:

	* ext.c (get_argument): Make extern.
	* awk.h (get_argument): Declare it.
	* gawkapi.c (api_set_argument): Call it. Finish off the logic.
	(api_get_argument): Refine logic to use get_argument.
	* gawkapi.h (set_argument): New API.

2012-06-19         Arnold D. Robbins     <arnold@skeeve.com>

	Remove code duplication in gawkapi.c from msg.c:

	* awk.h (err): Add `isfatal' first parameter.
	* awkgram.y (err): Adjust all calls.
	* msg.c (err): Adjust all calls. Move fatal code to here ...
	(r_fatal): From here.
	* gawkapi.c: Remove code duplication and adjust calls to `err'.

	Handle deleting elements of flattened array:

	* awk.h (get_argument): Remove declaration.
	* ext.c (get_argument): Make static.
	* gawkapi.h (awk_flat_array_t): Make opaque fields const. Add
	more descriptive comments.
	* gawkapi.c (release_flattened_array): Delete elements flagged
	for deletion. Free the flattened array also.

	Add additional debugging when developing:

	* configure.ac: Add additional debugging flags.
	* configure: Regenerated.

2012-06-18         Arnold D. Robbins     <arnold@skeeve.com>

	* gawkapi.h (get_array_element): Restore `wanted' paramater.
	(awk_element_t): Use awk_value_t for index. Add awk_flat_array_t.
	(flatten_array): Change signature to use awk_flat_array_t;
	(release_flattened_array): Change signature to use awk_flat_array_t;
	* gawkapi.c (api_sym_update): Handle case where variable exists already.
	(api_get_array_element): Restore `wanted' paramater and pass it
	on to node_to_awk_value.
	(api_set_array_element): Revisse to match changed element type.
	(api_flatten_array): Revise signature, implement.
	(api_release_flattened_array): Revise signature, implement.

2012-06-17         Arnold D. Robbins     <arnold@skeeve.com>

	API Work:

	* gawkapi.h (get_array_element): Remove `wanted' parameter.
	(r_make_string): Comment the need for `api' and `ext_id' parameters.
	* gawkapi.c (api_sym_update): Move checks to front.
	Initial code for handling arrays. Still needs work.
	(api_get_array_element): Implemented.
	(api_set_array_element): Additional checking code.
	(api_del_array_element): Implemented.
	(api_create_array): Implemented.
	(init_ext_api): Force do_xxx values to be 1 or 0.
	(update_ext_api): Ditto.

2012-06-12         Arnold D. Robbins     <arnold@skeeve.com>

	API Work:

	* gawkapi.h (awk_value_t): Restore union.
	(get_curfunc_param): Renamed to get_argument. Return type changed
	to awk_bool_t. Semantics better thought out and documented.
	(awk_atexit, get_array_element): Return type now void.
	(sym_lookup): Return type now void. Argument order rationalized.
	* gawkapi.c (node_to_awk_value): Return type is now awk_bool_t.
	Semantics now match table in gawkawpi.h.
	(api_awk_atexit): Return type now void.
	(api_sym_lookup): Return type is now awk_bool_t. Change parameter
	order.
	(api_get_array_element): Return type is now awk_bool_t.

	Further API implementations and fixes for extension/testext.c:

	* awk.h (final_exit): Add declaration.
	* ext.c (load_ext): Change `func' to install_func.
	* gawkapi.c: Add casts to void for id param in all functions.
	(api_sym_update): Finish implementation.
	(api_get_array_element): Start implementation.
	(api_set_array_element): Add error checking.
	(api_get_element_count): Add error checking, return the right value.
	* main.c (main): Call final_exit instead of exit.
	(arg_assign): Ditto.
	* msg.c (final_exit): New routine to run the exit handlers and exit.
	(gawk_exit): Call it.
	* profile.c (dump_and_exit): Ditto.

2012-06-10         Andrew J. Schorr     <aschorr@telemetry-investments.com>

	* TODO.xgawk: Addition of time extension moved to "done" section.

2012-06-10         Andrew J. Schorr     <aschorr@telemetry-investments.com>

	* gawkapi.c (api_update_ERRNO_string): Treat boolean true as a request
	for TRANSLATE, and false as DONT_TRANSLATE.

2012-06-06         Arnold D. Robbins     <arnold@skeeve.com>

	* cint_array.c (tree_print, leaf_print): Add additional casts
	for printf warnings.

	* awk.h (update_ext_api): Add declaration.
	* gawkapi.c (update_ext_api): New function.
	* eval.c (set_LINT): Call update_ext_api() at the end.
	* gawkapi.h: Document that do_XXX could change on the fly.

	* awk.h (run_ext_exit_handlers): Add declaration.
	* msg.c (gawk_exit): Call it.

2012-06-05         Arnold D. Robbins     <arnold@skeeve.com>

	* ext.c (load_ext): Remove use of RTLD_GLOBAL. Not needed in new
	scheme. Clean up error messages.

2012-06-04         Arnold D. Robbins     <arnold@skeeve.com>

	* configure.ac: Remove use of -export-dynamic for GCC.
	* configure: Regenerated.

2012-05-30         Arnold D. Robbins     <arnold@skeeve.com>

	* main.c (is_off_limits_var): Minor coding style edit.
	* gawkapi.c (awk_value_to_node): More cleanup.
	(node_to_awk_value): Use `wanted' for decision making.
	(api_sym_update): Start implementation. Needs more work.
	General: More cleanup, comments.
	* gawkapi.h (api_sym_update): Add additional comments.

2012-05-29         Arnold D. Robbins     <arnold@skeeve.com>

	* gawkapi.c (node_to_awk_value): Add third parameter indicating type
	of value desired. Based on that, do force_string or force_number
	to get the "other" type.
	(awk_value_to_node): Clean up the code a bit.
	(get_curfunc_param): Move forcing of values into node_to_awk_value.
	(api_sym_lookup): Add third parameter indicating type of value wanted.
	(api_get_array_element): Ditto.
	* gawk_api.h: Additional comments and clarifications. Revise APIs
	to take third 'wanted' argument as above.
	(awk_value_t): No longer a union so that both values may be accessed.
	All macros: Parenthesized the bodies.
	* bootstrap.sh: Rationalize a bit.

2012-05-26         Andrew J. Schorr     <aschorr@telemetry-investments.com>

	* Makefile.am (include_HEADERS): Add so gawkapi.h will be installed.
	(base_sources): Add gawkapi.h so that it is in dist tarball.
	* TODO.xgawk: Update.
	* main.c (is_off_limits_var): Stop returning true for everything
	except PROCINFO.

2012-05-25         Arnold D. Robbins     <arnold@skeeve.com>

	* main.c (is_off_limits_var): New function to check if a variable
	is one that an extension function may not change.
	* awk.h (is_off_limits_var): Declare it.
	* gawkapi.c (api_sym_lookup): Use it.

	* bootstrap.sh: Touch various files in the extension directory also.

2012-05-24         Andrew J. Schorr     <aschorr@telemetry-investments.com>

	* gawkapi.h (awk_param_type_t): Remove (use awk_valtype_t instead).
	(awk_ext_func_t): Pass a result argument, and return an awk_value_t *.
	(gawk_api.get_curfunc_param): Add a result argument.
	(gawk_api.set_return_value): Remove obsolete function.
	(gawk_api.sym_lookup, gawk_api.get_array_element): Add a result
	argument.
	(gawk_api.api_make_string, gawk_api.api_make_number): Remove hooks,
	since access to gawk internal state is not required to do this.
	(set_return_value): Remove obsolete macro.
	(get_curfunc_param, sym_lookup, get_array_element): Add result argument.
	(r_make_string, make_number): New static inline functions.
	(make_string, dup_string): Revise macro definitions.
	(dl_load_func): Remove global_api_p and global_ext_id args,
	and fix SEGV by setting api prior to checking its version members.
	(GAWK): Expand ifdef to include more stuff.
	* gawkapi.c (node_to_awk_value): Add result argument.
	(api_get_curfunc_param): Add result argument, and use awk_valtype_t.
	(api_set_return_value): Remove obsolete function.
	(awk_value_to_node): New global function to convert back into internal
	format.
	(api_add_ext_func): Simply call make_builtin.
	(node_to_awk_value): Add result argument, and handle Node_val case.
	(api_sym_lookup, api_get_array_element): Add result argument.
	(api_set_array_element): Implement.
	(api_make_string, api_make_number): Remove functions that belong on
	client side.
	(api_impl): Remove 3 obsolete entries.
	* TODO.xgawk: Update to reflect progress.
	* Makefile.am (base_sources): Add gawkapi.c.
	* awk.h: Include gawkapi.h earlier.
	(api_impl, init_ext_api, awk_value_to_node): Add declarations
	so we can hook in new API.
	(INSTRUCTION): Add new union type efptr for external functions.
	(extfunc): New define for d.efptr.
	(load_ext): Remove 3rd obj argument that was never used for anything.
	(make_builtin): Change signature for new API.
	* awkgram.y (load_library): Change 2nd argument to load_ext
	from dlload to dl_load, and remove pointless 3rd argument.
	* main.c (main): Call init_ext_api() before loading shared libraries.
	Change 2nd argument to load_ext from dlload to dl_load, and remove
	pointless 3rd argument.
	* ext.c (do_ext): Remove pointless 3rd argument to load_ext.
	(load_ext): Remove 3rd argument.  Port to new API (change initialization
	function signature).  If initialization function fails, issue a warning
	and return -1, else return 0.
	(make_builtin): Port to new API.
	* interpret.h (r_interpret): For Op_ext_builtin, call external functions
	with an awk_value_t result buffer, and convert the returned value
	to a NODE *.  For Node_ext_func, code now in extfunc instead of builtin.

2012-05-21         Andrew J. Schorr     <aschorr@telemetry-investments.com>

	* configure.ac: Remove libtool, and call configure in the
	extension subdirectory.  Change pkgextensiondir to remove the
	version number, since the new API has builtin version checks.
	* TODO.xgawk: Update.
	* ltmain.sh: Removed, since libtool no longer used here.

2012-05-19         Andrew J. Schorr     <aschorr@telemetry-investments.com>

	* TODO.xgawk: Update to reflect progress and new issues.
	* main.c (main): Add -i (--include) option.
	(usage): Ditto.
	* awkgram.y (add_srcfile): Eliminate duplicates only for SRC_INC
	and SRC_EXTLIB sources (i.e. -f duplicates should not be removed).
	* io.c (find_source): Set DEFAULT_FILETYPE to ".awk" if not defined
	elsewhere.

2012-05-15         Arnold D. Robbins     <arnold@skeeve.com>

	* awk.h: Include "gawkapi.h" to get IOBUF.
	* gawkapi.h: Considerable updates.
	* gawkapi.c: New file. Start at implementing the APIs.

2012-05-13         Andrew J. Schorr     <aschorr@telemetry-investments.com>

	* TODO.xgawk: Update to reflect recent discussions and deletion of
	extension/xreadlink.[ch].

2012-05-11         Arnold D. Robbins     <arnold@skeeve.com>

	Sweeping change: Use `bool', `true', and `false' everywhere.

2012-04-09         Andrew J. Schorr     <aschorr@telemetry-investments.com>

	* eval.c (unset_ERRNO): Fix memory management bug -- need to use
	dupnode with Nnull_string.

2012-04-08         Andrew J. Schorr     <aschorr@telemetry-investments.com>

	* Makefile.am (valgrind): Define VALGRIND instead of redefining AWK.
	This allows test/Makefile.am to set up the command environment as
	desired.
	(valgrind-noleak): Ditto, plus set --leak-check=no instead of the
	default summary setting.

2012-04-07         Andrew J. Schorr     <aschorr@telemetry-investments.com>

	* TODO.xgawk: Update to reflect progress.

2012-04-01         Andrew J. Schorr     <aschorr@telemetry-investments.com>

	* TODO.xgawk: Move valgrind-noleak item into "done" section.
	* Makefile.am (valgrind-noleak): Add new valgrind rule that omits
	the "--leak-check=full" option to help spot more serious problems.

2012-04-01         Andrew J. Schorr     <aschorr@telemetry-investments.com>

	* TODO.xgawk: Move ERRNO item into "done" section.
	* awk.h (update_ERRNO, update_ERRNO_saved): Remove declarations.
	(update_ERRNO_int, enum errno_translate, update_ERRNO_string,
	unset_ERRNO): Add new declarations.
	* eval.c (update_ERRNO_saved): Renamed to update_ERRNO_int.
	(update_ERRNO_string, unset_ERRNO): New functions.
	* ext.c (do_ext): Use new update_ERRNO_string function.
	* io.c (ERRNO_node): Remove redundant extern declaration (in awk.h).
	(after_beginfile, nextfile): Replace update_ERRNO() with
	update_ERRNO_int(errno).
	(inrec): Replace update_ERRNO_saved with update_ERRNO_int.
	(do_close): Use new function update_ERRNO_string.
	(close_redir, do_getline_redir, do_getline): Replace update_ERRNO_saved
	with update_ERRNO_int.

2012-03-27         Andrew J. Schorr     <aschorr@telemetry-investments.com>

	* TODO.xgawk: Update to reflect debate about how to support Cygwin
	and other platforms that cannot link shared libraries with unresolved
	references.
	* awkgram.y (add_srcfile): Minor bug fix: reverse sense of test
	added by Arnold in last patch.
	* configure.ac: AC_DISABLE_STATIC must come before AC_PROG_LIBTOOL.

2012-03-26         Arnold D. Robbins     <arnold@skeeve.com>

	Some cleanups.

	* awkgram.y (add_srcfile): Use whole messages, better for
	translations.
	* io.c (init_awkpath): Small style tweak.
	* main.c (path_environ): Straighten out initial comment, fix
	compiler warning by making `val' const char *.

2012-03-25         Andrew J. Schorr     <aschorr@telemetry-investments.com>

	* configure.ac (AC_DISABLE_STATIC): Add this to avoid building useless
	static extension libraries.

2012-03-25         Andrew J. Schorr     <aschorr@telemetry-investments.com>

	* TODO.xgawk: New file listing completed and pending xgawk enhancements.

2012-03-24         Andrew J. Schorr     <aschorr@telemetry-investments.com>

	* io.c (path_info): Fix white space.
	(pi_awkpath, pi_awklibpath): Avoid structure initializers.
	(do_find_source): Eliminate pointless parentheses.
	(find_source): Leave a space after "&".
	* main.c (load_environ): Fix typo in comment.

2012-03-21         Andrew J. Schorr     <aschorr@telemetry-investments.com>

	* awkgram.y (LEX_LOAD): New token to support @load.
	(grammar): Add rules to support @load.
	(tokentab): Add "load".
	(add_srcfile): Improve error message to distinguish between source files
	and shared libraries.
	(load_library): New function to load libraries specified with @load.
	(yylex): Add support for LEX_LOAD (treated the same way as LEX_INCLUDE).

2012-03-20         Andrew J. Schorr     <aschorr@telemetry-investments.com>

	* Makefile.am (EXTRA_DIST): Remove extension.
	(SUBDIRS): Add extension so libraries will be built.
	(DEFS): Define DEFLIBPATH and SHLIBEXT so we can find shared libraries.
	* awk.h (deflibpath): New extern declaration.
	* configure.ac: Add support for building shared libraries by adding
	AC_PROG_LIBTOOL and AC_SUBST for acl_shlibext and pkgextensiondir.
	(AC_CONFIG_FILES): Add extension/Makefile.
	* io.c (pi_awkpath, pi_awklibpath): New static structures to contain
	path information.
	(awkpath, max_pathlen): Remove static variables now inside pi_awkpath.
	(init_awkpath): Operate on path_info structure to support both
	AWKPATH and AWKLIBPATH.  No need for max_path to be static, since
	this should be called only once for each environment variable.
	(do_find_source): Add a path_info arg to specify which path to search.
	Check the try_cwd parameter to decide whether to search the current
	directory (not desirable for AWKLIBPATH).
	(find_source): Choose appropriate path_info structure based on value
	of the is_extlib argument.  Set EXTLIB_SUFFIX using SHLIBEXT define
	instead of hardcoding ".so".
	* main.c (path_environ): New function to add AWKPATH or AWKLIBPATH
	to the ENVIRON array.
	(load_environ): Call path_environ for AWKPATH and AWKLIBPATH.

2012-06-19         Arnold D. Robbins     <arnold@skeeve.com>

	* main.c (main): Do setlocale to "C" if --characters-as-bytes.
	Thanks to "SP" for the bug report.

2012-05-09         Arnold D. Robbins     <arnold@skeeve.com>

	* configure.ac: Added AC_HEADER_STDBOOL
	* awk.h, dfa.c, regex.c: Reworked to use results
	of test and include missing_d/gawkbool.h.

2012-05-07         Arnold D. Robbins     <arnold@skeeve.com>

	* array.c (prnode): Add casts to void* for %p format.
	* debug.c (print_instruction): Ditto.
	* builtin.c: Fix %lf format to be %f everywhere.

	Unrelated:

	* replace.c: Don't include "config.h", awk.h gets it for us.

2012-05-04         Arnold D. Robbins     <arnold@skeeve.com>

	* getopt.c [DJGPP]: Change to __DJGPP__.
	* mbsupport.h [DJGPP]: Change to __DJGPP__.

	Unrelated:

	* awk.h: Workarounds for _TANDEM_SOURCE.

2012-05-01         Arnold D. Robbins     <arnold@skeeve.com>

	* dfa.c: Sync with GNU grep. RRI code now there, needed additional
	change for gawk.
	* configure.ac: Add check for stdbool.h.
	* regex.c: Add check for if not have stdbool.h, then define the
	bool stuff.

2012-04-27         Arnold D. Robbins     <arnold@skeeve.com>

	* dfa.c: Sync with GNU grep.
	* xalloc.h (xmemdup): Added, from grep, for dfa.c. Sigh.

2012-04-27         Arnold D. Robbins     <arnold@skeeve.com>

	Update to autoconf 2.69, automake 1.12.

	* INSTALL, aclocal.m4, configh.in, depcomp, install-sh, missing,
	mkinstalldirs, ylwrap: Updated.
	* configure.ac (AC_TYPE_LONG_LONG_INT, AC_TYPE_UNSIGNED_LONG_LONG_INT,
	AC_TYPE_INTMAX_T, AC_TYPE_UINTMAX_T): Renamed from gl_* versions.
	* configure: Regenerated.

2012-04-24         Arnold D. Robbins     <arnold@skeeve.com>

	* cmd.h (dPrompt, commands_Prompt, eval_Prompt, dgawk_Prompt): Changed
	to dbg_prompt, commands_prompt, eval_prompt, dgawk_prompt.
	* debug.c: Ditto.
	* command.y: Ditto.  Some minor whitespace and comments cleanup.

2012-04-24         Arnold D. Robbins     <arnold@skeeve.com>

	io.c cleanup and some speedup for RS as regexp parsing.

	* awk.h (Regexp): New members has_meta and maybe_long.
	(enum redirval): Add redirect_none as value 0.
	(remaybelong): Remove function declaration.
	* awkgram.y: Use redirect_none instead of 0 for no redirect cases.
	* io.c (go_getline_redir): Second arg now of type enum redirval.
	Changed intovar into into_variable.
	(comments and whitespace): Lots of general cleanup.
	(socket_open): readle changed to read_len.
	(two_way_open): Add additional calls to os_close_on_exec.
	(rsrescan): Simplify code a bit and use RS->maybe_long.
	* re.c (make_regexp): Set up new members in Regexp struct.
	(remaybelong): Remove function.
	(reisstring): Simplified code.

2012-04-16  Eli Zaretskii  <eliz@gnu.org>

	* io.c (read_with_timeout) [__MINGW32__]: Just call the blocking
	'read', as 'select' is only available for sockets.
	* mpfr.c (set_ROUNDMODE) [!HAVE_MPFR]: Renamed from set_RNDMODE.
	* main.c (load_procinfo): Declare name[] also when HAVE_MPFR is
	defined even though HAVE_GETGROUPS etc. are not.

2012-04-12         John Haque      <j.eh@mchsi.com>

	* array.c, awk.h, awkgram.y, builtin.c, command.y, debug.c,
	field.c, mpfr.c, profile.c: Change RND_MODE to ROUND_MODE.

2012-04-11         John Haque      <j.eh@mchsi.com>

	* main.c (varinit): Change RNDMODE to ROUNDMODE.

2012-04-11         Arnold D. Robbins     <arnold@skeeve.com>

	* main.c: Change --arbitrary-precision to --bignum.

2012-04-02         John Haque      <j.eh@mchsi.com>
	
	Add support for arbitrary-precision arithmetic.

	* mpfr.c: New file.
	* awk.h (struct exp_node): Add union to handle different number types.
	(MPFN, MPZN): New flag values.
	(DO_MPFR, do_mpfr): New defines.
	(PREC_node, RNDMODE_node): Add declarations.
	(PRECISION, RND_MODE, MNR, MFNR, mpzval, do_ieee_fmt): Add declarations.
	(make_number, str2number, format_val, cmp_numbers): Ditto.
	(force_number): Change definition.
	(Func_pre_exec, Func_post_exec): New typedefs.
	(POP_NUMBER, TOP_NUMBER): Change definitions.
	(get_number_ui, get_number_si, get_number_d, get_number_uj,
	iszero, IEEE_FMT, mpg_float, mpg_integer, mpg_float,
	mpg_integer): New defines.
	* awkgram.y (tokentab):	Add alternate function entries for MPFR/GMP.
	(snode): Choose the appropriate function.
	(negate_num): New function to negate a number.
	(grammar): Use it.
	(yylex): Adjust number handling code.
	* array.c (value_info, asort_actual, sort_user_func): Adjust for
	MPFR/GMP numbers.
	(do_adump, indent): Minor changes.
	(sort_up_index_number, sort_up_value_number, sort_up_value_type): Use
	cmp_numbers() for numeric comparisons.
	* builtin.c (mpz2mpfr): New function.
	(format_tree): Adjust to handle MPFR and GMP numbers.
	* eval.c (register_exec_hook): New function to manage interpreter hooks.
	(num_exec_hook, pre_execute, post_execute): New and adjusted definitions.
	(h_interpret): Renamed from debug_interpret.
	(init_interpret): Changed to use the new name.  
	(flags2str): New entries for MPFN and MPZN.
	(cmp_nodes): Reworked to use seperate routine for numeric comparisons.
	(set_IGNORECASE, set_BINMODE, set_LINT, update_NR, update_FNR,
	update_NF): Adjust code and some cleanup.
	* field.c (rebuild_record): Field copying code reworked to handle
	MPFR/GMP numbers.
	(set_NF): Minor adjustment.
	* io.c (INCREMENT_REC): New macro.
	(inrec, do_getline): Use the new macro.
	(nextfile, set_NR, set_FNR, get_read_timeout, pty_vs_pipe): Adjust code
	to handle MPFR/GMP numbers.
	* interpret.h (r_interpret): Adjust TOP_NUMBER/POP_NUMBER usage.
	(EXEC_HOOK): New macro and definition.
	(DEBUGGING): Removed.
	* main.c (DEFAULT_PREC, DEFAULT_RNDMODE): New defines.
	(opttab): New entry for option arbitrary-precision.
	(main): Handle the new option.
	(usage): Add to usage message.
	(varinit): Add PREC and RNDMODE.
	(load_procinfo): Install MPFR and GMP related items.
	(version): Append MPFR and GMP versions to message.
	* msg.c (err) : Adjust FNR handling with MPFR/GMP.
	* node.c (r_format_val): Renamed from format_val.
	(r_force_number): Return NODE * instead of AWKNUM.
	(make_number, str2number, format_val, cmp_numpers: Defined and initialized.
	(r_unref): Free MPFR/MPZ numbers.
	(get_numbase): Renamed from isnondecimal and return the base.
	(cmp_awknums): New function to compare two AWKNUMs.
	* command.y (yylex): Adjust number handling code.
	(grammar): Minor adjustments to handle negative numbers.
	* debug.c (init_debug): New function.
	(do_info, do_set_var, watchpoint_triggered, serialize,
	initialize_watch_item, do_watch, print_watch_item): Minor adjustments.
	(debug_pre_execute): Adjusted to handle MPFR and GMP numbers.

2012-04-09         Arnold D. Robbins     <arnold@skeeve.com>

	* INSTALL, config.guess, config.sub, depcomp, install-sh,
	missing, mkinstalldirs, ylwrap: Update to latest from automake 1.11.4.

2012-04-08         Arnold D. Robbins     <arnold@skeeve.com>

	* Update various files to automake 1.11.4.

2012-03-30         Arnold D. Robbins     <arnold@skeeve.com>

	* configure.ac (GAWK_AC_NORETURN): Do as macro instead of inline.

2012-03-29         Arnold D. Robbins     <arnold@skeeve.com>

	* dfa.h, dfa.c: Sync with grep. Major cleanups and some changes
	there.
	* re.c (research): Pass size_t* to dfaexec to match type change.
	* configure.ac (AH_VERBATIM[_Noreturn]): Added from Paul Eggert to
	ease compiling.
	(AC_INIT): Bump version.
	* configure, configh.in, version.c: Regenerated.

2012-03-28         Arnold D. Robbins     <arnold@skeeve.com>

	* 4.0.1: Release tar ball made.

2012-03-28         Arnold D. Robbins     <arnold@skeeve.com>

	* getopt.c: Add DJGPP to list of platforms where it's ok
	to include <stdlib.h>.
	* awkgram.y, builtin.c, ext.c, mbsupport.h, re.c: Update
	copyright year.

2012-03-21         Corinna Vinschen      <vinschen@redhat.com>

	* getopt.c: Add Cygwin to list of platforms where it's ok
	to include <stdlib.h>.

2012-03-20         Arnold D. Robbins     <arnold@skeeve.com>

	Get new getopt to work on Linux and C90 compilers:

	* getopt.c: Undef ELIDE_CODE for gawk.
	(_getopt_internal_r): Init first.needs_free to 0. In test for -W
	move executable code to after declarations for C90 compilers.
	* getopt1.c: Undef ELIDE_CODE for gawk.

	Minor bug fix with printf, thanks to John Haque:

	* builtin.c (format_tree): Initialize base to zero at the top
	of the while loop.

	Getting next tar ball ready:

	* configure.ac: Remove duplicate check for wcscoll. Thanks
	to Stepan Kasal.

2012-03-16         Arnold D. Robbins     <arnold@skeeve.com>

	* getopt.c, getopt.h, getopt1.c, getopt_int.h, regcomp.c,
	regex.c, regex.h, regex_internal.c, regex_internal.h,
	regexec.c: Sync with GLIBC, what the heck.

2012-03-14         Eli Zaretskii  <eliz@gnu.org>

	* mbsupport.h (btowc): Change for non-DJGPP.
	* re.c (dfaerror): Add call to exit for DJGPP.

2012-03-14         Arnold D. Robbins     <arnold@skeeve.com>

	* regex_internal.c (re_string_skip_chars): Fix calculation of
	remain_len with m.b. chars. Thanks to Stanislav Brabec
	<sbrabec@suse.cz>.

2012-02-28         Arnold D. Robbins     <arnold@skeeve.com>

	* main.c (init_groupset): Make `getgroups' failing a non-fatal
	error.  After all, what's the big deal?  Should help on Plan 9.

2012-02-27         Arnold D. Robbins     <arnold@skeeve.com>

	* dfa.c (parse_bracket_exp): Revert changes 2012-02-15 to stay
	in sync with grep.
	* dfa.h (dfarerror): Add __attribute__ from grep.

2012-02-15         Arnold D. Robbins     <arnold@skeeve.com>

	Fix warnings from GCC 4.6.2 -Wall option.

	* awkgram.y (newline_eof): New function to replace body of
	NEWLINE_EOF macro.
	(yylex): Replace body of NEWLINE_EOF macro.
	* dfa.c (parse_bracket_exp): Init variables to zero.
	* ext.c (dummy, junk): Remove.
	* regex_internal.c (re_string_reconstruct): Remove buf array. It was
	set but not used.

2012-02-10         Arnold D. Robbins     <arnold@skeeve.com>

	* dfa.c: Sync with GNU grep.

2012-02-07         Arnold D. Robbins     <arnold@skeeve.com>

	* main.c (main): Move init of `output_fp' to before parsing of
	program so that error messages from msg.c don't dump core.
	Thanks to Michael Haardt <michael@moria.de>.

2012-01-13         Arnold D. Robbins     <arnold@skeeve.com>

	* dfa.c [is_valid_unibtye_character]: Fix from GNU grep to 
	bug reported by me from Scott Deifik for DJGPP.

2012-01-03         Arnold D. Robbins     <arnold@skeeve.com>

	* dfa.c: Sync with GNU grep.

2012-01-02         Arnold D. Robbins     <arnold@skeeve.com>

	* io.c (Read_can_timeout, Read_timeout, Read_default_timeout):
	Renamed to use lower case.
	Other minor stylistic edits.

2012-01-01         John Haque      <j.eh@mchsi.com>

	* awk.h (struct iobuf): New entry read_func.
	* io.c (Read_can_timeout, Read_timeout, Read_default_timeout):
	New variables.
	(init_io): New routine to initialize the variables.
	(in_PROCINFO): New "clever" routine to parse elements with indices
	seperated by a SUPSEP.
	(get_read_timeout): New routine to read timeout value for an IOBUF.
	(read_with_timeout): New routine to read from a fd with a timeout.
	(pty_vs_pipe): Use in_PROCINFO().
	(get_a_record): Set the timeout value and the read routine as necessary.
	* main.c (main): Call init_io().

2011-12-31         Arnold D. Robbins     <arnold@skeeve.com>

	* profile_p.c: Remove the file.
	* msg.c (err): Remove check for name being dgawk.

2011-12-31         Arnold D. Robbins     <arnold@skeeve.com>

	* awk.h [STREQ, STREQN]: Remove macros.
	* awkgram.y, builtin.c, command.y, debug.c, eval.c,
	io.c, msg.c: Change all uses to call strcmp, strncmp.

2011-12-28         Arnold D. Robbins     <arnold@skeeve.com>

	* int_array.c, str_array.c: Fix some compiler warnings 32/64
	bit system differences.

2011-12-26         John Haque      <j.eh@mchsi.com>

	Merge gawk, pgawk and dgawk into a single executable gawk.

	* awk.h (DO_PRETTY_PRINT, DO_PROFILE, DO_DEBUG,
	do_pretty_print, do_debug): New defines.
	(interpret): New variable, a pointer to an interpreter routine.
	(enum exe_mode): Nuked.
	* main.c (opttab): New options --pretty-print and --debug;
	Remove option --command.
	(usage): Update usage messages.
	* interpret.h: New file.
	* eval.c (r_interpret): Move to the new file.
	(debug_interpret): New interpreter routine when debugging.
	(init_interpret): New routine to initialize interpreter related
	variables.
	* eval_d.c, eval_p.c: Delete files.
	* debug.c (interpret): Renamed to debug_prog.
	(DEFAULT_PROMPT, DEFAULT_HISTFILE, DEFAULT_OPTFILE): Remove prefix 'd'.
	* profile.c (init_profiling): Nuked.
	* Makefile.am: Adjusted.

	Add command line option --load for loading extensions.

	* awk.h (srctype): Add new source type SRC_EXTLIB.
	* ext.c(load_ext): New routine to load extension.
	(do_ext): Adjust to use load_ext().
	* main.c (opttab): Add new option --load.
	(main): Call load_ext() to load extensions.
	(usage): Add usage message for the new option.
	* io.c (get_cwd): New routine.
	(do_find_source): Use the new routine.
	(find_source): Handle new type SRC_EXTLIB.
	* awkgram.y (parse_program, next_sourcefile): Skip type SRC_EXTLIB.
	(add_srcfile): Adjust call to find_source.
	* debug.c (source_find): Same.

	Unrelated:

	* ext.c (get_argument): Fixed argument parsing.
	* array.c (null_array_func): Reworked array routines for an empty array.
	* str_array.c, int_array.c: Make GCC happy, use %u instead of %lu
	printf formats.
	* eval.c (node_Boolean): New array for TRUE and FALSE nodes.
	(init_interpret): Create the new nodes.
	(eval_condition): Add test for the new nodes.
	(setup_frame): Disable tail-recursion optimization when profiling.
	* interpret.h (r_interpret): Use the boolean nodes instead of making
	new ones when needed.

2011-12-26         Arnold D. Robbins     <arnold@skeeve.com>

	Finish Rational Range Interpretation (!)

	* dfa.c (match_mb_charset): Compare wide characters directly
	instead of using wcscoll().
	* regexec.c (check_node_accept_byte): Ditto.

	Thanks to Paolo Bonzini for pointing these out.

2011-12-06         John Haque      <j.eh@mchsi.com>

	* debug.c (source_find): Fix misplaced call to efree.
	* profile.c (redir2str): Add a missing comma in the redirtab array.
	* eval.c (r_interpret): Disallow call to exit if currule is undefined.
	This avoids the possiblity of running END blocks more than once when
	used in a user-defined sorted-in comparision function.
	* array.c (sort_user_func): Adjust appropriately.

2011-12-06         Arnold D. Robbins     <arnold@skeeve.com>

	* awk.h, mbsupport.h: Changes for MBS support on DJGPP
	and z/OS.
	* io.c: Disable pty support on z/OS.

2011-11-27         Arnold D. Robbins     <arnold@skeeve.com>

	* dfa.c: Sync with GNU grep.
	* dfa.h: Add _GL_ATTRIBUTE_PURE macro. Bleah.

2011-11-14         John Haque      <j.eh@mchsi.com>

	* debug.c (set_breakpoint_at): Fix problem with setting
	breakpoints in a switch statement. Thanks to Giorgio Palandri
	<giorgio.palandri@gmail.com> for the bug report.

2011-11-14         Arnold D. Robbins     <arnold@skeeve.com>

	* mbsupport.h: Add check for HAVE_BTOWC, per Pat Rankin.

2011-11-12         Eli Zaretskii  <eliz@gnu.org>

	* mbsupport.h: Additional glop for dfa.c in Windows environment.

2011-11-01         Arnold D. Robbins     <arnold@skeeve.com>

	* dfa.c: Move glop for ! MBS_SUPPORT to ...
	* mbsupport.h: ... here.
	* replace.c: Include missing_d/wcmisc.c if ! MBS_SUPPORT.
	* regex_internal.h: Move include of mbsupport.h up and add
	additional checks to avoid inclusion of wctype.h and wchar.h.

2011-10-27         Arnold D. Robbins     <arnold@skeeve.com>

	* builtin.c (do_strftime): Per Pat Rankin, instead of casting
	fclock, use a long variable and check for negative or overflow.

2011-10-25         Arnold D. Robbins     <arnold@skeeve.com>

	Merge with gawk_performance branch done. Additionally:

	* cint_array.c, int_array.c, str_array.c: Fix compiler complaints
	about printf formats (signed / unsigned vs. %d / %u).
	* eval.c (setup_frame): Add a missing return value.

2011-10-25         Arnold D. Robbins     <arnold@skeeve.com>

	* Makefile.am (dist-hook): Use `cd $(srcdir)/pc' so that
	`make distcheck' works completely.
	* builtin.c (do_strftime): Add cast to long int in check
	for fclock < 0 for systems where time_t is unsigned (e.g., VMS).

2011-10-25  Stefano Lattarini  <stefano.lattarini@gmail.com>

	dist: generated file `version.c' is not removed by "make distclean"

	* Makefile.am (distcleancheck_listfiles): Define to ignore the
	generated `version.c' file.

2011-10-24         Arnold D. Robbins     <arnold@skeeve.com>

	* dfa.c (wcscoll): Create for VMS.
	* Makefile.am (dist-hook): Run sed scripts to make pc/config.h.

2011-10-24  Eli Zaretskii  <eliz@gnu.org>

	* builtin.c [HAVE_POPEN_H]: Include "popen.h".
	* README.git: Update for pc/ systems.

2011-10-21         Arnold D. Robbins     <arnold@skeeve.com>

	* Makefile.am (distcleancheck_listfiles): Added, per advice from
	Stefano Lattarini <stefano.lattarini@gmail.com>.
	* dfa.c: Additional faking of mbsupport for systems without it;
	mainly VMS.

2011-10-21  Stefano Lattarini  <stefano.lattarini@gmail.com>

	* configure.ac (AM_C_PROTOTYPES): Remove call to this macro.
	The comments in configure.ac said that the call to AM_C_PROTOTYPES
	was needed for dfa.h, synced from GNU grep; but this statement is
	not true anymore in grep since commit v2.5.4-24-g9b5e7d4 "replace
	AC_CHECK_* with gnulib modules", dating back to 2009-11-26.  Also,
	the support for automatic de-ANSI-fication has been deprecated in
	automake 1.11.2, and will be removed altogether in automake 1.12.
	* vms/vms-conf.h (PROTOTYPES, __PROTOTYPES): Remove these #define,
	they are not used anymore.
	* pc/config.h (PROTOTYPES): Likewise.

2011-10-18         Dave Pitts            <dpitts@cozx.com>

	* dfa.c: Move some decls to the top of their functions for
	C90 compilers.

2011-10-18         Arnold D. Robbins     <arnold@skeeve.com>

	* builtin.c (do_strftime): Add check for negative / overflowed
	time_t value with fatal error. Thanks to Hermann Peifer
	<peifer@gmx.eu> for the bug report.
	* dfa.c (setbit_wc): Non-MBS version. Add a return false
	since VMS compiler doesn't understand that abort doesn't return.

2011-10-10         Arnold D. Robbins     <arnold@skeeve.com>

	* builtin.c (do_sub): Init textlen to zero to avoid "may be
	used unitialized" warning. Thanks to Corinna Vinschen for
	pointing this out.
	* eval.c (unwind_stack): Add parentheses around condition in while
	to avoid overzealous warning from GCC.

2011-09-30  Eli Zaretskii  <eliz@gnu.org>

	* io.c (remap_std_file): Fix non-portable code that caused
	redirected "print" to fail if a previous read from standard input
	returned EOF.  Reported by David Millis <tvtronix@yahoo.com>.
	(remap_std_file): Per Eli's suggestion, removed the leading close
	of oldfd and will let dup2 do the close for us.

2011-10-11         John Haque     <j.eh@mchsi.com>

	* symbol.c: Add licence notice.
	* array.c (PREC_NUM, PREC_STR): Define as macros.

2011-10-09         Arnold D. Robbins     <arnold@skeeve.com>

	* dfa.c: Sync with GNU grep.

2011-10-07         John Haque     <j.eh@mchsi.com>

	Tail recursion optimization.
	* awkgram.y (grammar, mk_function): Recognize tail-recursive
	calls.
	* awk.h (tail_call, num_tail_calls): New defines.
	* eval.c (setup_frame): Reuse function call stack for
	tail-recursive calls.
	(dump_fcall_stack): Reworked.

2011-10-04         Arnold D. Robbins     <arnold@skeeve.com>

	* awk.h, main.c (gawk_mb_cur_max): Make it a constant 1 when
	MBS_SUPPORT isn't available to allow GCC dead code constant
	expression computation and dead code elimination to help out.

2011-10-02         Arnold D. Robbins     <arnold@skeeve.com>

	* io.c (rsnullscan, get_a_record): Fix the cases where terminators
	are incomplete when RS == "". Also fix the case where the new value
	is shorter than the old one.  Based on patch from Rogier
	<rogier777@gmail.com> as submitted by Jeroen Schot
	<schot@A-Eskwadraat.nl>.

2011-09-24         Arnold D. Robbins     <arnold@skeeve.com>

	* eval.c, io.c, re.c: Fix some spelling errors. Thanks to
	Jeroen Schot <schot@A-Eskwadraat.nl>.

2011-09-21         Arnold D. Robbins     <arnold@skeeve.com>

	* dfa.c, mbsupport.h: Sync with GNU grep. Large amount of changes
	that remove many ifdefs, moving many conditions for multibyte
	support into regular C code and relying GCC's dead code optimization
	to elimnate code that won't be needed.
	* dfa.c: For gawk, add a number of additional defines so that things
	will compile if MBS_SUPPORT is 0.
	* array.c, awk.h, awkgram.y, builtin.c, eval.c, field.c, main.c,
	node.c, re.c: Change `#ifdef MBS_SUPPORT' to `#if MBS_SUPPORT'.
	* awk.h, regex_internal.h: Move NO_MBSUPPORT handling to ...
	* mbsupport.h: ...here.

2011-09-16         Arnold D. Robbins     <arnold@skeeve.com>

	* dfa.c: Sync with GNU grep.

2011-09-08         John Haque     <j.eh@mchsi.com>

	Optimization for compound assignment, increment and
	decrement operators; Avoid unref and make_number calls
	when there is no extra references to the value NODE.

2011-09-03         Arnold D. Robbins     <arnold@skeeve.com>

	* dfa.c: Sync with GNU grep.

2011-08-31         John Haque     <j.eh@mchsi.com>

	Grammar related changes: Simplify grammar for user-defined
	functions and general cleanups.

	* symbol.c: New file.
	* awkgram.y: Move symbol table related routines to the
	new file.
	(rule, func_name, function_prologue, param_list): Reworked.
	(install_function, check_params): Do all error checkings
	for the function name and parameters before installing in
	the symbol table.
	(mk_function): Finalize function definition.
	(func_install, append_param, dup_params): Nuked.
	* symbol.c (make_params): allocate function parameter nodes
	for the symbol table. Use the hash node as Node_param_list;
	Saves a NODE for each parameter.
	(install_params): Install function parameters into the symbol
	table.
	(remove_params): Remove parameters out of the symbol table.
	* awk.h (parmlist, FUNC): Nuked.
	(fparms): New define.


	Dynamically loaded function parameters are now handled like
	those for a builtin.

	* awk.h (Node_ext_func, Op_ext_builtin): New types.
	(Op_ext_func): Nuked.
	* ext.c (make_builtin): Simplified.
	(get_curfunc_arg_count): Nuked; Use the argument 'nargs' of
	the extension function instead.
	(get_argument, get_actual_argument): Adjust.
	* eval.c (r_interpret): Update case Op_func_call for a dynamic
	extension function. Handle the new opcode Op_ext_builtin.
	* pprint (profile.c): Adjust.


	Use a single variable to process gawk options.

	* awk.h (do_flags): New variable.
	(DO_LINT_INVALID, DO_LINT_ALL, DO_LINT_OLD, DO_TRADITIONAL,
	DO_POSIX, DO_INTL, DO_NON_DEC_DATA, DO_INTERVALS,
	DO_PROFILING, DO_DUMP_VARS, DO_TIDY_MEM,
	DO_SANDBOX): New defines.
	(do_traditional, do_posix, do_intervals, do_intl,
	do_non_decimal_data, do_profiling, do_dump_vars,
	do_tidy_mem, do_sandbox, do_lint,
	do_lint_old): Defined as macros.	
	* main.c: Remove definitions of the do_XX variables. Add
	do_flags definition.
	* debug.c (execute_code, do_eval, parse_condition): Save
	do_flags before executing/parsing and restore afterwards.


	Nuke PERM flag. Always increment/decrement the reference
	count for a Node_val. Simplifies macros and avoids
	occassional memory leaks, specially in the debugger.

	* awk.h (UPREF, DEREF, dupnode, unref): Simplified.
	(mk_number): Nuked.
	* (*.c): Increment the reference count of Nnull_string before
	assigning as a value.


	Revamped array handling mechanism for more speed and
	less memory consumption.

	* awk.h (union bucket_item, BUCKET): New definitions. Used as
	bucket elements for the hash table implementations of arrays;
	40% space saving in 32 bit x86.
	(buckets, nodes, array_funcs, array_base, array_capacity,
	xarray, alookup, aexists, aclear, aremove, alist,
	acopy, adump, NUM_AFUNCS): New defines.
	(array_empty): New macro to test for an empty array.
	(assoc_lookup, in_array): Defined as macros.
	(enum assoc_list_flags): New declaration.
	(Node_ahash, NUMIND): Nuked.
	* eval.c (r_interpret): Adjust cases Op_subscript,
	Op_subscript_lhs, Op_store_var and Op_arrayfor_incr.
	* node.c (dupnode, unref): Removed code related to Node_ahash. 
	* str_array.c: New file to handle array with string indices.
	* int_array.c: New file to handle array with integer indices.
	* cint_array.c: New file. Special handling of arrays with
	(mostly) consecutive integer indices.


	Memory pool management reworked to handle NODE and BUCKET.

	* awk.h (struct block_item, BLOCK, block_id): New definitions.
	(getblock, freeblock): New macros.
	(getbucket, freebucket): New macros to allocate and deallocate
	a BUCKET.
	(getnode, freenode): Adjusted.
	* node.c (more_nodes): Nuked.
	(more_blocks): New routine to allocate blocks of memory.

2011-08-24         Arnold D. Robbins     <arnold@skeeve.com>

	Fix pty co-process communication on Ubuntu GNU/Linux.

	* io.c: Add include of <sys/ioctl.h> to get definition of TIOCSCTTY.
	(two_way_open): Move call for this ioctl to after setsid() call.

2011-08-23         Arnold D. Robbins     <arnold@skeeve.com>

	* regex_internal.c (re_string_fetch_byte_case ): Remove
	__attribute((pure)) since it causes failures with gcc -O2
	-fno-inline. Thanks to Neil Cahill <ncahill_alt@yahoo.com>
	for reporting the bug.

2011-08-10         John Haque      <j.eh@mchsi.com>

	BEGINFILE/ENDFILE related code redone.

	* awk.h (prev_frame_size, has_endfile, target_get_record,
	target_newfile): New defines.
	* awkgram.y (mk_program): Initialize has_endfile appropriately for
	Op_get_record.
	(parse_program): Initialize new jump targets for
	Op_get_record and Op_newfile.
	* eval.c (unwind_stack): Change argument to number of
	items to be left in the stack. Adjust code.
	(pop_fcall, pop_stack): New defines.
	(setup_frame): Initialize prev_frame_size.
	(exec_state, EXEC_STATE): New structure and typedef.
	(exec_state_stack): New variable.
	(push_exec_state, pop_exec_state): New functions to save and
	later retrieve an execution state.
	(r_interpret): Use the new functions and the defines in
	cases Op_K_getline, Op_after_beginfile, Op_after_endfile,
	Op_newfile and Op_K_exit.
	* io.c (after_beginfile): When skipping a file using nextfile,
	return zero in case there was an error opening the file. 
	(has_endfile): Nuke global variable.
	(inrec): Add a second argument to pass errno to the calling
	routine.
	* debug.c (print_instruction): Update cases.

2011-08-10         Arnold D. Robbins     <arnold@skeeve.com>

	Fix (apparently long-standing) problem with FIELDWIDTHS.
	Thanks to Johannes Meixner <jsmeix@suse.de>.

	* field.c (set_FIELDWIDTHS): Adjust calculations.

	Fix problem with FPAT, reported by "T. X. G." <leopardie333@yahoo.com>

	* awk.h (Regexp): Add new member 'non_empty'.
	* field.c (fpat_parse_field): Save/restore local variable non_empty
	from member in Regexp struct.

2011-08-09         Arnold D. Robbins     <arnold@skeeve.com>

	Fix pty issue reported by "T. X. G." <leopardie333@yahoo.com>

	* configure.ac: Check for setsid.
	* awk.h: If not HAVE_SETSID define it as an empty macro.
	* io.c (two_way_open): Call setsid if using pty's.

2011-07-29  Eli Zaretskii  <eliz@gnu.org>

	* builtin.c (format_tree): Rename small -> small_flag,
	big -> big_flag, bigbig -> bigbig_flag.  Solves compilation errors
	when building Gawk with libsigsegv on MS-Windows, see
	https://lists.gnu.org/archive/html/bug-gawk/2011-07/msg00029.html.

2011-07-28         Arnold D. Robbins     <arnold@skeeve.com>

	* builtin.c (do_sub): Revert to gawk 3.1 behavior for backslash
	handling. It was stupid to think I could break compatibility.
	Thanks to John Ellson <ellson@research.att.com> for raising
	the issue.

2011-07-26         John Haque      <j.eh@mchsi.com>

	* eval.c (r_interpret): In cases Op_var_assign and Op_field_assign,
	include Op_K_getline_redir in the test for skipping the routine.

2011-07-26         John Haque      <j.eh@mchsi.com>

	Fix handling of assign routines for 'getline var'.
	Rework the previous fix for (g)sub.

	* awk.h: New define assign_ctxt for use in Op_var_assign
	and Op_field_assign opcodes. Remove define AFTER_ASSIGN.
	* awkgram.y (snode, mk_getline): Initialize assign_ctxt.
	* builtin.c (do_sub): Adjust to take only the first two
	arguments.
	* eval.c (r_interpret): In cases Op_var_assign and Op_field_assign,
	skip the routine as appropriate. Adjust case Op_sub_builtin.
	* main.c (get_spec_varname): New function.
	* debug.c (print_instruction): Use the new function to get
	special variable name.

2011-07-17         Arnold D. Robbins     <arnold@skeeve.com>

	* main.c (varinit): Mark FPAT as NON_STANDARD. Thanks to
	Wolfgang Seeberg <wolfgang.seeberg@yahoo.com> for the report.
	* Makefile.am (EXTRA_DIST): Add po/README, per advice from
	Bruno Haible.
	* dfa.c: Sync with GNU grep.
	* xalloc.h (xzalloc): New function, from GNU grep, for dfa.c.
	* README: Note that bug list is really a real mailing list.

2011-07-16         Arnold D. Robbins     <arnold@skeeve.com>

	* Makefile.am (AUTOMAKE_OPTIONS): Removed.
	* configure.ac (AM_INIT_AUTOMAKE): Removed dist-bzip2 option, on
	advice from Karl Berry.

2011-07-15         John Haque      <j.eh@mchsi.com>

	* awk.h (Op_sub_builtin): New opcode.
	(GSUB, GENSUB, AFTER_ASSIGN, LITERAL): New flags for 
	Op_sub_builtin.
	* awkgram.y (struct tokentab): Change opcode to	Op_sub_builtin
	for sub, gsub and gensub.
	(snode): Update processing of sub, gsub and gensub.
	* builtin.c (do_sub, do_gsub, do_gensub): Nuke.
	(sub_common): Renamed to do_sub. Relocate gensub argument
	handling code from do_gensub to here; Simplify the code a
	little bit. 
	* eval.c (r_interpret): Handle Op_sub_builtin. Avoid field
	re-splitting or $0 rebuilding if (g)sub target string is
	a field and no substitutions were done.
	* pprint (profile.c): Add case for the new opcode.
	* print_instruction (debug.c): Ditto.

	Take out translation for errno strings; extensions will
	need to use their own domain.

	* awk.h (enum errno_translate): Removed.
	(update_ERRNO_string): Remove second translate paramater.
	* eval.c (update_ERRNO_string): Remove second translate paramater
	and code that used it.
	* gawkapi.h (api_update_ERRNO_string): Remove third translate
	parameter.
	* gawkapi.c (api_update_ERRNO_string): Remove third translate
	paramater and change call to update_ERRNO_string.
	* io.c (do_close): Fix call to update_ERRNO_string.

2011-07-15         Arnold D. Robbins     <arnold@skeeve.com>

	* awk.h: Typo fix: "loner" --> longer. Thanks to Nelson Beebe.
	* builtin.c (efwrite): Fix flushing test back to what it was 
	in 3.1.8. Thanks to Strefil <strefil@yandex.ru> for the problem
	report.
	* configure.ac: Bump version to 4.0.0a for stable branch.

2011-06-24         Arnold D. Robbins     <arnold@skeeve.com>

	* Makefile.am (EXTRA_DIST): Add ChangeLog.0.
	* 4.0.0: Remake the tar ball.

2011-06-23         Arnold D. Robbins     <arnold@skeeve.com>

	* configure.ac: Update version to 4.0.0.
	* configure: Regenerated.
	* ChangeLog.0: Rotated ChangeLog into this file.
	* ChangeLog: Created anew for gawk 4.0.0 and on.
	* README: Bump version to 4.0.0.
	* 4.0.0: Release tar ball made.<|MERGE_RESOLUTION|>--- conflicted
+++ resolved
@@ -1,4 +1,3 @@
-<<<<<<< HEAD
 2013-08-02         Arnold D. Robbins     <arnold@skeeve.com>
 
 	* awkgram.y (append_rule): Add attempt to insert any comment
@@ -16,7 +15,7 @@
 	* eval.c (optypes): Add entry for Op_comment.
 	* interpret.h (r_interpret): Ditto.
 	* profile.c (pprint): For Op_comment, print the comment text.
-=======
+
 2013-09-19         Arnold D. Robbins     <arnold@skeeve.com>
 
 	* dfa.c (parse_bracket_exp): Use code from grep to keep things within
@@ -123,7 +122,6 @@
 2013-08-15         Arnold D. Robbins     <arnold@skeeve.com>
 
 	* debug.c (print_memory): Fix whitespace / indentation.
->>>>>>> 8aa14c5f
 
 2013-07-24         Arnold D. Robbins     <arnold@skeeve.com>
 
