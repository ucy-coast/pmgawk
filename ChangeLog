--- conflicted
+++ resolved
@@ -1,4 +1,9 @@
-<<<<<<< HEAD
+2016-09-07         Arnold D. Robbins     <arnold@skeeve.com>
+
+	* cmd.h, debug.c: Update license text to version citing
+	GPLv3+ and with correct FSF address. Thanks to
+	David Kaspar <dkaspar@redhat.com> for pointing out the need.
+
 2016-09-02         Arnold D. Robbins     <arnold@skeeve.com>
 
 	* dfa.c: Sync with grep.
@@ -57,13 +62,6 @@
 2016-08-25         Arnold D. Robbins     <arnold@skeeve.com>
 
 	* dfa.c: Sync with grep.
-=======
-2016-09-07         Arnold D. Robbins     <arnold@skeeve.com>
-
-	* cmd.h, debug.c: Update license text to version citing
-	GPLv3+ and with correct FSF address. Thanks to
-	David Kaspar <dkaspar@redhat.com> for pointing out the need.
->>>>>>> ef56676c
 
 2016-08-25         Arnold D. Robbins     <arnold@skeeve.com>
 
