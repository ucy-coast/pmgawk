<<<<<<< HEAD
2017-01-06         Andrew J. Schorr     <aschorr@telemetry-investments.com>

	Enhance API to support extended-precision arithmetic.
	* awk.h (enum block_id): Add new values BLOCK_MPFR and BLOCK_MPZ.
	(make_number_node): New inline function to reduce code duplication
	for creating numeric nodes.
	* gawkapi.h (gawk_api_major_version): Bump to 3.
	(awk_number_t): New typedef to represent numbers with varying internal
	representations.
	(awk_value_t): For numbers, replace double with awk_number_t.
	(num_value): Redefine.
	(num_type, num_ptr): New defines for awk_number_t union members.
	(gawk_api_t): Add constants for version checking: gmp_major_version,
	gmp_minor_version, mpfr_major_version, and mpfr_minor_version.
	Add functions api_get_mpfr and api_get_mpz to allocate memory for
	extended-precision numbers to hand to gawk.
	(get_mpfr_ptr, get_mpz_ptr): Helper macros to warp api_get_mpfr and
	api_get_mpz.
	(make_number): Modify to populate awk_number_t correctly.
	(make_number_mpz, make_number_mpfr): New helper functions to create
	extended-precision numeric nodes.
	(check_mpfr_version): New macro to check GMP/MPFR version compatibility
	in extensions that want to support extended-precision math.
	* gawkapi.c (getmpfr, freempfr, getmpz, freempz): New macros to
	allocate and free memory blocks for extended-precision math.
	(awk_value_to_node): For AWK_NUMBER values, support 3 different kinds
	of internal numbers: double, mpz_t, and mpfr_t.
	(assign_number): New helper function to convert a numeric node to
	an awk_value_t.
	(node_to_awk_value): Use assign_number in a couple of places to
	pass numbers properly.
	(api_get_mpfr): Implement new api_get_mpfr hook.
	(api_get_mpfz): Implement new api_get_mpz hook.
	(api_impl): Add GMP & MPFR versions, api_get_mpfr, and api_get_mpz.
	* node.c (r_make_number): Use new make_number_node inline function
	to reduce code duplication.
	(nextfree): Add block allocators for mpfr_t and mpz_t.
	(more_blocks): Add an assert to protect against cases where the block
	size is too small to hold our structure.
	* mpfr.c (mpg_node): Use new make_number_node inline function
	to reduce code duplication.
=======
2017-01-15         Andrew J. Schorr     <aschorr@telemetry-investments.com>

	* interpret.h (r_interpret): Fix bug in Op_assign_concat reported
	on Cygwin mailing list. The string concatenation optimization was
	not updating the node correctly by setting STRING and STRCUR flags
	and setting stfmt.
>>>>>>> 0c3c1a2a

2017-01-04         Arnold Robbins        <arnold@skeeve.com>

	* config.guess, config.sub, compile, depcomp: Sync from latest
	in GNULIB.

2016-12-27         Juergen Kahrs         <Juergen.Kahrs@googlemail.com>

	* CMakeLists.txt: Updated after adding support library.

2016-12-23         Arnold D. Robbins     <arnold@skeeve.com>

	* configure.ac (GNUPG_CHECK_MPFR): Don't call on PowerPC
	Macintosh.  C99 and the last version of MPFR that works on
	that platform don't get along. Sigh.

2016-12-22         Arnold D. Robbins     <arnold@skeeve.com>

	* dfa.c: Sync with GNULIB.
	* intprops.h: New file.
	* Makefile.am (base_sources): Add intprops.h.

	Unrelated.  Import GNULIB fix for regex: fix integer-overflow
	bug in never-used code.
	Problem reported by Clément Pit–Claudel in:
	http://lists.gnu.org/archive/html/emacs-devel/2016-12/msg00654.html
	Fix by Paul Eggert  <eggert@cs.ucla.edu>:

	* regex_internal.h: Include intprops.h.
	* regexec.c (re_search_2_stub): Use it to avoid undefined
	behavior on integer overflow.

	Unrelated. Set up a support directory for externally obtained
	support files.

	* Makefile.am (base_sources, EXTRA_DIST): Edit lists.
	(SUBDIRS): Get ordering right.
	(LDADD): Add support/libsupport.a.
	(DEFS): Add -I for support directory.
	* dfa.c, dfa.h, getopt.c, getopt.h, getopt1.c, getopt_int.h,
	intprops.h, localeinfo.c, localeinfo.h, random.c, random.h,
	regcomp.c, regex.c, regex.h, regex_internal.c, regex_internal.h,
	regexec.c, verify.h, xalloc.h: Moved to support.

	Unrelated: Totally break binary compatibility in the API
	after merging in API min/max changes and REGEX and STRNUM
	support in the API:

	* gawkapi.c (valtype2str): New function.
	(node_to_awk_value): Minor simplification in a switch.
	(api_flatten_array): Removed.
	(api_flatten_array_typed): Use valtype2str in error message.
	(api_impl): Reorder functions to group related ones together again.
	* gawkapi.h (awk_valtype_t): Reorder enum values.
	(struct gawk_api): Remove api_flatten_array field.  Reorder
	functions to group related ones together again.

2016-12-17         Arnold D. Robbins     <arnold@skeeve.com>

	* gawkapi.h (api_add_ext_func): Add comment about point to
	awk_ext_func_t not being const but gawk doesn't use it.
	* * interpret.h (Op_ext_builtin): Simplify code, check only
	if do_lint and ! f->suppress_lint and num_args > max_expected.

2016-12-16         Arnold D. Robbins     <arnold@skeeve.com>

	* gawkapi.h (awk_ext_func_t): Put max back before min. Restores
	source compatibility, although there will be compile warnings
	because of the 3rd argument for the C function being missing.
	* interpret.h (Op_ext_builtin): Used size_t instead of int for
	the various variables. Add a check that max expected > 0.

2016-12-14         Arnold D. Robbins     <arnold@skeeve.com>

	MAJOR BREAKING API CHANGE.

	* awk.h (INSTRUCTION): Update extension function pointer to
	take 3rd argument of pointer to struct awk_ext_func.
	* gawkapi.c (api_add_ext_func): Update third arg to not be const.
	* gawkapi.h (awk_ext_func_t): Put min before max. Add suppress_lint
	and data pointer.
	[gawk_api_major_version]: Update to 2.
	[gawk_api_minor_version]: Reset to 0.
	(api_add_ext_func): Update third arg to not be const.
	* interpret.h (Op_ext_symbol): Revise lint check.

2016-12-12         Arnold D. Robbins     <arnold@skeeve.com>

	* awk.h (INSTRUCTION): Replace min_required and max_expected
	with a pointer to the extension functions awk_ext_func_t struct.
	* ext.c (make_builtin): Store a pointer to the extension function
	struct into the INSTRUCTION instead of the min and max.
	* gawkapi.h (awk_ext_func): Use size_t instead of unsigned short.
	Put min second, which preserves source code compatibility.
	* interpret.h (Op_ext_builtin): Use the pointer for the info
	directly. If lint and max_expected > 0 and args > max_expected
	print a message and set max_expected to zero so we only print once
	per function. Remove special case of both min and max being zero.
	(Op_ext_func): Adjust creation of the data structures.

2016-12-11         Arnold D. Robbins     <arnold@skeeve.com>

	* dfa.c: Sync with GNULIB.

2016-12-05         Andrew J. Schorr     <aschorr@telemetry-investments.com>

	Add API support for strnum values.
	* gawkapi.c (awk_value_to_node): Add AWK_STRNUM.
	(assign_string): Add a type argument so we can use this for AWK_STRING
	or AWK_STRNUM.
	(node_to_awk_value): When AWK_NUMBER is requested, a regex value
	should return false, as per the header file documentation.
	Add support for AWK_STRNUM requests. When AWK_REGEX is requested,
	implement the cases properly instead of always returning true.
	Fix AWK_SCALAR logic. For AWK_UNDEFINED, rewrite using a switch
	and support AWK_STRNUM.
	(api_sym_update): Add AWK_STRNUM.
	(api_sym_update_scalar): Add optimized support for updating AWK_STRNUM.
	(valid_subscript_type): Add AWK_STRNUM.
	(api_create_value): Add AWK_STRNUM.
	* gawkapi.h (awk_valtype_t): Add AWK_STRNUM.
	(strnum_value): New macro.
	(Value fetching table): Updated.

2016-12-04         Andrew J. Schorr     <aschorr@telemetry-investments.com>

	* gawkapi.c (assign_regex): Do not call assign_string, since we
	know that a REGEX value is not an unterminated field string.
	* gawkapi.h (make_regex): Delete macro.
	(make_const_regex, make_malloced_regex): Add new macros to replace
	make_regex with necessary memory management support.

2016-12-04         Andrew J. Schorr     <aschorr@telemetry-investments.com>

	* awk.h (fixtype): Remove conditional checking if the node type
	is Node_val. This is already covered by the assert, and if it's not
	true, we have serious bugs.
	* builtin.c (do_typeof): Do not treat Node_var the same way as
	Node_val, since they are different beasts. In reality, the argument
	to this function will never have type Node_var.

2016-12-04         Andrew J. Schorr     <aschorr@telemetry-investments.com>

	* gawkapi.h (awk_element_t): Remove obsolete comment claiming that
	the index will always be a string.
	(gawk_api_t): Add new api_flatten_array_typed function and indicate
	that api_flatten_array has been superseded.
	(flatten_array_typed): New macro to call api_flatten_array_typed.
	(flatten_array): Redefine using the new flatten_array_typed macro.
	* gawkapi.c (api_flatten_array_typed): New function renamed from
	api_flatten_array to flatten an array with the types requested by the
	caller. Also update the comments and error messages.
	(api_flatten_array): Now a wrapper around api_flatten_array_typed.
	(api_impl): Add new api_flatten_array_typed hook.

2016-12-06         Arnold D. Robbins     <arnold@skeeve.com>

	Add minimum required and maximum expected number of arguments
	to the API.

	* awk.h (INSTRUCTION): Add new members min_required and max_expected.
	* ext.c (make_builtin): Store values from extension function struct
	into the INSTRUCTION.
	* gawkapi.h (awk_ext_func): Add min_required args. Make both it and
	max_expected_args into unsigned short to match type in INSTRUCTION.
	* interpret.h (Op_ext_builtin): Store min_required and max_expected
	in instructions. Add checking code and lint checks.
	(Op_ext_func): Copy min_required and max_expected from function info.


2016-12-04         Andrew J. Schorr     <aschorr@telemetry-investments.com>

	* gawkapi.h (r_make_string_type): New inline function to create strings
	of any type, currently AWK_STRING or AWK_REGEX.
	(r_make_string): Now a wrapper around r_make_string_type.
	(make_regex): Convert from an inline function to a macro that
	calls r_make_string_type.

2016-11-30         Arnold D. Robbins     <arnold@skeeve.com>

	* dfa.c: Sync with fixes in GNULIB.

	Unrelated:

	* gawkapi.h (make_regex): New function.

2016-11-29         Arnold D. Robbins     <arnold@skeeve.com>

	Add support for typed regex variables to the API.

	* awk.h (make_typed_regex): Declare function.
	* awkgram.y (typed_regexp): Call make_typed_regex instead of
	using inline code.
	* gawkapi.h (AWK_REGEX): New value type.
	(regex_value): New macro.
	(Value fetching table): Updated.
	* gawkapi.c (awk_value_to_node, node_to_awk_value, api_sym_update,
	api_sym_update_scalar, valid_subscript_type, api_create_value):
	Add support for AWK_REGEX.
	(assign_regex): New function.
	(api_flatten_array): Adjust comment.
	* node.c (make_typed_regex): New function; moved code from grammar.

2016-11-29         Arnold D. Robbins     <arnold@skeeve.com>

	Remove redundant flag from dfa:

	* dfa.c (dfasyntax): Use RE_ICASE instead of DFA_CASE_FOLD.
	* dfa.h (DFA_CASE_FOLD): Removed.
	* re.c (make_regexp): Use RE_ICASE for regex and dfa. Yay!

	Unrelated: Don't have to recompute syntax stuff every time
	we compile a regexp.

	* dfa.c (dfacopysyntax): New function.
	(dfaalloc): Zero out the newly allocated memory.
	* dfa.h (dfacopysyntax): Declare it.
	* re.c (make_regexp): Declare two static dfaregs, one for
	with and without ignorecase. Compute the syntax once for each,
	then use dfacopysyntax to copy the settings when compiling
	a regexp.

2016-11-28         Arnold D. Robbins     <arnold@skeeve.com>

	Make gawk compile on HP-UX 11.33.

	* debug.c (serialize_list): Renamed from `serialize'.
	(unserialize_list): Renamed from `unserialize', for consistency.

	Unrelated:

	* dfa.c: Sync with GNULIB. Twice in one day.

2016-11-21         Arnold D. Robbins     <arnold@skeeve.com>

	* dfa.c: Sync with GNULIB.

2016-11-17         Arnold D. Robbins     <arnold@skeeve.com>

	General cleanup for zero termination of strings.

	* array.c (do_delete): Use %.*s.
	(value_info): Get length and use %.*s.
	(asort_actual): Save and restore character after end.
	* awkgram.y (split_comment): Use make_string, not make_str_node.
	* builtin.c (do_fflush): Use %.*s.
	(locale_category_from_argument, do_dcgettext, do_dcngettext,
	do_bindtextdomain): Save and restore character after end.
	* debug.c (do_info, print_array, print_subscript, do_print_var,
	do_set_var, display, do_watch, print_watch_item, serialize_subscript,
	do_print_f): Use %.*s.
	* eval.c (cmp_nodes, fmt_index): Save and restore character after end.
	* interpret.h (r_interpret): Fix compuation for concatenation of
	wide strings.
	* io.c (is_non_fatal_redirect): Add length parameter; save and
	restore character after last. Adjust all other declarations and calls.
	(do_close): Save and restore character after end.
	* mpfr.c (ieee_fmts): Adjust table indentation.
	(do_mpfr_strtonum): Clear wide string members of the union.
	* msg.c (err): Use %.*s.

2016-11-07         Arnold D. Robbins     <arnold@skeeve.com>

	* awk.h [USER_INPUT]: Renamed from MAYBE_NUM.
	* builtin.c, eval.c, field.c, int_array.c, io.c, main.c,
	mpfr.c, node.c: Change all uses.

2016-11-15         Arnold D. Robbins     <arnold@skeeve.com>

	Finish reworking typed regexes.

	* awk.h (typed_re): Replaces tre_reg.
	* awkgram.y (typed_regexp production): Node_val points to a regular
	Node_regex and also has string value and length.
	(make_regnode): Simplified back to its original form.
	* builtin.c (call_sub, call_match, call_split_func): For REGEX,
	get n->typed_re.
	* field.c (do_split, do_patsplit): Ditto, for separator regexp.
	* profile.c (pprint): Op_match_rec, handle REGEX correctly.
	* re.c (re_update): If REGEX, get t->typed_re->re_reg.

2016-11-15         Arnold D. Robbins     <arnold@skeeve.com>

	Start reworking typed regexes.

	* awk.h (Node_typedregex): Nuked.
	[REGEX]: New flag.
	(tre_reg): New member in val part of NODE union.
	(force_string, force_number, fixtype): Remove use of Node_typedregex.
	* awkgram.y (grammer): Use REGEX flag instead of node type.
	(valinfo); Ditto.
	(make_regnode): Adjust creation based on node type.
	* builtin.c (do_length, do_print, call_sub, call_match,
	call_split_func, do_typeof): Adjust code.
	* debug.c (watchpoint_triggered, initialize_watch_item,
	print_memory): Adjust code.
	* eval.c (nodetypes): Remove Node_typedregex.
	(flags2str): Add REGEX.
	(setup_frame): Adjust code after removal of Node_typedregex.
	* interpret.h (r_interpret): Adjust code after removal
	of Node_typedregex.
	* profile.c (pp_typed_regex): Renamed from pp_strong_regex.
	(pp_string_or_strong_regex): Renamed from pp_string_or_strong_regex.
	(pprint): Adjust code after removal of Node_typedregex.
	* re.c (re_update): Adjust code after removal of Node_typedregex.

2016-11-04  Eli Zaretskii  <eliz@gnu.org>

	* builtin.c (efwrite) [__MINGW32__]: Call w32_maybe_set_errno if
	errno is not set or set to EINVAL.

	* nonposix.h (w32_maybe_set_errno) [__MINGW32__]: Add prototype.

2016-11-01         Arnold D. Robbins     <arnold@skeeve.com>

	* eval.c (flags2str): Add NO_EXT_SET and NUMCONSTSTR.

2016-10-31         Arnold D. Robbins     <arnold@skeeve.com>

	Fix valgrind issues.

	* io.c (init_awkpath): Need to allocate max_path+3 pointers.
	* awkgram.y (make_profile_number): Need to add STRCUR flag and
	set n->stfmt to STFMT_UNUSED. See the comment in the code.

2016-10-26         Arnold D. Robbins     <arnold@skeeve.com>

	* io.c (init_awkpath): Set max path len for leading separator.

2016-10-25         Arnold D. Robbins     <arnold@skeeve.com>

	* io.c (init_awkpath): Restore documented behavior whereby
	null elements represent the current directory. Sheesh.
	Bug reported by "Jun T." <takimoto-j@kba.biglobe.ne.jp>.

	Disallow negative arguments to the bitwise functions.

	* NEWS: Document this.
	* builtin.c (do_lshift, do_rshift, do_and, do_or, do_xor, do_compl):
	Make negative arguments a fatal error.
	* mpfr.c (do_mpfr_compl, get_intval): Ditto.

2016-10-23         Arnold D. Robbins     <arnold@skeeve.com>

	* General: Remove trailing whitespace from all relevant files.
	* mpfr.c: Replace Unicode sequences with ASCII.
	* cint_array.c: Ditto.

2016-10-16         Arnold D. Robbins     <arnold@skeeve.com>

	* awkgram.y: Typo fix in call to add_sign_to_num.

2016-10-16         Arnold D. Robbins     <arnold@skeeve.com>

	* awk.h (enum opcodeval): Add Op_unary_plus.
	* awkgram.y (add_sign_to_num): New routine to put in a sign on
	profiling constants.  Call it as necessary.
	In unary plus production, use new opcode, or set up a
	constant as for unary minus.
	(negate_num): Call add_sign_to_num instead of doing it directly.
	* eval.c (optypetab): Add entry for Op_unary_plus.
	* interpret.h (r_interpret): Add case for Op_unary_plus.
	* profile.c (pprint, prec_level, is_scalar): Ditto.

2016-10-13         Arnold D. Robbins     <arnold@skeeve.com>

	* dfa.c: Sync with GNULIB.

2016-10-12         Arnold D. Robbins     <arnold@skeeve.com>

	* awkgram.y (make_profile_number): Allocate an extra byte for the
	string, so there's room for a minus if necessary. Store '\0'
	in the right place.
	(negate_num): Use memmove to shift the string up and then
	insert a minus, instead of doing a fresh alloc + copy + free.

2016-10-11         Arnold D. Robbins     <arnold@skeeve.com>

	* awk.h (NUMCONSTSTR): New flag value.
	* awkgram.y (make_profile_number): New function. Use it
	wherever we make a number.  This calls make_number and then, if
	pretty printing, save the original string value and sets NUMCONSTSTR.
	(negate_num): If NUNCONSTSTR set, update the saved string value.
	* profile.c (pp_number): Assert NUMCONSSTR set, use that value.
	Remove previous code.

2016-09-24  Eli Zaretskii  <eliz@gnu.org>

	* debug.c (restart) [__MINGW32__]: Cast 2nd argument of execvp to
	avoid compiler warnings about prototype mismatch.  Reported by
	Marc de Bourget <marcdebourget@gmail.com>.

2016-09-09         Norihiro Tanaka      <noritnk@kcn.ne.jp>

	* awk.h (struct Regexp): Remove member has_anchor.  All uses removed.
	* re.c (make_regexp, research): Use dfa matcher for regex with anchor.

2016-09-09         Arnold D. Robbins     <arnold@skeeve.com>

	* dfa.c: Sync with grep.

2016-09-08  Paul Eggert  <eggert@cs.ucla.edu>

	* dfa.c, dfa.h: Sync with grep.
	* re.c (make_regexp): Adjust to DFA API changes.

2016-09-08         Arnold D. Robbins     <arnold@skeeve.com>

	* command.y: Update license text to version 3. Oops.

2016-09-07         Arnold D. Robbins     <arnold@skeeve.com>

	* cmd.h, debug.c: Update license text to version citing
	GPLv3+ and with correct FSF address. Thanks to
	David Kaspar <dkaspar@redhat.com> for pointing out the need.

2016-09-02         Arnold D. Robbins     <arnold@skeeve.com>

	* dfa.c: Sync with grep.

2016-09-01         Arnold D. Robbins     <arnold@skeeve.com>

	Merge grep's now thread-safe dfa. Wheee.

	* dfa.h, dfa.c: Sync with grep.
	* localeinfo.h, localeinfo.c, verify.h: New files.
	* Makefile.am (base_sources): Adjust.
	* awk.h (using_utf8): Declare new function.
	* node.c (str2wstr): Use using_utf8 instead of now-gone dfa function.
	* re.c: Include "localeinfo.h".
	(localeinfo): New static variable.
	(make_regexp): Adjust call to dfa_syntax.
	(resetup): Call init_localeinfo on localeinfo. Remove call to
	now-gone function dfa_init.
	(using_utf8): New function.

2016-08-29         Arnold D. Robbins     <arnold@skeeve.com>

	* configure.ac (fwrite_unlocked): Check for it.
	* awk.h (fwrite): Define to fwrite_unlocked if we have it.
	* NEWS: Make note of speed improvement.

2016-08-25         Arnold D. Robbins     <arnold@skeeve.com>

	POSIX now says use strcmp for == and !=. Thanks to Chet Ramey
	for pointing me at the change.  Make it so:

	* awk.h (cmp_nodes): New 3rd param indicating strcmp, not strcoll.
	* debug.c (cmp_val): Update call to cmp_nodes.
	* eval.c (cmp_nodes): New 3rd param indicating strcmp, not strcoll.
	Adjust code and all callers.
	(scalar_cmp_t): New enum type. Used in ...
	(cmp_scalars): ... in order to call cmp_nodes correctly.
	* interpret.h: Use the enum type in calls to cmp_scalars.
	* re.c (re_update): Adjust call to cmp_nodes.

2016-08-25         Norihiro Tanaka      <noritnk@kcn.ne.jp>

	* awk.h (struct Regexp): Remove dfa.  Now dfareg instead of it.  All
	referers changed.
	* re.c (research): Arrange caller of dfaexec and research.
	* (avoid_dfa): Removed.  All callers changed.
	* awk.h (avoid_dfa): Removed.

	Other changes by Arnold Robbins:

	* awk.h (struct Regexp): Change various boolean members to bool.
	(RE_NO_FLAGS): New #define.
	* interpret.h: Use RE_NO_FLAGS instead of zero.
	* re.c (research): Prettify the logic a little bit.

2016-08-25         Arnold D. Robbins     <arnold@skeeve.com>

	* dfa.c: Sync with grep.

2016-08-25         Arnold D. Robbins     <arnold@skeeve.com>

	* 4.1.4: Release tar ball made.

2016-08-23         Arnold D. Robbins     <arnold@skeeve.com>

	* dfa.h: Sync with grep. API changes.
	* dfa.c: Sync with grep.
	* re.c (make_regexp): Adjust for API changes, move call to dfasyntax
	into stanza that compiles the regex.
	(resetup): Call dfa_init.
	* node.c (str2wstr): using_utf8 is now called dfa_using_utf8.

	Unrelated:

	* Makefile.am: Quote all uses of $(srcdir) and $(distdir).
	(spell): New target.

2016-08-18         Arnold D. Robbins     <arnold@skeeve.com>

	* dfa.c: Sync with grep.

2016-08-15         Andrew J. Schorr     <aschorr@telemetry-investments.com>

	* int_array.c (is_integer): Fix merge of stable changes to remove
	obsolete string formatting check that has been superseded by
	the new standard_integer_string check.

2016-08-14         Arnold D. Robbins     <arnold@skeeve.com>

	* re.c (make_regexp): Only call dfasyntax if actually using
	dfa. Gives a 14% speedup on this test: https://raw.githubusercontent.com/chadbrewbaker/awka/master/benchmark/regexp.awk.
	From blathering in comp.lang.awk.

2016-08-12         Arnold D. Robbins     <arnold@skeeve.com>

	* dfa.c: Sync with GNU grep.

	Unrelated:

	* int_array.c: Minor text and formatting edits.

2016-08-09         Andrew J. Schorr     <aschorr@telemetry-investments.com>

	* awk.h: Add a comment explaining the NUMINT flag in more detail.
	* int_array.c (standard_integer_string): New function to test whether
	a string matches what would be produced by sprintf("%ld", <value>).
	(is_integer): Fix bug -- if NUMBER was set, then the function was
	accepting strnum values with nonstandard string representations. We
	now call standard_integer_string to check that the string looks OK.
	Also added ifdef'ed code to simplify the function by relying upon
	force_number to parse the string, but this is disabled due to possible
	negative performance impact.

2016-08-03         Arnold D. Robbins     <arnold@skeeve.com>

	Remove typed regexes until they can be done properly.

	* NEWS: Updated.
	* awk.h (enum nodevals): Remove Node_typedregex.
	(force_string, force_number): Remove check for Node_typedregex.
	* awkgram.y (TYPED_REGEXP): Remove token.
	(grammar): Remove productions related to typed regexps. 
	(yylex): Don't find a typed regex or return it.
	(valinfo): Remove code for Node_typedregex.
	* builtin.c (do_length, do_print, call_sub, call_match,
	call_split_func, do_typeof): Remove code for Node_typedregex.
	* debug.c (watchpoint_triggered, print_memory): Remove code
	for Node_typedregex.
	* eval.c (nodetypes, setup_frame): Remove code for Node_typedregex.
	* interpret.h (r_interpret): Remove code for Node_typedregex.
	* profile.c (pprint): Remove code for Node_typedregex.
	(pp_strong_regex): Removed.
	(pp_string_or_strong_regex): Remove code for Node_typedregex.
	* re.c (re_update): Remove code for Node_typedregex.

2016-08-01         Arnold D. Robbins     <arnold@skeeve.com>

	* README, NEWS: Mark DJGPP port as unsupported.

2016-08-01         Andrew J. Schorr     <aschorr@telemetry-investments.com>

	* mpfr.c (mpg_tofloat): Always set precision to avoid hysteresis effects
	from previous calculations using the same temporary mpfr variables.

2016-08-01         Andrew J. Schorr     <aschorr@telemetry-investments.com>

	* mpfr.c (default_prec): Add new static variable to show current PREC
	setting in effect.
	(init_mpfr, set_PREC): Save mpfr_set_default_prec argument in
	default_prec.
	(do_mpfr_func): If the argument's precision exceeds the default
	precision, boost the result's precision to match it. This fixes a
	bug where we used to copy the argument's precision, regardless of
	whether it was higher or lower than the PREC setting.

2016-07-24         Norihiro Tanaka      <noritnk@kcn.ne.jp>

	* re.c (research): Now that the dfa matcher correctly runs even
	in multibyte locales, try it if even if need_start is true.
	However, if start > 0, avoid dfa matcher, since it can't handle
	the case where the search starts in the middle of a string.

	Unrelated:

	* eval.c (load_casetable): Reset casetable[i] to `i' if i
	should not be mapped to upper case. Fixes inconsistencies between
	dfa and regex in some single bytes locales; notably el_GR.iso88597.

2016-07-23         Arnold D. Robbins     <arnold@skeeve.com>

	Make result of close on a pipe match result of system.
	Thanks to Mike Brennan for the encouragement.

	* awk.h (sanitize_exit_status): Declare routine.
	* builtin.c (sanitize_exit_status): New routine.
	(do_system): Use it.
	* io.c (close_rp): Use it on pclose result.
	(gawk_pclose): Use it.

2016-07-23         Andrew J. Schorr     <aschorr@telemetry-investments.com>

	* builtin.c (do_print): Improve logic for formatting
	numeric values.

2016-07-19         Andrew J. Schorr     <aschorr@telemetry-investments.com>

	* eval.c (set_LINT): Simplify the code considerably.

2016-07-19         Arnold D. Robbins     <arnold@skeeve.com>

	* awkgram.y (shadow_funcs): Change test at end to be
	`lintfunc == r_fatal' instead of `lintfunc != warning'.
	Thank to Andrew Schorr for the suggestion.

2016-07-18         Arnold D. Robbins     <arnold@skeeve.com>

	* main.c (locale_dir): New variable, init to LOCALEDIR (set by
	configure).
	(set_locale_stuff): Move calls to bindtextdomain and
	textdomain to here; they must be done after calling setlocale.
	Use locale_dir instead of LOCALEDIR.
	(main): Move call to set_locale_stuff() to before parsing arguments.
	Check for GAWK_LOCALE_DIR env var and use it if there. If doing
	locale debugging, call set_locale_stuff again if arg parsing changed
	the locale.

	Unrelated:

	* dfa.c: Sync with GNU grep.

	Unrelated:

	* config.sub: Updated from GNULIB.

2016-07-17         Arnold D. Robbins     <arnold@skeeve.com>

	* eval.c (set_LINT): Reset lintfunc to `warning' for LINT="invalid".
	Thanks to Andy Schorr for the report.

2016-07-08         Andrew J. Schorr     <aschorr@telemetry-investments.com>

	* awk.h: Restore previous comment about unterminated strings, since
	I am removing the string termination patches from field.c
	(free_api_string_copies): Declare new gawkapi function.
	* builtin.c (do_mktime, do_system): Restore temporary string
	termination to protect against unterminated field values.
	(nondec2awknum): Remove comment about unnecessary termination.
	* eval.c (posix_compare): Restore temporary string termination.
	* field.c (databuf): Remove struct, no longer needed.
	(set_field): Remove memcpy for string termination, since we will support
	unterminated field string values.
	(rebuild_record): Ditto. Also no need to allocate space for terminated
	string copies.
	(allocate_databuf): Remove function, since memory management can again
	be done inside set_record.
	(set_record): Restore inline buffer management logic.
	(reset_record): Remove calls to allocate_databuf, since we no longer
	need space for making terminated copies of field strings.
	* gawkapi.c (free_api_string_copies): New function to free strings
	that we made to provide terminated copies to API functions.
	(assign_string): New function to convert a string to an awk_value,
	making sure to copy it if we need to terminate it.
	(node_to_awk_value): Use assign_string to return string values with
	NUL termination protection.
	* int_array.c (is_integer): Restore temporary string termination.
	* interpret.h (Op_push_i): Ditto.
	(Op_ext_builtin): After external function returns, call
	free_api_string_copies to free temporary string copies.
	* mpfr.c (force_mpnum): Restore temporary string termination.
	* node.c (r_force_number, get_ieee_magic_val): Ditto.

2016-07-08         Arnold D. Robbins     <arnold@skeeve.com>

	* dfa.c: Sync with GNU grep.

	Unrelated:

	* builtin.c (do_print): Coding style change.  (This change obsoleted
	by earlier changes in the fixtype branch.)

2016-07-06         Andrew J. Schorr     <aschorr@telemetry-investments.com>

	* awk.h: Modify comments to indicate that MAYBE_NUM will now be
	left enabled to indicate strnum values by the NUMBER|MAYBE_NUM
	combination, whereas STRING|MAYBE_NUM indicates a potential strnum.
	(fixtype): Modify MAYBE_NUM test to avoid calling force_number if
	NUMCUR is already set.
	* builtin.c (do_typeof): Call fixtype to resolve argument type.
	This forces parsing of numeric strings, so there's a performance
	penalty, but we must do this to give a correct result. The meaning
	of "strnum" changes from "potential strnum" to "actual strnum".
	* eval.c (set_TEXTDOMAIN): Remove some dead code left over from last
	patch.
	* int_array.c (is_integer): When a MAYBE_NUM is converted successfully
	to a NUMBER, leave the MAYBE_NUM flag enabled.
	* mpfr.c (mpg_force_number): Ditto.
	* node.c (r_force_number): Ditto.

2016-07-06         Andrew J. Schorr     <aschorr@telemetry-investments.com>

	* awk.h: Modify stptr comment to indicate that all strings are now
	NUL-terminated.
	* builtin.c (do_mktime): Remove unnecessary logic to terminate
	the string with '\0' temporarily.
	(do_system) Ditto.
	(nondec2awknum): Add a comment about termination.
	* eval.c (posix_compare): Remove logic to terminate strings temporarily.
	(set_ORS): No need to terminate ORS, since the string node is already
	terminated. What gave us the right to modify that node anyway?
	(fmt_index): Remove code to terminate string. This seems to have been
	invalid anyway, since we don't own that memory.
	(set_TEXTDOMAIN): Do not terminate TEXTDOMAIN string, since the node
	is already terminated. We didn't have the right to modify that node
	anyway.
	* gawkapi.c (node_to_awk_value): Add assert checks to confirm that the
	string is NUL-terminated.
	* gawkapi.h: Modify awk_string comment to indicate that strings are
	always terminated with '\0'.
	* int_array.c (isinteger): Remove unnecessary logic to terminate string
	with '\0' temporarily.
	* interpret.h (Op_push_i): Ditto.
	* io.c (nextfile): Remove string termination. We didn't own that memory
	anyway.
	* mpfr.c (force_mpnum): Remove unnecessary logic to terminate the
	string with '\0' temporarily.
	* node.c (r_force_number): Remove NUL termination around strtod call,
	since we already know that there is either a white space or '\0'
	character there. Either one will stop strtod.
	(get_ieee_magic_val): Ditto.
	* profile.c (pp_number): No need to terminate string returned by
	r_format_val.

2016-07-06         Andrew J. Schorr     <aschorr@telemetry-investments.com>

	* interpret.h (Op_field_spec): Now that all $n field values are
	NUL-terminated, there is no reason to call dupnode for $n where n > 0.
	This saves malloc and copying overhead, thereby more than offsetting the
	performance hit of the additional copying and NUL-termination in the
	last patch to field.c. It also eliminates repeated parsing in cases
	where $n, for n > 1, was accessed more than once in a numeric context,
	so the new approach should be a performance win.

2016-07-06         Andrew J. Schorr     <aschorr@telemetry-investments.com>

	Make sure that all field values, and therefore all strings inside gawk,
	are terminated with a '\0' character!

	* field.c (databuf): New static struct to hold info about our buffer to
	contain the field string values.
	(allocate_databuf): New function to make sure the databuf is large
	enough to hold $0 and copies of $1 through $NF.
	(set_field): Copy $n into free space previously allocated in databuf
	and add a '\0' at the end.
	(rebuild_record): Call allocate_databuf to ensure sufficient space
	for copying non-malloced field values. When copying field values,
	use databuf to create a NUL-terminated copy.
	(purge_record): New function extracted from reset_record to initialize
	$1 through $NF to null values.
	(set_record): Buffer management moved to new allocate_databuf function.
	Call purge_record instead of reset_record, since reset_record contains
	some extra logic not needed in this case.
	(reset_record): Call purge_record to do most of the work, and call
	allocate_databuf to make sure we have a big enough buffer to contain
	copies of the $1 through $NF.

2016-07-06         Andrew J. Schorr     <aschorr@telemetry-investments.com>

	* awk.h: Renumber flags to remove gap created when FIELD was removed.

2016-07-05         Andrew J. Schorr     <aschorr@telemetry-investments.com>

	* field.c (rebuild_record): Need to set MALLOC flag if we allocate
	memory for a residual field node with valref > 1.

2016-07-05         Andrew J. Schorr     <aschorr@telemetry-investments.com>

	* field.c (rebuild_record): Do not bother to create new field nodes
	to replace malloc'ed nodes when rebuilding $0.

2016-07-05         Andrew J. Schorr     <aschorr@telemetry-investments.com>

	* awk.h (FIELD): Remove unnecessary flag.
	(MALLOC): Move definition to join the others, and improve the comment.
	* array.c (value_info): Replace FIELD test with MALLOC test.
	* eval.c (flags2str): Remove FIELD flag.
	* field.c (init_fields): Remove FIELD bit from Null_field->flags.
	(set_field): Remove FIELD bit from flags.
	(rebuild_record): Test against MALLOC instead of FIELD. If a field
	node has valref > 1, we should make a copy, although I don't think
	it is valid for this to happen.
	(set_record): Remove FIELD bit from flags.
	* interpret.h (UNFIELD): Add comment, and test MALLOC flag instead of
	FIELD. Remove probably buggy code to disable the FIELD flag when
	valref is 1; that would have created a node where neither the FIELD
	nor MALLOC flag was set, which seems invalid.
	* node.c (r_dupnode): Remove code disabling FIELD flag.

2016-07-04         Andrew J. Schorr     <aschorr@telemetry-investments.com>

	* awk.h (force_string_fmt): New inline function to get the string
	representation in a requested format.
	(force_string): Reimplement as a macro using force_string_fmt function.
	(force_string_ofmt): New macro to get a value's OFMT representation.
	* builtin.c (do_print): Use new force_string_ofmt macro instead of
	duplicating the logic inline.

2016-07-04         Andrew J. Schorr     <aschorr@telemetry-investments.com>

	* str_array.c (str_lookup): There is no need to worry about the
	MAYBE_NUM flag, since the code has been patched to make sure to
	preserve the string value of strnum values, and the integer array
	code should no longer mistakenly claim a strnum integer with a
	nonstandard string representation.

2016-07-03         Andrew J. Schorr     <aschorr@telemetry-investments.com>

	* field.c (rebuild_record): Revert warning message regarding flags,
	since I'm not yet totally confident that it is invalid to have FIELD
	and MALLOC set at the same time.

2016-07-03         Andrew J. Schorr     <aschorr@telemetry-investments.com>

	* field.c (rebuild_record): Do not turn off the STRING flag when
	copying a FIELD node, and issue a warning if MALLOC is enabled.

2016-07-01         Arnold D. Robbins     <arnold@skeeve.com>

	* array.c (value_info): Print something reasonable when stfmt
	is -1.
	* mpfr.c (mpg_format_val): Don't cast index to char.
	* node.c (r_format_val): Ditto.
	Thanks to Andrew Schorr for pointing these out.

	Unrelated:

	* gawkapi.c (api_warning): Fix the comment header.
	(api_lintwarn): Factor out the call to va_end to after the if.

	Unrelated:

	* symbol.c (get_symbols): Add FUNCTAB and SYMTAB to the list
	for the -d option.
	* awkgram.y (dump_vars): Allow "-" to mean print to stdout.
	Thanks to Hermann Peifer for the reports.

2016-06-30         Arnold D. Robbins     <arnold@skeeve.com>

	* node.c (r_force_number): Coding style change.

2016-06-30         Andrew J. Schorr     <aschorr@telemetry-investments.com>

	* awk.h (STFMT_UNUSED): New define indicating that the string
	representation does not depend on CONVFMT or OFMT.
	(force_string): Use STFMT_UNUSED to improve code clarity.
	* array.c (value_info): Fix stfmt logic.
	* builtin.c (do_print): Use STFMT_UNUSED to improve code clarity.
	* field.c (set_record): Ditto.
	* gawkapi.c (api_sym_update_scalar): Ditto.
	* int_array.c (is_integer): Check stfmt equals STFMT_UNUSED before
	bothering to inspect the string.
	* mpfr.c (mpg_format_val): Use STFMT_UNUSED to improve code clarity.
	Remove buggy cast to char in stfmt assignment.
	* node.c (r_format_val): Ditto.
	* str_array.c (str_lookup): Use STFMT_UNUSED to improve code clarity.
	* symbol.c (check_param_names): Ditto.

2016-06-29         Andrew J. Schorr     <aschorr@telemetry-investments.com>

	* node.c (r_force_number): Optimize by trimming leading and trailing
	white space before we inspect the string contents.
	(get_ieee_magic_val): Must terminate the string with '\0' before
	calling strtod.

2016-06-27         Andrew J. Schorr     <aschorr@telemetry-investments.com>

	* gawkapi.h (awk_string): Add comment about the potential lack of
	NUL-termination.

2016-06-27         Andrew J. Schorr     <aschorr@telemetry-investments.com>

	* awk.h: Add a comment regarding the potential lack of NUL-termination
	for Node_val strings.

2016-06-27         Andrew J. Schorr     <aschorr@telemetry-investments.com>

	* node.c (r_format_val): Do not free stptr unless STRCUR is set.
	This is safer than testing for non-NULL stptr, since, for example,
	pp_number copies a node and calls r_format_val, but does not bother
	to set stptr to NULL beforehand.

2016-06-26         Andrew J. Schorr     <aschorr@telemetry-investments.com>

	* node.c (r_force_number): When checking for trailing spaces, protect
	against running off the end of the string.
	* mpfr.c (force_mpnum): Ditto.

2016-06-26         Andrew J. Schorr     <aschorr@telemetry-investments.com>

	* builtin.c (do_print): There's actually no reason to test whether a
	value is a number, since the STRCUR flag and stfmt value contain all
	the necessary info, as in awk.h:force_string.

2016-06-26         Andrew J. Schorr     <aschorr@telemetry-investments.com>

	* builtin.c (do_print): Do not use OFMT to print strnum values. We
	accomplish this by calling format_val for a NUMBER only
	if there is no string currently available, or if stfmt equals
	neither -1 nor OFMTidx.

2016-06-26         Arnold D. Robbins     <arnold@skeeve.com>

	* awk.h: Edit some comments. Add others. Minor coding style changes.
	* builtin.c (format_tree): Restore a comment.
	(do_mktime): Restore saving/restoring of byte after format string.
	(do_sub): Coding style. Use %.*s in warning message.
	(nondec2awknum): Restore saving/restoring of byte after string value
	being converted.
	* eval.c: Minor coding style edits.
	* int_array.c (is_integer): Fix order of checks for not
	updating string value: check length == 0 before testing values.
	Coding style edits.
	* mpfr.c (do_mpfr_strtonum): Coding style edits.
	* node.c (r_force_number): Restore saving/restoring of byte after
	string value being converted. Edit comments some.

2016-06-26         Arnold D. Robbins     <arnold@skeeve.com>

	Repair change of 2015-08-25 to handling of MAYBE_NUM.
	* mpfr.c (mpg_force_number): Just clear MAYBE_NUM.
	* node.c (r_force_number): Clear STRING separately after
	setting NUMBER.

	Thanks to Andrew Schorr for reporting the problem.
	A test case will eventually be merged into master.

	Only in stable and master.

2016-06-20         Andrew J. Schorr     <aschorr@telemetry-investments.com>

	* builtin.c (do_strftime): Call fixtype before checking flags for
	STRING type.
	(do_print): Call fixtype before checking whether argument is a NUMBER.
	* eval.c (set_BINMODE): Call fixtype before checking value type.
	No need to call force_number if the flags say it's a number.
	(r_get_field): Fix lint check for non-numeric argument.
	* io.c (redirect): Call fixtype before checking whether it's a string.

2016-06-18         Andrew J. Schorr     <aschorr@telemetry-investments.com>

	* node.c (r_force_number): Fix typo in comment.

2016-06-16         Arnold D. Robbins     <arnold@skeeve.com>

	* awk.h: Add comment headers for several functions.
	* builtin.c (nondec2awknum): Actually set a '\0' before
	calling to strtod() so that the save and restore do something.

2016-06-15         Arnold D. Robbins     <arnold@skeeve.com>

	* config.sub: Update from GNULIB.

2016-06-14         Andrew J. Schorr     <aschorr@telemetry-investments.com>

	* awk.h (boolval): New inline function to standardize testing whether
	a node's value is true.
	* builtin.c (do_strftime): Use boolval to handle 3rd argument.
	* eval.c (set_IGNORECASE, eval_condition): Use new boolval function.
	* io.c (pty_vs_pipe): Use new boolval function.

2016-06-14         Andrew J. Schorr     <aschorr@telemetry-investments.com>

	* builtin.c (do_strftime): Fix handling of 3rd argument to work
	as a standard boolean: non-null or non-zero.

2016-06-14         Andrew J. Schorr     <aschorr@telemetry-investments.com>

	* gawkapi.c (node_to_awk_value): When caller requests AWK_SCALAR
	or AWK_UNDEFINED, we need to call fixtype before we check the type.

2016-06-13         Andrew J. Schorr     <aschorr@telemetry-investments.com>

	* awkgram.y: Eliminate STRCUR tests. Must use STRING to test whether
	a scalar is a string.

2016-06-12         Andrew J. Schorr     <aschorr@telemetry-investments.com>
	
	* awk.h: Improve comment about STRING and NUMBER type assignment.
	(nondec2awknum): Add endptr argument.
	(fixtype): New inline function to clarify a scalar's type.
	* array.c (sort_up_value_type): Call fixtype before checking the value
	types.
	* awkgram.y (yylex): Pass NULL endptr argument to nondec2awknum.
	(valinfo): Remove dead tests: either STRING or NUMBER or both
	must be set, so there's no reason to continue with checks for NUMCUR or
	STRCUR.
	* builtin.c (do_exp, do_int, do_log, do_sqrt, do_sin, do_cos, do_srand):
	Fix lint check for non-numeric argument.
	(do_string): Fix lint check for 1st and 2nd args being strings.
	(do_length): Fix assert to allow for Node_typedregex.
	Fix lint check for non-string argument.
	(format_tree): Fix type detection for '%c' arguments.
	(do_strftime): Fix lint check for non-numeric 2nd argument and
	lint check for non-string 1st argument.
	(do_mktime): Fix lint check for non-string argument. Eliminate useless
	logic to save and restore terminating NUL.
	(do_system, do_tolower, do_toupper): Fix lint check for non-string
	argument.
	(do_atan2, do_lshift, do_rshift, do_and, do_or, do_xor, do_compl,
	do_intdiv): Fix lint checks for non-numeric args.
	(do_sub): Attempt to clean up treatment of 3rd argument to gensub
	despite vague documentation of expected behavior.
	(do_strnum): Fix bug in number detection logic, and pass new endptr
	arg to nondec2awknum.
	(nondec2awknum): Add endptr argument so caller can detect how much
	of the string was consumed. Eliminate unnecessary logic to save
	and restore terminating NUL char.
	(do_typeof): Use a switch to specify which cases are supported, and
	issue a warning message when a corrupt type is detected.
	* debug.c (print_memory): At least one of NUMBER and STRING should
	be set, so no need to check for NUMCUR or STRCUR in addition.
	* eval.c (cmp_nodes): Use fixtype function to fix arg types.
	(set_IGNORECASE): Fix logic for acting on value type. Note that
	setting IGNORECASE to a string value of "0" with NUMCUR set now enables
	ignorecase, so that's a subtle change in behavior that seems to match
	the docs.
	(set_LINT): Try to clean up configuration logic based on type.
	* ext.c (get_argument): Remove unused variable pcount.
	* gawkapi.c (node_to_awk_value): Remove pointless test for NUMCUR
	after calling force_number. Similarly, no need to test for STRCUR
	after calling force_string.
	* int_array.c (is_integer): Reject cases where a string value is
	present that will not be correctly regenerated from the integer;
	in particular, this could happen where blank space padding is present,
	leading zeroes are present, or for hex or octal values.
	Also fix some bugs where a strnum was converted to a NUMBER without
	turning off the STRING bit.
	* io.c (redirect_string): Make lint warning message more accurate.
	(redirect): Change not_string test to use STRING bit, not STRCUR.
	(pty_vs_pipe): Use fixtype to correct logic for detecting whether a
	value is anumber.
	* mpfr.c (mpg_force_number): If NUMCUR is set, there's no need to
	test is_mpg_number. If it's not, the NODE is corrupt and we've got
	bigger problems. Fix flag manipulation logic. Always set NUMCUR and
	clear MAYBE_NUM, 
	(set_PREC): Fix logic using fixtype function.
	(do_mpfr_atan2, do_mpfr_intdiv): Fix lint check for non-numeric
	arguments.
	(do_mpfr_func, do_mpfr_int, do_mpfr_compl, get_intval, do_mpfr_srand):
	Fix lint check for non-numeric argument.
	(do_mpfr_strtonum): Use fixtype and stop testing for NUMCUR bit.
	* node.c (r_force_number): Eliminate pointless save and restore of
	terminating NUL char. Always set NUMCUR and clear MAYBE_NUM, and
	convert STRING to NUMBER if appropriate, fixing bugs in flag
	manipulations. For non-decimal data, need to consider whether there
	is trailing non-numeric data in deciding whether a MAYBE_NUM should
	be converted to a NUMBER, so take advantage of new endptr arg
	to nondec2awknum.

2016-06-14         Arnold D. Robbins     <arnold@skeeve.com>

	* builtin.c (do_sub): Fix sub for long runs of backslashes.
	Thanks to Mike Brennan for the report.
	
	Unrelated:
	* ext.c (get_argument): Remove unused variable pcount.

2016-06-10         Arnold D. Robbins     <arnold@skeeve.com>

	* config.guess, config.sub: Get latest from Gnulib master.
	* main.c (UPDATE_YEAR): Bump to 2016.

2016-06-09         Arnold D. Robbins     <arnold@skeeve.com>

	* dfa.c: Sync with GNU grep.

	Unrelated:

	* configure.ac: Move AM_CONDITIONAL[ENABLE_EXTENSIONS] outside
	the enclosing if. Thanks to Assaf Gordon <assafgordon@gmail.com>
	for the report.

2016-06-08         Arnold D. Robbins     <arnold@skeeve.com>

	* symbol.c (lookup): If got Node_val, it's a non-variable
	in SYMTAB, return NULL. Can affect watchpoints in the debugger,
	maybe other places. Thanks to Hermann Peifer for the
	test case and report.

2016-06-05         Arnold D. Robbins     <arnold@skeeve.com>

	* dfa.c: Sync with GNU grep.

2016-06-01         Arnold D. Robbins     <arnold@skeeve.com>

	* nonposix.h (getpgrp): Wrap declaration in ifdef so it doesn't
	mess things up on POSIX systems (like Solaris). Thanks to
	Nelson Beebe for the report.
	* node.c (is_hex): New function to check for 0x preceded by
	optional sign.
	(r_force_number): Use it. Thanks to Mike Brennan for the report.

2016-05-30         Andrew J. Schorr     <aschorr@telemetry-investments.com>

	* gawkapi.h (awk_ext_func_t): Rename num_expected_args to
	max_expected_args, and explain in the comment that it doesn't really
	matter.
	* ext.c (make_builtin): Replace num_expected_args with
	max_expected_args.
	(get_argument): Do not check whether the argument number exceeds
	the maximum expected by the function.

2016-05-30         Arnold D. Robbins     <arnold@skeeve.com>

	* main.c (arg_assign): Fully bracket ifdefs around call
	to force_number. Thanks to Andrew Schorr for pointing out
	that force_number was called only if LC_NUMERIC was defined.
	
	Lots of files: Update copyright date.

	* field.c (set_FS): Handle FS = "\0" if RS = "". Thanks to
	Janis Papanagnou for the report.

	* getopt.c, getopt.h, getopt1.c, getopt_int.h: Sync with GLIBC.

2016-05-26         Andrew J. Schorr     <aschorr@telemetry-investments.com>

	* awk.h (get_actual_argument): Remove unused "optional" argument.
	(get_scalar_argument, get_array_argument): Change macro definition to
	remove 3rd "optional" argument.
	* ext.c (get_actual_argument): Remove unused "optional" argument.
	* gawkapi.c (api_get_argument, api_set_argument): Remove unused final
	argument to get_array_argument and get_scalar_argument.

2016-05-26         Arnold D. Robbins     <arnold@skeeve.com>

	* awk.h [fatal]: Make parentheses and use of indirection
	consistent with warning and lintwarn. Thanks to Andrew Schorr
	for pointing this out.
	* str_array.c (str_lookup): Move test for MAYBE_NUM to where
	we duplicate the subscript. Removing it across the board is
	wrong if there are multiple references to the value. Thanks
	to Andrew Schorr for discussion and test case.

2016-05-26         Andrew J. Schorr     <aschorr@telemetry-investments.com>

	* awk.h (get_actual_argument): Add an initial argument containing 
	the (NODE *) previously returned by get_argument. This allows us to
	eliminate a call to get_argument from inside get_actual_argument.
	(get_scalar_argument, get_array_argument): Change macro definition to
	add an initial node argument to pass through to get_actual_argument.
	* ext.c (get_actual_argument): Add initial (NODE *) argument to contain
	the value previously returned by get_argument. This allows us to
	avoid repeating the call to get_argument. We can also eliminate the
	check for a NULL value, since the caller did that already.
	* gawkapi.c (api_get_argument): Pass (NODE *) returned by get_argument
	to get_array_argument and get_scalar_argument.
	(api_set_argument): Pass (NODE *) returned by get_argument to
	get_array_argument.

2016-05-25         Manuel Collado        <mcollado2011@gmail.com>.

	* gawkapi.c (api_nonfatal): New function.
	(api_impl): Include it.
	* gawkapi.h (struct gawk_api): Add api_nonfatal member.
	(nonfatal): New macro.

2016-05-12         Arnold Robbins       <arnold@skeeve.com>

	* str_array.c (str_lookup): Remove MAYBE_NUM from subscript flags.
	Bug reported by Andres Legarra <Andres.Legarra@toulouse.inra.fr>.

	Unrelated: Fix issues with SIGPIPE. Reported by
	Ian Jackson <ijackson@chiark.greenend.org.uk>.

	* builtin.c (do_system): Reset/restore SIGPIPE to/from default around
	call to system.
	* io.c (redirect, gawk_popen [PIPES_SIMULATED]): Same.

2016-05-12  Eli Zaretskii  <eliz@gnu.org>

	* nonposix.h: Add prototypes for Posix functions emulated in pc/*
	files.

2016-05-09         Andrew J. Schorr     <aschorr@telemetry-investments.com>

	* interpret.h (r_interpret): Op_ext_builtin. No need to test whether
	op == Op_ext_builtin, since we wouldn't be here otherwise.

2016-05-03         Andrew J. Schorr     <aschorr@telemetry-investments.com>

	* builtin.c (format_tree): Do not waste a byte at the end of a string.

2016-05-03         Andrew J. Schorr     <aschorr@telemetry-investments.com>

	* builtin.c (format_tree): After the string has been rendered, use
	realloc to shrink the buffer to the needed size. Otherwise, the minimum
	buffer size of 512 bytes can result in lots of wasted memory if many
	sprintf results are stored in an array.

2016-05-02         Andrew J. Schorr     <aschorr@telemetry-investments.com>

	* gawkapi.h (gawk_api_major_version, gawk_api_minor_version): Add
	CPP #define values to support conditional compilation.

2016-05-02         Arnold D. Robbins     <arnold@skeeve.com>

	* dfa.h, dfa.c: Sync with grep.
	* re.c (research): Adjust type of try_backref.

2016-05-02         Arnold D. Robbins     <arnold@skeeve.com>

	* awk.h (success_node): Declare.
	* array.c (success_node): Define.
	* cint_array.c, int_array.c, str_array.c: Use `& success_node'
	instead of `(NODE **) ! NULL' to indicate success throughout.
	Thanks to Pat Rankin for the cleanup suggestion.

2016-04-27         Arnold D. Robbins     <arnold@skeeve.com>

	* io.c (set_RS): Use rs1scan if do_traditional, even if length
	of RS is > 1.  Bug reported by Glauco Ciullini
	<glauco.ciullini6245@gmail.com>.

2016-04-24         Arnold D. Robbins     <arnold@skeeve.com>

	* dfa.c: Sync with GNU grep.

2016-04-11         Arnold D. Robbins     <arnold@skeeve.com>

	* regex_internal.c: Replace _GL_ATTRIBUTE_PURE with
	__attribute__.

2016-04-11         Arnold D. Robbins     <arnold@skeeve.com>

	* regexec.c: Stamp out last remaining use of __attribute.
	* regcomp.c: Undo change of 2016-01-24 when parsing single-byte
	ranges. Go back to treating them as bytes and not as characters.
	The change broke things on Windows in non-UTF-8 character sets.
	* mbsupport.h (mbstate_t): Define to int.
	Update copyright.

2016-04-10         John E. Malmberg      <wb8tyw@qsl.net>

	* regex_internal.c: Use _GL_ATTRIBUTE_PURE macro

2016-04-07         Arnold D. Robbins     <arnold@skeeve.com>

	* awk.h (two_way_close_type): Move here from io.c.
	(close_rp): Add declaration.
	* builtin.c (do_printf): Call close_rp before fatal message when
	attempting to write the closed write end of a two way pipe.
	(do_print): Ditto.
	(do_print_rec): Ditto.
	* io.c (do_getline_redir): Same, for reading closed read end.
	(close_rp): Make not static.

2016-04-07  Eli Zaretskii  <eliz@gnu.org>

	* nonposix.h (WEXITSTATUS, WIFEXITED, WIFSIGNALED, WTERMSIG)
	(WIFSTOPPED, WSTOPSIG) [__MINGW32__]: New macros to replace the
	missing header sys/wait.h.
	(w32_status_to_termsig): Add prototype.

	* builtin.c (do_system) [__MINGW32__]: Compute the exit status of
	'system' differently under --traditional, as the low 8 bits are
	the most interesting.

2016-04-06         Arnold D. Robbins     <arnold@skeeve.com>

	* builtin.c (do_printf): Allow a write to the closed write-end of
	a two-way pipe to be nonfatal if NONFATAL is set for it.
	(do_print): Ditto.
	(do_print_rec): Ditto.
	* io.c (do_getline_redir): Same thing for reading from a closed
	read end of a two-way pipe. Fatal error.

2016-04-04         Arnold D. Robbins     <arnold@skeeve.com>

	* builtin.c (do_fflush): Add warning for flush to two-way
	pipe where write end was closed.
	* io.c (flush_io): Add some braces for the for loop.

2016-04-02         Arnold D. Robbins     <arnold@skeeve.com>

	* builtin.c (do_printf): If the redirection is two way but the
	fp is NULL, it means we're writing to the closed write-end of
	a two-way pipe. Issue a fatal error message.
	(do_print): Ditto.
	(do_print_rec): Ditto.
	* io.c (do_getline_redir): Same thing for reading from a closed
	read end of a two-way pipe. Fatal error.
	* NEWS: Updated.

2016-03-27         Stephen Davies        <sdavies@sdc.com.au>

	* awkgram.y (get_comment): Strip CRs from comment. Strip
	off trailing newlines.

2016-03-21         Arnold D. Robbins     <arnold@skeeve.com>

	* profile.c (pprint): Improve handling of comment after
	and if statement without an else.

2016-03-19         Arnold D. Robbins     <arnold@skeeve.com>

	Considerable improvements to handling of comments when pretty
	printing, particularly for end-of-line comments.

	* awkgram.y (prior_comment, comment_to_save): New variables.
	(add_pending_comment): New function.
	(grammar): Jump through lots more hoops to capture comments.
	Due to shift-reduce parsing, there can be up to two comments
	captured and waiting to be saved; be sure to get them both and
	at the right times.  This is difficult since comments have no
	real syntactic exisitence. Call add_pending_comment on most of
	the simple statements.
	(get_comment): Save a pre-existing comment in prior_comment.
	(split_comment): Use comment_to_save instead of `comment'.
	* profile.c (end_line): Change to return the instruction after
	the comment that gets printed; adjust return type.
	(pprint): Add skip_comment static variable. Adjust logic for
	skipping an end-of-line comment; only do it if skip_comment is
	true. This is set to true in places where we can't use the
	return value from end_line().  Call end_line() in many more places.
	(pp_func): Handle end-of-line comments after a function header.

2016-03-17         Arnold D. Robbins     <arnold@skeeve.com>

	* debug.c (print_instruction): For Op_comment, improve notation as
	to whether it's a full comment or an end of line comment.

2016-03-14         Arnold D. Robbins     <arnold@skeeve.com>

	* io.c (socketopen): For SOCK_DGRAM, set read_len to sizeof
	remote_addr. Makes UDP more or less work again.
	Thanks to Juergen Kahrs for the fix.

2016-03-11         Arnold D. Robbins     <arnold@skeeve.com>

	* debug.c (print_instruction): Normalize printing of comment dump.

2016-03-10         Arnold D. Robbins     <arnold@skeeve.com>

	* builtin.c (do_system): Further improvements. Catch core dump
	flag.

2016-03-11         Arnold D. Robbins     <arnold@skeeve.com>

	* builtin.c (do_system): Improve return values of system().

2016-03-08         Arnold D. Robbins     <arnold@skeeve.com>

	* profile.c (print_instruction): Fix duplicate case not caught
	by TinyCC. Grrr.

2016-03-07         Arnold D. Robbins     <arnold@skeeve.com>

	* profile.c (print_instruction): Further improvements in
	instruction dump, especially for when pretty-printing.
	* builtin.c (do_system): Augment the logic for the return
	value so that death-by-signal info is available too.

2016-03-03         Arnold D. Robbins     <arnold@skeeve.com>

	* profile.c (pp_list): Unconditionally compute delimlen. Avoids
	compiler warning.

2016-03-02         Arnold D. Robbins     <arnold@skeeve.com>

	* debug.c (print_instruction): Improvements in instruction dump
	for if and else.

2016-03-01         Arnold D. Robbins     <arnold@skeeve.com>

	* debug.c (print_instruction): For Op_comment, add notation as
	to whether it's a full comment or an end of line comment.

2016-02-29         Arnold D. Robbins     <arnold@skeeve.com>

	* profile.c (pp_list): Handle the case of nargs equal to zero.
	Thanks to Hermann Peifer for the report.

2016-02-28         Arnold D. Robbins     <arnold@skeeve.com>

	* profile.c (pprint): Fix copy-paste error in else handling.
	Thanks to Michal Jaegermann for the report.

2016-02-23         Arnold D. Robbins     <arnold@skeeve.com>

	* config.guess, config.rpath, config.sub: Update to latest
	from GNULIB.

2016-02-23         Arnold D. Robbins     <arnold@skeeve.com>

	* NEWS: Update full list of infrastructure tools.

2016-02-22        gettextize             <bug-gnu-gettext@gnu.org>

	* configure.ac (AM_GNU_GETTEXT_VERSION): Bump to 0.19.7.

2016-02-21         Arnold D. Robbins     <arnold@skeeve.com>

	* regexec.c (prune_impossible_nodes): Remove attribute that
	keeps it from compiling with 32 bit GCC. Who the heck knows
	why or how. Sigh. Double sigh.

2016-02-20         Arnold D. Robbins     <arnold@skeeve.com>

	* regcomp.c, regex.c, regex.h, regex_internal.c, regex_internal.h,
	regexec.c: Sync with GLIBC, mostly prototype changes.

2016-02-18         Arnold D. Robbins     <arnold@skeeve.com>

	Fix profile / pretty-printing to chain else-ifs.

	* profile.c (pprint): Change third argument into a set of flags
	for in the for header or in an else if. Adjust case Op_K_else to
	make the right checks and format the code properly. In Op_K_if
	clear the flag so that any following else gets indented properly.
	Adjust all calls.

2016-02-14         Arnold D. Robbins     <arnold@skeeve.com>

	* README, NEWS: Updated to reflect use of Texinfo 6.1.

	Unrelated:

	* configure.ac: Switch to AC_PROG_CC_C99 to enable C99
	compilation and features.
	* dfa.c: Sync with GNU grep, go back to C99 style declarations
	at point of use.

2016-02-05         Arnold D. Robbins     <arnold@skeeve.com>

	Make optimization (constant folding and tail call recursion)
	be on by default.

	* awkgram.y (common_exp): Only do concatenation of two strings(!)
	* main.c (do_optimize): Init to true.
	(optab): Add new -s/--no-optimize option.
	(usage): Update message to include it.
	(parse_args): Parse it. Set do_optimize to false if pretty
	printing or profiling.
	* NEWS: Updated.

2016-01-28         Arnold D. Robbins     <arnold@skeeve.com>

	* Makefile.am (SUBDIRS): Include extras. Otherwise dist does
	doesn't work.

2016-01-27         Arnold D. Robbins     <arnold@skeeve.com>

	* configure.ac (GAWK_AC_AIX_TWEAK): Remove call.
	* configure: Regenerated.
	* io.c (GAWK_AIX): Check _AIX instead.
	* custom.h (_AIX): Add define of _XOPEN_SOURCE_EXTENDED.

	Unrelated:

	* configure.ac: Remove old stuff for ISC Unix, no longer needed.
	* configure: Regenerated.

2016-01-25         John E. Malmberg      <wb8tyw@qsl.net>

	* io.c (redirect): Need to call close_one more than once after
	  running out of file handles.

2016-01-25         Arnold D. Robbins     <arnold@skeeve.com>

	* NEWS: Document VMS support updated.

2016-01-24         Arnold D. Robbins     <arnold@skeeve.com>

	Regex: treat [x] as x if x is a unibyte encoding error.
	This change removes an ifdef GAWK.

	* regcomp.c (parse_byte) [ !_LIBC && RE_ENABLE_I18N]: New function.
	(build_range_exp) [ !_LIBC && RE_ENABLE_I18N]: Use it.
	From Paul Eggert  <eggert@cs.ucla.edu>.

2016-01-22         Arnold D. Robbins     <arnold@skeeve.com>

	* regexec.c (prune_impossible_nodes): Remove all attributes, on
	both declaration and definition.  Fixes a Linux Mint 17 compilation
	braino reported by Antonio Colombo.
	* regex_internal.h (test_malloc): Add cast to silence a warning
	on the same system.
	(test_realloc): Ditto.

2016-01-20         Arnold D. Robbins     <arnold@skeeve.com>

	* regex_internal.h [attribute_hidden]: Remove definition.
	* regcomp.c [attribute_hidden]: Remove uses. Not needed since
	the variables are static. Thanks to Paul Eggert for pointing
	this out.

2016-01-18         Paul Eggert  <eggert@cs.ucla.edu>

	Diagnose ERE '()|\1'
	Problem reported by Hanno Boeck in: http://bugs.gnu.org/21513

	* lib/regcomp.c (parse_reg_exp): While parsing alternatives, keep
	track of the set of previously-completed subexpressions available
	before the first alternative, and restore this set just before
	parsing each subsequent alternative.  This lets us diagnose the
	invalid back-reference in the ERE '()|\1'.

	Unrelated:  General minor cleanups (spelling, code) from Gnulib:

	* regex.h, regex_internal.c, regex_internal.h, regexec.c: Minor
	cleanups.

2016-01-14         Arnold D. Robbins     <arnold@skeeve.com>

	* eval.c (r_get_lhs): If original array was Node_var_new,
	assign value that is dupnode of Nnull_string and not
	Nnull_string directly. Fixes core dump reported by
	ruyk <Lonely.ruyk@mail.ru>.

	Unrelated:

	* ChangeLog: Cleanup spurious extra whitespace.

2016-01-03         Arnold D. Robbins     <arnold@skeeve.com>

	* configure.ac (GAWK_AC_LINUX_ALPHA): Remove call.
	* configure: Regenerated.
	* NEWS: Document removal of support for GNU/Linux on Alpha.

2016-01-02         Arnold D. Robbins     <arnold@skeeve.com>

	* dfa.c (add_utf8_anychar): Minor change in declaration of
	utf8_classes to keep Tiny CC happy.  Also syncs with grep.
	* dfa.h: Sync with grep (update copyright year).

2015-12-27         Arnold D. Robbins     <arnold@skeeve.com>

	* awkgram.y (mk_condition): Revise to correctly handle
	empty else part for pretty printing. Bug report by
	ziyunfei <446240525@qq.com>.

2015-12-20         Arnold D. Robbins     <arnold@skeeve.com>

	* io.c (nonfatal): New static constant string.
	* is_non_fatal, is_non_fatal_redirect: Use it.

2015-12-16         Arnold D. Robbins     <arnold@skeeve.com>

	* io.c (two_way_open): Remove unneeded close of slave in the
	parent.

2015-12-16         Arnold D. Robbins     <arnold@skeeve.com>

	* profile.c (pp_number): Move count into ifdef for MPFR. Avoids
	an unused variable warning if not compiling for MPFR.

	Unrelated:

	* io.c (two_way_open): If using a pty instead of pipes, open the
	slave in the child. Fixes AIX and doesn't seem to break GNU/Linux.

2015-11-26         Arnold D. Robbins     <arnold@skeeve.com>

	* command.y (cmdtab): Add "exit" as synonym for "quit".
	Suggested by Joep van Delft <joepvandelft@xs4all.nl>.
	* NEWS: Document this.

2015-11-24         Arnold D. Robbins     <arnold@skeeve.com>

	* debug.c (debug_pre_execute): Fix to check watchpoints before
	checking breakpoints. Gives more natural behavior for the user.
	* NEWS: Document this.
	Issue reported by Joep van Delft <joepvandelft@xs4all.nl>.

2015-10-28         Arnold D. Robbins     <arnold@skeeve.com>

	* awkgram.y (nextc): Don't allow '\0' even if check_for_bad
	is false. Fixes a problem reported by Hanno Boeck <hanno@hboeck.de>.

	Unrelated:

	* dfa.c: Sync with GNU grep.

2015-10-25         Arnold D. Robbins     <arnold@skeeve.com>

	* awkgram.y (yylex): Fix invalid write problems.
	Reported by Hanno Boeck <hanno@hboeck.de>.
	Only appeared in master. Harumph.

2015-10-16         Arnold D. Robbins     <arnold@skeeve.com>

	* Makefile.am (SUBDIRS): Fix ordering so that
	make check directly after configure works properly.
	Thanks to Michal Jaegermann <michal.jnn@gmail.com>
	for the report.

	Unrelated:

	* dfa.c: Sync with GNU grep.

2015-10-11         Arnold D. Robbins     <arnold@skeeve.com>

	* awkgram.y (yylex): Fix invalid read problems.
	Reported by Hanno Boeck <hanno@hboeck.de>.

2015-10-04         Arnold D. Robbins     <arnold@skeeve.com>

	* configure.ac: Bump version to 4.1.3a.

2015-09-26         Arnold D. Robbins     <arnold@skeeve.com>

	* awkgram.y (yylex): Diagnose multidimensional arrays for
	traditional/posix (fatal) or lint. Thanks to Ed Morton
	for the bug report.

2015-09-25         Arnold D. Robbins     <arnold@skeeve.com>

	* config.guess, config.sub, config.rpath: Updated.

2015-09-18         Arnold D. Robbins     <arnold@skeeve.com>

	* field.c (fpat_parse_field): Always use rp->non_empty instead
	of only if in_middle. The latter can be true even if we've
	already parsed part of the record. Thanks to Ed Morton
	for the bug report.

2015-09-11	Daniel Richard G.	<skunk@iSKUNK.ORG>

	* regcomp.c: Include strings.h, wrapped in ifdef. Revise
	defines for BTOWC.
	* regex_internal.h: Remove ZOS_USS bracketing ifdefs.

2015-09-04         Arnold D. Robbins     <arnold@skeeve.com>

	* profile.c (pp_num): Use format_val to print integral values
	as integers. Thanks to Hermann Peifer for the report.

2015-08-28	Daniel Richard G.	<skunk@iSKUNK.ORG>

	* Makefile.am, configure.ac: Use an Automake conditional to
	enable/disable the "extensions" subdirectory instead of
	producing a stub Makefile therein from the configure script.
	* awk.h, custom.h, regex_internal.h: Removed z/OS-specific code
	that is no longer needed due to improvements in Gawk's general
	Autotools support.
	* awk.h: Allow <strings.h> to be #included together with
	<string.h> as this is required on some systems (z/OS).
	* io.c, configure.ac: <sys/select.h> is needed for select()
	and related bits on z/OS.
	* awk.h: Handle the redefinition of EXIT_FAILURE on z/OS in a
	more elegant/general way.
	* awkgram.y, command.y, configure.ac, eval.c,
	helpers/testdfa.c: Define and use the USE_EBCDIC cpp symbol
	instead of checking the value of 'a' whenever we want to know
	if we're on an EBCDIC system. Also, don't assume that z/OS
	necessarily means EBCDIC, as the compiler does have an ASCII
	mode (-qascii).
	* awkgram.y, command.y, configure.ac: On EBCDIC systems,
	convert singleton EBCDIC characters in the input stream to
	ASCII on the fly so that the generated awkgram.c/command.c in
	the distributed sources can be used, i.e. we don't have to
	require the user to build Bison and re-generate those files
	themselves. This implementation uses a z/OS-specific function
	(__etoa_l()) to do the conversion, but support for other
	systems can be added in the future as necessary.
	* io.c: No need to protect this block of "#if
	defined(HAVE_TERMIOS_H)" code from z/OS; it works just fine
	there.
	* configure.ac: Check for the "struct passwd.pw_passwd" and
	"struct group.gr_passwd" fields and conditionalize their use,
	as they don't exist on z/OS.  Needed for doc/gawktexi.in.

2015-08-25         Arnold D. Robbins     <arnold@skeeve.com>

	* node.c (str2wstr): Upon finding an invalid character, if
	using UTF-8, use the replacement character instead of skipping
	it. Helps match() and other functions work better in the face
	of unexpected data.  Make the lint warning an unconditional
	warning.

	Unrelated:

	* awk.h: Add explanatory comment on the flags related to
	types and values.
	* mpfr.c (mpg_force_number): If setting NUMBER, clear STRING also
	when clearing MAYBE_NUM.
	(set_PREC): Check STRCUR instead of STRING.
	* node.c (r_force_number): If setting NUMBER, clear STRING also
	when clearing MAYBE_NUM.

2015-08-15         Arnold D. Robbins     <arnold@skeeve.com>

	* dfa.c (dfamust): Restore c90 compat by moving some
	variable declarations to the top of the routine.

2015-08-12         Arnold D. Robbins     <arnold@skeeve.com>

	* dfa.c: Sync with GNU grep. Yet again, again.

2015-08-02         Arnold D. Robbins     <arnold@skeeve.com>

	* dfa.c: Sync with GNU grep. Yet again.

2015-07-21         Arnold D. Robbins     <arnold@skeeve.com>

	* dfa.c: Sync with GNU grep.

2015-07-18         Arnold D. Robbins     <arnold@skeeve.com>

	* dfa.c: Sync with GNU grep.

2015-07-08         Arnold D. Robbins     <arnold@skeeve.com>

	* dfa.h, dfa.c: Sync with GNU grep.

2015-06-29         Arnold D. Robbins     <arnold@skeeve.com>

	* awkgram.y (yylex): If gawk extension function is found as
	a function in a user-defined function body, treat it normally.
	Makes eval "print and(a, 1)" work in the debugger again.
	Thanks, yet again, to Hermann Peifer.
	* interpret.h (r_interpret): Op_subscript. UPREF if the
	element value is a typed regexp.  Thanks to Hermann Peifer.

2015-06-28         Arnold D. Robbins     <arnold@skeeve.com>

	Improve memory tracking of typed regexps.

	* awkgram.y (make_regnode): Set valref to 1.
	* interpret.h (r_interpret): Have Op_push_re upref typed regexp.
	* builtin.c (do_typeof): OK to deref typed regex.
	* awk.h (force_string): Do dupnode on the regexp text.

2015-06-26         Arnold D. Robbins     <arnold@skeeve.com>

	Remove support for old-style extensions.

	* awk.h (Node_old_ext_func, Op_old_ext_func): Removed.
	Remove all uses throughout the code.
	(load_old_ext, make_old_builtin): Remove declarations.
	* ext.c (load_old_ext, make_old_builtin): Removed.
	* awkgram.y (tokentab): Remove "extension" entry.
	* eval.c (Node_old_ext_funci, Op_old_ext_func): Remove from tables.
	* interpret.h (interpret): Remove stuff for old extensions.

	Unrelated:

	* builtin.c (do_typeof): Add support for strnum, distinguish
	untyped from unassigned, use "string" and "number". Thanks to
	Hermann Peifer for suggesting inclusion of strnum.

2015-06-25         Arnold D. Robbins     <arnold@skeeve.com>

	Further work straightening out memory management for typeof.

	* awk.h (DEREF): Add an assert.
	* builtin.c (do_typeof): Add comments, cases where not to deref.
	* debug.c (print_instruction): Add Op_push_arg_untyped.
	* interpret.h (r_interpret): Additional comments / tweaks for
	Op_push_arg_untyped.

	Unrelated. Make `x = @/foo/ ; print x' print something.

	* builtin.c (do_print): Check for Node_typedregex and handle it.
	Needed for adding test code.

	Unrelated. Typo fix.

	* debug.c (initialize_watch_item): Dupnode the right thing.

2015-06-22         Arnold D. Robbins     <arnold@skeeve.com>

	* awkgram.y (snode): Make isarray not scalarize untyped parameters
	also.
	* profile.c (pprint): Add Op_push_arg_untyped.

	Improve debugger support for typed regexps.
	Thanks to Hermann Peifer for the bug report.

	* awkgram.y (valinfo): Add support for Node_typedregex.
	* debug.c (watchpoint_triggerred): Handle Node_typedregex.
	(initialize_watch_item): Ditto.
	(print_memory): Ditto.

	Fix typeof to work on subarrays.  Thanks, yet again, to
	Hermann Peifer for the bug report.

	* builtin.c (do_typeof): Don't deref Node_var_array.

2015-06-21         Arnold D. Robbins     <arnold@skeeve.com>

	Fixes for typeof - Don't let typeof change an untyped variable
	into a scalar.

	* awk.h (opcodeval): Add Op_push_arg_untyped.
	* awkgram.y (snode): Separate out case for do_typeof, use
	Op_push_arg_untyped.
	* builtin.c (do_typeof): Arg will be equal to Nnull_string
	if it's untyped.
	* eval.c (optypes): Add Op_push_arg_untyped.
	* interpret.h (r_interpret): Add Op_push_arg_untyped handling.

2015-06-19         Arnold D. Robbins     <arnold@skeeve.com>

	* builtin.c (do_isarray): Minor edit to lint warning.
	* TODO: Updated.

2015-06-14         Arnold D. Robbins     <arnold@skeeve.com>

	* regcomp.c, regex_internal.h, regexec.c: Sync with GLIBC.

	Unrelated:

	* regex_internal.c, regexec.c: __attribute --> __attribute__.

	Related:

	* regex_internal.h: Clean up defines for non-GCC for attribute;
	essentially sync it with GLIBC.

2015-06-12         Arnold D. Robbins     <arnold@skeeve.com>

	* awkgram.y: Finish converting "hard" regex to "typed" regex.

2015-05-31         Arnold D. Robbins     <arnold@skeeve.com>

	* field.c (posix_def_parse_field): Removed. It's no longer
	needed after updates to the POSIX standard. Thanks to
	Michael Klement <michael.klement@usa.net> for pointing this out.

2015-05-26  Paul Eggert  <eggert@Penguin.CS.UCLA.EDU>

	* floatcomp.c (count_trailing_zeros): New function.
	This compiles to a single TZCNT instruction on the x86-64.
	(adjust_uint): Use it to keep more high-order bits when
	some of the lowest-order bits are zero.  This implements
	the documented behavior: "If the result cannot be represented
	exactly as a C 'double', leading nonzero bits are removed one by
	one until it can be represented exactly."

2015-05-26         Arnold D. Robbins     <arnold@skeeve.com>

	* regcomp.c: Fix offsets so error messages come out correct
	once again.

2015-05-19         Arnold D. Robbins     <arnold@skeeve.com>

	* 4.1.3: Release tar ball made.

2015-05-15         Andrew J. Schorr     <aschorr@telemetry-investments.com>

	* symbol.c (load_symbols): Plug minor memory leak by calling unref(tmp)
	on "identifiers" string after assoc_lookup is done with it.

2015-05-15         Andrew J. Schorr     <aschorr@telemetry-investments.com>

	* main.c (load_procinfo_argv): New function to save argv array values
	in PROCINFO["argv"][0..argc-1].
	(load_procinfo): Call load_procinfo_argv.

2015-05-11         Arnold D. Robbins     <arnold@skeeve.com>

	* awk.h, awkgram.y, builtin.c, eval.c profile.c, re.c:
	Change Node_hardregex to Node_typedregex everywhere.

2015-05-05         Arnold D. Robbins     <arnold@skeeve.com>

	* awkgram.y (yylex): Yet Another Fix for parsing bracket
	expressions. Thanks yet again to Andrew Schorr. Maybe it's
	even finally nailed down now.

	Unrelated:

	* config.guess, config.sub: Get latest versions.

	Make profiling for hard regexes work.

	* profile.c (pp_string_or_hard_regex): Renamed from pp_string.
	Add bool param for hard regex and add @ if so.
	(pp_string): New function, calls pp_string_or_hard_regex.
	(pp_hard_regex): New function, calls pp_string_or_hard_regex.
	(pprint): Adjust to print a hard regex correctly.

2015-05-01         Arnold D. Robbins     <arnold@skeeve.com>

	* awkgram.y: Make sure values are not null in param list.
	Avoids core dump for `function f(func, a) {}'. Thanks to
	Tibor Palinkas <libmawk@igor2.repo.hu>.

2015-04-30         Arnold D. Robbins     <arnold@skeeve.com>

	* Makefile.am: Take --program-prefix into account when
	installing/uninstalling the symlinks, especially 'awk'.
	Thanks to Steffen Nurpmeso <sdaoden@yandex.com> for
	the report.

	Unrelated:

	* awkgram.y (yylex): Yet Another Fix for parsing bracket
	expressions. Thanks again to Andrew Schorr.

2015-04-29         Arnold D. Robbins     <arnold@skeeve.com>

	* 4.1.2: Release tar ball made.

2015-04-28         Arnold D. Robbins     <arnold@skeeve.com>

	* builtin.c (isarray): Add lint warning that isarray()
	is deprecated.

2015-04-28         Arnold D. Robbins     <arnold@skeeve.com>

	* awkgram.y (yylex): Rework the bracket handling from zero.
	Thanks to Michal Jaegermann for yet another test case.

	Unrelated:

	* eval.c (setup_frame): Restore call-by-value for $0. This was
	necessitated by the changes on 2014-11-11 for conserving
	memory use. Thanks to Andrew Schorr for the report and isolating
	the cause of the problem.

2015-04-27         Arnold D. Robbins     <arnold@skeeve.com>

	* awkgram.y (yylex): Make change of Jan 7 for parsing regexps
	work better. Thanks to Nelson Beebe.

2015-04-26         Arnold D. Robbins     <arnold@skeeve.com>

	* dfa.c: Sync with grep.

2015-04-16         Arnold D. Robbins     <arnold@skeeve.com>

	* builtin.c (do_strftime): For bad time_t values, return "".

2015-04-16         Andrew J. Schorr     <aschorr@telemetry-investments.com>

	* node.c (r_force_number): If strtod sets errno, then force the
	numeric value in node->numbr to zero. For subnormal values, strtod
	sets errno but does not return zero, and we don't want to retain
	those subnormal values.

2015-04-16         Arnold D. Robbins     <arnold@skeeve.com>

	Let parameter names shadow the names of gawk additional built-ins.
	Make it actually work.

	* awkgram.y (want_param_names): Now an enum, there are three states.
	(grammar): Set states properly.
	(yylex): Improve checking logic.

2015-04-16         Arnold D. Robbins     <arnold@skeeve.com>

	* configure.ac: Updated by autoupdate.
	* configure, aclocal.m4: Regenerated.
	* io.c, main.c, profile.c: Removed use of RETSIGTYPE.

2015-04-16         Arnold D. Robbins     <arnold@skeeve.com>

	* builtin.c (do_strftime): Use a double for the timestamp and
	check that the value is within range for a time_t.

	Unrelated:

	* regex_internal.h (test_malloc, test_realloc): Use %lu in printf
	format for error messages. Thanks to Michal Jaegermann for
	pointing this out.

	Unrelated:

	* NEWS: Updated.

2015-04-15         Arnold D. Robbins     <arnold@skeeve.com>

	Let parameter names shadow the names of gawk additional built-ins.

	* awkgram.y (want_param_names): New variable.
	(yylex): Check it before returning a built-in token.
	(grammar): Set and clear it in the right places.

2015-04-14         Arnold D. Robbins     <arnold@skeeve.com>

	* builtin.c (do_strftime): Restore checking for negative result and
	add check that time_t is > 0 --- means we're assigning a negative value
	to an unsigned time_t. Thanks again to Glaudiston Gomes da Silva
	<glaudistong@gmail.com>.

	If localtime() or gmtime() return NULL, return a null string.
	Thanks to Andrew Schorr.

	Unrelated:
	* builtin.c (call_sub): Fix for indirect gensub, 3 args now works.

	Unrelated:

	* builtin.c (do_sub): Improve some variable names for readability
	and add / expand some comments.

	Unrelated:

	* builtin.c (call_sub, call_match, call_split_func): Allow for
	regex to be Node_hardregex.

2015-04-14         Andrew J. Schorr      <aschorr@telemetry-investments.com>
		   Arnold D. Robbins     <arnold@skeeve.com>

	* builtin.c (do_sub): Make computations smarter; initial len
	to malloc, test for final amount after all matches done and
	need to copy in the final part of the original string.

2015-04-13         Arnold D. Robbins     <arnold@skeeve.com>

	* regcomp.c (analyze): Prevent malloc(0).
	* regex_internal.h (test_malloc, test_realloc): New functions
	that check for zero count.
	(re_malloc, re_realloc): Adjust to call the new functions for gawk.
	* regexec.c (buid_trtable, match_ctx_clean): Replace malloc/free
	with re_malloc/re_free.

	Unrelated:

	* builtin.c (do_strftime): Disable checking timestamp value for less
	than zero. Allows times before the epoch to work with strftime.
	Thanks to Glaudiston Gomes da Silva <glaudistong@gmail.com>
	for raising the issue.

2015-04-12         Arnold D. Robbins     <arnold@skeeve.com>

	* Makefile.am (efence): Make this link again.
	Thanks to Michal Jaegermann for pointing out the problem.

2015-04-09         Andrew J. Schorr     <aschorr@telemetry-investments.com>

	* awkgram.y (yyerror): Rationalize buffer size computations. Remove
	old valgrind workarounds.
	* debug.c (gprintf): Rationalize buffer size computations.
	(serialize_subscript): Ditto.
	* io.c (iop_finish): Rationalize buffer size computations.
	* profile.c (pp_string): Correct space allocation computation.

2015-04-08        John E. Malmberg       <wb8tyw@qsl.net>

	* custom.h: VMS shares some code paths with ZOS_USS in
	building gawkfts extension.

2015-04-08         Arnold D. Robbins     <arnold@skeeve.com>

	Factor out opening of /dev/XXX files from /inet.
	Enable interpretation of special filenames for profiling output.

	* awk.h (devopen_simple): Add declaration.
	* io.c (devopen_simple): New routine.
	(devopen): Call devopen_simple as appropriate.
	* profile.c (set_prof_file): Call devopen_simple as appropriate,
	some additonal logic to hande fd to fp conversion.

	Unrelated:

	* main.c (usage): Add a comment for translators.

2015-04-08  Eli Zaretskii  <eliz@gnu.org>

	* profile.c (set_prof_file): Interpret a file name of "-" to mean
	standard output.

2015-04-06         Arnold D. Robbins     <arnold@skeeve.com>

	* awk.h (force_number): Add `!= 0' check to bitwise operation.
	* awkgram.y: Same, many places.
	(check_special): Simplify code for checking extension flags.

2015-04-05         Arnold D. Robbins     <arnold@skeeve.com>

	* awkgram.y (install_builtins): If do_traditional is true, do not
	install gawk extensions flagged with GAWKX.  Similarly, if do_posix
	is true, do not install functions flagged with NOT_POSIX.
	This fixes a problem with spurious lint complaints about shadowing
	a global variable that is not valid in traditional or posix mode.
	Thanks to Andrew Schorr for finding the problem and supplying
	initial code; I did it slightly differently.

2015-04-03         Arnold D. Robbins     <arnold@skeeve.com>

	* awk.h (force_string): If hard_regex, return string text of the regex.
	(force_string, force_number): If hard_regex, return Nnull_string.
	* awkgram.y: Fix ~ and !~ with @/.../.
	* eval.c (setup_frame): Handle a hard regex.
	* re.c (avoid_dfa): Ditto.

2015-04-02         Andrew J. Schorr     <aschorr@telemetry-investments.com>

	* NEWS: Rename div to intdiv.

2015-04-02         Arnold D. Robbins     <arnold@skeeve.com>

	Rename div() to intdiv().

	* builtin.c (do_intdiv): Renamed from do_div.
	* mfpr.c (do_mpfr_intdiv): Renamed from do_mpfr_div.
	* awk.h: Update declarations.
	* awkgram.y (tokentab, snode): Revise accordingly.

2015-03-31         Arnold D. Robbins     <arnold@skeeve.com>

	* awk.h (call_sub): Renamed from call_sub_func.
	(call_match, call_split_func): Declare.
	* builtin.c (call_sub): Renamed from call_sub_func.
	(call_match, call_split_func): New functions.
	* interpret.h (r_interpret): Call new functions as appropriate.
	* node.c (r_unref): Revert change to handle Node_regex, not needed.

2015-03-31         Arnold D. Robbins     <arnold@skeeve.com>

	* awk.h (r_get_field): Declare.
	* builtin.c (call_sub_func): Rearrange the stack to be what
	the buitin function expects.
	* eval.c (r_get_field): Make extern.

2015-03-27         Arnold D. Robbins     <arnold@skeeve.com>

	* io.c (redirect): Change not_string from int to bool.
	* gawkapi.c (api_get_file): Minor stylistic improvements.
	* NEWS: Updated for retryable I/O and new API function.

2015-03-24         Arnold D. Robbins     <arnold@skeeve.com>

	* awkgram.y (make_regnode): Make extern.
	* awk.h (make_regnode): Declare.
	* builtin.c (call_sub_func): Start on reworking the stack to
	be what do_sub() expects. Still needs work.
	* interpret.h (r_interpret): Add a cast in comparison with do_sub().
	* node.c (r_unref): Handle Node_regex nodes.

2015-03-24         Andrew J. Schorr     <aschorr@telemetry-investments.com>

	* interpret.h (r_interpret): When Op_K_exit has an argument of
	Nnull_string, do not update exit_val, since no value was supplied.

2015-03-24         Arnold D. Robbins     <arnold@skeeve.com>

	* awk.h, gawkapi.c, io.c: Minor code reformatting.

2015-03-20         Arnold D. Robbins     <arnold@skeeve.com>

	Start on fixing indirect calls of builtins.

	* awk.h (call_sub_func): Add declaration.
	* awkgram.y (lookup_builtin): Handle length, sub functions.
	(install_builtin): Handle length function.
	* builtin.c (call_sub_func): New function.
	* interpret.h (r_interpret): If calling do_sub, do it through
	call_sub_func().

2015-03-19         Arnold D. Robbins     <arnold@skeeve.com>

	* re.c (re_update): Handle hard regex - for sub/gsub/gensub.
	* awkgram.y (grammar): Add support for hard_regex with ~ and !~;
	allowed only on the right hand side.
	(mk_rexp): Handle a hard regex.

2015-03-18         Arnold D. Robbins     <arnold@skeeve.com>

	* builtin.c (do_typeof): Be smarter about checking for uninitialized
	values; can now detect and return "untyped" for such values.
	* awkgram.y (yylex): Collect @/.../ entirely in the lexer and return
	a new terminal (HARD_REGEX).
	(regexp): Reverted to just a regular awk regexp constant.
	(hard_regexp): New nonterminal, can be used only in direct
	assignment and as an argument in function call. New set of nonterminals
	for function call expression lists.  More work still to do.

2015-03-18         Arnold D. Robbins     <arnold@skeeve.com>

	* config.guess, config.sub: Updated, from libtool 2.4.6.

2015-03-17         Arnold D. Robbins     <arnold@skeeve.com>

	* profile.c (pp_number): Allocate enough room to print the number
	in all cases. Was a problem mixing -M with profiling with a really
	big number. Thanks to Hermann Peifer for the bug report.

2015-03-08         Arnold D. Robbins     <arnold@skeeve.com>

	* re.c (regexflags2str): Removed. It was redundant.

	* io.c (devopen): Change the logic such that if nonfatal is true
	for the socket, don't do retries.  Also clean up the formatting
	some.  At strictopen, check if errno is ENOENT and if so, propagate
	the error from getaddrinfo() up to the caller. Add explanatory
	comments.

2015-02-28         Andrew J. Schorr     <aschorr@telemetry-investments.com>

	* io.c (pty_vs_pipe): Remove check for NULL PROCINFO_node, since
	this is now checked inside in_PROCINFO.

2015-02-27         Andrew J. Schorr     <aschorr@telemetry-investments.com>

	* io.c (socketopen): New parameter hard_error; set it if
	getaddrinfo() fails. Change fatals to warnings.
	(devopen): Pass in address of boolean hard_error variable
	and stop trying to open the file if hard_error is true.
	Save and restore errno around call to socketopen() and
	use restored errno if open() fails at strictopen.

2015-02-27         Arnold D. Robbins     <arnold@skeeve.com>

	* symbol.c (check_param_names): Fix argument order in memset() call.
	* configure.ac: Use AC_SEARCH_LIBS instead of AC_CHECK_LIB. This fixes
	a long-standing problem where `-lm' was used twice in the final
	compilation line.

2015-02-27         Arnold D. Robbins     <arnold@skeeve.com>

	Start on making regexp a real type.

	* awk.h (Node_hardregex): New node type.
	(do_typeof): Add declaration.
	* awkgram.y: Make @/.../ a hard regex.
	(tokentab): New entry for typeof() function.
	(snode): Try to handle typeof().
	(make_regnode): Handle Node_hardregex.
	* builtin.c (do_typeof): New function.
	* eval.c (nodetypes): Add Node_hardregex.
	* re.c (re_update): Check for hardregex too in assert.

2015-02-24         Arnold D. Robbins     <arnold@skeeve.com>

	* POSIX.STD: Update copyright year.
	* awkgram.y (yylex): Allow \r after \\ line continuation everywhere.
	Thanks to Scott Rush <scott.rush@honeywell.com> for the report.

2015-02-13         Arnold D. Robbins     <arnold@skeeve.com>

	* awkgram.y (yylex): Be more careful about passing true to
	nextc() when collecting a regexp.  Some systems' iscntrl()
	are not as forgiving as GLIBC's. E.g., Solaris.
	Thanks to Dagobert Michelsen <dam@baltic-online.de> for
	the bug report and access to systems to check the fix.

2015-02-12         Arnold D. Robbins     <arnold@skeeve.com>

	* POSIX.STD: Update with info about function parameters.
	* configure.ac: Remove test for / use of dbug library.

2015-02-11         Arnold D. Robbins     <arnold@skeeve.com>

	* gawkapi.h: Fix spelling error in comment.

2015-02-10         Arnold D. Robbins     <arnold@skeeve.com>

	* profile.c (pprint): Restore printing of count for rules.
	Bug report by Hermann Peifer.

2015-02-08         Arnold D. Robbins     <arnold@skeeve.com>

	* io.c: Make it "NONFATAL" everywhere.

2015-02-08         Andrew J. Schorr     <aschorr@telemetry-investments.com>

	* awk.h (RED_NON_FATAL): Removed.
	(redirect): Add new failure_fatal parameter.
	(is_non_fatal_redirect): Add declaration.
	* builtin.c (efwrite): Rework check for non-fatal.
	(do_printf): Adjust calls to redirect.
	(do_print_rec): Ditto. Move check for redirection error up.
	* io.c (redflags2str): Remove RED_NON_FATAL.
	(redirect): Add new failure_fatal parameter. Simplify the code.
	(is_non_fatal_redirect): New function.
	(do_getline_redir): Adjust calls to redirect.

2014-12-27         Arnold D. Robbins     <arnold@skeeve.com>

	* awk.h (is_non_fatal_std): Declare new function.
	* io.c (is_non_fatal_std): New function.
	* builtin.c (efwrite): Call it.

2015-02-07         Arnold D. Robbins     <arnold@skeeve.com>

	* regcomp.c, regex.c, regex.h, regex_internal.c, regex_internal.h,
	regexec.c: Sync with GLIBC. Mostly copyright date updates.

2015-02-05         Andrew J. Schorr     <aschorr@telemetry-investments.com>

	* eval.c (set_IGNORECASE): If IGNORECASE has a numeric value, try
	using that before treating it as a string.  This fixes a problem
	where setting -v IGNORECASE=0 on the command line was not working
	properly.

2015-02-01         Arnold D. Robbins     <arnold@skeeve.com>

	Move POSIX requirement for disallowing paramater names with the
	same name as a function into --posix.

	* NEWS: Document it.
	* awkgram.y (parse_program): Check do_posix before calling
	check_param_names().
	* symbol.c (check_param_names): Set up a fake node and call
	in_array() for function parameter names instead of linear
	searching the function list a second time. Thanks to Andrew
	Schorr for the motivation.

2015-01-30         Arnold D. Robbins     <arnold@skeeve.com>

	Don't allow function parameter names to be the same as function
	names - required by POSIX. Bug first reported in comp.lang.awk.

	In addition, don't allow use of a parameter as a function name
	in a call (but it's ok in indirect calls).

	* NEWS: Updated.
	* awk.h (check_param_names): Add declaration.
	* awkgram.y (at_seen): New variable. Communicates between
	yylex() and the parser.
	(FUNC_CALL production): Check at_seen and check that the identifier
	is a function name.
	(parse_program): Call check_param_names() and set errcount.
	(yylex): Set at_seen after seeing an at-sign.
	* symbol.c (check_param_names): New function.

2015-01-24         Arnold D. Robbins     <arnold@skeeve.com>

	Infrastructure updates.

	Bison 3.0.4. Automake 1.15. Gettext 0.19.4.

2015-01-20         Arnold D. Robbins     <arnold@skeeve.com>

	* gawkapi.c (api_set_array_element): Remove useless call to
	make_aname.
	* symbol.c (load_symbols): Ditto.
	Thanks to Andrew Schorr for pointing out the problem.

2015-01-19         Arnold D. Robbins     <arnold@skeeve.com>

	* awkgram.c: Update to bison 3.0.3.
	* command.c: Ditto.
	* NEWS: Note same.

2015-01-16         Stephen Davies        <sdavies@sdc.com.au>

	* awkgram.y (rule): Set first_rule to false. Catches more cases
	for gathering comments. Thanks to Hermann Peifer for the test case.

2015-01-15         Arnold D. Robbins     <arnold@skeeve.com>

	* dfa.h, dfa.c: Sync with grep. Mainly copyright updates.
	* getopt.c, getopt.h, getopt1.c getopt_int.h: Sync with GLIBC.
	Mainly copyright updates, one minor code fix.

2015-01-14         Arnold D. Robbins     <arnold@skeeve.com>

	Remove deferred variables.

	* awk.h (register_deferred_variable): Remove declaration.
	* awkgram.y (is_deferred_variable, process_deferred,
	symtab_used, extensions_used, deferred_variables,
	process_deferred): Remove declarations, bodies, and uses.
	* builtin.c (do_length): Update comment.
	* main.c (init_vars): Just call load_procinfo() and `load_environ()'.

2015-01-08         Andrew J. Schorr     <aschorr@telemetry-investments.com>

	Revert changes to API deferred variable creation -- these variables
	should be created when lookup is called, not when update is called.
	* awk.h (variable_create): Remove function declaration.
	* awkgram.y (variable_create): Remove function.
	(variable): Restore variable_create functionality inline.
	* gawkapi.c (api_sym_update): Revert to using install_symbol, since the
	deferred variable check should be done when lookup is called, not here.

2015-01-07         Andrew J. Schorr     <aschorr@telemetry-investments.com>

	* gawkapi.c (api_set_array_element): Remove stray call to
	make_aname.  I cannot see what purpose this served.  Maybe I am
	missing something.

2015-01-07         Arnold D. Robbins     <arnold@skeeve.com>

	* configure.ac: Update debug flags if developing.
	* awkgram.y (yylex): Regex parsing bug fix for bracket expressions.
	Thanks to Mike Brennan for the report.
	* builtin.c (format_tree): Catch non-use of count$ for dynamic
	field width or precision.

	Unrelated:

	Load deferred variables if extensions are used; they might
	want to access PROCINFO and/or ENVIRON. Thanks to Andrew Schorr
	for pointing out the issue.

	* awkgram.y (extensions_used): New variable. Set it on @load.
	(do_add_scrfile): Set it on -l.
	(process_deferred): Check it also.

2015-01-06         Andrew J. Schorr     <aschorr@telemetry-investments.com>

	* gawkapi.c (api_sym_update): If copying a subarray, must update
	the parent_array pointer.  Also, call the astore hook if non-NULL.
	(api_set_array_element): Call the astore hook if non-NULL.

2015-01-06         Andrew J. Schorr     <aschorr@telemetry-investments.com>

	* awk.h (variable_create): Now takes a 3rd argument to tell caller
	whether this is a deferred variable.
	* awkgram.y (variable_create): Return indicator of whether this is
	a deferred variable in a newly added 3rd arg.
	(variable): Pass 3rd arg to variable_create.
	* gawkapi.c (api_sym_update): If we triggered the creation of a deferred
	variable, we must merge the extension's array elements into the deffered
	array, not the other way around.  The ENVIRON array has special funcs
	to call setenv and unsetenv.

2015-01-06         Andrew J. Schorr     <aschorr@telemetry-investments.com>

	* awk.h (variable_create): Declare new function.
	* awkgram.y (variable_create): New function to create a variable
	taking the deferred variable list into consideration.
	(variable): Call new function variable_create if the variable is
	not found.
	* gawkapi.c (api_sym_update): If an array is being created, then
	call new function variable_create instead of install_symbol.  If this
	is the first reference to a deferred variable, than the new array
	may contain elements that must be merged into the array provided by
	the extension.

2015-01-05         Andrew J. Schorr     <aschorr@telemetry-investments.com>

	* io.c (wait_any): If the `interesting' argument is non-zero, then we
	must not return until that child process has exited, since the caller
	gawk_pclose depends on our returning its exit status.  So in that case,
	do not pass WNOHANG to waitpid.

2015-01-04         Andrew J. Schorr     <aschorr@telemetry-investments.com>

	* gawkapi.h: Fix another comment typo.

2015-01-04         Andrew J. Schorr     <aschorr@telemetry-investments.com>

	* gawkapi.h: Fix typo in comment.

2015-01-02         Andrew J. Schorr     <aschorr@telemetry-investments.com>

	* gawkapi.h (gawk_api): Modify api_get_file to remove the typelen
	argument.
	(get_file): Remove typelen argument from the macro.
	* gawkapi.c (api_get_file): Remove typelen argument.

2014-12-24         Arnold D. Robbins     <arnold@skeeve.com>

	* profile.c (pprint): Be sure to set ip2 in all paths
	through the code. Thanks to GCC 4.9 for the warning.

2014-12-18         Arnold D. Robbins     <arnold@skeeve.com>

	* builtin.c (do_sub): Do not waste a byte at the end of a string.

2014-12-14         Arnold D. Robbins     <arnold@skeeve.com>

	* awkgram.y (yyerror): Do not waste a byte at the end of a string.
	* builtin.c (do_match): Ditto.
	* command.y (append_statement): Ditto.
	* debug.c (gprintf, serialize): Ditto.
	* field.c (set_FIELDWIDTHS): Ditto.
	* io.c.c (grow_iop_buffer): Ditto.
	* profile.c (pp_string, pp_group3): Ditto.

2014-12-14         Andrew J. Schorr     <aschorr@telemetry-investments.com>

	* array.c (concat_exp): Do not waste a byte at the end of a string.
	* awkgram.y (common_exp): Ditto.
	* builtin.c (do_substr): Ditto.
	* eval.c (set_OFS): Ditto.
	* field.c (rebuild_record): Ditto.
	* gawkapi.h (r_make_string): Ditto.
	* interpret.h (r_interpret): Ditto for Op_assign_concat.
	* node.c (r_format_val, r_dupnode, make_str_node, str2wstr, wstr2str):
	Ditto.
	* re.c (make_regexp): Ditto.

2014-12-20         Arnold D. Robbins     <arnold@skeeve.com>

	Enable non-fatal output on per-file or global basis,
	via PROCINFO.

	* awk.h (RED_NON_FATAL): New redirection flag.
	* builtin.c (efwrite): If RED_NON_FATAL set, just set ERRNO and return.
	(do_printf): Check errflg and if set, set ERRNO and return.
	(do_print): Ditto.
	(do_print_rec): Ditto.
	* io.c (redflags2str): Update table.
	(redirect): Check for global PROCINFO["nonfatal"] or for
	PROCINFO[file, "nonfatal"] and don't fail on open if set.
	Add RED_NON_FATAL to flags.
	(in_PROCINFO): Make smarter and more general.

2014-12-12        Stephen Davies         <sdavies@sdc.com.au>

	Improve comment handling in pretty printing.

	* awk.h (comment_type): New field in the node.
	(EOL_COMMENT, FULL_COMMENT): New defines.
	* awkgram.y (block_comment): New variable.
	(check_comment): New function.
	(grammar): Add code to handle comments as needed.
	(get_comment): Now takes a flag indicating kind of comment.
	(yylex): Collect comments appropriately.
	(append_rule): Ditto.
	* profile.c (pprint): Smarten up comment handling.
	Have printing \n take comments into account.
	(end_line): New function.
	(pp_func): Better handling of function comments.

2014-12-10         Arnold D. Robbins     <arnold@skeeve.com>

	* dfa.c: Sync with GNU grep.

2014-11-26         Arnold D. Robbins     <arnold@skeeve.com>

	* builtin.c (do_sub): Improve wording of gensub warnings.

2014-11-25         Arnold D. Robbins     <arnold@skeeve.com>

	* builtin.c (do_sub): For gensub, add more warnings for invalid
	third argument.

2014-11-23         Arnold D. Robbins     <arnold@skeeve.com>

	* awk.h: Move all inline functions to the bottom of the file.
	Keeps modern GCC happier.

2014-11-22         Arnold D. Robbins     <arnold@skeeve.com>

	* awk.h (emalloc, realloc): Redefine in terms of ...
	(emalloc_real, eralloc_real): New static inline functions.
	(fatal): Move definition up.
	* gawkmisc.c (xmalloc): If count is zero, make it one for older
	mallocs that require size > 0 (such as z/OS).

2014-11-21         Arnold D. Robbins     <arnold@skeeve.com>

	* main.c: Remove a debugging // comment.
	* NOTES: Removed.

	Unrelated:

	Revert changes of 2014-11-20 from Paul Eggert. Causes failures
	on z/OS.

	Unrelated: Avoid unnecessary copying of $0.

	* interpret.h (UNFIELD): New macro.
	(r_interpret): Use it where *lhs is assigned to.

2014-11-20  Paul Eggert  <eggert@cs.ucla.edu>

	Port to systems where malloc (0) and/or realloc(P, 0) returns NULL.
	* gawkmisc.c (xmalloc):
	* xalloc.h (realloc):
	Do not fail if malloc(0) or realloc(P, 0) returns NULL.
	Fail only when the allocator returns null when attempting to
	allocate a nonzero number of bytes.

2014-11-19         Arnold D. Robbins     <arnold@skeeve.com>

	Infrastructure upgrades:

	* Automake 1.14.1, Gettext 0.19.3, Libtool 2.4.3.
	* compile, extension/build-aux/compile: New files.

2014-11-19  gettextize  <bug-gnu-gettext@gnu.org>

	* configure.ac (AM_GNU_GETTEXT_VERSION): Bump to 0.19.3.

2014-11-16         Arnold D. Robbins     <arnold@skeeve.com>

	* interpret.h: Revert change of 2014-11-11 since it breaks
	certain uses.

	Unrelated:

	* dfa.c: Sync with GNU grep.

2014-11-15         Arnold D. Robbins     <arnold@skeeve.com>

	* array.c, awk.h, awkgram.y, builtin.c, dfa.c, eval.c, field.c,
	interpret.h, io.c, main.c, mpfr.c, node.c, re.c, regex_internal.h,
	replace.c: Remove all uses of MBS_SUPPORT.
	* regex_internal.h: Disable wide characters on DJGPP.
	* mbsupport.h: Rework to be needed only for DJGPP.

2014-11-11         Arnold D. Robbins     <arnold@skeeve.com>

	Don't let memory used increase linearly in the size of
	the input.  Problem reported by dragan legic
	<dragan.legic@yandex.ru>.

	* field.c (set_record): NUL-terminate the buffer.
	* interpret.h (r_interpret): Op_field_spec: if it's $0, increment
	the valref.  Op_store_var: if we got $0, handle it appropriately.

2014-11-10         Arnold D. Robbins     <arnold@skeeve.com>

	Reorder main.c activities so that we can set a locale on the
	command line with the new, for now undocumented, -Z option.

	* main.c (parse_args, set_locale_stuff): New functions.
	(stopped_early): Made file level static.
	(optlist, optab): Add new argument.
	(main): Adjust ordering and move inline code into new functions.

2014-11-09         Andrew J. Schorr     <aschorr@telemetry-investments.com>

	* gawkapi.c (node_to_awk_value): When the type wanted is AWK_UNDEFINED
	and a it's a Node_val set to Nnull_string, return AWK_UNDEFINED instead
	of AWK_NUMBER 0.

2014-11-06         Andrew J. Schorr     <aschorr@telemetry-investments.com>

	* awk.h (redirect_string): First argument should be const.  Add a new
	extfd argument to enable extensions to create files with pre-opened
	file descriptors.
	(after_beginfile): Declare function used in both eval.c and gawkapi.c.
	* eval.c (after_beginfile): Remove extern declaration now in awk.h.
	* gawkapi.c (api_get_file): Implement API changes to return
	awk_input_buf_t and/or awk_output_buf_t info, as well as accept an
	fd for inserting an opened file into the table.
	* gawkapi.h (gawk_api): Modify the api_get_file declaration to
	return awk_bool_t and add 3 new arguments -- a file descriptor
	for inserting an already opened file, and awk_input_buf_t and
	awk_output_buf_t to return info about both input and output.
	(get_file): Add new arguments to the macro.
	* io.c (redirect_string): First arg should be const, and add a new
	extfd arg so extensions can pass in a file that has already been
	opened by the extension.  Use the passed-in fd when appropriate,
	and pass it into two_way_open.
	(redirect): Pass new fd -1 arg to redirect_string.
	(two_way_open): Accept new extension fd parameter and open it
	as a socket.

2014-11-05         Andrew J. Schorr     <aschorr@telemetry-investments.com>

	* io.c (retryable): New function to indicate whether I/O can be
	retried for this file instead of throwing a hard error.
	(get_a_record) Check whether this file is configured for retryable
	I/O before returning nonstandard -2.

2014-11-03         Norihiro Tanaka       <noritnk@kcn.ne.jp>

	* re.c (research): Use dfa superset to improve matching speed.

2014-11-02         Arnold D. Robbins     <arnold@skeeve.com>

	* profile.c (div_on_left_mul_on_right): New function.
	(parenthesize): Call it.

2014-10-30         Arnold D. Robbins     <arnold@skeeve.com>

	* configure: Regenerated after fix to m4/readline.m4.

	Unrelated; fixes to profiling. Thanks to Hermann Peifer and
	Manuel Collado for pointing out problems:

	* profile.c (pprint): For Op_unary_minus, parenthesize -(-x)
	correctly.
	(prec_level): Get the levels right (checked the grammar).
	(is_unary_minus): New function.
	(pp_concat): Add checks for unary minus; needs to be parenthesized.

2014-10-30         Andrew J. Schorr     <aschorr@telemetry-investments.com>

	* NEWS: Mention installation of /etc/profile.d/gawk.{csh,sh}.

2014-10-29         Andrew J. Schorr     <aschorr@telemetry-investments.com>

	* configure.ac (AC_CONFIG_FILES): Add extras/Makefile.
	* Makefile.am (SUBDIRS): Add extras.
	* extras: Add new subdirectory.

2014-10-29         Arnold D. Robbins     <arnold@skeeve.com>

	* dfa.c: Sync with GNU grep. Again, again.

2014-10-28         Arnold D. Robbins     <arnold@skeeve.com>

	* dfa.c: Sync with GNU grep. Again.

2014-10-25         Arnold D. Robbins     <arnold@skeeve.com>

	* dfa.c: Sync with GNU grep.

2014-10-17         John E. Malmberg      <wb8tyw@qsl.net>

	* ext.c (close_extensions): Test for null pointer since
	since this can be called by signal handler before the
	pointers are initialized.

2014-10-15         Arnold D. Robbins     <arnold@skeeve.com>

	Make sane the handling of AWKPATH and AWKLIBPATH:

	1. Don't explicitly search "."; it must be in the path either
	physically or as null element a la the shell's $PATH
	2. If environment's value was empty, use built-in default value.
	3. Set ENVIRON["AWK*PATH"] to the path used.

	* io.c (path_info): Remove try_cwd member.
	(get_cwd): Removed, not needed anymore.
	(do_find_source): Don't do explicit check in current directory.
	It must come from the AWKPATH or AWKLIBPATH variable.
	* main.c (path_environ): If value from environment was empty,
	set it to the default.  This is how gawk has behaved since 2.10.

2014-10-13         Arnold D. Robbins     <arnold@skeeve.com>

	* regcomp.c (__re_error_msgid): Make error message for REG_EBRACK
	more helpful - also used for unmatched [:, [., [=.
	Thanks to Davide Brini for raising the issue.

2014-10-12         KO Myung-Hun          <komh78@gmail.com>

	Fixes for OS/2:

	* Makefile.am (install-exec-hook, uninstall-links): Use $(EXEEXT).
	* getopt.h: Redefinitions if using KLIBC.
	* io.c (_S_IFDIR, _S_IRWXU): Define if the more standard versions
	are available.

2014-10-12         Arnold D. Robbins     <arnold@skeeve.com>

	* README: Remove Pat Rankin from VMS duties, per his request.

2014-10-08         Arnold D. Robbins     <arnold@skeeve.com>

	* dfa.c: Sync with GNU grep.

2014-10-05         Arnold D. Robbins     <arnold@skeeve.com>

	* profile.c (pprint): Fix typo in header. Sheesh.

	Unrelated:

	* awkgram.y (mk_program): Add a comment that we don't need to
	clear the comment* variables.

2014-10-04         Arnold D. Robbins     <arnold@skeeve.com>

	* profile.c (pp_string_fp): Fix breaklines case to actually
	output the current letter. This broke at gawk 4.0.0. Sigh.
	Thanks to Bert Bos (bert@w3.org) for the report.

2014-10-03	Stephen Davies		<sdavies@sdc.com.au>

	* awkgram.y (program_comment): Renamed from comment0.
	(function_comment): Renamed from commentf.

2014-10-02         Arnold D. Robbins     <arnold@skeeve.com>

	* awkgram.y, profile.c: Minor white space cleanups.

2014-10-01         Arnold D. Robbins     <arnold@skeeve.com>

	Fix a few compile warnings:

	* awkgram.y (split_comment): Make static.
	General: Remove some unused variables, clean up some whitepace nits.

	* profile.c (indent): Add some braces to turn off compiler warnings.

2014-09-29         Andrew J. Schorr     <aschorr@telemetry-investments.com>

	* main.c (main): In optlist, it should say "h", not "h:", since there
	is no argument for the help option.  Thanks to Joep van Delft for
	the bug report.

2014-09-29         Arnold D. Robbins     <arnold@skeeve.com>

	* gawkapi.h: Minor edits to sync with documentation. Does not
	influence the behavior of the API.

2014-09-28         Arnold D. Robbins     <arnold@skeeve.com>

	* command.y (cmdtab): Add "where" as an alias for "backtrace".
	Finally!

	Unrelated:

	* dfa.c: Sync with GNU grep.

2014-09-27         Arnold D. Robbins     <arnold@skeeve.com>

	* awkgram.y (check_for_bad): Bitwise-and the bad character with 0xFF
	to avoid sign extension into a large integer.

	Unrelated:

	* configure.ac: Add an option to enable locale letters in identifiers.
	Undocumented and subject to being rescinded at any time in the future.
	* NEWS: Mention to look at configure --help.

	Unrelated:

	* profile.c (pprint): Use "rule(s)" instead of "block(s)" in the
	header.

2014-09-23         Arnold D. Robbins     <arnold@skeeve.com>

	* awkgram.y (yylex): Don't check for junk characters inside
	quoted strings.  Caused issues on DJGPP and Solaris.

	Unrelated:

	* io.c (devopen): Straighten things out with respect to
	compatibility with BWK awk.

2014-09-19         Arnold D. Robbins     <arnold@skeeve.com>

	* awkgram.y: Further commentary as to the treacherousness
	of isalnum and isalpha.

2014-09-15         Arnold D. Robbins     <arnold@skeeve.com>

	Finish removing use of isalpha and isalnum.

	* awk.h (is_alpha, is_alnum, is_identchar): Add declarations.
	* awkgram.y (yylex): Use is_alpha.
	(is_alpha, is_alnum): New functions.
	(is_identchar): Use is_alnum.
	* builtin.c (r_format_tree): Use is_alpha, is_alnum.
	* command.y (yylex): Use is_alpha, is_identchar.
	* ext.c (is_letter): Use is_alpha.
	(is_identifier_char): Removed; replaced uses with is_identchar.
	* main.c (arg_assign): Use is_alpha, is_alnum.
	* node.c (r_force_number): Use is_alpha.

2014-09-14         Arnold D. Robbins     <arnold@skeeve.com>

	* awkgram.y (is_identchar): Change from simple macro to function
	since use of isalnum() let non-ASCII letters slip through into
	identifiers.

2014-09-13	Stephen Davies		<sdavies@sdc.com.au>

	When doing pretty-printing (but not profiling), include the original
	comments in the output.

	General rules:

	Pretty printing:
		- Do NOT indent by a tab
		- Do NOT print the header comments ("# BEGIN rules", etc.)
		- DO print the comments that are in the program

	Profiling:
		- DO indent by a tab
		- DO print the header comments
		- Do NOT print the program's original comments

	* awkgram.y (comment0, commentf): New varibles that are  pointers to
	program and function comments.
	(get_comment): New function that retrieves consecutive comment lines
	and empty lines as a unit).
	(split_comment): New function: iff first block in the program is a
	function and it is predeeded by comments, take the last non-blank
	line as function comment and any preceeding lines as program comment.)

	Following token rules were changed to handle comments:

	* awkgram.y (pattern, LEX_BEGIN, LEX_END, LEX_BEGINFILE, LEX_ENDFILE,
	action, function_prologue, statements): Update to handle comments.
				
	Following functions were changed to handle comments:

	* awkgram.y (mk_program, mk_function, allow_newline and yylex): Update
	to handle comments. (Also fixed typo in case '\\'.)

	* profile.c (print_comment): New function to format comment printing.
	(indent, pprint, dump_prog, pp_func): Changed to handle comments and
	the revised indentation rules.

2014-09-07         Arnold D. Robbins     <arnold@skeeve.com>

	* awk.h: Move libsigsegv stuff to ...
	* main.c: here. Thanks to Yehezkel Bernat for motivating
	the cleanup.
	* symbol.c (make_symbol, install, install_symbol): Add const to
	first parameter. Adjust decls and fix up uses.

2014-09-05         Arnold D. Robbins     <arnold@skeeve.com>

	Add builtin functions to FUNCTAB for consistency.

	* awk.h (Node_builtin_func): New node type.
	(install_builtins): Declare new function.
	* awkgram.y [DEBUG_USE]: New flag value for debug functions; they
	don't go into FUNCTAB.
	(install_builtins): New function.
	* eval.c (nodetypes): Add Node_builtin_func.
	* interpret.h (r_interpret): Rework indirect calls of built-ins
	since they're now in the symbol table.
	* main.c (main): Call `install_builtins'.
	* symbol.c (install): Adjust for Node_builtin_func.
	(load_symbols): Ditto.

2014-09-04         Arnold D. Robbins     <arnold@skeeve.com>

	* profile.c (pprint): Case Op_K_for: Improve printing of
	empty for loop header.

	Unrelated: Make indirect function calls work for built-in and
	extension functions.

	* awkgram.y (lookup_builtin): New function.
	* awk.h (builtin_func_t): New typedef.
	(lookup_builtin): Declare it.
	* interpret.h (r_interpret): For indirect calls, add code to
	find and call builtin functions, and call extension functions.

2014-09-01         Arnold D. Robbins     <arnold@skeeve.com>

	* builtin.c (do_substr): Return "" instead of null string in case
	result is passed to length() with --lint. Based on discussions in
	comp.lang.awk.

	Unrelated:

	* interpret.h (r_interpret): For indirect function call, separate
	error message if lookup returned NULL. Otherwise got a core dump.
	Thanks to "Kenny McKormack" for the report in comp.lang.awk.

2014-08-27         Arnold D. Robbins     <arnold@skeeve.com>

	* configure.ac: Add test for strcasecmp.
	* regcomp.c: Remove special case code around use of strcasecmp().
	* replace.c: Include missing/strncasecmp.c if either strcasecmp()
	or strncasecmp() aren't available.

2014-08-26         Arnold D. Robbins     <arnold@skeeve.com>

	* regcomp.c, regex_internal.c: Sync with GBLIC. Why not.

	Unrelated:

	Remove support for MirBSD. It uglified the code too much
	for no discernable gain.

	* configure.ac: Remove check for MirBSD and define of
	LIBC_IS_BORKED.
	* dfa.c: Remove code depending on LIBC_IS_BORKED.
	* main.c: Ditto.
	* regcomp.c: Ditto.
	* NEWS: Updated.

2014-08-24         Arnold D. Robbins     <arnold@skeeve.com>

	* regex.h: Remove underscores in names of parameters in function
	declarations. Tweak names as neeeded.

2014-08-20         Arnold D. Robbins     <arnold@skeeve.com>

	* node.c (parse_escape): Max of 2 digits after \x.

2014-08-18         Arnold D. Robbins     <arnold@skeeve.com>

	* symbol.c: General formatting cleanup.

2014-08-15         Arnold D. Robbins     <arnold@skeeve.com>

	* main.c (usage): Adjust whitespace for -L and add "invalid"
	as a possible value for it.  Report from Robert P. J. Day
	<rpjday@crashcourse.ca>.

2014-08-14         Arnold D. Robbins     <arnold@skeeve.com>

	* Makefile.am (SUBDIRS): Put awklib after doc so that examples
	get extracted when the doc changes.

2014-08-13         Arnold D. Robbins     <arnold@skeeve.com>

	* builtin.c (do_sub): Move initial allocation of the replacement
	string down towards code to do the replacement, with a (we hope)
	better guesstimate of how much to initially allocate. The idea
	is to avoid unnecessary realloc() calls by making a better guess
	at how much to allocate.  This came up in an email discussion
	with Tom Dickey about mawk's gsub().

2014-08-12         Juergen Kahrs <jkahrs@users.sourceforge.net>

	* cmake/configure.cmake:
	* cmake/package.cmake: Copyright update.
	* README.cmake:
	* README_d/README.cmake: Moved file.

2014-08-12         Arnold D. Robbins     <arnold@skeeve.com>

	OFS being set should rebuild $0 using previous OFS if $0
	needs to be rebuilt. Thanks to Mike Brennan for pointing this out.

	* awk.h (rebuild_record): Declare.
	* eval.c (set_OFS): If not being called from var_init(), check
	if $0 needs rebuilding. If so, parse the record fully and rebuild it.
	Make OFS point to a separate copy of the new OFS for next time, since
	OFS_node->var_value->stptr was already updated at this point.
	* field.c (rebuild_record): Is now extern instead of static.
	Use OFS and OFSlen instead of the value of OFS_node.

	Unrelated:

	* Makefile.am (RM): Define for makes that don't have it,
	such as on OpenBSD.  Thanks to Jeremie Courreges-Anglas
	<jca@wxcvbn.org> for the report.

2014-08-05         Arnold D. Robbins     <arnold@skeeve.com>

	Bug fix: For MPFR sqrt(), need to set precision of result to be
	the same as that of the argument. Doesn't hurt other functions.
	See test/mpfrsqrt.awk. Thank to Katie Wasserman <katie@wass.net>
	for the bug report.

	* mpfr.c (do_mpfr_func): New function. Runs code for MPFR functions
	while still enabling debugging. Add call here to mpfr_set_prec().
	Original code from SPEC_MATH macro.
	(SPEC_MATH): Change macro to call do_mpfr_func().

	Next MPFR bug fix: The % operator gave strange results for negative
	numerator. Thanks again to Katie Wasserman for the bug report.

	* mpfr.c (mpg_mod): Use mpz_tdiv_qr() instead of mpz_mod(). From
	the GMP doc, mpz_mod() should have worked; it's not clear why
	it doesn't.

2014-08-03         Arnold D. Robbins     <arnold@skeeve.com>

	* builtin.c (format_tree): Don't need to check return value of
	wctombr for -2. Thanks to Eli Zaretskii for pointing this out.

	Unrelated:

	* gawkapi.h: Fix doc for API get_record - errcode needs to
	be greater than zero.
	* interpret.h (r_interpret): Move setting of ERRNO to here, from ...
	* io.c (inrec): ... here. Makes the code cleaner.

2014-08-03         Andrew J. Schorr     <aschorr@telemetry-investments.com>

	* awkgram.y (getfname): Match on either ptr or ptr2 so --profile
	will work in -M (MPFR bignum) mode.

2014-07-31         Arnold D. Robbins     <arnold@skeeve.com>

	* builtin.c (format_tree): Make %c handling more sane on Windows.
	Rework the lint messages.

	Unrelated:

	* dfa.c: Sync with GNU grep. Mainly white space differences.

	Unrelated:

	* mpfr.c (cleanup_mpfr): New function to deallocate _mpf_t1
	and _mpf_t2; removes some valgrind warnings.
	* awk.h (cleanup_mpfr): Add declaration.
	* main.c (main): Add call to `cleanup_mpfr'.

	Fix memory leak:

	* mpfr.c (do_mpfr_div): Add unref to denominator and numerator
	to not leak memory. Thanks to Katie Wasserman <katie@wass.net>
	for isolating the problem to that routine.

2014-07-25         Arnold D. Robbins     <arnold@skeeve.com>

	* main.c (main): Add a warning message if -M is used and gawk was
	compiled without MPFR/GMP.

2014-07-24         Arnold D. Robbins     <arnold@skeeve.com>

	* main.c (usage): Put text for `-n' *after* text for `-m'.
	Report from Robert P. J. Day <rpjday@crashcourse.ca>.

	Fix problems with I/O errors reported by Assaf Gordon
	<assafgordon@gmail.com>:

	* io.c (inrec): Change type to bool to make calling easier. Add
	check in non-EOF case for error, and if so, return false.
	Update ERRNO in case there is an ENDFILE block.
	* awk.h (inrec): Change type in declaration.
	* interpret.h (r_interpret): Change call of inrec() to boolean
	notation.

2014-07-10         Arnold D. Robbins     <arnold@skeeve.com>

	New `div()' function to do integer division and remainder;
	mainly useful for use with GMP integers. Thanks to
	Katie Wasserman <katie@wass.net> for the suggestion.

	* awk.h (do_div, do_mpfr_div): Declare new functions.
	* builtin.c (do_div): New function.
	* mpfr.c (do_mpfr_div): New function.
	* awkgram.y (tokentab): New entry.
	(snode): Add check for do_div/do_mpfr_div to make 3rd arg
	be an array.
	* NEWS: Updated.
	* TODO: Updated.

2014-07-10         Arnold D. Robbins     <arnold@skeeve.com>

	* awkgram.y (check_for_bad): New routine to do the fatal message,
	with smarter checking.
	(nextc): Call it as appropriate.

	* builtin.c (format_tree): Add check for bad returns from mbrlen
	to avoid trying to malloc (size_t) -1 bytes. Thanks to
	mail.green.fox@gmail.com for the bug report.

2014-07-03         Arnold D. Robbins     <arnold@skeeve.com>

	* awkgram.y (nextc): Add bool check_for_bad parameter to check
	for bad characters in the source program.
	(yylex): Adjust calls.

2014-06-24         Arnold D. Robbins     <arnold@skeeve.com>

	* main.c (main): The --pretty-print option no longer runs the
	program.  This removes the need for the GAWK_NO_PP_RUN environment var.
	* NEWS: Updated.
	* TODO: Updated.

2014-06-22         Paul Eggert          <eggert@penguin.cs.ucla.edu>

	Bring in from GNULIB:

	regex: fix memory leak in compiler
	Fix by Andreas Schwab in:
	https://sourceware.org/ml/libc-alpha/2014-06/msg00462.html
	* lib/regcomp.c (parse_expression): Deallocate partially
	constructed tree before returning error.

2014-06-19         Arnold D. Robbins     <arnold@skeeve.com>

	* builtin.c (do_sub): Add more info to leading comment.
	Add some whitespace in the code.

2014-06-08         Arnold D. Robbins     <arnold@skeeve.com>

	* dfa.c: Sync with GNU grep.

2014-06-03         Arnold D. Robbins     <arnold@skeeve.com>

	* dfa.c (mbs_to_wchar): Define a macro if not MBS.

2014-05-29         Arnold D. Robbins     <arnold@skeeve.com>

	* dfa.c: Sync with GNU grep.

2014-05-26         Arnold D. Robbins     <arnold@skeeve.com>

	* io.c (inetfile): Change return type to bool.  Wrap code
	with ifdef HAVE_SOCKETS so that it'll compile on DJGPP.

2014-05-22         Andrew J. Schorr     <aschorr@telemetry-investments.com>

	Allow any redirected getline inside BEGINFILE/ENDFILE.

	* awkgram.y (LEX_GETLINE): Only require a redirection and not also
	a variable if getline is in a BEGINFILE or ENDFILE rule.
	* interpret.h (Op_K_getline_redir): Remove check and fatal error.

2014-05-20         Arnold D. Robbins     <arnold@skeeve.com>

	* dfa.c (dfaexec): Minor sync with GNU grep.

2014-05-14         Arnold D. Robbins     <arnold@skeeve.com>

	* custom.h (_GL_PURE): Move definition to here. Sigh.
	* dfa.h, dfa.c: Sync with GNU grep. Sigh.

	Unrelated:

	* custom.h: Remove stuff for Ultrix 4.3. No one has such
	systems anymore; this just got missed earlier.

2014-05-11         Arnold D. Robbins     <arnold@skeeve.com>

	* debug.c (do_eval): Repair fix of 2014-05-09 and use
	assoc_remove to take @eval out of the function table.
	* symbol.c: Fix a comment.  This file needs some work.

2014-05-10         Arnold D. Robbins     <arnold@skeeve.com>

	* io.c (get_a_record): Finish TERMNEAREND handling in case
	we don't have a regular file but aren't going to get more data.
	Added some additional comments.

2014-05-09         Arnold D. Robbins     <arnold@skeeve.com>

	* debug.c (do_eval): Don't free `f' which points into the context
	that was previously freed. Bug reported by Jan Chaloupka
	<jchaloup@redhat.com>.  Apparently introduced with move to
	SYMTAB and FUNCTAB, but only showed up on Fedora 20 and Ubuntu 14.04,
	which have a newer glibc.
	(do_eval): Fix a memory leak seen by valgrind on Fedora 20 and
	Ubuntu 14.04: the new SRCFILE that is added wasn't released.

	Unrelated:

	* io.c (get_a_record): Handle return of TERMNEAREND when the
	entire file has been read into the buffer and we're using a
	regex for RS. Bug report by Grail Dane <grail69@hotmail.com>.

2014-05-04         Arnold D. Robbins     <arnold@skeeve.com>

	* debug.c (debug_prog): Change check for GAWK_RESTART so that it
	actually works. Bug fix: run command in debugger would start
	over again but not actually start running the program.

2014-04-25         Andrew J. Schorr     <aschorr@telemetry-investments.com>

	* io.c (two_way_open): In forked child, reset SIGPIPE to SIG_DFL.
	Fixes problems with "broken pipe" errors from child processes,
	restoring 4.1.0 and earlier behavior. Thanks to Daryl F
	<wyatt@prairieturtle.ca> for the report.
	(gawk_popen): Ditto.

2014-04-25         Arnold D. Robbins     <arnold@skeeve.com>

	* dfa.h, dfa.c: Merge with GNU grep; lots of forward motion.

2014-04-24         Arnold D. Robbins     <arnold@skeeve.com>

	Update xalloc.h for pending merge with dfa.

	* xalloc.h (xstrdup): Implement this.
	(x2nrealloc): Incorporate changed logic from GNULIB.

2014-04-20         Andrew J. Schorr     <aschorr@telemetry-investments.com>

	* io.c (struct inet_socket_info): Define new structure
	for use in parsing special socket filenames.
	(inetfile): Parse all components of the special socket filename
	into the struct inet_socket_info.  Returns true only if it is a
	valid socket fliename, unlike the previous version which checked
	for the '/inet[46]?/' prefix only.
	(redirect): Patch to use updated inetfile() function.
	(devopen): Remove logic to parse socket filenames, since this has
	been moved into the inetfile() function.
	(two_way_open): Update args to inetfile().

2014-04-20         Arnold D. Robbins     <arnold@skeeve.com>

	* builtin.c (do_rand): Make calls to random() in predictable
	order to avoid order of evaluation differences amongst compilers.
	Thanks to Anders Magnusson <ragge@ludd.ltu.se> (of the PCC team)
	for the suggestion.

2014-04-18         Arnold D. Robbins     <arnold@skeeve.com>

	* configure.ac: Change adding of -export-dynamic for GCC to be
	-Wl,-export-dynamic, which then works for PCC also.

2014-04-11         Arnold D. Robbins     <arnold@skeeve.com>

	* io.c (closemabyesocket): Define if not defined, e.g. building
	without socket code. Thanks to dave.gma@googlemail.com (Dave Sines)
	for the report.

2014-04-08         Arnold D. Robbins     <arnold@skeeve.com>

	* 4.1.1: Release tar ball made.

2014-04-08         Arnold D. Robbins     <arnold@skeeve.com>

	* README: Update.
	* configure.ac: Bump version.

2014-04-03         Arnold D. Robbins     <arnold@skeeve.com>

	* regcomp.c (parse_bracket_exp): Move a call to `re_free' inside
	an ifdef. Makes the code marginally cleaner.

2014-03-30         Arnold D. Robbins     <arnold@skeeve.com>

	* dfa.c: Sync with GNU grep.

2014-03-28         Arnold D. Robbins     <arnold@skeeve.com>

	* configure.ac: Remove duplicate AC_HEADER_TIME and rearrange
	order of macros some. May help on older systems.

2014-03-23         Arnold D. Robbins     <arnold@skeeve.com>

	* dfa.c: Move include of dfa.h around for correct building
	on Irix. Thanks to Nelson H.F. Beebe for the report.

	Unrelated:

	* .gitignore: Simplify .dSYM pattern for Mac OS X.

2014-03-21         Arnold D. Robbins     <arnold@skeeve.com>

	* dfa.c (using_simple_locale): Add ifdefs in case there is no
	locale support at all. Thanks to Scott Deifik for the report.

	Unrelated:

	* main.c (UPDATE_YEAR): Set to 2014.

2014-03-17         Arnold D. Robbins     <arnold@skeeve.com>

	* .gitignore: Add .dSYM directories for Mac OS X.
	Thanks to Hermann Peifer for the suggestion.

2014-03-10         Arnold D. Robbins     <arnold@skeeve.com>

	* dfa.h, dfa.c: Sync with grep. Yet again.
	* regex_internal.c (built_wcs_upper_buffer, build_upper_buffer):
	Fixes from GNULIB for mixed case matching on Mac OS X.

	Unrelated:

	* builtin.c (format_tree): Smarten handling of %' flag. Always
	pass it in for floating point formats. Then only add the
	thousands_sep if there is one. Also, allow for thousands_sep
	to be a string, not just one character.  Thanks to Michal Jaegermann
	for the report.

2014-03-08         Andrew J. Schorr     <aschorr@telemetry-investments.com>

	* gawkapi.c (api_impl): Add memory allocation function pointers.
	* gawkapi.h (GAWK_API_MINOR_VERSION): Bump.
	(gawk_api_t): Add memory allocation function pointers api_malloc,
	api_calloc, api_realloc, and api_free.
	(gawk_malloc, gawk_calloc, gawk_realloc, gawk_free): New macros.
	(emalloc): Replace malloc with gawk_malloc.
	(erealloc): Replace erealloc with gawk_erealloc.

2014-03-05         Arnold D. Robbins     <arnold@skeeve.com>

	Straighten out enumerated types some more.

	* awk.h (add_srcfile): Fix type of first parameter.
	* awkgram.y (add_srcfile, do_add_srcfile): Ditto.
	* cmd.h (A_NONE): New enum nametypeval.
	* command.y (argtab): Use it in final value.
	* ext.c (make_builtin): Use awk_false, awk_true.
	* io.c (init_output_wrapper): Use awk_false.

	Unrelated:

	* debug.c (do_commands): Initialize num to silence warnings.
	Thanks to Michal Jaegermann.

	Unrelated:

	* builtin.c (do_mktime): Change lint warning for minutes to
	check against 59, not 60.  Thanks to Hermann Peifer for the report.

2014-03-03         Arnold D. Robbins     <arnold@skeeve.com>

	* dfa.c: Sync with grep. Yet again.

2014-02-28         Arnold D. Robbins     <arnold@skeeve.com>

	* dfa.c: Sync with grep. Looks like good improvement with
	respect to bracket expressions.

2014-02-27         Arnold D. Robbins     <arnold@skeeve.com>

	Fixes for enum/int mismatches as warned by some compilers.

	* awk.h (ANONE): New enum for array sorting.
	* array.c (assoc_list): Use it.
	* builtin.c (format_tree): New MP_NONE value.
	* gawkapi.c: Use awk_false and awk_true everywhere instead of
	false and true.

2014-02-26         Arnold D. Robbins     <arnold@skeeve.com>

	* configure.ac: Set up do-nothing extension/Makefile on
	MirBSD also.

2014-02-21         Arnold D. Robbins     <arnold@skeeve.com>

	* dfa.h, dfa.c (parse_bracket_exp): Sync with grep.

2014-02-20         Arnold D. Robbins     <arnold@skeeve.com>

	* regex.h, regex.c, regex_internal.c, regex_internal.h: Sync
	with GLIBC. Mainly copyright updates.
	* getopt.c, getopt.h, getopt1.c, getopt_int.h: Ditto.
	* dfa.c (parse_bracket_exp): Sync with grep, where they restored
	the buggy code.  Sigh.

	Unrelated:

	* NEWS: Typo fix.
	* interpret.h (r_interpret): Init a variable for BEGINFILE to avoid
	compiler warnings. Thanks to Michal Jaegermann.

2014-02-15         Arnold D. Robbins     <arnold@skeeve.com>

	* awkgram.c, command.c: Regenerated - Bison 3.0.2.

2014-02-04         Arnold D. Robbins     <arnold@skeeve.com>

	* dfa.c (to_uchar): Make use of this. Syncs with GNU grep.

2014-02-03         Arnold D. Robbins     <arnold@skeeve.com>

	* awkgram.y (negate_num): Bracket `tval' in #ifdef MPFR since it's
	only used in that code.

2014-01-31         Arnold D. Robbins     <arnold@skeeve.com>

	* Makefile.am (dist-hook): Improve creation of pc/config.h. We
	have to jump through a lot of hoops for 'make distcheck' to
	actually work.

2014-01-30         Arnold D. Robbins     <arnold@skeeve.com>

	* Makefile.am (dist-hook): Improve creation of pc/config.h to copy
	the new file into the distribution directory being created.
	Also, put the temporary files into /tmp.

2014-01-28         Arnold D. Robbins     <arnold@skeeve.com>

	* awkgram.y (negate_num): If just a double, return. Fixes a bug
	that showed up on 32-bit systems with MPFR. Thanks to Eli Zaretskii
	and Corinna Vinschen for the report.  Also, free the MPZ integer.
	Thanks to valgrind for the report.

	Unrelated:

	* dfa.c: Sync with GNU grep - removed some special cased code
	for grep.

2014-01-24         Arnold D. Robbins     <arnold@skeeve.com>

	* configure.ac, field.c: Update copyright year.

2014-01-19         Arnold D. Robbins     <arnold@skeeve.com>

	* awkgram.y (negate_num): Handle the case of -0 for MPFR; the sign
	was getting lost. Thanks to Hermann Peifer for the report.

2014-01-18         Arnold D. Robbins     <arnold@skeeve.com>

	* dfa.c (parse_bracket_exp): Sync with GNU grep, which now uses
	gawk's code for RRI in single-byte locales!  Hurray.

2014-01-16         Arnold D. Robbins     <arnold@skeeve.com>

	* configure.ac: For z/OS, restore creation of do-nothing
	Makefile in extension directory.

2014-01-14         Arnold D. Robbins     <arnold@skeeve.com>

	* field.c (do_split): Make sure split() gets FS value if no
	third arg even after FPAT was set. Thanks to Janis Papanagnou
	for the report.

2014-01-13         Arnold D. Robbins     <arnold@skeeve.com>

	* README: Fix John Malmberg's email address.

2014-01-12         Arnold D. Robbins     <arnold@skeeve.com>

	* awkgram.y:  Update copyright year.
	(func_use): Simplify code.
	* command.y:  Update copyright year.
	* ext.c:  Update copyright year.
	(make_builtin): Small simplification.
	(make_old_builtin): Make code consistent with make_builtin(), add
	call to track_ext_func().
	* bootstrap.sh: Update copyright year. Remove touch of version.c
	since that file is no longer autogenerated.

2014-01-07         Arnold D. Robbins     <arnold@skeeve.com>

	* command.y (next_word): Move into ifdef for HAVE_LIBREADLINE,
	since it's only used by that code.
	* ext.c (load_old_ext): Minor improvements.

2014-01-03         Arnold D. Robbins     <arnold@skeeve.com>

	* config.guess, config.rpath, config.sub, depcomp,
	install-sh: Updated.
	* dfa.h, dfa.c: Sync with GNU grep; comment fix and copyright year.
	* NEWS: Updated some, including copyright year.

2013-12-26         Arnold D. Robbins     <arnold@skeeve.com>

	* README: Add John Malmberg for VMS.

2013-12-24         Arnold D. Robbins     <arnold@skeeve.com>

	* getopt.h: Add `defined(__sun)' to list of system that do get to
	include stdlib.h.  Needed for Illumos. Thanks to
	Richard Palo <richard.palo@free.fr> for the report.

2013-12-21         Mike Frysinger        <vapier@gentoo.org>

	* configure.ac: Add --disable-extensions flag to control
	compiling extensions.  Better for cross-compiling.
	(AC_CANONICAL_HOST): Added. Changed case statments appropriately.
	* Makefile.am (check-for-shared-lib-support): Removed.
	(check-recursive, all-recursive): Removed.

2013-12-21         Arnold D. Robbins     <arnold@skeeve.com>

	* config.guess: Updated.
	* configure, aclocal.m4: Updated based on automake 1.13.4.

2013-12-19         Arnold D. Robbins     <arnold@skeeve.com>

	* regexec.c (re_search_internal): Make sure `dfa' pointer is
	not NULL before trying to dereference it.

2013-12-16         Arnold D. Robbins     <arnold@skeeve.com>

	* configure.ac (AC_FUNC_VPRINTF): Remove. Not needed on current
	systems.
	* awk.h (HAVE_VPRINTF): Remove check.

2013-12-12         John E. Malmberg      <wb8tyw@qsl.net>

	* io.c (redirect): Add additional VMS error codes.
	(nextfile): Retry open after closing some files.

2013-12-10         Scott Deifik          <scottd.mail@sbcglobal.net>

	* io.c (closemaybesocket): Add definition for DJGPP.

2013-12-10         Arnold D. Robbins     <arnold@skeeve.com>

	* awk.h (Floor, Ceil): Remove declarations and VMS redefinitions.
	* floatcomp.c (Floor, Ceil): Removed, not needed. Move bracketing
	ifdef to the top of the file.
	* builtin.c (double_to_int): Use floor() and ceil().

2013-12-07         Arnold D. Robbins     <arnold@skeeve.com>

	* regex_internal.h (__attribute__): Define to empty if not GCC.
	* custom.h (__attribute__): Remove the definition from here; the
	right place was regex_internal.h.

2013-12-06         Arnold D. Robbins     <arnold@skeeve.com>

	No need to generate version.c from version.in.
	Thanks to John E. Malmberg <wb8tyw@qsl.net> for the suggestion.

	* version.in: Removed.
	* version.c: Use PACKAGE_STRING directly.
	* Makefile.am (EXTRA_DIST): Remove version.in.
	(distcleancheck_listfiles): Remove this rule.
	(MAINTAINERCLEANFILES): Remove this definition.
	(version.c): Remove the rule to create it.

2013-12-05         Arnold D. Robbins     <arnold@skeeve.com>

	Fixes for Z/OS.

	* custom.h (__attribute__): Define to empty.
	* dfa.c (parse_bracket_exp): Add a cast to quiet a warning.
	* regex.c: Correctly bracket include of <sys/param.h>.

	Unrelated:

	* debug.c (find_rule): Add a FIXME comment.

2013-12-03         John E. Malmberg	<wb8tyw@qsl.net>

	* io.c (redirect): Add additional VMS error code to check.
	(do_find_source): Append "/" if not a VMS filename.

2013-12-01         Andrew J. Schorr     <aschorr@telemetry-investments.com>

	* main.c (optab): Sort by long option name.

2013-11-27         Andrew J. Schorr     <aschorr@telemetry-investments.com>

	* main.c (optab): Add entry for --include.

2013-11-23         Arnold D. Robbins     <arnold@skeeve.com>

	* dfa.c: Merge from grep; minor fixes in how bit twiddling
	is done.

2013-11-01         Arnold D. Robbins     <arnold@skeeve.com>

	* dfa.c (lex): Reset laststart so that stuff like \s* works.
	Fix from grep.

2013-10-31         Arnold D. Robbins     <arnold@skeeve.com>

	* builtin.c (efwrite): If write error to stdout is EPIPE,
	die silently.  Thanks to Hermann Peifer for helping find this.

2013-10-22         Arnold D. Robbins     <arnold@skeeve.com>

	Revise error messages when writing to standard output or standard
	error to ignore EPIPE.  Add the ability based on an environment
	variable to get the source file and line number.

	* awk.h (r_warning): Renamed from warning.
	(warning): New macro to set location and call warning.
	* io.c (flush_io): Print errors only if not EPIPE.
	(close_io): Ditto.
	* main.c (lintfunc): Init to r_warning.
	(main): Enhance explanatory comment.
	(usage): Print errors only if not EPIPE.
	(copyleft): Ditto.
	* msg.c (err): Make printing srcfile and srcline depend upon
	GAWK_MSG_SRC environment variable.
	(r_warning): Renamed from warning.

2013-10-17         Arnold D. Robbins     <arnold@skeeve.com>

	* main.c (main): Ignore SIGPIPE. See the comment in the code.
	Thanks to Alan Broder for reporting the issue.

	Unrelated:

	* rand.c (do_rand): Fix computation and loop checking against
	1.0 to use do..while.

2013-10-16         Arnold D. Robbins     <arnold@skeeve.com>

	Make -O work again.  Turns out that C99 bool variables
	are clamped to zero or one.

	* main.c (do_optimize): Init to false.
	(main): Set do_optimize to true on -O.
	* eval.c (setup_frame): Change all uses of do_optimize to be
	a boolean check instead of a test > 1.
	* awkgram.y: Ditto.
	(optimize_assignment): Remove check against do_optimize since
	it was inited to true anyway.

	Unrelated:

	* re.c (resetup): Add a comment about the joy of syntax bits.

	Unrelated:

	* builtin.c (do_rand): If result is exactly 1.0, keep trying.
	Thanks to Nelson Beebe.

2013-10-10         Arnold D. Robbins     <arnold@skeeve.com>

	* dfa.c (lex): Sync with GNU grep. Handle multibyte \s and \S.

	Unrelated:

	* awk.h [ARRAY_MAXED]: Fix value of this and subsequent flags
	after addition of NULL_FIELD.
	* eval.c (flags2str): Add NULL_FIELD. Duh.

2013-10-09         Arnold D. Robbins     <arnold@skeeve.com>

	* awkgram.y (mk_assignment): Rework switch to handle Op_assign,
	and to provide a better error message upon unknown opcode.

2013-09-28         Arnold D. Robbins     <arnold@skeeve.com>

	* dfa.c: Sync with GNU grep.

2013-09-25         Arnold D. Robbins     <arnold@skeeve.com>

	* builtin.c (do_rand): Make the result more random by calling
	random() twice. See the comment in the code. Thanks to
	Bob Jewett <jewett@bill.scs.agilent.com> for the report and
	the fix.

2013-09-24         Arnold D. Robbins     <arnold@skeeve.com>

	* debug.c (find_rule): Handle case where lineno is zero. Can happen
	if break is given without a line number on a current line. Thanks
	to Ray Song <i@maskray.me> for the report.

2013-09-19         Arnold D. Robbins     <arnold@skeeve.com>

	* dfa.c (parse_bracket_exp): Use code from grep to keep things within
	range (updates change of 2013-09-08). Fix whitespace in one of the
	gawk-only additions.

2013-09-13         Arnold D. Robbins     <arnold@skeeve.com>

	Fix use of NF after it's extended, e.g. see test/nfloop.awk.

	* awk.h (NULL_FIELD): New flag
	* builtin.c (do_print_rec): Check f0->flags instead of if
	equal to Nnull_string.
	* eval.c (r_get_field): Check (*lhs)->flags instead of if
	equal to Nnull_string or Null_field.
	* field.c (init_fields): Init field zero and Null_field with
	NULL_FIELD flag.
	(set_NF): Set parse_high_water = NF in case NF extended past the
	end. This is the actual bug fix.

2013-09-08         Arnold D. Robbins     <arnold@skeeve.com>

	Fixes based on reports from a static code checker. Thanks to
	Anders Wallin for sending in the list.

	* array.c (asort_actual): Free list if it's not NULL.
	* builtin.c (do_sub): Set buf to NULL and assert on it before using
	it.
	* cint_array.c (cint_array_init): Clamp any value of NHAT from the
	environment such that it won't overflow power_two_table when used as
	an index.
	* dfa.c (parse_bracket_exp): Check that len is in range before using it
	to index buf.
	* getopt.c (_getopt_internal_r): Change call to alloca to use malloc.
	* io.c (socket_open): Init read_len to zero.
	(two_way_open): Upon failure to fork, close the slave fd also.
	* re.c (research): Init try_backref to false.
	* regcomp.c (build_range_exp): Free any items that were allocated in
	the case where not all items were.
	(build_charclass_op): Same. Init br_token to zero with memset.
	(create_tree): Init token t to zero with memset.
	* regex_internal.c (re_dfa_add_node): Free any items that were
	allocated in the case where not all items were.
	* symbol.c (destroy_symbol): On default, break, to fall into releasing
	of resources.

2013-08-29         Arnold D. Robbins     <arnold@skeeve.com>

	* debug.c (HAVE_HISTORY_LIST): Move checks and defines to the top.
	(do_save, serialize): Adjust #if checks to depend on having both
	readline and the history functions. Needed for Mac OS X whose
	native readline is a very old version. Sigh.
	* configh.in, configure: Regenerated due to change in m4/readline.m4.
	Issue reported by Hermann Peifer and Larry Baker.

	Unrelated:

	* getopt.c: Sync with GLIBC, changes are minor.

	Unrelated:

	* dfa.c: Sync with version in grep. Primarily whitespace / comment
	wording changes.

2013-08-26         Arnold D. Robbins     <arnold@skeeve.com>

	* regcomp.c (parse_dup_op): Remove RE_TOKEN_INIT_BUG code (change of
	Feb 19 2005) since it's no longer needed.

	* regcomp.c (re_fastmap_iter): Undo addition of volatile from
	Jan 18 2007; no longer needed and is one less change to have to
	maintain aginst the upstream.

	* regcomp.c, regex.h, regex_internal.h: Sync with GLIBC.

2013-08-22         Arnold D. Robbins     <arnold@skeeve.com>

	* str_array.c (env_store): If the new value being stored is NULL,
	pass in "" instead. Avoids core dump on Mac OS X.
	Thanks to Hermann Peifer for the bug report.

2013-08-20         Arnold D. Robbins     <arnold@skeeve.com>

	* nonposix.h: New file. Contains FAKE_FD_VALUE.
	* awk.h: Include it if MinGW or EMX.
	* Makefile.am (base_sources): Add nonposix.h.

2013-08-18         Arnold D. Robbins     <arnold@skeeve.com>

	Reflect updates to ENVIRON into the real environment.

	* awk.h (init_env_array): Add declaration.
	* main.c (load_environ): Call init_env_array.
	* str_array.c (env_remove, env_store, env_clear, init_env_array):
	New functions.
	(env_array_func): New array vtable.

2013-08-18         Arnold D. Robbins     <arnold@skeeve.com>

	* array.c (force_array): Set symbol->xarray to NULL before
	initing the array if it was Node_var_new.
	(null_array): Restore assert, undoing change of 2013-05-27.

2013-08-15         Arnold D. Robbins     <arnold@skeeve.com>

	* debug.c (print_memory): Fix whitespace / indentation.

2013-08-02         Arnold D. Robbins     <arnold@skeeve.com>

	* awkgram.y (append_rule): Add attempt to insert any comment
	before a rule. Commented out at the moment.

2013-07-30         Arnold D. Robbins     <arnold@skeeve.com>

	* awk.h (enum opcodeval): Add Op_comment.
	* awkgram.y (comment): New variable to hold comment text.
	(statement): Add saved comments to lists being built.
	(allow_newline): Save comment text if necessary. Append if have
	existing text.
	(yylex): Ditto.
	* debug.c (print_instruction): Handle Op_comment.
	* eval.c (optypes): Add entry for Op_comment.
	* interpret.h (r_interpret): Ditto.
	* profile.c (pprint): For Op_comment, print the comment text.

2013-07-24         Arnold D. Robbins     <arnold@skeeve.com>

	* io.c (FAKE_FD_VALUE): Move definition from here ...
	* awk.h (FAKE_FD_VALUE): ... to here. Fixes compilation on MinGW.

2013-07-08         Arnold D. Robbins     <arnold@skeeve.com>

	* io.c (get_a_record): Change `min' to `MIN' for consistency with
	other files and general practice.

2013-07-07         Andrew J. Schorr     <aschorr@telemetry-investments.com>

	* configure.ac (AC_CHECK_FUNCS): Check for sigprocmask.
	* io.c (wait_any): If sigprocmask is available, block signals instead
	of ignoring them temporarily.

2013-07-05         Andrew J. Schorr     <aschorr@telemetry-investments.com>

	* gawkapi.h (gawk_api): Document that the api_get_file function will not
	access the file type and length arguments if the file name is empty.

2013-07-04         Andrew J. Schorr     <aschorr@telemetry-investments.com>

	* configure.ac (AC_CHECK_FUNCS): Add a check for waitpid.
	* io.c (wait_any): Enhance comment to explain why we loop reaping all
	exited children when the argument is zero.  When available, use waitpid
	with WNOHANG to avoid blocking.  Remove my previous incorrect patch to
	exit after reaping the first child.  The function is intended to
	wait for all children, since we are not careful about reaping children
	as soon as they die.

2013-07-02         Andrew J. Schorr     <aschorr@telemetry-investments.com>

	* gawkapi.h (gawk_api): Remove unused api_lookup_file hook.
	(lookup_file): Remove associated macro.
	* gawkapi.c (api_lookup_file): Remove unused function.
	(api_impl):  Remove unused api_lookup_file hook.

2013-07-02         Andrew J. Schorr     <aschorr@telemetry-investments.com>

	* awkgram.y (main_beginfile): Declare new global INSTRUCTION *.
	(parse_program): Set main_beginfile to point to the BEGINFILE
	instruction block.
	* gawkapi.c (api_get_file): After nextfile starts a new file,
	we need to run the BEGINFILE actions.  We retrieve the
	instruction pointer from main_beginfile and execute it until
	we reach the Op_after_beginfile opcode.  We then run after_beginfile
	manually and restore the value of currule and source.

2013-07-04         Andrew J. Schorr     <aschorr@telemetry-investments.com>

	* gawkapi.h (awk_element_t): Add comment indicating that the array
	element index will always be a string!
	* gawkapi.c (api_flatten_array): When converting the index to an awk
	value, request a string conversion, since we want the indices to
	appear as strings to the extensions.  This makes the call to
	force_string redundant, since node_to_awk_value does that internally
	when we request a string.

2013-07-02         Andrew J. Schorr     <aschorr@telemetry-investments.com>

	* eval.c (update_ERRNO_string): Set PROCINFO["errno"] to 0.
	* io.c (inrec): Since get_a_record may now return -2, be sure
	to throw an error in that case as well.
	(wait_any): Fix what appears to be a bug.  The old logic repeatedly
	called wait until it failed.  When a process has multiple children,
	this causes it to stall until all of them have exited.  Instead,
	we now exit the function after the first successful wait call.
	(do_getline_redir, do_getline): Handle case where get_a_record
	returns -2.
	(errno_io_retry): New function to decide whether an I/O operation should
	be retried.
	(get_a_record): When read returns an error, call errno_io_retry to
	decide whether the operation should be retried.  If so, return -2
	instead of setting the IOP_AT_EOF flag.

2013-07-01         Andrew J. Schorr     <aschorr@telemetry-investments.com>

	* eval.c (update_ERRNO_int, unset_ERRNO): Update PROCINFO["errno"].

2013-06-30         Andrew J. Schorr     <aschorr@telemetry-investments.com>

	* awk.h (redirect_string): Declare new function that provides API access
	to the redirection mechanism.
	* gawkapi.h (GAWK_API_MINOR_VERSION): Bump from 0 to 1 since 2 new
	hooks were added to the api.
	(gawk_api_t): Add 2 new functions api_lookup_file and api_get_file.
	(lookup_file, get_file): New macros to wrap the new API functions.
	* gawkapi.c (curfile): Declare this extern, since it is needed
	by lookup_file and get_flie.
	(api_lookup_file): Find an open file using curfile or getredirect().
	(api_get_file): Find or open a file using curfile or redirect_string().
	(api_impl): Add api_lookup_file and api_get_file.
	* io.c (redirect_string): Renamed from redirect and changed arguments
	to take a string instead of a 'NODE *'.  This allows it to be called
	through the API's new get_file hook.
	(redirect): Now implemented by calling redirect_string backend function.

2013-07-04         Arnold D. Robbins     <arnold@skeeve.com>

	* builtin.c (format_tree): Fixes for %c with multibyte characters
	and field width > 1. Bugs reported by Nethox <nethox@gmail.com>.

2013-07-02         Arnold D. Robbins     <arnold@skeeve.com>

	* profile.c (pp_string): Add a call to chksize and fix another.
	Avoids valgrind errors on profile5 test. Thanks to Andrew
	Schorr for the report.

2013-06-27         Arnold D. Robbins     <arnold@skeeve.com>

	* awkgram.y: Minor whitespace cleanup, remove redundant ifdef.

2013-06-24         Arnold D. Robbins     <arnold@skeeve.com>

	* dfa.c (copytoks): Rewrite to call addtok_mb() directly. Avoids
	problems with multibyte characters inside character sets.
	Thanks to Steven Daniels <stevendaniels88@gmail.com> for reporting
	the problem.  Much thanks to Mike Haertel <mike@ducky.net> for the
	analysis and fix.

2013-06-24  Eli Zaretskii  <eliz@gnu.org>

	* io.c: Move #include "popen.h" out of the HAVE_SOCKETS condition,
	as this is needed for non-sockets builds as well.  See
	http://lists.gnu.org/archive/html/bug-gawk/2013-06/msg00014.html
	for the details of the problem this caused.

2013-06-15         Arnold D. Robbins     <arnold@skeeve.com>

	* io.c: Add ifdefs for VMS so that it will compile again.
	Thanks to Anders Wallin.

2013-06-11         Arnold D. Robbins     <arnold@skeeve.com>

	* debug.c (print_lines): Move setting of binary mode to after all
	the messing with the fd. Simplifies code some.
	* io.c (srcopen): Rearrange so that can add call to setbinmode
	here too. This fixes the debugger and makes reading source
	files a little faster. Thanks again to Corinna Vinschen.

2013-06-10         Arnold D. Robbins     <arnold@skeeve.com>

	* debug.c (print_lines): Set binary mode so that calculation of the
	byte offsets will be right. Thanks to Corinna Vinschen for the
	direction.

2013-06-10         Arnold D. Robbins     <arnold@skeeve.com>

	* re.c (check_bracket_exp): Remove warning about ranges being
	locale dependent, since they aren't anymore.

2013-06-09         Arnold D. Robbins     <arnold@skeeve.com>

	* io.c (iop_finish): Change fstat call to fcntl/F_GETFL per
	Eli Z., for Windows.

2013-06-03         Arnold D. Robbins     <arnold@skeeve.com>

	* eval.c (unwind_stack): If exiting, don't worry about strange stuff
	on the stack.

	Unrelated:

	* awk.h (init_sockets): Declare.
	* io.c (init_io): Remove ifdef around call.

2013-06-01  Eli Zaretskii  <eliz@gnu.org>

	* io.c (SHUT_RD) [SD_RECEIVE]: Define to SD_RECEIVE.
	(SHUT_WR) [SD_SEND]: Define to SD_SEND.
	(SHUT_RDWR) [SD_BOTH]: Define to SD_BOTH.
	(FD_TO_SOCKET, closemaybesocket) [!FD_TO_SOCKET]: New macros.
	(SOCKET_TO_FD, SOCKET) [!SOCKET_TO_FD]: New macros.
	(PIPES_SIMULATED): Define only for DJGPP.
	(pipe) [__MINGW32__]: Define to call _pipe, unless PIPES_SIMULATED
	is defined.
	(init_io) [HAVE_SOCKETS]: Call init_sockets.
	(iop_close, socketopen): Call closemaybesocket instead of close.
	(redirect) [__MINGW32__]: Call wait_any with a non-zero argument.
	(devopen) [__EMX__ || __MINGW32__]: Don't call stat on network
	pseudo-filenames.
	(two_way_open) [HAVE_SOCKETS]: Switch input and output to binary
	mode if appropriate.
	(two_way_open) [!PIPES_SIMULATED]: Use the __EMX__ code for MinGW
	as well.
	[__MINGW32__] Call spawnl to invoke $ComSpec and pass it a
	suitably quoted command line.
	(two_way_open) [__MINGW32__]: Wait only for a specified process
	ID.  If successful, update the exit status of the exited process.
	Don't use signals that are undefined on MinGW.
	(two_way_open) [!PIPES_SIMULATED]: Use the __EMX__ code for MinGW
	as well.
	(min): Define only if not already defined.
	(read_with_timeout) [__MINGW32__]: Allow reading from sockets with
	timeout.
	(gawk_fclose) [__MINGW32__]: Close the underlying socket as well.

	* getopt.c: Include stdlib.h for MinGW as well.

2013-05-30         Arnold D. Robbins     <arnold@skeeve.com>

	More profiling fixes:

	* profile.c (pprint): For Op_in_array, parenthesize subscript if
	the precedence is lower. E.g.:  (c = tolower(foo)) in ARRAY.
	(prec_level): Merge cases for precedence of 5.
	(parenthesize): Simplify, as in 3.1.8. Avoids stuff like
	`(x == 1 && (z ==2 && (q == 4 && w == 7)))'.

	Unrelated:

	* io.c (iop_finish): fstat the fd before closing it to avoid
	errors on some operating systems. Thanks to Eli Zaretskii
	for the report.

2013-05-29         Arnold D. Robbins     <arnold@skeeve.com>

	* profile.c (pp_group3): Renamed from pp_concat. Change all calls.
	(is_binary): Change return type to bool.
	(is_scalar): New function.
	(pp_concat): New function to handle concatenation operator better.
	(pprint): Call it at case Op_concat. Fix Op_K_delete if multiple
	indexes to separate with "][".
	General: Add leading comments as needed.

2013-05-28         Arnold D. Robbins     <arnold@skeeve.com>

	* main.c (main): Add minor hack to not run code if pretty printing
	and undocumented env var GAWK_NO_PP_RUN exists.
	* profile.c (pp_string): Explicitly print NUL chars as \000.

2013-05-27         Arnold D. Robbins     <arnold@skeeve.com>

	* configure.ac (AM_INIT_AUTOMAKE): Add dist-lzip to quiet
	outside maintainer warnings.

	Unrelated:

	* configure.ac (AC_STRUCT_ST_BLKSIZE): Replaced with call to
	AC_CHECK_MEMBERS.

	Unrelated:

	* array.c (null_array): Remove the assert and just clear
	symbol->xarray.

2013-05-26         Arnold D. Robbins     <arnold@skeeve.com>

	* getopt.c: For Mac OS X, also include <stdlib.h> to avoid
	some compiler warnings.

2013-05-20         Arnold D. Robbins     <arnold@skeeve.com>

	* gawkapi.h [FAKE_FD_VALUE]: Moved from here to ...
	* io.c [FAKE_FD_VALAUE]: here.

2013-05-14  Eli Zaretskii  <eliz@gnu.org>

	* io.c (devopen) [__EMX__ || __MINGW32__]: Produce EISDIR on MinGW
	when an attempt to open() a directory fails.
	(two_way_open) [__EMX__ || __MINGW32__]: When trying to open() a
	directory fails with EISDIR, assign FAKE_FD_VALUE to the file
	descriptor and attributes of a directory to its mode bits.  This
	is needed to support the readdir extension.

	* gawkapi.h (FAKE_FD_VALUE): New macro, used in io.h and in
	extension/gawkdirfd.h.

2013-05-09         Arnold D. Robbins     <arnold@skeeve.com>

	* 4.1.0: Release tar ball made.

2013-05-09         Arnold D. Robbins     <arnold@skeeve.com>

	* awkgram.y (snode): Make it a fatal error to use a regexp constant
	as the second argument of index(). Thanks to Christopher Durant
	<christopher.durant@marquesa.net> and Brian Kernighan for the report
	and the advice.

2013-04-28  Eli Zaretskii  <eliz@gnu.org>

	* io.c (redirect): Remove the HACK that called close_one when
	errno was zero in the MinGW build.  This prevents failure in
	several tests in the test suite, e.g., closebad.

2013-04-28         Arnold D. Robbins     <arnold@skeeve.com>

	* bootstrap.sh: Fix a comment.

2013-04-24         Arnold D. Robbins     <arnold@skeeve.com>

	* io.c (do_getline_redir): Fix the leading comment.

2013-04-23         Arnold D. Robbins     <arnold@skeeve.com>

	* main.c (load_procinfo): Add PROCINFO entries for API major
	and minor versions.

2013-04-21         Arnold D. Robbins     <arnold@skeeve.com>

	* missing: Update from Automake 1.13.1.

2013-04-18         Arnold D. Robbins     <arnold@skeeve.com>

	* configure.ac: Fix a typo.

2013-04-17         Corinna Vinschen      <vinschen@redhat.com>

	* configure.ac: Remove special casing for cygwin for libiconv
	and libintl.

2013-04-16         Arnold D. Robbins     <arnold@skeeve.com>

	* bootstrap.sh: Touch gawk.texi too. Update copyright.

2013-04-16         Arnold D. Robbins     <arnold@skeeve.com>

	* awkgram.c: Regenerated from bison 2.7.1.
	* command.c: Ditto.
	* dfa.h, dfa.c: Minor edits to sync with GNU grep.
	* gettext.h: Sync with gettext 0.18.2.1.
	* random.h: Remove obsolete __P macro and use. Update copyright year.
	* Makefile.am, array.c, builtin.c, cint_array.c, cmd.h, debug.c,
	eval.c, ext.c, field.c, gawkapi.c, gawkapi.h, gettext.h, int_array.c,
	interpret.h, msg.c, node.c, profile.c, re.c, replace.c, str_array.c,
	symbol.c: Update copyright year.

	Update to automake 1.13.1:

	* configure.ac (AM_INIT_AUTOMAKE): Update version.
	* configure, Makefile.in, aclocal.m4, awklib/Makefile.in,
	doc/Makefile.in, test/Makefile.in: Regenerated.

	* getopt.c, getopt.h, getopt1.c, getopt_int.h: Sync with GLIBC.

2013-04-14         Arnold D. Robbins     <arnold@skeeve.com>

	* awkgram.y (check_funcs): Fix logic of test for called but
	not defined warning. Thanks to Scott Deifik for the bug report.

2013-04-02         Arnold D. Robbins     <arnold@skeeve.com>

	* profile.c (print_lib_list): Send final newline to prof_fp
	instead of stdout.  Thanks to Hermann Peifer for the bug report.

2013-03-27         Arnold D. Robbins     <arnold@skeeve.com>

	* Makefile.am (SUBDIRS): Move extension back into the middle of
	the list so that `make check' without a prior `make' works.

	Unrelated:

	* main.c (main): Move env_lc into ifdef for LIBC_IS_BORKED.

2013-03-20         Arnold D. Robbins     <arnold@skeeve.com>

	For systems where libc is borked (MirBSD, maybe others).

	* dfa.c: Force use of gawk_mb_cur_max instead of MB_CUR_MAX and make
	mbrtowc a macro that always fails.
	(using_utf8): Force utf8 to be 0 if libc borked and gawk_mb_cur_max
	is one.
	* main.c (main): If libc is borked and LC_ALL or LANG exist in the
	environment and are set to "C" or "c", force gawk_mb_cur_max to one.

2013-03-11         Arnold D. Robbins     <arnold@skeeve.com>

	* re.c (check_bracket_exp): Make handling of embedded ] in
	regexp smarter. Thanks to Ed Morton <mortoneccc@comcast.net>
	for reporting the bug.

2013-03-01         Arnold D. Robbins     <arnold@skeeve.com>

	Don't build extensions if API isn't supported:

	* Makefile.am (SUBDIRS): Move extension directory to last in case
	building the extensions is not supported.
	* configure.ac: Add check for MirBSD and don't even try to run the
	checks for DYNAMIC if so.

	Check for systems (MirBSD) where libc doesn't understand not
	to use UTF-8 for LC_ALL=C.

	* configure.ac (LIBC_IS_BORKED): AC_DEFINE if needed.
	* regcomp.c (init_dfa): Change logic as needed if LIBC_IS_BORKED.

2013-02-28         Arnold D. Robbins     <arnold@skeeve.com>

	Cause profiling / pretty printing to include a list of
	loaded extensions. Thanks to Hermann Peifer for the bug report.

	* awk.h (srcfiles): Add declaration.
	* profile.c (print_lib_list): New function.
	(dump_prog): Call it.

2013-02-26         Arnold D. Robbins     <arnold@skeeve.com>

	* awkgram.y (expression_list): In case of error return the list
	instead of NULL so that snode gets something it can count.

2013-02-12         Arnold D. Robbins     <arnold@skeeve.com>

	* bisonfix.awk: Comment out code for fixing contined #if
	statements. It is likely not needed anymore. Leave it there in
	case I'm wrong.

2013-02-06         Arnold D. Robbins     <arnold@skeeve.com>

	* builtin.c (printf_common): Move nargs > 0 check into assert.
	(do_sprintf): Add nargs check and fatal message to here.

2013-02-04         Arnold D. Robbins     <arnold@skeeve.com>

	* main.c (main): Remove undocumented -m option which was for
	compatibility with BWK awk. His awk dropped it back in 2007.

2013-02-03         Arnold D. Robbins     <arnold@skeeve.com>

	* configure.ac: Add Automake test for cross compiling.

2013-01-31         Arnold D. Robbins     <arnold@skeeve.com>

	* regcomp.c, regex.c, regex_internal.c, regexec.c: Update
	copyright years to sync with GLIBC.

	From: http://www.sourceware.org/ml/libc-alpha/2013-01/msg00967.html,
	by Andreas Schwab <schwab@suse.de>:

	* regexec.c (extend_buffers): Add parameter min_len.
	(check_matching): Pass minimum needed length.
	(clean_state_log_if_needed): Likewise.
	(get_subexp): Likewise.`

2013-01-31         Arnold D. Robbins     <arnold@skeeve.com>

	* dfa.c: Include "dfa.h" which includes regex.h after limits.h
	so that RE_DUP_MAX gets the correct value. Especially needed on
	OpenVMS. Thanks to Anders Wallin.

	* main.c (version): Print out API version numbers if DYNAMIC.
	Helpful also for knowing if to run the shlib tests.

	* configure: Regenerated after change in m4/readline.m4.

2013-01-31         Arnold D. Robbins     <arnold@skeeve.com>

	* PROBLEMS: Removed. It is no longer needed.
	* Makefile.am (EXTRA_DIST): Remove PROBLEMS from list.

2013-01-31         Andrew J. Schorr     <aschorr@telemetry-investments.com>

	* configure.ac: Remove TEST_MPFR conditional added in last patch.
	We will instead test for MPFR capability by looking at the output
	from gawk --version.

2013-01-27         Andrew J. Schorr     <aschorr@telemetry-investments.com>

	* configure.ac: Add MPFR test for use in test/Makefile.am.

2013-01-25         Arnold D. Robbins     <arnold@skeeve.com>

	* awkgram.y (parms_shadow): Change int param to bool.
	* cmd.h (output_is_tty): Sync type with rest of code (is bool).
	* dfa.c (MALLOC): Undef first, for Irix.
	* Makefile.am (LDADD): Use LIBREADLINE and LIBMPFR instead of
	automake substitutions.
	* configure.ac (AC_INIT): Version bump.
	(GAWK_CHECK_READLINE): Renamed from GNUPG_CHECK_READLINE.

2013-01-23         Arnold D. Robbins     <arnold@skeeve.com>

	* awk.h (list_functions): Change parameter to bool.
	* symbol.c (list_functions): Ditto.
	(get_symbols): Change sort parameter to bool. Additional
	code cleanup.

2013-01-22         Arnold D. Robbins     <arnold@skeeve.com>

	* symbol.c (get_symbols): Reset count after each loop to only
	sort the actual items retrieved. Thanks to Hermann Peifer (by
	way of Andrew Schorr) for reporting the bug.  Also add some
	commentary and fix function name in emalloc calls.

2013-01-20         Arnold D. Robbins     <arnold@skeeve.com>

	* re.c (regexflags2str): New routine.
	(resetup): If do_intervals, also turn on RE_NO_BK_BRACES.
	Thanks to Yan Lei <yanl.fnst@cn.fujitsu.com> for the
	bug report.

2013-01-18         Arnold D. Robbins     <arnold@skeeve.com>

	Fix a problem with include ordering to get ptrdiff_t definition,
	showed up on Debian Lenny. Reported by Manuel Collado.
	Fix brought over from grep.

	* dfa.h: Include regex.h and stddef.h directly.
	* dfa.c: Adjust includes.

2013-01-11         John Haque            <j.eh@mchsi.com>

	* awk.h (do_mpfr_rshift): Renamed from do_mpfr_rhift.
	* awkgram.y (do_mpfr_rshift): Renamed from do_mpfr_rhift.
	* mpfr.c (_tz1, _tz2, _mpz1, _mpz2, mpz1, mpz2, get_bit_ops,
	free_bit_ops): Removed.
	(init_mpfr): Remove calls to mpz_init.
	(get_intval, free_intval): New functions.
	(do_mpfr_rshift, do_mpfr_lshift): Rework code.
	(do_mpfr_and, do_mpfr_or, do_mpfr_xor): Accept two or more arguments
	to match regular functions.

2013-01-11         Arnold D. Robbins     <arnold@skeeve.com>

	* bisonfix.awk: Adjust ARGV / ARGC to force reading of standard
	input; apparently needed for Mac OS X. Thanks to Akim Demaille
	for the report.

2013-01-06         Arnold D. Robbins     <arnold@skeeve.com>

	* io.c (redirect, two_way_open): Set the name field in the
	awk_input_buf_t and awk_output_buf_t structures, as needed.
	Thanks to Manuel Collado for the report.

2013-01-05         Arnold D. Robbins     <arnold@skeeve.com>

	* regex_internal.h (struct re_dfa_t): Restore ifdefs around
	__libc_lock_define, they really were needed. Bleah.

2013-01-01         Arnold D. Robbins     <arnold@skeeve.com>

	Sync with GLIBC regex files.

	* regex_internal.h (struct re_dfa_t): Remove ifdefs around
	__libc_lock_define since it's already defined to empty in non-LIBC
	case.
	* regexec.c (check_node_accept_bytes): Restore decl with use from
	GLIBC code since this is LIBC case.

2012-12-27         Arnold D. Robbins     <arnold@skeeve.com>

	* builtin.c (do_print, do_printf): Use output_fp as default
	output for print/printf only if running under the debugger.
	Otherwise use stdout as Brian, Peter, and Al intended.

2012-12-25         Arnold D. Robbins     <arnold@skeeve.com>

	Remove sym-constant from API after discussions with John
	Haque and Andrew Schorr.

	* gawkapi.h (api_sym_constant): Removed field in API struct.
	(sym_constant): Remove macro.
	* gawkapi.c (set_constant, api_sym_update, api_sym_constant): Removed.
	(sym_update_real): Renamed to api_sym_update(). is_const parameter
	removed and code adjusted.

2012-12-24         Arnold D. Robbins     <arnold@skeeve.com>

	* 4.0.2: Release tar ball made.

2012-12-23         John Haque      <j.eh@mchsi.com>

	* eval.c (r_get_lhs): Node_array_ref. If original is Node_var,
	don't assign null-string as value.
	* ext.c (get_argument): Node_array_ref. Check if already a scalar.

2011-12-23         John Haque      <j.eh@mchsi.com>

	* awkgram.y (is_deferred_variable): New function.
	(func_install): Call it.
	* eval.c (r_interpret): Op_push_arg. Check for uninitialized scalar.

2012-12-23         Arnold D. Robbins     <arnold@skeeve.com>

	* awkgram.y (tokentab): Whitespace fix for "include".
	* builtin.c (printf_common): Do a fatal error if no args to printf()
	or sprintf().

2012-12-19         Arnold D. Robbins     <arnold@skeeve.com>

	* bootstrap.sh: Touch extension/aclocal.m4 also.

	Unrelated: Extend input parser API:

	* awk.h (IOBUF): Remove read_func pointer.
	* gawkapi.h (awk_input_buf_t): Move it to here.
	* io.c (iop_alloc, get_a_record, get_read_timeout): Adjust code.

	Unrelated: Make sure that variables like NF, NR, FNR are
	accessable correctly both through SYMTAB and through API.

	* gawkapi.c (api_sym_lookup): Call update_global_values().
	(api_sym_lookup_scalar): Ditto.
	* interpret.h (Op_subscript, Op_subscript_lhs): Ditto.
	* main.c (update_global_values): Adjust comment.

	Unrelated: Fix --disable-lint so that everything compiles.

	* main.c (main): Move case lable inside ifdef.
	* awkgram.y (isnoeffect): Add ifdefs around declaration, use,
	and function body.

	Unrelated: Restore building with tcc.

	* awk.h (AFUNC): Move to array.c which is the only place its used.
	(ainit_ind, atypeof_ind, etc.): New macros for use in array.c
	* array.c (AFUNC): Change to use F##_ind. Works with tcc and other
	compilers.
	* configure.ac: Only add -export-dynamic flag if compiling with gcc.

2012-12-18         Andrew J. Schorr     <aschorr@telemetry-investments.com>

	* gawkapi.c (sym_update_real): If setting a scalar variable that exists
	already in an undefined state with type set to Node_var_new, we must
	update the type to Node_var if the new value is not undefined.

2012-12-18         Arnold D. Robbins     <arnold@skeeve.com>

	* awkgram.y (tokentab): "extension" needs to be inside ifdef DYNAMIC.
	Thanks to Anders Wallin for finding this.

2012-12-16         Arnold D. Robbins     <arnold@skeeve.com>

	* debug.c (do_set_var): Fix last remaining `*assoc_lookup() = x'.

2012-12-15         Arnold D. Robbins     <arnold@skeeve.com>

	Infrastructure Updates:

	* awkgram.c, command.c: Regenerated with bison 2.7.
	* config.guess, config.sub, depcomp: Updated from automake 1.12.6.

2012-12-09         Arnold D. Robbins     <arnold@skeeve.com>

	Clean up BINMODE to use symbolic values.

	* awk.h (enum binmode_values): New enum.
	* eval.c (set_BINMODE): Use them.
	* io.c (binmode, close_rp, gawk_popen): Ditto.
	* main.c (main): Ditto.
	* builtin.c (do_system): Ditto.

	Unrelated:

	* configure.ac: Look for posix_openpt
	* io.c (two_way_open): Use posix_openpt if it's available.
	Thanks to Christian Weisgerber <naddy@mips.inka.de> for
	the changes.

	Also unrelated:

	* regex.c: Don't include <sys/param.h> on VMS. Thanks to
	Anders Wallin.

	Also unrelated:

	* ext.c (is_letter, is_identifier_char): New functions. Don't use
	<ctype.h> functions since those could rely on the locale.
	(make_builtin): Adjust test for valid name to call the new
	functions and return false instead of throwing a fatal error.
	(make_old_builtin): Adjust test for valid name to call the new
	function.
	* awk.h (is_identchar): Move from here, ...
	* awkgram.y (is_identchar): ... to here. This is safe, since
	the locale is C during parsing the program.

	Also unrelated: Make all checks for bitflags being set consistent
	in case we should wish to switch them to macro calls:

	* awkgram.y, builtin.c, cint_array.c, debug.c, eval.c, gawkapi.c,
	int_array.c, io.c, mpfr.c, node.c, profile.c, str_array.c: Fix
	as needed.

2012-12-07         Arnold D. Robbins     <arnold@skeeve.com>

	* awkgram.y (tokentab): `fflush()' is now in POSIX, remove the
	RESX flag. This was the last use, so delete the flag.
	(yylex): Don't check RESX.

	Thanks to Nathan Weeks <weeks@iastate.edu> for helping make this
	happen.

2012-12-01         Arnold D. Robbins     <arnold@skeeve.com>

	* interpret.h: For op_assign_concat, if both strings
	have WSTRCUR, then do the realloc() and append for the
	wide string too.  Thanks to Janis Papanagnou
	<janis_papanagnou@hotmail.com> for the discussion in
	comp.lang.awk.

2012-11-30         Arnold D. Robbins     <arnold@skeeve.com>

	* regcomp.c, regex.c, regex_internal.h, regexec.c: Sync
	with GLIBC.  Why not.

	* gawkapi.c (awk_bool_t): Change into an enum with awk_false and
	awk_true values.

2012-01-30         Andrew J. Schorr     <aschorr@telemetry-investments.com>

	Further cleanups of macros in awk.h

	* awk.h (_r, _t): Remove declarations.
	(unref, m_force_string): Remove macros.
	(r_unref): Move declaration.
	(r_force_string): Remove declaration.
	(DEREF, force_string, force_number, unref): Now inline functions.
	(POP_STRING, TOP_STRING): Back to macros.
	* eval.c (_t): Remove definition.
	* main.c (_r): Remove definition.
	* node.c (r_force_string): Remove.

2012-11-27         Arnold D. Robbins     <arnold@skeeve.com>

	* builtin.c (do_fflush): Make fflush() and fflush("") both
	flush everything. See the comment in the code.

2012-11-26         Arnold D. Robbins     <arnold@skeeve.com>

	* awk.h (Node_old_ext_func, Op_old_ext_func): New enum values.
	* configure.ac: Use -export-dynamic if supported for old extension
	mechanism.
	* eval.c (nodeytpes): Add Node_old_ext_func.
	(optypetab): Add Op_old_ext_func.
	* ext.c (make_old_ext_builtin): "New" function.
	* interpret.h: Special case Op_old_ext_builtin. Add checks for
	Node_old_ext_func.
	* msg.c: Adjust placement of a comment.

2012-05-02         John Haque      <j.eh@mchsi.com>

	* str_array.c (str_copy): Initialize next pointer in the linked list
	to avoid memory corruption.
	* int_array.c (int_copy): Ditto.

2012-04-21         John Haque      <j.eh@mchsi.com>

	Shutdown routine for a dynamic extension.

	* awk.h (SRCFILE): New field fini_func.
	* ext.c (load_ext): Takes an additional argument to look up and
	save the clean up routine in SRCFILE struct.
	(INIT_FUNC, FINI_FUNC): Defines for default init and fini routine
	names.
	(do_ext): Use default for the name of the init or fini routine if
	one is not supplied. Adjust call to load_ext().
	(close_extensions): Execute fini routines.
	* interpret.h (Op_at_exit): Call close_extensions().
	* msg.c (gawk_exit): Ditto.
	* debug.c (close_all): Ditto.
	* main.c (main): Adjust call to load_ext().
	* awkgram.y (tokentab): Specify 2nd and 3rd optional arguments
	for the extension() built-in.

	Unrelated:

	* interpret.h (Op_arrayfor_init): Use assoc_length for array size.

2012-04-19         John Haque      <j.eh@mchsi.com>

	Enhanced array interface to support transparent implementation
	using external storage and ...

	* awk.h (astore): Optional post-assignment store routine for
	array subscripts.
	(Op_subscript_assign): New opcode to support the store routine.
	(alength): New array interface routine for array length.
	(assoc_length): New macro.
	(assoc_empty): Renamed from array_empty.
	* awkgram.y (snode): Append Op_subscript_assign opcode if
	(g)sub variable is an array element.
	(mk_getline): Same for getline variable.
	(mk_assignment): Same if assigning to an array element.
	* field.c (set_element): Call store routine if needed.
	* builtin.c (do_match): Ditto.
	(do_length): Use length routine for array size.
	* symbol.c (print_vars): Ditto.
	* array.c (null_length): Default function for array length interface.
	(asort_actual):	Call store routine if defined.
	(asort_actual, assoc_list): Use length routine for array size.
	(null_array_func): Add length and store routine entries.
	* str_array.c (str_array_func): Same.
	* cint_array.c (cint_array_func): Same.
	* int_array.c (int_array_func): Same.
	* eval.c (optypetab): Add Op_subscript_assign.
	* profile.c (pprint): Add case Op_subscript_assign.
	* interpret.h (set_array, set_idx): New variables to keep track
	of an array element with store routine.
	(Op_sub_array, Op_subscript_lhs, Op_store_sub, Op_subscript_assign):
	Add code to handle array store routine.
	* debug.c (print_symbol, print_array, cmp_val, watchpoint_triggered,
	initialize_watch_item): Use length routine for array size.

	* awk.h (assoc_kind_t): New typedef for enum assoc_list_flags.
	(sort_context_t): Renamed from SORT_CONTEXT.
	* array.c (asort_actual, assoc_sort): Adjust.
	* cint_array.c (cint_list, tree_list, leaf_list): Adjust.
	* int_array.c (int_list): Adjust.
	* str_array.c (str_list): Adjust.

2012-04-18         John Haque      <j.eh@mchsi.com>

	* awk.h (atypeof, AFUNC): New macros.
	(afunc_t): Renamed typedef from array_ptr.
	* array.c (register_array_func, null_lookup): Use AFUNC macro
	instead of hard-coded index for array functions.
	(asort_actual): Unref null array elements before overwriting.
	(force_array): Renamed from get_array.
	(null_array): Renamed from init_array. Also initialize flags to 0.
	(array_types): Renamed from atypes.
	(num_array_types): Renamed from num_atypes.
	* interpret.h (r_interpret): In case Op_sub_array, unref null array element.
	* str_array.c (str_array_init): Reworked for (re)initialization of array.
	* int_array.c (int_array_init): Ditto.
	* cint_array.c (cint_array_init): Ditto.

2012-11-24         Arnold D. Robbins     <arnold@skeeve.com>

	Directory cleanup.

	* TODO.xgawk, FUTURES: Merged into TODO.
	* TODO: More stuff added.
	* Makefile.am (EXTRA_DIST): Updated.

2012-11-22         Arnold D. Robbins     <arnold@skeeve.com>

	Cleanup of awk.h.

	* array.c (r_in_array): Removed.
	* awk.h (MALLOC_ARG_T): Replaced with size_t everywhere.
	(S_ISREG, setsid): Moved to io.c.
	(__extension__): Removed.
	(INT32_BIT): Moved to cint_array.c.
	(_t): Always declare.
	(DO_LINT_INVALID, et al): Moved into an enum.
	(POP_ARRAY, POP_PARAM, POP_SCALAR, TOP_SCALAR, dupnode, in_array):
	Moved into inline functions.
	(force_number, force_string): Simplified.
	(ZOS_USS): Remove undef of DYNAMIC, it's handled in configure.ac.
	* io.c (S_ISREG, setsid): Moved to here.
	* cint_array.c (INT32_BIT): Moved to here.
	* eval.c (_t): Always define.
	* protos.h: Use size_t directly instead of MALLOC_ARG_T.

	Unrelated:

	* gawkapi.h: Add `awk_' prefix to structure tags where they
	were missing.  Document the full list of include files needed.

2012-11-14         Arnold D. Robbins     <arnold@skeeve.com>

	* io.c (do_find_source): On VMS, don't add the `/' separater.
	Thanks to Anders Wallin.

	MPFR minor cleanup:

	* awk.h (mpfr_unset): Declare new function.
	* mpfr.c (mpfr_unset): New function.
	* node.c (r_unref): Call it instead of inline code.
	* gawk_api.c (api_sym_update_scalar): Call it instead of inline code.

2012-11-13         Arnold D. Robbins     <arnold@skeeve.com>

	* symbol.c (get_symbols): Check type, not vname. Keeps
	valgrind happy. Thanks to Andrew Schorr for noticing the problem.

2012-11-10         Arnold D. Robbins     <arnold@skeeve.com>

	* Update to bison 2.6.5. Various files regenerated.
	* io.c (find_source): Add a default value for SHLIBEXT.
	(read_with_timeout): For VMS also, just use read().

2012-11-10         John Haque      <j.eh@mchsi.com>

	* int_array.c (int_copy): Initialize next pointer of newchain to null.
	* eval.c (eval_condition): Force string context for an integer used
	as array index.

2012-11-10         Arnold D. Robbins     <arnold@skeeve.com>

	* gawkapi.c (api_add_ext_func, api_awk_atexit, api_clear_array,
	api_create_array, api_create_value, api_register_ext_version,
	api_release_value, api_update_ERRNO_string, node_to_awk_value,
	remove_element, run_ext_exit_handlers): Add null pointer checks.
	Everywhere: Add / fixup leading comments.

	* interpret.h (Op_store_sub): If assigning to an unitialized variable
	through SYMTAB, change it to Node_var. Add explanatory comments.
	* symbol.c (get_symbol): Rationalized. Skip non-variables in SYMTAB.

2012-11-04         Arnold D. Robbins     <arnold@skeeve.com>

	* gawkapi.h: Minor documentation edit.

2012-10-31         Arnold D. Robbins     <arnold@skeeve.com>

	* awkgram.y (want_regexp): Use as a bool, not as an int.
	* field.c: Fix a comment.
	* gawkapi.h: Add comment to include <errno.h>.
	* symbol.c (load_symbols): ``No automatic aggregate initialization.''
	Here too. Sigh again.

	* gawkapi.h: Minor documentation edits.

2012-11-27         Arnold D. Robbins     <arnold@skeeve.com>

	* builtin.c (do_fflush): Make fflush() and fflush("") both
	flush everything. See the comment in the code.

2012-10-28         Arnold D. Robbins     <arnold@skeeve.com>

	* Update to bison 2.6.4. Various files regenerated.

2012-10-27         Arnold D. Robbins     <arnold@skeeve.com>

	* gawkapi.h: Continuing the minor formatting / doc cleanups.

2012-10-26         Arnold D. Robbins     <arnold@skeeve.com>

	* gawkapi.h: Continuing the minor formatting / doc cleanups.

2012-10-24         Arnold D. Robbins     <arnold@skeeve.com>

	* gawkapi.h: Still more minor formatting / doc cleanups.

2012-10-23         Arnold D. Robbins     <arnold@skeeve.com>

	* gawkapi.h: More minor formatting / doc cleanups.

2012-10-21         Arnold D. Robbins     <arnold@skeeve.com>

	Fixes for z/OS from Dave Pitts.

	* awk.h (assoc_list_flags): No trailing comma on last enum value.
	* gawkapi.h (awk_valtype_t): Ditto.
	* symbol.c (lookup): ``No automatic aggregate initialization.'' Sigh.

	Unrelated:

	* gawkapi.h: Minor formatting / doc cleanups.

2012-10-19         Arnold D. Robbins     <arnold@skeeve.com>

	If SYMTAB is used, make sure ENVIRON and PROCINFO get loaded too.

	* awkgram.y (process_deferred): New function. Call it when program
	is completely parsed.
	(symtab_used): New variable.
	(variable): Set it to true if SYMTAB is looked up.
	* main.c (load_environ, load_procinfo): Make sure the routines are
	only called once.

	Unrelated fixes:

	* awkgram.y (yylex): Check continue_allowed and break_allowed as
	soon as they are seen in the scanner; the rules that check them
	can not be reduced until after a token that allows them is seen,
	leading to errors at execution time.
	* interpret.h (Op_K_break, Op_K_continue, Op_jmp): Add asssertion
	that pc->target_jmp is not NULL.

	* symbol.c (lookup): Correct a comment.

2012-10-14         Arnold D. Robbins     <arnold@skeeve.com>

	* gawkapi.h (IOBUF_PUBLIC): Renamed awk_input_buf_t.
	(struct iobuf_public): Renamed struct awk_input.
	* awk.h: Adjust.

2012-10-13         Arnold D. Robbins     <arnold@skeeve.com>

	* Update to Automake 1.12.4. Various files regenerated.

2012-10-11         Arnold D. Robbins     <arnold@skeeve.com>

	* awk.h (dup_ent): New member for Node_param_list.
	* symbol.c (install): For parameters, if this is a duplicate, chain
	it off the original using the dup_ent pointer.
	(remove_params): If there's a duplicate, remove it from the list.

	* awk.h: Fix flags to have unique numeric values. Oops.

2012-10-10         Arnold D. Robbins     <arnold@skeeve.com>

	* gawkapi.h: Add considerably more documentation. Rearrange order
	of functions in the struct to make more sense, grouping related
	functions together in a more logical order.
	* gawkapi.c: Adjust as needed.
	* ext.c (make_builtin): Adjust for name change in struct member.

2012-10-05         Arnold D. Robbins     <arnold@skeeve.com>

	* mbsupport.h: Add a bunch of undefs for z/OS.

2012-10-04         Arnold D. Robbins     <arnold@skeeve.com>

	* TODO.xgawk: Update.
	* awk.h (make_str_node): Removed macro.
	(make_string): Modified to call make_str_node.
	(r_make_str_node): Renamed to make_str_node.
	* gawkapi.c: Changed r_make_str_node to make_str_node everywhere.
	* node.c (make_str_node): Renamed from make_str_node.

	Update to automake 1.12.4.

	* Makefile.in, aclocal.m4, awklib/Makefile.in, doc/Makefile.in,
	extension/Makefile.in, extension/aclocal.m4, test/Makefile.in:
	Regenerated.

	* interpret.h (Op_Subscript): Added lint warnings for FUNCTAB
	and SYMTAB.

2012-10-02         Arnold D. Robbins     <arnold@skeeve.com>

	* awk.h (func_table): Declare.
	* awkgram.y: If do_posix or do_traditional, then check for
	delete on SYMTAB. Add check for delete on FUNCTAB, also.
	* interpret.h (Op_Subscript): For FUNCTAB, return the element name
	as its value too.  Avoids lots of weirdness and allows indirect calls
	after assignment from FUNCTAB["foo"] to work.
	(Op_store_sub): Disallow assignment to elements of FUNCTAB.
	(Op_indirect_func_all): Turn assert into check and fatal error.
	* symbol.c (func_table): No longer static.
	(lookup): If do_posix or do_traditional, skip the global table.
	(release_all_vars): Clear func_table too.

2012-09-25         Arnold D. Robbins     <arnold@skeeve.com>

	First cut at SYMTAB and FUNCTAB. This does the following:
	- Change symbol table handling to use gawk arrays.
	- Store symbols in SYMTAB array and allow indirect access
	  through SYMTAB to variables, both getting and setting.
	- List function names in FUNCTAB indexes; Values cannot be
	  used at the moment.
	- No documentation yet.

	* awk.h (Node_hashnode, hnext, hname, hlength, hcode, hvalue):
	Removed, not needed any more.
	(init_symbol_table, symbol_table): Add declarations.
	* awkgram.y: Disallow delete on SYMTAB, fix warning for tawk
	extension if traditional.
	* eval.c (nodetypes): Remove Node_hashnode element.
	* interpret.h (Op_subscript, Op_store_sub): Handle SYMTAB and go
	through to the actual value.
	* main.c (main): Init Nnull_string earlier. Add call to
	init_symbol_table().
	* profile.c (pp_str, pp_len): Change definitions.
	(pp_next): New macro.
	(pp_push, pp_pop): Adjust uses.
	* symbol.c (variables): Removed.
	(global_table, param_table, func_table, symbol_table,
	installing_specials): New variables.
	(lookup, make_params, install_params, remove_params, remove_symbol,
	make_symbol, install, get_symbols, release_all_vars, append_symbol,
	release_symbols, load_symbols): Rework logic considerably.
	(init_symbol_table): New function.

2012-09-23         Arnold D. Robbins     <arnold@skeeve.com>

	`delete array' and `nextfile' are now in POSIX.
	Thanks to Nathan Weeks <weeks@iastate.edu> for the
	initiative and letting us know about it.

	* awkgram.y: Make the right code changes for `delete array'
	and `nextfile'.
	(tokentab): Set flags to zero for nextfile.

2012-09-19         Arnold D. Robbins     <arnold@skeeve.com>

	* symbol.c (load_symbols): Zero out the new node. Prevents assertion
	failure on PPC Mac OS X.

2012-09-14         Arnold D. Robbins     <arnold@skeeve.com>

	Allow read-only access to built-in variables from extensions.

	* awk.h (NO_EXT_SET): New flag.
	* gawkapi.c (api_sym_lookup, api_sym_update_real): Set flag if off
	limits variable instead of failing. Adjust logic.
	(api_sym_update_scalar, api_set_array_element, api_del_array_element,
	api_release_flattened_array): Adjust logic.
	* gawkapi.h: Adjust documentation.

	Provide PROCINFO["identifiers"]. Undocumented for now.

	* awk.h (load_symbols): Add declaration.
	* awkgram.y (variable): Adjust comment formatting.
	* main.c (main): Call load_symbols().
	* symbol.c (load_symbols): New function.

2012-09-13         Arnold D. Robbins     <arnold@skeeve.com>

	* configure.ac: Determination of DYNAMIC adjusted. Hopefully is
	smarter for z/OS.

2012-09-13         Dave Pitts            <dpitts@cozx.com>

	* awk.h: Add defines for z/OS for newer types.

2012-08-31         Arnold D. Robbins     <arnold@skeeve.com>

	* gawkapi.c: Wrap various bits in #ifdef DYNAMIC so that
	gawk will compile on systems without dynamic loading.

2012-08-24         Arnold D. Robbins     <arnold@skeeve.com>

	Add version facility to API. Thanks to Manuel Collado
	for the idea.

	* awk.h (print_ext_versions): Declare.
	Rearrange includes and decls to make more sense.
	* gawkapi.h (register_ext_version): New API.
	(dl_load_func): Add code for ext_version.
	* gawkapi.c (api_register_ext_version, print_ext_versions):
	New functions.
	* main.c (do_version): New variable.
	(optab): Set it for -v / --version.
	(main): Set it in arg parsing switch. Call version() after the
	extensions have been loaded.

2012-08-22         Arnold D. Robbins     <arnold@skeeve.com>

	Add output wrapper and two-way processor to extension API.

	* awk.h (struct redirect): Replace output FILE * with awk_output_buf_t.
	(register_output_wrapper, register_two_way_processor): Declare.
	* builtin.c (efwrite): Adjust logic to use rp->output data and
	functions if rp is not NULL. Remove redundant declaration of function.
	(do_fflush, do_printf, do_print, do_print_rec): Same adjustment.
	* ext.c (make_builtin): Adjust error messages.
	* gawkapi.c (api_register_output_wrapper,
	api_register_two_way_processor): New functions.
	(sym_update_real): Adjust code formatting.
	* gawkapi.h (awk_input_parser_t): Make next pointer awk_const.
	(awk_output_buf_t, awk_two_way_processor_t): New structs.
	(api_register_output_wrapper, api_register_two_way_processor): New APIs.
	(dl_load_func): Allow for empty function table (NULL elements).
	* io.c (find_output_wrapper, init_output_wrapper, find_two_processor,
	gawk_fwrite, gawk_ferror, gawk_fflush, gawk_fclose): New functions.
	(redirect): Call init_output_wrapper, find_output_wrapper as needed.
	Adjust use of rp->fp to rp->output.fp and also function calls.
	(close_rp, close_redir, flush_io): Same adjustment.
	(two_way_open): Same adjustment. Call find_two_way_processor, and
	find_output_wrapper, as needed.

2012-08-17         Arnold D. Robbins     <arnold@skeeve.com>

	* Update infrastructure: Automake 1.12.3 and bison 2.6.2.

2012-08-15         Arnold D. Robbins     <arnold@skeeve.com>

	* dfa.c: Sync w/GNU grep.

2012-08-12         Arnold D. Robbins     <arnold@skeeve.com>

	* gawkapi.h: Make the versions enum constants instead of defines.

2012-08-11         Andrew J. Schorr     <aschorr@telemetry-investments.com>

	* awkgram.y (add_srcfile): It is now a fatal error to load the
	same file with -f and -i (or @include).
	* TODO.xgawk: Update to reflect this change.

2012-08-10         Arnold D. Robbins     <arnold@skeeve.com>

	* FUTURES, TODO.xgawk: Updates.

2012-08-08         Arnold D. Robbins     <arnold@skeeve.com>

	* configure.ac: Add -DNDEBUG to remove asserts if not developing.

	* gawkapi.h: Document how to build up arrays.
	* gawkapi.c (api_sym_update): For an array, pass the new cookie
	back out to the extension.

	* awk.h (IOBUF): Move struct stat into IOBUF_PUBLIC.
	(os_isreadable): Change to take an IOBUF_PUBLIC.
	* gawkapi.h (IOBUF_PUBLIC): Received struct stat.
	(INVALID_HANDLE): Moves to here.
	* io.c (iop_alloc): Stat the fd and fill in stat buf.
	(iop_finish): Use passed in stat info.

2012-08-05         Arnold D. Robbins     <arnold@skeeve.com>

	* README.git: More stuff added.

2012-08-01         Arnold D. Robbins     <arnold@skeeve.com>

	* io.c (iop_finish): New function.
	(iop_alloc): Add errno_val parameter. Move code into iop_finish.
	Add large explanatory leading comment.
	(after_beginfile): Rework logic. Check for input parser first, then
	check for invalid iop.
	(nextfile): Organize code better. Call iop_alloc then iop_finish.
	(redirect): Call iop_alloc, find_input_parser, iop_finish.
	(two_way_open): Call iop_alloc, find_input_parser, iop_finish.
	(gawk_popen): Call iop_alloc, find_input_parser, iop_finish.
	(find_input_parser): Set iop->valid if input parser takes control.
	(get_a_record): Rework setting RT to use macros.

2012-07-29         Andrew J. Schorr     <aschorr@telemetry-investments.com>

	* awk.h (set_RT_to_null, set_RT): Removed.
	* gawkapi.h (api_set_RT): Removed.
	(get_record): Signature changed in input parser struct.
	* gawkapi.c (api_set_RT): Removed.
	* io.c (set_RT_to_null, set_RT): Removed.
	(get_a_record): Adjustments for new API for input parser.

2012-07-29         Arnold D. Robbins     <arnold@skeeve.com>

	* awk.h (os_isreadable): Adjust declaration.
	(struct iobuf): Add new member `valid'.
	* io.c (iop_alloc): Remove do_input_parsers parameter, it's
	always true. Adjust logic to set things to invalid if could not
	find an input parser.
	(after_beginfile): Use valid member to check if iobuf is valid.
	Don't clear iop->errcode.
	(nextfile): Adjust logic to clear errcode if valid is true and
	also to update ERRNO.
	(redirect): Check iop->valid and cleanup as necessary, including
	setting ERRNO.
	(two_way_open): Ditto.
	(gawk_popen): Ditto.
	(devopen): Remove check for directory.

2012-07-27         Andrew J. Schorr     <aschorr@telemetry-investments.com>

	* io.c (find_input_parser): Issue a warning if take_control_of fails.

2012-07-27         Arnold D. Robbins     <arnold@skeeve.com>

	* awk.h (set_RT): Change to take a NODE * parameter.
	* io.c (set_RT): Change to take a NODE * parameter.
	* gawkapi.h: Change open hook to input parser in comment.
	* gawkapi.c (api_set_RT): Adjust call to set_RT.

2012-07-26         Arnold D. Robbins     <arnold@skeeve.com>

	* awk.h (set_RT_to_null, set_RT): Declare functions.
	(os_isreadable): Declare function.
	* io.c (set_RT_to_null, set_RT): New functions.
	(iop_close): Init ret to zero.
	* gawkapi.c (api_register_input_parser): Check for null pointer.
	(api_set_RT): New function.
	* gawkapi.h (api_set_RT): New function.

2012-07-26         Andrew J. Schorr     <aschorr@telemetry-investments.com>

	* gawkapi.h (IOBUF_PUBLIC): Document the get_record and close_func
	API.
	(awk_input_parser_t) Change can_take_file argument to const, and
	document the API.
	* io.c (get_a_record): Document that the caller initializes *errcode
	to 0, and remote the test for non-NULL errcode.

2012-07-26         Andrew J. Schorr     <aschorr@telemetry-investments.com>

	* gawkapi.c (api_sym_update_scalar): Fix some minor bugs.  Was
	not updating AWK_NUMBER when valref != 1.  And strings were not
	freeing MPFR values.

2012-07-25         Arnold D. Robbins     <arnold@skeeve.com>

	Start refactoring of IOBUF handling and turn "open hooks"
	into "input parsers".

	* awk.h (IOP_NOFREE_OBJ): Flag removed.
	(register_input_parser): Renamed from register_open_hook.
	* ext.c (load_ext): Make sure lib_name is not NULL.
	* gawk_api.c (api_register_input_parser): Renamed from
	api_register_open_hook.
	* gawk_api.h (api_register_input_parser): Renamed from
	api_register_open_hook.  Rework structure to have "do you want it"
	and "take control of it" functions.
	* io.c (iop_alloc): Remove third argument which is IOBUF pointer.
	Always malloc it. Remove use of IOP_NOFREE_OBJ everywhere.
	(find_input_parser): Renamed from find_open_hook.
	(nextfile): Don't use static IOBUF.
	(iop_close): Call close_func first. Then close fd or remap it
	if it's still not INVALID_HANDLE.
	(register_input_parser): Renamed from register_open_hook.
	Use a FIFO list and check if more than one parser will accept the
	file. If so, fatal error.

2012-07-25         Andrew J. Schorr     <aschorr@telemetry-investments.com>

	* configure.ac: Instead of using acl_shlibext for the shared library
	extension, define our own variable GAWKLIBEXT with a hack to work
	correctly on Mac OS X.
	* Makefile.am (SHLIBEXT): Use the value of GAWKLIBEXT instead of
	acl_shlibext.

2012-07-24         Arnold D. Robbins     <arnold@skeeve.com>

	* configure.ac: Add crude but small hack to make plug-ins work
	on Mac OS X.

2012-07-20         Arnold D. Robbins     <arnold@skeeve.com>

	* gawkapi.h: Rework table to not take up so much space.
	* gawkapi.c (api_sym_update_scalar): Rework optimization code
	to clean up the function.

2012-07-17         Andrew J. Schorr     <aschorr@telemetry-investments.com>

	* gawkapi.h: Add comments explaining new api_create_value and
	api_release_value functions.
	* gawkapi.c (sym_update_real): Allow updates with AWK_SCALAR and
	AWK_VALUE_COOKIE types.  After creating a regular variable,
	remove the call to unref(node->var_value), since this is not
	done elsewhere in the code (see, for example, main.c:init_vars).
	If the update is for an existing variable, allow any val_type
	except AWK_ARRAY (was previously disallowing AWK_SCALAR and
	AWK_VALUE_COOKIE for no apparent reason).
	(api_sym_update_scalar): The switch should return false for an
	invalid val_type value, so change the AWK_ARRAY case to default.
	(valid_subscript_type): Any scalar value is good, so accept any valid
	type except AWK_ARRAY.
	(api_create_value): Accept only AWK_NUMBER and AWK_STRING values.
	Anything else should fail.

2012-07-17         Arnold D. Robbins     <arnold@skeeve.com>

	Speedup:

	* awk.h (r_free_wstr): Renamed from free_wstr.
	(free_wstr): Macro to test the WSTRCUR flag first.
	* node.c (r_free_wstr): Renamed from free_wstr.

	Support value cookies:

	* gawkapi.h (awk_val_type_t): Add AWK_VALUE_COOKIE.
	(awk_value_cookie_t): New type.
	(awk_value_t): Support AWK_VALUE_COOKIE.
	(api_create_value, api_release_value): New function pointers.
	* gawkapi.c (awk_value_to_node, api_sym_update_scalar,
	valid_subscript_type): Handle AWK_VALUE_COOKIE.
	(api_create_value, api_release_value): New functions.

2012-07-16         Arnold D. Robbins     <arnold@skeeve.com>

	* gawkapi.c (awk_value_to_node): Support AWK_SCALAR.
	(api_sym_update_scalar): Performance improvements.

2012-07-12         Arnold D. Robbins     <arnold@skeeve.com>

	Allow creation of constants. Thanks to John Haque for the
	implementation concept.

	* gawk_api.h (api_sym_constant): Create a constant.
	* gawk_api.h (api_sym_update_real): Renamed from api_sym_update.
	Add is_const paramater and do the right thing if true.
	(api_sym_update, api_sym_constant): Call api_sym_update_real
	in the correct way.
	(set_constant): New function.

2012-07-11         Andrew J. Schorr     <aschorr@telemetry-investments.com>

	* gawkapi.h: Fix typo in comment.
	(awk_value_t): Type for scalar_cookie should be awk_scalar_t,
	not awk_array_t.
	(gawk_api): Add new api_sym_lookup_scalar function.
	(sym_lookup_scalar): New wrapper macro for api_sym_lookup_scalar hook.
	* gawkapi.c (api_sym_lookup_scalar): New function for faster scalar
	lookup.
	(api_impl): Add entry for api_sym_lookup_scalar.

2012-07-11         Andrew J. Schorr     <aschorr@telemetry-investments.com>

	* gawkapi.c (awk_value_to_node): Change to a switch statement
	so AWK_SCALAR or other invalid type is handled properly.
	(valid_subscript_type): Test whether a value type is acceptable
	for use as an array subscript (any scalar value will do).
	(api_get_array_element, api_set_array_element, api_del_array_element):
	Use new valid_subscript_type instead of restricting to string values.

2012-07-11         Arnold D. Robbins     <arnold@skeeve.com>

	Lots of API work.

	* gawkapi.h: Function pointer members renamed api_XXXX and
	macros adjusted. More documentation.
	(awk_valtype_t): New AWK_SCALAR enum for scalar cookies.
	(awk_scalar_t): New type.
	(awk_value_t): New member scalar_cookie.
	(api_sym_update_scalar): New API function.
	(erealloc): New macro.
	(make_const_string): New macro, renamed from dup_string.
	(make_malloced_string): New macro, renamed from make_string.
	(make_null_string): New inline function.
	(dl_load_func): Add call to init routine through pointer if
	not NULL.

	* gawkapi.c (awk_value_to_node): Assume that string values came
	from malloc.
	(node_to_awk_value): Handle AWK_SCALAR.
	(api_sym_update): Ditto.
	(api_sym_update_scalar): New routine.
	(api_get_array_element): Return false if the element doesn't exist.
	Always unref the subscript.
	(remove_element): New helper routine.
	(api_del_array_element): Use it.
	(api_release_flattened_array): Ditto.
	(api_impl): Add the new routine.

2012-07-11         Andrew J. Schorr     <aschorr@telemetry-investments.com>

	* gawkapi.c (api_sym_update): Allow val_type to be AWK_UNDEFINED
	for setting a variable to "", i.e. dupnode(Nnull_string).

2012-07-10         Andrew J. Schorr     <aschorr@telemetry-investments.com>

	* awkgram.y (add_srcfile): Lint warning message for a previously loaded
	shared library should say "already loaded shared library" instead
	of "already included source file".

2012-07-08         Arnold D. Robbins     <arnold@skeeve.com>

	* gawkapi.h (set_array_element): Use index + value instead
	of element structure. Matches get_array_element.
	(set_array_element_by_elem): New macro to use an element.
	* gawkapi.c (api_set_array_element): Make the necessary adjustments.

2012-07-04         Arnold D. Robbins     <arnold@skeeve.com>

	* awkgram.y (tokentab): Remove limit on number of arguments
	for "and", "or", and "xor".
	* builtin.c (do_and, do_or, do_xor): Modify code to perform the
	respective operation on any number of arguments. There must be
	at least two.

2012-06-29         Arnold D. Robbins     <arnold@skeeve.com>

	* gawkapi.h: Improve the documentation of the return values
	per Andrew Schorr.

2012-06-25         Arnold D. Robbins     <arnold@skeeve.com>

	* TODO.xgawk: Updated.
	* awk.h (track_ext_func): Declared.
	* awkgram.y (enum defref): Add option for extension function.
	(struct fdesc): Add member for extension function.
	(func_use): Handle extension function, mark as extension and defined.
	(track_ext_func): New function.
	(check_funcs): Update logic for extension functions.
	* ext.c (make_builtin): Call track_ext_func.

2012-06-24         Andrew J. Schorr     <aschorr@telemetry-investments.com>

	* TODO.xgawk: Most of IOBUF has been hidden.
	* gawkapi.h (IOBUF): Remove declaration (now back in awk.h).
	(IOBUF_PUBLIC): Declare new structure defining subset of IOBUF fields
	that should be exposed to extensions.
	(gawk_api): Update register_open_hook argument from IOBUF to
	IOBUF_PUBLIC.
	* awk.h (IOBUF): Restore declaration with 5 fields moved to new
	IOBUF_PUBLIC structure.
	(register_open_hook): Update open_func argument from IOBUF to
	IOBUF_PUBLIC.
	* gawkapi.c (api_register_open_hook): Ditto.
	* io.c (after_beginfile, nextfile, iop_close, gawk_pclose): Some fields
	such as fd and name are now inside the IOBUF public structure.
	(struct open_hook): Update open_func argument from IOBUF to
	(register_open_hook): Ditto.
	(find_open_hook): opaque now inside IOBUF_PUBLIC.
	(iop_alloc): fd and name now in IOBUF_PUBLIC.
	(get_a_record): If the get_record hook returns EOF, set the IOP_AT_EOF
	flag.  Access fd inside IOBUF_PUBLIC.
	(get_read_timeout): File name now inside IOBUF_PUBLIC.
	* interpret.h (r_interpret): File name now inside IOBUF_PUBLIC.
	* ext.c (load_ext): No need to call return at the end of a void
	function.

2012-06-24         Arnold D. Robbins     <arnold@skeeve.com>

	* ext.c (load_ext): Don't retun a value from a void function.
	* gawkapi.c (api_set_array_element): Set up vname and parent_array.

2012-06-21         Arnold D. Robbins     <arnold@skeeve.com>

	More API and cleanup:

	* awk.h (stopme): Make signature match other built-ins.
	* awkgram.y (stopme): Make signature match other built-ins.
	(regexp): Minor edit.
	* gawkapi.c (api_set_argument): Remove unused variable.
	Set parent_array field of array value.
	* TODO.xgawk: Update some.

	Remove extension() builtin.

	* awk.h (do_ext): Removed.
	(load_ext): Signature changed.
	* awkgram.y (tokentab): Remove do_ext.
	Change calls to do_ext.
	* ext.c (load_ext): Make init function a constant.
	* main.c (main): Change calls to do_ext.

2012-06-20         Arnold D. Robbins     <arnold@skeeve.com>

	Restore lost debugging function:

	* awkgram.y (stopme): Restore long lost debugging function.
	* awk.h (stopme): Add declaration.

	API work:

	* ext.c (get_argument): Make extern.
	* awk.h (get_argument): Declare it.
	* gawkapi.c (api_set_argument): Call it. Finish off the logic.
	(api_get_argument): Refine logic to use get_argument.
	* gawkapi.h (set_argument): New API.

2012-06-19         Arnold D. Robbins     <arnold@skeeve.com>

	Remove code duplication in gawkapi.c from msg.c:

	* awk.h (err): Add `isfatal' first parameter.
	* awkgram.y (err): Adjust all calls.
	* msg.c (err): Adjust all calls. Move fatal code to here ...
	(r_fatal): From here.
	* gawkapi.c: Remove code duplication and adjust calls to `err'.

	Handle deleting elements of flattened array:

	* awk.h (get_argument): Remove declaration.
	* ext.c (get_argument): Make static.
	* gawkapi.h (awk_flat_array_t): Make opaque fields const. Add
	more descriptive comments.
	* gawkapi.c (release_flattened_array): Delete elements flagged
	for deletion. Free the flattened array also.

	Add additional debugging when developing:

	* configure.ac: Add additional debugging flags.
	* configure: Regenerated.

2012-06-18         Arnold D. Robbins     <arnold@skeeve.com>

	* gawkapi.h (get_array_element): Restore `wanted' paramater.
	(awk_element_t): Use awk_value_t for index. Add awk_flat_array_t.
	(flatten_array): Change signature to use awk_flat_array_t;
	(release_flattened_array): Change signature to use awk_flat_array_t;
	* gawkapi.c (api_sym_update): Handle case where variable exists already.
	(api_get_array_element): Restore `wanted' paramater and pass it
	on to node_to_awk_value.
	(api_set_array_element): Revisse to match changed element type.
	(api_flatten_array): Revise signature, implement.
	(api_release_flattened_array): Revise signature, implement.

2012-06-17         Arnold D. Robbins     <arnold@skeeve.com>

	API Work:

	* gawkapi.h (get_array_element): Remove `wanted' parameter.
	(r_make_string): Comment the need for `api' and `ext_id' parameters.
	* gawkapi.c (api_sym_update): Move checks to front.
	Initial code for handling arrays. Still needs work.
	(api_get_array_element): Implemented.
	(api_set_array_element): Additional checking code.
	(api_del_array_element): Implemented.
	(api_create_array): Implemented.
	(init_ext_api): Force do_xxx values to be 1 or 0.
	(update_ext_api): Ditto.

2012-06-12         Arnold D. Robbins     <arnold@skeeve.com>

	API Work:

	* gawkapi.h (awk_value_t): Restore union.
	(get_curfunc_param): Renamed to get_argument. Return type changed
	to awk_bool_t. Semantics better thought out and documented.
	(awk_atexit, get_array_element): Return type now void.
	(sym_lookup): Return type now void. Argument order rationalized.
	* gawkapi.c (node_to_awk_value): Return type is now awk_bool_t.
	Semantics now match table in gawkawpi.h.
	(api_awk_atexit): Return type now void.
	(api_sym_lookup): Return type is now awk_bool_t. Change parameter
	order.
	(api_get_array_element): Return type is now awk_bool_t.

	Further API implementations and fixes for extension/testext.c:

	* awk.h (final_exit): Add declaration.
	* ext.c (load_ext): Change `func' to install_func.
	* gawkapi.c: Add casts to void for id param in all functions.
	(api_sym_update): Finish implementation.
	(api_get_array_element): Start implementation.
	(api_set_array_element): Add error checking.
	(api_get_element_count): Add error checking, return the right value.
	* main.c (main): Call final_exit instead of exit.
	(arg_assign): Ditto.
	* msg.c (final_exit): New routine to run the exit handlers and exit.
	(gawk_exit): Call it.
	* profile.c (dump_and_exit): Ditto.

2012-06-10         Andrew J. Schorr     <aschorr@telemetry-investments.com>

	* TODO.xgawk: Addition of time extension moved to "done" section.

2012-06-10         Andrew J. Schorr     <aschorr@telemetry-investments.com>

	* gawkapi.c (api_update_ERRNO_string): Treat boolean true as a request
	for TRANSLATE, and false as DONT_TRANSLATE.

2012-06-06         Arnold D. Robbins     <arnold@skeeve.com>

	* cint_array.c (tree_print, leaf_print): Add additional casts
	for printf warnings.

	* awk.h (update_ext_api): Add declaration.
	* gawkapi.c (update_ext_api): New function.
	* eval.c (set_LINT): Call update_ext_api() at the end.
	* gawkapi.h: Document that do_XXX could change on the fly.

	* awk.h (run_ext_exit_handlers): Add declaration.
	* msg.c (gawk_exit): Call it.

2012-06-05         Arnold D. Robbins     <arnold@skeeve.com>

	* ext.c (load_ext): Remove use of RTLD_GLOBAL. Not needed in new
	scheme. Clean up error messages.

2012-06-04         Arnold D. Robbins     <arnold@skeeve.com>

	* configure.ac: Remove use of -export-dynamic for GCC.
	* configure: Regenerated.

2012-05-30         Arnold D. Robbins     <arnold@skeeve.com>

	* main.c (is_off_limits_var): Minor coding style edit.
	* gawkapi.c (awk_value_to_node): More cleanup.
	(node_to_awk_value): Use `wanted' for decision making.
	(api_sym_update): Start implementation. Needs more work.
	General: More cleanup, comments.
	* gawkapi.h (api_sym_update): Add additional comments.

2012-05-29         Arnold D. Robbins     <arnold@skeeve.com>

	* gawkapi.c (node_to_awk_value): Add third parameter indicating type
	of value desired. Based on that, do force_string or force_number
	to get the "other" type.
	(awk_value_to_node): Clean up the code a bit.
	(get_curfunc_param): Move forcing of values into node_to_awk_value.
	(api_sym_lookup): Add third parameter indicating type of value wanted.
	(api_get_array_element): Ditto.
	* gawk_api.h: Additional comments and clarifications. Revise APIs
	to take third 'wanted' argument as above.
	(awk_value_t): No longer a union so that both values may be accessed.
	All macros: Parenthesized the bodies.
	* bootstrap.sh: Rationalize a bit.

2012-05-26         Andrew J. Schorr     <aschorr@telemetry-investments.com>

	* Makefile.am (include_HEADERS): Add so gawkapi.h will be installed.
	(base_sources): Add gawkapi.h so that it is in dist tarball.
	* TODO.xgawk: Update.
	* main.c (is_off_limits_var): Stop returning true for everything
	except PROCINFO.

2012-05-25         Arnold D. Robbins     <arnold@skeeve.com>

	* main.c (is_off_limits_var): New function to check if a variable
	is one that an extension function may not change.
	* awk.h (is_off_limits_var): Declare it.
	* gawkapi.c (api_sym_lookup): Use it.

	* bootstrap.sh: Touch various files in the extension directory also.

2012-05-24         Andrew J. Schorr     <aschorr@telemetry-investments.com>

	* gawkapi.h (awk_param_type_t): Remove (use awk_valtype_t instead).
	(awk_ext_func_t): Pass a result argument, and return an awk_value_t *.
	(gawk_api.get_curfunc_param): Add a result argument.
	(gawk_api.set_return_value): Remove obsolete function.
	(gawk_api.sym_lookup, gawk_api.get_array_element): Add a result
	argument.
	(gawk_api.api_make_string, gawk_api.api_make_number): Remove hooks,
	since access to gawk internal state is not required to do this.
	(set_return_value): Remove obsolete macro.
	(get_curfunc_param, sym_lookup, get_array_element): Add result argument.
	(r_make_string, make_number): New static inline functions.
	(make_string, dup_string): Revise macro definitions.
	(dl_load_func): Remove global_api_p and global_ext_id args,
	and fix SEGV by setting api prior to checking its version members.
	(GAWK): Expand ifdef to include more stuff.
	* gawkapi.c (node_to_awk_value): Add result argument.
	(api_get_curfunc_param): Add result argument, and use awk_valtype_t.
	(api_set_return_value): Remove obsolete function.
	(awk_value_to_node): New global function to convert back into internal
	format.
	(api_add_ext_func): Simply call make_builtin.
	(node_to_awk_value): Add result argument, and handle Node_val case.
	(api_sym_lookup, api_get_array_element): Add result argument.
	(api_set_array_element): Implement.
	(api_make_string, api_make_number): Remove functions that belong on
	client side.
	(api_impl): Remove 3 obsolete entries.
	* TODO.xgawk: Update to reflect progress.
	* Makefile.am (base_sources): Add gawkapi.c.
	* awk.h: Include gawkapi.h earlier.
	(api_impl, init_ext_api, awk_value_to_node): Add declarations
	so we can hook in new API.
	(INSTRUCTION): Add new union type efptr for external functions.
	(extfunc): New define for d.efptr.
	(load_ext): Remove 3rd obj argument that was never used for anything.
	(make_builtin): Change signature for new API.
	* awkgram.y (load_library): Change 2nd argument to load_ext
	from dlload to dl_load, and remove pointless 3rd argument.
	* main.c (main): Call init_ext_api() before loading shared libraries.
	Change 2nd argument to load_ext from dlload to dl_load, and remove
	pointless 3rd argument.
	* ext.c (do_ext): Remove pointless 3rd argument to load_ext.
	(load_ext): Remove 3rd argument.  Port to new API (change initialization
	function signature).  If initialization function fails, issue a warning
	and return -1, else return 0.
	(make_builtin): Port to new API.
	* interpret.h (r_interpret): For Op_ext_builtin, call external functions
	with an awk_value_t result buffer, and convert the returned value
	to a NODE *.  For Node_ext_func, code now in extfunc instead of builtin.

2012-05-21         Andrew J. Schorr     <aschorr@telemetry-investments.com>

	* configure.ac: Remove libtool, and call configure in the
	extension subdirectory.  Change pkgextensiondir to remove the
	version number, since the new API has builtin version checks.
	* TODO.xgawk: Update.
	* ltmain.sh: Removed, since libtool no longer used here.

2012-05-19         Andrew J. Schorr     <aschorr@telemetry-investments.com>

	* TODO.xgawk: Update to reflect progress and new issues.
	* main.c (main): Add -i (--include) option.
	(usage): Ditto.
	* awkgram.y (add_srcfile): Eliminate duplicates only for SRC_INC
	and SRC_EXTLIB sources (i.e. -f duplicates should not be removed).
	* io.c (find_source): Set DEFAULT_FILETYPE to ".awk" if not defined
	elsewhere.

2012-05-15         Arnold D. Robbins     <arnold@skeeve.com>

	* awk.h: Include "gawkapi.h" to get IOBUF.
	* gawkapi.h: Considerable updates.
	* gawkapi.c: New file. Start at implementing the APIs.

2012-05-13         Andrew J. Schorr     <aschorr@telemetry-investments.com>

	* TODO.xgawk: Update to reflect recent discussions and deletion of
	extension/xreadlink.[ch].

2012-05-11         Arnold D. Robbins     <arnold@skeeve.com>

	Sweeping change: Use `bool', `true', and `false' everywhere.

2012-04-09         Andrew J. Schorr     <aschorr@telemetry-investments.com>

	* eval.c (unset_ERRNO): Fix memory management bug -- need to use
	dupnode with Nnull_string.

2012-04-08         Andrew J. Schorr     <aschorr@telemetry-investments.com>

	* Makefile.am (valgrind): Define VALGRIND instead of redefining AWK.
	This allows test/Makefile.am to set up the command environment as
	desired.
	(valgrind-noleak): Ditto, plus set --leak-check=no instead of the
	default summary setting.

2012-04-07         Andrew J. Schorr     <aschorr@telemetry-investments.com>

	* TODO.xgawk: Update to reflect progress.

2012-04-01         Andrew J. Schorr     <aschorr@telemetry-investments.com>

	* TODO.xgawk: Move valgrind-noleak item into "done" section.
	* Makefile.am (valgrind-noleak): Add new valgrind rule that omits
	the "--leak-check=full" option to help spot more serious problems.

2012-04-01         Andrew J. Schorr     <aschorr@telemetry-investments.com>

	* TODO.xgawk: Move ERRNO item into "done" section.
	* awk.h (update_ERRNO, update_ERRNO_saved): Remove declarations.
	(update_ERRNO_int, enum errno_translate, update_ERRNO_string,
	unset_ERRNO): Add new declarations.
	* eval.c (update_ERRNO_saved): Renamed to update_ERRNO_int.
	(update_ERRNO_string, unset_ERRNO): New functions.
	* ext.c (do_ext): Use new update_ERRNO_string function.
	* io.c (ERRNO_node): Remove redundant extern declaration (in awk.h).
	(after_beginfile, nextfile): Replace update_ERRNO() with
	update_ERRNO_int(errno).
	(inrec): Replace update_ERRNO_saved with update_ERRNO_int.
	(do_close): Use new function update_ERRNO_string.
	(close_redir, do_getline_redir, do_getline): Replace update_ERRNO_saved
	with update_ERRNO_int.

2012-03-27         Andrew J. Schorr     <aschorr@telemetry-investments.com>

	* TODO.xgawk: Update to reflect debate about how to support Cygwin
	and other platforms that cannot link shared libraries with unresolved
	references.
	* awkgram.y (add_srcfile): Minor bug fix: reverse sense of test
	added by Arnold in last patch.
	* configure.ac: AC_DISABLE_STATIC must come before AC_PROG_LIBTOOL.

2012-03-26         Arnold D. Robbins     <arnold@skeeve.com>

	Some cleanups.

	* awkgram.y (add_srcfile): Use whole messages, better for
	translations.
	* io.c (init_awkpath): Small style tweak.
	* main.c (path_environ): Straighten out initial comment, fix
	compiler warning by making `val' const char *.

2012-03-25         Andrew J. Schorr     <aschorr@telemetry-investments.com>

	* configure.ac (AC_DISABLE_STATIC): Add this to avoid building useless
	static extension libraries.

2012-03-25         Andrew J. Schorr     <aschorr@telemetry-investments.com>

	* TODO.xgawk: New file listing completed and pending xgawk enhancements.

2012-03-24         Andrew J. Schorr     <aschorr@telemetry-investments.com>

	* io.c (path_info): Fix white space.
	(pi_awkpath, pi_awklibpath): Avoid structure initializers.
	(do_find_source): Eliminate pointless parentheses.
	(find_source): Leave a space after "&".
	* main.c (load_environ): Fix typo in comment.

2012-03-21         Andrew J. Schorr     <aschorr@telemetry-investments.com>

	* awkgram.y (LEX_LOAD): New token to support @load.
	(grammar): Add rules to support @load.
	(tokentab): Add "load".
	(add_srcfile): Improve error message to distinguish between source files
	and shared libraries.
	(load_library): New function to load libraries specified with @load.
	(yylex): Add support for LEX_LOAD (treated the same way as LEX_INCLUDE).

2012-03-20         Andrew J. Schorr     <aschorr@telemetry-investments.com>

	* Makefile.am (EXTRA_DIST): Remove extension.
	(SUBDIRS): Add extension so libraries will be built.
	(DEFS): Define DEFLIBPATH and SHLIBEXT so we can find shared libraries.
	* awk.h (deflibpath): New extern declaration.
	* configure.ac: Add support for building shared libraries by adding
	AC_PROG_LIBTOOL and AC_SUBST for acl_shlibext and pkgextensiondir.
	(AC_CONFIG_FILES): Add extension/Makefile.
	* io.c (pi_awkpath, pi_awklibpath): New static structures to contain
	path information.
	(awkpath, max_pathlen): Remove static variables now inside pi_awkpath.
	(init_awkpath): Operate on path_info structure to support both
	AWKPATH and AWKLIBPATH.  No need for max_path to be static, since
	this should be called only once for each environment variable.
	(do_find_source): Add a path_info arg to specify which path to search.
	Check the try_cwd parameter to decide whether to search the current
	directory (not desirable for AWKLIBPATH).
	(find_source): Choose appropriate path_info structure based on value
	of the is_extlib argument.  Set EXTLIB_SUFFIX using SHLIBEXT define
	instead of hardcoding ".so".
	* main.c (path_environ): New function to add AWKPATH or AWKLIBPATH
	to the ENVIRON array.
	(load_environ): Call path_environ for AWKPATH and AWKLIBPATH.

2012-06-19         Arnold D. Robbins     <arnold@skeeve.com>

	* main.c (main): Do setlocale to "C" if --characters-as-bytes.
	Thanks to "SP" for the bug report.

2012-05-09         Arnold D. Robbins     <arnold@skeeve.com>

	* configure.ac: Added AC_HEADER_STDBOOL
	* awk.h, dfa.c, regex.c: Reworked to use results
	of test and include missing_d/gawkbool.h.

2012-05-07         Arnold D. Robbins     <arnold@skeeve.com>

	* array.c (prnode): Add casts to void* for %p format.
	* debug.c (print_instruction): Ditto.
	* builtin.c: Fix %lf format to be %f everywhere.

	Unrelated:

	* replace.c: Don't include "config.h", awk.h gets it for us.

2012-05-04         Arnold D. Robbins     <arnold@skeeve.com>

	* getopt.c [DJGPP]: Change to __DJGPP__.
	* mbsupport.h [DJGPP]: Change to __DJGPP__.

	Unrelated:

	* awk.h: Workarounds for _TANDEM_SOURCE.

2012-05-01         Arnold D. Robbins     <arnold@skeeve.com>

	* dfa.c: Sync with GNU grep. RRI code now there, needed additional
	change for gawk.
	* configure.ac: Add check for stdbool.h.
	* regex.c: Add check for if not have stdbool.h, then define the
	bool stuff.

2012-04-27         Arnold D. Robbins     <arnold@skeeve.com>

	* dfa.c: Sync with GNU grep.
	* xalloc.h (xmemdup): Added, from grep, for dfa.c. Sigh.

2012-04-27         Arnold D. Robbins     <arnold@skeeve.com>

	Update to autoconf 2.69, automake 1.12.

	* INSTALL, aclocal.m4, configh.in, depcomp, install-sh, missing,
	mkinstalldirs, ylwrap: Updated.
	* configure.ac (AC_TYPE_LONG_LONG_INT, AC_TYPE_UNSIGNED_LONG_LONG_INT,
	AC_TYPE_INTMAX_T, AC_TYPE_UINTMAX_T): Renamed from gl_* versions.
	* configure: Regenerated.

2012-04-24         Arnold D. Robbins     <arnold@skeeve.com>

	* cmd.h (dPrompt, commands_Prompt, eval_Prompt, dgawk_Prompt): Changed
	to dbg_prompt, commands_prompt, eval_prompt, dgawk_prompt.
	* debug.c: Ditto.
	* command.y: Ditto.  Some minor whitespace and comments cleanup.

2012-04-24         Arnold D. Robbins     <arnold@skeeve.com>

	io.c cleanup and some speedup for RS as regexp parsing.

	* awk.h (Regexp): New members has_meta and maybe_long.
	(enum redirval): Add redirect_none as value 0.
	(remaybelong): Remove function declaration.
	* awkgram.y: Use redirect_none instead of 0 for no redirect cases.
	* io.c (go_getline_redir): Second arg now of type enum redirval.
	Changed intovar into into_variable.
	(comments and whitespace): Lots of general cleanup.
	(socket_open): readle changed to read_len.
	(two_way_open): Add additional calls to os_close_on_exec.
	(rsrescan): Simplify code a bit and use RS->maybe_long.
	* re.c (make_regexp): Set up new members in Regexp struct.
	(remaybelong): Remove function.
	(reisstring): Simplified code.

2012-04-16  Eli Zaretskii  <eliz@gnu.org>

	* io.c (read_with_timeout) [__MINGW32__]: Just call the blocking
	'read', as 'select' is only available for sockets.
	* mpfr.c (set_ROUNDMODE) [!HAVE_MPFR]: Renamed from set_RNDMODE.
	* main.c (load_procinfo): Declare name[] also when HAVE_MPFR is
	defined even though HAVE_GETGROUPS etc. are not.

2012-04-12         John Haque      <j.eh@mchsi.com>

	* array.c, awk.h, awkgram.y, builtin.c, command.y, debug.c,
	field.c, mpfr.c, profile.c: Change RND_MODE to ROUND_MODE.

2012-04-11         John Haque      <j.eh@mchsi.com>

	* main.c (varinit): Change RNDMODE to ROUNDMODE.

2012-04-11         Arnold D. Robbins     <arnold@skeeve.com>

	* main.c: Change --arbitrary-precision to --bignum.

2012-04-02         John Haque      <j.eh@mchsi.com>

	Add support for arbitrary-precision arithmetic.

	* mpfr.c: New file.
	* awk.h (struct exp_node): Add union to handle different number types.
	(MPFN, MPZN): New flag values.
	(DO_MPFR, do_mpfr): New defines.
	(PREC_node, RNDMODE_node): Add declarations.
	(PRECISION, RND_MODE, MNR, MFNR, mpzval, do_ieee_fmt): Add declarations.
	(make_number, str2number, format_val, cmp_numbers): Ditto.
	(force_number): Change definition.
	(Func_pre_exec, Func_post_exec): New typedefs.
	(POP_NUMBER, TOP_NUMBER): Change definitions.
	(get_number_ui, get_number_si, get_number_d, get_number_uj,
	iszero, IEEE_FMT, mpg_float, mpg_integer, mpg_float,
	mpg_integer): New defines.
	* awkgram.y (tokentab):	Add alternate function entries for MPFR/GMP.
	(snode): Choose the appropriate function.
	(negate_num): New function to negate a number.
	(grammar): Use it.
	(yylex): Adjust number handling code.
	* array.c (value_info, asort_actual, sort_user_func): Adjust for
	MPFR/GMP numbers.
	(do_adump, indent): Minor changes.
	(sort_up_index_number, sort_up_value_number, sort_up_value_type): Use
	cmp_numbers() for numeric comparisons.
	* builtin.c (mpz2mpfr): New function.
	(format_tree): Adjust to handle MPFR and GMP numbers.
	* eval.c (register_exec_hook): New function to manage interpreter hooks.
	(num_exec_hook, pre_execute, post_execute): New and adjusted definitions.
	(h_interpret): Renamed from debug_interpret.
	(init_interpret): Changed to use the new name.
	(flags2str): New entries for MPFN and MPZN.
	(cmp_nodes): Reworked to use seperate routine for numeric comparisons.
	(set_IGNORECASE, set_BINMODE, set_LINT, update_NR, update_FNR,
	update_NF): Adjust code and some cleanup.
	* field.c (rebuild_record): Field copying code reworked to handle
	MPFR/GMP numbers.
	(set_NF): Minor adjustment.
	* io.c (INCREMENT_REC): New macro.
	(inrec, do_getline): Use the new macro.
	(nextfile, set_NR, set_FNR, get_read_timeout, pty_vs_pipe): Adjust code
	to handle MPFR/GMP numbers.
	* interpret.h (r_interpret): Adjust TOP_NUMBER/POP_NUMBER usage.
	(EXEC_HOOK): New macro and definition.
	(DEBUGGING): Removed.
	* main.c (DEFAULT_PREC, DEFAULT_RNDMODE): New defines.
	(opttab): New entry for option arbitrary-precision.
	(main): Handle the new option.
	(usage): Add to usage message.
	(varinit): Add PREC and RNDMODE.
	(load_procinfo): Install MPFR and GMP related items.
	(version): Append MPFR and GMP versions to message.
	* msg.c (err) : Adjust FNR handling with MPFR/GMP.
	* node.c (r_format_val): Renamed from format_val.
	(r_force_number): Return NODE * instead of AWKNUM.
	(make_number, str2number, format_val, cmp_numpers: Defined and initialized.
	(r_unref): Free MPFR/MPZ numbers.
	(get_numbase): Renamed from isnondecimal and return the base.
	(cmp_awknums): New function to compare two AWKNUMs.
	* command.y (yylex): Adjust number handling code.
	(grammar): Minor adjustments to handle negative numbers.
	* debug.c (init_debug): New function.
	(do_info, do_set_var, watchpoint_triggered, serialize,
	initialize_watch_item, do_watch, print_watch_item): Minor adjustments.
	(debug_pre_execute): Adjusted to handle MPFR and GMP numbers.

2012-04-09         Arnold D. Robbins     <arnold@skeeve.com>

	* INSTALL, config.guess, config.sub, depcomp, install-sh,
	missing, mkinstalldirs, ylwrap: Update to latest from automake 1.11.4.

2012-04-08         Arnold D. Robbins     <arnold@skeeve.com>

	* Update various files to automake 1.11.4.

2012-03-30         Arnold D. Robbins     <arnold@skeeve.com>

	* configure.ac (GAWK_AC_NORETURN): Do as macro instead of inline.

2012-03-29         Arnold D. Robbins     <arnold@skeeve.com>

	* dfa.h, dfa.c: Sync with grep. Major cleanups and some changes
	there.
	* re.c (research): Pass size_t* to dfaexec to match type change.
	* configure.ac (AH_VERBATIM[_Noreturn]): Added from Paul Eggert to
	ease compiling.
	(AC_INIT): Bump version.
	* configure, configh.in, version.c: Regenerated.

2012-03-28         Arnold D. Robbins     <arnold@skeeve.com>

	* 4.0.1: Release tar ball made.

2012-03-28         Arnold D. Robbins     <arnold@skeeve.com>

	* getopt.c: Add DJGPP to list of platforms where it's ok
	to include <stdlib.h>.
	* awkgram.y, builtin.c, ext.c, mbsupport.h, re.c: Update
	copyright year.

2012-03-21         Corinna Vinschen      <vinschen@redhat.com>

	* getopt.c: Add Cygwin to list of platforms where it's ok
	to include <stdlib.h>.

2012-03-20         Arnold D. Robbins     <arnold@skeeve.com>

	Get new getopt to work on Linux and C90 compilers:

	* getopt.c: Undef ELIDE_CODE for gawk.
	(_getopt_internal_r): Init first.needs_free to 0. In test for -W
	move executable code to after declarations for C90 compilers.
	* getopt1.c: Undef ELIDE_CODE for gawk.

	Minor bug fix with printf, thanks to John Haque:

	* builtin.c (format_tree): Initialize base to zero at the top
	of the while loop.

	Getting next tar ball ready:

	* configure.ac: Remove duplicate check for wcscoll. Thanks
	to Stepan Kasal.

2012-03-16         Arnold D. Robbins     <arnold@skeeve.com>

	* getopt.c, getopt.h, getopt1.c, getopt_int.h, regcomp.c,
	regex.c, regex.h, regex_internal.c, regex_internal.h,
	regexec.c: Sync with GLIBC, what the heck.

2012-03-14         Eli Zaretskii  <eliz@gnu.org>

	* mbsupport.h (btowc): Change for non-DJGPP.
	* re.c (dfaerror): Add call to exit for DJGPP.

2012-03-14         Arnold D. Robbins     <arnold@skeeve.com>

	* regex_internal.c (re_string_skip_chars): Fix calculation of
	remain_len with m.b. chars. Thanks to Stanislav Brabec
	<sbrabec@suse.cz>.

2012-02-28         Arnold D. Robbins     <arnold@skeeve.com>

	* main.c (init_groupset): Make `getgroups' failing a non-fatal
	error.  After all, what's the big deal?  Should help on Plan 9.

2012-02-27         Arnold D. Robbins     <arnold@skeeve.com>

	* dfa.c (parse_bracket_exp): Revert changes 2012-02-15 to stay
	in sync with grep.
	* dfa.h (dfarerror): Add __attribute__ from grep.

2012-02-15         Arnold D. Robbins     <arnold@skeeve.com>

	Fix warnings from GCC 4.6.2 -Wall option.

	* awkgram.y (newline_eof): New function to replace body of
	NEWLINE_EOF macro.
	(yylex): Replace body of NEWLINE_EOF macro.
	* dfa.c (parse_bracket_exp): Init variables to zero.
	* ext.c (dummy, junk): Remove.
	* regex_internal.c (re_string_reconstruct): Remove buf array. It was
	set but not used.

2012-02-10         Arnold D. Robbins     <arnold@skeeve.com>

	* dfa.c: Sync with GNU grep.

2012-02-07         Arnold D. Robbins     <arnold@skeeve.com>

	* main.c (main): Move init of `output_fp' to before parsing of
	program so that error messages from msg.c don't dump core.
	Thanks to Michael Haardt <michael@moria.de>.

2012-01-13         Arnold D. Robbins     <arnold@skeeve.com>

	* dfa.c [is_valid_unibtye_character]: Fix from GNU grep to
	bug reported by me from Scott Deifik for DJGPP.

2012-01-03         Arnold D. Robbins     <arnold@skeeve.com>

	* dfa.c: Sync with GNU grep.

2012-01-02         Arnold D. Robbins     <arnold@skeeve.com>

	* io.c (Read_can_timeout, Read_timeout, Read_default_timeout):
	Renamed to use lower case.
	Other minor stylistic edits.

2012-01-01         John Haque      <j.eh@mchsi.com>

	* awk.h (struct iobuf): New entry read_func.
	* io.c (Read_can_timeout, Read_timeout, Read_default_timeout):
	New variables.
	(init_io): New routine to initialize the variables.
	(in_PROCINFO): New "clever" routine to parse elements with indices
	seperated by a SUPSEP.
	(get_read_timeout): New routine to read timeout value for an IOBUF.
	(read_with_timeout): New routine to read from a fd with a timeout.
	(pty_vs_pipe): Use in_PROCINFO().
	(get_a_record): Set the timeout value and the read routine as necessary.
	* main.c (main): Call init_io().

2011-12-31         Arnold D. Robbins     <arnold@skeeve.com>

	* profile_p.c: Remove the file.
	* msg.c (err): Remove check for name being dgawk.

2011-12-31         Arnold D. Robbins     <arnold@skeeve.com>

	* awk.h [STREQ, STREQN]: Remove macros.
	* awkgram.y, builtin.c, command.y, debug.c, eval.c,
	io.c, msg.c: Change all uses to call strcmp, strncmp.

2011-12-28         Arnold D. Robbins     <arnold@skeeve.com>

	* int_array.c, str_array.c: Fix some compiler warnings 32/64
	bit system differences.

2011-12-26         John Haque      <j.eh@mchsi.com>

	Merge gawk, pgawk and dgawk into a single executable gawk.

	* awk.h (DO_PRETTY_PRINT, DO_PROFILE, DO_DEBUG,
	do_pretty_print, do_debug): New defines.
	(interpret): New variable, a pointer to an interpreter routine.
	(enum exe_mode): Nuked.
	* main.c (opttab): New options --pretty-print and --debug;
	Remove option --command.
	(usage): Update usage messages.
	* interpret.h: New file.
	* eval.c (r_interpret): Move to the new file.
	(debug_interpret): New interpreter routine when debugging.
	(init_interpret): New routine to initialize interpreter related
	variables.
	* eval_d.c, eval_p.c: Delete files.
	* debug.c (interpret): Renamed to debug_prog.
	(DEFAULT_PROMPT, DEFAULT_HISTFILE, DEFAULT_OPTFILE): Remove prefix 'd'.
	* profile.c (init_profiling): Nuked.
	* Makefile.am: Adjusted.

	Add command line option --load for loading extensions.

	* awk.h (srctype): Add new source type SRC_EXTLIB.
	* ext.c(load_ext): New routine to load extension.
	(do_ext): Adjust to use load_ext().
	* main.c (opttab): Add new option --load.
	(main): Call load_ext() to load extensions.
	(usage): Add usage message for the new option.
	* io.c (get_cwd): New routine.
	(do_find_source): Use the new routine.
	(find_source): Handle new type SRC_EXTLIB.
	* awkgram.y (parse_program, next_sourcefile): Skip type SRC_EXTLIB.
	(add_srcfile): Adjust call to find_source.
	* debug.c (source_find): Same.

	Unrelated:

	* ext.c (get_argument): Fixed argument parsing.
	* array.c (null_array_func): Reworked array routines for an empty array.
	* str_array.c, int_array.c: Make GCC happy, use %u instead of %lu
	printf formats.
	* eval.c (node_Boolean): New array for TRUE and FALSE nodes.
	(init_interpret): Create the new nodes.
	(eval_condition): Add test for the new nodes.
	(setup_frame): Disable tail-recursion optimization when profiling.
	* interpret.h (r_interpret): Use the boolean nodes instead of making
	new ones when needed.

2011-12-26         Arnold D. Robbins     <arnold@skeeve.com>

	Finish Rational Range Interpretation (!)

	* dfa.c (match_mb_charset): Compare wide characters directly
	instead of using wcscoll().
	* regexec.c (check_node_accept_byte): Ditto.

	Thanks to Paolo Bonzini for pointing these out.

2011-12-06         John Haque      <j.eh@mchsi.com>

	* debug.c (source_find): Fix misplaced call to efree.
	* profile.c (redir2str): Add a missing comma in the redirtab array.
	* eval.c (r_interpret): Disallow call to exit if currule is undefined.
	This avoids the possiblity of running END blocks more than once when
	used in a user-defined sorted-in comparision function.
	* array.c (sort_user_func): Adjust appropriately.

2011-12-06         Arnold D. Robbins     <arnold@skeeve.com>

	* awk.h, mbsupport.h: Changes for MBS support on DJGPP
	and z/OS.
	* io.c: Disable pty support on z/OS.

2011-11-27         Arnold D. Robbins     <arnold@skeeve.com>

	* dfa.c: Sync with GNU grep.
	* dfa.h: Add _GL_ATTRIBUTE_PURE macro. Bleah.

2011-11-14         John Haque      <j.eh@mchsi.com>

	* debug.c (set_breakpoint_at): Fix problem with setting
	breakpoints in a switch statement. Thanks to Giorgio Palandri
	<giorgio.palandri@gmail.com> for the bug report.

2011-11-14         Arnold D. Robbins     <arnold@skeeve.com>

	* mbsupport.h: Add check for HAVE_BTOWC, per Pat Rankin.

2011-11-12         Eli Zaretskii  <eliz@gnu.org>

	* mbsupport.h: Additional glop for dfa.c in Windows environment.

2011-11-01         Arnold D. Robbins     <arnold@skeeve.com>

	* dfa.c: Move glop for ! MBS_SUPPORT to ...
	* mbsupport.h: ... here.
	* replace.c: Include missing_d/wcmisc.c if ! MBS_SUPPORT.
	* regex_internal.h: Move include of mbsupport.h up and add
	additional checks to avoid inclusion of wctype.h and wchar.h.

2011-10-27         Arnold D. Robbins     <arnold@skeeve.com>

	* builtin.c (do_strftime): Per Pat Rankin, instead of casting
	fclock, use a long variable and check for negative or overflow.

2011-10-25         Arnold D. Robbins     <arnold@skeeve.com>

	Merge with gawk_performance branch done. Additionally:

	* cint_array.c, int_array.c, str_array.c: Fix compiler complaints
	about printf formats (signed / unsigned vs. %d / %u).
	* eval.c (setup_frame): Add a missing return value.

2011-10-25         Arnold D. Robbins     <arnold@skeeve.com>

	* Makefile.am (dist-hook): Use `cd $(srcdir)/pc' so that
	`make distcheck' works completely.
	* builtin.c (do_strftime): Add cast to long int in check
	for fclock < 0 for systems where time_t is unsigned (e.g., VMS).

2011-10-25  Stefano Lattarini  <stefano.lattarini@gmail.com>

	dist: generated file `version.c' is not removed by "make distclean"

	* Makefile.am (distcleancheck_listfiles): Define to ignore the
	generated `version.c' file.

2011-10-24         Arnold D. Robbins     <arnold@skeeve.com>

	* dfa.c (wcscoll): Create for VMS.
	* Makefile.am (dist-hook): Run sed scripts to make pc/config.h.

2011-10-24  Eli Zaretskii  <eliz@gnu.org>

	* builtin.c [HAVE_POPEN_H]: Include "popen.h".
	* README.git: Update for pc/ systems.

2011-10-21         Arnold D. Robbins     <arnold@skeeve.com>

	* Makefile.am (distcleancheck_listfiles): Added, per advice from
	Stefano Lattarini <stefano.lattarini@gmail.com>.
	* dfa.c: Additional faking of mbsupport for systems without it;
	mainly VMS.

2011-10-21  Stefano Lattarini  <stefano.lattarini@gmail.com>

	* configure.ac (AM_C_PROTOTYPES): Remove call to this macro.
	The comments in configure.ac said that the call to AM_C_PROTOTYPES
	was needed for dfa.h, synced from GNU grep; but this statement is
	not true anymore in grep since commit v2.5.4-24-g9b5e7d4 "replace
	AC_CHECK_* with gnulib modules", dating back to 2009-11-26.  Also,
	the support for automatic de-ANSI-fication has been deprecated in
	automake 1.11.2, and will be removed altogether in automake 1.12.
	* vms/vms-conf.h (PROTOTYPES, __PROTOTYPES): Remove these #define,
	they are not used anymore.
	* pc/config.h (PROTOTYPES): Likewise.

2011-10-18         Dave Pitts            <dpitts@cozx.com>

	* dfa.c: Move some decls to the top of their functions for
	C90 compilers.

2011-10-18         Arnold D. Robbins     <arnold@skeeve.com>

	* builtin.c (do_strftime): Add check for negative / overflowed
	time_t value with fatal error. Thanks to Hermann Peifer
	<peifer@gmx.eu> for the bug report.
	* dfa.c (setbit_wc): Non-MBS version. Add a return false
	since VMS compiler doesn't understand that abort doesn't return.

2011-10-10         Arnold D. Robbins     <arnold@skeeve.com>

	* builtin.c (do_sub): Init textlen to zero to avoid "may be
	used unitialized" warning. Thanks to Corinna Vinschen for
	pointing this out.
	* eval.c (unwind_stack): Add parentheses around condition in while
	to avoid overzealous warning from GCC.

2011-09-30  Eli Zaretskii  <eliz@gnu.org>

	* io.c (remap_std_file): Fix non-portable code that caused
	redirected "print" to fail if a previous read from standard input
	returned EOF.  Reported by David Millis <tvtronix@yahoo.com>.
	(remap_std_file): Per Eli's suggestion, removed the leading close
	of oldfd and will let dup2 do the close for us.

2011-10-11         John Haque     <j.eh@mchsi.com>

	* symbol.c: Add licence notice.
	* array.c (PREC_NUM, PREC_STR): Define as macros.

2011-10-09         Arnold D. Robbins     <arnold@skeeve.com>

	* dfa.c: Sync with GNU grep.

2011-10-07         John Haque     <j.eh@mchsi.com>

	Tail recursion optimization.
	* awkgram.y (grammar, mk_function): Recognize tail-recursive
	calls.
	* awk.h (tail_call, num_tail_calls): New defines.
	* eval.c (setup_frame): Reuse function call stack for
	tail-recursive calls.
	(dump_fcall_stack): Reworked.

2011-10-04         Arnold D. Robbins     <arnold@skeeve.com>

	* awk.h, main.c (gawk_mb_cur_max): Make it a constant 1 when
	MBS_SUPPORT isn't available to allow GCC dead code constant
	expression computation and dead code elimination to help out.

2011-10-02         Arnold D. Robbins     <arnold@skeeve.com>

	* io.c (rsnullscan, get_a_record): Fix the cases where terminators
	are incomplete when RS == "". Also fix the case where the new value
	is shorter than the old one.  Based on patch from Rogier
	<rogier777@gmail.com> as submitted by Jeroen Schot
	<schot@A-Eskwadraat.nl>.

2011-09-24         Arnold D. Robbins     <arnold@skeeve.com>

	* eval.c, io.c, re.c: Fix some spelling errors. Thanks to
	Jeroen Schot <schot@A-Eskwadraat.nl>.

2011-09-21         Arnold D. Robbins     <arnold@skeeve.com>

	* dfa.c, mbsupport.h: Sync with GNU grep. Large amount of changes
	that remove many ifdefs, moving many conditions for multibyte
	support into regular C code and relying GCC's dead code optimization
	to elimnate code that won't be needed.
	* dfa.c: For gawk, add a number of additional defines so that things
	will compile if MBS_SUPPORT is 0.
	* array.c, awk.h, awkgram.y, builtin.c, eval.c, field.c, main.c,
	node.c, re.c: Change `#ifdef MBS_SUPPORT' to `#if MBS_SUPPORT'.
	* awk.h, regex_internal.h: Move NO_MBSUPPORT handling to ...
	* mbsupport.h: ...here.

2011-09-16         Arnold D. Robbins     <arnold@skeeve.com>

	* dfa.c: Sync with GNU grep.

2011-09-08         John Haque     <j.eh@mchsi.com>

	Optimization for compound assignment, increment and
	decrement operators; Avoid unref and make_number calls
	when there is no extra references to the value NODE.

2011-09-03         Arnold D. Robbins     <arnold@skeeve.com>

	* dfa.c: Sync with GNU grep.

2011-08-31         John Haque     <j.eh@mchsi.com>

	Grammar related changes: Simplify grammar for user-defined
	functions and general cleanups.

	* symbol.c: New file.
	* awkgram.y: Move symbol table related routines to the
	new file.
	(rule, func_name, function_prologue, param_list): Reworked.
	(install_function, check_params): Do all error checkings
	for the function name and parameters before installing in
	the symbol table.
	(mk_function): Finalize function definition.
	(func_install, append_param, dup_params): Nuked.
	* symbol.c (make_params): allocate function parameter nodes
	for the symbol table. Use the hash node as Node_param_list;
	Saves a NODE for each parameter.
	(install_params): Install function parameters into the symbol
	table.
	(remove_params): Remove parameters out of the symbol table.
	* awk.h (parmlist, FUNC): Nuked.
	(fparms): New define.


	Dynamically loaded function parameters are now handled like
	those for a builtin.

	* awk.h (Node_ext_func, Op_ext_builtin): New types.
	(Op_ext_func): Nuked.
	* ext.c (make_builtin): Simplified.
	(get_curfunc_arg_count): Nuked; Use the argument 'nargs' of
	the extension function instead.
	(get_argument, get_actual_argument): Adjust.
	* eval.c (r_interpret): Update case Op_func_call for a dynamic
	extension function. Handle the new opcode Op_ext_builtin.
	* pprint (profile.c): Adjust.


	Use a single variable to process gawk options.

	* awk.h (do_flags): New variable.
	(DO_LINT_INVALID, DO_LINT_ALL, DO_LINT_OLD, DO_TRADITIONAL,
	DO_POSIX, DO_INTL, DO_NON_DEC_DATA, DO_INTERVALS,
	DO_PROFILING, DO_DUMP_VARS, DO_TIDY_MEM,
	DO_SANDBOX): New defines.
	(do_traditional, do_posix, do_intervals, do_intl,
	do_non_decimal_data, do_profiling, do_dump_vars,
	do_tidy_mem, do_sandbox, do_lint,
	do_lint_old): Defined as macros.
	* main.c: Remove definitions of the do_XX variables. Add
	do_flags definition.
	* debug.c (execute_code, do_eval, parse_condition): Save
	do_flags before executing/parsing and restore afterwards.


	Nuke PERM flag. Always increment/decrement the reference
	count for a Node_val. Simplifies macros and avoids
	occassional memory leaks, specially in the debugger.

	* awk.h (UPREF, DEREF, dupnode, unref): Simplified.
	(mk_number): Nuked.
	* (*.c): Increment the reference count of Nnull_string before
	assigning as a value.


	Revamped array handling mechanism for more speed and
	less memory consumption.

	* awk.h (union bucket_item, BUCKET): New definitions. Used as
	bucket elements for the hash table implementations of arrays;
	40% space saving in 32 bit x86.
	(buckets, nodes, array_funcs, array_base, array_capacity,
	xarray, alookup, aexists, aclear, aremove, alist,
	acopy, adump, NUM_AFUNCS): New defines.
	(array_empty): New macro to test for an empty array.
	(assoc_lookup, in_array): Defined as macros.
	(enum assoc_list_flags): New declaration.
	(Node_ahash, NUMIND): Nuked.
	* eval.c (r_interpret): Adjust cases Op_subscript,
	Op_subscript_lhs, Op_store_var and Op_arrayfor_incr.
	* node.c (dupnode, unref): Removed code related to Node_ahash.
	* str_array.c: New file to handle array with string indices.
	* int_array.c: New file to handle array with integer indices.
	* cint_array.c: New file. Special handling of arrays with
	(mostly) consecutive integer indices.


	Memory pool management reworked to handle NODE and BUCKET.

	* awk.h (struct block_item, BLOCK, block_id): New definitions.
	(getblock, freeblock): New macros.
	(getbucket, freebucket): New macros to allocate and deallocate
	a BUCKET.
	(getnode, freenode): Adjusted.
	* node.c (more_nodes): Nuked.
	(more_blocks): New routine to allocate blocks of memory.

2011-08-24         Arnold D. Robbins     <arnold@skeeve.com>

	Fix pty co-process communication on Ubuntu GNU/Linux.

	* io.c: Add include of <sys/ioctl.h> to get definition of TIOCSCTTY.
	(two_way_open): Move call for this ioctl to after setsid() call.

2011-08-23         Arnold D. Robbins     <arnold@skeeve.com>

	* regex_internal.c (re_string_fetch_byte_case ): Remove
	__attribute((pure)) since it causes failures with gcc -O2
	-fno-inline. Thanks to Neil Cahill <ncahill_alt@yahoo.com>
	for reporting the bug.

2011-08-10         John Haque      <j.eh@mchsi.com>

	BEGINFILE/ENDFILE related code redone.

	* awk.h (prev_frame_size, has_endfile, target_get_record,
	target_newfile): New defines.
	* awkgram.y (mk_program): Initialize has_endfile appropriately for
	Op_get_record.
	(parse_program): Initialize new jump targets for
	Op_get_record and Op_newfile.
	* eval.c (unwind_stack): Change argument to number of
	items to be left in the stack. Adjust code.
	(pop_fcall, pop_stack): New defines.
	(setup_frame): Initialize prev_frame_size.
	(exec_state, EXEC_STATE): New structure and typedef.
	(exec_state_stack): New variable.
	(push_exec_state, pop_exec_state): New functions to save and
	later retrieve an execution state.
	(r_interpret): Use the new functions and the defines in
	cases Op_K_getline, Op_after_beginfile, Op_after_endfile,
	Op_newfile and Op_K_exit.
	* io.c (after_beginfile): When skipping a file using nextfile,
	return zero in case there was an error opening the file.
	(has_endfile): Nuke global variable.
	(inrec): Add a second argument to pass errno to the calling
	routine.
	* debug.c (print_instruction): Update cases.

2011-08-10         Arnold D. Robbins     <arnold@skeeve.com>

	Fix (apparently long-standing) problem with FIELDWIDTHS.
	Thanks to Johannes Meixner <jsmeix@suse.de>.

	* field.c (set_FIELDWIDTHS): Adjust calculations.

	Fix problem with FPAT, reported by "T. X. G." <leopardie333@yahoo.com>

	* awk.h (Regexp): Add new member 'non_empty'.
	* field.c (fpat_parse_field): Save/restore local variable non_empty
	from member in Regexp struct.

2011-08-09         Arnold D. Robbins     <arnold@skeeve.com>

	Fix pty issue reported by "T. X. G." <leopardie333@yahoo.com>

	* configure.ac: Check for setsid.
	* awk.h: If not HAVE_SETSID define it as an empty macro.
	* io.c (two_way_open): Call setsid if using pty's.

2011-07-29  Eli Zaretskii  <eliz@gnu.org>

	* builtin.c (format_tree): Rename small -> small_flag,
	big -> big_flag, bigbig -> bigbig_flag.  Solves compilation errors
	when building Gawk with libsigsegv on MS-Windows, see
	https://lists.gnu.org/archive/html/bug-gawk/2011-07/msg00029.html.

2011-07-28         Arnold D. Robbins     <arnold@skeeve.com>

	* builtin.c (do_sub): Revert to gawk 3.1 behavior for backslash
	handling. It was stupid to think I could break compatibility.
	Thanks to John Ellson <ellson@research.att.com> for raising
	the issue.

2011-07-26         John Haque      <j.eh@mchsi.com>

	* eval.c (r_interpret): In cases Op_var_assign and Op_field_assign,
	include Op_K_getline_redir in the test for skipping the routine.

2011-07-26         John Haque      <j.eh@mchsi.com>

	Fix handling of assign routines for 'getline var'.
	Rework the previous fix for (g)sub.

	* awk.h: New define assign_ctxt for use in Op_var_assign
	and Op_field_assign opcodes. Remove define AFTER_ASSIGN.
	* awkgram.y (snode, mk_getline): Initialize assign_ctxt.
	* builtin.c (do_sub): Adjust to take only the first two
	arguments.
	* eval.c (r_interpret): In cases Op_var_assign and Op_field_assign,
	skip the routine as appropriate. Adjust case Op_sub_builtin.
	* main.c (get_spec_varname): New function.
	* debug.c (print_instruction): Use the new function to get
	special variable name.

2011-07-17         Arnold D. Robbins     <arnold@skeeve.com>

	* main.c (varinit): Mark FPAT as NON_STANDARD. Thanks to
	Wolfgang Seeberg <wolfgang.seeberg@yahoo.com> for the report.
	* Makefile.am (EXTRA_DIST): Add po/README, per advice from
	Bruno Haible.
	* dfa.c: Sync with GNU grep.
	* xalloc.h (xzalloc): New function, from GNU grep, for dfa.c.
	* README: Note that bug list is really a real mailing list.

2011-07-16         Arnold D. Robbins     <arnold@skeeve.com>

	* Makefile.am (AUTOMAKE_OPTIONS): Removed.
	* configure.ac (AM_INIT_AUTOMAKE): Removed dist-bzip2 option, on
	advice from Karl Berry.

2011-07-15         John Haque      <j.eh@mchsi.com>

	* awk.h (Op_sub_builtin): New opcode.
	(GSUB, GENSUB, AFTER_ASSIGN, LITERAL): New flags for
	Op_sub_builtin.
	* awkgram.y (struct tokentab): Change opcode to	Op_sub_builtin
	for sub, gsub and gensub.
	(snode): Update processing of sub, gsub and gensub.
	* builtin.c (do_sub, do_gsub, do_gensub): Nuke.
	(sub_common): Renamed to do_sub. Relocate gensub argument
	handling code from do_gensub to here; Simplify the code a
	little bit.
	* eval.c (r_interpret): Handle Op_sub_builtin. Avoid field
	re-splitting or $0 rebuilding if (g)sub target string is
	a field and no substitutions were done.
	* pprint (profile.c): Add case for the new opcode.
	* print_instruction (debug.c): Ditto.

	Take out translation for errno strings; extensions will
	need to use their own domain.

	* awk.h (enum errno_translate): Removed.
	(update_ERRNO_string): Remove second translate paramater.
	* eval.c (update_ERRNO_string): Remove second translate paramater
	and code that used it.
	* gawkapi.h (api_update_ERRNO_string): Remove third translate
	parameter.
	* gawkapi.c (api_update_ERRNO_string): Remove third translate
	paramater and change call to update_ERRNO_string.
	* io.c (do_close): Fix call to update_ERRNO_string.

2011-07-15         Arnold D. Robbins     <arnold@skeeve.com>

	* awk.h: Typo fix: "loner" --> longer. Thanks to Nelson Beebe.
	* builtin.c (efwrite): Fix flushing test back to what it was
	in 3.1.8. Thanks to Strefil <strefil@yandex.ru> for the problem
	report.
	* configure.ac: Bump version to 4.0.0a for stable branch.

2011-06-24         Arnold D. Robbins     <arnold@skeeve.com>

	* Makefile.am (EXTRA_DIST): Add ChangeLog.0.
	* 4.0.0: Remake the tar ball.

2011-06-23         Arnold D. Robbins     <arnold@skeeve.com>

	* configure.ac: Update version to 4.0.0.
	* configure: Regenerated.
	* ChangeLog.0: Rotated ChangeLog into this file.
	* ChangeLog: Created anew for gawk 4.0.0 and on.
	* README: Bump version to 4.0.0.
	* 4.0.0: Release tar ball made.<|MERGE_RESOLUTION|>--- conflicted
+++ resolved
@@ -1,4 +1,10 @@
-<<<<<<< HEAD
+2017-01-15         Andrew J. Schorr     <aschorr@telemetry-investments.com>
+
+	* interpret.h (r_interpret): Fix bug in Op_assign_concat reported
+	on Cygwin mailing list. The string concatenation optimization was
+	not updating the node correctly by setting STRING and STRCUR flags
+	and setting stfmt.
+
 2017-01-06         Andrew J. Schorr     <aschorr@telemetry-investments.com>
 
 	Enhance API to support extended-precision arithmetic.
@@ -40,14 +46,6 @@
 	size is too small to hold our structure.
 	* mpfr.c (mpg_node): Use new make_number_node inline function
 	to reduce code duplication.
-=======
-2017-01-15         Andrew J. Schorr     <aschorr@telemetry-investments.com>
-
-	* interpret.h (r_interpret): Fix bug in Op_assign_concat reported
-	on Cygwin mailing list. The string concatenation optimization was
-	not updating the node correctly by setting STRING and STRCUR flags
-	and setting stfmt.
->>>>>>> 0c3c1a2a
 
 2017-01-04         Arnold Robbins        <arnold@skeeve.com>
 
