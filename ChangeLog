--- conflicted
+++ resolved
@@ -1,16 +1,14 @@
-<<<<<<< HEAD
 2019-01-09         Andrew J. Schorr      <aschorr@telemetry-investments.com>
 
 	* awkgram.y (tokentab): Indicate that typeof may take 2 arguments.
 	(snode): Add support for typeof's optional 2nd array argument.
 	* builtin.c (do_typeof): Add support for optional 2nd array arg,
 	returning flag info for scalars and backend array type for arrays.
-=======
+
 2019-01-09         John E. Malmberg      <wb8tyw@qsl.net>
 
 	* awk.h: For non GCC, have __attribute__ definition match
 	support/regex_internal.h exactly.
->>>>>>> 3d0561d7
 
 2019-01-08         Arnold D. Robbins     <arnold@skeeve.com>
 
