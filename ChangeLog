2017-07-07         Arnold D. Robbins     <arnold@skeeve.com>

<<<<<<< HEAD
	* gawapi.h: Bring descriptive comments up to date, minor edits.
	* io.c: Add some initial comments to functions where they were missing.

2017-07-03         Arnold D. Robbins     <arnold@skeeve.com>

	* gawkapi.h, gawkapi.c: Typo fixes in comments.

2017-06-25         Andrew J. Schorr     <aschorr@telemetry-investments.com>

	* gawkmisc.c (xmalloc): Remove function now in support/xalloc.h.

2017-06-22         Arnold D. Robbins     <arnold@skeeve.com>

	Make pretty-printing include parentheses that were explicitly
	in the source code. Thanks to Hermann Peifer for the bug report.

	* awk.h (OPCODE): Add Op_parens.
	* awkgram.y [Grammar]: If pretty-printing, add Op_parens ot end of
	list for parenthesized expression.
	* eval.c (optypetab): Add Op_parens.
	* interpret.h (r_interpret): Ditto.
	* profile.c (pprint): Ditto.  For ?:, don't parenthesize it.
	(pp_parenthesize): If string starts with left paren, return early.
	(parenthesize): Don't call div_on_left_mul_on_right.
	(div_on_left_mul_on_right): Remove function.
	(pp_concat): Don't add parentheses if expressions already have them.
	* NEWS: Updated.

2017-06-21         Andrew J. Schorr     <aschorr@telemetry-investments.com>

	Replace malloc/memset combinations with calloc by using the new ezalloc
	macro.
	* awkgram.y (yyerror, do_add_srcfile, funcuse): Replace emalloc+memset
	with ezalloc.
	* cint_array.c (cint_lookup, cint_copy, tree_lookup, tree_copy,
	leaf_lookup, leaf_copy): Ditto.
	* command.y (mk_cmdarg): Ditto.
	* debug.c (add_item): Ditto.
	* eval.c (setup_frame): Ditto.
	* field.c (set_record): Ditto.
	* gawkapi.c (api_flatten_array_typed): Ditto.
	* int_array.c (int_copy, grow_int_table): Ditto.
	* io.c (init_awkpath, iop_alloc): Ditto.
	* node.c (str2wstr): Ditto.
	* re.c (make_regexp): Ditto.
	* str_array.c (str_copy, grow_table): Ditto.
	* symbol.c (make_params, new_context): Ditto.

2017-06-19         Andrew J. Schorr     <aschorr@telemetry-investments.com>

	* awk.h (ezalloc): Add new macro to allocate memory initialized to zero.
	(ezalloc_real): New inline function to call calloc.
	* gawkapi.h (ezalloc): Add new API macro to allocate memory initialized
	to zero.

2017-06-18         Arnold D. Robbins     <arnold@skeeve.com>

	* builtin.c (mbc_char_count): Fix code to correctly traverse
	the string. Thanks to Hermann Peifer for the bug report.
	* config.guess, config.sub: Update to latest from GNULIB.
	* gettext.h: Pull in a few nice changes from GNULIB version.

2017-05-30         Arnold D. Robbins     <arnold@skeeve.com>

	* NEWS: Mention PROCINFO["argv"].

2017-05-24         Andrew J. Schorr     <aschorr@telemetry-investments.com>

	* field.c (set_FIELDWIDTHS): Add check to protect against blank
	characters after a `:' skip separator. 
	Fix field number in error message, thanks to a bug report
	from Michal Jaegermann.

2017-05-23         Andrew J. Schorr     <aschorr@telemetry-investments.com>

	* field.c (set_FIELDWIDTHS): Simplify the logic and consistentify
	use of UINT_MAX.  Make sure that negative value after : is caught.

2017-05-23         Arnold D. Robbins     <arnold@skeeve.com>

	* field.c (fw_parse_field): Stop upon hitting the end of the
	record; this enables correct counting of the number of fields.
	(set_FIELDWIDTHS): Add `*' at end as meaning ``all the rest
	of the data on the line.'' Allow skip:* as well.
	* NEWS: Update information about FIELDWIDTHS.

2017-05-20         Arnold D. Robbins     <arnold@skeeve.com>

	* awkgram.y (add_lint): Make ``no effect'' check smarter about
	reporting line numbers.

2017-05-01         Arnold D. Robbins     <arnold@skeeve.com>

	* awkgram.y (nextc): Fix to change of 2017-04-24 such that
	@include works in multibyte locales. Thanks to Hermann
	Peifer for the bug report.

2017-04-26         Andrew J. Schorr     <aschorr@telemetry-investments.com>

	* awkgram.y (make_regnode): Fix bug -- we should not set valref to 1
	when creating a node of type Node_regex, since valref is appropriate
	only for Node_val nodes. This fixes a bug introduced in commit
	687e6594. Also, add an assert to make it clear that this function
	supports only Node_regex and Node_dynregex.
	* awk.h (NODE): Restore sref to the `val' subportion, since it is not
	really needed for Node_regex, now that the bug in make_regnode has
	been fixed.
	(valref): Restore macro definition.

2017-04-24         Arnold D. Robbins     <arnold@skeeve.com>

	* awk.h (NODE): Additional cleanups. Removed `aq' and `param_list'
	elements from various unions and removed 'nextp' and
	`a_opaque' defines. None of these were in use.
	Rework the comment for valref, per suggestion from
	Andrew Schorr.

2017-04-23         Arnold D. Robbins     <arnold@skeeve.com>

	* awkgram.y (nextc): Adjust so that 3.1.x behavior is restored
	whereby --source arguments are concatenated. Thanks to
	"Neil R. Ormos" <ormos-gnulists17@ormos.org> for the report.

2017-04-21         Arnold D. Robbins     <arnold@skeeve.com>

	* awk.h (NODE): Put the `val' subportion back the way it
	was and move valref (formerly sref) out of the unions
	entirely. This was the real problem. Rework the corresponding
	commentary.
	[valref]: Removed the macro definition.

2017-04-20         Arnold D. Robbins     <arnold@skeeve.com>

	* configure.ac: Make letter case usage in the various
	AC_ARG_ENABLE messages consistent with the rest of configure
	output.
	(--disable-mpfr): Add this option to make it easier
	to check compiles without MPFR. Motivated by:
	* awk.h (NODE): Rearrange the layout of the 'val' subportion
	of the union to fix alignment problems when compiling without
	MPFR.  The problem only happened on 64-bit compiles, not
	32-bit compiles.

2017-04-16         Arnold D. Robbins     <arnold@skeeve.com>

	* builtin.c (do_intdiv): Use DEREF on the arguments.
	Thanks to Andrew Schorr for finding the problem.
	* mpfr.c (do_mpfr_intdiv): Return -1 if numerator or denominator
	are not valid numbers.  Unref various bits first.

2017-04-12         Arnold D. Robbins     <arnold@skeeve.com>

	* mpfr.c (mpg_format_val): Set STRCUR flag when we're done.
	Fixes a memory leak. Thanks to valgrind for the report.

	* builtin.c (do_dcgettext): Move declaration of reslen to
	outside the ifdefs. Thanks to Hermann Peifer for the report.

2017-04-12         Manuel Collado        <m-collado@users.sourceforge.net>

	Fix the FPAT bug reported by Ed Morton in the gawk-bug mailing list.

	* awk.h (Regexp): Remove the non_empty flag.
	* field.c (fpat_parse_field): Restructure the code to reduce complexity
	and document the new structure.

	* field.c (fpat_parse_field): Further restructuring to avoid
	invalid reads as reported by valgrind.

2017-04-10         Andrew J. Schorr     <aschorr@telemetry-investments.com>

	* awk.h (enum opcodeval): For the avoidance of doubt, specify that
	Op_illegal must equal zero.
	* symbol.c (bcfree): Improve clarity by setting opcode to Op_illegal
	instead of 0.
	(free_bc_mempool): Improve clarity by comparing opcode to Op_illegal
	instead of to 0.

	* field.c (set_FIELDWIDTHS): Set use_chars to awk_true, since its
	type is awk_bool_t.

2017-04-10         Arnold D. Robbins     <arnold@skeeve.com>

	* symbol.c (free_bc_mempool): Change `first' from int to bool.

2017-04-09         Andrew J. Schorr     <aschorr@telemetry-investments.com>

	* field.c (fw_parse_field): Edit comment about resetting shift state.
	* gawkapi.h (awk_fieldwidth_info_t): Make white space more uniform.

2017-04-08  Eli Zaretskii  <eliz@gnu.org>

	* main.c (usage, copyleft) [__MINGW32__]:
	* io.c (non_fatal_flush_std_file, close_io) [__MINGW32__]: Call
	w32_maybe_set_errno to correctly set errno to EPIPE when appropriate.

	* awk.h (die_via_sigpipe) [__MINGW32__]: MinGW-specific definition.

2017-04-07         Andrew J. Schorr     <aschorr@telemetry-investments.com>

	* awk.h (INSTRUCTION_POOL): Redefine as an array of structures so we
	can track allocated blocks.
	* symbol.c (pools): Make it a pointer to avoid copying.
	(struct instruction_block): Define structure to hold a block of
	allocated instructions.
	(bcfree): Update to use new INSTRUCTION_POOL definition.
	(bcalloc): Allocate an instruction by searching first on the free
	list, second for free space in the current block, or third by
	allocating a new block.
	(set_context): Update to reflect that pools is now a pointer.
	(free_bc_mempool): New helper function to free a pool of a certain size.
	(fre_bcpool): Call free_bc_mempool for each pool.

2017-04-04         Arnold D. Robbins     <arnold@skeeve.com>

	* awk.h (INSTRUCTION): Add pool_size member.
	[MAX_INSTRUCTION_ALLOC]: New macro.
	(INSTRUCTION_POOL): New type.
	(struct context): Use INSTRUCTION_POOL.
	* array.c (assoc_list): Reorg the code a bit to make sure
	to alway free the INSTRUCTIONs allocated for calling a
	user-supplied sorting function. Based on code by
	Andrew Schorr.
	* symbol.c (free_bcpool): Rework to use an INSTRUCTION_POOL.
	(bcfree, bcalloc): Rework to use separate chains in
	the instruction pool.
	(set_context): Update appropriately.

2017-03-27         Arnold D. Robbins     <arnold@skeeve.com>

	* field.c (parse_field_func_t): New typedef. Used as needed.
	(fw_parse_field): Edit comment about resetting shift state.
	(set_parser): Fix leading comment's style and type of argument.
	(set_FIELDWIDTHS): Improve the fatal error message.
	* gawkapi.h: Minor edits in some comments.

2017-03-27         Arnold D. Robbins     <arnold@skeeve.com>

	Cause EPIPE errors to stdout to generate a real SIGPIPE.

	* awk.h (die_via_sigpipe): New macro.
	* builtin.c (efwrite): Use it.
	* io.c (non_fatal_flush_std_file): Ditto.
	* main.c (usage): Ditto.

2017-03-25         Arnold D. Robbins     <arnold@skeeve.com>

	* io.c (flush_io): Use r_fatal and r_warning for messagefunc
	in the loop.

2017-03-24         Arnold D. Robbins     <arnold@skeeve.com>

	* builtin.c (efwrite): Exit successfully upon EPIPE, as SIGPIPE
	done. Improve error messages upon failure to write.
	(do_fflush): Update ERRNO for non-fatal flush failures.
	* io.c (non_fatal_flush_std_file): Update ERRNO when flush is
	non-fatal.
	(flush_io): If a redirect is marked non-fatal, only warning,
	not fatal message.

2017-03-23         Arnold D. Robbins     <arnold@skeeve.com>

	* config.sub: Updated again.

2017-03-22         Andrew J. Schorr     <aschorr@telemetry-investments.com>

	* NEWS: Document new PROCINFO["FS"] value of "API".

2017-03-22         Andrew J. Schorr     <aschorr@telemetry-investments.com>

	* NEWS: Document new FIELDWIDTHS skip capability and API input parser
	field parsing enhancement.

2017-03-22         Andrew J. Schorr     <aschorr@telemetry-investments.com>

	* gawkapi.h (awk_input_buf_t): Update get_record comment regarding the
	new field_width argument.

2017-03-21         Andrew J. Schorr     <aschorr@telemetry-investments.com>

	* gawkapi.h (awk_fieldwidth_info_t): Define new structure to contain
	API field parsing info, replacing the previous awk_input_field_info_t
	array.
	(awk_fieldwidth_info_size): Define macro to calculate size of the
	variable-length awk_fieldwidth_info_t structure.
	(awk_input_buf_t): Update get_record prototype to update the type
	of the final field_width argument from 'const awk_input_field_info_t **'
	to 'const awk_fieldwidth_info_t **'.
	* awk.h (set_record): Change 3rd argument from
	'const awk_input_field_info_t *' to 'const awk_fieldwidth_info_t *'.
	* io.c (inrec, do_getline_redir, do_getline): Change field_width type
	from 'const awk_input_field_info_t *' to
	'const awk_fieldwidth_info_t *'.
	(get_a_record): Change field_width argument type from
	'const awk_input_field_info_t **' to 'const awk_fieldwidth_info_t **'.
	* field.c (api_parser_override): Define new boolean to track whether
	API parsing is currently overriding default parsing behavior.
	(api_fw): Change type from 'const awk_input_field_info_t *'
	to 'const awk_fieldwidth_info_t *'.
	(FIELDWIDTHS): Change type from 'int *' to 'awk_fieldwidth_info_t *'.
	(set_record): Use new boolean api_parser_override to track whether
	API parsing override is in effect, since we can no longer discern
	this from the value of parse_field -- FIELDWIDTHS parsing uses the
	same function.
	(calc_mbslen): New function to calculate the length of a multi-byte 
	string.
	(fw_parse_field): Enhance to support the awk_fieldwidth_info_t 
	structure instead of simply using an array of integer field widths.
	(api_parse_field): Remove function no longer needed since fw_parse_field
	now supports both FIELDWIDTHS and API parsing.
	(set_parser): Use api_parser_override instead of comparing parse_field
	to api_parse_field.
	(set_FIELDWIDTHS): Enhance to use new awk_fieldwidth_info_t structure
	and parse new skip prefix for each field.
	(current_field_sep): Use api_parser_override flag instead of comparing
	to api_parse_field.
	(current_field_sep_str): Ditto.

2017-03-20         Arnold D. Robbins     <arnold@skeeve.com>

	Improve handling of EPIPE. Problems reported by
	Alexandre Ferrieux <alexandre.ferrieux@orange.com>
	and David Kerns <david.t.kerns@gmail.com>.

	* awk.h (ignore_sigpipe, set_sigpipe_to_default,
	non_fatal_flush_std): Declare new functions.
	(ignore_sigpipe, set_sigpipe_to_default,
	non_fatal_flush_std): New macros.
	* builtin.c (do_fflush): When nonfatal not in force, flush
	of stdout/stderr and EPIPE exits, simulating SIGPIPE, as
	in nawk/mawk. Flush of other redirections with EPIPE now
	also fatals.
	(do_system): Use ignore_sipipe and set_sigpipe_to_default
	instead of uglier inline ifdefed code.
	* main.c (main): Ditto.
	* io.c (redirect_string, two_way_open, gawk_popen): Ditto.
	(flush_io): Use non_fatal_flush_std for stdout and stderr.

	Unrelated:

	* config.guess, config.rpath, config.sub, install-sh:
	Sync with GNULIB.

2017-03-16         Arnold D. Robbins     <arnold@skeeve.com>

	* configure.ac: Some cleanups.

2017-03-09         Andrew J. Schorr     <aschorr@telemetry-investments.com>

	* gawkapi.h (awk_input_field_info_t): Define new structure to contain
	API field parsing info.
	(awk_input_buf_t): Update get_record prototype to use an array of
	awk_input_field_info_t instead of integers.
	* awk.h (set_record): Change 3rd argument from 'const int *' to
	'const awk_input_field_info_t *'.
	* field.c (api_fw): Now points to an array of awk_input_field_info_t
	instead of integers.
	(set_record): Change 3rd argument to point to an array of
	awk_input_field_info_t.
	(api_parse_field): Update parsing logic to use awk_input_field_info_t
	structures instead of an array of integers.
	* io.c (inrec, do_getline_redir, do_getline): Change field_width type
	from 'const int *' to 'const awk_input_field_info_t *'.
	(get_a_record): Change field_width argument type from 'const int **'
	to 'const awk_input_field_info_t **'.

2017-03-09         Arnold D. Robbins     <arnold@skeeve.com>

	* field.c: Minor style edits.

2017-03-06         Andrew J. Schorr     <aschorr@telemetry-investments.com>

	* field.c (normal_parse_field): Renamed from save_parse_field to reflect
	better its purpose. Added a comment to explain more clearly what's
	going on.
	(set_record, set_parser): Rename save_parse_field to normal_parse_field.

2017-03-06         Andrew J. Schorr     <aschorr@telemetry-investments.com>

	* gawkapi.h (awk_input_buf_t): Remove field_width array and instead
	add it as a 6th argument to the get_record function. This should
	not break existing code, since it's fine to ignore the additional
	argument. Document the behavior of the field_width argument.
	* io.c (inrec): Pass pointer to field_width array to get_a_record,
	and then hand it off to set_record.
	(do_getline_redir): If not reading into a variable, pass pointer to
	field_width array to get_a_record and then hand it off to set_record.
	(do_getline): Ditto.
	(get_a_record): Add a 4th field_width argument to pass through to
	the API get_record method.

2017-03-05         Andrew J. Schorr     <aschorr@telemetry-investments.com>

	* awk.h (set_record): Add a new argument containing a field-width
	array returned by an API parser.
	(field_sep_type): Add new enum value Using_API.
	(current_field_sep_str): Declare new function.
	* field.c (save_parse_field): New static variable to save the
	parse_field value in cases where it's overridden by API parsing.
	(api_fw): New static variable to hold pointer to API parser fieldwidth
	array.
	(set_record): Add new field-width array argument. If present, API
	parsing will override the default parsing mechanism.
	(api_parse_field): New field parser using field widths supplied by the
	API. This is very similar to the existing fw_parse_field function.
	(get_field): Fix typo in comment.
	(set_parser): New function to set default parser and check whether
	there's an API parser override in effect. Update PROCINFO["FS"] if
	something has changed.
	(set_FIELDWIDTHS): Use set_parser and stop updating PROCINFO["FS"].
	(set_FS): Ditto.
	(set_FPAT): Ditto.
	(current_field_sep): Return Using_API when using the API field parsing
	widths.
	(current_field_sep_str): New function to return the proper string
	value for PROCINFO["FS"].
	* gawkapi.h (awk_input_buf_t): Add field_width array to enable the
	parser get_record function to supply field widths to override the
	default gawk field parsing mechanism.
	* io.c (inrec): Pass iop->public.field_width to set_record as the
	3rd argument to enable API field parsing overrides.
	(do_getline_redir, do_getline): Ditto.
	* main.c (load_procinfo): Use new current_field_sep_str function
	instead of switching on the return value from current_field_sep.

2017-02-23         Arnold D. Robbins     <arnold@skeeve.com>

	* awk.h (boolval): Return bool instead of int.
	* eval.c (eval_condition): Same.
	* io.c (pty_vs_pipe): Same
	Thanks to Andrew Schorr for pointing these out.

2017-02-21         Andrew J. Schorr     <aschorr@telemetry-investments.com>

	* NEWS: Document that mktime now takes an optional utc-flag argument.
	* awkgram.y (tokentab): Modify mktime entry to indicate that it may
	accept two arguments.
	* builtin.c (mktime_tz): New function to run mktime in an arbitrary
	time zone. Code was copied from the Linux timegm man page.
	(do_mktime): Add support for new optional 2nd argument utc-flag by
	using the new mktime_tz function.
	(do_strftime): Change do_gmt type from int to bool.

2017-02-17         Arnold D. Robbins     <arnold@skeeve.com>

	* builtin.c (do_typeof): Handle arguments that have
	the NULL_FIELD flag set.

2017-02-03         Andrew J. Schorr     <aschorr@telemetry-investments.com>

	* awkgram.y (set_profile_text): Improve code clarity by using emalloc
	to allocate the string instead of abusing estrdup.

2017-02-02         Arnold D. Robbins     <arnold@skeeve.com>

	* awkgram.y (set_profile_next): Allocate an extra byte at the
	end for the NUL in case we add a sign. Thanks to Andrew Schorr
	for making me look at this code.

	And later in the same day:

	* awkgram.y (set_profile_next): Undo previous change, since estrdup
	handles it, but updated the comments.

2017-02-01         Arnold D. Robbins     <arnold@skeeve.com>

	* builtin.c (mbc_char_count): Remove spurious multiplies by
	gawk_mb_cur_max. Thanks to Andrew Schorr for making me look
	at this code.

	Unrelated:

	* awkgram.y (make_profile_number): Renamed to ...
	(set_profile_next): New function. All calls adjusted. Also improved
	use at MPFR number case.

2017-01-28         Andrew J. Schorr     <aschorr@telemetry-investments.com>

	* io.c (inetfile): Replace strncmp with memcmp in a few places, now
	that we are checking string length beforehand.

2017-01-27         Andrew J. Schorr     <aschorr@telemetry-investments.com>

	* io.c (redirect_string): Check explen positive before accessing *str.
	In lintwarn message, use explen string length. Pass length to inetfile.
	(devopen): Pass name length to inetfile.
	Stop assuming that remoteport is NUL-terminated.
	(two_way_open): Pass name length to inetfile.
	(inetfile): Stop assuming NUL string termination; add checks to avoid 
	string overrun.

2017-01-27         Andrew J. Schorr     <aschorr@telemetry-investments.com>

	* awk.h (str_terminate_f): New helper function for terminating a string
	NODE.
	(str_terminate): Macro wrapper to call str_terminate_f.
	(str_restore): New macro to restore the string.
	* builtin.c (do_strftime): Use str_terminate and str_restore.
	(do_dcgettext): Ditto, and remove saved_end flag since equivalent
	to testing (t2 != NULL). Fix overrun bug in calculating result
	length when !ENABLE_NLS.
	(do_dcngettext, do_bindtextdomain): Use str_terminate and str_restore.
	* interpret.h (Op_arrayfor_init, Op_indirect_func_call): Ditto.
	* str_array.c (env_remove): Ditto.
=======
	Remove warnings from GCC 7.1 compilation.

	* awk.h (fatal_tag_valid): Change type to int.
	* awkgram.y (yylex): Set did_newline to true instead of using ++.
	* builtin.c (format_tree): Set lj to true instead of using ++.
	* cmd.h (pager_quit_tag_valid): Change type to int.
	* debug.c (pager_quit_tag_valid): Change type to int.
	(do_clear): Make bp_found an int, change uses.
	(do_run): Treat fatal_tag_valid as an int.
	* msg.c (fatal_tag_valid): Change type to int.
>>>>>>> 4cd70811

2017-01-27         Andrew J. Schorr     <aschorr@telemetry-investments.com>

	* interpret.h [UNFIELD]: Fix condition for assignment from
	value with valref == 1. Fixes problems introduced at gawk 4.1.2.

2017-01-27         Arnold D. Robbins     <arnold@skeeve.com>

	* interpret.h: Update copyright year.
	* debug.c (do_run): Rework error message to ease translation.
	Thanks to Rafael Fontenelle <rafaelff@gnome.org> and to
	Eli Zaretskii <eliz@gnu.org>.

2017-01-26         Andrew J. Schorr     <aschorr@telemetry-investments.com>

	* builtin.c (do_dcgettext): First argument also needs protection
	from string overrun.
	(do_dcngettext): Need to terminate string1 and string2 also,
	and replace strlen(the_result), which could overrun.
	(do_bindtextdomain): Terminate both string args, and eliminate
	saved_end boolean which is redundant with (t2 != NULL).

2017-01-26         Andrew J. Schorr     <aschorr@telemetry-investments.com>

	* interpret.h (Op_arrayfor_init): Protect against string overrun
	on sorting method.
	(Op_indirect_func_call): Terminate function name.

2017-01-26         Andrew J. Schorr     <aschorr@telemetry-investments.com>

	* str_array.c (env_remove): Terminate string before calling unsetenv.

2017-01-26         Andrew J. Schorr     <aschorr@telemetry-investments.com>

	* node.c (is_hex): Add a new argument pointing to the end of the string
	so we can check for string overrun.
	(r_force_number): Pass string end to is_hex.

2017-01-26         Andrew J. Schorr     <aschorr@telemetry-investments.com>

	* awk.h (get_numbase): Add string length argument so we can operate
	on unterminated strings.
	* awkgram.y: Call get_numbase with string length, and fix off-by-one
	error in length passed to nondec2awknum: should be strlen(tokstart)-1
	based on surrounding code.
	* builtin.c (do_strtonum): Pass string length to get_numbase.
	(nondec2awknum): Check string length before accessing characters.
	* mpfr.c (force_mpnum): Pass string length to get_numbase.
	* node.c (r_force_number): Pass string length to get_numbase.
	(get_numbase): Add string length argument and honor it.

2017-01-26         Andrew J. Schorr     <aschorr@telemetry-investments.com>

	* builtin.c (do_strftime): If format argument is passed, we need
	to terminate it in case it's a field variable.

2017-01-26         Andrew J. Schorr     <aschorr@telemetry-investments.com>

	* node.c (r_format_val): Before we free s->stptr, make sure that it
	was malloced.
	(wstr2str): Add comment explaining why it's safe to free n->stptr
	without doing any checks.
	* mpfr.c (mpg_format_val): Ditto. And no need to reset the STRCUR flag
	that we just checked.

2017-01-26         Andrew J. Schorr     <aschorr@telemetry-investments.com>

	* awk.h (enum block_id): Remove BLOCK_INVALID, since it serves no
	useful purpose and seems to slow things down a bit.
	* node.c (nextfree): Remove first invalid entry.

2017-01-25         Andrew J. Schorr     <aschorr@telemetry-investments.com>

	* awk.h (BLOCK): Remove typedef. BLOCK was used for 2 different
	purposes: to contain a block allocation list header, and to hold
	each individual allocated item. This was confusing, because the "size"
	field was set only in the header, but not in each element.
	(struct block_header): The block header contains a pointer to the first
	element and the element size.
	(struct block_item): Represent a single allocated item. This contains
	only a pointer to the next element. This reduces the minimum allocated
	item size from 2 pointers to 1 (16 bytes to 8 bytes on x86_64).
	(nextfree): Change array item type from BLOCK to struct block_header.
	(getblock, freeblock): Change cast from 'BLOCK' to 'struct block_item'.
	* node.c (nextfree): Now an array of 'struct block_header' instead of
	BLOCK. Switch the ordering to put the next pointer before the size.
	(more_blocks): Replace 'BLOCK' with 'struct block_item', and add
	an assert to ensure that the allocation size is at least as large
	as 'struct block_item', i.e. 1 pointer.

2017-01-22         Andrew J. Schorr     <aschorr@telemetry-investments.com>

	* awk.h (numtype_choose): New backend macro used to implement
	various macros whose calculations depend on how a number is
	actually represented. This improves readability and should give
	a small performance improvement when not using extended precision.
	(get_number_ui, get_number_si, get_number_d, get_number_uj, iszero):
	Rewrite using new numtype_choose macro.

2017-01-04         Arnold Robbins        <arnold@skeeve.com>

	Trade space for time for programs that toggle IGNORECASE a lot.
	Brings 25% to 39% speedup.  NODE does not actually grow in size.

	* awk.h (NODE::preg): Now an array of size two.
	[CASE]: Flag no longer needed, so removed.
	(IGNORECASE): Change type from int to bool.
	* awkgram.y (make_regnode): Build two copies of the compiled regexp,
	one without ignorecase, and one with.
	* io.c (RS_re): Array replacing RS_re_yes_case and RS_re_no_case.
	(set_RS): Use RS_re[IGNORECASE] as appropriate. Free and recompute
	as needed.
	* main.c (IGNORECASE): Change type from int to bool.
	* re.c (re_update): Simplify the code. No need to check CASE flag
	any longer. Recompute only if text of regexp changed.
	* symbol.c (free_bc_internal): Adjust to free both elements of
	m_re_reg.

2017-01-18         Andrew J. Schorr     <aschorr@telemetry-investments.com>

	* interpret.h (r_interpret): Increase robustness of the optimization
	logic in Op_assign_concat -- check that the node has MALLOC set,
	and make sure to wipe all flags other than MALLOC, STRING, STRCUR,
	and possibly WSTRCUR. Use STFMT_UNUSED define.

2017-01-15         Andrew J. Schorr     <aschorr@telemetry-investments.com>

	* interpret.h (r_interpret): Fix bug in Op_assign_concat reported
	on Cygwin mailing list. The string concatenation optimization was
	not updating the node correctly by setting STRING and STRCUR flags
	and setting stfmt.

2017-01-04         Arnold Robbins        <arnold@skeeve.com>

	* config.guess, config.sub, compile, depcomp: Sync from latest
	in GNULIB.

2016-12-27         Juergen Kahrs         <Juergen.Kahrs@googlemail.com>

	* CMakeLists.txt: Updated after adding support library.

2016-12-23         Arnold D. Robbins     <arnold@skeeve.com>

	* configure.ac (GNUPG_CHECK_MPFR): Don't call on PowerPC
	Macintosh.  C99 and the last version of MPFR that works on
	that platform don't get along. Sigh.

2016-12-22         Arnold D. Robbins     <arnold@skeeve.com>

	* dfa.c: Sync with GNULIB.
	* intprops.h: New file.
	* Makefile.am (base_sources): Add intprops.h.

	Unrelated.  Import GNULIB fix for regex: fix integer-overflow
	bug in never-used code.
	Problem reported by Clément Pit–Claudel in:
	http://lists.gnu.org/archive/html/emacs-devel/2016-12/msg00654.html
	Fix by Paul Eggert  <eggert@cs.ucla.edu>:

	* regex_internal.h: Include intprops.h.
	* regexec.c (re_search_2_stub): Use it to avoid undefined
	behavior on integer overflow.

	Unrelated. Set up a support directory for externally obtained
	support files.

	* Makefile.am (base_sources, EXTRA_DIST): Edit lists.
	(SUBDIRS): Get ordering right.
	(LDADD): Add support/libsupport.a.
	(DEFS): Add -I for support directory.
	* dfa.c, dfa.h, getopt.c, getopt.h, getopt1.c, getopt_int.h,
	intprops.h, localeinfo.c, localeinfo.h, random.c, random.h,
	regcomp.c, regex.c, regex.h, regex_internal.c, regex_internal.h,
	regexec.c, verify.h, xalloc.h: Moved to support.

	Unrelated: Totally break binary compatibility in the API
	after merging in API min/max changes and REGEX and STRNUM
	support in the API:

	* gawkapi.c (valtype2str): New function.
	(node_to_awk_value): Minor simplification in a switch.
	(api_flatten_array): Removed.
	(api_flatten_array_typed): Use valtype2str in error message.
	(api_impl): Reorder functions to group related ones together again.
	* gawkapi.h (awk_valtype_t): Reorder enum values.
	(struct gawk_api): Remove api_flatten_array field.  Reorder
	functions to group related ones together again.

2016-12-17         Arnold D. Robbins     <arnold@skeeve.com>

	* gawkapi.h (api_add_ext_func): Add comment about point to
	awk_ext_func_t not being const but gawk doesn't use it.
	* * interpret.h (Op_ext_builtin): Simplify code, check only
	if do_lint and ! f->suppress_lint and num_args > max_expected.

2016-12-16         Arnold D. Robbins     <arnold@skeeve.com>

	* gawkapi.h (awk_ext_func_t): Put max back before min. Restores
	source compatibility, although there will be compile warnings
	because of the 3rd argument for the C function being missing.
	* interpret.h (Op_ext_builtin): Used size_t instead of int for
	the various variables. Add a check that max expected > 0.

2016-12-14         Arnold D. Robbins     <arnold@skeeve.com>

	MAJOR BREAKING API CHANGE.

	* awk.h (INSTRUCTION): Update extension function pointer to
	take 3rd argument of pointer to struct awk_ext_func.
	* gawkapi.c (api_add_ext_func): Update third arg to not be const.
	* gawkapi.h (awk_ext_func_t): Put min before max. Add suppress_lint
	and data pointer.
	[gawk_api_major_version]: Update to 2.
	[gawk_api_minor_version]: Reset to 0.
	(api_add_ext_func): Update third arg to not be const.
	* interpret.h (Op_ext_symbol): Revise lint check.

2016-12-12         Arnold D. Robbins     <arnold@skeeve.com>

	* awk.h (INSTRUCTION): Replace min_required and max_expected
	with a pointer to the extension functions awk_ext_func_t struct.
	* ext.c (make_builtin): Store a pointer to the extension function
	struct into the INSTRUCTION instead of the min and max.
	* gawkapi.h (awk_ext_func): Use size_t instead of unsigned short.
	Put min second, which preserves source code compatibility.
	* interpret.h (Op_ext_builtin): Use the pointer for the info
	directly. If lint and max_expected > 0 and args > max_expected
	print a message and set max_expected to zero so we only print once
	per function. Remove special case of both min and max being zero.
	(Op_ext_func): Adjust creation of the data structures.

2016-12-11         Arnold D. Robbins     <arnold@skeeve.com>

	* dfa.c: Sync with GNULIB.

2016-12-05         Andrew J. Schorr     <aschorr@telemetry-investments.com>

	Add API support for strnum values.
	* gawkapi.c (awk_value_to_node): Add AWK_STRNUM.
	(assign_string): Add a type argument so we can use this for AWK_STRING
	or AWK_STRNUM.
	(node_to_awk_value): When AWK_NUMBER is requested, a regex value
	should return false, as per the header file documentation.
	Add support for AWK_STRNUM requests. When AWK_REGEX is requested,
	implement the cases properly instead of always returning true.
	Fix AWK_SCALAR logic. For AWK_UNDEFINED, rewrite using a switch
	and support AWK_STRNUM.
	(api_sym_update): Add AWK_STRNUM.
	(api_sym_update_scalar): Add optimized support for updating AWK_STRNUM.
	(valid_subscript_type): Add AWK_STRNUM.
	(api_create_value): Add AWK_STRNUM.
	* gawkapi.h (awk_valtype_t): Add AWK_STRNUM.
	(strnum_value): New macro.
	(Value fetching table): Updated.

2016-12-04         Andrew J. Schorr     <aschorr@telemetry-investments.com>

	* gawkapi.c (assign_regex): Do not call assign_string, since we
	know that a REGEX value is not an unterminated field string.
	* gawkapi.h (make_regex): Delete macro.
	(make_const_regex, make_malloced_regex): Add new macros to replace
	make_regex with necessary memory management support.

2016-12-04         Andrew J. Schorr     <aschorr@telemetry-investments.com>

	* awk.h (fixtype): Remove conditional checking if the node type
	is Node_val. This is already covered by the assert, and if it's not
	true, we have serious bugs.
	* builtin.c (do_typeof): Do not treat Node_var the same way as
	Node_val, since they are different beasts. In reality, the argument
	to this function will never have type Node_var.

2016-12-04         Andrew J. Schorr     <aschorr@telemetry-investments.com>

	* gawkapi.h (awk_element_t): Remove obsolete comment claiming that
	the index will always be a string.
	(gawk_api_t): Add new api_flatten_array_typed function and indicate
	that api_flatten_array has been superseded.
	(flatten_array_typed): New macro to call api_flatten_array_typed.
	(flatten_array): Redefine using the new flatten_array_typed macro.
	* gawkapi.c (api_flatten_array_typed): New function renamed from
	api_flatten_array to flatten an array with the types requested by the
	caller. Also update the comments and error messages.
	(api_flatten_array): Now a wrapper around api_flatten_array_typed.
	(api_impl): Add new api_flatten_array_typed hook.

2016-12-06         Arnold D. Robbins     <arnold@skeeve.com>

	Add minimum required and maximum expected number of arguments
	to the API.

	* awk.h (INSTRUCTION): Add new members min_required and max_expected.
	* ext.c (make_builtin): Store values from extension function struct
	into the INSTRUCTION.
	* gawkapi.h (awk_ext_func): Add min_required args. Make both it and
	max_expected_args into unsigned short to match type in INSTRUCTION.
	* interpret.h (Op_ext_builtin): Store min_required and max_expected
	in instructions. Add checking code and lint checks.
	(Op_ext_func): Copy min_required and max_expected from function info.


2016-12-04         Andrew J. Schorr     <aschorr@telemetry-investments.com>

	* gawkapi.h (r_make_string_type): New inline function to create strings
	of any type, currently AWK_STRING or AWK_REGEX.
	(r_make_string): Now a wrapper around r_make_string_type.
	(make_regex): Convert from an inline function to a macro that
	calls r_make_string_type.

2016-11-30         Arnold D. Robbins     <arnold@skeeve.com>

	* dfa.c: Sync with fixes in GNULIB.

	Unrelated:

	* gawkapi.h (make_regex): New function.

2016-11-29         Arnold D. Robbins     <arnold@skeeve.com>

	Add support for typed regex variables to the API.

	* awk.h (make_typed_regex): Declare function.
	* awkgram.y (typed_regexp): Call make_typed_regex instead of
	using inline code.
	* gawkapi.h (AWK_REGEX): New value type.
	(regex_value): New macro.
	(Value fetching table): Updated.
	* gawkapi.c (awk_value_to_node, node_to_awk_value, api_sym_update,
	api_sym_update_scalar, valid_subscript_type, api_create_value):
	Add support for AWK_REGEX.
	(assign_regex): New function.
	(api_flatten_array): Adjust comment.
	* node.c (make_typed_regex): New function; moved code from grammar.

2016-11-29         Arnold D. Robbins     <arnold@skeeve.com>

	Remove redundant flag from dfa:

	* dfa.c (dfasyntax): Use RE_ICASE instead of DFA_CASE_FOLD.
	* dfa.h (DFA_CASE_FOLD): Removed.
	* re.c (make_regexp): Use RE_ICASE for regex and dfa. Yay!

	Unrelated: Don't have to recompute syntax stuff every time
	we compile a regexp.

	* dfa.c (dfacopysyntax): New function.
	(dfaalloc): Zero out the newly allocated memory.
	* dfa.h (dfacopysyntax): Declare it.
	* re.c (make_regexp): Declare two static dfaregs, one for
	with and without ignorecase. Compute the syntax once for each,
	then use dfacopysyntax to copy the settings when compiling
	a regexp.

2016-11-28         Arnold D. Robbins     <arnold@skeeve.com>

	Make gawk compile on HP-UX 11.33.

	* debug.c (serialize_list): Renamed from `serialize'.
	(unserialize_list): Renamed from `unserialize', for consistency.

	Unrelated:

	* dfa.c: Sync with GNULIB. Twice in one day.

2016-11-21         Arnold D. Robbins     <arnold@skeeve.com>

	* dfa.c: Sync with GNULIB.

2016-11-17         Arnold D. Robbins     <arnold@skeeve.com>

	General cleanup for zero termination of strings.

	* array.c (do_delete): Use %.*s.
	(value_info): Get length and use %.*s.
	(asort_actual): Save and restore character after end.
	* awkgram.y (split_comment): Use make_string, not make_str_node.
	* builtin.c (do_fflush): Use %.*s.
	(locale_category_from_argument, do_dcgettext, do_dcngettext,
	do_bindtextdomain): Save and restore character after end.
	* debug.c (do_info, print_array, print_subscript, do_print_var,
	do_set_var, display, do_watch, print_watch_item, serialize_subscript,
	do_print_f): Use %.*s.
	* eval.c (cmp_nodes, fmt_index): Save and restore character after end.
	* interpret.h (r_interpret): Fix compuation for concatenation of
	wide strings.
	* io.c (is_non_fatal_redirect): Add length parameter; save and
	restore character after last. Adjust all other declarations and calls.
	(do_close): Save and restore character after end.
	* mpfr.c (ieee_fmts): Adjust table indentation.
	(do_mpfr_strtonum): Clear wide string members of the union.
	* msg.c (err): Use %.*s.

2016-11-07         Arnold D. Robbins     <arnold@skeeve.com>

	* awk.h [USER_INPUT]: Renamed from MAYBE_NUM.
	* builtin.c, eval.c, field.c, int_array.c, io.c, main.c,
	mpfr.c, node.c: Change all uses.

2016-11-15         Arnold D. Robbins     <arnold@skeeve.com>

	Finish reworking typed regexes.

	* awk.h (typed_re): Replaces tre_reg.
	* awkgram.y (typed_regexp production): Node_val points to a regular
	Node_regex and also has string value and length.
	(make_regnode): Simplified back to its original form.
	* builtin.c (call_sub, call_match, call_split_func): For REGEX,
	get n->typed_re.
	* field.c (do_split, do_patsplit): Ditto, for separator regexp.
	* profile.c (pprint): Op_match_rec, handle REGEX correctly.
	* re.c (re_update): If REGEX, get t->typed_re->re_reg.

2016-11-15         Arnold D. Robbins     <arnold@skeeve.com>

	Start reworking typed regexes.

	* awk.h (Node_typedregex): Nuked.
	[REGEX]: New flag.
	(tre_reg): New member in val part of NODE union.
	(force_string, force_number, fixtype): Remove use of Node_typedregex.
	* awkgram.y (grammer): Use REGEX flag instead of node type.
	(valinfo); Ditto.
	(make_regnode): Adjust creation based on node type.
	* builtin.c (do_length, do_print, call_sub, call_match,
	call_split_func, do_typeof): Adjust code.
	* debug.c (watchpoint_triggered, initialize_watch_item,
	print_memory): Adjust code.
	* eval.c (nodetypes): Remove Node_typedregex.
	(flags2str): Add REGEX.
	(setup_frame): Adjust code after removal of Node_typedregex.
	* interpret.h (r_interpret): Adjust code after removal
	of Node_typedregex.
	* profile.c (pp_typed_regex): Renamed from pp_strong_regex.
	(pp_string_or_strong_regex): Renamed from pp_string_or_strong_regex.
	(pprint): Adjust code after removal of Node_typedregex.
	* re.c (re_update): Adjust code after removal of Node_typedregex.

2016-11-04  Eli Zaretskii  <eliz@gnu.org>

	* builtin.c (efwrite) [__MINGW32__]: Call w32_maybe_set_errno if
	errno is not set or set to EINVAL.

	* nonposix.h (w32_maybe_set_errno) [__MINGW32__]: Add prototype.

2016-11-01         Arnold D. Robbins     <arnold@skeeve.com>

	* eval.c (flags2str): Add NO_EXT_SET and NUMCONSTSTR.

2016-10-31         Arnold D. Robbins     <arnold@skeeve.com>

	Fix valgrind issues.

	* io.c (init_awkpath): Need to allocate max_path+3 pointers.
	* awkgram.y (make_profile_number): Need to add STRCUR flag and
	set n->stfmt to STFMT_UNUSED. See the comment in the code.

2016-10-26         Arnold D. Robbins     <arnold@skeeve.com>

	* io.c (init_awkpath): Set max path len for leading separator.

2016-10-25         Arnold D. Robbins     <arnold@skeeve.com>

	* io.c (init_awkpath): Restore documented behavior whereby
	null elements represent the current directory. Sheesh.
	Bug reported by "Jun T." <takimoto-j@kba.biglobe.ne.jp>.

	Disallow negative arguments to the bitwise functions.

	* NEWS: Document this.
	* builtin.c (do_lshift, do_rshift, do_and, do_or, do_xor, do_compl):
	Make negative arguments a fatal error.
	* mpfr.c (do_mpfr_compl, get_intval): Ditto.

2016-10-23         Arnold D. Robbins     <arnold@skeeve.com>

	* General: Remove trailing whitespace from all relevant files.
	* mpfr.c: Replace Unicode sequences with ASCII.
	* cint_array.c: Ditto.

2016-10-16         Arnold D. Robbins     <arnold@skeeve.com>

	* awkgram.y: Typo fix in call to add_sign_to_num.

2016-10-16         Arnold D. Robbins     <arnold@skeeve.com>

	* awk.h (enum opcodeval): Add Op_unary_plus.
	* awkgram.y (add_sign_to_num): New routine to put in a sign on
	profiling constants.  Call it as necessary.
	In unary plus production, use new opcode, or set up a
	constant as for unary minus.
	(negate_num): Call add_sign_to_num instead of doing it directly.
	* eval.c (optypetab): Add entry for Op_unary_plus.
	* interpret.h (r_interpret): Add case for Op_unary_plus.
	* profile.c (pprint, prec_level, is_scalar): Ditto.

2016-10-13         Arnold D. Robbins     <arnold@skeeve.com>

	* dfa.c: Sync with GNULIB.

2016-10-12         Arnold D. Robbins     <arnold@skeeve.com>

	* awkgram.y (make_profile_number): Allocate an extra byte for the
	string, so there's room for a minus if necessary. Store '\0'
	in the right place.
	(negate_num): Use memmove to shift the string up and then
	insert a minus, instead of doing a fresh alloc + copy + free.

2016-10-11         Arnold D. Robbins     <arnold@skeeve.com>

	* awk.h (NUMCONSTSTR): New flag value.
	* awkgram.y (make_profile_number): New function. Use it
	wherever we make a number.  This calls make_number and then, if
	pretty printing, save the original string value and sets NUMCONSTSTR.
	(negate_num): If NUNCONSTSTR set, update the saved string value.
	* profile.c (pp_number): Assert NUMCONSSTR set, use that value.
	Remove previous code.

2016-09-24  Eli Zaretskii  <eliz@gnu.org>

	* debug.c (restart) [__MINGW32__]: Cast 2nd argument of execvp to
	avoid compiler warnings about prototype mismatch.  Reported by
	Marc de Bourget <marcdebourget@gmail.com>.

2016-09-09         Norihiro Tanaka      <noritnk@kcn.ne.jp>

	* awk.h (struct Regexp): Remove member has_anchor.  All uses removed.
	* re.c (make_regexp, research): Use dfa matcher for regex with anchor.

2016-09-09         Arnold D. Robbins     <arnold@skeeve.com>

	* dfa.c: Sync with grep.

2016-09-08  Paul Eggert  <eggert@cs.ucla.edu>

	* dfa.c, dfa.h: Sync with grep.
	* re.c (make_regexp): Adjust to DFA API changes.

2016-09-08         Arnold D. Robbins     <arnold@skeeve.com>

	* command.y: Update license text to version 3. Oops.

2016-09-07         Arnold D. Robbins     <arnold@skeeve.com>

	* cmd.h, debug.c: Update license text to version citing
	GPLv3+ and with correct FSF address. Thanks to
	David Kaspar <dkaspar@redhat.com> for pointing out the need.

2016-09-02         Arnold D. Robbins     <arnold@skeeve.com>

	* dfa.c: Sync with grep.

2016-09-01         Arnold D. Robbins     <arnold@skeeve.com>

	Merge grep's now thread-safe dfa. Wheee.

	* dfa.h, dfa.c: Sync with grep.
	* localeinfo.h, localeinfo.c, verify.h: New files.
	* Makefile.am (base_sources): Adjust.
	* awk.h (using_utf8): Declare new function.
	* node.c (str2wstr): Use using_utf8 instead of now-gone dfa function.
	* re.c: Include "localeinfo.h".
	(localeinfo): New static variable.
	(make_regexp): Adjust call to dfa_syntax.
	(resetup): Call init_localeinfo on localeinfo. Remove call to
	now-gone function dfa_init.
	(using_utf8): New function.

2016-08-29         Arnold D. Robbins     <arnold@skeeve.com>

	* configure.ac (fwrite_unlocked): Check for it.
	* awk.h (fwrite): Define to fwrite_unlocked if we have it.
	* NEWS: Make note of speed improvement.

2016-08-25         Arnold D. Robbins     <arnold@skeeve.com>

	POSIX now says use strcmp for == and !=. Thanks to Chet Ramey
	for pointing me at the change.  Make it so:

	* awk.h (cmp_nodes): New 3rd param indicating strcmp, not strcoll.
	* debug.c (cmp_val): Update call to cmp_nodes.
	* eval.c (cmp_nodes): New 3rd param indicating strcmp, not strcoll.
	Adjust code and all callers.
	(scalar_cmp_t): New enum type. Used in ...
	(cmp_scalars): ... in order to call cmp_nodes correctly.
	* interpret.h: Use the enum type in calls to cmp_scalars.
	* re.c (re_update): Adjust call to cmp_nodes.

2016-08-25         Norihiro Tanaka      <noritnk@kcn.ne.jp>

	* awk.h (struct Regexp): Remove dfa.  Now dfareg instead of it.  All
	referers changed.
	* re.c (research): Arrange caller of dfaexec and research.
	* (avoid_dfa): Removed.  All callers changed.
	* awk.h (avoid_dfa): Removed.

	Other changes by Arnold Robbins:

	* awk.h (struct Regexp): Change various boolean members to bool.
	(RE_NO_FLAGS): New #define.
	* interpret.h: Use RE_NO_FLAGS instead of zero.
	* re.c (research): Prettify the logic a little bit.

2016-08-25         Arnold D. Robbins     <arnold@skeeve.com>

	* dfa.c: Sync with grep.

2016-08-25         Arnold D. Robbins     <arnold@skeeve.com>

	* 4.1.4: Release tar ball made.

2016-08-23         Arnold D. Robbins     <arnold@skeeve.com>

	* dfa.h: Sync with grep. API changes.
	* dfa.c: Sync with grep.
	* re.c (make_regexp): Adjust for API changes, move call to dfasyntax
	into stanza that compiles the regex.
	(resetup): Call dfa_init.
	* node.c (str2wstr): using_utf8 is now called dfa_using_utf8.

	Unrelated:

	* Makefile.am: Quote all uses of $(srcdir) and $(distdir).
	(spell): New target.

2016-08-18         Arnold D. Robbins     <arnold@skeeve.com>

	* dfa.c: Sync with grep.

2016-08-15         Andrew J. Schorr     <aschorr@telemetry-investments.com>

	* int_array.c (is_integer): Fix merge of stable changes to remove
	obsolete string formatting check that has been superseded by
	the new standard_integer_string check.

2016-08-14         Arnold D. Robbins     <arnold@skeeve.com>

	* re.c (make_regexp): Only call dfasyntax if actually using
	dfa. Gives a 14% speedup on this test: https://raw.githubusercontent.com/chadbrewbaker/awka/master/benchmark/regexp.awk.
	From blathering in comp.lang.awk.

2016-08-12         Arnold D. Robbins     <arnold@skeeve.com>

	* dfa.c: Sync with GNU grep.

	Unrelated:

	* int_array.c: Minor text and formatting edits.

2016-08-09         Andrew J. Schorr     <aschorr@telemetry-investments.com>

	* awk.h: Add a comment explaining the NUMINT flag in more detail.
	* int_array.c (standard_integer_string): New function to test whether
	a string matches what would be produced by sprintf("%ld", <value>).
	(is_integer): Fix bug -- if NUMBER was set, then the function was
	accepting strnum values with nonstandard string representations. We
	now call standard_integer_string to check that the string looks OK.
	Also added ifdef'ed code to simplify the function by relying upon
	force_number to parse the string, but this is disabled due to possible
	negative performance impact.

2016-08-03         Arnold D. Robbins     <arnold@skeeve.com>

	Remove typed regexes until they can be done properly.

	* NEWS: Updated.
	* awk.h (enum nodevals): Remove Node_typedregex.
	(force_string, force_number): Remove check for Node_typedregex.
	* awkgram.y (TYPED_REGEXP): Remove token.
	(grammar): Remove productions related to typed regexps. 
	(yylex): Don't find a typed regex or return it.
	(valinfo): Remove code for Node_typedregex.
	* builtin.c (do_length, do_print, call_sub, call_match,
	call_split_func, do_typeof): Remove code for Node_typedregex.
	* debug.c (watchpoint_triggered, print_memory): Remove code
	for Node_typedregex.
	* eval.c (nodetypes, setup_frame): Remove code for Node_typedregex.
	* interpret.h (r_interpret): Remove code for Node_typedregex.
	* profile.c (pprint): Remove code for Node_typedregex.
	(pp_strong_regex): Removed.
	(pp_string_or_strong_regex): Remove code for Node_typedregex.
	* re.c (re_update): Remove code for Node_typedregex.

2016-08-01         Arnold D. Robbins     <arnold@skeeve.com>

	* README, NEWS: Mark DJGPP port as unsupported.

2016-08-01         Andrew J. Schorr     <aschorr@telemetry-investments.com>

	* mpfr.c (mpg_tofloat): Always set precision to avoid hysteresis effects
	from previous calculations using the same temporary mpfr variables.

2016-08-01         Andrew J. Schorr     <aschorr@telemetry-investments.com>

	* mpfr.c (default_prec): Add new static variable to show current PREC
	setting in effect.
	(init_mpfr, set_PREC): Save mpfr_set_default_prec argument in
	default_prec.
	(do_mpfr_func): If the argument's precision exceeds the default
	precision, boost the result's precision to match it. This fixes a
	bug where we used to copy the argument's precision, regardless of
	whether it was higher or lower than the PREC setting.

2016-07-24         Norihiro Tanaka      <noritnk@kcn.ne.jp>

	* re.c (research): Now that the dfa matcher correctly runs even
	in multibyte locales, try it if even if need_start is true.
	However, if start > 0, avoid dfa matcher, since it can't handle
	the case where the search starts in the middle of a string.

	Unrelated:

	* eval.c (load_casetable): Reset casetable[i] to `i' if i
	should not be mapped to upper case. Fixes inconsistencies between
	dfa and regex in some single bytes locales; notably el_GR.iso88597.

2016-07-23         Arnold D. Robbins     <arnold@skeeve.com>

	Make result of close on a pipe match result of system.
	Thanks to Mike Brennan for the encouragement.

	* awk.h (sanitize_exit_status): Declare routine.
	* builtin.c (sanitize_exit_status): New routine.
	(do_system): Use it.
	* io.c (close_rp): Use it on pclose result.
	(gawk_pclose): Use it.

2016-07-23         Andrew J. Schorr     <aschorr@telemetry-investments.com>

	* builtin.c (do_print): Improve logic for formatting
	numeric values.

2016-07-19         Andrew J. Schorr     <aschorr@telemetry-investments.com>

	* eval.c (set_LINT): Simplify the code considerably.

2016-07-19         Arnold D. Robbins     <arnold@skeeve.com>

	* awkgram.y (shadow_funcs): Change test at end to be
	`lintfunc == r_fatal' instead of `lintfunc != warning'.
	Thank to Andrew Schorr for the suggestion.

2016-07-18         Arnold D. Robbins     <arnold@skeeve.com>

	* main.c (locale_dir): New variable, init to LOCALEDIR (set by
	configure).
	(set_locale_stuff): Move calls to bindtextdomain and
	textdomain to here; they must be done after calling setlocale.
	Use locale_dir instead of LOCALEDIR.
	(main): Move call to set_locale_stuff() to before parsing arguments.
	Check for GAWK_LOCALE_DIR env var and use it if there. If doing
	locale debugging, call set_locale_stuff again if arg parsing changed
	the locale.

	Unrelated:

	* dfa.c: Sync with GNU grep.

	Unrelated:

	* config.sub: Updated from GNULIB.

2016-07-17         Arnold D. Robbins     <arnold@skeeve.com>

	* eval.c (set_LINT): Reset lintfunc to `warning' for LINT="invalid".
	Thanks to Andy Schorr for the report.

2016-07-08         Andrew J. Schorr     <aschorr@telemetry-investments.com>

	* awk.h: Restore previous comment about unterminated strings, since
	I am removing the string termination patches from field.c
	(free_api_string_copies): Declare new gawkapi function.
	* builtin.c (do_mktime, do_system): Restore temporary string
	termination to protect against unterminated field values.
	(nondec2awknum): Remove comment about unnecessary termination.
	* eval.c (posix_compare): Restore temporary string termination.
	* field.c (databuf): Remove struct, no longer needed.
	(set_field): Remove memcpy for string termination, since we will support
	unterminated field string values.
	(rebuild_record): Ditto. Also no need to allocate space for terminated
	string copies.
	(allocate_databuf): Remove function, since memory management can again
	be done inside set_record.
	(set_record): Restore inline buffer management logic.
	(reset_record): Remove calls to allocate_databuf, since we no longer
	need space for making terminated copies of field strings.
	* gawkapi.c (free_api_string_copies): New function to free strings
	that we made to provide terminated copies to API functions.
	(assign_string): New function to convert a string to an awk_value,
	making sure to copy it if we need to terminate it.
	(node_to_awk_value): Use assign_string to return string values with
	NUL termination protection.
	* int_array.c (is_integer): Restore temporary string termination.
	* interpret.h (Op_push_i): Ditto.
	(Op_ext_builtin): After external function returns, call
	free_api_string_copies to free temporary string copies.
	* mpfr.c (force_mpnum): Restore temporary string termination.
	* node.c (r_force_number, get_ieee_magic_val): Ditto.

2016-07-08         Arnold D. Robbins     <arnold@skeeve.com>

	* dfa.c: Sync with GNU grep.

	Unrelated:

	* builtin.c (do_print): Coding style change.  (This change obsoleted
	by earlier changes in the fixtype branch.)

2016-07-06         Andrew J. Schorr     <aschorr@telemetry-investments.com>

	* awk.h: Modify comments to indicate that MAYBE_NUM will now be
	left enabled to indicate strnum values by the NUMBER|MAYBE_NUM
	combination, whereas STRING|MAYBE_NUM indicates a potential strnum.
	(fixtype): Modify MAYBE_NUM test to avoid calling force_number if
	NUMCUR is already set.
	* builtin.c (do_typeof): Call fixtype to resolve argument type.
	This forces parsing of numeric strings, so there's a performance
	penalty, but we must do this to give a correct result. The meaning
	of "strnum" changes from "potential strnum" to "actual strnum".
	* eval.c (set_TEXTDOMAIN): Remove some dead code left over from last
	patch.
	* int_array.c (is_integer): When a MAYBE_NUM is converted successfully
	to a NUMBER, leave the MAYBE_NUM flag enabled.
	* mpfr.c (mpg_force_number): Ditto.
	* node.c (r_force_number): Ditto.

2016-07-06         Andrew J. Schorr     <aschorr@telemetry-investments.com>

	* awk.h: Modify stptr comment to indicate that all strings are now
	NUL-terminated.
	* builtin.c (do_mktime): Remove unnecessary logic to terminate
	the string with '\0' temporarily.
	(do_system) Ditto.
	(nondec2awknum): Add a comment about termination.
	* eval.c (posix_compare): Remove logic to terminate strings temporarily.
	(set_ORS): No need to terminate ORS, since the string node is already
	terminated. What gave us the right to modify that node anyway?
	(fmt_index): Remove code to terminate string. This seems to have been
	invalid anyway, since we don't own that memory.
	(set_TEXTDOMAIN): Do not terminate TEXTDOMAIN string, since the node
	is already terminated. We didn't have the right to modify that node
	anyway.
	* gawkapi.c (node_to_awk_value): Add assert checks to confirm that the
	string is NUL-terminated.
	* gawkapi.h: Modify awk_string comment to indicate that strings are
	always terminated with '\0'.
	* int_array.c (isinteger): Remove unnecessary logic to terminate string
	with '\0' temporarily.
	* interpret.h (Op_push_i): Ditto.
	* io.c (nextfile): Remove string termination. We didn't own that memory
	anyway.
	* mpfr.c (force_mpnum): Remove unnecessary logic to terminate the
	string with '\0' temporarily.
	* node.c (r_force_number): Remove NUL termination around strtod call,
	since we already know that there is either a white space or '\0'
	character there. Either one will stop strtod.
	(get_ieee_magic_val): Ditto.
	* profile.c (pp_number): No need to terminate string returned by
	r_format_val.

2016-07-06         Andrew J. Schorr     <aschorr@telemetry-investments.com>

	* interpret.h (Op_field_spec): Now that all $n field values are
	NUL-terminated, there is no reason to call dupnode for $n where n > 0.
	This saves malloc and copying overhead, thereby more than offsetting the
	performance hit of the additional copying and NUL-termination in the
	last patch to field.c. It also eliminates repeated parsing in cases
	where $n, for n > 1, was accessed more than once in a numeric context,
	so the new approach should be a performance win.

2016-07-06         Andrew J. Schorr     <aschorr@telemetry-investments.com>

	Make sure that all field values, and therefore all strings inside gawk,
	are terminated with a '\0' character!

	* field.c (databuf): New static struct to hold info about our buffer to
	contain the field string values.
	(allocate_databuf): New function to make sure the databuf is large
	enough to hold $0 and copies of $1 through $NF.
	(set_field): Copy $n into free space previously allocated in databuf
	and add a '\0' at the end.
	(rebuild_record): Call allocate_databuf to ensure sufficient space
	for copying non-malloced field values. When copying field values,
	use databuf to create a NUL-terminated copy.
	(purge_record): New function extracted from reset_record to initialize
	$1 through $NF to null values.
	(set_record): Buffer management moved to new allocate_databuf function.
	Call purge_record instead of reset_record, since reset_record contains
	some extra logic not needed in this case.
	(reset_record): Call purge_record to do most of the work, and call
	allocate_databuf to make sure we have a big enough buffer to contain
	copies of the $1 through $NF.

2016-07-06         Andrew J. Schorr     <aschorr@telemetry-investments.com>

	* awk.h: Renumber flags to remove gap created when FIELD was removed.

2016-07-05         Andrew J. Schorr     <aschorr@telemetry-investments.com>

	* field.c (rebuild_record): Need to set MALLOC flag if we allocate
	memory for a residual field node with valref > 1.

2016-07-05         Andrew J. Schorr     <aschorr@telemetry-investments.com>

	* field.c (rebuild_record): Do not bother to create new field nodes
	to replace malloc'ed nodes when rebuilding $0.

2016-07-05         Andrew J. Schorr     <aschorr@telemetry-investments.com>

	* awk.h (FIELD): Remove unnecessary flag.
	(MALLOC): Move definition to join the others, and improve the comment.
	* array.c (value_info): Replace FIELD test with MALLOC test.
	* eval.c (flags2str): Remove FIELD flag.
	* field.c (init_fields): Remove FIELD bit from Null_field->flags.
	(set_field): Remove FIELD bit from flags.
	(rebuild_record): Test against MALLOC instead of FIELD. If a field
	node has valref > 1, we should make a copy, although I don't think
	it is valid for this to happen.
	(set_record): Remove FIELD bit from flags.
	* interpret.h (UNFIELD): Add comment, and test MALLOC flag instead of
	FIELD. Remove probably buggy code to disable the FIELD flag when
	valref is 1; that would have created a node where neither the FIELD
	nor MALLOC flag was set, which seems invalid.
	* node.c (r_dupnode): Remove code disabling FIELD flag.

2016-07-04         Andrew J. Schorr     <aschorr@telemetry-investments.com>

	* awk.h (force_string_fmt): New inline function to get the string
	representation in a requested format.
	(force_string): Reimplement as a macro using force_string_fmt function.
	(force_string_ofmt): New macro to get a value's OFMT representation.
	* builtin.c (do_print): Use new force_string_ofmt macro instead of
	duplicating the logic inline.

2016-07-04         Andrew J. Schorr     <aschorr@telemetry-investments.com>

	* str_array.c (str_lookup): There is no need to worry about the
	MAYBE_NUM flag, since the code has been patched to make sure to
	preserve the string value of strnum values, and the integer array
	code should no longer mistakenly claim a strnum integer with a
	nonstandard string representation.

2016-07-03         Andrew J. Schorr     <aschorr@telemetry-investments.com>

	* field.c (rebuild_record): Revert warning message regarding flags,
	since I'm not yet totally confident that it is invalid to have FIELD
	and MALLOC set at the same time.

2016-07-03         Andrew J. Schorr     <aschorr@telemetry-investments.com>

	* field.c (rebuild_record): Do not turn off the STRING flag when
	copying a FIELD node, and issue a warning if MALLOC is enabled.

2016-07-01         Arnold D. Robbins     <arnold@skeeve.com>

	* array.c (value_info): Print something reasonable when stfmt
	is -1.
	* mpfr.c (mpg_format_val): Don't cast index to char.
	* node.c (r_format_val): Ditto.
	Thanks to Andrew Schorr for pointing these out.

	Unrelated:

	* gawkapi.c (api_warning): Fix the comment header.
	(api_lintwarn): Factor out the call to va_end to after the if.

	Unrelated:

	* symbol.c (get_symbols): Add FUNCTAB and SYMTAB to the list
	for the -d option.
	* awkgram.y (dump_vars): Allow "-" to mean print to stdout.
	Thanks to Hermann Peifer for the reports.

2016-06-30         Arnold D. Robbins     <arnold@skeeve.com>

	* node.c (r_force_number): Coding style change.

2016-06-30         Andrew J. Schorr     <aschorr@telemetry-investments.com>

	* awk.h (STFMT_UNUSED): New define indicating that the string
	representation does not depend on CONVFMT or OFMT.
	(force_string): Use STFMT_UNUSED to improve code clarity.
	* array.c (value_info): Fix stfmt logic.
	* builtin.c (do_print): Use STFMT_UNUSED to improve code clarity.
	* field.c (set_record): Ditto.
	* gawkapi.c (api_sym_update_scalar): Ditto.
	* int_array.c (is_integer): Check stfmt equals STFMT_UNUSED before
	bothering to inspect the string.
	* mpfr.c (mpg_format_val): Use STFMT_UNUSED to improve code clarity.
	Remove buggy cast to char in stfmt assignment.
	* node.c (r_format_val): Ditto.
	* str_array.c (str_lookup): Use STFMT_UNUSED to improve code clarity.
	* symbol.c (check_param_names): Ditto.

2016-06-29         Andrew J. Schorr     <aschorr@telemetry-investments.com>

	* node.c (r_force_number): Optimize by trimming leading and trailing
	white space before we inspect the string contents.
	(get_ieee_magic_val): Must terminate the string with '\0' before
	calling strtod.

2016-06-27         Andrew J. Schorr     <aschorr@telemetry-investments.com>

	* gawkapi.h (awk_string): Add comment about the potential lack of
	NUL-termination.

2016-06-27         Andrew J. Schorr     <aschorr@telemetry-investments.com>

	* awk.h: Add a comment regarding the potential lack of NUL-termination
	for Node_val strings.

2016-06-27         Andrew J. Schorr     <aschorr@telemetry-investments.com>

	* node.c (r_format_val): Do not free stptr unless STRCUR is set.
	This is safer than testing for non-NULL stptr, since, for example,
	pp_number copies a node and calls r_format_val, but does not bother
	to set stptr to NULL beforehand.

2016-06-26         Andrew J. Schorr     <aschorr@telemetry-investments.com>

	* node.c (r_force_number): When checking for trailing spaces, protect
	against running off the end of the string.
	* mpfr.c (force_mpnum): Ditto.

2016-06-26         Andrew J. Schorr     <aschorr@telemetry-investments.com>

	* builtin.c (do_print): There's actually no reason to test whether a
	value is a number, since the STRCUR flag and stfmt value contain all
	the necessary info, as in awk.h:force_string.

2016-06-26         Andrew J. Schorr     <aschorr@telemetry-investments.com>

	* builtin.c (do_print): Do not use OFMT to print strnum values. We
	accomplish this by calling format_val for a NUMBER only
	if there is no string currently available, or if stfmt equals
	neither -1 nor OFMTidx.

2016-06-26         Arnold D. Robbins     <arnold@skeeve.com>

	* awk.h: Edit some comments. Add others. Minor coding style changes.
	* builtin.c (format_tree): Restore a comment.
	(do_mktime): Restore saving/restoring of byte after format string.
	(do_sub): Coding style. Use %.*s in warning message.
	(nondec2awknum): Restore saving/restoring of byte after string value
	being converted.
	* eval.c: Minor coding style edits.
	* int_array.c (is_integer): Fix order of checks for not
	updating string value: check length == 0 before testing values.
	Coding style edits.
	* mpfr.c (do_mpfr_strtonum): Coding style edits.
	* node.c (r_force_number): Restore saving/restoring of byte after
	string value being converted. Edit comments some.

2016-06-26         Arnold D. Robbins     <arnold@skeeve.com>

	Repair change of 2015-08-25 to handling of MAYBE_NUM.
	* mpfr.c (mpg_force_number): Just clear MAYBE_NUM.
	* node.c (r_force_number): Clear STRING separately after
	setting NUMBER.

	Thanks to Andrew Schorr for reporting the problem.
	A test case will eventually be merged into master.

	Only in stable and master.

2016-06-20         Andrew J. Schorr     <aschorr@telemetry-investments.com>

	* builtin.c (do_strftime): Call fixtype before checking flags for
	STRING type.
	(do_print): Call fixtype before checking whether argument is a NUMBER.
	* eval.c (set_BINMODE): Call fixtype before checking value type.
	No need to call force_number if the flags say it's a number.
	(r_get_field): Fix lint check for non-numeric argument.
	* io.c (redirect): Call fixtype before checking whether it's a string.

2016-06-18         Andrew J. Schorr     <aschorr@telemetry-investments.com>

	* node.c (r_force_number): Fix typo in comment.

2016-06-16         Arnold D. Robbins     <arnold@skeeve.com>

	* awk.h: Add comment headers for several functions.
	* builtin.c (nondec2awknum): Actually set a '\0' before
	calling to strtod() so that the save and restore do something.

2016-06-15         Arnold D. Robbins     <arnold@skeeve.com>

	* config.sub: Update from GNULIB.

2016-06-14         Andrew J. Schorr     <aschorr@telemetry-investments.com>

	* awk.h (boolval): New inline function to standardize testing whether
	a node's value is true.
	* builtin.c (do_strftime): Use boolval to handle 3rd argument.
	* eval.c (set_IGNORECASE, eval_condition): Use new boolval function.
	* io.c (pty_vs_pipe): Use new boolval function.

2016-06-14         Andrew J. Schorr     <aschorr@telemetry-investments.com>

	* builtin.c (do_strftime): Fix handling of 3rd argument to work
	as a standard boolean: non-null or non-zero.

2016-06-14         Andrew J. Schorr     <aschorr@telemetry-investments.com>

	* gawkapi.c (node_to_awk_value): When caller requests AWK_SCALAR
	or AWK_UNDEFINED, we need to call fixtype before we check the type.

2016-06-13         Andrew J. Schorr     <aschorr@telemetry-investments.com>

	* awkgram.y: Eliminate STRCUR tests. Must use STRING to test whether
	a scalar is a string.

2016-06-12         Andrew J. Schorr     <aschorr@telemetry-investments.com>
	
	* awk.h: Improve comment about STRING and NUMBER type assignment.
	(nondec2awknum): Add endptr argument.
	(fixtype): New inline function to clarify a scalar's type.
	* array.c (sort_up_value_type): Call fixtype before checking the value
	types.
	* awkgram.y (yylex): Pass NULL endptr argument to nondec2awknum.
	(valinfo): Remove dead tests: either STRING or NUMBER or both
	must be set, so there's no reason to continue with checks for NUMCUR or
	STRCUR.
	* builtin.c (do_exp, do_int, do_log, do_sqrt, do_sin, do_cos, do_srand):
	Fix lint check for non-numeric argument.
	(do_string): Fix lint check for 1st and 2nd args being strings.
	(do_length): Fix assert to allow for Node_typedregex.
	Fix lint check for non-string argument.
	(format_tree): Fix type detection for '%c' arguments.
	(do_strftime): Fix lint check for non-numeric 2nd argument and
	lint check for non-string 1st argument.
	(do_mktime): Fix lint check for non-string argument. Eliminate useless
	logic to save and restore terminating NUL.
	(do_system, do_tolower, do_toupper): Fix lint check for non-string
	argument.
	(do_atan2, do_lshift, do_rshift, do_and, do_or, do_xor, do_compl,
	do_intdiv): Fix lint checks for non-numeric args.
	(do_sub): Attempt to clean up treatment of 3rd argument to gensub
	despite vague documentation of expected behavior.
	(do_strnum): Fix bug in number detection logic, and pass new endptr
	arg to nondec2awknum.
	(nondec2awknum): Add endptr argument so caller can detect how much
	of the string was consumed. Eliminate unnecessary logic to save
	and restore terminating NUL char.
	(do_typeof): Use a switch to specify which cases are supported, and
	issue a warning message when a corrupt type is detected.
	* debug.c (print_memory): At least one of NUMBER and STRING should
	be set, so no need to check for NUMCUR or STRCUR in addition.
	* eval.c (cmp_nodes): Use fixtype function to fix arg types.
	(set_IGNORECASE): Fix logic for acting on value type. Note that
	setting IGNORECASE to a string value of "0" with NUMCUR set now enables
	ignorecase, so that's a subtle change in behavior that seems to match
	the docs.
	(set_LINT): Try to clean up configuration logic based on type.
	* ext.c (get_argument): Remove unused variable pcount.
	* gawkapi.c (node_to_awk_value): Remove pointless test for NUMCUR
	after calling force_number. Similarly, no need to test for STRCUR
	after calling force_string.
	* int_array.c (is_integer): Reject cases where a string value is
	present that will not be correctly regenerated from the integer;
	in particular, this could happen where blank space padding is present,
	leading zeroes are present, or for hex or octal values.
	Also fix some bugs where a strnum was converted to a NUMBER without
	turning off the STRING bit.
	* io.c (redirect_string): Make lint warning message more accurate.
	(redirect): Change not_string test to use STRING bit, not STRCUR.
	(pty_vs_pipe): Use fixtype to correct logic for detecting whether a
	value is anumber.
	* mpfr.c (mpg_force_number): If NUMCUR is set, there's no need to
	test is_mpg_number. If it's not, the NODE is corrupt and we've got
	bigger problems. Fix flag manipulation logic. Always set NUMCUR and
	clear MAYBE_NUM, 
	(set_PREC): Fix logic using fixtype function.
	(do_mpfr_atan2, do_mpfr_intdiv): Fix lint check for non-numeric
	arguments.
	(do_mpfr_func, do_mpfr_int, do_mpfr_compl, get_intval, do_mpfr_srand):
	Fix lint check for non-numeric argument.
	(do_mpfr_strtonum): Use fixtype and stop testing for NUMCUR bit.
	* node.c (r_force_number): Eliminate pointless save and restore of
	terminating NUL char. Always set NUMCUR and clear MAYBE_NUM, and
	convert STRING to NUMBER if appropriate, fixing bugs in flag
	manipulations. For non-decimal data, need to consider whether there
	is trailing non-numeric data in deciding whether a MAYBE_NUM should
	be converted to a NUMBER, so take advantage of new endptr arg
	to nondec2awknum.

2016-06-14         Arnold D. Robbins     <arnold@skeeve.com>

	* builtin.c (do_sub): Fix sub for long runs of backslashes.
	Thanks to Mike Brennan for the report.
	
	Unrelated:
	* ext.c (get_argument): Remove unused variable pcount.

2016-06-10         Arnold D. Robbins     <arnold@skeeve.com>

	* config.guess, config.sub: Get latest from Gnulib master.
	* main.c (UPDATE_YEAR): Bump to 2016.

2016-06-09         Arnold D. Robbins     <arnold@skeeve.com>

	* dfa.c: Sync with GNU grep.

	Unrelated:

	* configure.ac: Move AM_CONDITIONAL[ENABLE_EXTENSIONS] outside
	the enclosing if. Thanks to Assaf Gordon <assafgordon@gmail.com>
	for the report.

2016-06-08         Arnold D. Robbins     <arnold@skeeve.com>

	* symbol.c (lookup): If got Node_val, it's a non-variable
	in SYMTAB, return NULL. Can affect watchpoints in the debugger,
	maybe other places. Thanks to Hermann Peifer for the
	test case and report.

2016-06-05         Arnold D. Robbins     <arnold@skeeve.com>

	* dfa.c: Sync with GNU grep.

2016-06-01         Arnold D. Robbins     <arnold@skeeve.com>

	* nonposix.h (getpgrp): Wrap declaration in ifdef so it doesn't
	mess things up on POSIX systems (like Solaris). Thanks to
	Nelson Beebe for the report.
	* node.c (is_hex): New function to check for 0x preceded by
	optional sign.
	(r_force_number): Use it. Thanks to Mike Brennan for the report.

2016-05-30         Andrew J. Schorr     <aschorr@telemetry-investments.com>

	* gawkapi.h (awk_ext_func_t): Rename num_expected_args to
	max_expected_args, and explain in the comment that it doesn't really
	matter.
	* ext.c (make_builtin): Replace num_expected_args with
	max_expected_args.
	(get_argument): Do not check whether the argument number exceeds
	the maximum expected by the function.

2016-05-30         Arnold D. Robbins     <arnold@skeeve.com>

	* main.c (arg_assign): Fully bracket ifdefs around call
	to force_number. Thanks to Andrew Schorr for pointing out
	that force_number was called only if LC_NUMERIC was defined.
	
	Lots of files: Update copyright date.

	* field.c (set_FS): Handle FS = "\0" if RS = "". Thanks to
	Janis Papanagnou for the report.

	* getopt.c, getopt.h, getopt1.c, getopt_int.h: Sync with GLIBC.

2016-05-26         Andrew J. Schorr     <aschorr@telemetry-investments.com>

	* awk.h (get_actual_argument): Remove unused "optional" argument.
	(get_scalar_argument, get_array_argument): Change macro definition to
	remove 3rd "optional" argument.
	* ext.c (get_actual_argument): Remove unused "optional" argument.
	* gawkapi.c (api_get_argument, api_set_argument): Remove unused final
	argument to get_array_argument and get_scalar_argument.

2016-05-26         Arnold D. Robbins     <arnold@skeeve.com>

	* awk.h [fatal]: Make parentheses and use of indirection
	consistent with warning and lintwarn. Thanks to Andrew Schorr
	for pointing this out.
	* str_array.c (str_lookup): Move test for MAYBE_NUM to where
	we duplicate the subscript. Removing it across the board is
	wrong if there are multiple references to the value. Thanks
	to Andrew Schorr for discussion and test case.

2016-05-26         Andrew J. Schorr     <aschorr@telemetry-investments.com>

	* awk.h (get_actual_argument): Add an initial argument containing 
	the (NODE *) previously returned by get_argument. This allows us to
	eliminate a call to get_argument from inside get_actual_argument.
	(get_scalar_argument, get_array_argument): Change macro definition to
	add an initial node argument to pass through to get_actual_argument.
	* ext.c (get_actual_argument): Add initial (NODE *) argument to contain
	the value previously returned by get_argument. This allows us to
	avoid repeating the call to get_argument. We can also eliminate the
	check for a NULL value, since the caller did that already.
	* gawkapi.c (api_get_argument): Pass (NODE *) returned by get_argument
	to get_array_argument and get_scalar_argument.
	(api_set_argument): Pass (NODE *) returned by get_argument to
	get_array_argument.

2016-05-25         Manuel Collado        <mcollado2011@gmail.com>.

	* gawkapi.c (api_nonfatal): New function.
	(api_impl): Include it.
	* gawkapi.h (struct gawk_api): Add api_nonfatal member.
	(nonfatal): New macro.

2016-05-12         Arnold Robbins       <arnold@skeeve.com>

	* str_array.c (str_lookup): Remove MAYBE_NUM from subscript flags.
	Bug reported by Andres Legarra <Andres.Legarra@toulouse.inra.fr>.

	Unrelated: Fix issues with SIGPIPE. Reported by
	Ian Jackson <ijackson@chiark.greenend.org.uk>.

	* builtin.c (do_system): Reset/restore SIGPIPE to/from default around
	call to system.
	* io.c (redirect, gawk_popen [PIPES_SIMULATED]): Same.

2016-05-12  Eli Zaretskii  <eliz@gnu.org>

	* nonposix.h: Add prototypes for Posix functions emulated in pc/*
	files.

2016-05-09         Andrew J. Schorr     <aschorr@telemetry-investments.com>

	* interpret.h (r_interpret): Op_ext_builtin. No need to test whether
	op == Op_ext_builtin, since we wouldn't be here otherwise.

2016-05-03         Andrew J. Schorr     <aschorr@telemetry-investments.com>

	* builtin.c (format_tree): Do not waste a byte at the end of a string.

2016-05-03         Andrew J. Schorr     <aschorr@telemetry-investments.com>

	* builtin.c (format_tree): After the string has been rendered, use
	realloc to shrink the buffer to the needed size. Otherwise, the minimum
	buffer size of 512 bytes can result in lots of wasted memory if many
	sprintf results are stored in an array.

2016-05-02         Andrew J. Schorr     <aschorr@telemetry-investments.com>

	* gawkapi.h (gawk_api_major_version, gawk_api_minor_version): Add
	CPP #define values to support conditional compilation.

2016-05-02         Arnold D. Robbins     <arnold@skeeve.com>

	* dfa.h, dfa.c: Sync with grep.
	* re.c (research): Adjust type of try_backref.

2016-05-02         Arnold D. Robbins     <arnold@skeeve.com>

	* awk.h (success_node): Declare.
	* array.c (success_node): Define.
	* cint_array.c, int_array.c, str_array.c: Use `& success_node'
	instead of `(NODE **) ! NULL' to indicate success throughout.
	Thanks to Pat Rankin for the cleanup suggestion.

2016-04-27         Arnold D. Robbins     <arnold@skeeve.com>

	* io.c (set_RS): Use rs1scan if do_traditional, even if length
	of RS is > 1.  Bug reported by Glauco Ciullini
	<glauco.ciullini6245@gmail.com>.

2016-04-24         Arnold D. Robbins     <arnold@skeeve.com>

	* dfa.c: Sync with GNU grep.

2016-04-11         Arnold D. Robbins     <arnold@skeeve.com>

	* regex_internal.c: Replace _GL_ATTRIBUTE_PURE with
	__attribute__.

2016-04-11         Arnold D. Robbins     <arnold@skeeve.com>

	* regexec.c: Stamp out last remaining use of __attribute.
	* regcomp.c: Undo change of 2016-01-24 when parsing single-byte
	ranges. Go back to treating them as bytes and not as characters.
	The change broke things on Windows in non-UTF-8 character sets.
	* mbsupport.h (mbstate_t): Define to int.
	Update copyright.

2016-04-10         John E. Malmberg      <wb8tyw@qsl.net>

	* regex_internal.c: Use _GL_ATTRIBUTE_PURE macro

2016-04-07         Arnold D. Robbins     <arnold@skeeve.com>

	* awk.h (two_way_close_type): Move here from io.c.
	(close_rp): Add declaration.
	* builtin.c (do_printf): Call close_rp before fatal message when
	attempting to write the closed write end of a two way pipe.
	(do_print): Ditto.
	(do_print_rec): Ditto.
	* io.c (do_getline_redir): Same, for reading closed read end.
	(close_rp): Make not static.

2016-04-07  Eli Zaretskii  <eliz@gnu.org>

	* nonposix.h (WEXITSTATUS, WIFEXITED, WIFSIGNALED, WTERMSIG)
	(WIFSTOPPED, WSTOPSIG) [__MINGW32__]: New macros to replace the
	missing header sys/wait.h.
	(w32_status_to_termsig): Add prototype.

	* builtin.c (do_system) [__MINGW32__]: Compute the exit status of
	'system' differently under --traditional, as the low 8 bits are
	the most interesting.

2016-04-06         Arnold D. Robbins     <arnold@skeeve.com>

	* builtin.c (do_printf): Allow a write to the closed write-end of
	a two-way pipe to be nonfatal if NONFATAL is set for it.
	(do_print): Ditto.
	(do_print_rec): Ditto.
	* io.c (do_getline_redir): Same thing for reading from a closed
	read end of a two-way pipe. Fatal error.

2016-04-04         Arnold D. Robbins     <arnold@skeeve.com>

	* builtin.c (do_fflush): Add warning for flush to two-way
	pipe where write end was closed.
	* io.c (flush_io): Add some braces for the for loop.

2016-04-02         Arnold D. Robbins     <arnold@skeeve.com>

	* builtin.c (do_printf): If the redirection is two way but the
	fp is NULL, it means we're writing to the closed write-end of
	a two-way pipe. Issue a fatal error message.
	(do_print): Ditto.
	(do_print_rec): Ditto.
	* io.c (do_getline_redir): Same thing for reading from a closed
	read end of a two-way pipe. Fatal error.
	* NEWS: Updated.

2016-03-27         Stephen Davies        <sdavies@sdc.com.au>

	* awkgram.y (get_comment): Strip CRs from comment. Strip
	off trailing newlines.

2016-03-21         Arnold D. Robbins     <arnold@skeeve.com>

	* profile.c (pprint): Improve handling of comment after
	and if statement without an else.

2016-03-19         Arnold D. Robbins     <arnold@skeeve.com>

	Considerable improvements to handling of comments when pretty
	printing, particularly for end-of-line comments.

	* awkgram.y (prior_comment, comment_to_save): New variables.
	(add_pending_comment): New function.
	(grammar): Jump through lots more hoops to capture comments.
	Due to shift-reduce parsing, there can be up to two comments
	captured and waiting to be saved; be sure to get them both and
	at the right times.  This is difficult since comments have no
	real syntactic exisitence. Call add_pending_comment on most of
	the simple statements.
	(get_comment): Save a pre-existing comment in prior_comment.
	(split_comment): Use comment_to_save instead of `comment'.
	* profile.c (end_line): Change to return the instruction after
	the comment that gets printed; adjust return type.
	(pprint): Add skip_comment static variable. Adjust logic for
	skipping an end-of-line comment; only do it if skip_comment is
	true. This is set to true in places where we can't use the
	return value from end_line().  Call end_line() in many more places.
	(pp_func): Handle end-of-line comments after a function header.

2016-03-17         Arnold D. Robbins     <arnold@skeeve.com>

	* debug.c (print_instruction): For Op_comment, improve notation as
	to whether it's a full comment or an end of line comment.

2016-03-14         Arnold D. Robbins     <arnold@skeeve.com>

	* io.c (socketopen): For SOCK_DGRAM, set read_len to sizeof
	remote_addr. Makes UDP more or less work again.
	Thanks to Juergen Kahrs for the fix.

2016-03-11         Arnold D. Robbins     <arnold@skeeve.com>

	* debug.c (print_instruction): Normalize printing of comment dump.

2016-03-10         Arnold D. Robbins     <arnold@skeeve.com>

	* builtin.c (do_system): Further improvements. Catch core dump
	flag.

2016-03-11         Arnold D. Robbins     <arnold@skeeve.com>

	* builtin.c (do_system): Improve return values of system().

2016-03-08         Arnold D. Robbins     <arnold@skeeve.com>

	* profile.c (print_instruction): Fix duplicate case not caught
	by TinyCC. Grrr.

2016-03-07         Arnold D. Robbins     <arnold@skeeve.com>

	* profile.c (print_instruction): Further improvements in
	instruction dump, especially for when pretty-printing.
	* builtin.c (do_system): Augment the logic for the return
	value so that death-by-signal info is available too.

2016-03-03         Arnold D. Robbins     <arnold@skeeve.com>

	* profile.c (pp_list): Unconditionally compute delimlen. Avoids
	compiler warning.

2016-03-02         Arnold D. Robbins     <arnold@skeeve.com>

	* debug.c (print_instruction): Improvements in instruction dump
	for if and else.

2016-03-01         Arnold D. Robbins     <arnold@skeeve.com>

	* debug.c (print_instruction): For Op_comment, add notation as
	to whether it's a full comment or an end of line comment.

2016-02-29         Arnold D. Robbins     <arnold@skeeve.com>

	* profile.c (pp_list): Handle the case of nargs equal to zero.
	Thanks to Hermann Peifer for the report.

2016-02-28         Arnold D. Robbins     <arnold@skeeve.com>

	* profile.c (pprint): Fix copy-paste error in else handling.
	Thanks to Michal Jaegermann for the report.

2016-02-23         Arnold D. Robbins     <arnold@skeeve.com>

	* config.guess, config.rpath, config.sub: Update to latest
	from GNULIB.

2016-02-23         Arnold D. Robbins     <arnold@skeeve.com>

	* NEWS: Update full list of infrastructure tools.

2016-02-22        gettextize             <bug-gnu-gettext@gnu.org>

	* configure.ac (AM_GNU_GETTEXT_VERSION): Bump to 0.19.7.

2016-02-21         Nelson H.F. Beebe     <beebe@math.utah.edu>

	* random.c [SHUFFLE_BITS, SHUFFLE_MAX, SHUFFLE_MASK]: New macros.
	(shuffle_init, shuffle_buffer): New static variables.
	(random_old): Renamed from random.
	(random): New function wrapping random_old and providing a
	shuffle buffer to increase the period. See the literature citations
	and other notes in the code.

2016-02-21         Arnold D. Robbins     <arnold@skeeve.com>

	* regexec.c (prune_impossible_nodes): Remove attribute that
	keeps it from compiling with 32 bit GCC. Who the heck knows
	why or how. Sigh. Double sigh.

2016-02-20         Arnold D. Robbins     <arnold@skeeve.com>

	* regcomp.c, regex.c, regex.h, regex_internal.c, regex_internal.h,
	regexec.c: Sync with GLIBC, mostly prototype changes.

2016-02-18         Arnold D. Robbins     <arnold@skeeve.com>

	Fix profile / pretty-printing to chain else-ifs.

	* profile.c (pprint): Change third argument into a set of flags
	for in the for header or in an else if. Adjust case Op_K_else to
	make the right checks and format the code properly. In Op_K_if
	clear the flag so that any following else gets indented properly.
	Adjust all calls.

2016-02-14         Arnold D. Robbins     <arnold@skeeve.com>

	* README, NEWS: Updated to reflect use of Texinfo 6.1.

	Unrelated:

	* configure.ac: Switch to AC_PROG_CC_C99 to enable C99
	compilation and features.
	* dfa.c: Sync with GNU grep, go back to C99 style declarations
	at point of use.

2016-02-05         Arnold D. Robbins     <arnold@skeeve.com>

	Make optimization (constant folding and tail call recursion)
	be on by default.

	* awkgram.y (common_exp): Only do concatenation of two strings(!)
	* main.c (do_optimize): Init to true.
	(optab): Add new -s/--no-optimize option.
	(usage): Update message to include it.
	(parse_args): Parse it. Set do_optimize to false if pretty
	printing or profiling.
	* NEWS: Updated.

2016-01-28         Arnold D. Robbins     <arnold@skeeve.com>

	* Makefile.am (SUBDIRS): Include extras. Otherwise dist does
	doesn't work.

2016-01-27         Arnold D. Robbins     <arnold@skeeve.com>

	* configure.ac (GAWK_AC_AIX_TWEAK): Remove call.
	* configure: Regenerated.
	* io.c (GAWK_AIX): Check _AIX instead.
	* custom.h (_AIX): Add define of _XOPEN_SOURCE_EXTENDED.

	Unrelated:

	* configure.ac: Remove old stuff for ISC Unix, no longer needed.
	* configure: Regenerated.

2016-01-25         John E. Malmberg      <wb8tyw@qsl.net>

	* io.c (redirect): Need to call close_one more than once after
	  running out of file handles.

2016-01-25         Arnold D. Robbins     <arnold@skeeve.com>

	* NEWS: Document VMS support updated.

2016-01-24         Arnold D. Robbins     <arnold@skeeve.com>

	Regex: treat [x] as x if x is a unibyte encoding error.
	This change removes an ifdef GAWK.

	* regcomp.c (parse_byte) [ !_LIBC && RE_ENABLE_I18N]: New function.
	(build_range_exp) [ !_LIBC && RE_ENABLE_I18N]: Use it.
	From Paul Eggert  <eggert@cs.ucla.edu>.

2016-01-22         Arnold D. Robbins     <arnold@skeeve.com>

	* regexec.c (prune_impossible_nodes): Remove all attributes, on
	both declaration and definition.  Fixes a Linux Mint 17 compilation
	braino reported by Antonio Colombo.
	* regex_internal.h (test_malloc): Add cast to silence a warning
	on the same system.
	(test_realloc): Ditto.

2016-01-20         Arnold D. Robbins     <arnold@skeeve.com>

	* regex_internal.h [attribute_hidden]: Remove definition.
	* regcomp.c [attribute_hidden]: Remove uses. Not needed since
	the variables are static. Thanks to Paul Eggert for pointing
	this out.

2016-01-18         Paul Eggert  <eggert@cs.ucla.edu>

	Diagnose ERE '()|\1'
	Problem reported by Hanno Boeck in: http://bugs.gnu.org/21513

	* lib/regcomp.c (parse_reg_exp): While parsing alternatives, keep
	track of the set of previously-completed subexpressions available
	before the first alternative, and restore this set just before
	parsing each subsequent alternative.  This lets us diagnose the
	invalid back-reference in the ERE '()|\1'.

	Unrelated:  General minor cleanups (spelling, code) from Gnulib:

	* regex.h, regex_internal.c, regex_internal.h, regexec.c: Minor
	cleanups.

2016-01-14         Arnold D. Robbins     <arnold@skeeve.com>

	* eval.c (r_get_lhs): If original array was Node_var_new,
	assign value that is dupnode of Nnull_string and not
	Nnull_string directly. Fixes core dump reported by
	ruyk <Lonely.ruyk@mail.ru>.

	Unrelated:

	* ChangeLog: Cleanup spurious extra whitespace.

2016-01-03         Arnold D. Robbins     <arnold@skeeve.com>

	* configure.ac (GAWK_AC_LINUX_ALPHA): Remove call.
	* configure: Regenerated.
	* NEWS: Document removal of support for GNU/Linux on Alpha.

2016-01-02         Arnold D. Robbins     <arnold@skeeve.com>

	* dfa.c (add_utf8_anychar): Minor change in declaration of
	utf8_classes to keep Tiny CC happy.  Also syncs with grep.
	* dfa.h: Sync with grep (update copyright year).

2015-12-27         Arnold D. Robbins     <arnold@skeeve.com>

	* awkgram.y (mk_condition): Revise to correctly handle
	empty else part for pretty printing. Bug report by
	ziyunfei <446240525@qq.com>.

2015-12-20         Arnold D. Robbins     <arnold@skeeve.com>

	* io.c (nonfatal): New static constant string.
	* is_non_fatal, is_non_fatal_redirect: Use it.

2015-12-16         Arnold D. Robbins     <arnold@skeeve.com>

	* io.c (two_way_open): Remove unneeded close of slave in the
	parent.

2015-12-16         Arnold D. Robbins     <arnold@skeeve.com>

	* profile.c (pp_number): Move count into ifdef for MPFR. Avoids
	an unused variable warning if not compiling for MPFR.

	Unrelated:

	* io.c (two_way_open): If using a pty instead of pipes, open the
	slave in the child. Fixes AIX and doesn't seem to break GNU/Linux.

2015-11-26         Arnold D. Robbins     <arnold@skeeve.com>

	* command.y (cmdtab): Add "exit" as synonym for "quit".
	Suggested by Joep van Delft <joepvandelft@xs4all.nl>.
	* NEWS: Document this.

2015-11-24         Arnold D. Robbins     <arnold@skeeve.com>

	* debug.c (debug_pre_execute): Fix to check watchpoints before
	checking breakpoints. Gives more natural behavior for the user.
	* NEWS: Document this.
	Issue reported by Joep van Delft <joepvandelft@xs4all.nl>.

2015-10-28         Arnold D. Robbins     <arnold@skeeve.com>

	* awkgram.y (nextc): Don't allow '\0' even if check_for_bad
	is false. Fixes a problem reported by Hanno Boeck <hanno@hboeck.de>.

	Unrelated:

	* dfa.c: Sync with GNU grep.

2015-10-25         Arnold D. Robbins     <arnold@skeeve.com>

	* awkgram.y (yylex): Fix invalid write problems.
	Reported by Hanno Boeck <hanno@hboeck.de>.
	Only appeared in master. Harumph.

2015-10-16         Arnold D. Robbins     <arnold@skeeve.com>

	* Makefile.am (SUBDIRS): Fix ordering so that
	make check directly after configure works properly.
	Thanks to Michal Jaegermann <michal.jnn@gmail.com>
	for the report.

	Unrelated:

	* dfa.c: Sync with GNU grep.

2015-10-11         Arnold D. Robbins     <arnold@skeeve.com>

	* awkgram.y (yylex): Fix invalid read problems.
	Reported by Hanno Boeck <hanno@hboeck.de>.

2015-10-04         Arnold D. Robbins     <arnold@skeeve.com>

	* configure.ac: Bump version to 4.1.3a.

2015-09-26         Arnold D. Robbins     <arnold@skeeve.com>

	* awkgram.y (yylex): Diagnose multidimensional arrays for
	traditional/posix (fatal) or lint. Thanks to Ed Morton
	for the bug report.

2015-09-25         Arnold D. Robbins     <arnold@skeeve.com>

	* config.guess, config.sub, config.rpath: Updated.

2015-09-18         Arnold D. Robbins     <arnold@skeeve.com>

	* field.c (fpat_parse_field): Always use rp->non_empty instead
	of only if in_middle. The latter can be true even if we've
	already parsed part of the record. Thanks to Ed Morton
	for the bug report.

2015-09-11	Daniel Richard G.	<skunk@iSKUNK.ORG>

	* regcomp.c: Include strings.h, wrapped in ifdef. Revise
	defines for BTOWC.
	* regex_internal.h: Remove ZOS_USS bracketing ifdefs.

2015-09-04         Arnold D. Robbins     <arnold@skeeve.com>

	* profile.c (pp_num): Use format_val to print integral values
	as integers. Thanks to Hermann Peifer for the report.

2015-08-28	Daniel Richard G.	<skunk@iSKUNK.ORG>

	* Makefile.am, configure.ac: Use an Automake conditional to
	enable/disable the "extensions" subdirectory instead of
	producing a stub Makefile therein from the configure script.
	* awk.h, custom.h, regex_internal.h: Removed z/OS-specific code
	that is no longer needed due to improvements in Gawk's general
	Autotools support.
	* awk.h: Allow <strings.h> to be #included together with
	<string.h> as this is required on some systems (z/OS).
	* io.c, configure.ac: <sys/select.h> is needed for select()
	and related bits on z/OS.
	* awk.h: Handle the redefinition of EXIT_FAILURE on z/OS in a
	more elegant/general way.
	* awkgram.y, command.y, configure.ac, eval.c,
	helpers/testdfa.c: Define and use the USE_EBCDIC cpp symbol
	instead of checking the value of 'a' whenever we want to know
	if we're on an EBCDIC system. Also, don't assume that z/OS
	necessarily means EBCDIC, as the compiler does have an ASCII
	mode (-qascii).
	* awkgram.y, command.y, configure.ac: On EBCDIC systems,
	convert singleton EBCDIC characters in the input stream to
	ASCII on the fly so that the generated awkgram.c/command.c in
	the distributed sources can be used, i.e. we don't have to
	require the user to build Bison and re-generate those files
	themselves. This implementation uses a z/OS-specific function
	(__etoa_l()) to do the conversion, but support for other
	systems can be added in the future as necessary.
	* io.c: No need to protect this block of "#if
	defined(HAVE_TERMIOS_H)" code from z/OS; it works just fine
	there.
	* configure.ac: Check for the "struct passwd.pw_passwd" and
	"struct group.gr_passwd" fields and conditionalize their use,
	as they don't exist on z/OS.  Needed for doc/gawktexi.in.

2015-08-25         Arnold D. Robbins     <arnold@skeeve.com>

	* node.c (str2wstr): Upon finding an invalid character, if
	using UTF-8, use the replacement character instead of skipping
	it. Helps match() and other functions work better in the face
	of unexpected data.  Make the lint warning an unconditional
	warning.

	Unrelated:

	* awk.h: Add explanatory comment on the flags related to
	types and values.
	* mpfr.c (mpg_force_number): If setting NUMBER, clear STRING also
	when clearing MAYBE_NUM.
	(set_PREC): Check STRCUR instead of STRING.
	* node.c (r_force_number): If setting NUMBER, clear STRING also
	when clearing MAYBE_NUM.

2015-08-15         Arnold D. Robbins     <arnold@skeeve.com>

	* dfa.c (dfamust): Restore c90 compat by moving some
	variable declarations to the top of the routine.

2015-08-12         Arnold D. Robbins     <arnold@skeeve.com>

	* dfa.c: Sync with GNU grep. Yet again, again.

2015-08-02         Arnold D. Robbins     <arnold@skeeve.com>

	* dfa.c: Sync with GNU grep. Yet again.

2015-07-21         Arnold D. Robbins     <arnold@skeeve.com>

	* dfa.c: Sync with GNU grep.

2015-07-18         Arnold D. Robbins     <arnold@skeeve.com>

	* dfa.c: Sync with GNU grep.

2015-07-08         Arnold D. Robbins     <arnold@skeeve.com>

	* dfa.h, dfa.c: Sync with GNU grep.

2015-06-29         Arnold D. Robbins     <arnold@skeeve.com>

	* awkgram.y (yylex): If gawk extension function is found as
	a function in a user-defined function body, treat it normally.
	Makes eval "print and(a, 1)" work in the debugger again.
	Thanks, yet again, to Hermann Peifer.
	* interpret.h (r_interpret): Op_subscript. UPREF if the
	element value is a typed regexp.  Thanks to Hermann Peifer.

2015-06-28         Arnold D. Robbins     <arnold@skeeve.com>

	Improve memory tracking of typed regexps.

	* awkgram.y (make_regnode): Set valref to 1.
	* interpret.h (r_interpret): Have Op_push_re upref typed regexp.
	* builtin.c (do_typeof): OK to deref typed regex.
	* awk.h (force_string): Do dupnode on the regexp text.

2015-06-26         Arnold D. Robbins     <arnold@skeeve.com>

	Remove support for old-style extensions.

	* awk.h (Node_old_ext_func, Op_old_ext_func): Removed.
	Remove all uses throughout the code.
	(load_old_ext, make_old_builtin): Remove declarations.
	* ext.c (load_old_ext, make_old_builtin): Removed.
	* awkgram.y (tokentab): Remove "extension" entry.
	* eval.c (Node_old_ext_funci, Op_old_ext_func): Remove from tables.
	* interpret.h (interpret): Remove stuff for old extensions.

	Unrelated:

	* builtin.c (do_typeof): Add support for strnum, distinguish
	untyped from unassigned, use "string" and "number". Thanks to
	Hermann Peifer for suggesting inclusion of strnum.

2015-06-25         Arnold D. Robbins     <arnold@skeeve.com>

	Further work straightening out memory management for typeof.

	* awk.h (DEREF): Add an assert.
	* builtin.c (do_typeof): Add comments, cases where not to deref.
	* debug.c (print_instruction): Add Op_push_arg_untyped.
	* interpret.h (r_interpret): Additional comments / tweaks for
	Op_push_arg_untyped.

	Unrelated. Make `x = @/foo/ ; print x' print something.

	* builtin.c (do_print): Check for Node_typedregex and handle it.
	Needed for adding test code.

	Unrelated. Typo fix.

	* debug.c (initialize_watch_item): Dupnode the right thing.

2015-06-22         Arnold D. Robbins     <arnold@skeeve.com>

	* awkgram.y (snode): Make isarray not scalarize untyped parameters
	also.
	* profile.c (pprint): Add Op_push_arg_untyped.

	Improve debugger support for typed regexps.
	Thanks to Hermann Peifer for the bug report.

	* awkgram.y (valinfo): Add support for Node_typedregex.
	* debug.c (watchpoint_triggerred): Handle Node_typedregex.
	(initialize_watch_item): Ditto.
	(print_memory): Ditto.

	Fix typeof to work on subarrays.  Thanks, yet again, to
	Hermann Peifer for the bug report.

	* builtin.c (do_typeof): Don't deref Node_var_array.

2015-06-21         Arnold D. Robbins     <arnold@skeeve.com>

	Fixes for typeof - Don't let typeof change an untyped variable
	into a scalar.

	* awk.h (opcodeval): Add Op_push_arg_untyped.
	* awkgram.y (snode): Separate out case for do_typeof, use
	Op_push_arg_untyped.
	* builtin.c (do_typeof): Arg will be equal to Nnull_string
	if it's untyped.
	* eval.c (optypes): Add Op_push_arg_untyped.
	* interpret.h (r_interpret): Add Op_push_arg_untyped handling.

2015-06-19         Arnold D. Robbins     <arnold@skeeve.com>

	* builtin.c (do_isarray): Minor edit to lint warning.
	* TODO: Updated.

2015-06-14         Arnold D. Robbins     <arnold@skeeve.com>

	* regcomp.c, regex_internal.h, regexec.c: Sync with GLIBC.

	Unrelated:

	* regex_internal.c, regexec.c: __attribute --> __attribute__.

	Related:

	* regex_internal.h: Clean up defines for non-GCC for attribute;
	essentially sync it with GLIBC.

2015-06-12         Arnold D. Robbins     <arnold@skeeve.com>

	* awkgram.y: Finish converting "hard" regex to "typed" regex.

2015-05-31         Arnold D. Robbins     <arnold@skeeve.com>

	* field.c (posix_def_parse_field): Removed. It's no longer
	needed after updates to the POSIX standard. Thanks to
	Michael Klement <michael.klement@usa.net> for pointing this out.

2015-05-26  Paul Eggert  <eggert@Penguin.CS.UCLA.EDU>

	* floatcomp.c (count_trailing_zeros): New function.
	This compiles to a single TZCNT instruction on the x86-64.
	(adjust_uint): Use it to keep more high-order bits when
	some of the lowest-order bits are zero.  This implements
	the documented behavior: "If the result cannot be represented
	exactly as a C 'double', leading nonzero bits are removed one by
	one until it can be represented exactly."

2015-05-26         Arnold D. Robbins     <arnold@skeeve.com>

	* regcomp.c: Fix offsets so error messages come out correct
	once again.

2015-05-19         Arnold D. Robbins     <arnold@skeeve.com>

	* 4.1.3: Release tar ball made.

2015-05-15         Andrew J. Schorr     <aschorr@telemetry-investments.com>

	* symbol.c (load_symbols): Plug minor memory leak by calling unref(tmp)
	on "identifiers" string after assoc_lookup is done with it.

2015-05-15         Andrew J. Schorr     <aschorr@telemetry-investments.com>

	* main.c (load_procinfo_argv): New function to save argv array values
	in PROCINFO["argv"][0..argc-1].
	(load_procinfo): Call load_procinfo_argv.

2015-05-11         Arnold D. Robbins     <arnold@skeeve.com>

	* awk.h, awkgram.y, builtin.c, eval.c profile.c, re.c:
	Change Node_hardregex to Node_typedregex everywhere.

2015-05-05         Arnold D. Robbins     <arnold@skeeve.com>

	* awkgram.y (yylex): Yet Another Fix for parsing bracket
	expressions. Thanks yet again to Andrew Schorr. Maybe it's
	even finally nailed down now.

	Unrelated:

	* config.guess, config.sub: Get latest versions.

	Make profiling for hard regexes work.

	* profile.c (pp_string_or_hard_regex): Renamed from pp_string.
	Add bool param for hard regex and add @ if so.
	(pp_string): New function, calls pp_string_or_hard_regex.
	(pp_hard_regex): New function, calls pp_string_or_hard_regex.
	(pprint): Adjust to print a hard regex correctly.

2015-05-01         Arnold D. Robbins     <arnold@skeeve.com>

	* awkgram.y: Make sure values are not null in param list.
	Avoids core dump for `function f(func, a) {}'. Thanks to
	Tibor Palinkas <libmawk@igor2.repo.hu>.

2015-04-30         Arnold D. Robbins     <arnold@skeeve.com>

	* Makefile.am: Take --program-prefix into account when
	installing/uninstalling the symlinks, especially 'awk'.
	Thanks to Steffen Nurpmeso <sdaoden@yandex.com> for
	the report.

	Unrelated:

	* awkgram.y (yylex): Yet Another Fix for parsing bracket
	expressions. Thanks again to Andrew Schorr.

2015-04-29         Arnold D. Robbins     <arnold@skeeve.com>

	* 4.1.2: Release tar ball made.

2015-04-28         Arnold D. Robbins     <arnold@skeeve.com>

	* builtin.c (isarray): Add lint warning that isarray()
	is deprecated.

2015-04-28         Arnold D. Robbins     <arnold@skeeve.com>

	* awkgram.y (yylex): Rework the bracket handling from zero.
	Thanks to Michal Jaegermann for yet another test case.

	Unrelated:

	* eval.c (setup_frame): Restore call-by-value for $0. This was
	necessitated by the changes on 2014-11-11 for conserving
	memory use. Thanks to Andrew Schorr for the report and isolating
	the cause of the problem.

2015-04-27         Arnold D. Robbins     <arnold@skeeve.com>

	* awkgram.y (yylex): Make change of Jan 7 for parsing regexps
	work better. Thanks to Nelson Beebe.

2015-04-26         Arnold D. Robbins     <arnold@skeeve.com>

	* dfa.c: Sync with grep.

2015-04-16         Arnold D. Robbins     <arnold@skeeve.com>

	* builtin.c (do_strftime): For bad time_t values, return "".

2015-04-16         Andrew J. Schorr     <aschorr@telemetry-investments.com>

	* node.c (r_force_number): If strtod sets errno, then force the
	numeric value in node->numbr to zero. For subnormal values, strtod
	sets errno but does not return zero, and we don't want to retain
	those subnormal values.

2015-04-16         Arnold D. Robbins     <arnold@skeeve.com>

	Let parameter names shadow the names of gawk additional built-ins.
	Make it actually work.

	* awkgram.y (want_param_names): Now an enum, there are three states.
	(grammar): Set states properly.
	(yylex): Improve checking logic.

2015-04-16         Arnold D. Robbins     <arnold@skeeve.com>

	* configure.ac: Updated by autoupdate.
	* configure, aclocal.m4: Regenerated.
	* io.c, main.c, profile.c: Removed use of RETSIGTYPE.

2015-04-16         Arnold D. Robbins     <arnold@skeeve.com>

	* builtin.c (do_strftime): Use a double for the timestamp and
	check that the value is within range for a time_t.

	Unrelated:

	* regex_internal.h (test_malloc, test_realloc): Use %lu in printf
	format for error messages. Thanks to Michal Jaegermann for
	pointing this out.

	Unrelated:

	* NEWS: Updated.

2015-04-15         Arnold D. Robbins     <arnold@skeeve.com>

	Let parameter names shadow the names of gawk additional built-ins.

	* awkgram.y (want_param_names): New variable.
	(yylex): Check it before returning a built-in token.
	(grammar): Set and clear it in the right places.

2015-04-14         Arnold D. Robbins     <arnold@skeeve.com>

	* builtin.c (do_strftime): Restore checking for negative result and
	add check that time_t is > 0 --- means we're assigning a negative value
	to an unsigned time_t. Thanks again to Glaudiston Gomes da Silva
	<glaudistong@gmail.com>.

	If localtime() or gmtime() return NULL, return a null string.
	Thanks to Andrew Schorr.

	Unrelated:
	* builtin.c (call_sub): Fix for indirect gensub, 3 args now works.

	Unrelated:

	* builtin.c (do_sub): Improve some variable names for readability
	and add / expand some comments.

	Unrelated:

	* builtin.c (call_sub, call_match, call_split_func): Allow for
	regex to be Node_hardregex.

2015-04-14         Andrew J. Schorr      <aschorr@telemetry-investments.com>
		   Arnold D. Robbins     <arnold@skeeve.com>

	* builtin.c (do_sub): Make computations smarter; initial len
	to malloc, test for final amount after all matches done and
	need to copy in the final part of the original string.

2015-04-13         Arnold D. Robbins     <arnold@skeeve.com>

	* regcomp.c (analyze): Prevent malloc(0).
	* regex_internal.h (test_malloc, test_realloc): New functions
	that check for zero count.
	(re_malloc, re_realloc): Adjust to call the new functions for gawk.
	* regexec.c (buid_trtable, match_ctx_clean): Replace malloc/free
	with re_malloc/re_free.

	Unrelated:

	* builtin.c (do_strftime): Disable checking timestamp value for less
	than zero. Allows times before the epoch to work with strftime.
	Thanks to Glaudiston Gomes da Silva <glaudistong@gmail.com>
	for raising the issue.

2015-04-12         Arnold D. Robbins     <arnold@skeeve.com>

	* Makefile.am (efence): Make this link again.
	Thanks to Michal Jaegermann for pointing out the problem.

2015-04-09         Andrew J. Schorr     <aschorr@telemetry-investments.com>

	* awkgram.y (yyerror): Rationalize buffer size computations. Remove
	old valgrind workarounds.
	* debug.c (gprintf): Rationalize buffer size computations.
	(serialize_subscript): Ditto.
	* io.c (iop_finish): Rationalize buffer size computations.
	* profile.c (pp_string): Correct space allocation computation.

2015-04-08        John E. Malmberg       <wb8tyw@qsl.net>

	* custom.h: VMS shares some code paths with ZOS_USS in
	building gawkfts extension.

2015-04-08         Arnold D. Robbins     <arnold@skeeve.com>

	Factor out opening of /dev/XXX files from /inet.
	Enable interpretation of special filenames for profiling output.

	* awk.h (devopen_simple): Add declaration.
	* io.c (devopen_simple): New routine.
	(devopen): Call devopen_simple as appropriate.
	* profile.c (set_prof_file): Call devopen_simple as appropriate,
	some additonal logic to hande fd to fp conversion.

	Unrelated:

	* main.c (usage): Add a comment for translators.

2015-04-08  Eli Zaretskii  <eliz@gnu.org>

	* profile.c (set_prof_file): Interpret a file name of "-" to mean
	standard output.

2015-04-06         Arnold D. Robbins     <arnold@skeeve.com>

	* awk.h (force_number): Add `!= 0' check to bitwise operation.
	* awkgram.y: Same, many places.
	(check_special): Simplify code for checking extension flags.

2015-04-05         Arnold D. Robbins     <arnold@skeeve.com>

	* awkgram.y (install_builtins): If do_traditional is true, do not
	install gawk extensions flagged with GAWKX.  Similarly, if do_posix
	is true, do not install functions flagged with NOT_POSIX.
	This fixes a problem with spurious lint complaints about shadowing
	a global variable that is not valid in traditional or posix mode.
	Thanks to Andrew Schorr for finding the problem and supplying
	initial code; I did it slightly differently.

2015-04-03         Arnold D. Robbins     <arnold@skeeve.com>

	* awk.h (force_string): If hard_regex, return string text of the regex.
	(force_string, force_number): If hard_regex, return Nnull_string.
	* awkgram.y: Fix ~ and !~ with @/.../.
	* eval.c (setup_frame): Handle a hard regex.
	* re.c (avoid_dfa): Ditto.

2015-04-02         Andrew J. Schorr     <aschorr@telemetry-investments.com>

	* NEWS: Rename div to intdiv.

2015-04-02         Arnold D. Robbins     <arnold@skeeve.com>

	Rename div() to intdiv().

	* builtin.c (do_intdiv): Renamed from do_div.
	* mfpr.c (do_mpfr_intdiv): Renamed from do_mpfr_div.
	* awk.h: Update declarations.
	* awkgram.y (tokentab, snode): Revise accordingly.

2015-03-31         Arnold D. Robbins     <arnold@skeeve.com>

	* awk.h (call_sub): Renamed from call_sub_func.
	(call_match, call_split_func): Declare.
	* builtin.c (call_sub): Renamed from call_sub_func.
	(call_match, call_split_func): New functions.
	* interpret.h (r_interpret): Call new functions as appropriate.
	* node.c (r_unref): Revert change to handle Node_regex, not needed.

2015-03-31         Arnold D. Robbins     <arnold@skeeve.com>

	* awk.h (r_get_field): Declare.
	* builtin.c (call_sub_func): Rearrange the stack to be what
	the buitin function expects.
	* eval.c (r_get_field): Make extern.

2015-03-27         Arnold D. Robbins     <arnold@skeeve.com>

	* io.c (redirect): Change not_string from int to bool.
	* gawkapi.c (api_get_file): Minor stylistic improvements.
	* NEWS: Updated for retryable I/O and new API function.

2015-03-24         Arnold D. Robbins     <arnold@skeeve.com>

	* awkgram.y (make_regnode): Make extern.
	* awk.h (make_regnode): Declare.
	* builtin.c (call_sub_func): Start on reworking the stack to
	be what do_sub() expects. Still needs work.
	* interpret.h (r_interpret): Add a cast in comparison with do_sub().
	* node.c (r_unref): Handle Node_regex nodes.

2015-03-24         Andrew J. Schorr     <aschorr@telemetry-investments.com>

	* interpret.h (r_interpret): When Op_K_exit has an argument of
	Nnull_string, do not update exit_val, since no value was supplied.

2015-03-24         Arnold D. Robbins     <arnold@skeeve.com>

	* awk.h, gawkapi.c, io.c: Minor code reformatting.

2015-03-20         Arnold D. Robbins     <arnold@skeeve.com>

	Start on fixing indirect calls of builtins.

	* awk.h (call_sub_func): Add declaration.
	* awkgram.y (lookup_builtin): Handle length, sub functions.
	(install_builtin): Handle length function.
	* builtin.c (call_sub_func): New function.
	* interpret.h (r_interpret): If calling do_sub, do it through
	call_sub_func().

2015-03-19         Arnold D. Robbins     <arnold@skeeve.com>

	* re.c (re_update): Handle hard regex - for sub/gsub/gensub.
	* awkgram.y (grammar): Add support for hard_regex with ~ and !~;
	allowed only on the right hand side.
	(mk_rexp): Handle a hard regex.

2015-03-18         Arnold D. Robbins     <arnold@skeeve.com>

	* builtin.c (do_typeof): Be smarter about checking for uninitialized
	values; can now detect and return "untyped" for such values.
	* awkgram.y (yylex): Collect @/.../ entirely in the lexer and return
	a new terminal (HARD_REGEX).
	(regexp): Reverted to just a regular awk regexp constant.
	(hard_regexp): New nonterminal, can be used only in direct
	assignment and as an argument in function call. New set of nonterminals
	for function call expression lists.  More work still to do.

2015-03-18         Arnold D. Robbins     <arnold@skeeve.com>

	* config.guess, config.sub: Updated, from libtool 2.4.6.

2015-03-17         Arnold D. Robbins     <arnold@skeeve.com>

	* profile.c (pp_number): Allocate enough room to print the number
	in all cases. Was a problem mixing -M with profiling with a really
	big number. Thanks to Hermann Peifer for the bug report.

2015-03-08         Arnold D. Robbins     <arnold@skeeve.com>

	* re.c (regexflags2str): Removed. It was redundant.

	* io.c (devopen): Change the logic such that if nonfatal is true
	for the socket, don't do retries.  Also clean up the formatting
	some.  At strictopen, check if errno is ENOENT and if so, propagate
	the error from getaddrinfo() up to the caller. Add explanatory
	comments.

2015-02-28         Andrew J. Schorr     <aschorr@telemetry-investments.com>

	* io.c (pty_vs_pipe): Remove check for NULL PROCINFO_node, since
	this is now checked inside in_PROCINFO.

2015-02-27         Andrew J. Schorr     <aschorr@telemetry-investments.com>

	* io.c (socketopen): New parameter hard_error; set it if
	getaddrinfo() fails. Change fatals to warnings.
	(devopen): Pass in address of boolean hard_error variable
	and stop trying to open the file if hard_error is true.
	Save and restore errno around call to socketopen() and
	use restored errno if open() fails at strictopen.

2015-02-27         Arnold D. Robbins     <arnold@skeeve.com>

	* symbol.c (check_param_names): Fix argument order in memset() call.
	* configure.ac: Use AC_SEARCH_LIBS instead of AC_CHECK_LIB. This fixes
	a long-standing problem where `-lm' was used twice in the final
	compilation line.

2015-02-27         Arnold D. Robbins     <arnold@skeeve.com>

	Start on making regexp a real type.

	* awk.h (Node_hardregex): New node type.
	(do_typeof): Add declaration.
	* awkgram.y: Make @/.../ a hard regex.
	(tokentab): New entry for typeof() function.
	(snode): Try to handle typeof().
	(make_regnode): Handle Node_hardregex.
	* builtin.c (do_typeof): New function.
	* eval.c (nodetypes): Add Node_hardregex.
	* re.c (re_update): Check for hardregex too in assert.

2015-02-24         Arnold D. Robbins     <arnold@skeeve.com>

	* POSIX.STD: Update copyright year.
	* awkgram.y (yylex): Allow \r after \\ line continuation everywhere.
	Thanks to Scott Rush <scott.rush@honeywell.com> for the report.

2015-02-13         Arnold D. Robbins     <arnold@skeeve.com>

	* awkgram.y (yylex): Be more careful about passing true to
	nextc() when collecting a regexp.  Some systems' iscntrl()
	are not as forgiving as GLIBC's. E.g., Solaris.
	Thanks to Dagobert Michelsen <dam@baltic-online.de> for
	the bug report and access to systems to check the fix.

2015-02-12         Arnold D. Robbins     <arnold@skeeve.com>

	* POSIX.STD: Update with info about function parameters.
	* configure.ac: Remove test for / use of dbug library.

2015-02-11         Arnold D. Robbins     <arnold@skeeve.com>

	* gawkapi.h: Fix spelling error in comment.

2015-02-10         Arnold D. Robbins     <arnold@skeeve.com>

	* profile.c (pprint): Restore printing of count for rules.
	Bug report by Hermann Peifer.

2015-02-08         Arnold D. Robbins     <arnold@skeeve.com>

	* io.c: Make it "NONFATAL" everywhere.

2015-02-08         Andrew J. Schorr     <aschorr@telemetry-investments.com>

	* awk.h (RED_NON_FATAL): Removed.
	(redirect): Add new failure_fatal parameter.
	(is_non_fatal_redirect): Add declaration.
	* builtin.c (efwrite): Rework check for non-fatal.
	(do_printf): Adjust calls to redirect.
	(do_print_rec): Ditto. Move check for redirection error up.
	* io.c (redflags2str): Remove RED_NON_FATAL.
	(redirect): Add new failure_fatal parameter. Simplify the code.
	(is_non_fatal_redirect): New function.
	(do_getline_redir): Adjust calls to redirect.

2014-12-27         Arnold D. Robbins     <arnold@skeeve.com>

	* awk.h (is_non_fatal_std): Declare new function.
	* io.c (is_non_fatal_std): New function.
	* builtin.c (efwrite): Call it.

2015-02-07         Arnold D. Robbins     <arnold@skeeve.com>

	* regcomp.c, regex.c, regex.h, regex_internal.c, regex_internal.h,
	regexec.c: Sync with GLIBC. Mostly copyright date updates.

2015-02-05         Andrew J. Schorr     <aschorr@telemetry-investments.com>

	* eval.c (set_IGNORECASE): If IGNORECASE has a numeric value, try
	using that before treating it as a string.  This fixes a problem
	where setting -v IGNORECASE=0 on the command line was not working
	properly.

2015-02-01         Arnold D. Robbins     <arnold@skeeve.com>

	Move POSIX requirement for disallowing paramater names with the
	same name as a function into --posix.

	* NEWS: Document it.
	* awkgram.y (parse_program): Check do_posix before calling
	check_param_names().
	* symbol.c (check_param_names): Set up a fake node and call
	in_array() for function parameter names instead of linear
	searching the function list a second time. Thanks to Andrew
	Schorr for the motivation.

2015-01-30         Arnold D. Robbins     <arnold@skeeve.com>

	Don't allow function parameter names to be the same as function
	names - required by POSIX. Bug first reported in comp.lang.awk.

	In addition, don't allow use of a parameter as a function name
	in a call (but it's ok in indirect calls).

	* NEWS: Updated.
	* awk.h (check_param_names): Add declaration.
	* awkgram.y (at_seen): New variable. Communicates between
	yylex() and the parser.
	(FUNC_CALL production): Check at_seen and check that the identifier
	is a function name.
	(parse_program): Call check_param_names() and set errcount.
	(yylex): Set at_seen after seeing an at-sign.
	* symbol.c (check_param_names): New function.

2015-01-24         Arnold D. Robbins     <arnold@skeeve.com>

	Infrastructure updates.

	Bison 3.0.4. Automake 1.15. Gettext 0.19.4.

2015-01-20         Arnold D. Robbins     <arnold@skeeve.com>

	* gawkapi.c (api_set_array_element): Remove useless call to
	make_aname.
	* symbol.c (load_symbols): Ditto.
	Thanks to Andrew Schorr for pointing out the problem.

2015-01-19         Arnold D. Robbins     <arnold@skeeve.com>

	* awkgram.c: Update to bison 3.0.3.
	* command.c: Ditto.
	* NEWS: Note same.

2015-01-16         Stephen Davies        <sdavies@sdc.com.au>

	* awkgram.y (rule): Set first_rule to false. Catches more cases
	for gathering comments. Thanks to Hermann Peifer for the test case.

2015-01-15         Arnold D. Robbins     <arnold@skeeve.com>

	* dfa.h, dfa.c: Sync with grep. Mainly copyright updates.
	* getopt.c, getopt.h, getopt1.c getopt_int.h: Sync with GLIBC.
	Mainly copyright updates, one minor code fix.

2015-01-14         Arnold D. Robbins     <arnold@skeeve.com>

	Remove deferred variables.

	* awk.h (register_deferred_variable): Remove declaration.
	* awkgram.y (is_deferred_variable, process_deferred,
	symtab_used, extensions_used, deferred_variables,
	process_deferred): Remove declarations, bodies, and uses.
	* builtin.c (do_length): Update comment.
	* main.c (init_vars): Just call load_procinfo() and `load_environ()'.

2015-01-08         Andrew J. Schorr     <aschorr@telemetry-investments.com>

	Revert changes to API deferred variable creation -- these variables
	should be created when lookup is called, not when update is called.
	* awk.h (variable_create): Remove function declaration.
	* awkgram.y (variable_create): Remove function.
	(variable): Restore variable_create functionality inline.
	* gawkapi.c (api_sym_update): Revert to using install_symbol, since the
	deferred variable check should be done when lookup is called, not here.

2015-01-07         Andrew J. Schorr     <aschorr@telemetry-investments.com>

	* gawkapi.c (api_set_array_element): Remove stray call to
	make_aname.  I cannot see what purpose this served.  Maybe I am
	missing something.

2015-01-07         Arnold D. Robbins     <arnold@skeeve.com>

	* configure.ac: Update debug flags if developing.
	* awkgram.y (yylex): Regex parsing bug fix for bracket expressions.
	Thanks to Mike Brennan for the report.
	* builtin.c (format_tree): Catch non-use of count$ for dynamic
	field width or precision.

	Unrelated:

	Load deferred variables if extensions are used; they might
	want to access PROCINFO and/or ENVIRON. Thanks to Andrew Schorr
	for pointing out the issue.

	* awkgram.y (extensions_used): New variable. Set it on @load.
	(do_add_scrfile): Set it on -l.
	(process_deferred): Check it also.

2015-01-06         Andrew J. Schorr     <aschorr@telemetry-investments.com>

	* gawkapi.c (api_sym_update): If copying a subarray, must update
	the parent_array pointer.  Also, call the astore hook if non-NULL.
	(api_set_array_element): Call the astore hook if non-NULL.

2015-01-06         Andrew J. Schorr     <aschorr@telemetry-investments.com>

	* awk.h (variable_create): Now takes a 3rd argument to tell caller
	whether this is a deferred variable.
	* awkgram.y (variable_create): Return indicator of whether this is
	a deferred variable in a newly added 3rd arg.
	(variable): Pass 3rd arg to variable_create.
	* gawkapi.c (api_sym_update): If we triggered the creation of a deferred
	variable, we must merge the extension's array elements into the deffered
	array, not the other way around.  The ENVIRON array has special funcs
	to call setenv and unsetenv.

2015-01-06         Andrew J. Schorr     <aschorr@telemetry-investments.com>

	* awk.h (variable_create): Declare new function.
	* awkgram.y (variable_create): New function to create a variable
	taking the deferred variable list into consideration.
	(variable): Call new function variable_create if the variable is
	not found.
	* gawkapi.c (api_sym_update): If an array is being created, then
	call new function variable_create instead of install_symbol.  If this
	is the first reference to a deferred variable, than the new array
	may contain elements that must be merged into the array provided by
	the extension.

2015-01-05         Andrew J. Schorr     <aschorr@telemetry-investments.com>

	* io.c (wait_any): If the `interesting' argument is non-zero, then we
	must not return until that child process has exited, since the caller
	gawk_pclose depends on our returning its exit status.  So in that case,
	do not pass WNOHANG to waitpid.

2015-01-04         Andrew J. Schorr     <aschorr@telemetry-investments.com>

	* gawkapi.h: Fix another comment typo.

2015-01-04         Andrew J. Schorr     <aschorr@telemetry-investments.com>

	* gawkapi.h: Fix typo in comment.

2015-01-02         Andrew J. Schorr     <aschorr@telemetry-investments.com>

	* gawkapi.h (gawk_api): Modify api_get_file to remove the typelen
	argument.
	(get_file): Remove typelen argument from the macro.
	* gawkapi.c (api_get_file): Remove typelen argument.

2014-12-24         Arnold D. Robbins     <arnold@skeeve.com>

	* profile.c (pprint): Be sure to set ip2 in all paths
	through the code. Thanks to GCC 4.9 for the warning.

2014-12-18         Arnold D. Robbins     <arnold@skeeve.com>

	* builtin.c (do_sub): Do not waste a byte at the end of a string.

2014-12-14         Arnold D. Robbins     <arnold@skeeve.com>

	* awkgram.y (yyerror): Do not waste a byte at the end of a string.
	* builtin.c (do_match): Ditto.
	* command.y (append_statement): Ditto.
	* debug.c (gprintf, serialize): Ditto.
	* field.c (set_FIELDWIDTHS): Ditto.
	* io.c.c (grow_iop_buffer): Ditto.
	* profile.c (pp_string, pp_group3): Ditto.

2014-12-14         Andrew J. Schorr     <aschorr@telemetry-investments.com>

	* array.c (concat_exp): Do not waste a byte at the end of a string.
	* awkgram.y (common_exp): Ditto.
	* builtin.c (do_substr): Ditto.
	* eval.c (set_OFS): Ditto.
	* field.c (rebuild_record): Ditto.
	* gawkapi.h (r_make_string): Ditto.
	* interpret.h (r_interpret): Ditto for Op_assign_concat.
	* node.c (r_format_val, r_dupnode, make_str_node, str2wstr, wstr2str):
	Ditto.
	* re.c (make_regexp): Ditto.

2014-12-20         Arnold D. Robbins     <arnold@skeeve.com>

	Enable non-fatal output on per-file or global basis,
	via PROCINFO.

	* awk.h (RED_NON_FATAL): New redirection flag.
	* builtin.c (efwrite): If RED_NON_FATAL set, just set ERRNO and return.
	(do_printf): Check errflg and if set, set ERRNO and return.
	(do_print): Ditto.
	(do_print_rec): Ditto.
	* io.c (redflags2str): Update table.
	(redirect): Check for global PROCINFO["nonfatal"] or for
	PROCINFO[file, "nonfatal"] and don't fail on open if set.
	Add RED_NON_FATAL to flags.
	(in_PROCINFO): Make smarter and more general.

2014-12-12        Stephen Davies         <sdavies@sdc.com.au>

	Improve comment handling in pretty printing.

	* awk.h (comment_type): New field in the node.
	(EOL_COMMENT, FULL_COMMENT): New defines.
	* awkgram.y (block_comment): New variable.
	(check_comment): New function.
	(grammar): Add code to handle comments as needed.
	(get_comment): Now takes a flag indicating kind of comment.
	(yylex): Collect comments appropriately.
	(append_rule): Ditto.
	* profile.c (pprint): Smarten up comment handling.
	Have printing \n take comments into account.
	(end_line): New function.
	(pp_func): Better handling of function comments.

2014-12-10         Arnold D. Robbins     <arnold@skeeve.com>

	* dfa.c: Sync with GNU grep.

2014-11-26         Arnold D. Robbins     <arnold@skeeve.com>

	* builtin.c (do_sub): Improve wording of gensub warnings.

2014-11-25         Arnold D. Robbins     <arnold@skeeve.com>

	* builtin.c (do_sub): For gensub, add more warnings for invalid
	third argument.

2014-11-23         Arnold D. Robbins     <arnold@skeeve.com>

	* awk.h: Move all inline functions to the bottom of the file.
	Keeps modern GCC happier.

2014-11-22         Arnold D. Robbins     <arnold@skeeve.com>

	* awk.h (emalloc, realloc): Redefine in terms of ...
	(emalloc_real, eralloc_real): New static inline functions.
	(fatal): Move definition up.
	* gawkmisc.c (xmalloc): If count is zero, make it one for older
	mallocs that require size > 0 (such as z/OS).

2014-11-21         Arnold D. Robbins     <arnold@skeeve.com>

	* main.c: Remove a debugging // comment.
	* NOTES: Removed.

	Unrelated:

	Revert changes of 2014-11-20 from Paul Eggert. Causes failures
	on z/OS.

	Unrelated: Avoid unnecessary copying of $0.

	* interpret.h (UNFIELD): New macro.
	(r_interpret): Use it where *lhs is assigned to.

2014-11-20  Paul Eggert  <eggert@cs.ucla.edu>

	Port to systems where malloc (0) and/or realloc(P, 0) returns NULL.
	* gawkmisc.c (xmalloc):
	* xalloc.h (realloc):
	Do not fail if malloc(0) or realloc(P, 0) returns NULL.
	Fail only when the allocator returns null when attempting to
	allocate a nonzero number of bytes.

2014-11-19         Arnold D. Robbins     <arnold@skeeve.com>

	Infrastructure upgrades:

	* Automake 1.14.1, Gettext 0.19.3, Libtool 2.4.3.
	* compile, extension/build-aux/compile: New files.

2014-11-19  gettextize  <bug-gnu-gettext@gnu.org>

	* configure.ac (AM_GNU_GETTEXT_VERSION): Bump to 0.19.3.

2014-11-16         Arnold D. Robbins     <arnold@skeeve.com>

	* interpret.h: Revert change of 2014-11-11 since it breaks
	certain uses.

	Unrelated:

	* dfa.c: Sync with GNU grep.

2014-11-15         Arnold D. Robbins     <arnold@skeeve.com>

	* array.c, awk.h, awkgram.y, builtin.c, dfa.c, eval.c, field.c,
	interpret.h, io.c, main.c, mpfr.c, node.c, re.c, regex_internal.h,
	replace.c: Remove all uses of MBS_SUPPORT.
	* regex_internal.h: Disable wide characters on DJGPP.
	* mbsupport.h: Rework to be needed only for DJGPP.

2014-11-11         Arnold D. Robbins     <arnold@skeeve.com>

	Don't let memory used increase linearly in the size of
	the input.  Problem reported by dragan legic
	<dragan.legic@yandex.ru>.

	* field.c (set_record): NUL-terminate the buffer.
	* interpret.h (r_interpret): Op_field_spec: if it's $0, increment
	the valref.  Op_store_var: if we got $0, handle it appropriately.

2014-11-10         Arnold D. Robbins     <arnold@skeeve.com>

	Reorder main.c activities so that we can set a locale on the
	command line with the new, for now undocumented, -Z option.

	* main.c (parse_args, set_locale_stuff): New functions.
	(stopped_early): Made file level static.
	(optlist, optab): Add new argument.
	(main): Adjust ordering and move inline code into new functions.

2014-11-09         Andrew J. Schorr     <aschorr@telemetry-investments.com>

	* gawkapi.c (node_to_awk_value): When the type wanted is AWK_UNDEFINED
	and a it's a Node_val set to Nnull_string, return AWK_UNDEFINED instead
	of AWK_NUMBER 0.

2014-11-06         Andrew J. Schorr     <aschorr@telemetry-investments.com>

	* awk.h (redirect_string): First argument should be const.  Add a new
	extfd argument to enable extensions to create files with pre-opened
	file descriptors.
	(after_beginfile): Declare function used in both eval.c and gawkapi.c.
	* eval.c (after_beginfile): Remove extern declaration now in awk.h.
	* gawkapi.c (api_get_file): Implement API changes to return
	awk_input_buf_t and/or awk_output_buf_t info, as well as accept an
	fd for inserting an opened file into the table.
	* gawkapi.h (gawk_api): Modify the api_get_file declaration to
	return awk_bool_t and add 3 new arguments -- a file descriptor
	for inserting an already opened file, and awk_input_buf_t and
	awk_output_buf_t to return info about both input and output.
	(get_file): Add new arguments to the macro.
	* io.c (redirect_string): First arg should be const, and add a new
	extfd arg so extensions can pass in a file that has already been
	opened by the extension.  Use the passed-in fd when appropriate,
	and pass it into two_way_open.
	(redirect): Pass new fd -1 arg to redirect_string.
	(two_way_open): Accept new extension fd parameter and open it
	as a socket.

2014-11-05         Andrew J. Schorr     <aschorr@telemetry-investments.com>

	* io.c (retryable): New function to indicate whether I/O can be
	retried for this file instead of throwing a hard error.
	(get_a_record) Check whether this file is configured for retryable
	I/O before returning nonstandard -2.

2014-11-03         Norihiro Tanaka       <noritnk@kcn.ne.jp>

	* re.c (research): Use dfa superset to improve matching speed.

2014-11-02         Arnold D. Robbins     <arnold@skeeve.com>

	* profile.c (div_on_left_mul_on_right): New function.
	(parenthesize): Call it.

2014-10-30         Arnold D. Robbins     <arnold@skeeve.com>

	* configure: Regenerated after fix to m4/readline.m4.

	Unrelated; fixes to profiling. Thanks to Hermann Peifer and
	Manuel Collado for pointing out problems:

	* profile.c (pprint): For Op_unary_minus, parenthesize -(-x)
	correctly.
	(prec_level): Get the levels right (checked the grammar).
	(is_unary_minus): New function.
	(pp_concat): Add checks for unary minus; needs to be parenthesized.

2014-10-30         Andrew J. Schorr     <aschorr@telemetry-investments.com>

	* NEWS: Mention installation of /etc/profile.d/gawk.{csh,sh}.

2014-10-29         Andrew J. Schorr     <aschorr@telemetry-investments.com>

	* configure.ac (AC_CONFIG_FILES): Add extras/Makefile.
	* Makefile.am (SUBDIRS): Add extras.
	* extras: Add new subdirectory.

2014-10-29         Arnold D. Robbins     <arnold@skeeve.com>

	* dfa.c: Sync with GNU grep. Again, again.

2014-10-28         Arnold D. Robbins     <arnold@skeeve.com>

	* dfa.c: Sync with GNU grep. Again.

2014-10-25         Arnold D. Robbins     <arnold@skeeve.com>

	* dfa.c: Sync with GNU grep.

2014-10-17         John E. Malmberg      <wb8tyw@qsl.net>

	* ext.c (close_extensions): Test for null pointer since
	since this can be called by signal handler before the
	pointers are initialized.

2014-10-15         Arnold D. Robbins     <arnold@skeeve.com>

	Make sane the handling of AWKPATH and AWKLIBPATH:

	1. Don't explicitly search "."; it must be in the path either
	physically or as null element a la the shell's $PATH
	2. If environment's value was empty, use built-in default value.
	3. Set ENVIRON["AWK*PATH"] to the path used.

	* io.c (path_info): Remove try_cwd member.
	(get_cwd): Removed, not needed anymore.
	(do_find_source): Don't do explicit check in current directory.
	It must come from the AWKPATH or AWKLIBPATH variable.
	* main.c (path_environ): If value from environment was empty,
	set it to the default.  This is how gawk has behaved since 2.10.

2014-10-13         Arnold D. Robbins     <arnold@skeeve.com>

	* regcomp.c (__re_error_msgid): Make error message for REG_EBRACK
	more helpful - also used for unmatched [:, [., [=.
	Thanks to Davide Brini for raising the issue.

2014-10-12         KO Myung-Hun          <komh78@gmail.com>

	Fixes for OS/2:

	* Makefile.am (install-exec-hook, uninstall-links): Use $(EXEEXT).
	* getopt.h: Redefinitions if using KLIBC.
	* io.c (_S_IFDIR, _S_IRWXU): Define if the more standard versions
	are available.

2014-10-12         Arnold D. Robbins     <arnold@skeeve.com>

	* README: Remove Pat Rankin from VMS duties, per his request.

2014-10-08         Arnold D. Robbins     <arnold@skeeve.com>

	* dfa.c: Sync with GNU grep.

2014-10-05         Arnold D. Robbins     <arnold@skeeve.com>

	* profile.c (pprint): Fix typo in header. Sheesh.

	Unrelated:

	* awkgram.y (mk_program): Add a comment that we don't need to
	clear the comment* variables.

2014-10-04         Arnold D. Robbins     <arnold@skeeve.com>

	* profile.c (pp_string_fp): Fix breaklines case to actually
	output the current letter. This broke at gawk 4.0.0. Sigh.
	Thanks to Bert Bos (bert@w3.org) for the report.

2014-10-03	Stephen Davies		<sdavies@sdc.com.au>

	* awkgram.y (program_comment): Renamed from comment0.
	(function_comment): Renamed from commentf.

2014-10-02         Arnold D. Robbins     <arnold@skeeve.com>

	* awkgram.y, profile.c: Minor white space cleanups.

2014-10-01         Arnold D. Robbins     <arnold@skeeve.com>

	Fix a few compile warnings:

	* awkgram.y (split_comment): Make static.
	General: Remove some unused variables, clean up some whitepace nits.

	* profile.c (indent): Add some braces to turn off compiler warnings.

2014-09-29         Andrew J. Schorr     <aschorr@telemetry-investments.com>

	* main.c (main): In optlist, it should say "h", not "h:", since there
	is no argument for the help option.  Thanks to Joep van Delft for
	the bug report.

2014-09-29         Arnold D. Robbins     <arnold@skeeve.com>

	* gawkapi.h: Minor edits to sync with documentation. Does not
	influence the behavior of the API.

2014-09-28         Arnold D. Robbins     <arnold@skeeve.com>

	* command.y (cmdtab): Add "where" as an alias for "backtrace".
	Finally!

	Unrelated:

	* dfa.c: Sync with GNU grep.

2014-09-27         Arnold D. Robbins     <arnold@skeeve.com>

	* awkgram.y (check_for_bad): Bitwise-and the bad character with 0xFF
	to avoid sign extension into a large integer.

	Unrelated:

	* configure.ac: Add an option to enable locale letters in identifiers.
	Undocumented and subject to being rescinded at any time in the future.
	* NEWS: Mention to look at configure --help.

	Unrelated:

	* profile.c (pprint): Use "rule(s)" instead of "block(s)" in the
	header.

2014-09-23         Arnold D. Robbins     <arnold@skeeve.com>

	* awkgram.y (yylex): Don't check for junk characters inside
	quoted strings.  Caused issues on DJGPP and Solaris.

	Unrelated:

	* io.c (devopen): Straighten things out with respect to
	compatibility with BWK awk.

2014-09-19         Arnold D. Robbins     <arnold@skeeve.com>

	* awkgram.y: Further commentary as to the treacherousness
	of isalnum and isalpha.

2014-09-15         Arnold D. Robbins     <arnold@skeeve.com>

	Finish removing use of isalpha and isalnum.

	* awk.h (is_alpha, is_alnum, is_identchar): Add declarations.
	* awkgram.y (yylex): Use is_alpha.
	(is_alpha, is_alnum): New functions.
	(is_identchar): Use is_alnum.
	* builtin.c (r_format_tree): Use is_alpha, is_alnum.
	* command.y (yylex): Use is_alpha, is_identchar.
	* ext.c (is_letter): Use is_alpha.
	(is_identifier_char): Removed; replaced uses with is_identchar.
	* main.c (arg_assign): Use is_alpha, is_alnum.
	* node.c (r_force_number): Use is_alpha.

2014-09-14         Arnold D. Robbins     <arnold@skeeve.com>

	* awkgram.y (is_identchar): Change from simple macro to function
	since use of isalnum() let non-ASCII letters slip through into
	identifiers.

2014-09-13	Stephen Davies		<sdavies@sdc.com.au>

	When doing pretty-printing (but not profiling), include the original
	comments in the output.

	General rules:

	Pretty printing:
		- Do NOT indent by a tab
		- Do NOT print the header comments ("# BEGIN rules", etc.)
		- DO print the comments that are in the program

	Profiling:
		- DO indent by a tab
		- DO print the header comments
		- Do NOT print the program's original comments

	* awkgram.y (comment0, commentf): New varibles that are  pointers to
	program and function comments.
	(get_comment): New function that retrieves consecutive comment lines
	and empty lines as a unit).
	(split_comment): New function: iff first block in the program is a
	function and it is predeeded by comments, take the last non-blank
	line as function comment and any preceeding lines as program comment.)

	Following token rules were changed to handle comments:

	* awkgram.y (pattern, LEX_BEGIN, LEX_END, LEX_BEGINFILE, LEX_ENDFILE,
	action, function_prologue, statements): Update to handle comments.
				
	Following functions were changed to handle comments:

	* awkgram.y (mk_program, mk_function, allow_newline and yylex): Update
	to handle comments. (Also fixed typo in case '\\'.)

	* profile.c (print_comment): New function to format comment printing.
	(indent, pprint, dump_prog, pp_func): Changed to handle comments and
	the revised indentation rules.

2014-09-07         Arnold D. Robbins     <arnold@skeeve.com>

	* awk.h: Move libsigsegv stuff to ...
	* main.c: here. Thanks to Yehezkel Bernat for motivating
	the cleanup.
	* symbol.c (make_symbol, install, install_symbol): Add const to
	first parameter. Adjust decls and fix up uses.

2014-09-05         Arnold D. Robbins     <arnold@skeeve.com>

	Add builtin functions to FUNCTAB for consistency.

	* awk.h (Node_builtin_func): New node type.
	(install_builtins): Declare new function.
	* awkgram.y [DEBUG_USE]: New flag value for debug functions; they
	don't go into FUNCTAB.
	(install_builtins): New function.
	* eval.c (nodetypes): Add Node_builtin_func.
	* interpret.h (r_interpret): Rework indirect calls of built-ins
	since they're now in the symbol table.
	* main.c (main): Call `install_builtins'.
	* symbol.c (install): Adjust for Node_builtin_func.
	(load_symbols): Ditto.

2014-09-04         Arnold D. Robbins     <arnold@skeeve.com>

	* profile.c (pprint): Case Op_K_for: Improve printing of
	empty for loop header.

	Unrelated: Make indirect function calls work for built-in and
	extension functions.

	* awkgram.y (lookup_builtin): New function.
	* awk.h (builtin_func_t): New typedef.
	(lookup_builtin): Declare it.
	* interpret.h (r_interpret): For indirect calls, add code to
	find and call builtin functions, and call extension functions.

2014-09-01         Arnold D. Robbins     <arnold@skeeve.com>

	* builtin.c (do_substr): Return "" instead of null string in case
	result is passed to length() with --lint. Based on discussions in
	comp.lang.awk.

	Unrelated:

	* interpret.h (r_interpret): For indirect function call, separate
	error message if lookup returned NULL. Otherwise got a core dump.
	Thanks to "Kenny McKormack" for the report in comp.lang.awk.

2014-08-27         Arnold D. Robbins     <arnold@skeeve.com>

	* configure.ac: Add test for strcasecmp.
	* regcomp.c: Remove special case code around use of strcasecmp().
	* replace.c: Include missing/strncasecmp.c if either strcasecmp()
	or strncasecmp() aren't available.

2014-08-26         Arnold D. Robbins     <arnold@skeeve.com>

	* regcomp.c, regex_internal.c: Sync with GBLIC. Why not.

	Unrelated:

	Remove support for MirBSD. It uglified the code too much
	for no discernable gain.

	* configure.ac: Remove check for MirBSD and define of
	LIBC_IS_BORKED.
	* dfa.c: Remove code depending on LIBC_IS_BORKED.
	* main.c: Ditto.
	* regcomp.c: Ditto.
	* NEWS: Updated.

2014-08-24         Arnold D. Robbins     <arnold@skeeve.com>

	* regex.h: Remove underscores in names of parameters in function
	declarations. Tweak names as neeeded.

2014-08-20         Arnold D. Robbins     <arnold@skeeve.com>

	* node.c (parse_escape): Max of 2 digits after \x.

2014-08-18         Arnold D. Robbins     <arnold@skeeve.com>

	* symbol.c: General formatting cleanup.

2014-08-15         Arnold D. Robbins     <arnold@skeeve.com>

	* main.c (usage): Adjust whitespace for -L and add "invalid"
	as a possible value for it.  Report from Robert P. J. Day
	<rpjday@crashcourse.ca>.

2014-08-14         Arnold D. Robbins     <arnold@skeeve.com>

	* Makefile.am (SUBDIRS): Put awklib after doc so that examples
	get extracted when the doc changes.

2014-08-13         Arnold D. Robbins     <arnold@skeeve.com>

	* builtin.c (do_sub): Move initial allocation of the replacement
	string down towards code to do the replacement, with a (we hope)
	better guesstimate of how much to initially allocate. The idea
	is to avoid unnecessary realloc() calls by making a better guess
	at how much to allocate.  This came up in an email discussion
	with Tom Dickey about mawk's gsub().

2014-08-12         Juergen Kahrs <jkahrs@users.sourceforge.net>

	* cmake/configure.cmake:
	* cmake/package.cmake: Copyright update.
	* README.cmake:
	* README_d/README.cmake: Moved file.

2014-08-12         Arnold D. Robbins     <arnold@skeeve.com>

	OFS being set should rebuild $0 using previous OFS if $0
	needs to be rebuilt. Thanks to Mike Brennan for pointing this out.

	* awk.h (rebuild_record): Declare.
	* eval.c (set_OFS): If not being called from var_init(), check
	if $0 needs rebuilding. If so, parse the record fully and rebuild it.
	Make OFS point to a separate copy of the new OFS for next time, since
	OFS_node->var_value->stptr was already updated at this point.
	* field.c (rebuild_record): Is now extern instead of static.
	Use OFS and OFSlen instead of the value of OFS_node.

	Unrelated:

	* Makefile.am (RM): Define for makes that don't have it,
	such as on OpenBSD.  Thanks to Jeremie Courreges-Anglas
	<jca@wxcvbn.org> for the report.

2014-08-05         Arnold D. Robbins     <arnold@skeeve.com>

	Bug fix: For MPFR sqrt(), need to set precision of result to be
	the same as that of the argument. Doesn't hurt other functions.
	See test/mpfrsqrt.awk. Thank to Katie Wasserman <katie@wass.net>
	for the bug report.

	* mpfr.c (do_mpfr_func): New function. Runs code for MPFR functions
	while still enabling debugging. Add call here to mpfr_set_prec().
	Original code from SPEC_MATH macro.
	(SPEC_MATH): Change macro to call do_mpfr_func().

	Next MPFR bug fix: The % operator gave strange results for negative
	numerator. Thanks again to Katie Wasserman for the bug report.

	* mpfr.c (mpg_mod): Use mpz_tdiv_qr() instead of mpz_mod(). From
	the GMP doc, mpz_mod() should have worked; it's not clear why
	it doesn't.

2014-08-03         Arnold D. Robbins     <arnold@skeeve.com>

	* builtin.c (format_tree): Don't need to check return value of
	wctombr for -2. Thanks to Eli Zaretskii for pointing this out.

	Unrelated:

	* gawkapi.h: Fix doc for API get_record - errcode needs to
	be greater than zero.
	* interpret.h (r_interpret): Move setting of ERRNO to here, from ...
	* io.c (inrec): ... here. Makes the code cleaner.

2014-08-03         Andrew J. Schorr     <aschorr@telemetry-investments.com>

	* awkgram.y (getfname): Match on either ptr or ptr2 so --profile
	will work in -M (MPFR bignum) mode.

2014-07-31         Arnold D. Robbins     <arnold@skeeve.com>

	* builtin.c (format_tree): Make %c handling more sane on Windows.
	Rework the lint messages.

	Unrelated:

	* dfa.c: Sync with GNU grep. Mainly white space differences.

	Unrelated:

	* mpfr.c (cleanup_mpfr): New function to deallocate _mpf_t1
	and _mpf_t2; removes some valgrind warnings.
	* awk.h (cleanup_mpfr): Add declaration.
	* main.c (main): Add call to `cleanup_mpfr'.

	Fix memory leak:

	* mpfr.c (do_mpfr_div): Add unref to denominator and numerator
	to not leak memory. Thanks to Katie Wasserman <katie@wass.net>
	for isolating the problem to that routine.

2014-07-25         Arnold D. Robbins     <arnold@skeeve.com>

	* main.c (main): Add a warning message if -M is used and gawk was
	compiled without MPFR/GMP.

2014-07-24         Arnold D. Robbins     <arnold@skeeve.com>

	* main.c (usage): Put text for `-n' *after* text for `-m'.
	Report from Robert P. J. Day <rpjday@crashcourse.ca>.

	Fix problems with I/O errors reported by Assaf Gordon
	<assafgordon@gmail.com>:

	* io.c (inrec): Change type to bool to make calling easier. Add
	check in non-EOF case for error, and if so, return false.
	Update ERRNO in case there is an ENDFILE block.
	* awk.h (inrec): Change type in declaration.
	* interpret.h (r_interpret): Change call of inrec() to boolean
	notation.

2014-07-10         Arnold D. Robbins     <arnold@skeeve.com>

	New `div()' function to do integer division and remainder;
	mainly useful for use with GMP integers. Thanks to
	Katie Wasserman <katie@wass.net> for the suggestion.

	* awk.h (do_div, do_mpfr_div): Declare new functions.
	* builtin.c (do_div): New function.
	* mpfr.c (do_mpfr_div): New function.
	* awkgram.y (tokentab): New entry.
	(snode): Add check for do_div/do_mpfr_div to make 3rd arg
	be an array.
	* NEWS: Updated.
	* TODO: Updated.

2014-07-10         Arnold D. Robbins     <arnold@skeeve.com>

	* awkgram.y (check_for_bad): New routine to do the fatal message,
	with smarter checking.
	(nextc): Call it as appropriate.

	* builtin.c (format_tree): Add check for bad returns from mbrlen
	to avoid trying to malloc (size_t) -1 bytes. Thanks to
	mail.green.fox@gmail.com for the bug report.

2014-07-03         Arnold D. Robbins     <arnold@skeeve.com>

	* awkgram.y (nextc): Add bool check_for_bad parameter to check
	for bad characters in the source program.
	(yylex): Adjust calls.

2014-06-24         Arnold D. Robbins     <arnold@skeeve.com>

	* main.c (main): The --pretty-print option no longer runs the
	program.  This removes the need for the GAWK_NO_PP_RUN environment var.
	* NEWS: Updated.
	* TODO: Updated.

2014-06-22         Paul Eggert          <eggert@penguin.cs.ucla.edu>

	Bring in from GNULIB:

	regex: fix memory leak in compiler
	Fix by Andreas Schwab in:
	https://sourceware.org/ml/libc-alpha/2014-06/msg00462.html
	* lib/regcomp.c (parse_expression): Deallocate partially
	constructed tree before returning error.

2014-06-19         Arnold D. Robbins     <arnold@skeeve.com>

	* builtin.c (do_sub): Add more info to leading comment.
	Add some whitespace in the code.

2014-06-08         Arnold D. Robbins     <arnold@skeeve.com>

	* dfa.c: Sync with GNU grep.

2014-06-03         Arnold D. Robbins     <arnold@skeeve.com>

	* dfa.c (mbs_to_wchar): Define a macro if not MBS.

2014-05-29         Arnold D. Robbins     <arnold@skeeve.com>

	* dfa.c: Sync with GNU grep.

2014-05-26         Arnold D. Robbins     <arnold@skeeve.com>

	* io.c (inetfile): Change return type to bool.  Wrap code
	with ifdef HAVE_SOCKETS so that it'll compile on DJGPP.

2014-05-22         Andrew J. Schorr     <aschorr@telemetry-investments.com>

	Allow any redirected getline inside BEGINFILE/ENDFILE.

	* awkgram.y (LEX_GETLINE): Only require a redirection and not also
	a variable if getline is in a BEGINFILE or ENDFILE rule.
	* interpret.h (Op_K_getline_redir): Remove check and fatal error.

2014-05-20         Arnold D. Robbins     <arnold@skeeve.com>

	* dfa.c (dfaexec): Minor sync with GNU grep.

2014-05-14         Arnold D. Robbins     <arnold@skeeve.com>

	* custom.h (_GL_PURE): Move definition to here. Sigh.
	* dfa.h, dfa.c: Sync with GNU grep. Sigh.

	Unrelated:

	* custom.h: Remove stuff for Ultrix 4.3. No one has such
	systems anymore; this just got missed earlier.

2014-05-11         Arnold D. Robbins     <arnold@skeeve.com>

	* debug.c (do_eval): Repair fix of 2014-05-09 and use
	assoc_remove to take @eval out of the function table.
	* symbol.c: Fix a comment.  This file needs some work.

2014-05-10         Arnold D. Robbins     <arnold@skeeve.com>

	* io.c (get_a_record): Finish TERMNEAREND handling in case
	we don't have a regular file but aren't going to get more data.
	Added some additional comments.

2014-05-09         Arnold D. Robbins     <arnold@skeeve.com>

	* debug.c (do_eval): Don't free `f' which points into the context
	that was previously freed. Bug reported by Jan Chaloupka
	<jchaloup@redhat.com>.  Apparently introduced with move to
	SYMTAB and FUNCTAB, but only showed up on Fedora 20 and Ubuntu 14.04,
	which have a newer glibc.
	(do_eval): Fix a memory leak seen by valgrind on Fedora 20 and
	Ubuntu 14.04: the new SRCFILE that is added wasn't released.

	Unrelated:

	* io.c (get_a_record): Handle return of TERMNEAREND when the
	entire file has been read into the buffer and we're using a
	regex for RS. Bug report by Grail Dane <grail69@hotmail.com>.

2014-05-04         Arnold D. Robbins     <arnold@skeeve.com>

	* debug.c (debug_prog): Change check for GAWK_RESTART so that it
	actually works. Bug fix: run command in debugger would start
	over again but not actually start running the program.

2014-04-25         Andrew J. Schorr     <aschorr@telemetry-investments.com>

	* io.c (two_way_open): In forked child, reset SIGPIPE to SIG_DFL.
	Fixes problems with "broken pipe" errors from child processes,
	restoring 4.1.0 and earlier behavior. Thanks to Daryl F
	<wyatt@prairieturtle.ca> for the report.
	(gawk_popen): Ditto.

2014-04-25         Arnold D. Robbins     <arnold@skeeve.com>

	* dfa.h, dfa.c: Merge with GNU grep; lots of forward motion.

2014-04-24         Arnold D. Robbins     <arnold@skeeve.com>

	Update xalloc.h for pending merge with dfa.

	* xalloc.h (xstrdup): Implement this.
	(x2nrealloc): Incorporate changed logic from GNULIB.

2014-04-20         Andrew J. Schorr     <aschorr@telemetry-investments.com>

	* io.c (struct inet_socket_info): Define new structure
	for use in parsing special socket filenames.
	(inetfile): Parse all components of the special socket filename
	into the struct inet_socket_info.  Returns true only if it is a
	valid socket fliename, unlike the previous version which checked
	for the '/inet[46]?/' prefix only.
	(redirect): Patch to use updated inetfile() function.
	(devopen): Remove logic to parse socket filenames, since this has
	been moved into the inetfile() function.
	(two_way_open): Update args to inetfile().

2014-04-20         Arnold D. Robbins     <arnold@skeeve.com>

	* builtin.c (do_rand): Make calls to random() in predictable
	order to avoid order of evaluation differences amongst compilers.
	Thanks to Anders Magnusson <ragge@ludd.ltu.se> (of the PCC team)
	for the suggestion.

2014-04-18         Arnold D. Robbins     <arnold@skeeve.com>

	* configure.ac: Change adding of -export-dynamic for GCC to be
	-Wl,-export-dynamic, which then works for PCC also.

2014-04-11         Arnold D. Robbins     <arnold@skeeve.com>

	* io.c (closemabyesocket): Define if not defined, e.g. building
	without socket code. Thanks to dave.gma@googlemail.com (Dave Sines)
	for the report.

2014-04-08         Arnold D. Robbins     <arnold@skeeve.com>

	* 4.1.1: Release tar ball made.

2014-04-08         Arnold D. Robbins     <arnold@skeeve.com>

	* README: Update.
	* configure.ac: Bump version.

2014-04-03         Arnold D. Robbins     <arnold@skeeve.com>

	* regcomp.c (parse_bracket_exp): Move a call to `re_free' inside
	an ifdef. Makes the code marginally cleaner.

2014-03-30         Arnold D. Robbins     <arnold@skeeve.com>

	* dfa.c: Sync with GNU grep.

2014-03-28         Arnold D. Robbins     <arnold@skeeve.com>

	* configure.ac: Remove duplicate AC_HEADER_TIME and rearrange
	order of macros some. May help on older systems.

2014-03-23         Arnold D. Robbins     <arnold@skeeve.com>

	* dfa.c: Move include of dfa.h around for correct building
	on Irix. Thanks to Nelson H.F. Beebe for the report.

	Unrelated:

	* .gitignore: Simplify .dSYM pattern for Mac OS X.

2014-03-21         Arnold D. Robbins     <arnold@skeeve.com>

	* dfa.c (using_simple_locale): Add ifdefs in case there is no
	locale support at all. Thanks to Scott Deifik for the report.

	Unrelated:

	* main.c (UPDATE_YEAR): Set to 2014.

2014-03-17         Arnold D. Robbins     <arnold@skeeve.com>

	* .gitignore: Add .dSYM directories for Mac OS X.
	Thanks to Hermann Peifer for the suggestion.

2014-03-10         Arnold D. Robbins     <arnold@skeeve.com>

	* dfa.h, dfa.c: Sync with grep. Yet again.
	* regex_internal.c (built_wcs_upper_buffer, build_upper_buffer):
	Fixes from GNULIB for mixed case matching on Mac OS X.

	Unrelated:

	* builtin.c (format_tree): Smarten handling of %' flag. Always
	pass it in for floating point formats. Then only add the
	thousands_sep if there is one. Also, allow for thousands_sep
	to be a string, not just one character.  Thanks to Michal Jaegermann
	for the report.

2014-03-08         Andrew J. Schorr     <aschorr@telemetry-investments.com>

	* gawkapi.c (api_impl): Add memory allocation function pointers.
	* gawkapi.h (GAWK_API_MINOR_VERSION): Bump.
	(gawk_api_t): Add memory allocation function pointers api_malloc,
	api_calloc, api_realloc, and api_free.
	(gawk_malloc, gawk_calloc, gawk_realloc, gawk_free): New macros.
	(emalloc): Replace malloc with gawk_malloc.
	(erealloc): Replace erealloc with gawk_erealloc.

2014-03-05         Arnold D. Robbins     <arnold@skeeve.com>

	Straighten out enumerated types some more.

	* awk.h (add_srcfile): Fix type of first parameter.
	* awkgram.y (add_srcfile, do_add_srcfile): Ditto.
	* cmd.h (A_NONE): New enum nametypeval.
	* command.y (argtab): Use it in final value.
	* ext.c (make_builtin): Use awk_false, awk_true.
	* io.c (init_output_wrapper): Use awk_false.

	Unrelated:

	* debug.c (do_commands): Initialize num to silence warnings.
	Thanks to Michal Jaegermann.

	Unrelated:

	* builtin.c (do_mktime): Change lint warning for minutes to
	check against 59, not 60.  Thanks to Hermann Peifer for the report.

2014-03-03         Arnold D. Robbins     <arnold@skeeve.com>

	* dfa.c: Sync with grep. Yet again.

2014-02-28         Arnold D. Robbins     <arnold@skeeve.com>

	* dfa.c: Sync with grep. Looks like good improvement with
	respect to bracket expressions.

2014-02-27         Arnold D. Robbins     <arnold@skeeve.com>

	Fixes for enum/int mismatches as warned by some compilers.

	* awk.h (ANONE): New enum for array sorting.
	* array.c (assoc_list): Use it.
	* builtin.c (format_tree): New MP_NONE value.
	* gawkapi.c: Use awk_false and awk_true everywhere instead of
	false and true.

2014-02-26         Arnold D. Robbins     <arnold@skeeve.com>

	* configure.ac: Set up do-nothing extension/Makefile on
	MirBSD also.

2014-02-21         Arnold D. Robbins     <arnold@skeeve.com>

	* dfa.h, dfa.c (parse_bracket_exp): Sync with grep.

2014-02-20         Arnold D. Robbins     <arnold@skeeve.com>

	* regex.h, regex.c, regex_internal.c, regex_internal.h: Sync
	with GLIBC. Mainly copyright updates.
	* getopt.c, getopt.h, getopt1.c, getopt_int.h: Ditto.
	* dfa.c (parse_bracket_exp): Sync with grep, where they restored
	the buggy code.  Sigh.

	Unrelated:

	* NEWS: Typo fix.
	* interpret.h (r_interpret): Init a variable for BEGINFILE to avoid
	compiler warnings. Thanks to Michal Jaegermann.

2014-02-15         Arnold D. Robbins     <arnold@skeeve.com>

	* awkgram.c, command.c: Regenerated - Bison 3.0.2.

2014-02-04         Arnold D. Robbins     <arnold@skeeve.com>

	* dfa.c (to_uchar): Make use of this. Syncs with GNU grep.

2014-02-03         Arnold D. Robbins     <arnold@skeeve.com>

	* awkgram.y (negate_num): Bracket `tval' in #ifdef MPFR since it's
	only used in that code.

2014-01-31         Arnold D. Robbins     <arnold@skeeve.com>

	* Makefile.am (dist-hook): Improve creation of pc/config.h. We
	have to jump through a lot of hoops for 'make distcheck' to
	actually work.

2014-01-30         Arnold D. Robbins     <arnold@skeeve.com>

	* Makefile.am (dist-hook): Improve creation of pc/config.h to copy
	the new file into the distribution directory being created.
	Also, put the temporary files into /tmp.

2014-01-28         Arnold D. Robbins     <arnold@skeeve.com>

	* awkgram.y (negate_num): If just a double, return. Fixes a bug
	that showed up on 32-bit systems with MPFR. Thanks to Eli Zaretskii
	and Corinna Vinschen for the report.  Also, free the MPZ integer.
	Thanks to valgrind for the report.

	Unrelated:

	* dfa.c: Sync with GNU grep - removed some special cased code
	for grep.

2014-01-24         Arnold D. Robbins     <arnold@skeeve.com>

	* configure.ac, field.c: Update copyright year.

2014-01-19         Arnold D. Robbins     <arnold@skeeve.com>

	* awkgram.y (negate_num): Handle the case of -0 for MPFR; the sign
	was getting lost. Thanks to Hermann Peifer for the report.

2014-01-18         Arnold D. Robbins     <arnold@skeeve.com>

	* dfa.c (parse_bracket_exp): Sync with GNU grep, which now uses
	gawk's code for RRI in single-byte locales!  Hurray.

2014-01-16         Arnold D. Robbins     <arnold@skeeve.com>

	* configure.ac: For z/OS, restore creation of do-nothing
	Makefile in extension directory.

2014-01-14         Arnold D. Robbins     <arnold@skeeve.com>

	* field.c (do_split): Make sure split() gets FS value if no
	third arg even after FPAT was set. Thanks to Janis Papanagnou
	for the report.

2014-01-13         Arnold D. Robbins     <arnold@skeeve.com>

	* README: Fix John Malmberg's email address.

2014-01-12         Arnold D. Robbins     <arnold@skeeve.com>

	* awkgram.y:  Update copyright year.
	(func_use): Simplify code.
	* command.y:  Update copyright year.
	* ext.c:  Update copyright year.
	(make_builtin): Small simplification.
	(make_old_builtin): Make code consistent with make_builtin(), add
	call to track_ext_func().
	* bootstrap.sh: Update copyright year. Remove touch of version.c
	since that file is no longer autogenerated.

2014-01-07         Arnold D. Robbins     <arnold@skeeve.com>

	* command.y (next_word): Move into ifdef for HAVE_LIBREADLINE,
	since it's only used by that code.
	* ext.c (load_old_ext): Minor improvements.

2014-01-03         Arnold D. Robbins     <arnold@skeeve.com>

	* config.guess, config.rpath, config.sub, depcomp,
	install-sh: Updated.
	* dfa.h, dfa.c: Sync with GNU grep; comment fix and copyright year.
	* NEWS: Updated some, including copyright year.

2013-12-26         Arnold D. Robbins     <arnold@skeeve.com>

	* README: Add John Malmberg for VMS.

2013-12-24         Arnold D. Robbins     <arnold@skeeve.com>

	* getopt.h: Add `defined(__sun)' to list of system that do get to
	include stdlib.h.  Needed for Illumos. Thanks to
	Richard Palo <richard.palo@free.fr> for the report.

2013-12-21         Mike Frysinger        <vapier@gentoo.org>

	* configure.ac: Add --disable-extensions flag to control
	compiling extensions.  Better for cross-compiling.
	(AC_CANONICAL_HOST): Added. Changed case statments appropriately.
	* Makefile.am (check-for-shared-lib-support): Removed.
	(check-recursive, all-recursive): Removed.

2013-12-21         Arnold D. Robbins     <arnold@skeeve.com>

	* config.guess: Updated.
	* configure, aclocal.m4: Updated based on automake 1.13.4.

2013-12-19         Arnold D. Robbins     <arnold@skeeve.com>

	* regexec.c (re_search_internal): Make sure `dfa' pointer is
	not NULL before trying to dereference it.

2013-12-16         Arnold D. Robbins     <arnold@skeeve.com>

	* configure.ac (AC_FUNC_VPRINTF): Remove. Not needed on current
	systems.
	* awk.h (HAVE_VPRINTF): Remove check.

2013-12-12         John E. Malmberg      <wb8tyw@qsl.net>

	* io.c (redirect): Add additional VMS error codes.
	(nextfile): Retry open after closing some files.

2013-12-10         Scott Deifik          <scottd.mail@sbcglobal.net>

	* io.c (closemaybesocket): Add definition for DJGPP.

2013-12-10         Arnold D. Robbins     <arnold@skeeve.com>

	* awk.h (Floor, Ceil): Remove declarations and VMS redefinitions.
	* floatcomp.c (Floor, Ceil): Removed, not needed. Move bracketing
	ifdef to the top of the file.
	* builtin.c (double_to_int): Use floor() and ceil().

2013-12-07         Arnold D. Robbins     <arnold@skeeve.com>

	* regex_internal.h (__attribute__): Define to empty if not GCC.
	* custom.h (__attribute__): Remove the definition from here; the
	right place was regex_internal.h.

2013-12-06         Arnold D. Robbins     <arnold@skeeve.com>

	No need to generate version.c from version.in.
	Thanks to John E. Malmberg <wb8tyw@qsl.net> for the suggestion.

	* version.in: Removed.
	* version.c: Use PACKAGE_STRING directly.
	* Makefile.am (EXTRA_DIST): Remove version.in.
	(distcleancheck_listfiles): Remove this rule.
	(MAINTAINERCLEANFILES): Remove this definition.
	(version.c): Remove the rule to create it.

2013-12-05         Arnold D. Robbins     <arnold@skeeve.com>

	Fixes for Z/OS.

	* custom.h (__attribute__): Define to empty.
	* dfa.c (parse_bracket_exp): Add a cast to quiet a warning.
	* regex.c: Correctly bracket include of <sys/param.h>.

	Unrelated:

	* debug.c (find_rule): Add a FIXME comment.

2013-12-03         John E. Malmberg	<wb8tyw@qsl.net>

	* io.c (redirect): Add additional VMS error code to check.
	(do_find_source): Append "/" if not a VMS filename.

2013-12-01         Andrew J. Schorr     <aschorr@telemetry-investments.com>

	* main.c (optab): Sort by long option name.

2013-11-27         Andrew J. Schorr     <aschorr@telemetry-investments.com>

	* main.c (optab): Add entry for --include.

2013-11-23         Arnold D. Robbins     <arnold@skeeve.com>

	* dfa.c: Merge from grep; minor fixes in how bit twiddling
	is done.

2013-11-01         Arnold D. Robbins     <arnold@skeeve.com>

	* dfa.c (lex): Reset laststart so that stuff like \s* works.
	Fix from grep.

2013-10-31         Arnold D. Robbins     <arnold@skeeve.com>

	* builtin.c (efwrite): If write error to stdout is EPIPE,
	die silently.  Thanks to Hermann Peifer for helping find this.

2013-10-22         Arnold D. Robbins     <arnold@skeeve.com>

	Revise error messages when writing to standard output or standard
	error to ignore EPIPE.  Add the ability based on an environment
	variable to get the source file and line number.

	* awk.h (r_warning): Renamed from warning.
	(warning): New macro to set location and call warning.
	* io.c (flush_io): Print errors only if not EPIPE.
	(close_io): Ditto.
	* main.c (lintfunc): Init to r_warning.
	(main): Enhance explanatory comment.
	(usage): Print errors only if not EPIPE.
	(copyleft): Ditto.
	* msg.c (err): Make printing srcfile and srcline depend upon
	GAWK_MSG_SRC environment variable.
	(r_warning): Renamed from warning.

2013-10-17         Arnold D. Robbins     <arnold@skeeve.com>

	* main.c (main): Ignore SIGPIPE. See the comment in the code.
	Thanks to Alan Broder for reporting the issue.

	Unrelated:

	* rand.c (do_rand): Fix computation and loop checking against
	1.0 to use do..while.

2013-10-16         Arnold D. Robbins     <arnold@skeeve.com>

	Make -O work again.  Turns out that C99 bool variables
	are clamped to zero or one.

	* main.c (do_optimize): Init to false.
	(main): Set do_optimize to true on -O.
	* eval.c (setup_frame): Change all uses of do_optimize to be
	a boolean check instead of a test > 1.
	* awkgram.y: Ditto.
	(optimize_assignment): Remove check against do_optimize since
	it was inited to true anyway.

	Unrelated:

	* re.c (resetup): Add a comment about the joy of syntax bits.

	Unrelated:

	* builtin.c (do_rand): If result is exactly 1.0, keep trying.
	Thanks to Nelson Beebe.

2013-10-10         Arnold D. Robbins     <arnold@skeeve.com>

	* dfa.c (lex): Sync with GNU grep. Handle multibyte \s and \S.

	Unrelated:

	* awk.h [ARRAY_MAXED]: Fix value of this and subsequent flags
	after addition of NULL_FIELD.
	* eval.c (flags2str): Add NULL_FIELD. Duh.

2013-10-09         Arnold D. Robbins     <arnold@skeeve.com>

	* awkgram.y (mk_assignment): Rework switch to handle Op_assign,
	and to provide a better error message upon unknown opcode.

2013-09-28         Arnold D. Robbins     <arnold@skeeve.com>

	* dfa.c: Sync with GNU grep.

2013-09-25         Arnold D. Robbins     <arnold@skeeve.com>

	* builtin.c (do_rand): Make the result more random by calling
	random() twice. See the comment in the code. Thanks to
	Bob Jewett <jewett@bill.scs.agilent.com> for the report and
	the fix.

2013-09-24         Arnold D. Robbins     <arnold@skeeve.com>

	* debug.c (find_rule): Handle case where lineno is zero. Can happen
	if break is given without a line number on a current line. Thanks
	to Ray Song <i@maskray.me> for the report.

2013-09-19         Arnold D. Robbins     <arnold@skeeve.com>

	* dfa.c (parse_bracket_exp): Use code from grep to keep things within
	range (updates change of 2013-09-08). Fix whitespace in one of the
	gawk-only additions.

2013-09-13         Arnold D. Robbins     <arnold@skeeve.com>

	Fix use of NF after it's extended, e.g. see test/nfloop.awk.

	* awk.h (NULL_FIELD): New flag
	* builtin.c (do_print_rec): Check f0->flags instead of if
	equal to Nnull_string.
	* eval.c (r_get_field): Check (*lhs)->flags instead of if
	equal to Nnull_string or Null_field.
	* field.c (init_fields): Init field zero and Null_field with
	NULL_FIELD flag.
	(set_NF): Set parse_high_water = NF in case NF extended past the
	end. This is the actual bug fix.

2013-09-08         Arnold D. Robbins     <arnold@skeeve.com>

	Fixes based on reports from a static code checker. Thanks to
	Anders Wallin for sending in the list.

	* array.c (asort_actual): Free list if it's not NULL.
	* builtin.c (do_sub): Set buf to NULL and assert on it before using
	it.
	* cint_array.c (cint_array_init): Clamp any value of NHAT from the
	environment such that it won't overflow power_two_table when used as
	an index.
	* dfa.c (parse_bracket_exp): Check that len is in range before using it
	to index buf.
	* getopt.c (_getopt_internal_r): Change call to alloca to use malloc.
	* io.c (socket_open): Init read_len to zero.
	(two_way_open): Upon failure to fork, close the slave fd also.
	* re.c (research): Init try_backref to false.
	* regcomp.c (build_range_exp): Free any items that were allocated in
	the case where not all items were.
	(build_charclass_op): Same. Init br_token to zero with memset.
	(create_tree): Init token t to zero with memset.
	* regex_internal.c (re_dfa_add_node): Free any items that were
	allocated in the case where not all items were.
	* symbol.c (destroy_symbol): On default, break, to fall into releasing
	of resources.

2013-08-29         Arnold D. Robbins     <arnold@skeeve.com>

	* debug.c (HAVE_HISTORY_LIST): Move checks and defines to the top.
	(do_save, serialize): Adjust #if checks to depend on having both
	readline and the history functions. Needed for Mac OS X whose
	native readline is a very old version. Sigh.
	* configh.in, configure: Regenerated due to change in m4/readline.m4.
	Issue reported by Hermann Peifer and Larry Baker.

	Unrelated:

	* getopt.c: Sync with GLIBC, changes are minor.

	Unrelated:

	* dfa.c: Sync with version in grep. Primarily whitespace / comment
	wording changes.

2013-08-26         Arnold D. Robbins     <arnold@skeeve.com>

	* regcomp.c (parse_dup_op): Remove RE_TOKEN_INIT_BUG code (change of
	Feb 19 2005) since it's no longer needed.

	* regcomp.c (re_fastmap_iter): Undo addition of volatile from
	Jan 18 2007; no longer needed and is one less change to have to
	maintain aginst the upstream.

	* regcomp.c, regex.h, regex_internal.h: Sync with GLIBC.

2013-08-22         Arnold D. Robbins     <arnold@skeeve.com>

	* str_array.c (env_store): If the new value being stored is NULL,
	pass in "" instead. Avoids core dump on Mac OS X.
	Thanks to Hermann Peifer for the bug report.

2013-08-20         Arnold D. Robbins     <arnold@skeeve.com>

	* nonposix.h: New file. Contains FAKE_FD_VALUE.
	* awk.h: Include it if MinGW or EMX.
	* Makefile.am (base_sources): Add nonposix.h.

2013-08-18         Arnold D. Robbins     <arnold@skeeve.com>

	Reflect updates to ENVIRON into the real environment.

	* awk.h (init_env_array): Add declaration.
	* main.c (load_environ): Call init_env_array.
	* str_array.c (env_remove, env_store, env_clear, init_env_array):
	New functions.
	(env_array_func): New array vtable.

2013-08-18         Arnold D. Robbins     <arnold@skeeve.com>

	* array.c (force_array): Set symbol->xarray to NULL before
	initing the array if it was Node_var_new.
	(null_array): Restore assert, undoing change of 2013-05-27.

2013-08-15         Arnold D. Robbins     <arnold@skeeve.com>

	* debug.c (print_memory): Fix whitespace / indentation.

2013-08-02         Arnold D. Robbins     <arnold@skeeve.com>

	* awkgram.y (append_rule): Add attempt to insert any comment
	before a rule. Commented out at the moment.

2013-07-30         Arnold D. Robbins     <arnold@skeeve.com>

	* awk.h (enum opcodeval): Add Op_comment.
	* awkgram.y (comment): New variable to hold comment text.
	(statement): Add saved comments to lists being built.
	(allow_newline): Save comment text if necessary. Append if have
	existing text.
	(yylex): Ditto.
	* debug.c (print_instruction): Handle Op_comment.
	* eval.c (optypes): Add entry for Op_comment.
	* interpret.h (r_interpret): Ditto.
	* profile.c (pprint): For Op_comment, print the comment text.

2013-07-24         Arnold D. Robbins     <arnold@skeeve.com>

	* io.c (FAKE_FD_VALUE): Move definition from here ...
	* awk.h (FAKE_FD_VALUE): ... to here. Fixes compilation on MinGW.

2013-07-08         Arnold D. Robbins     <arnold@skeeve.com>

	* io.c (get_a_record): Change `min' to `MIN' for consistency with
	other files and general practice.

2013-07-07         Andrew J. Schorr     <aschorr@telemetry-investments.com>

	* configure.ac (AC_CHECK_FUNCS): Check for sigprocmask.
	* io.c (wait_any): If sigprocmask is available, block signals instead
	of ignoring them temporarily.

2013-07-05         Andrew J. Schorr     <aschorr@telemetry-investments.com>

	* gawkapi.h (gawk_api): Document that the api_get_file function will not
	access the file type and length arguments if the file name is empty.

2013-07-04         Andrew J. Schorr     <aschorr@telemetry-investments.com>

	* configure.ac (AC_CHECK_FUNCS): Add a check for waitpid.
	* io.c (wait_any): Enhance comment to explain why we loop reaping all
	exited children when the argument is zero.  When available, use waitpid
	with WNOHANG to avoid blocking.  Remove my previous incorrect patch to
	exit after reaping the first child.  The function is intended to
	wait for all children, since we are not careful about reaping children
	as soon as they die.

2013-07-02         Andrew J. Schorr     <aschorr@telemetry-investments.com>

	* gawkapi.h (gawk_api): Remove unused api_lookup_file hook.
	(lookup_file): Remove associated macro.
	* gawkapi.c (api_lookup_file): Remove unused function.
	(api_impl):  Remove unused api_lookup_file hook.

2013-07-02         Andrew J. Schorr     <aschorr@telemetry-investments.com>

	* awkgram.y (main_beginfile): Declare new global INSTRUCTION *.
	(parse_program): Set main_beginfile to point to the BEGINFILE
	instruction block.
	* gawkapi.c (api_get_file): After nextfile starts a new file,
	we need to run the BEGINFILE actions.  We retrieve the
	instruction pointer from main_beginfile and execute it until
	we reach the Op_after_beginfile opcode.  We then run after_beginfile
	manually and restore the value of currule and source.

2013-07-04         Andrew J. Schorr     <aschorr@telemetry-investments.com>

	* gawkapi.h (awk_element_t): Add comment indicating that the array
	element index will always be a string!
	* gawkapi.c (api_flatten_array): When converting the index to an awk
	value, request a string conversion, since we want the indices to
	appear as strings to the extensions.  This makes the call to
	force_string redundant, since node_to_awk_value does that internally
	when we request a string.

2013-07-02         Andrew J. Schorr     <aschorr@telemetry-investments.com>

	* eval.c (update_ERRNO_string): Set PROCINFO["errno"] to 0.
	* io.c (inrec): Since get_a_record may now return -2, be sure
	to throw an error in that case as well.
	(wait_any): Fix what appears to be a bug.  The old logic repeatedly
	called wait until it failed.  When a process has multiple children,
	this causes it to stall until all of them have exited.  Instead,
	we now exit the function after the first successful wait call.
	(do_getline_redir, do_getline): Handle case where get_a_record
	returns -2.
	(errno_io_retry): New function to decide whether an I/O operation should
	be retried.
	(get_a_record): When read returns an error, call errno_io_retry to
	decide whether the operation should be retried.  If so, return -2
	instead of setting the IOP_AT_EOF flag.

2013-07-01         Andrew J. Schorr     <aschorr@telemetry-investments.com>

	* eval.c (update_ERRNO_int, unset_ERRNO): Update PROCINFO["errno"].

2013-06-30         Andrew J. Schorr     <aschorr@telemetry-investments.com>

	* awk.h (redirect_string): Declare new function that provides API access
	to the redirection mechanism.
	* gawkapi.h (GAWK_API_MINOR_VERSION): Bump from 0 to 1 since 2 new
	hooks were added to the api.
	(gawk_api_t): Add 2 new functions api_lookup_file and api_get_file.
	(lookup_file, get_file): New macros to wrap the new API functions.
	* gawkapi.c (curfile): Declare this extern, since it is needed
	by lookup_file and get_flie.
	(api_lookup_file): Find an open file using curfile or getredirect().
	(api_get_file): Find or open a file using curfile or redirect_string().
	(api_impl): Add api_lookup_file and api_get_file.
	* io.c (redirect_string): Renamed from redirect and changed arguments
	to take a string instead of a 'NODE *'.  This allows it to be called
	through the API's new get_file hook.
	(redirect): Now implemented by calling redirect_string backend function.

2013-07-04         Arnold D. Robbins     <arnold@skeeve.com>

	* builtin.c (format_tree): Fixes for %c with multibyte characters
	and field width > 1. Bugs reported by Nethox <nethox@gmail.com>.

2013-07-02         Arnold D. Robbins     <arnold@skeeve.com>

	* profile.c (pp_string): Add a call to chksize and fix another.
	Avoids valgrind errors on profile5 test. Thanks to Andrew
	Schorr for the report.

2013-06-27         Arnold D. Robbins     <arnold@skeeve.com>

	* awkgram.y: Minor whitespace cleanup, remove redundant ifdef.

2013-06-24         Arnold D. Robbins     <arnold@skeeve.com>

	* dfa.c (copytoks): Rewrite to call addtok_mb() directly. Avoids
	problems with multibyte characters inside character sets.
	Thanks to Steven Daniels <stevendaniels88@gmail.com> for reporting
	the problem.  Much thanks to Mike Haertel <mike@ducky.net> for the
	analysis and fix.

2013-06-24  Eli Zaretskii  <eliz@gnu.org>

	* io.c: Move #include "popen.h" out of the HAVE_SOCKETS condition,
	as this is needed for non-sockets builds as well.  See
	http://lists.gnu.org/archive/html/bug-gawk/2013-06/msg00014.html
	for the details of the problem this caused.

2013-06-15         Arnold D. Robbins     <arnold@skeeve.com>

	* io.c: Add ifdefs for VMS so that it will compile again.
	Thanks to Anders Wallin.

2013-06-11         Arnold D. Robbins     <arnold@skeeve.com>

	* debug.c (print_lines): Move setting of binary mode to after all
	the messing with the fd. Simplifies code some.
	* io.c (srcopen): Rearrange so that can add call to setbinmode
	here too. This fixes the debugger and makes reading source
	files a little faster. Thanks again to Corinna Vinschen.

2013-06-10         Arnold D. Robbins     <arnold@skeeve.com>

	* debug.c (print_lines): Set binary mode so that calculation of the
	byte offsets will be right. Thanks to Corinna Vinschen for the
	direction.

2013-06-10         Arnold D. Robbins     <arnold@skeeve.com>

	* re.c (check_bracket_exp): Remove warning about ranges being
	locale dependent, since they aren't anymore.

2013-06-09         Arnold D. Robbins     <arnold@skeeve.com>

	* io.c (iop_finish): Change fstat call to fcntl/F_GETFL per
	Eli Z., for Windows.

2013-06-03         Arnold D. Robbins     <arnold@skeeve.com>

	* eval.c (unwind_stack): If exiting, don't worry about strange stuff
	on the stack.

	Unrelated:

	* awk.h (init_sockets): Declare.
	* io.c (init_io): Remove ifdef around call.

2013-06-01  Eli Zaretskii  <eliz@gnu.org>

	* io.c (SHUT_RD) [SD_RECEIVE]: Define to SD_RECEIVE.
	(SHUT_WR) [SD_SEND]: Define to SD_SEND.
	(SHUT_RDWR) [SD_BOTH]: Define to SD_BOTH.
	(FD_TO_SOCKET, closemaybesocket) [!FD_TO_SOCKET]: New macros.
	(SOCKET_TO_FD, SOCKET) [!SOCKET_TO_FD]: New macros.
	(PIPES_SIMULATED): Define only for DJGPP.
	(pipe) [__MINGW32__]: Define to call _pipe, unless PIPES_SIMULATED
	is defined.
	(init_io) [HAVE_SOCKETS]: Call init_sockets.
	(iop_close, socketopen): Call closemaybesocket instead of close.
	(redirect) [__MINGW32__]: Call wait_any with a non-zero argument.
	(devopen) [__EMX__ || __MINGW32__]: Don't call stat on network
	pseudo-filenames.
	(two_way_open) [HAVE_SOCKETS]: Switch input and output to binary
	mode if appropriate.
	(two_way_open) [!PIPES_SIMULATED]: Use the __EMX__ code for MinGW
	as well.
	[__MINGW32__] Call spawnl to invoke $ComSpec and pass it a
	suitably quoted command line.
	(two_way_open) [__MINGW32__]: Wait only for a specified process
	ID.  If successful, update the exit status of the exited process.
	Don't use signals that are undefined on MinGW.
	(two_way_open) [!PIPES_SIMULATED]: Use the __EMX__ code for MinGW
	as well.
	(min): Define only if not already defined.
	(read_with_timeout) [__MINGW32__]: Allow reading from sockets with
	timeout.
	(gawk_fclose) [__MINGW32__]: Close the underlying socket as well.

	* getopt.c: Include stdlib.h for MinGW as well.

2013-05-30         Arnold D. Robbins     <arnold@skeeve.com>

	More profiling fixes:

	* profile.c (pprint): For Op_in_array, parenthesize subscript if
	the precedence is lower. E.g.:  (c = tolower(foo)) in ARRAY.
	(prec_level): Merge cases for precedence of 5.
	(parenthesize): Simplify, as in 3.1.8. Avoids stuff like
	`(x == 1 && (z ==2 && (q == 4 && w == 7)))'.

	Unrelated:

	* io.c (iop_finish): fstat the fd before closing it to avoid
	errors on some operating systems. Thanks to Eli Zaretskii
	for the report.

2013-05-29         Arnold D. Robbins     <arnold@skeeve.com>

	* profile.c (pp_group3): Renamed from pp_concat. Change all calls.
	(is_binary): Change return type to bool.
	(is_scalar): New function.
	(pp_concat): New function to handle concatenation operator better.
	(pprint): Call it at case Op_concat. Fix Op_K_delete if multiple
	indexes to separate with "][".
	General: Add leading comments as needed.

2013-05-28         Arnold D. Robbins     <arnold@skeeve.com>

	* main.c (main): Add minor hack to not run code if pretty printing
	and undocumented env var GAWK_NO_PP_RUN exists.
	* profile.c (pp_string): Explicitly print NUL chars as \000.

2013-05-27         Arnold D. Robbins     <arnold@skeeve.com>

	* configure.ac (AM_INIT_AUTOMAKE): Add dist-lzip to quiet
	outside maintainer warnings.

	Unrelated:

	* configure.ac (AC_STRUCT_ST_BLKSIZE): Replaced with call to
	AC_CHECK_MEMBERS.

	Unrelated:

	* array.c (null_array): Remove the assert and just clear
	symbol->xarray.

2013-05-26         Arnold D. Robbins     <arnold@skeeve.com>

	* getopt.c: For Mac OS X, also include <stdlib.h> to avoid
	some compiler warnings.

2013-05-20         Arnold D. Robbins     <arnold@skeeve.com>

	* gawkapi.h [FAKE_FD_VALUE]: Moved from here to ...
	* io.c [FAKE_FD_VALAUE]: here.

2013-05-14  Eli Zaretskii  <eliz@gnu.org>

	* io.c (devopen) [__EMX__ || __MINGW32__]: Produce EISDIR on MinGW
	when an attempt to open() a directory fails.
	(two_way_open) [__EMX__ || __MINGW32__]: When trying to open() a
	directory fails with EISDIR, assign FAKE_FD_VALUE to the file
	descriptor and attributes of a directory to its mode bits.  This
	is needed to support the readdir extension.

	* gawkapi.h (FAKE_FD_VALUE): New macro, used in io.h and in
	extension/gawkdirfd.h.

2013-05-09         Arnold D. Robbins     <arnold@skeeve.com>

	* 4.1.0: Release tar ball made.

2013-05-09         Arnold D. Robbins     <arnold@skeeve.com>

	* awkgram.y (snode): Make it a fatal error to use a regexp constant
	as the second argument of index(). Thanks to Christopher Durant
	<christopher.durant@marquesa.net> and Brian Kernighan for the report
	and the advice.

2013-04-28  Eli Zaretskii  <eliz@gnu.org>

	* io.c (redirect): Remove the HACK that called close_one when
	errno was zero in the MinGW build.  This prevents failure in
	several tests in the test suite, e.g., closebad.

2013-04-28         Arnold D. Robbins     <arnold@skeeve.com>

	* bootstrap.sh: Fix a comment.

2013-04-24         Arnold D. Robbins     <arnold@skeeve.com>

	* io.c (do_getline_redir): Fix the leading comment.

2013-04-23         Arnold D. Robbins     <arnold@skeeve.com>

	* main.c (load_procinfo): Add PROCINFO entries for API major
	and minor versions.

2013-04-21         Arnold D. Robbins     <arnold@skeeve.com>

	* missing: Update from Automake 1.13.1.

2013-04-18         Arnold D. Robbins     <arnold@skeeve.com>

	* configure.ac: Fix a typo.

2013-04-17         Corinna Vinschen      <vinschen@redhat.com>

	* configure.ac: Remove special casing for cygwin for libiconv
	and libintl.

2013-04-16         Arnold D. Robbins     <arnold@skeeve.com>

	* bootstrap.sh: Touch gawk.texi too. Update copyright.

2013-04-16         Arnold D. Robbins     <arnold@skeeve.com>

	* awkgram.c: Regenerated from bison 2.7.1.
	* command.c: Ditto.
	* dfa.h, dfa.c: Minor edits to sync with GNU grep.
	* gettext.h: Sync with gettext 0.18.2.1.
	* random.h: Remove obsolete __P macro and use. Update copyright year.
	* Makefile.am, array.c, builtin.c, cint_array.c, cmd.h, debug.c,
	eval.c, ext.c, field.c, gawkapi.c, gawkapi.h, gettext.h, int_array.c,
	interpret.h, msg.c, node.c, profile.c, re.c, replace.c, str_array.c,
	symbol.c: Update copyright year.

	Update to automake 1.13.1:

	* configure.ac (AM_INIT_AUTOMAKE): Update version.
	* configure, Makefile.in, aclocal.m4, awklib/Makefile.in,
	doc/Makefile.in, test/Makefile.in: Regenerated.

	* getopt.c, getopt.h, getopt1.c, getopt_int.h: Sync with GLIBC.

2013-04-14         Arnold D. Robbins     <arnold@skeeve.com>

	* awkgram.y (check_funcs): Fix logic of test for called but
	not defined warning. Thanks to Scott Deifik for the bug report.

2013-04-02         Arnold D. Robbins     <arnold@skeeve.com>

	* profile.c (print_lib_list): Send final newline to prof_fp
	instead of stdout.  Thanks to Hermann Peifer for the bug report.

2013-03-27         Arnold D. Robbins     <arnold@skeeve.com>

	* Makefile.am (SUBDIRS): Move extension back into the middle of
	the list so that `make check' without a prior `make' works.

	Unrelated:

	* main.c (main): Move env_lc into ifdef for LIBC_IS_BORKED.

2013-03-20         Arnold D. Robbins     <arnold@skeeve.com>

	For systems where libc is borked (MirBSD, maybe others).

	* dfa.c: Force use of gawk_mb_cur_max instead of MB_CUR_MAX and make
	mbrtowc a macro that always fails.
	(using_utf8): Force utf8 to be 0 if libc borked and gawk_mb_cur_max
	is one.
	* main.c (main): If libc is borked and LC_ALL or LANG exist in the
	environment and are set to "C" or "c", force gawk_mb_cur_max to one.

2013-03-11         Arnold D. Robbins     <arnold@skeeve.com>

	* re.c (check_bracket_exp): Make handling of embedded ] in
	regexp smarter. Thanks to Ed Morton <mortoneccc@comcast.net>
	for reporting the bug.

2013-03-01         Arnold D. Robbins     <arnold@skeeve.com>

	Don't build extensions if API isn't supported:

	* Makefile.am (SUBDIRS): Move extension directory to last in case
	building the extensions is not supported.
	* configure.ac: Add check for MirBSD and don't even try to run the
	checks for DYNAMIC if so.

	Check for systems (MirBSD) where libc doesn't understand not
	to use UTF-8 for LC_ALL=C.

	* configure.ac (LIBC_IS_BORKED): AC_DEFINE if needed.
	* regcomp.c (init_dfa): Change logic as needed if LIBC_IS_BORKED.

2013-02-28         Arnold D. Robbins     <arnold@skeeve.com>

	Cause profiling / pretty printing to include a list of
	loaded extensions. Thanks to Hermann Peifer for the bug report.

	* awk.h (srcfiles): Add declaration.
	* profile.c (print_lib_list): New function.
	(dump_prog): Call it.

2013-02-26         Arnold D. Robbins     <arnold@skeeve.com>

	* awkgram.y (expression_list): In case of error return the list
	instead of NULL so that snode gets something it can count.

2013-02-12         Arnold D. Robbins     <arnold@skeeve.com>

	* bisonfix.awk: Comment out code for fixing contined #if
	statements. It is likely not needed anymore. Leave it there in
	case I'm wrong.

2013-02-06         Arnold D. Robbins     <arnold@skeeve.com>

	* builtin.c (printf_common): Move nargs > 0 check into assert.
	(do_sprintf): Add nargs check and fatal message to here.

2013-02-04         Arnold D. Robbins     <arnold@skeeve.com>

	* main.c (main): Remove undocumented -m option which was for
	compatibility with BWK awk. His awk dropped it back in 2007.

2013-02-03         Arnold D. Robbins     <arnold@skeeve.com>

	* configure.ac: Add Automake test for cross compiling.

2013-01-31         Arnold D. Robbins     <arnold@skeeve.com>

	* regcomp.c, regex.c, regex_internal.c, regexec.c: Update
	copyright years to sync with GLIBC.

	From: http://www.sourceware.org/ml/libc-alpha/2013-01/msg00967.html,
	by Andreas Schwab <schwab@suse.de>:

	* regexec.c (extend_buffers): Add parameter min_len.
	(check_matching): Pass minimum needed length.
	(clean_state_log_if_needed): Likewise.
	(get_subexp): Likewise.`

2013-01-31         Arnold D. Robbins     <arnold@skeeve.com>

	* dfa.c: Include "dfa.h" which includes regex.h after limits.h
	so that RE_DUP_MAX gets the correct value. Especially needed on
	OpenVMS. Thanks to Anders Wallin.

	* main.c (version): Print out API version numbers if DYNAMIC.
	Helpful also for knowing if to run the shlib tests.

	* configure: Regenerated after change in m4/readline.m4.

2013-01-31         Arnold D. Robbins     <arnold@skeeve.com>

	* PROBLEMS: Removed. It is no longer needed.
	* Makefile.am (EXTRA_DIST): Remove PROBLEMS from list.

2013-01-31         Andrew J. Schorr     <aschorr@telemetry-investments.com>

	* configure.ac: Remove TEST_MPFR conditional added in last patch.
	We will instead test for MPFR capability by looking at the output
	from gawk --version.

2013-01-27         Andrew J. Schorr     <aschorr@telemetry-investments.com>

	* configure.ac: Add MPFR test for use in test/Makefile.am.

2013-01-25         Arnold D. Robbins     <arnold@skeeve.com>

	* awkgram.y (parms_shadow): Change int param to bool.
	* cmd.h (output_is_tty): Sync type with rest of code (is bool).
	* dfa.c (MALLOC): Undef first, for Irix.
	* Makefile.am (LDADD): Use LIBREADLINE and LIBMPFR instead of
	automake substitutions.
	* configure.ac (AC_INIT): Version bump.
	(GAWK_CHECK_READLINE): Renamed from GNUPG_CHECK_READLINE.

2013-01-23         Arnold D. Robbins     <arnold@skeeve.com>

	* awk.h (list_functions): Change parameter to bool.
	* symbol.c (list_functions): Ditto.
	(get_symbols): Change sort parameter to bool. Additional
	code cleanup.

2013-01-22         Arnold D. Robbins     <arnold@skeeve.com>

	* symbol.c (get_symbols): Reset count after each loop to only
	sort the actual items retrieved. Thanks to Hermann Peifer (by
	way of Andrew Schorr) for reporting the bug.  Also add some
	commentary and fix function name in emalloc calls.

2013-01-20         Arnold D. Robbins     <arnold@skeeve.com>

	* re.c (regexflags2str): New routine.
	(resetup): If do_intervals, also turn on RE_NO_BK_BRACES.
	Thanks to Yan Lei <yanl.fnst@cn.fujitsu.com> for the
	bug report.

2013-01-18         Arnold D. Robbins     <arnold@skeeve.com>

	Fix a problem with include ordering to get ptrdiff_t definition,
	showed up on Debian Lenny. Reported by Manuel Collado.
	Fix brought over from grep.

	* dfa.h: Include regex.h and stddef.h directly.
	* dfa.c: Adjust includes.

2013-01-11         John Haque            <j.eh@mchsi.com>

	* awk.h (do_mpfr_rshift): Renamed from do_mpfr_rhift.
	* awkgram.y (do_mpfr_rshift): Renamed from do_mpfr_rhift.
	* mpfr.c (_tz1, _tz2, _mpz1, _mpz2, mpz1, mpz2, get_bit_ops,
	free_bit_ops): Removed.
	(init_mpfr): Remove calls to mpz_init.
	(get_intval, free_intval): New functions.
	(do_mpfr_rshift, do_mpfr_lshift): Rework code.
	(do_mpfr_and, do_mpfr_or, do_mpfr_xor): Accept two or more arguments
	to match regular functions.

2013-01-11         Arnold D. Robbins     <arnold@skeeve.com>

	* bisonfix.awk: Adjust ARGV / ARGC to force reading of standard
	input; apparently needed for Mac OS X. Thanks to Akim Demaille
	for the report.

2013-01-06         Arnold D. Robbins     <arnold@skeeve.com>

	* io.c (redirect, two_way_open): Set the name field in the
	awk_input_buf_t and awk_output_buf_t structures, as needed.
	Thanks to Manuel Collado for the report.

2013-01-05         Arnold D. Robbins     <arnold@skeeve.com>

	* regex_internal.h (struct re_dfa_t): Restore ifdefs around
	__libc_lock_define, they really were needed. Bleah.

2013-01-01         Arnold D. Robbins     <arnold@skeeve.com>

	Sync with GLIBC regex files.

	* regex_internal.h (struct re_dfa_t): Remove ifdefs around
	__libc_lock_define since it's already defined to empty in non-LIBC
	case.
	* regexec.c (check_node_accept_bytes): Restore decl with use from
	GLIBC code since this is LIBC case.

2012-12-27         Arnold D. Robbins     <arnold@skeeve.com>

	* builtin.c (do_print, do_printf): Use output_fp as default
	output for print/printf only if running under the debugger.
	Otherwise use stdout as Brian, Peter, and Al intended.

2012-12-25         Arnold D. Robbins     <arnold@skeeve.com>

	Remove sym-constant from API after discussions with John
	Haque and Andrew Schorr.

	* gawkapi.h (api_sym_constant): Removed field in API struct.
	(sym_constant): Remove macro.
	* gawkapi.c (set_constant, api_sym_update, api_sym_constant): Removed.
	(sym_update_real): Renamed to api_sym_update(). is_const parameter
	removed and code adjusted.

2012-12-24         Arnold D. Robbins     <arnold@skeeve.com>

	* 4.0.2: Release tar ball made.

2012-12-23         John Haque      <j.eh@mchsi.com>

	* eval.c (r_get_lhs): Node_array_ref. If original is Node_var,
	don't assign null-string as value.
	* ext.c (get_argument): Node_array_ref. Check if already a scalar.

2011-12-23         John Haque      <j.eh@mchsi.com>

	* awkgram.y (is_deferred_variable): New function.
	(func_install): Call it.
	* eval.c (r_interpret): Op_push_arg. Check for uninitialized scalar.

2012-12-23         Arnold D. Robbins     <arnold@skeeve.com>

	* awkgram.y (tokentab): Whitespace fix for "include".
	* builtin.c (printf_common): Do a fatal error if no args to printf()
	or sprintf().

2012-12-19         Arnold D. Robbins     <arnold@skeeve.com>

	* bootstrap.sh: Touch extension/aclocal.m4 also.

	Unrelated: Extend input parser API:

	* awk.h (IOBUF): Remove read_func pointer.
	* gawkapi.h (awk_input_buf_t): Move it to here.
	* io.c (iop_alloc, get_a_record, get_read_timeout): Adjust code.

	Unrelated: Make sure that variables like NF, NR, FNR are
	accessable correctly both through SYMTAB and through API.

	* gawkapi.c (api_sym_lookup): Call update_global_values().
	(api_sym_lookup_scalar): Ditto.
	* interpret.h (Op_subscript, Op_subscript_lhs): Ditto.
	* main.c (update_global_values): Adjust comment.

	Unrelated: Fix --disable-lint so that everything compiles.

	* main.c (main): Move case lable inside ifdef.
	* awkgram.y (isnoeffect): Add ifdefs around declaration, use,
	and function body.

	Unrelated: Restore building with tcc.

	* awk.h (AFUNC): Move to array.c which is the only place its used.
	(ainit_ind, atypeof_ind, etc.): New macros for use in array.c
	* array.c (AFUNC): Change to use F##_ind. Works with tcc and other
	compilers.
	* configure.ac: Only add -export-dynamic flag if compiling with gcc.

2012-12-18         Andrew J. Schorr     <aschorr@telemetry-investments.com>

	* gawkapi.c (sym_update_real): If setting a scalar variable that exists
	already in an undefined state with type set to Node_var_new, we must
	update the type to Node_var if the new value is not undefined.

2012-12-18         Arnold D. Robbins     <arnold@skeeve.com>

	* awkgram.y (tokentab): "extension" needs to be inside ifdef DYNAMIC.
	Thanks to Anders Wallin for finding this.

2012-12-16         Arnold D. Robbins     <arnold@skeeve.com>

	* debug.c (do_set_var): Fix last remaining `*assoc_lookup() = x'.

2012-12-15         Arnold D. Robbins     <arnold@skeeve.com>

	Infrastructure Updates:

	* awkgram.c, command.c: Regenerated with bison 2.7.
	* config.guess, config.sub, depcomp: Updated from automake 1.12.6.

2012-12-09         Arnold D. Robbins     <arnold@skeeve.com>

	Clean up BINMODE to use symbolic values.

	* awk.h (enum binmode_values): New enum.
	* eval.c (set_BINMODE): Use them.
	* io.c (binmode, close_rp, gawk_popen): Ditto.
	* main.c (main): Ditto.
	* builtin.c (do_system): Ditto.

	Unrelated:

	* configure.ac: Look for posix_openpt
	* io.c (two_way_open): Use posix_openpt if it's available.
	Thanks to Christian Weisgerber <naddy@mips.inka.de> for
	the changes.

	Also unrelated:

	* regex.c: Don't include <sys/param.h> on VMS. Thanks to
	Anders Wallin.

	Also unrelated:

	* ext.c (is_letter, is_identifier_char): New functions. Don't use
	<ctype.h> functions since those could rely on the locale.
	(make_builtin): Adjust test for valid name to call the new
	functions and return false instead of throwing a fatal error.
	(make_old_builtin): Adjust test for valid name to call the new
	function.
	* awk.h (is_identchar): Move from here, ...
	* awkgram.y (is_identchar): ... to here. This is safe, since
	the locale is C during parsing the program.

	Also unrelated: Make all checks for bitflags being set consistent
	in case we should wish to switch them to macro calls:

	* awkgram.y, builtin.c, cint_array.c, debug.c, eval.c, gawkapi.c,
	int_array.c, io.c, mpfr.c, node.c, profile.c, str_array.c: Fix
	as needed.

2012-12-07         Arnold D. Robbins     <arnold@skeeve.com>

	* awkgram.y (tokentab): `fflush()' is now in POSIX, remove the
	RESX flag. This was the last use, so delete the flag.
	(yylex): Don't check RESX.

	Thanks to Nathan Weeks <weeks@iastate.edu> for helping make this
	happen.

2012-12-01         Arnold D. Robbins     <arnold@skeeve.com>

	* interpret.h: For op_assign_concat, if both strings
	have WSTRCUR, then do the realloc() and append for the
	wide string too.  Thanks to Janis Papanagnou
	<janis_papanagnou@hotmail.com> for the discussion in
	comp.lang.awk.

2012-11-30         Arnold D. Robbins     <arnold@skeeve.com>

	* regcomp.c, regex.c, regex_internal.h, regexec.c: Sync
	with GLIBC.  Why not.

	* gawkapi.c (awk_bool_t): Change into an enum with awk_false and
	awk_true values.

2012-01-30         Andrew J. Schorr     <aschorr@telemetry-investments.com>

	Further cleanups of macros in awk.h

	* awk.h (_r, _t): Remove declarations.
	(unref, m_force_string): Remove macros.
	(r_unref): Move declaration.
	(r_force_string): Remove declaration.
	(DEREF, force_string, force_number, unref): Now inline functions.
	(POP_STRING, TOP_STRING): Back to macros.
	* eval.c (_t): Remove definition.
	* main.c (_r): Remove definition.
	* node.c (r_force_string): Remove.

2012-11-27         Arnold D. Robbins     <arnold@skeeve.com>

	* builtin.c (do_fflush): Make fflush() and fflush("") both
	flush everything. See the comment in the code.

2012-11-26         Arnold D. Robbins     <arnold@skeeve.com>

	* awk.h (Node_old_ext_func, Op_old_ext_func): New enum values.
	* configure.ac: Use -export-dynamic if supported for old extension
	mechanism.
	* eval.c (nodeytpes): Add Node_old_ext_func.
	(optypetab): Add Op_old_ext_func.
	* ext.c (make_old_ext_builtin): "New" function.
	* interpret.h: Special case Op_old_ext_builtin. Add checks for
	Node_old_ext_func.
	* msg.c: Adjust placement of a comment.

2012-05-02         John Haque      <j.eh@mchsi.com>

	* str_array.c (str_copy): Initialize next pointer in the linked list
	to avoid memory corruption.
	* int_array.c (int_copy): Ditto.

2012-04-21         John Haque      <j.eh@mchsi.com>

	Shutdown routine for a dynamic extension.

	* awk.h (SRCFILE): New field fini_func.
	* ext.c (load_ext): Takes an additional argument to look up and
	save the clean up routine in SRCFILE struct.
	(INIT_FUNC, FINI_FUNC): Defines for default init and fini routine
	names.
	(do_ext): Use default for the name of the init or fini routine if
	one is not supplied. Adjust call to load_ext().
	(close_extensions): Execute fini routines.
	* interpret.h (Op_at_exit): Call close_extensions().
	* msg.c (gawk_exit): Ditto.
	* debug.c (close_all): Ditto.
	* main.c (main): Adjust call to load_ext().
	* awkgram.y (tokentab): Specify 2nd and 3rd optional arguments
	for the extension() built-in.

	Unrelated:

	* interpret.h (Op_arrayfor_init): Use assoc_length for array size.

2012-04-19         John Haque      <j.eh@mchsi.com>

	Enhanced array interface to support transparent implementation
	using external storage and ...

	* awk.h (astore): Optional post-assignment store routine for
	array subscripts.
	(Op_subscript_assign): New opcode to support the store routine.
	(alength): New array interface routine for array length.
	(assoc_length): New macro.
	(assoc_empty): Renamed from array_empty.
	* awkgram.y (snode): Append Op_subscript_assign opcode if
	(g)sub variable is an array element.
	(mk_getline): Same for getline variable.
	(mk_assignment): Same if assigning to an array element.
	* field.c (set_element): Call store routine if needed.
	* builtin.c (do_match): Ditto.
	(do_length): Use length routine for array size.
	* symbol.c (print_vars): Ditto.
	* array.c (null_length): Default function for array length interface.
	(asort_actual):	Call store routine if defined.
	(asort_actual, assoc_list): Use length routine for array size.
	(null_array_func): Add length and store routine entries.
	* str_array.c (str_array_func): Same.
	* cint_array.c (cint_array_func): Same.
	* int_array.c (int_array_func): Same.
	* eval.c (optypetab): Add Op_subscript_assign.
	* profile.c (pprint): Add case Op_subscript_assign.
	* interpret.h (set_array, set_idx): New variables to keep track
	of an array element with store routine.
	(Op_sub_array, Op_subscript_lhs, Op_store_sub, Op_subscript_assign):
	Add code to handle array store routine.
	* debug.c (print_symbol, print_array, cmp_val, watchpoint_triggered,
	initialize_watch_item): Use length routine for array size.

	* awk.h (assoc_kind_t): New typedef for enum assoc_list_flags.
	(sort_context_t): Renamed from SORT_CONTEXT.
	* array.c (asort_actual, assoc_sort): Adjust.
	* cint_array.c (cint_list, tree_list, leaf_list): Adjust.
	* int_array.c (int_list): Adjust.
	* str_array.c (str_list): Adjust.

2012-04-18         John Haque      <j.eh@mchsi.com>

	* awk.h (atypeof, AFUNC): New macros.
	(afunc_t): Renamed typedef from array_ptr.
	* array.c (register_array_func, null_lookup): Use AFUNC macro
	instead of hard-coded index for array functions.
	(asort_actual): Unref null array elements before overwriting.
	(force_array): Renamed from get_array.
	(null_array): Renamed from init_array. Also initialize flags to 0.
	(array_types): Renamed from atypes.
	(num_array_types): Renamed from num_atypes.
	* interpret.h (r_interpret): In case Op_sub_array, unref null array element.
	* str_array.c (str_array_init): Reworked for (re)initialization of array.
	* int_array.c (int_array_init): Ditto.
	* cint_array.c (cint_array_init): Ditto.

2012-11-24         Arnold D. Robbins     <arnold@skeeve.com>

	Directory cleanup.

	* TODO.xgawk, FUTURES: Merged into TODO.
	* TODO: More stuff added.
	* Makefile.am (EXTRA_DIST): Updated.

2012-11-22         Arnold D. Robbins     <arnold@skeeve.com>

	Cleanup of awk.h.

	* array.c (r_in_array): Removed.
	* awk.h (MALLOC_ARG_T): Replaced with size_t everywhere.
	(S_ISREG, setsid): Moved to io.c.
	(__extension__): Removed.
	(INT32_BIT): Moved to cint_array.c.
	(_t): Always declare.
	(DO_LINT_INVALID, et al): Moved into an enum.
	(POP_ARRAY, POP_PARAM, POP_SCALAR, TOP_SCALAR, dupnode, in_array):
	Moved into inline functions.
	(force_number, force_string): Simplified.
	(ZOS_USS): Remove undef of DYNAMIC, it's handled in configure.ac.
	* io.c (S_ISREG, setsid): Moved to here.
	* cint_array.c (INT32_BIT): Moved to here.
	* eval.c (_t): Always define.
	* protos.h: Use size_t directly instead of MALLOC_ARG_T.

	Unrelated:

	* gawkapi.h: Add `awk_' prefix to structure tags where they
	were missing.  Document the full list of include files needed.

2012-11-14         Arnold D. Robbins     <arnold@skeeve.com>

	* io.c (do_find_source): On VMS, don't add the `/' separater.
	Thanks to Anders Wallin.

	MPFR minor cleanup:

	* awk.h (mpfr_unset): Declare new function.
	* mpfr.c (mpfr_unset): New function.
	* node.c (r_unref): Call it instead of inline code.
	* gawk_api.c (api_sym_update_scalar): Call it instead of inline code.

2012-11-13         Arnold D. Robbins     <arnold@skeeve.com>

	* symbol.c (get_symbols): Check type, not vname. Keeps
	valgrind happy. Thanks to Andrew Schorr for noticing the problem.

2012-11-10         Arnold D. Robbins     <arnold@skeeve.com>

	* Update to bison 2.6.5. Various files regenerated.
	* io.c (find_source): Add a default value for SHLIBEXT.
	(read_with_timeout): For VMS also, just use read().

2012-11-10         John Haque      <j.eh@mchsi.com>

	* int_array.c (int_copy): Initialize next pointer of newchain to null.
	* eval.c (eval_condition): Force string context for an integer used
	as array index.

2012-11-10         Arnold D. Robbins     <arnold@skeeve.com>

	* gawkapi.c (api_add_ext_func, api_awk_atexit, api_clear_array,
	api_create_array, api_create_value, api_register_ext_version,
	api_release_value, api_update_ERRNO_string, node_to_awk_value,
	remove_element, run_ext_exit_handlers): Add null pointer checks.
	Everywhere: Add / fixup leading comments.

	* interpret.h (Op_store_sub): If assigning to an unitialized variable
	through SYMTAB, change it to Node_var. Add explanatory comments.
	* symbol.c (get_symbol): Rationalized. Skip non-variables in SYMTAB.

2012-11-04         Arnold D. Robbins     <arnold@skeeve.com>

	* gawkapi.h: Minor documentation edit.

2012-10-31         Arnold D. Robbins     <arnold@skeeve.com>

	* awkgram.y (want_regexp): Use as a bool, not as an int.
	* field.c: Fix a comment.
	* gawkapi.h: Add comment to include <errno.h>.
	* symbol.c (load_symbols): ``No automatic aggregate initialization.''
	Here too. Sigh again.

	* gawkapi.h: Minor documentation edits.

2012-11-27         Arnold D. Robbins     <arnold@skeeve.com>

	* builtin.c (do_fflush): Make fflush() and fflush("") both
	flush everything. See the comment in the code.

2012-10-28         Arnold D. Robbins     <arnold@skeeve.com>

	* Update to bison 2.6.4. Various files regenerated.

2012-10-27         Arnold D. Robbins     <arnold@skeeve.com>

	* gawkapi.h: Continuing the minor formatting / doc cleanups.

2012-10-26         Arnold D. Robbins     <arnold@skeeve.com>

	* gawkapi.h: Continuing the minor formatting / doc cleanups.

2012-10-24         Arnold D. Robbins     <arnold@skeeve.com>

	* gawkapi.h: Still more minor formatting / doc cleanups.

2012-10-23         Arnold D. Robbins     <arnold@skeeve.com>

	* gawkapi.h: More minor formatting / doc cleanups.

2012-10-21         Arnold D. Robbins     <arnold@skeeve.com>

	Fixes for z/OS from Dave Pitts.

	* awk.h (assoc_list_flags): No trailing comma on last enum value.
	* gawkapi.h (awk_valtype_t): Ditto.
	* symbol.c (lookup): ``No automatic aggregate initialization.'' Sigh.

	Unrelated:

	* gawkapi.h: Minor formatting / doc cleanups.

2012-10-19         Arnold D. Robbins     <arnold@skeeve.com>

	If SYMTAB is used, make sure ENVIRON and PROCINFO get loaded too.

	* awkgram.y (process_deferred): New function. Call it when program
	is completely parsed.
	(symtab_used): New variable.
	(variable): Set it to true if SYMTAB is looked up.
	* main.c (load_environ, load_procinfo): Make sure the routines are
	only called once.

	Unrelated fixes:

	* awkgram.y (yylex): Check continue_allowed and break_allowed as
	soon as they are seen in the scanner; the rules that check them
	can not be reduced until after a token that allows them is seen,
	leading to errors at execution time.
	* interpret.h (Op_K_break, Op_K_continue, Op_jmp): Add asssertion
	that pc->target_jmp is not NULL.

	* symbol.c (lookup): Correct a comment.

2012-10-14         Arnold D. Robbins     <arnold@skeeve.com>

	* gawkapi.h (IOBUF_PUBLIC): Renamed awk_input_buf_t.
	(struct iobuf_public): Renamed struct awk_input.
	* awk.h: Adjust.

2012-10-13         Arnold D. Robbins     <arnold@skeeve.com>

	* Update to Automake 1.12.4. Various files regenerated.

2012-10-11         Arnold D. Robbins     <arnold@skeeve.com>

	* awk.h (dup_ent): New member for Node_param_list.
	* symbol.c (install): For parameters, if this is a duplicate, chain
	it off the original using the dup_ent pointer.
	(remove_params): If there's a duplicate, remove it from the list.

	* awk.h: Fix flags to have unique numeric values. Oops.

2012-10-10         Arnold D. Robbins     <arnold@skeeve.com>

	* gawkapi.h: Add considerably more documentation. Rearrange order
	of functions in the struct to make more sense, grouping related
	functions together in a more logical order.
	* gawkapi.c: Adjust as needed.
	* ext.c (make_builtin): Adjust for name change in struct member.

2012-10-05         Arnold D. Robbins     <arnold@skeeve.com>

	* mbsupport.h: Add a bunch of undefs for z/OS.

2012-10-04         Arnold D. Robbins     <arnold@skeeve.com>

	* TODO.xgawk: Update.
	* awk.h (make_str_node): Removed macro.
	(make_string): Modified to call make_str_node.
	(r_make_str_node): Renamed to make_str_node.
	* gawkapi.c: Changed r_make_str_node to make_str_node everywhere.
	* node.c (make_str_node): Renamed from make_str_node.

	Update to automake 1.12.4.

	* Makefile.in, aclocal.m4, awklib/Makefile.in, doc/Makefile.in,
	extension/Makefile.in, extension/aclocal.m4, test/Makefile.in:
	Regenerated.

	* interpret.h (Op_Subscript): Added lint warnings for FUNCTAB
	and SYMTAB.

2012-10-02         Arnold D. Robbins     <arnold@skeeve.com>

	* awk.h (func_table): Declare.
	* awkgram.y: If do_posix or do_traditional, then check for
	delete on SYMTAB. Add check for delete on FUNCTAB, also.
	* interpret.h (Op_Subscript): For FUNCTAB, return the element name
	as its value too.  Avoids lots of weirdness and allows indirect calls
	after assignment from FUNCTAB["foo"] to work.
	(Op_store_sub): Disallow assignment to elements of FUNCTAB.
	(Op_indirect_func_all): Turn assert into check and fatal error.
	* symbol.c (func_table): No longer static.
	(lookup): If do_posix or do_traditional, skip the global table.
	(release_all_vars): Clear func_table too.

2012-09-25         Arnold D. Robbins     <arnold@skeeve.com>

	First cut at SYMTAB and FUNCTAB. This does the following:
	- Change symbol table handling to use gawk arrays.
	- Store symbols in SYMTAB array and allow indirect access
	  through SYMTAB to variables, both getting and setting.
	- List function names in FUNCTAB indexes; Values cannot be
	  used at the moment.
	- No documentation yet.

	* awk.h (Node_hashnode, hnext, hname, hlength, hcode, hvalue):
	Removed, not needed any more.
	(init_symbol_table, symbol_table): Add declarations.
	* awkgram.y: Disallow delete on SYMTAB, fix warning for tawk
	extension if traditional.
	* eval.c (nodetypes): Remove Node_hashnode element.
	* interpret.h (Op_subscript, Op_store_sub): Handle SYMTAB and go
	through to the actual value.
	* main.c (main): Init Nnull_string earlier. Add call to
	init_symbol_table().
	* profile.c (pp_str, pp_len): Change definitions.
	(pp_next): New macro.
	(pp_push, pp_pop): Adjust uses.
	* symbol.c (variables): Removed.
	(global_table, param_table, func_table, symbol_table,
	installing_specials): New variables.
	(lookup, make_params, install_params, remove_params, remove_symbol,
	make_symbol, install, get_symbols, release_all_vars, append_symbol,
	release_symbols, load_symbols): Rework logic considerably.
	(init_symbol_table): New function.

2012-09-23         Arnold D. Robbins     <arnold@skeeve.com>

	`delete array' and `nextfile' are now in POSIX.
	Thanks to Nathan Weeks <weeks@iastate.edu> for the
	initiative and letting us know about it.

	* awkgram.y: Make the right code changes for `delete array'
	and `nextfile'.
	(tokentab): Set flags to zero for nextfile.

2012-09-19         Arnold D. Robbins     <arnold@skeeve.com>

	* symbol.c (load_symbols): Zero out the new node. Prevents assertion
	failure on PPC Mac OS X.

2012-09-14         Arnold D. Robbins     <arnold@skeeve.com>

	Allow read-only access to built-in variables from extensions.

	* awk.h (NO_EXT_SET): New flag.
	* gawkapi.c (api_sym_lookup, api_sym_update_real): Set flag if off
	limits variable instead of failing. Adjust logic.
	(api_sym_update_scalar, api_set_array_element, api_del_array_element,
	api_release_flattened_array): Adjust logic.
	* gawkapi.h: Adjust documentation.

	Provide PROCINFO["identifiers"]. Undocumented for now.

	* awk.h (load_symbols): Add declaration.
	* awkgram.y (variable): Adjust comment formatting.
	* main.c (main): Call load_symbols().
	* symbol.c (load_symbols): New function.

2012-09-13         Arnold D. Robbins     <arnold@skeeve.com>

	* configure.ac: Determination of DYNAMIC adjusted. Hopefully is
	smarter for z/OS.

2012-09-13         Dave Pitts            <dpitts@cozx.com>

	* awk.h: Add defines for z/OS for newer types.

2012-08-31         Arnold D. Robbins     <arnold@skeeve.com>

	* gawkapi.c: Wrap various bits in #ifdef DYNAMIC so that
	gawk will compile on systems without dynamic loading.

2012-08-24         Arnold D. Robbins     <arnold@skeeve.com>

	Add version facility to API. Thanks to Manuel Collado
	for the idea.

	* awk.h (print_ext_versions): Declare.
	Rearrange includes and decls to make more sense.
	* gawkapi.h (register_ext_version): New API.
	(dl_load_func): Add code for ext_version.
	* gawkapi.c (api_register_ext_version, print_ext_versions):
	New functions.
	* main.c (do_version): New variable.
	(optab): Set it for -v / --version.
	(main): Set it in arg parsing switch. Call version() after the
	extensions have been loaded.

2012-08-22         Arnold D. Robbins     <arnold@skeeve.com>

	Add output wrapper and two-way processor to extension API.

	* awk.h (struct redirect): Replace output FILE * with awk_output_buf_t.
	(register_output_wrapper, register_two_way_processor): Declare.
	* builtin.c (efwrite): Adjust logic to use rp->output data and
	functions if rp is not NULL. Remove redundant declaration of function.
	(do_fflush, do_printf, do_print, do_print_rec): Same adjustment.
	* ext.c (make_builtin): Adjust error messages.
	* gawkapi.c (api_register_output_wrapper,
	api_register_two_way_processor): New functions.
	(sym_update_real): Adjust code formatting.
	* gawkapi.h (awk_input_parser_t): Make next pointer awk_const.
	(awk_output_buf_t, awk_two_way_processor_t): New structs.
	(api_register_output_wrapper, api_register_two_way_processor): New APIs.
	(dl_load_func): Allow for empty function table (NULL elements).
	* io.c (find_output_wrapper, init_output_wrapper, find_two_processor,
	gawk_fwrite, gawk_ferror, gawk_fflush, gawk_fclose): New functions.
	(redirect): Call init_output_wrapper, find_output_wrapper as needed.
	Adjust use of rp->fp to rp->output.fp and also function calls.
	(close_rp, close_redir, flush_io): Same adjustment.
	(two_way_open): Same adjustment. Call find_two_way_processor, and
	find_output_wrapper, as needed.

2012-08-17         Arnold D. Robbins     <arnold@skeeve.com>

	* Update infrastructure: Automake 1.12.3 and bison 2.6.2.

2012-08-15         Arnold D. Robbins     <arnold@skeeve.com>

	* dfa.c: Sync w/GNU grep.

2012-08-12         Arnold D. Robbins     <arnold@skeeve.com>

	* gawkapi.h: Make the versions enum constants instead of defines.

2012-08-11         Andrew J. Schorr     <aschorr@telemetry-investments.com>

	* awkgram.y (add_srcfile): It is now a fatal error to load the
	same file with -f and -i (or @include).
	* TODO.xgawk: Update to reflect this change.

2012-08-10         Arnold D. Robbins     <arnold@skeeve.com>

	* FUTURES, TODO.xgawk: Updates.

2012-08-08         Arnold D. Robbins     <arnold@skeeve.com>

	* configure.ac: Add -DNDEBUG to remove asserts if not developing.

	* gawkapi.h: Document how to build up arrays.
	* gawkapi.c (api_sym_update): For an array, pass the new cookie
	back out to the extension.

	* awk.h (IOBUF): Move struct stat into IOBUF_PUBLIC.
	(os_isreadable): Change to take an IOBUF_PUBLIC.
	* gawkapi.h (IOBUF_PUBLIC): Received struct stat.
	(INVALID_HANDLE): Moves to here.
	* io.c (iop_alloc): Stat the fd and fill in stat buf.
	(iop_finish): Use passed in stat info.

2012-08-05         Arnold D. Robbins     <arnold@skeeve.com>

	* README.git: More stuff added.

2012-08-01         Arnold D. Robbins     <arnold@skeeve.com>

	* io.c (iop_finish): New function.
	(iop_alloc): Add errno_val parameter. Move code into iop_finish.
	Add large explanatory leading comment.
	(after_beginfile): Rework logic. Check for input parser first, then
	check for invalid iop.
	(nextfile): Organize code better. Call iop_alloc then iop_finish.
	(redirect): Call iop_alloc, find_input_parser, iop_finish.
	(two_way_open): Call iop_alloc, find_input_parser, iop_finish.
	(gawk_popen): Call iop_alloc, find_input_parser, iop_finish.
	(find_input_parser): Set iop->valid if input parser takes control.
	(get_a_record): Rework setting RT to use macros.

2012-07-29         Andrew J. Schorr     <aschorr@telemetry-investments.com>

	* awk.h (set_RT_to_null, set_RT): Removed.
	* gawkapi.h (api_set_RT): Removed.
	(get_record): Signature changed in input parser struct.
	* gawkapi.c (api_set_RT): Removed.
	* io.c (set_RT_to_null, set_RT): Removed.
	(get_a_record): Adjustments for new API for input parser.

2012-07-29         Arnold D. Robbins     <arnold@skeeve.com>

	* awk.h (os_isreadable): Adjust declaration.
	(struct iobuf): Add new member `valid'.
	* io.c (iop_alloc): Remove do_input_parsers parameter, it's
	always true. Adjust logic to set things to invalid if could not
	find an input parser.
	(after_beginfile): Use valid member to check if iobuf is valid.
	Don't clear iop->errcode.
	(nextfile): Adjust logic to clear errcode if valid is true and
	also to update ERRNO.
	(redirect): Check iop->valid and cleanup as necessary, including
	setting ERRNO.
	(two_way_open): Ditto.
	(gawk_popen): Ditto.
	(devopen): Remove check for directory.

2012-07-27         Andrew J. Schorr     <aschorr@telemetry-investments.com>

	* io.c (find_input_parser): Issue a warning if take_control_of fails.

2012-07-27         Arnold D. Robbins     <arnold@skeeve.com>

	* awk.h (set_RT): Change to take a NODE * parameter.
	* io.c (set_RT): Change to take a NODE * parameter.
	* gawkapi.h: Change open hook to input parser in comment.
	* gawkapi.c (api_set_RT): Adjust call to set_RT.

2012-07-26         Arnold D. Robbins     <arnold@skeeve.com>

	* awk.h (set_RT_to_null, set_RT): Declare functions.
	(os_isreadable): Declare function.
	* io.c (set_RT_to_null, set_RT): New functions.
	(iop_close): Init ret to zero.
	* gawkapi.c (api_register_input_parser): Check for null pointer.
	(api_set_RT): New function.
	* gawkapi.h (api_set_RT): New function.

2012-07-26         Andrew J. Schorr     <aschorr@telemetry-investments.com>

	* gawkapi.h (IOBUF_PUBLIC): Document the get_record and close_func
	API.
	(awk_input_parser_t) Change can_take_file argument to const, and
	document the API.
	* io.c (get_a_record): Document that the caller initializes *errcode
	to 0, and remote the test for non-NULL errcode.

2012-07-26         Andrew J. Schorr     <aschorr@telemetry-investments.com>

	* gawkapi.c (api_sym_update_scalar): Fix some minor bugs.  Was
	not updating AWK_NUMBER when valref != 1.  And strings were not
	freeing MPFR values.

2012-07-25         Arnold D. Robbins     <arnold@skeeve.com>

	Start refactoring of IOBUF handling and turn "open hooks"
	into "input parsers".

	* awk.h (IOP_NOFREE_OBJ): Flag removed.
	(register_input_parser): Renamed from register_open_hook.
	* ext.c (load_ext): Make sure lib_name is not NULL.
	* gawk_api.c (api_register_input_parser): Renamed from
	api_register_open_hook.
	* gawk_api.h (api_register_input_parser): Renamed from
	api_register_open_hook.  Rework structure to have "do you want it"
	and "take control of it" functions.
	* io.c (iop_alloc): Remove third argument which is IOBUF pointer.
	Always malloc it. Remove use of IOP_NOFREE_OBJ everywhere.
	(find_input_parser): Renamed from find_open_hook.
	(nextfile): Don't use static IOBUF.
	(iop_close): Call close_func first. Then close fd or remap it
	if it's still not INVALID_HANDLE.
	(register_input_parser): Renamed from register_open_hook.
	Use a FIFO list and check if more than one parser will accept the
	file. If so, fatal error.

2012-07-25         Andrew J. Schorr     <aschorr@telemetry-investments.com>

	* configure.ac: Instead of using acl_shlibext for the shared library
	extension, define our own variable GAWKLIBEXT with a hack to work
	correctly on Mac OS X.
	* Makefile.am (SHLIBEXT): Use the value of GAWKLIBEXT instead of
	acl_shlibext.

2012-07-24         Arnold D. Robbins     <arnold@skeeve.com>

	* configure.ac: Add crude but small hack to make plug-ins work
	on Mac OS X.

2012-07-20         Arnold D. Robbins     <arnold@skeeve.com>

	* gawkapi.h: Rework table to not take up so much space.
	* gawkapi.c (api_sym_update_scalar): Rework optimization code
	to clean up the function.

2012-07-17         Andrew J. Schorr     <aschorr@telemetry-investments.com>

	* gawkapi.h: Add comments explaining new api_create_value and
	api_release_value functions.
	* gawkapi.c (sym_update_real): Allow updates with AWK_SCALAR and
	AWK_VALUE_COOKIE types.  After creating a regular variable,
	remove the call to unref(node->var_value), since this is not
	done elsewhere in the code (see, for example, main.c:init_vars).
	If the update is for an existing variable, allow any val_type
	except AWK_ARRAY (was previously disallowing AWK_SCALAR and
	AWK_VALUE_COOKIE for no apparent reason).
	(api_sym_update_scalar): The switch should return false for an
	invalid val_type value, so change the AWK_ARRAY case to default.
	(valid_subscript_type): Any scalar value is good, so accept any valid
	type except AWK_ARRAY.
	(api_create_value): Accept only AWK_NUMBER and AWK_STRING values.
	Anything else should fail.

2012-07-17         Arnold D. Robbins     <arnold@skeeve.com>

	Speedup:

	* awk.h (r_free_wstr): Renamed from free_wstr.
	(free_wstr): Macro to test the WSTRCUR flag first.
	* node.c (r_free_wstr): Renamed from free_wstr.

	Support value cookies:

	* gawkapi.h (awk_val_type_t): Add AWK_VALUE_COOKIE.
	(awk_value_cookie_t): New type.
	(awk_value_t): Support AWK_VALUE_COOKIE.
	(api_create_value, api_release_value): New function pointers.
	* gawkapi.c (awk_value_to_node, api_sym_update_scalar,
	valid_subscript_type): Handle AWK_VALUE_COOKIE.
	(api_create_value, api_release_value): New functions.

2012-07-16         Arnold D. Robbins     <arnold@skeeve.com>

	* gawkapi.c (awk_value_to_node): Support AWK_SCALAR.
	(api_sym_update_scalar): Performance improvements.

2012-07-12         Arnold D. Robbins     <arnold@skeeve.com>

	Allow creation of constants. Thanks to John Haque for the
	implementation concept.

	* gawk_api.h (api_sym_constant): Create a constant.
	* gawk_api.h (api_sym_update_real): Renamed from api_sym_update.
	Add is_const paramater and do the right thing if true.
	(api_sym_update, api_sym_constant): Call api_sym_update_real
	in the correct way.
	(set_constant): New function.

2012-07-11         Andrew J. Schorr     <aschorr@telemetry-investments.com>

	* gawkapi.h: Fix typo in comment.
	(awk_value_t): Type for scalar_cookie should be awk_scalar_t,
	not awk_array_t.
	(gawk_api): Add new api_sym_lookup_scalar function.
	(sym_lookup_scalar): New wrapper macro for api_sym_lookup_scalar hook.
	* gawkapi.c (api_sym_lookup_scalar): New function for faster scalar
	lookup.
	(api_impl): Add entry for api_sym_lookup_scalar.

2012-07-11         Andrew J. Schorr     <aschorr@telemetry-investments.com>

	* gawkapi.c (awk_value_to_node): Change to a switch statement
	so AWK_SCALAR or other invalid type is handled properly.
	(valid_subscript_type): Test whether a value type is acceptable
	for use as an array subscript (any scalar value will do).
	(api_get_array_element, api_set_array_element, api_del_array_element):
	Use new valid_subscript_type instead of restricting to string values.

2012-07-11         Arnold D. Robbins     <arnold@skeeve.com>

	Lots of API work.

	* gawkapi.h: Function pointer members renamed api_XXXX and
	macros adjusted. More documentation.
	(awk_valtype_t): New AWK_SCALAR enum for scalar cookies.
	(awk_scalar_t): New type.
	(awk_value_t): New member scalar_cookie.
	(api_sym_update_scalar): New API function.
	(erealloc): New macro.
	(make_const_string): New macro, renamed from dup_string.
	(make_malloced_string): New macro, renamed from make_string.
	(make_null_string): New inline function.
	(dl_load_func): Add call to init routine through pointer if
	not NULL.

	* gawkapi.c (awk_value_to_node): Assume that string values came
	from malloc.
	(node_to_awk_value): Handle AWK_SCALAR.
	(api_sym_update): Ditto.
	(api_sym_update_scalar): New routine.
	(api_get_array_element): Return false if the element doesn't exist.
	Always unref the subscript.
	(remove_element): New helper routine.
	(api_del_array_element): Use it.
	(api_release_flattened_array): Ditto.
	(api_impl): Add the new routine.

2012-07-11         Andrew J. Schorr     <aschorr@telemetry-investments.com>

	* gawkapi.c (api_sym_update): Allow val_type to be AWK_UNDEFINED
	for setting a variable to "", i.e. dupnode(Nnull_string).

2012-07-10         Andrew J. Schorr     <aschorr@telemetry-investments.com>

	* awkgram.y (add_srcfile): Lint warning message for a previously loaded
	shared library should say "already loaded shared library" instead
	of "already included source file".

2012-07-08         Arnold D. Robbins     <arnold@skeeve.com>

	* gawkapi.h (set_array_element): Use index + value instead
	of element structure. Matches get_array_element.
	(set_array_element_by_elem): New macro to use an element.
	* gawkapi.c (api_set_array_element): Make the necessary adjustments.

2012-07-04         Arnold D. Robbins     <arnold@skeeve.com>

	* awkgram.y (tokentab): Remove limit on number of arguments
	for "and", "or", and "xor".
	* builtin.c (do_and, do_or, do_xor): Modify code to perform the
	respective operation on any number of arguments. There must be
	at least two.

2012-06-29         Arnold D. Robbins     <arnold@skeeve.com>

	* gawkapi.h: Improve the documentation of the return values
	per Andrew Schorr.

2012-06-25         Arnold D. Robbins     <arnold@skeeve.com>

	* TODO.xgawk: Updated.
	* awk.h (track_ext_func): Declared.
	* awkgram.y (enum defref): Add option for extension function.
	(struct fdesc): Add member for extension function.
	(func_use): Handle extension function, mark as extension and defined.
	(track_ext_func): New function.
	(check_funcs): Update logic for extension functions.
	* ext.c (make_builtin): Call track_ext_func.

2012-06-24         Andrew J. Schorr     <aschorr@telemetry-investments.com>

	* TODO.xgawk: Most of IOBUF has been hidden.
	* gawkapi.h (IOBUF): Remove declaration (now back in awk.h).
	(IOBUF_PUBLIC): Declare new structure defining subset of IOBUF fields
	that should be exposed to extensions.
	(gawk_api): Update register_open_hook argument from IOBUF to
	IOBUF_PUBLIC.
	* awk.h (IOBUF): Restore declaration with 5 fields moved to new
	IOBUF_PUBLIC structure.
	(register_open_hook): Update open_func argument from IOBUF to
	IOBUF_PUBLIC.
	* gawkapi.c (api_register_open_hook): Ditto.
	* io.c (after_beginfile, nextfile, iop_close, gawk_pclose): Some fields
	such as fd and name are now inside the IOBUF public structure.
	(struct open_hook): Update open_func argument from IOBUF to
	(register_open_hook): Ditto.
	(find_open_hook): opaque now inside IOBUF_PUBLIC.
	(iop_alloc): fd and name now in IOBUF_PUBLIC.
	(get_a_record): If the get_record hook returns EOF, set the IOP_AT_EOF
	flag.  Access fd inside IOBUF_PUBLIC.
	(get_read_timeout): File name now inside IOBUF_PUBLIC.
	* interpret.h (r_interpret): File name now inside IOBUF_PUBLIC.
	* ext.c (load_ext): No need to call return at the end of a void
	function.

2012-06-24         Arnold D. Robbins     <arnold@skeeve.com>

	* ext.c (load_ext): Don't retun a value from a void function.
	* gawkapi.c (api_set_array_element): Set up vname and parent_array.

2012-06-21         Arnold D. Robbins     <arnold@skeeve.com>

	More API and cleanup:

	* awk.h (stopme): Make signature match other built-ins.
	* awkgram.y (stopme): Make signature match other built-ins.
	(regexp): Minor edit.
	* gawkapi.c (api_set_argument): Remove unused variable.
	Set parent_array field of array value.
	* TODO.xgawk: Update some.

	Remove extension() builtin.

	* awk.h (do_ext): Removed.
	(load_ext): Signature changed.
	* awkgram.y (tokentab): Remove do_ext.
	Change calls to do_ext.
	* ext.c (load_ext): Make init function a constant.
	* main.c (main): Change calls to do_ext.

2012-06-20         Arnold D. Robbins     <arnold@skeeve.com>

	Restore lost debugging function:

	* awkgram.y (stopme): Restore long lost debugging function.
	* awk.h (stopme): Add declaration.

	API work:

	* ext.c (get_argument): Make extern.
	* awk.h (get_argument): Declare it.
	* gawkapi.c (api_set_argument): Call it. Finish off the logic.
	(api_get_argument): Refine logic to use get_argument.
	* gawkapi.h (set_argument): New API.

2012-06-19         Arnold D. Robbins     <arnold@skeeve.com>

	Remove code duplication in gawkapi.c from msg.c:

	* awk.h (err): Add `isfatal' first parameter.
	* awkgram.y (err): Adjust all calls.
	* msg.c (err): Adjust all calls. Move fatal code to here ...
	(r_fatal): From here.
	* gawkapi.c: Remove code duplication and adjust calls to `err'.

	Handle deleting elements of flattened array:

	* awk.h (get_argument): Remove declaration.
	* ext.c (get_argument): Make static.
	* gawkapi.h (awk_flat_array_t): Make opaque fields const. Add
	more descriptive comments.
	* gawkapi.c (release_flattened_array): Delete elements flagged
	for deletion. Free the flattened array also.

	Add additional debugging when developing:

	* configure.ac: Add additional debugging flags.
	* configure: Regenerated.

2012-06-18         Arnold D. Robbins     <arnold@skeeve.com>

	* gawkapi.h (get_array_element): Restore `wanted' paramater.
	(awk_element_t): Use awk_value_t for index. Add awk_flat_array_t.
	(flatten_array): Change signature to use awk_flat_array_t;
	(release_flattened_array): Change signature to use awk_flat_array_t;
	* gawkapi.c (api_sym_update): Handle case where variable exists already.
	(api_get_array_element): Restore `wanted' paramater and pass it
	on to node_to_awk_value.
	(api_set_array_element): Revisse to match changed element type.
	(api_flatten_array): Revise signature, implement.
	(api_release_flattened_array): Revise signature, implement.

2012-06-17         Arnold D. Robbins     <arnold@skeeve.com>

	API Work:

	* gawkapi.h (get_array_element): Remove `wanted' parameter.
	(r_make_string): Comment the need for `api' and `ext_id' parameters.
	* gawkapi.c (api_sym_update): Move checks to front.
	Initial code for handling arrays. Still needs work.
	(api_get_array_element): Implemented.
	(api_set_array_element): Additional checking code.
	(api_del_array_element): Implemented.
	(api_create_array): Implemented.
	(init_ext_api): Force do_xxx values to be 1 or 0.
	(update_ext_api): Ditto.

2012-06-12         Arnold D. Robbins     <arnold@skeeve.com>

	API Work:

	* gawkapi.h (awk_value_t): Restore union.
	(get_curfunc_param): Renamed to get_argument. Return type changed
	to awk_bool_t. Semantics better thought out and documented.
	(awk_atexit, get_array_element): Return type now void.
	(sym_lookup): Return type now void. Argument order rationalized.
	* gawkapi.c (node_to_awk_value): Return type is now awk_bool_t.
	Semantics now match table in gawkawpi.h.
	(api_awk_atexit): Return type now void.
	(api_sym_lookup): Return type is now awk_bool_t. Change parameter
	order.
	(api_get_array_element): Return type is now awk_bool_t.

	Further API implementations and fixes for extension/testext.c:

	* awk.h (final_exit): Add declaration.
	* ext.c (load_ext): Change `func' to install_func.
	* gawkapi.c: Add casts to void for id param in all functions.
	(api_sym_update): Finish implementation.
	(api_get_array_element): Start implementation.
	(api_set_array_element): Add error checking.
	(api_get_element_count): Add error checking, return the right value.
	* main.c (main): Call final_exit instead of exit.
	(arg_assign): Ditto.
	* msg.c (final_exit): New routine to run the exit handlers and exit.
	(gawk_exit): Call it.
	* profile.c (dump_and_exit): Ditto.

2012-06-10         Andrew J. Schorr     <aschorr@telemetry-investments.com>

	* TODO.xgawk: Addition of time extension moved to "done" section.

2012-06-10         Andrew J. Schorr     <aschorr@telemetry-investments.com>

	* gawkapi.c (api_update_ERRNO_string): Treat boolean true as a request
	for TRANSLATE, and false as DONT_TRANSLATE.

2012-06-06         Arnold D. Robbins     <arnold@skeeve.com>

	* cint_array.c (tree_print, leaf_print): Add additional casts
	for printf warnings.

	* awk.h (update_ext_api): Add declaration.
	* gawkapi.c (update_ext_api): New function.
	* eval.c (set_LINT): Call update_ext_api() at the end.
	* gawkapi.h: Document that do_XXX could change on the fly.

	* awk.h (run_ext_exit_handlers): Add declaration.
	* msg.c (gawk_exit): Call it.

2012-06-05         Arnold D. Robbins     <arnold@skeeve.com>

	* ext.c (load_ext): Remove use of RTLD_GLOBAL. Not needed in new
	scheme. Clean up error messages.

2012-06-04         Arnold D. Robbins     <arnold@skeeve.com>

	* configure.ac: Remove use of -export-dynamic for GCC.
	* configure: Regenerated.

2012-05-30         Arnold D. Robbins     <arnold@skeeve.com>

	* main.c (is_off_limits_var): Minor coding style edit.
	* gawkapi.c (awk_value_to_node): More cleanup.
	(node_to_awk_value): Use `wanted' for decision making.
	(api_sym_update): Start implementation. Needs more work.
	General: More cleanup, comments.
	* gawkapi.h (api_sym_update): Add additional comments.

2012-05-29         Arnold D. Robbins     <arnold@skeeve.com>

	* gawkapi.c (node_to_awk_value): Add third parameter indicating type
	of value desired. Based on that, do force_string or force_number
	to get the "other" type.
	(awk_value_to_node): Clean up the code a bit.
	(get_curfunc_param): Move forcing of values into node_to_awk_value.
	(api_sym_lookup): Add third parameter indicating type of value wanted.
	(api_get_array_element): Ditto.
	* gawk_api.h: Additional comments and clarifications. Revise APIs
	to take third 'wanted' argument as above.
	(awk_value_t): No longer a union so that both values may be accessed.
	All macros: Parenthesized the bodies.
	* bootstrap.sh: Rationalize a bit.

2012-05-26         Andrew J. Schorr     <aschorr@telemetry-investments.com>

	* Makefile.am (include_HEADERS): Add so gawkapi.h will be installed.
	(base_sources): Add gawkapi.h so that it is in dist tarball.
	* TODO.xgawk: Update.
	* main.c (is_off_limits_var): Stop returning true for everything
	except PROCINFO.

2012-05-25         Arnold D. Robbins     <arnold@skeeve.com>

	* main.c (is_off_limits_var): New function to check if a variable
	is one that an extension function may not change.
	* awk.h (is_off_limits_var): Declare it.
	* gawkapi.c (api_sym_lookup): Use it.

	* bootstrap.sh: Touch various files in the extension directory also.

2012-05-24         Andrew J. Schorr     <aschorr@telemetry-investments.com>

	* gawkapi.h (awk_param_type_t): Remove (use awk_valtype_t instead).
	(awk_ext_func_t): Pass a result argument, and return an awk_value_t *.
	(gawk_api.get_curfunc_param): Add a result argument.
	(gawk_api.set_return_value): Remove obsolete function.
	(gawk_api.sym_lookup, gawk_api.get_array_element): Add a result
	argument.
	(gawk_api.api_make_string, gawk_api.api_make_number): Remove hooks,
	since access to gawk internal state is not required to do this.
	(set_return_value): Remove obsolete macro.
	(get_curfunc_param, sym_lookup, get_array_element): Add result argument.
	(r_make_string, make_number): New static inline functions.
	(make_string, dup_string): Revise macro definitions.
	(dl_load_func): Remove global_api_p and global_ext_id args,
	and fix SEGV by setting api prior to checking its version members.
	(GAWK): Expand ifdef to include more stuff.
	* gawkapi.c (node_to_awk_value): Add result argument.
	(api_get_curfunc_param): Add result argument, and use awk_valtype_t.
	(api_set_return_value): Remove obsolete function.
	(awk_value_to_node): New global function to convert back into internal
	format.
	(api_add_ext_func): Simply call make_builtin.
	(node_to_awk_value): Add result argument, and handle Node_val case.
	(api_sym_lookup, api_get_array_element): Add result argument.
	(api_set_array_element): Implement.
	(api_make_string, api_make_number): Remove functions that belong on
	client side.
	(api_impl): Remove 3 obsolete entries.
	* TODO.xgawk: Update to reflect progress.
	* Makefile.am (base_sources): Add gawkapi.c.
	* awk.h: Include gawkapi.h earlier.
	(api_impl, init_ext_api, awk_value_to_node): Add declarations
	so we can hook in new API.
	(INSTRUCTION): Add new union type efptr for external functions.
	(extfunc): New define for d.efptr.
	(load_ext): Remove 3rd obj argument that was never used for anything.
	(make_builtin): Change signature for new API.
	* awkgram.y (load_library): Change 2nd argument to load_ext
	from dlload to dl_load, and remove pointless 3rd argument.
	* main.c (main): Call init_ext_api() before loading shared libraries.
	Change 2nd argument to load_ext from dlload to dl_load, and remove
	pointless 3rd argument.
	* ext.c (do_ext): Remove pointless 3rd argument to load_ext.
	(load_ext): Remove 3rd argument.  Port to new API (change initialization
	function signature).  If initialization function fails, issue a warning
	and return -1, else return 0.
	(make_builtin): Port to new API.
	* interpret.h (r_interpret): For Op_ext_builtin, call external functions
	with an awk_value_t result buffer, and convert the returned value
	to a NODE *.  For Node_ext_func, code now in extfunc instead of builtin.

2012-05-21         Andrew J. Schorr     <aschorr@telemetry-investments.com>

	* configure.ac: Remove libtool, and call configure in the
	extension subdirectory.  Change pkgextensiondir to remove the
	version number, since the new API has builtin version checks.
	* TODO.xgawk: Update.
	* ltmain.sh: Removed, since libtool no longer used here.

2012-05-19         Andrew J. Schorr     <aschorr@telemetry-investments.com>

	* TODO.xgawk: Update to reflect progress and new issues.
	* main.c (main): Add -i (--include) option.
	(usage): Ditto.
	* awkgram.y (add_srcfile): Eliminate duplicates only for SRC_INC
	and SRC_EXTLIB sources (i.e. -f duplicates should not be removed).
	* io.c (find_source): Set DEFAULT_FILETYPE to ".awk" if not defined
	elsewhere.

2012-05-15         Arnold D. Robbins     <arnold@skeeve.com>

	* awk.h: Include "gawkapi.h" to get IOBUF.
	* gawkapi.h: Considerable updates.
	* gawkapi.c: New file. Start at implementing the APIs.

2012-05-13         Andrew J. Schorr     <aschorr@telemetry-investments.com>

	* TODO.xgawk: Update to reflect recent discussions and deletion of
	extension/xreadlink.[ch].

2012-05-11         Arnold D. Robbins     <arnold@skeeve.com>

	Sweeping change: Use `bool', `true', and `false' everywhere.

2012-04-09         Andrew J. Schorr     <aschorr@telemetry-investments.com>

	* eval.c (unset_ERRNO): Fix memory management bug -- need to use
	dupnode with Nnull_string.

2012-04-08         Andrew J. Schorr     <aschorr@telemetry-investments.com>

	* Makefile.am (valgrind): Define VALGRIND instead of redefining AWK.
	This allows test/Makefile.am to set up the command environment as
	desired.
	(valgrind-noleak): Ditto, plus set --leak-check=no instead of the
	default summary setting.

2012-04-07         Andrew J. Schorr     <aschorr@telemetry-investments.com>

	* TODO.xgawk: Update to reflect progress.

2012-04-01         Andrew J. Schorr     <aschorr@telemetry-investments.com>

	* TODO.xgawk: Move valgrind-noleak item into "done" section.
	* Makefile.am (valgrind-noleak): Add new valgrind rule that omits
	the "--leak-check=full" option to help spot more serious problems.

2012-04-01         Andrew J. Schorr     <aschorr@telemetry-investments.com>

	* TODO.xgawk: Move ERRNO item into "done" section.
	* awk.h (update_ERRNO, update_ERRNO_saved): Remove declarations.
	(update_ERRNO_int, enum errno_translate, update_ERRNO_string,
	unset_ERRNO): Add new declarations.
	* eval.c (update_ERRNO_saved): Renamed to update_ERRNO_int.
	(update_ERRNO_string, unset_ERRNO): New functions.
	* ext.c (do_ext): Use new update_ERRNO_string function.
	* io.c (ERRNO_node): Remove redundant extern declaration (in awk.h).
	(after_beginfile, nextfile): Replace update_ERRNO() with
	update_ERRNO_int(errno).
	(inrec): Replace update_ERRNO_saved with update_ERRNO_int.
	(do_close): Use new function update_ERRNO_string.
	(close_redir, do_getline_redir, do_getline): Replace update_ERRNO_saved
	with update_ERRNO_int.

2012-03-27         Andrew J. Schorr     <aschorr@telemetry-investments.com>

	* TODO.xgawk: Update to reflect debate about how to support Cygwin
	and other platforms that cannot link shared libraries with unresolved
	references.
	* awkgram.y (add_srcfile): Minor bug fix: reverse sense of test
	added by Arnold in last patch.
	* configure.ac: AC_DISABLE_STATIC must come before AC_PROG_LIBTOOL.

2012-03-26         Arnold D. Robbins     <arnold@skeeve.com>

	Some cleanups.

	* awkgram.y (add_srcfile): Use whole messages, better for
	translations.
	* io.c (init_awkpath): Small style tweak.
	* main.c (path_environ): Straighten out initial comment, fix
	compiler warning by making `val' const char *.

2012-03-25         Andrew J. Schorr     <aschorr@telemetry-investments.com>

	* configure.ac (AC_DISABLE_STATIC): Add this to avoid building useless
	static extension libraries.

2012-03-25         Andrew J. Schorr     <aschorr@telemetry-investments.com>

	* TODO.xgawk: New file listing completed and pending xgawk enhancements.

2012-03-24         Andrew J. Schorr     <aschorr@telemetry-investments.com>

	* io.c (path_info): Fix white space.
	(pi_awkpath, pi_awklibpath): Avoid structure initializers.
	(do_find_source): Eliminate pointless parentheses.
	(find_source): Leave a space after "&".
	* main.c (load_environ): Fix typo in comment.

2012-03-21         Andrew J. Schorr     <aschorr@telemetry-investments.com>

	* awkgram.y (LEX_LOAD): New token to support @load.
	(grammar): Add rules to support @load.
	(tokentab): Add "load".
	(add_srcfile): Improve error message to distinguish between source files
	and shared libraries.
	(load_library): New function to load libraries specified with @load.
	(yylex): Add support for LEX_LOAD (treated the same way as LEX_INCLUDE).

2012-03-20         Andrew J. Schorr     <aschorr@telemetry-investments.com>

	* Makefile.am (EXTRA_DIST): Remove extension.
	(SUBDIRS): Add extension so libraries will be built.
	(DEFS): Define DEFLIBPATH and SHLIBEXT so we can find shared libraries.
	* awk.h (deflibpath): New extern declaration.
	* configure.ac: Add support for building shared libraries by adding
	AC_PROG_LIBTOOL and AC_SUBST for acl_shlibext and pkgextensiondir.
	(AC_CONFIG_FILES): Add extension/Makefile.
	* io.c (pi_awkpath, pi_awklibpath): New static structures to contain
	path information.
	(awkpath, max_pathlen): Remove static variables now inside pi_awkpath.
	(init_awkpath): Operate on path_info structure to support both
	AWKPATH and AWKLIBPATH.  No need for max_path to be static, since
	this should be called only once for each environment variable.
	(do_find_source): Add a path_info arg to specify which path to search.
	Check the try_cwd parameter to decide whether to search the current
	directory (not desirable for AWKLIBPATH).
	(find_source): Choose appropriate path_info structure based on value
	of the is_extlib argument.  Set EXTLIB_SUFFIX using SHLIBEXT define
	instead of hardcoding ".so".
	* main.c (path_environ): New function to add AWKPATH or AWKLIBPATH
	to the ENVIRON array.
	(load_environ): Call path_environ for AWKPATH and AWKLIBPATH.

2012-06-19         Arnold D. Robbins     <arnold@skeeve.com>

	* main.c (main): Do setlocale to "C" if --characters-as-bytes.
	Thanks to "SP" for the bug report.

2012-05-09         Arnold D. Robbins     <arnold@skeeve.com>

	* configure.ac: Added AC_HEADER_STDBOOL
	* awk.h, dfa.c, regex.c: Reworked to use results
	of test and include missing_d/gawkbool.h.

2012-05-07         Arnold D. Robbins     <arnold@skeeve.com>

	* array.c (prnode): Add casts to void* for %p format.
	* debug.c (print_instruction): Ditto.
	* builtin.c: Fix %lf format to be %f everywhere.

	Unrelated:

	* replace.c: Don't include "config.h", awk.h gets it for us.

2012-05-04         Arnold D. Robbins     <arnold@skeeve.com>

	* getopt.c [DJGPP]: Change to __DJGPP__.
	* mbsupport.h [DJGPP]: Change to __DJGPP__.

	Unrelated:

	* awk.h: Workarounds for _TANDEM_SOURCE.

2012-05-01         Arnold D. Robbins     <arnold@skeeve.com>

	* dfa.c: Sync with GNU grep. RRI code now there, needed additional
	change for gawk.
	* configure.ac: Add check for stdbool.h.
	* regex.c: Add check for if not have stdbool.h, then define the
	bool stuff.

2012-04-27         Arnold D. Robbins     <arnold@skeeve.com>

	* dfa.c: Sync with GNU grep.
	* xalloc.h (xmemdup): Added, from grep, for dfa.c. Sigh.

2012-04-27         Arnold D. Robbins     <arnold@skeeve.com>

	Update to autoconf 2.69, automake 1.12.

	* INSTALL, aclocal.m4, configh.in, depcomp, install-sh, missing,
	mkinstalldirs, ylwrap: Updated.
	* configure.ac (AC_TYPE_LONG_LONG_INT, AC_TYPE_UNSIGNED_LONG_LONG_INT,
	AC_TYPE_INTMAX_T, AC_TYPE_UINTMAX_T): Renamed from gl_* versions.
	* configure: Regenerated.

2012-04-24         Arnold D. Robbins     <arnold@skeeve.com>

	* cmd.h (dPrompt, commands_Prompt, eval_Prompt, dgawk_Prompt): Changed
	to dbg_prompt, commands_prompt, eval_prompt, dgawk_prompt.
	* debug.c: Ditto.
	* command.y: Ditto.  Some minor whitespace and comments cleanup.

2012-04-24         Arnold D. Robbins     <arnold@skeeve.com>

	io.c cleanup and some speedup for RS as regexp parsing.

	* awk.h (Regexp): New members has_meta and maybe_long.
	(enum redirval): Add redirect_none as value 0.
	(remaybelong): Remove function declaration.
	* awkgram.y: Use redirect_none instead of 0 for no redirect cases.
	* io.c (go_getline_redir): Second arg now of type enum redirval.
	Changed intovar into into_variable.
	(comments and whitespace): Lots of general cleanup.
	(socket_open): readle changed to read_len.
	(two_way_open): Add additional calls to os_close_on_exec.
	(rsrescan): Simplify code a bit and use RS->maybe_long.
	* re.c (make_regexp): Set up new members in Regexp struct.
	(remaybelong): Remove function.
	(reisstring): Simplified code.

2012-04-16  Eli Zaretskii  <eliz@gnu.org>

	* io.c (read_with_timeout) [__MINGW32__]: Just call the blocking
	'read', as 'select' is only available for sockets.
	* mpfr.c (set_ROUNDMODE) [!HAVE_MPFR]: Renamed from set_RNDMODE.
	* main.c (load_procinfo): Declare name[] also when HAVE_MPFR is
	defined even though HAVE_GETGROUPS etc. are not.

2012-04-12         John Haque      <j.eh@mchsi.com>

	* array.c, awk.h, awkgram.y, builtin.c, command.y, debug.c,
	field.c, mpfr.c, profile.c: Change RND_MODE to ROUND_MODE.

2012-04-11         John Haque      <j.eh@mchsi.com>

	* main.c (varinit): Change RNDMODE to ROUNDMODE.

2012-04-11         Arnold D. Robbins     <arnold@skeeve.com>

	* main.c: Change --arbitrary-precision to --bignum.

2012-04-02         John Haque      <j.eh@mchsi.com>

	Add support for arbitrary-precision arithmetic.

	* mpfr.c: New file.
	* awk.h (struct exp_node): Add union to handle different number types.
	(MPFN, MPZN): New flag values.
	(DO_MPFR, do_mpfr): New defines.
	(PREC_node, RNDMODE_node): Add declarations.
	(PRECISION, RND_MODE, MNR, MFNR, mpzval, do_ieee_fmt): Add declarations.
	(make_number, str2number, format_val, cmp_numbers): Ditto.
	(force_number): Change definition.
	(Func_pre_exec, Func_post_exec): New typedefs.
	(POP_NUMBER, TOP_NUMBER): Change definitions.
	(get_number_ui, get_number_si, get_number_d, get_number_uj,
	iszero, IEEE_FMT, mpg_float, mpg_integer, mpg_float,
	mpg_integer): New defines.
	* awkgram.y (tokentab):	Add alternate function entries for MPFR/GMP.
	(snode): Choose the appropriate function.
	(negate_num): New function to negate a number.
	(grammar): Use it.
	(yylex): Adjust number handling code.
	* array.c (value_info, asort_actual, sort_user_func): Adjust for
	MPFR/GMP numbers.
	(do_adump, indent): Minor changes.
	(sort_up_index_number, sort_up_value_number, sort_up_value_type): Use
	cmp_numbers() for numeric comparisons.
	* builtin.c (mpz2mpfr): New function.
	(format_tree): Adjust to handle MPFR and GMP numbers.
	* eval.c (register_exec_hook): New function to manage interpreter hooks.
	(num_exec_hook, pre_execute, post_execute): New and adjusted definitions.
	(h_interpret): Renamed from debug_interpret.
	(init_interpret): Changed to use the new name.
	(flags2str): New entries for MPFN and MPZN.
	(cmp_nodes): Reworked to use seperate routine for numeric comparisons.
	(set_IGNORECASE, set_BINMODE, set_LINT, update_NR, update_FNR,
	update_NF): Adjust code and some cleanup.
	* field.c (rebuild_record): Field copying code reworked to handle
	MPFR/GMP numbers.
	(set_NF): Minor adjustment.
	* io.c (INCREMENT_REC): New macro.
	(inrec, do_getline): Use the new macro.
	(nextfile, set_NR, set_FNR, get_read_timeout, pty_vs_pipe): Adjust code
	to handle MPFR/GMP numbers.
	* interpret.h (r_interpret): Adjust TOP_NUMBER/POP_NUMBER usage.
	(EXEC_HOOK): New macro and definition.
	(DEBUGGING): Removed.
	* main.c (DEFAULT_PREC, DEFAULT_RNDMODE): New defines.
	(opttab): New entry for option arbitrary-precision.
	(main): Handle the new option.
	(usage): Add to usage message.
	(varinit): Add PREC and RNDMODE.
	(load_procinfo): Install MPFR and GMP related items.
	(version): Append MPFR and GMP versions to message.
	* msg.c (err) : Adjust FNR handling with MPFR/GMP.
	* node.c (r_format_val): Renamed from format_val.
	(r_force_number): Return NODE * instead of AWKNUM.
	(make_number, str2number, format_val, cmp_numpers: Defined and initialized.
	(r_unref): Free MPFR/MPZ numbers.
	(get_numbase): Renamed from isnondecimal and return the base.
	(cmp_awknums): New function to compare two AWKNUMs.
	* command.y (yylex): Adjust number handling code.
	(grammar): Minor adjustments to handle negative numbers.
	* debug.c (init_debug): New function.
	(do_info, do_set_var, watchpoint_triggered, serialize,
	initialize_watch_item, do_watch, print_watch_item): Minor adjustments.
	(debug_pre_execute): Adjusted to handle MPFR and GMP numbers.

2012-04-09         Arnold D. Robbins     <arnold@skeeve.com>

	* INSTALL, config.guess, config.sub, depcomp, install-sh,
	missing, mkinstalldirs, ylwrap: Update to latest from automake 1.11.4.

2012-04-08         Arnold D. Robbins     <arnold@skeeve.com>

	* Update various files to automake 1.11.4.

2012-03-30         Arnold D. Robbins     <arnold@skeeve.com>

	* configure.ac (GAWK_AC_NORETURN): Do as macro instead of inline.

2012-03-29         Arnold D. Robbins     <arnold@skeeve.com>

	* dfa.h, dfa.c: Sync with grep. Major cleanups and some changes
	there.
	* re.c (research): Pass size_t* to dfaexec to match type change.
	* configure.ac (AH_VERBATIM[_Noreturn]): Added from Paul Eggert to
	ease compiling.
	(AC_INIT): Bump version.
	* configure, configh.in, version.c: Regenerated.

2012-03-28         Arnold D. Robbins     <arnold@skeeve.com>

	* 4.0.1: Release tar ball made.

2012-03-28         Arnold D. Robbins     <arnold@skeeve.com>

	* getopt.c: Add DJGPP to list of platforms where it's ok
	to include <stdlib.h>.
	* awkgram.y, builtin.c, ext.c, mbsupport.h, re.c: Update
	copyright year.

2012-03-21         Corinna Vinschen      <vinschen@redhat.com>

	* getopt.c: Add Cygwin to list of platforms where it's ok
	to include <stdlib.h>.

2012-03-20         Arnold D. Robbins     <arnold@skeeve.com>

	Get new getopt to work on Linux and C90 compilers:

	* getopt.c: Undef ELIDE_CODE for gawk.
	(_getopt_internal_r): Init first.needs_free to 0. In test for -W
	move executable code to after declarations for C90 compilers.
	* getopt1.c: Undef ELIDE_CODE for gawk.

	Minor bug fix with printf, thanks to John Haque:

	* builtin.c (format_tree): Initialize base to zero at the top
	of the while loop.

	Getting next tar ball ready:

	* configure.ac: Remove duplicate check for wcscoll. Thanks
	to Stepan Kasal.

2012-03-16         Arnold D. Robbins     <arnold@skeeve.com>

	* getopt.c, getopt.h, getopt1.c, getopt_int.h, regcomp.c,
	regex.c, regex.h, regex_internal.c, regex_internal.h,
	regexec.c: Sync with GLIBC, what the heck.

2012-03-14         Eli Zaretskii  <eliz@gnu.org>

	* mbsupport.h (btowc): Change for non-DJGPP.
	* re.c (dfaerror): Add call to exit for DJGPP.

2012-03-14         Arnold D. Robbins     <arnold@skeeve.com>

	* regex_internal.c (re_string_skip_chars): Fix calculation of
	remain_len with m.b. chars. Thanks to Stanislav Brabec
	<sbrabec@suse.cz>.

2012-02-28         Arnold D. Robbins     <arnold@skeeve.com>

	* main.c (init_groupset): Make `getgroups' failing a non-fatal
	error.  After all, what's the big deal?  Should help on Plan 9.

2012-02-27         Arnold D. Robbins     <arnold@skeeve.com>

	* dfa.c (parse_bracket_exp): Revert changes 2012-02-15 to stay
	in sync with grep.
	* dfa.h (dfarerror): Add __attribute__ from grep.

2012-02-15         Arnold D. Robbins     <arnold@skeeve.com>

	Fix warnings from GCC 4.6.2 -Wall option.

	* awkgram.y (newline_eof): New function to replace body of
	NEWLINE_EOF macro.
	(yylex): Replace body of NEWLINE_EOF macro.
	* dfa.c (parse_bracket_exp): Init variables to zero.
	* ext.c (dummy, junk): Remove.
	* regex_internal.c (re_string_reconstruct): Remove buf array. It was
	set but not used.

2012-02-10         Arnold D. Robbins     <arnold@skeeve.com>

	* dfa.c: Sync with GNU grep.

2012-02-07         Arnold D. Robbins     <arnold@skeeve.com>

	* main.c (main): Move init of `output_fp' to before parsing of
	program so that error messages from msg.c don't dump core.
	Thanks to Michael Haardt <michael@moria.de>.

2012-01-13         Arnold D. Robbins     <arnold@skeeve.com>

	* dfa.c [is_valid_unibtye_character]: Fix from GNU grep to
	bug reported by me from Scott Deifik for DJGPP.

2012-01-03         Arnold D. Robbins     <arnold@skeeve.com>

	* dfa.c: Sync with GNU grep.

2012-01-02         Arnold D. Robbins     <arnold@skeeve.com>

	* io.c (Read_can_timeout, Read_timeout, Read_default_timeout):
	Renamed to use lower case.
	Other minor stylistic edits.

2012-01-01         John Haque      <j.eh@mchsi.com>

	* awk.h (struct iobuf): New entry read_func.
	* io.c (Read_can_timeout, Read_timeout, Read_default_timeout):
	New variables.
	(init_io): New routine to initialize the variables.
	(in_PROCINFO): New "clever" routine to parse elements with indices
	seperated by a SUPSEP.
	(get_read_timeout): New routine to read timeout value for an IOBUF.
	(read_with_timeout): New routine to read from a fd with a timeout.
	(pty_vs_pipe): Use in_PROCINFO().
	(get_a_record): Set the timeout value and the read routine as necessary.
	* main.c (main): Call init_io().

2011-12-31         Arnold D. Robbins     <arnold@skeeve.com>

	* profile_p.c: Remove the file.
	* msg.c (err): Remove check for name being dgawk.

2011-12-31         Arnold D. Robbins     <arnold@skeeve.com>

	* awk.h [STREQ, STREQN]: Remove macros.
	* awkgram.y, builtin.c, command.y, debug.c, eval.c,
	io.c, msg.c: Change all uses to call strcmp, strncmp.

2011-12-28         Arnold D. Robbins     <arnold@skeeve.com>

	* int_array.c, str_array.c: Fix some compiler warnings 32/64
	bit system differences.

2011-12-26         John Haque      <j.eh@mchsi.com>

	Merge gawk, pgawk and dgawk into a single executable gawk.

	* awk.h (DO_PRETTY_PRINT, DO_PROFILE, DO_DEBUG,
	do_pretty_print, do_debug): New defines.
	(interpret): New variable, a pointer to an interpreter routine.
	(enum exe_mode): Nuked.
	* main.c (opttab): New options --pretty-print and --debug;
	Remove option --command.
	(usage): Update usage messages.
	* interpret.h: New file.
	* eval.c (r_interpret): Move to the new file.
	(debug_interpret): New interpreter routine when debugging.
	(init_interpret): New routine to initialize interpreter related
	variables.
	* eval_d.c, eval_p.c: Delete files.
	* debug.c (interpret): Renamed to debug_prog.
	(DEFAULT_PROMPT, DEFAULT_HISTFILE, DEFAULT_OPTFILE): Remove prefix 'd'.
	* profile.c (init_profiling): Nuked.
	* Makefile.am: Adjusted.

	Add command line option --load for loading extensions.

	* awk.h (srctype): Add new source type SRC_EXTLIB.
	* ext.c(load_ext): New routine to load extension.
	(do_ext): Adjust to use load_ext().
	* main.c (opttab): Add new option --load.
	(main): Call load_ext() to load extensions.
	(usage): Add usage message for the new option.
	* io.c (get_cwd): New routine.
	(do_find_source): Use the new routine.
	(find_source): Handle new type SRC_EXTLIB.
	* awkgram.y (parse_program, next_sourcefile): Skip type SRC_EXTLIB.
	(add_srcfile): Adjust call to find_source.
	* debug.c (source_find): Same.

	Unrelated:

	* ext.c (get_argument): Fixed argument parsing.
	* array.c (null_array_func): Reworked array routines for an empty array.
	* str_array.c, int_array.c: Make GCC happy, use %u instead of %lu
	printf formats.
	* eval.c (node_Boolean): New array for TRUE and FALSE nodes.
	(init_interpret): Create the new nodes.
	(eval_condition): Add test for the new nodes.
	(setup_frame): Disable tail-recursion optimization when profiling.
	* interpret.h (r_interpret): Use the boolean nodes instead of making
	new ones when needed.

2011-12-26         Arnold D. Robbins     <arnold@skeeve.com>

	Finish Rational Range Interpretation (!)

	* dfa.c (match_mb_charset): Compare wide characters directly
	instead of using wcscoll().
	* regexec.c (check_node_accept_byte): Ditto.

	Thanks to Paolo Bonzini for pointing these out.

2011-12-06         John Haque      <j.eh@mchsi.com>

	* debug.c (source_find): Fix misplaced call to efree.
	* profile.c (redir2str): Add a missing comma in the redirtab array.
	* eval.c (r_interpret): Disallow call to exit if currule is undefined.
	This avoids the possiblity of running END blocks more than once when
	used in a user-defined sorted-in comparision function.
	* array.c (sort_user_func): Adjust appropriately.

2011-12-06         Arnold D. Robbins     <arnold@skeeve.com>

	* awk.h, mbsupport.h: Changes for MBS support on DJGPP
	and z/OS.
	* io.c: Disable pty support on z/OS.

2011-11-27         Arnold D. Robbins     <arnold@skeeve.com>

	* dfa.c: Sync with GNU grep.
	* dfa.h: Add _GL_ATTRIBUTE_PURE macro. Bleah.

2011-11-14         John Haque      <j.eh@mchsi.com>

	* debug.c (set_breakpoint_at): Fix problem with setting
	breakpoints in a switch statement. Thanks to Giorgio Palandri
	<giorgio.palandri@gmail.com> for the bug report.

2011-11-14         Arnold D. Robbins     <arnold@skeeve.com>

	* mbsupport.h: Add check for HAVE_BTOWC, per Pat Rankin.

2011-11-12         Eli Zaretskii  <eliz@gnu.org>

	* mbsupport.h: Additional glop for dfa.c in Windows environment.

2011-11-01         Arnold D. Robbins     <arnold@skeeve.com>

	* dfa.c: Move glop for ! MBS_SUPPORT to ...
	* mbsupport.h: ... here.
	* replace.c: Include missing_d/wcmisc.c if ! MBS_SUPPORT.
	* regex_internal.h: Move include of mbsupport.h up and add
	additional checks to avoid inclusion of wctype.h and wchar.h.

2011-10-27         Arnold D. Robbins     <arnold@skeeve.com>

	* builtin.c (do_strftime): Per Pat Rankin, instead of casting
	fclock, use a long variable and check for negative or overflow.

2011-10-25         Arnold D. Robbins     <arnold@skeeve.com>

	Merge with gawk_performance branch done. Additionally:

	* cint_array.c, int_array.c, str_array.c: Fix compiler complaints
	about printf formats (signed / unsigned vs. %d / %u).
	* eval.c (setup_frame): Add a missing return value.

2011-10-25         Arnold D. Robbins     <arnold@skeeve.com>

	* Makefile.am (dist-hook): Use `cd $(srcdir)/pc' so that
	`make distcheck' works completely.
	* builtin.c (do_strftime): Add cast to long int in check
	for fclock < 0 for systems where time_t is unsigned (e.g., VMS).

2011-10-25  Stefano Lattarini  <stefano.lattarini@gmail.com>

	dist: generated file `version.c' is not removed by "make distclean"

	* Makefile.am (distcleancheck_listfiles): Define to ignore the
	generated `version.c' file.

2011-10-24         Arnold D. Robbins     <arnold@skeeve.com>

	* dfa.c (wcscoll): Create for VMS.
	* Makefile.am (dist-hook): Run sed scripts to make pc/config.h.

2011-10-24  Eli Zaretskii  <eliz@gnu.org>

	* builtin.c [HAVE_POPEN_H]: Include "popen.h".
	* README.git: Update for pc/ systems.

2011-10-21         Arnold D. Robbins     <arnold@skeeve.com>

	* Makefile.am (distcleancheck_listfiles): Added, per advice from
	Stefano Lattarini <stefano.lattarini@gmail.com>.
	* dfa.c: Additional faking of mbsupport for systems without it;
	mainly VMS.

2011-10-21  Stefano Lattarini  <stefano.lattarini@gmail.com>

	* configure.ac (AM_C_PROTOTYPES): Remove call to this macro.
	The comments in configure.ac said that the call to AM_C_PROTOTYPES
	was needed for dfa.h, synced from GNU grep; but this statement is
	not true anymore in grep since commit v2.5.4-24-g9b5e7d4 "replace
	AC_CHECK_* with gnulib modules", dating back to 2009-11-26.  Also,
	the support for automatic de-ANSI-fication has been deprecated in
	automake 1.11.2, and will be removed altogether in automake 1.12.
	* vms/vms-conf.h (PROTOTYPES, __PROTOTYPES): Remove these #define,
	they are not used anymore.
	* pc/config.h (PROTOTYPES): Likewise.

2011-10-18         Dave Pitts            <dpitts@cozx.com>

	* dfa.c: Move some decls to the top of their functions for
	C90 compilers.

2011-10-18         Arnold D. Robbins     <arnold@skeeve.com>

	* builtin.c (do_strftime): Add check for negative / overflowed
	time_t value with fatal error. Thanks to Hermann Peifer
	<peifer@gmx.eu> for the bug report.
	* dfa.c (setbit_wc): Non-MBS version. Add a return false
	since VMS compiler doesn't understand that abort doesn't return.

2011-10-10         Arnold D. Robbins     <arnold@skeeve.com>

	* builtin.c (do_sub): Init textlen to zero to avoid "may be
	used unitialized" warning. Thanks to Corinna Vinschen for
	pointing this out.
	* eval.c (unwind_stack): Add parentheses around condition in while
	to avoid overzealous warning from GCC.

2011-09-30  Eli Zaretskii  <eliz@gnu.org>

	* io.c (remap_std_file): Fix non-portable code that caused
	redirected "print" to fail if a previous read from standard input
	returned EOF.  Reported by David Millis <tvtronix@yahoo.com>.
	(remap_std_file): Per Eli's suggestion, removed the leading close
	of oldfd and will let dup2 do the close for us.

2011-10-11         John Haque     <j.eh@mchsi.com>

	* symbol.c: Add licence notice.
	* array.c (PREC_NUM, PREC_STR): Define as macros.

2011-10-09         Arnold D. Robbins     <arnold@skeeve.com>

	* dfa.c: Sync with GNU grep.

2011-10-07         John Haque     <j.eh@mchsi.com>

	Tail recursion optimization.
	* awkgram.y (grammar, mk_function): Recognize tail-recursive
	calls.
	* awk.h (tail_call, num_tail_calls): New defines.
	* eval.c (setup_frame): Reuse function call stack for
	tail-recursive calls.
	(dump_fcall_stack): Reworked.

2011-10-04         Arnold D. Robbins     <arnold@skeeve.com>

	* awk.h, main.c (gawk_mb_cur_max): Make it a constant 1 when
	MBS_SUPPORT isn't available to allow GCC dead code constant
	expression computation and dead code elimination to help out.

2011-10-02         Arnold D. Robbins     <arnold@skeeve.com>

	* io.c (rsnullscan, get_a_record): Fix the cases where terminators
	are incomplete when RS == "". Also fix the case where the new value
	is shorter than the old one.  Based on patch from Rogier
	<rogier777@gmail.com> as submitted by Jeroen Schot
	<schot@A-Eskwadraat.nl>.

2011-09-24         Arnold D. Robbins     <arnold@skeeve.com>

	* eval.c, io.c, re.c: Fix some spelling errors. Thanks to
	Jeroen Schot <schot@A-Eskwadraat.nl>.

2011-09-21         Arnold D. Robbins     <arnold@skeeve.com>

	* dfa.c, mbsupport.h: Sync with GNU grep. Large amount of changes
	that remove many ifdefs, moving many conditions for multibyte
	support into regular C code and relying GCC's dead code optimization
	to elimnate code that won't be needed.
	* dfa.c: For gawk, add a number of additional defines so that things
	will compile if MBS_SUPPORT is 0.
	* array.c, awk.h, awkgram.y, builtin.c, eval.c, field.c, main.c,
	node.c, re.c: Change `#ifdef MBS_SUPPORT' to `#if MBS_SUPPORT'.
	* awk.h, regex_internal.h: Move NO_MBSUPPORT handling to ...
	* mbsupport.h: ...here.

2011-09-16         Arnold D. Robbins     <arnold@skeeve.com>

	* dfa.c: Sync with GNU grep.

2011-09-08         John Haque     <j.eh@mchsi.com>

	Optimization for compound assignment, increment and
	decrement operators; Avoid unref and make_number calls
	when there is no extra references to the value NODE.

2011-09-03         Arnold D. Robbins     <arnold@skeeve.com>

	* dfa.c: Sync with GNU grep.

2011-08-31         John Haque     <j.eh@mchsi.com>

	Grammar related changes: Simplify grammar for user-defined
	functions and general cleanups.

	* symbol.c: New file.
	* awkgram.y: Move symbol table related routines to the
	new file.
	(rule, func_name, function_prologue, param_list): Reworked.
	(install_function, check_params): Do all error checkings
	for the function name and parameters before installing in
	the symbol table.
	(mk_function): Finalize function definition.
	(func_install, append_param, dup_params): Nuked.
	* symbol.c (make_params): allocate function parameter nodes
	for the symbol table. Use the hash node as Node_param_list;
	Saves a NODE for each parameter.
	(install_params): Install function parameters into the symbol
	table.
	(remove_params): Remove parameters out of the symbol table.
	* awk.h (parmlist, FUNC): Nuked.
	(fparms): New define.


	Dynamically loaded function parameters are now handled like
	those for a builtin.

	* awk.h (Node_ext_func, Op_ext_builtin): New types.
	(Op_ext_func): Nuked.
	* ext.c (make_builtin): Simplified.
	(get_curfunc_arg_count): Nuked; Use the argument 'nargs' of
	the extension function instead.
	(get_argument, get_actual_argument): Adjust.
	* eval.c (r_interpret): Update case Op_func_call for a dynamic
	extension function. Handle the new opcode Op_ext_builtin.
	* pprint (profile.c): Adjust.


	Use a single variable to process gawk options.

	* awk.h (do_flags): New variable.
	(DO_LINT_INVALID, DO_LINT_ALL, DO_LINT_OLD, DO_TRADITIONAL,
	DO_POSIX, DO_INTL, DO_NON_DEC_DATA, DO_INTERVALS,
	DO_PROFILING, DO_DUMP_VARS, DO_TIDY_MEM,
	DO_SANDBOX): New defines.
	(do_traditional, do_posix, do_intervals, do_intl,
	do_non_decimal_data, do_profiling, do_dump_vars,
	do_tidy_mem, do_sandbox, do_lint,
	do_lint_old): Defined as macros.
	* main.c: Remove definitions of the do_XX variables. Add
	do_flags definition.
	* debug.c (execute_code, do_eval, parse_condition): Save
	do_flags before executing/parsing and restore afterwards.


	Nuke PERM flag. Always increment/decrement the reference
	count for a Node_val. Simplifies macros and avoids
	occassional memory leaks, specially in the debugger.

	* awk.h (UPREF, DEREF, dupnode, unref): Simplified.
	(mk_number): Nuked.
	* (*.c): Increment the reference count of Nnull_string before
	assigning as a value.


	Revamped array handling mechanism for more speed and
	less memory consumption.

	* awk.h (union bucket_item, BUCKET): New definitions. Used as
	bucket elements for the hash table implementations of arrays;
	40% space saving in 32 bit x86.
	(buckets, nodes, array_funcs, array_base, array_capacity,
	xarray, alookup, aexists, aclear, aremove, alist,
	acopy, adump, NUM_AFUNCS): New defines.
	(array_empty): New macro to test for an empty array.
	(assoc_lookup, in_array): Defined as macros.
	(enum assoc_list_flags): New declaration.
	(Node_ahash, NUMIND): Nuked.
	* eval.c (r_interpret): Adjust cases Op_subscript,
	Op_subscript_lhs, Op_store_var and Op_arrayfor_incr.
	* node.c (dupnode, unref): Removed code related to Node_ahash.
	* str_array.c: New file to handle array with string indices.
	* int_array.c: New file to handle array with integer indices.
	* cint_array.c: New file. Special handling of arrays with
	(mostly) consecutive integer indices.


	Memory pool management reworked to handle NODE and BUCKET.

	* awk.h (struct block_item, BLOCK, block_id): New definitions.
	(getblock, freeblock): New macros.
	(getbucket, freebucket): New macros to allocate and deallocate
	a BUCKET.
	(getnode, freenode): Adjusted.
	* node.c (more_nodes): Nuked.
	(more_blocks): New routine to allocate blocks of memory.

2011-08-24         Arnold D. Robbins     <arnold@skeeve.com>

	Fix pty co-process communication on Ubuntu GNU/Linux.

	* io.c: Add include of <sys/ioctl.h> to get definition of TIOCSCTTY.
	(two_way_open): Move call for this ioctl to after setsid() call.

2011-08-23         Arnold D. Robbins     <arnold@skeeve.com>

	* regex_internal.c (re_string_fetch_byte_case ): Remove
	__attribute((pure)) since it causes failures with gcc -O2
	-fno-inline. Thanks to Neil Cahill <ncahill_alt@yahoo.com>
	for reporting the bug.

2011-08-10         John Haque      <j.eh@mchsi.com>

	BEGINFILE/ENDFILE related code redone.

	* awk.h (prev_frame_size, has_endfile, target_get_record,
	target_newfile): New defines.
	* awkgram.y (mk_program): Initialize has_endfile appropriately for
	Op_get_record.
	(parse_program): Initialize new jump targets for
	Op_get_record and Op_newfile.
	* eval.c (unwind_stack): Change argument to number of
	items to be left in the stack. Adjust code.
	(pop_fcall, pop_stack): New defines.
	(setup_frame): Initialize prev_frame_size.
	(exec_state, EXEC_STATE): New structure and typedef.
	(exec_state_stack): New variable.
	(push_exec_state, pop_exec_state): New functions to save and
	later retrieve an execution state.
	(r_interpret): Use the new functions and the defines in
	cases Op_K_getline, Op_after_beginfile, Op_after_endfile,
	Op_newfile and Op_K_exit.
	* io.c (after_beginfile): When skipping a file using nextfile,
	return zero in case there was an error opening the file.
	(has_endfile): Nuke global variable.
	(inrec): Add a second argument to pass errno to the calling
	routine.
	* debug.c (print_instruction): Update cases.

2011-08-10         Arnold D. Robbins     <arnold@skeeve.com>

	Fix (apparently long-standing) problem with FIELDWIDTHS.
	Thanks to Johannes Meixner <jsmeix@suse.de>.

	* field.c (set_FIELDWIDTHS): Adjust calculations.

	Fix problem with FPAT, reported by "T. X. G." <leopardie333@yahoo.com>

	* awk.h (Regexp): Add new member 'non_empty'.
	* field.c (fpat_parse_field): Save/restore local variable non_empty
	from member in Regexp struct.

2011-08-09         Arnold D. Robbins     <arnold@skeeve.com>

	Fix pty issue reported by "T. X. G." <leopardie333@yahoo.com>

	* configure.ac: Check for setsid.
	* awk.h: If not HAVE_SETSID define it as an empty macro.
	* io.c (two_way_open): Call setsid if using pty's.

2011-07-29  Eli Zaretskii  <eliz@gnu.org>

	* builtin.c (format_tree): Rename small -> small_flag,
	big -> big_flag, bigbig -> bigbig_flag.  Solves compilation errors
	when building Gawk with libsigsegv on MS-Windows, see
	https://lists.gnu.org/archive/html/bug-gawk/2011-07/msg00029.html.

2011-07-28         Arnold D. Robbins     <arnold@skeeve.com>

	* builtin.c (do_sub): Revert to gawk 3.1 behavior for backslash
	handling. It was stupid to think I could break compatibility.
	Thanks to John Ellson <ellson@research.att.com> for raising
	the issue.

2011-07-26         John Haque      <j.eh@mchsi.com>

	* eval.c (r_interpret): In cases Op_var_assign and Op_field_assign,
	include Op_K_getline_redir in the test for skipping the routine.

2011-07-26         John Haque      <j.eh@mchsi.com>

	Fix handling of assign routines for 'getline var'.
	Rework the previous fix for (g)sub.

	* awk.h: New define assign_ctxt for use in Op_var_assign
	and Op_field_assign opcodes. Remove define AFTER_ASSIGN.
	* awkgram.y (snode, mk_getline): Initialize assign_ctxt.
	* builtin.c (do_sub): Adjust to take only the first two
	arguments.
	* eval.c (r_interpret): In cases Op_var_assign and Op_field_assign,
	skip the routine as appropriate. Adjust case Op_sub_builtin.
	* main.c (get_spec_varname): New function.
	* debug.c (print_instruction): Use the new function to get
	special variable name.

2011-07-17         Arnold D. Robbins     <arnold@skeeve.com>

	* main.c (varinit): Mark FPAT as NON_STANDARD. Thanks to
	Wolfgang Seeberg <wolfgang.seeberg@yahoo.com> for the report.
	* Makefile.am (EXTRA_DIST): Add po/README, per advice from
	Bruno Haible.
	* dfa.c: Sync with GNU grep.
	* xalloc.h (xzalloc): New function, from GNU grep, for dfa.c.
	* README: Note that bug list is really a real mailing list.

2011-07-16         Arnold D. Robbins     <arnold@skeeve.com>

	* Makefile.am (AUTOMAKE_OPTIONS): Removed.
	* configure.ac (AM_INIT_AUTOMAKE): Removed dist-bzip2 option, on
	advice from Karl Berry.

2011-07-15         John Haque      <j.eh@mchsi.com>

	* awk.h (Op_sub_builtin): New opcode.
	(GSUB, GENSUB, AFTER_ASSIGN, LITERAL): New flags for
	Op_sub_builtin.
	* awkgram.y (struct tokentab): Change opcode to	Op_sub_builtin
	for sub, gsub and gensub.
	(snode): Update processing of sub, gsub and gensub.
	* builtin.c (do_sub, do_gsub, do_gensub): Nuke.
	(sub_common): Renamed to do_sub. Relocate gensub argument
	handling code from do_gensub to here; Simplify the code a
	little bit.
	* eval.c (r_interpret): Handle Op_sub_builtin. Avoid field
	re-splitting or $0 rebuilding if (g)sub target string is
	a field and no substitutions were done.
	* pprint (profile.c): Add case for the new opcode.
	* print_instruction (debug.c): Ditto.

	Take out translation for errno strings; extensions will
	need to use their own domain.

	* awk.h (enum errno_translate): Removed.
	(update_ERRNO_string): Remove second translate paramater.
	* eval.c (update_ERRNO_string): Remove second translate paramater
	and code that used it.
	* gawkapi.h (api_update_ERRNO_string): Remove third translate
	parameter.
	* gawkapi.c (api_update_ERRNO_string): Remove third translate
	paramater and change call to update_ERRNO_string.
	* io.c (do_close): Fix call to update_ERRNO_string.

2011-07-15         Arnold D. Robbins     <arnold@skeeve.com>

	* awk.h: Typo fix: "loner" --> longer. Thanks to Nelson Beebe.
	* builtin.c (efwrite): Fix flushing test back to what it was
	in 3.1.8. Thanks to Strefil <strefil@yandex.ru> for the problem
	report.
	* configure.ac: Bump version to 4.0.0a for stable branch.

2011-06-24         Arnold D. Robbins     <arnold@skeeve.com>

	* Makefile.am (EXTRA_DIST): Add ChangeLog.0.
	* 4.0.0: Remake the tar ball.

2011-06-23         Arnold D. Robbins     <arnold@skeeve.com>

	* configure.ac: Update version to 4.0.0.
	* configure: Regenerated.
	* ChangeLog.0: Rotated ChangeLog into this file.
	* ChangeLog: Created anew for gawk 4.0.0 and on.
	* README: Bump version to 4.0.0.
	* 4.0.0: Release tar ball made.<|MERGE_RESOLUTION|>--- conflicted
+++ resolved
@@ -1,6 +1,18 @@
 2017-07-07         Arnold D. Robbins     <arnold@skeeve.com>
 
-<<<<<<< HEAD
+	Remove warnings from GCC 7.1 compilation.
+
+	* awk.h (fatal_tag_valid): Change type to int.
+	* awkgram.y (yylex): Set did_newline to true instead of using ++.
+	* builtin.c (format_tree): Set lj to true instead of using ++.
+	* cmd.h (pager_quit_tag_valid): Change type to int.
+	* debug.c (pager_quit_tag_valid): Change type to int.
+	(do_clear): Make bp_found an int, change uses.
+	(do_run): Treat fatal_tag_valid as an int.
+	* msg.c (fatal_tag_valid): Change type to int.
+
+2017-07-07         Arnold D. Robbins     <arnold@skeeve.com>
+
 	* gawapi.h: Bring descriptive comments up to date, minor edits.
 	* io.c: Add some initial comments to functions where they were missing.
 
@@ -505,18 +517,6 @@
 	(do_dcngettext, do_bindtextdomain): Use str_terminate and str_restore.
 	* interpret.h (Op_arrayfor_init, Op_indirect_func_call): Ditto.
 	* str_array.c (env_remove): Ditto.
-=======
-	Remove warnings from GCC 7.1 compilation.
-
-	* awk.h (fatal_tag_valid): Change type to int.
-	* awkgram.y (yylex): Set did_newline to true instead of using ++.
-	* builtin.c (format_tree): Set lj to true instead of using ++.
-	* cmd.h (pager_quit_tag_valid): Change type to int.
-	* debug.c (pager_quit_tag_valid): Change type to int.
-	(do_clear): Make bp_found an int, change uses.
-	(do_run): Treat fatal_tag_valid as an int.
-	* msg.c (fatal_tag_valid): Change type to int.
->>>>>>> 4cd70811
 
 2017-01-27         Andrew J. Schorr     <aschorr@telemetry-investments.com>
 
