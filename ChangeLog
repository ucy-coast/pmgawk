<<<<<<< HEAD
2018-10-20         Arnold D. Robbins     <arnold@skeeve.com>

	* awk.h (SRCFILE): Add comment field for comments on @load statements.
	* awkgram.y (include_source): Type change to boolean.
	(load_library): Type change to boolean, additiona parameter to
	bring the SRCFILE struct up to where we can add the comment into it.
	(make_include_comment): New function. Not used yet.
	(Grammar): Add comment for @load statements. Start on preserving
	@include statements and their comments for eventual inclusion
	into the pretty-printed code.
	* profile.c (print_lib_list): Made a little smarter about printing
	the header and indentation. Print the comment if there is one.

2018-10-17         Arnold D. Robbins     <arnold@skeeve.com>

	* awk.h (commenttype): Add FOR_COMMENT.
	* awkgram.y (Grammar): Handle all the opt_nls cases in
	regular for statements.
	* debug.c (print_instruction): Print the comments in Op_K_for.
	* profile.c (pprint): Handle printing comments.

2018-10-17         Arnold D. Robbins     <arnold@skeeve.com>

	* NEWS: Updated.
	* awkgram.y (Grammar): Distinguish `print' and `print $0' in
	what gets profiled / pretty-printed.
	* profile.c (pprint): For case and default, add final newline
	if there is no comment to print.

2018-10-16         Arnold D. Robbins     <arnold@skeeve.com>

	* awkgram.y (Grammar): Improve comment handling for many plain
	statements. Improve handling for case and default.
	Handle comments in `for (iggy in foo)' loops.
	(yylex): After a colon, only allow newline if was part of ?:.
	(merge_comments): Improve coding so we don't get two newlines
	at the end of a merged comment.
	* debug.c (print_instruction): Handle comments for case and default.
	Simplify printing of comments.
	* profile.c (pprint): Handle comments for case and default.
	Remove compiler warning in Op_and/Op_or handling.

2018-10-14         Arnold D. Robbins     <arnold@skeeve.com>

	* awkgram.y (Grammar): Add comment handling for do...while.
	Regularize comments about `else ...'.
	* debug.c (print_instruction): Improve handling of comments for
	do-while and switch, and in general.
	* profile.c (pprint): Revise for do...while.

2018-10-10         Arnold D. Robbins     <arnold@skeeve.com>

	* awkgram.y (make_braced_statements): New function.
	(Grammar): Use it in the right places instead of inline code.
	* debug.c (print_instruction): For Op_comment, fix type string.
	* profile.c (pprint): Move tabs and tabs_len to top of function.
	For Op_and and Op_or, handle comments.  Use new check_indent_level
	for Op_and, Op_or and Op_cond_exp.
=======
2018-10-23         Arnold D. Robbins     <arnold@skeeve.com>

	* config.sub: Updated from GNULIB.
>>>>>>> ff52dcbe

2018-10-10         Arnold D. Robbins     <arnold@skeeve.com>

	* debug.c (print_instruction): For Op_comment, use print_func
	instead of fprintf to print the comment type.

2018-10-10         Arnold D. Robbins     <arnold@skeeve.com>

	* awkgram.y (Grammar): For statement -> { statements }, fix comment
	handling.  For `if' statement add comment support.
	* profile.c (pp_print): Print comments associated with `if' and `else'.

2018-10-09         Arnold D. Robbins     <arnold@skeeve.com>

	* awkgram.y (Grammar): Fix handling of empty statement (just a semi-
	colon).
	(merge_comments): If no chained comment and no second comment,
	just return early.

2018-10-09         Arnold D. Robbins     <arnold@skeeve.com>

	* awk.h (enum commenttype): New enum.
	(NODE): Add it to sub.val.
	(EOL_COMMENT, FULL_COMMENT): Replaced with above enum values.
	* awkgram.y (Grammar): Finish up handling comments in function headers
	and bodies. Get trailing comments at end of program
	(get_comment): When doing comments, if we got EOF, push it back so that
	multiple comments get merged together.
	(merge_comments): Allow second parameter to be NULL.
	* profile.c (pp_print): Change to use above enum everywhere. For
	Op_K_print_rec produce plain `print' instead of `print $0'. Handle
	comments in ?:. Handle printing function comments.
	(print_comment): Simplify `after_newline' assignment.  Add assertion
	that chaining is only two deep.

2018-10-06         Arnold D. Robbins     <arnold@skeeve.com>

	* awkgram.y (action): Improve handling of comments attached
	to braces. Helps with function bodies.

2018-10-04         Arnold D. Robbins     <arnold@skeeve.com>

	* awkgram.y (merge_comments): Change return type to void. Adjust calls.
	(Grammar): For action, pull comments out of braces and stick
	into the list. For function_prologue, get comments from parameters
	and ending newline, merge, and save.  Wherever nls and opt_nls
	are used, be sure to pass their values up via $$. For various
	cases that can be empty, explicitly set $$ = NULL.
	* profile.c (pprint): Get switch working.  Get ?: working.
	(print_comment): Print any chained comment.
	(pp_func): Start revising.

2018-10-03         Arnold D. Robbins     <arnold@skeeve.com>

	* awkgram.y: Range expressions, enable comment stuff.
	Switch statement: start on comment handling.

2018-10-01         Nelson H.F. Beebe     <beebe@math.utah.edu>

	* custom.h (__builtin_expect): Define for non-GNU compilers.

2018-09-27         Andrew J. Schorr      <aschorr@telemetry-investments.com>

	* mpfr.c (force_mpnum): Check that base is 10 also before
	computing MPG integer.  Found based on bug report from
	Luu Vinh Phuc <phuclv90@gmail.com>.

2018-09-26         Arnold D. Robbins     <arnold@skeeve.com>

	Add more lint checks.

	* awk.h (POP_ARRAY): Add boolean parameter to check for untyped
	value and include lint warning.
	* interpret.h (r_interpret): Adjust all calls to POP_ARRAY.
	* field.c (do_split): Improve lint warning text for empty
	third argument.
	* re.c (make_regexp): Add lint check for '\0' in contents of
	regexp to be matched (dynamic or otherwise).

2018-09-23         Steven Packard        <spackard1@bloomberg.net>

	* awk.h: Add `#if !defined(__SUNPRO_C)' around check for non-ANSI
	compilers.  Needed for some Solaris systems.

2018-09-21         Arnold D. Robbins     <arnold@skeeve.com>

	* awk.h (INSTRUCTION): Add comment field to carry
	comment around during parsing.
	* awkgram.y (merge_comments): New function.
	(split_comment, check_comment, comment, prior_comment,
	comment_to_save, program_comment, function_comment,
	block_comment): Removed.
	(grammar): Remove old code and start passing the comment
	up via yylval and the newlines in the grammar.

2018-09-21         Arnold D. Robbins     <arnold@skeeve.com>

	* awkgram.y: Undo change of 2016-11-28 to make switch
	head a separate production, in preparation for revamping
	comment handling.

2018-09-21         Arnold D. Robbins     <arnold@skeeve.com>

	* re.c (make_regexp): Handle backslash at end of
	input string. Thanks to Anatoly Trosinenko
	<anatoly.trosinenko@gmail.com> for the report.
	Also, improve the error message when compilation of
	the regexp fails.

2018-09-21         Arnold D. Robbins     <arnold@skeeve.com>

	* io.c (fork_and_open_slave_pty): Move an errant close brace
	inside the #endif so that gawk will compile on AIX. Thanks to
	Fredrik Laurin <fredrik_laurin@yahoo.se> for the report.

2018-09-18         Arnold D. Robbins     <arnold@skeeve.com>

	* NEWS: Fix typo in gettext version.

	Unrelated:

	* field.c (get_field): Move lint check for field access in an
	END rule to top level, make wording more general.
	* builtin.c (do_print_rec): Restore check before calling get_field()
	and add do_lint to the condition.

	Unrelated:

	* field.c (set_NF): Add lint warning if decrementing NF, which
	doesn't work on older Unix awks.

	Unrelated:

	* config.rpath: Sync to GNULIB.

2018-09-16  gettextize  <bug-gnu-gettext@gnu.org>

	* configure.ac (AM_GNU_GETTEXT_VERSION): Bump to 0.19.8.
	* ABOUT-NLS, config.rpath: Updated by gettext 0.19.8.1.

2018-09-16         Arnold D. Robbins     <arnold@skeeve.com>

	* field.c (get_field): Add lint check if accessing $0 inside
	and END rule, print a "may not be portable" warning.
	* builtin.c (do_print_rec): Call get_field() unconditionally
	in order to do lint check.

	Unrelated:

	* awkgram.c, command.c: Updated to Bison 3.1.
	* NEWS: Updated.

	Unrelated:

	* Makefile.in, aclocal.m4, configure: Regenerated, using
	Automake 1.16.1.

	Unrelated:

	* gettext.h: Synced with that from Gettext 0.19.8.1.

2018-09-14         Adrian Bunk           <bunk@debian.org>

	* awk.h (init_debug, debug_prog): Move prototypes to here from ...
	* main.c: ... here.
	Thanks to Michael Tautschnig for noticing the type mismatch.

2018-09-07         Arnold D. Robbins     <arnold@skeeve.com>

	* awkgram.y, debug.c, ext.c, gawkapi.c, gawkapi.h,
	io.c: Remove unneeded \n in calls to warning(), fatal(),
	and lintwarn().
	* config.guess, config.sub: Updated from GNULIB.

2018-08-24         Arnold D. Robbins     <arnold@skeeve.com>

	* NEWS: Updated w.r.t. GNULIB regex routines.
	* config.sub: Updated from GNULIB.

2018-08-17         Arnold D. Robbins     <arnold@skeeve.com>

	* config.sub: Updated from GNULIB.

2018-08-10         Arnold D. Robbins     <arnold@skeeve.com>

	* config.guess, config.sub: Updated from GNULIB.

2018-08-05         John E. Malmberg      <wb8tyw@qsl.net>

	* custom.h: Define macros needed for building with gnu regex.

2018-08-02         Arnold D. Robbins     <arnold@skeeve.com>

	* awkgram.y (yylex): Add lint warning upon encountering escaped
	physical newlines in a string.
	* node.c (make_str_node): Ditto.

2018-08-01         John E. Malmberg      <wb8tyw@qsl.net>

	* custom.h: Include fp.h on OpenVMS.
	Workaround for bug in math.h missing some declarations.

2018-07-31         Arnold D. Robbins     <arnold@skeeve.com>

	* interpret.h (unfield): Add a call to force_string() on
	new value. See test/assignnumfield.awk. Thanks to
	Ralph Corderoy <ralph@inputplus.co.uk> for the bug report.

2018-07-31         Arnold D. Robbins     <arnold@skeeve.com>

	Handle newlines in -v and fix \-<newline>. Thanks to
	Samy Mahmoudi <samy.mahmoudi@gmail.com> for the report.

	* awk.h [ELIDE_BACK_NL]: New constant.
	* awkgram.y (yylex): Disallow any physical newlines in a string
	even if escaped, in POSIX mode.
	* main.c (arg_assign): In POSIX mode disallow physical newline
	in a -v value.  Otherwise call make_str_node() with ELIDE_BACK_NL.
	* node.c (make_str_node): Handle ELIDE_BACK_NL.

2018-07-31         Arnold D. Robbins     <arnold@skeeve.com>

	* array.c (cmp_strings): Preserve value of lmin so it can be passed
	to memcmp() if IGNORECASE comparison failed. Thanks to
	M. Rashid Zamani <rashid.z@gmail.com> for the report.

2018-07-27         Arnold D. Robbins     <arnold@skeeve.com>

	* re.c (make_regexp): Add warnings for unknown escape sequences,
	similar to what we already do for strings.
	* awkgram.y: Add lint warning about concatenation as target
	of `>' redirection.  Always use Op_parens so that
	print "foo" > ("foo" 1) does not warn.

2018-07-26         Arnold D. Robbins     <arnold@skeeve.com>

	* awk.h (_GNU_SOURCE): Don't define it here, it's already
	done in config.h.

2018-07-13         Arnold D. Robbins     <arnold@skeeve.com>

	* builtin.c (format_nan_inf): New function to generate +nan, -nan,
	+inf, -inf, so that gawk output for NaN and INF always has a sign.
	Handles regular and MPFR.
	(out_of_range): New function to check if a value is out of range,
	both regular and MPFR.
	(format_tree): Use them in out of range calculation.  Check for out
	of range in floating point formats also. Allow new *undocumented*
	'P' flag to not do out of range formantting. Used mainly for
	the test program.
	* awk.h (out_of_range, format_nan_inf): Declare functions.
	* mpfr.c (mpg_format_val): Check for out of range and format the
	the result appropriately if so.
	* node.c (r_format_val): Ditto.

2018-06-27         Arnold D. Robbins     <arnold@skeeve.com>

	* config.guess, config.sub: Updated from GNULIB.

2018-06-22         Andrew J. Schorr      <aschorr@telemetry-investments.com>

	* node.c (r_force_number): If strtod returns ERANGE, accept the
	value as being numeric instead of forcing it to zero. The impact
	is that huge string values that overflow IEEE 754 limits will now
	be converted to inf or -inf instead of 0. Thanks to Daniel
	Pettet for reporting this issue.

2018-06-17         Arnold D. Robbins     <arnold@skeeve.com>

	Fix a corner case with EPIPE to stdout/stderr.
	Thanks to Peng Yu for the report.

	* io.c (close_io): Add new parameter for indicating EPIPE happened,
	update the code to set it if so.
	* awk.h (close_io): Revise declaration.
	* debug.c (close_all): Change call to close_io().
	* interpret.h (interpret): For Op_atexit, if got an EPIPE, call
	die_via_sigpipe().

2018-05-24         Arnold D. Robbins     <arnold@skeeve.com>

	* awkgram.y (add_lint): For no-effect case, also check for
	Op_push_i.  Makes statements consisting of a single constant
	trigger the warning.

2018-05-23         Arnold D. Robbins     <arnold@skeeve.com>

	* config.guess, config.sub: Updated from GNULIB.

2018-05-14         Arnold D. Robbins     <arnold@skeeve.com>

	* NEWS: Minor edits.

2018-05-13         Arnold D. Robbins     <arnold@skeeve.com>

	* config.sub: Update from GNULIB.

2018-05-03         Arnold D. Robbins     <arnold@skeeve.com>

	* Makefile.am (pc/Makefile.tst): New target.
	(dist-hook): Now depends upon pc/Makefile.tst.

2018-04-30         Arnold D. Robbins     <arnold@skeeve.com>

	* gawkapi.h [dl_load_func]: Minor improvement in version mismatch
	message as suggested by Manuel Collado
	<m-collado@users.sourceforge.net>.

2018-04-18         Arnold D. Robbins     <arnold@skeeve.com>

	* config.sub: Updated from GNULIB.

2018-04-14         Manuel Collado       <m-collado@users.sourceforge.net>

	* field.c (reset_record): Disable fieldwidth from API
	get_record() if $0 is explicitly assigned a new value.

2018-04-02         Arnold D. Robbins     <arnold@skeeve.com>

	* config.guess, config.sub, install-sh: Updated from GNULIB.

2018-04-01         Arnold D. Robbins     <arnold@skeeve.com>

	Fix a nasty MPFR bug in r_dupnode. If the value being copied
	is MPFN / MPFR, copy those bits over too. Thanks to
	Noah Dean <N.Dean@gaminglabs.com> for the report.

	* node.c (r_dupnode): Check for MPFN / MPFR and copy the bits
	over as needed.

	Unrelated:

	* interpret.h (UNFIELD): Turn into an inline function and
	let UNFIELD macro call it, allows stepping in with a debugger.
	(unfield): Function holding former body of UNFIELD macro.

2018-03-26         Arnold D. Robbins     <arnold@skeeve.com>

	Remove the tail recursion optimization. It's fundamentally
	broken, in the case where a local var becomes a parameter.
	Thanks to Denis Shirokov <cosmogen@gmail.com> for the report.
	See test/tailrecurse.awk.

	* awk.h [num_tail_calls, tail_call]: Remove definitions.
	* awkgram.y (grammar, mk_function): Remove code related to
	the tail recursion optimization.
	* eval.c (dump_fcall_stack): Adjust dumping code since no longer
	looping through tail call recursion.
	(setup_frame): Remove code related to the tail recursion optimization.
	(init_interpret): Ditto.

2018-03-22         Arnold D. Robbins     <arnold@skeeve.com>

	* configure.ac: Check for %a support in system printf.
	* builtin.c (format_tree): Add support for %a and %A, including
	a lint warning.
	* NEWS: Add a note about %a support.

2018-03-13         Arnold D. Robbins     <arnold@skeeve.com>

	* debug.c, nonposix.h: Update copyright year.

2018-03-11         Arnold D. Robbins     <arnold@skeeve.com>

	* compile, config.guess, config.sub, configure.ac, depcomp,
	install-sh, mkinstalldirs: Updated.

2018-03-05         Arnold D. Robbins     <arnold@skeeve.com>

	* awk.h [PUSH_BINDING, POP_BINDING]: Moved to ...
	* debug.c: here.
	* awkgram.y (yylex): Make do_etoa_init into a boolean.
	* io.c (rs1scan): Make found into a boolean.

2018-02-25         Arnold D. Robbins     <arnold@skeeve.com>

	* 4.2.1: Release tar ball made.

2018-02-25         Arnold D. Robbins     <arnold@skeeve.com>

	* config.guess, config.sub: Updated.

2018-02-23         Arnold D. Robbins     <arnold@skeeve.com>

	* configure.ac: Restore checking for PPC Macintosh before
	checking for MPFR. See README_d/README.macosx for info.

2018-02-21         Arnold D. Robbins     <arnold@skeeve.com>

	* configure.ac: Remove checking for PPC Macintosh before
	checking for MPFR. Installing a newer compiler on that
	system allows things to work.

2018-02-19         Arnold D. Robbins     <arnold@skeeve.com>

	* gawkapi.h, io.c, msg.c: Update copyright year.

2018-02-10         Arnold D. Robbins     <arnold@skeeve.com>

	* main.c, msg.c: Add a call to fflush(NULL) before each call
	to abort(), since GLIBC 2.27 doesn't necessarily flush before
	aborting.  Thanks to Nelson H.F. Beebe for the report.

2018-02-09         Arnold D. Robbins     <arnold@skeeve.com>

	* io.c (socketopen): Rearrange assigning the flags to use
	AI_ADDRCONFIG only if family is AF_UNSPEC. Thanks to
	Houder <houder@xs4all.nl> for the report and initial
	code suggestion.

2018-02-07         Andrew J. Schorr      <aschorr@telemetry-investments.com>

	Print +"01" should print "1", not "01".
	* interpret.h (Op_unary_plus): Need to make a new number node that does
	not contain the original string representation. The logic is copied
	from Op_unary_minus.
	* mpfr.c (mpg_interpret): Add new case for Op_unary_plus based on
	the Op_unary_minus logic. We need a fresh number node that does not
	contain the string.

2018-01-28         Arnold D. Robbins     <arnold@skeeve.com>

	* config.guess, config.sub: Updated.

2018-01-25         Arnold D. Robbins     <arnold@skeeve.com>

	* main.c (main): Add explanatory comment about O_APPEND stuff.
	* NEWS: Updated.

2018-01-22         Arnold D. Robbins     <arnold@skeeve.com>

	Fix the inplace tests on *BSD systems.

	* main.c (main): Add O_APPEND flag to fileno(stderr).

2018-01-17         Arnold D. Robbins     <arnold@skeeve.com>

	* builtin.c (do_isarray): Check that tmp is Node_var
	before calling DEREF. Thanks to Denis Shirokov
	<cosmogen@gmail.com> for the report.

2018-01-15         Arnold D. Robbins     <arnold@skeeve.com>

	* NEWS: Small typo fix.
	* config.sub: Updated.
	* io.c (fork_and_open_slave_pty): Rationalize down to one
	function with two bodies.
	(set_slave_pty_attributes, push_pty_line_disciplines): Move
	into #ifdef for TERMIOS_H. Helps out with VMS compiling.

2018-01-12         Arnold D. Robbins     <arnold@skeeve.com>

	* gawkapi.h: Remove extraneous '*' on parameters of
	type awk_ext_id. Thanks to Andrew Schorr for the report.

2018-01-11         Arnold D. Robbins     <arnold@skeeve.com>

	* compile, config.guess, config.rpath, config.sub,
	depcomp: Updated from GNULIB.

2018-01-08         John E. Malmberg      <wb8tyw@qsl.net>

	* io.c (set_slave_pty_attributes): Currently no termios on VMS.
	(set_slave_pty_attributes): No fork on VMS.

2018-01-04         Arnold D. Robbins     <arnold@skeeve.com>

	Refactor handling of slave pty. On AIX and HP-UX open
	slave in the child. Otherwise open slave in the parent
	before forking (restoring code mostly from 4.1.3). Thanks
	to Andrew Schorr for the bug report.

	* io.c (fork_and_open_slave_pty): New routine. Two versions.
	(set_slave_pty_attributes): New routine. Common code used by
	both versions of fork_and_open_slave_pty.
	(push_pty_line_disciplines): New routine. Common code used by
	both versions of fork_and_open_slave_pty.
	(two_way_open): Call fork_and_open_slave_pty instead of
	doing it inline.

2018-01-03         Arnold D. Robbins     <arnold@skeeve.com>

	* main.c (UPDATE_YEAR): Move to 2018. Revise copyright year.
	* NEWS: Bring up to date.

2018-01-02         Arnold D. Robbins     <arnold@skeeve.com>

	If ROUNDMODE changes, cause cached string conversions
	to become invalid. Thanks to Nethox <nethox@gmail.com>
	for the report. Day 1 bug from 4.1.0 release.

	In all the below files, bump copyright year, too.

	* array.c (value_info): Include strndmode in the output.
	* awk.h (NODE): New member, strndmode.
	(MPFR_round_mode): Add extern declaration.
	(force_string_fmt): Check s->strnmode against MPFR_round_mode.
	* awkgram.y (set_profile_text): Set n->strndmode to MPFR_round_mode.
	* builtin.c (do_print): Remove tests and just call force_string_fmt.
	* field.c (set_record): Set n->strndmode to MPFR_round_mode.
	* gawkapi.c (api_sym_update_scalar): Set r->strndmode to
	MPFR_round_mode.
	* interpret.h (r_interpret): For Op_assign_concat, set t1->strndmode
	to MPFR_round_mode.
	* mpfr.c (MPFR_round_mode): Define and initialize.
	(mpfr_format_val): Set s->strndmode to MPFR_round_mode.
	(set_ROUNDMODE): Update MPFR_round_mode when ROUNDMODE changes
	successfully.
	* node.c (r_format_val): Set s->strndmode to MPFR_round_mode.
	(make_str_node): Set r->strndmode to MPFR_round_mode.
	* str_array.c (str_kilobytes): Update a comment.
	* symbol.c (check_param_names): Set n.strndmode to MPFR_round_mode.

2017-12-24         Arnold D. Robbins     <arnold@skeeve.com>

	Avoid some compiler warnings. Thanks to Michal Jaegermann
	<michal.jnn@gmail.com> for the report.

	* builtin.c (do_strftime): Initialize save.
	(do_dcgetttext): Initialize save and save2.
	(do_dcngettext): Ditto.
	(do_bindtextdomain): Initialize save and save1.

	Unrelated:

	* main.c (optlist): Make 'L' option's argument optional, to
	match --lint. Thanks to Manuel Collado <mcollado2011@gmail.com>
	for the report.

2017-12-22         Arnold D. Robbins     <arnold@skeeve.com>

	* config.guess, config.sub, depcomp, install-sh: Updated
	from GNULIB.

2017-12-20         Arnold D. Robbins     <arnold@skeeve.com>

	* configure.ac: Add --enable-versioned-dir option for a
	directory with API version in it to hold extensions.

2017-12-19         Arnold D. Robbins     <arnold@skeeve.com>

	* configure.ac: Remove x's from `test "x$something" = "xyes"
	kinds of things. With correct quoting, the x isn't needed.
	(DYNAMIC): Remove use of -Wl,-export-dynamic on Linux
	and FreeBSD. It was needed for old-style extensions, which are
	no longer supported.

2017-12-10         Arnold D. Robbins     <arnold@skeeve.com>

	* awkgram.y: For '!' optimization on a string constant, don't
	apply the optimization if it's a translatable string. Thanks
	to Jeremy Feusi <jeremy@feusi.co> for the report.

2017-11-25         Andrew J. Schorr      <aschorr@telemetry-investments.com>

	* debug.c (do_set_var): As in interpret.h (Op_store_field), we should
	call the assign function before unref to give it a chance to copy
	any non-malloced $n string values before freeing $0.

2017-11-14         Andrew J. Schorr      <aschorr@telemetry-investments.com>

	* mpfr.c (get_rnd_mode): Fix MPFR_RNDA comment.

2017-11-14         Andrew J. Schorr      <aschorr@telemetry-investments.com>

	Fix corruption when $0 is reassigned while other NODEs have open
	references to $n. Thanks to Eric Pruitt <eric.pruitt@gmail.com> for
	the bug report.

	* field.c (purge_record): For each $n field variable, if valref > 1
	and it has not already been malloced, make a copy of the string, since
	$0 is about to be reset.
	* interpret.h (Op_store_field): We must call the assign function
	before unref, since we must copy any non-malloced $n string values
	before freeing $0.

2017-11-09         Arnold D. Robbins     <arnold@skeeve.com>

	* main.c (usage): Add a note to not post bugs in comp.lang.awk.
	So there.

2017-11-08         Arnold D. Robbins     <arnold@skeeve.com>

	* gawkapi.h (AWK_NUMBER_TYPE): Move this enum out to the
	top level so that it works correctly with C++.

2017-10-24         Arnold D. Robbins     <arnold@skeeve.com>

	* NEWS: Updated with info about OS/2.

2017-10-21         Arnold D. Robbins     <arnold@skeeve.com>

	* awkgram.y: For string concatenation, don't fold constants
	if one or the other is translatable. Thanks to Harald van Dijk
	<harald@gigawatt.nl> for the report.

2017-10-21  KO Myung-Hun <komh78@gmail.com>

	* nonposix.h [__KLIBC__]: Include dlfcn.h, declare os2_dlsym, and
	redirect dlsym to os2_dlsym. Declare os2_fixdllname.  Declare
	os2_dlopen and redirect dlopen to os2_dlopen.
	* io.h (find_source) [__EMX__]: Truncate extension file basename
	to 8 characters.

2017-10-19         Arnold D. Robbins     <arnold@skeeve.com>

	* 4.2.0: Release tar ball made.

2017-10-17         Andrew J. Schorr      <aschorr@telemetry-investments.com>

	* NEWS: Actually, isarray is not deprecated in this release.
	* builtin.c (do_isarray): Remove lint warning deprecating isarray.

2017-10-14         Arnold D. Robbins     <arnold@skeeve.com>

	* field.c (do_split): Simplify the lint warnings.
	Based on suggested code by Eric Pruitt <eric.pruitt@gmail.com>.

	Unrelated:

	* awkgram.y (check_funcs): Remove the REALLYMEAN ifdef and
	simplify the lint checking code for function defined but not
	called or called but not defined.

2017-10-13         Arnold D. Robbins     <arnold@skeeve.com>

	Assume a more C99 environment:

	* awk.h: Assume we have limits.h, stdarg.h and stdbool.h.
	* configure.ac: Remove checks for limits.h and stdarg.h.

2017-10-10         Arnold D. Robbins     <arnold@skeeve.com>

	* configure.ac: Remove --with-whiny-user-strftime option.
	* NEWS: Updated.
	* ChangeLog.0: Fix a typo. :-)

2017-10-08         Arnold D. Robbins     <arnold@skeeve.com>

	* command.y: Fix the FSF's address.

2017-10-08         Arnold D. Robbins     <arnold@skeeve.com>

	* NEWS: Rationalized with respect to stuff on the API.
	Also rationalized with respect to the pretty printer changes.

2017-10-04         Andrew J. Schorr      <aschorr@telemetry-investments.com>

	* README: Fix grammar by removing a stray word.

2017-10-04         Arnold D. Robbins     <arnold@skeeve.com>

	* NEWS: Add a note about OS/2 not working.

2017-10-02         Arnold D. Robbins     <arnold@skeeve.com>

	Undo change of 2014-09-07:

	* configure.ac: Remove the undocumented option to enable locale
	letters in identifiers.
	* awkgram.y (is_alpha): Remove related code.

2017-10-02         Arnold D. Robbins     <arnold@skeeve.com>

	* config.guess, config.sub: Updated.

2017-09-28         Arnold D. Robbins     <arnold@skeeve.com>

	* io.c (devopen): Move declaration of `cp' to where it's first used.

2017-09-18         Arnold D. Robbins     <arnold@skeeve.com>

	* README: Update required version of texinfo.tex.
	* compile, config.guess, config.sub, depcomp: Updated.

2017-09-17         Arnold D. Robbins     <arnold@skeeve.com>

	* gawkapi.h: Small changes to make it usable with C++.

2017-09-13         Arnold D. Robbins     <arnold@skeeve.com>

	* Makefile.am (command.c): Don't need the dependency on awkgram.c
	anymore.
	* bisonfix.awk: Removed.
	* README: Revised to describe use of Bison exclusively.

2017-09-13         Andrew J. Schorr      <aschorr@telemetry-investments.com>

	* Makefile.am (awkgram.c): Use -o option to bison. Get rid of
	messing with y.tab.h, that was obsolete.
	(EXTRA_DIST): Don't need bisonfix.awk anymore.

2017-09-12         Petr Ovtchenkov       <ptr@void-ptr.info>
		   Andrew J. Schorr      <aschorr@telemetry-investments.com>

	* Makefile.am (command.c): Make dependant on awkgram.c so
	that bison is run serially with make -j.  Use -o option so
	that we no longer need bisonfix.awk in this rule.

2017-08-28         Arnold D. Robbins     <arnold@skeeve.com>

	* interpret.h (r_interpret): Add some casts to avoid warning
	messages in printf statements.

	Unrelated:

	* configure.ac: Add check for gai_strerror.
	* io.c (socketopen): Use gai_strerror to add more information
	if getaddrinfo fails.

2017-08-25         Pat Rankin            <r.pat.rankin@gmail.com>

	* builtin.c (TYPE_MINIMUM): Use type uintmax_t for the calculation,
	deferring the cast to the target type until the final result.

2017-08-27         Juan Manuel Guerrero  <juan.guerrero@gmx.de>

	* mbsupport.h [__DJGPP_]: Provide multi-byte specific declarations
	and definitions for DJGPP.

2017-08-23         Arnold D. Robbins     <arnold@skeeve.com>

	* README.git: Minor edits to make build steps clearer.

2017-08-21         Daniel Richard G.     <skunk@iSKUNK.ORG>

	* awk.h (c_func): Renamed to c_function to avoid conflict.
	with z/OS headers.
	* ext.c, interpret.h: Ditto.
	* configure: Regenerated after update to m4/arch.m4.

2017-08-18         Arnold D. Robbins     <arnold@skeeve.com>

	* debug.c (do_set_var): Fix typos in error messages.
	Thanks to Jean-Philippe Guerard
	<jean-philippe.guerard@xn--tigreray-i1a.org> for the report.

2017-08-17         Arnold D. Robbins     <arnold@skeeve.com>

	* field.c (rebuild_record): Set new fields valref to 1 if
	original field's valref was > 1. Update the comment. Found
	by running chem.
	* mpfr.c (do_mpfr_compl): Fix typo in warning message.
	Thanks to Jean-Philippe Guerard
	<jean-philippe.guerard@xn--tigreray-i1a.org> for the report.
	* NEWS: Mention the Italian translation of the manual.

2017-08-16         Arnold D. Robbins     <arnold@skeeve.com>

	* gawkapi.c (assign_number): Clean up the code a bit.
	(api_get_mpfr, api_get_mpz): Add return NULL in non-MPFR case
	to avoid compiler warnings.

2017-08-16         Arnold D. Robbins     <arnold@skeeve.com>

	* config.guess: Update from GNULIB.
	* NEWS, README: Updated in preparation for release.

2017-08-16         Andrew J. Schorr     <aschorr@telemetry-investments.com>

	* gawkapi.c (assign_number): Add 'ifdef HAVE_MPFR' tests to get this
	to build in the absence of MPFR.

2017-08-13         Arnold D. Robbins     <arnold@skeeve.com>

	* gawkapi.h (gawk_api_major_version): Reset to 2 after merging
	in feature/api-mpfr branch.
	* NEWS: `intdiv' is not built-in; remove the entry for up and update
	numbering. Add note about API supporting GMP and MPFR values.

2017-08-09         Arnold D. Robbins     <arnold@skeeve.com>

	* gawkapi.h (check_mpfr_versions): Define differently based on if
	MPFR version macro is defined. Enhance body to use do/while(0).
	(dl_load): Call check_mpfr_versions unconditionally.

2017-08-09         Arnold D. Robbins     <arnold@skeeve.com>

	* main.c (usage): Add URL for Bug reporting info to the help message.

	Unrelated:

	* str_array.c (str_lookup): Make a copy of the string if it
	came from Nnull_string or a null field.  Thanks to
	Daniel Pettet for the report.

2017-08-04         Arnold D. Robbins     <arnold@skeeve.com>

	* array.c, awk.h, awkgram.y, builtin.c, cint_array.c,
	cmd.h, debug.c, eval.c, ext.c, field.c, gawkapi.c, gawkmisc.c,
	gettext.h, int_array.c, main.c, mpfr.c, msg.c, node.c, profile.c,
	re.c, str_array.c, symbol.c: Update copyright years.

2017-08-04         Arnold D. Robbins     <arnold@skeeve.com>

	* config.guess, mkinstalldirs: Updated from GNULIB.

2017-08-01         Juan Manuel Guerrero  <juan.guerrero@gmx.de>

	Bring DJGPP support up to speed.

	* awk.h: Add DJGPP in #if for include of nonposix.h
	* nonposix.h (btowc, putwc): Add declarations for DJGPP.

2017-07-17         Arnold D. Robbins     <arnold@skeeve.com>

	* awkgram.y [non_post_simp_exp]: Merge LEX_BUILTIN and
	LEX_LENGTH expansions.
	(lookup_builtin): Move MPFR test to after test for sub builtin.

	* awkgram.y [non_post_simp_exp]: Unmerge LEX_BUILTIN and
	LEX_LENGTH expansions. This introduced a reduce/reduce
	conflict, and those are bad.  I don't know why I didn't
	notice this earlier. Sigh.

2017-07-15         Arnold D. Robbins     <arnold@skeeve.com>

	Revert change of 2016-07-24 that always runs the dfa
	matcher. Based on a bug report from Alexandre Oliva
	<lxoliva@fsfla.org>, DFA can cause gawk to hang, even
	in the C locale.

	* re.c (research): Don't use dfa if need_start is true.

2017-07-11         Arnold D. Robbins     <arnold@skeeve.com>

	* awk.h (is_letter): Add declaration.
	* ext.c (is_valid_identifier): New function.
	(make_builtin): Use is_valid_identifier instead of inline code.
	(is_letter): Moved from here ...
	* awkgram.y (is_letter): ... to here.
	(yylex): Use is_letter instead of a test.
	* command.y (yylex): Ditto.
	* main.c (arg_assign): Ditto.

2017-07-07         Arnold D. Robbins     <arnold@skeeve.com>

	Remove warnings from GCC 7.1 compilation.

	* awk.h (fatal_tag_valid): Change type to int.
	* awkgram.y (yylex): Set did_newline to true instead of using ++.
	* builtin.c (format_tree): Set lj to true instead of using ++.
	* cmd.h (pager_quit_tag_valid): Change type to int.
	* debug.c (pager_quit_tag_valid): Change type to int.
	(do_clear): Make bp_found an int, change uses.
	(do_run): Treat fatal_tag_valid as an int.
	* msg.c (fatal_tag_valid): Change type to int.

2017-07-07         Arnold D. Robbins     <arnold@skeeve.com>

	* gawapi.h: Bring descriptive comments up to date, minor edits.
	* io.c: Add some initial comments to functions where they were missing.

2017-07-03         Arnold D. Robbins     <arnold@skeeve.com>

	* gawkapi.h, gawkapi.c: Typo fixes in comments.

2017-06-26         Arnold D. Robbins     <arnold@skeeve.com>

	* configure.ac: Turn a tab into a space in AC_DEFINE(SUPPLY_INTDIV).

2017-06-25         Andrew J. Schorr     <aschorr@telemetry-investments.com>

	* gawkmisc.c (xmalloc): Remove function now in support/xalloc.h.

2017-06-22         Arnold D. Robbins     <arnold@skeeve.com>

	Make pretty-printing include parentheses that were explicitly
	in the source code. Thanks to Hermann Peifer for the bug report.

	* awk.h (OPCODE): Add Op_parens.
	* awkgram.y [Grammar]: If pretty-printing, add Op_parens ot end of
	list for parenthesized expression.
	* eval.c (optypetab): Add Op_parens.
	* interpret.h (r_interpret): Ditto.
	* profile.c (pprint): Ditto.  For ?:, don't parenthesize it.
	(pp_parenthesize): If string starts with left paren, return early.
	(parenthesize): Don't call div_on_left_mul_on_right.
	(div_on_left_mul_on_right): Remove function.
	(pp_concat): Don't add parentheses if expressions already have them.
	* NEWS: Updated.

2017-06-21         Andrew J. Schorr     <aschorr@telemetry-investments.com>

	Replace malloc/memset combinations with calloc by using the new ezalloc
	macro.
	* awkgram.y (yyerror, do_add_srcfile, funcuse): Replace emalloc+memset
	with ezalloc.
	* cint_array.c (cint_lookup, cint_copy, tree_lookup, tree_copy,
	leaf_lookup, leaf_copy): Ditto.
	* command.y (mk_cmdarg): Ditto.
	* debug.c (add_item): Ditto.
	* eval.c (setup_frame): Ditto.
	* field.c (set_record): Ditto.
	* gawkapi.c (api_flatten_array_typed): Ditto.
	* int_array.c (int_copy, grow_int_table): Ditto.
	* io.c (init_awkpath, iop_alloc): Ditto.
	* node.c (str2wstr): Ditto.
	* re.c (make_regexp): Ditto.
	* str_array.c (str_copy, grow_table): Ditto.
	* symbol.c (make_params, new_context): Ditto.

2017-06-19         Andrew J. Schorr     <aschorr@telemetry-investments.com>

	* awk.h (ezalloc): Add new macro to allocate memory initialized to zero.
	(ezalloc_real): New inline function to call calloc.
	* gawkapi.h (ezalloc): Add new API macro to allocate memory initialized
	to zero.

2017-06-18         Arnold D. Robbins     <arnold@skeeve.com>

	* builtin.c (mbc_char_count): Fix code to correctly traverse
	the string. Thanks to Hermann Peifer for the bug report.
	* config.guess, config.sub: Update to latest from GNULIB.
	* gettext.h: Pull in a few nice changes from GNULIB version.

2017-05-30         Arnold D. Robbins     <arnold@skeeve.com>

	* NEWS: Mention PROCINFO["argv"].

2017-05-24         Andrew J. Schorr     <aschorr@telemetry-investments.com>

	* field.c (set_FIELDWIDTHS): Add check to protect against blank
	characters after a `:' skip separator. 
	Fix field number in error message, thanks to a bug report
	from Michal Jaegermann.

2017-05-23         Andrew J. Schorr     <aschorr@telemetry-investments.com>

	* field.c (set_FIELDWIDTHS): Simplify the logic and consistentify
	use of UINT_MAX.  Make sure that negative value after : is caught.

2017-05-23         Arnold D. Robbins     <arnold@skeeve.com>

	* field.c (fw_parse_field): Stop upon hitting the end of the
	record; this enables correct counting of the number of fields.
	(set_FIELDWIDTHS): Add `*' at end as meaning ``all the rest
	of the data on the line.'' Allow skip:* as well.
	* NEWS: Update information about FIELDWIDTHS.

2017-05-20         Arnold D. Robbins     <arnold@skeeve.com>

	* awkgram.y (add_lint): Make ``no effect'' check smarter about
	reporting line numbers.

2017-05-01         Arnold D. Robbins     <arnold@skeeve.com>

	* awkgram.y (nextc): Fix to change of 2017-04-24 such that
	@include works in multibyte locales. Thanks to Hermann
	Peifer for the bug report.

2017-04-26         Andrew J. Schorr     <aschorr@telemetry-investments.com>

	* awkgram.y (make_regnode): Fix bug -- we should not set valref to 1
	when creating a node of type Node_regex, since valref is appropriate
	only for Node_val nodes. This fixes a bug introduced in commit
	687e6594. Also, add an assert to make it clear that this function
	supports only Node_regex and Node_dynregex.
	* awk.h (NODE): Restore sref to the `val' subportion, since it is not
	really needed for Node_regex, now that the bug in make_regnode has
	been fixed.
	(valref): Restore macro definition.

2017-04-24         Arnold D. Robbins     <arnold@skeeve.com>

	* awk.h (NODE): Additional cleanups. Removed `aq' and `param_list'
	elements from various unions and removed 'nextp' and
	`a_opaque' defines. None of these were in use.
	Rework the comment for valref, per suggestion from
	Andrew Schorr.

2017-04-23         Arnold D. Robbins     <arnold@skeeve.com>

	* awkgram.y (nextc): Adjust so that 3.1.x behavior is restored
	whereby --source arguments are concatenated. Thanks to
	"Neil R. Ormos" <ormos-gnulists17@ormos.org> for the report.

2017-04-21         Arnold D. Robbins     <arnold@skeeve.com>

	* awk.h (NODE): Put the `val' subportion back the way it
	was and move valref (formerly sref) out of the unions
	entirely. This was the real problem. Rework the corresponding
	commentary.
	[valref]: Removed the macro definition.

2017-04-20         Arnold D. Robbins     <arnold@skeeve.com>

	* configure.ac: Make letter case usage in the various
	AC_ARG_ENABLE messages consistent with the rest of configure
	output.
	(--disable-mpfr): Add this option to make it easier
	to check compiles without MPFR. Motivated by:
	* awk.h (NODE): Rearrange the layout of the 'val' subportion
	of the union to fix alignment problems when compiling without
	MPFR.  The problem only happened on 64-bit compiles, not
	32-bit compiles.

2017-04-16         Arnold D. Robbins     <arnold@skeeve.com>

	Rename intdiv it intdiv0 and require enabling at configure time.

	* awkgram.y (tokentab): Bracket intdiv0 in #ifdef SUPPLY_INTDIV.
	(snode): Similar.
	* builtin.c (do_intdiv): Bracket in #ifdef SUPPLY_INTDIV.
	* mpfr.c (do_mpfr_intdiv): Bracket in #ifdef SUPPLY_INTDIV.
	* configure.ac: Add --enable-builtin-intdiv0 option. If enabled,
	also revise doc/gawktexi.in.

2017-04-16         Arnold D. Robbins     <arnold@skeeve.com>

	* builtin.c (do_intdiv): Use DEREF on the arguments.
	Thanks to Andrew Schorr for finding the problem.
	* mpfr.c (do_mpfr_intdiv): Return -1 if numerator or denominator
	are not valid numbers.  Unref various bits first.

2017-04-13         Arnold D. Robbins     <arnold@skeeve.com>

	* awk.h (make_number_node): Simplify.
	* mpfr.c (mpg_node): Change parameter name to `flags'.

2017-04-12         Arnold D. Robbins     <arnold@skeeve.com>

	* mpfr.c (mpg_format_val): Set STRCUR flag when we're done.
	Fixes a memory leak. Thanks to valgrind for the report.

	* builtin.c (do_dcgettext): Move declaration of reslen to
	outside the ifdefs. Thanks to Hermann Peifer for the report.

	* gawkapi.c (awk_value_to_node): Initialize ext_ret_val to NULL
	to avoid compiler warnings.

2017-04-12         Manuel Collado        <m-collado@users.sourceforge.net>

	Fix the FPAT bug reported by Ed Morton in the gawk-bug mailing list.

	* awk.h (Regexp): Remove the non_empty flag.
	* field.c (fpat_parse_field): Restructure the code to reduce complexity
	and document the new structure.

	* field.c (fpat_parse_field): Further restructuring to avoid
	invalid reads as reported by valgrind.

2017-04-10         Andrew J. Schorr     <aschorr@telemetry-investments.com>

	* awk.h (enum opcodeval): For the avoidance of doubt, specify that
	Op_illegal must equal zero.
	* symbol.c (bcfree): Improve clarity by setting opcode to Op_illegal
	instead of 0.
	(free_bc_mempool): Improve clarity by comparing opcode to Op_illegal
	instead of to 0.

	* field.c (set_FIELDWIDTHS): Set use_chars to awk_true, since its
	type is awk_bool_t.

2017-04-10         Arnold D. Robbins     <arnold@skeeve.com>

	* symbol.c (free_bc_mempool): Change `first' from int to bool.

2017-04-09         Andrew J. Schorr     <aschorr@telemetry-investments.com>

	* field.c (fw_parse_field): Edit comment about resetting shift state.
	* gawkapi.h (awk_fieldwidth_info_t): Make white space more uniform.

2017-04-08  Eli Zaretskii  <eliz@gnu.org>

	* main.c (usage, copyleft) [__MINGW32__]:
	* io.c (non_fatal_flush_std_file, close_io) [__MINGW32__]: Call
	w32_maybe_set_errno to correctly set errno to EPIPE when appropriate.

	* awk.h (die_via_sigpipe) [__MINGW32__]: MinGW-specific definition.

2017-04-07         Andrew J. Schorr     <aschorr@telemetry-investments.com>

	* awk.h (INSTRUCTION_POOL): Redefine as an array of structures so we
	can track allocated blocks.
	* symbol.c (pools): Make it a pointer to avoid copying.
	(struct instruction_block): Define structure to hold a block of
	allocated instructions.
	(bcfree): Update to use new INSTRUCTION_POOL definition.
	(bcalloc): Allocate an instruction by searching first on the free
	list, second for free space in the current block, or third by
	allocating a new block.
	(set_context): Update to reflect that pools is now a pointer.
	(free_bc_mempool): New helper function to free a pool of a certain size.
	(fre_bcpool): Call free_bc_mempool for each pool.

2017-04-04         Arnold D. Robbins     <arnold@skeeve.com>

	* awk.h (INSTRUCTION): Add pool_size member.
	[MAX_INSTRUCTION_ALLOC]: New macro.
	(INSTRUCTION_POOL): New type.
	(struct context): Use INSTRUCTION_POOL.
	* array.c (assoc_list): Reorg the code a bit to make sure
	to always free the INSTRUCTIONs allocated for calling a
	user-supplied sorting function. Based on code by
	Andrew Schorr.
	* symbol.c (free_bcpool): Rework to use an INSTRUCTION_POOL.
	(bcfree, bcalloc): Rework to use separate chains in
	the instruction pool.
	(set_context): Update appropriately.

2017-03-27         Arnold D. Robbins     <arnold@skeeve.com>

	* field.c (parse_field_func_t): New typedef. Used as needed.
	(fw_parse_field): Edit comment about resetting shift state.
	(set_parser): Fix leading comment's style and type of argument.
	(set_FIELDWIDTHS): Improve the fatal error message.
	* gawkapi.h: Minor edits in some comments.

2017-03-27         Arnold D. Robbins     <arnold@skeeve.com>

	Cause EPIPE errors to stdout to generate a real SIGPIPE.

	* awk.h (die_via_sigpipe): New macro.
	* builtin.c (efwrite): Use it.
	* io.c (non_fatal_flush_std_file): Ditto.
	* main.c (usage): Ditto.

2017-03-25         Arnold D. Robbins     <arnold@skeeve.com>

	* io.c (flush_io): Use r_fatal and r_warning for messagefunc
	in the loop.

2017-03-24         Arnold D. Robbins     <arnold@skeeve.com>

	* builtin.c (efwrite): Exit successfully upon EPIPE, as SIGPIPE
	done. Improve error messages upon failure to write.
	(do_fflush): Update ERRNO for non-fatal flush failures.
	* io.c (non_fatal_flush_std_file): Update ERRNO when flush is
	non-fatal.
	(flush_io): If a redirect is marked non-fatal, only warning,
	not fatal message.

2017-03-23         Arnold D. Robbins     <arnold@skeeve.com>

	* config.sub: Updated again.

2017-03-22         Andrew J. Schorr     <aschorr@telemetry-investments.com>

	* NEWS: Document new PROCINFO["FS"] value of "API".

2017-03-22         Andrew J. Schorr     <aschorr@telemetry-investments.com>

	* NEWS: Document new FIELDWIDTHS skip capability and API input parser
	field parsing enhancement.

2017-03-22         Andrew J. Schorr     <aschorr@telemetry-investments.com>

	* gawkapi.h (awk_input_buf_t): Update get_record comment regarding the
	new field_width argument.

2017-03-21         Andrew J. Schorr     <aschorr@telemetry-investments.com>

	* gawkapi.h (awk_fieldwidth_info_t): Define new structure to contain
	API field parsing info, replacing the previous awk_input_field_info_t
	array.
	(awk_fieldwidth_info_size): Define macro to calculate size of the
	variable-length awk_fieldwidth_info_t structure.
	(awk_input_buf_t): Update get_record prototype to update the type
	of the final field_width argument from 'const awk_input_field_info_t **'
	to 'const awk_fieldwidth_info_t **'.
	* awk.h (set_record): Change 3rd argument from
	'const awk_input_field_info_t *' to 'const awk_fieldwidth_info_t *'.
	* io.c (inrec, do_getline_redir, do_getline): Change field_width type
	from 'const awk_input_field_info_t *' to
	'const awk_fieldwidth_info_t *'.
	(get_a_record): Change field_width argument type from
	'const awk_input_field_info_t **' to 'const awk_fieldwidth_info_t **'.
	* field.c (api_parser_override): Define new boolean to track whether
	API parsing is currently overriding default parsing behavior.
	(api_fw): Change type from 'const awk_input_field_info_t *'
	to 'const awk_fieldwidth_info_t *'.
	(FIELDWIDTHS): Change type from 'int *' to 'awk_fieldwidth_info_t *'.
	(set_record): Use new boolean api_parser_override to track whether
	API parsing override is in effect, since we can no longer discern
	this from the value of parse_field -- FIELDWIDTHS parsing uses the
	same function.
	(calc_mbslen): New function to calculate the length of a multi-byte 
	string.
	(fw_parse_field): Enhance to support the awk_fieldwidth_info_t 
	structure instead of simply using an array of integer field widths.
	(api_parse_field): Remove function no longer needed since fw_parse_field
	now supports both FIELDWIDTHS and API parsing.
	(set_parser): Use api_parser_override instead of comparing parse_field
	to api_parse_field.
	(set_FIELDWIDTHS): Enhance to use new awk_fieldwidth_info_t structure
	and parse new skip prefix for each field.
	(current_field_sep): Use api_parser_override flag instead of comparing
	to api_parse_field.
	(current_field_sep_str): Ditto.

2017-03-20         Arnold D. Robbins     <arnold@skeeve.com>

	Improve handling of EPIPE. Problems reported by
	Alexandre Ferrieux <alexandre.ferrieux@orange.com>
	and David Kerns <david.t.kerns@gmail.com>.

	* awk.h (ignore_sigpipe, set_sigpipe_to_default,
	non_fatal_flush_std): Declare new functions.
	(ignore_sigpipe, set_sigpipe_to_default,
	non_fatal_flush_std): New macros.
	* builtin.c (do_fflush): When nonfatal not in force, flush
	of stdout/stderr and EPIPE exits, simulating SIGPIPE, as
	in nawk/mawk. Flush of other redirections with EPIPE now
	also fatals.
	(do_system): Use ignore_sipipe and set_sigpipe_to_default
	instead of uglier inline ifdefed code.
	* main.c (main): Ditto.
	* io.c (redirect_string, two_way_open, gawk_popen): Ditto.
	(flush_io): Use non_fatal_flush_std for stdout and stderr.

	Unrelated:

	* config.guess, config.rpath, config.sub, install-sh:
	Sync with GNULIB.

2017-03-16         Arnold D. Robbins     <arnold@skeeve.com>

	* configure.ac: Some cleanups.

2017-03-09         Andrew J. Schorr     <aschorr@telemetry-investments.com>

	* gawkapi.h (awk_input_field_info_t): Define new structure to contain
	API field parsing info.
	(awk_input_buf_t): Update get_record prototype to use an array of
	awk_input_field_info_t instead of integers.
	* awk.h (set_record): Change 3rd argument from 'const int *' to
	'const awk_input_field_info_t *'.
	* field.c (api_fw): Now points to an array of awk_input_field_info_t
	instead of integers.
	(set_record): Change 3rd argument to point to an array of
	awk_input_field_info_t.
	(api_parse_field): Update parsing logic to use awk_input_field_info_t
	structures instead of an array of integers.
	* io.c (inrec, do_getline_redir, do_getline): Change field_width type
	from 'const int *' to 'const awk_input_field_info_t *'.
	(get_a_record): Change field_width argument type from 'const int **'
	to 'const awk_input_field_info_t **'.

2017-03-09         Arnold D. Robbins     <arnold@skeeve.com>

	* field.c: Minor style edits.

2017-03-06         Andrew J. Schorr     <aschorr@telemetry-investments.com>

	* field.c (normal_parse_field): Renamed from save_parse_field to reflect
	better its purpose. Added a comment to explain more clearly what's
	going on.
	(set_record, set_parser): Rename save_parse_field to normal_parse_field.

2017-03-06         Andrew J. Schorr     <aschorr@telemetry-investments.com>

	* gawkapi.h (awk_input_buf_t): Remove field_width array and instead
	add it as a 6th argument to the get_record function. This should
	not break existing code, since it's fine to ignore the additional
	argument. Document the behavior of the field_width argument.
	* io.c (inrec): Pass pointer to field_width array to get_a_record,
	and then hand it off to set_record.
	(do_getline_redir): If not reading into a variable, pass pointer to
	field_width array to get_a_record and then hand it off to set_record.
	(do_getline): Ditto.
	(get_a_record): Add a 4th field_width argument to pass through to
	the API get_record method.

2017-03-05         Andrew J. Schorr     <aschorr@telemetry-investments.com>

	* awk.h (set_record): Add a new argument containing a field-width
	array returned by an API parser.
	(field_sep_type): Add new enum value Using_API.
	(current_field_sep_str): Declare new function.
	* field.c (save_parse_field): New static variable to save the
	parse_field value in cases where it's overridden by API parsing.
	(api_fw): New static variable to hold pointer to API parser fieldwidth
	array.
	(set_record): Add new field-width array argument. If present, API
	parsing will override the default parsing mechanism.
	(api_parse_field): New field parser using field widths supplied by the
	API. This is very similar to the existing fw_parse_field function.
	(get_field): Fix typo in comment.
	(set_parser): New function to set default parser and check whether
	there's an API parser override in effect. Update PROCINFO["FS"] if
	something has changed.
	(set_FIELDWIDTHS): Use set_parser and stop updating PROCINFO["FS"].
	(set_FS): Ditto.
	(set_FPAT): Ditto.
	(current_field_sep): Return Using_API when using the API field parsing
	widths.
	(current_field_sep_str): New function to return the proper string
	value for PROCINFO["FS"].
	* gawkapi.h (awk_input_buf_t): Add field_width array to enable the
	parser get_record function to supply field widths to override the
	default gawk field parsing mechanism.
	* io.c (inrec): Pass iop->public.field_width to set_record as the
	3rd argument to enable API field parsing overrides.
	(do_getline_redir, do_getline): Ditto.
	* main.c (load_procinfo): Use new current_field_sep_str function
	instead of switching on the return value from current_field_sep.

2017-02-23         Arnold D. Robbins     <arnold@skeeve.com>

	* awk.h (boolval): Return bool instead of int.
	* eval.c (eval_condition): Same.
	* io.c (pty_vs_pipe): Same
	Thanks to Andrew Schorr for pointing these out.

2017-02-21         Andrew J. Schorr     <aschorr@telemetry-investments.com>

	* NEWS: Document that mktime now takes an optional utc-flag argument.
	* awkgram.y (tokentab): Modify mktime entry to indicate that it may
	accept two arguments.
	* builtin.c (mktime_tz): New function to run mktime in an arbitrary
	time zone. Code was copied from the Linux timegm man page.
	(do_mktime): Add support for new optional 2nd argument utc-flag by
	using the new mktime_tz function.
	(do_strftime): Change do_gmt type from int to bool.

2017-02-17         Arnold D. Robbins     <arnold@skeeve.com>

	* builtin.c (do_typeof): Handle arguments that have
	the NULL_FIELD flag set.

2017-02-03         Andrew J. Schorr     <aschorr@telemetry-investments.com>

	* awkgram.y (set_profile_text): Improve code clarity by using emalloc
	to allocate the string instead of abusing estrdup.

2017-02-02         Arnold D. Robbins     <arnold@skeeve.com>

	* awkgram.y (set_profile_next): Allocate an extra byte at the
	end for the NUL in case we add a sign. Thanks to Andrew Schorr
	for making me look at this code.

	And later in the same day:

	* awkgram.y (set_profile_next): Undo previous change, since estrdup
	handles it, but updated the comments.

2017-02-01         Arnold D. Robbins     <arnold@skeeve.com>

	* builtin.c (mbc_char_count): Remove spurious multiplies by
	gawk_mb_cur_max. Thanks to Andrew Schorr for making me look
	at this code.

	Unrelated:

	* awkgram.y (make_profile_number): Renamed to ...
	(set_profile_next): New function. All calls adjusted. Also improved
	use at MPFR number case.

2017-01-28         Andrew J. Schorr     <aschorr@telemetry-investments.com>

	* io.c (inetfile): Replace strncmp with memcmp in a few places, now
	that we are checking string length beforehand.

2017-01-27         Andrew J. Schorr     <aschorr@telemetry-investments.com>

	* io.c (redirect_string): Check explen positive before accessing *str.
	In lintwarn message, use explen string length. Pass length to inetfile.
	(devopen): Pass name length to inetfile.
	Stop assuming that remoteport is NUL-terminated.
	(two_way_open): Pass name length to inetfile.
	(inetfile): Stop assuming NUL string termination; add checks to avoid 
	string overrun.

2017-01-27         Andrew J. Schorr     <aschorr@telemetry-investments.com>

	* awk.h (str_terminate_f): New helper function for terminating a string
	NODE.
	(str_terminate): Macro wrapper to call str_terminate_f.
	(str_restore): New macro to restore the string.
	* builtin.c (do_strftime): Use str_terminate and str_restore.
	(do_dcgettext): Ditto, and remove saved_end flag since equivalent
	to testing (t2 != NULL). Fix overrun bug in calculating result
	length when !ENABLE_NLS.
	(do_dcngettext, do_bindtextdomain): Use str_terminate and str_restore.
	* interpret.h (Op_arrayfor_init, Op_indirect_func_call): Ditto.
	* str_array.c (env_remove): Ditto.

2017-01-27         Andrew J. Schorr     <aschorr@telemetry-investments.com>

	* interpret.h [UNFIELD]: Fix condition for assignment from
	value with valref == 1. Fixes problems introduced at gawk 4.1.2.

2017-01-27         Arnold D. Robbins     <arnold@skeeve.com>

	* interpret.h: Update copyright year.
	* debug.c (do_run): Rework error message to ease translation.
	Thanks to Rafael Fontenelle <rafaelff@gnome.org> and to
	Eli Zaretskii <eliz@gnu.org>.

2017-01-26         Andrew J. Schorr     <aschorr@telemetry-investments.com>

	* builtin.c (do_dcgettext): First argument also needs protection
	from string overrun.
	(do_dcngettext): Need to terminate string1 and string2 also,
	and replace strlen(the_result), which could overrun.
	(do_bindtextdomain): Terminate both string args, and eliminate
	saved_end boolean which is redundant with (t2 != NULL).

2017-01-26         Andrew J. Schorr     <aschorr@telemetry-investments.com>

	* interpret.h (Op_arrayfor_init): Protect against string overrun
	on sorting method.
	(Op_indirect_func_call): Terminate function name.

2017-01-26         Andrew J. Schorr     <aschorr@telemetry-investments.com>

	* str_array.c (env_remove): Terminate string before calling unsetenv.

2017-01-26         Andrew J. Schorr     <aschorr@telemetry-investments.com>

	* node.c (is_hex): Add a new argument pointing to the end of the string
	so we can check for string overrun.
	(r_force_number): Pass string end to is_hex.

2017-01-26         Andrew J. Schorr     <aschorr@telemetry-investments.com>

	* awk.h (get_numbase): Add string length argument so we can operate
	on unterminated strings.
	* awkgram.y: Call get_numbase with string length, and fix off-by-one
	error in length passed to nondec2awknum: should be strlen(tokstart)-1
	based on surrounding code.
	* builtin.c (do_strtonum): Pass string length to get_numbase.
	(nondec2awknum): Check string length before accessing characters.
	* mpfr.c (force_mpnum): Pass string length to get_numbase.
	* node.c (r_force_number): Pass string length to get_numbase.
	(get_numbase): Add string length argument and honor it.

2017-01-26         Andrew J. Schorr     <aschorr@telemetry-investments.com>

	* builtin.c (do_strftime): If format argument is passed, we need
	to terminate it in case it's a field variable.

2017-01-26         Andrew J. Schorr     <aschorr@telemetry-investments.com>

	* node.c (r_format_val): Before we free s->stptr, make sure that it
	was malloced.
	(wstr2str): Add comment explaining why it's safe to free n->stptr
	without doing any checks.
	* mpfr.c (mpg_format_val): Ditto. And no need to reset the STRCUR flag
	that we just checked.

2017-01-26         Andrew J. Schorr     <aschorr@telemetry-investments.com>

	* awk.h (enum block_id): Remove BLOCK_INVALID, since it serves no
	useful purpose and seems to slow things down a bit.
	* node.c (nextfree): Remove first invalid entry.

2017-01-25         Andrew J. Schorr     <aschorr@telemetry-investments.com>

	* awk.h (BLOCK): Remove typedef. BLOCK was used for 2 different
	purposes: to contain a block allocation list header, and to hold
	each individual allocated item. This was confusing, because the "size"
	field was set only in the header, but not in each element.
	(struct block_header): The block header contains a pointer to the first
	element and the element size.
	(struct block_item): Represent a single allocated item. This contains
	only a pointer to the next element. This reduces the minimum allocated
	item size from 2 pointers to 1 (16 bytes to 8 bytes on x86_64).
	(nextfree): Change array item type from BLOCK to struct block_header.
	(getblock, freeblock): Change cast from 'BLOCK' to 'struct block_item'.
	* node.c (nextfree): Now an array of 'struct block_header' instead of
	BLOCK. Switch the ordering to put the next pointer before the size.
	(more_blocks): Replace 'BLOCK' with 'struct block_item', and add
	an assert to ensure that the allocation size is at least as large
	as 'struct block_item', i.e. 1 pointer.

2017-01-22         Andrew J. Schorr     <aschorr@telemetry-investments.com>

	* awk.h (numtype_choose): New backend macro used to implement
	various macros whose calculations depend on how a number is
	actually represented. This improves readability and should give
	a small performance improvement when not using extended precision.
	(get_number_ui, get_number_si, get_number_d, get_number_uj, iszero):
	Rewrite using new numtype_choose macro.

2017-01-04         Arnold Robbins        <arnold@skeeve.com>

	Trade space for time for programs that toggle IGNORECASE a lot.
	Brings 25% to 39% speedup.  NODE does not actually grow in size.

	* awk.h (NODE::preg): Now an array of size two.
	[CASE]: Flag no longer needed, so removed.
	(IGNORECASE): Change type from int to bool.
	* awkgram.y (make_regnode): Build two copies of the compiled regexp,
	one without ignorecase, and one with.
	* io.c (RS_re): Array replacing RS_re_yes_case and RS_re_no_case.
	(set_RS): Use RS_re[IGNORECASE] as appropriate. Free and recompute
	as needed.
	* main.c (IGNORECASE): Change type from int to bool.
	* re.c (re_update): Simplify the code. No need to check CASE flag
	any longer. Recompute only if text of regexp changed.
	* symbol.c (free_bc_internal): Adjust to free both elements of
	m_re_reg.

2017-01-18         Andrew J. Schorr     <aschorr@telemetry-investments.com>

	* interpret.h (r_interpret): Increase robustness of the optimization
	logic in Op_assign_concat -- check that the node has MALLOC set,
	and make sure to wipe all flags other than MALLOC, STRING, STRCUR,
	and possibly WSTRCUR. Use STFMT_UNUSED define.

2017-01-15         Andrew J. Schorr     <aschorr@telemetry-investments.com>

	* interpret.h (r_interpret): Fix bug in Op_assign_concat reported
	on Cygwin mailing list. The string concatenation optimization was
	not updating the node correctly by setting STRING and STRCUR flags
	and setting stfmt.

2017-01-06         Andrew J. Schorr     <aschorr@telemetry-investments.com>

	Enhance API to support extended-precision arithmetic.
	* awk.h (enum block_id): Add new values BLOCK_MPFR and BLOCK_MPZ.
	(make_number_node): New inline function to reduce code duplication
	for creating numeric nodes.
	* gawkapi.h (gawk_api_major_version): Bump to 3.
	(awk_number_t): New typedef to represent numbers with varying internal
	representations.
	(awk_value_t): For numbers, replace double with awk_number_t.
	(num_value): Redefine.
	(num_type, num_ptr): New defines for awk_number_t union members.
	(gawk_api_t): Add constants for version checking: gmp_major_version,
	gmp_minor_version, mpfr_major_version, and mpfr_minor_version.
	Add functions api_get_mpfr and api_get_mpz to allocate memory for
	extended-precision numbers to hand to gawk.
	(get_mpfr_ptr, get_mpz_ptr): Helper macros to wrap api_get_mpfr and
	api_get_mpz.
	(make_number): Modify to populate awk_number_t correctly.
	(make_number_mpz, make_number_mpfr): New helper functions to create
	extended-precision numeric nodes.
	(check_mpfr_version): New macro to check GMP/MPFR version compatibility
	in extensions that want to support extended-precision math.
	* gawkapi.c (getmpfr, freempfr, getmpz, freempz): New macros to
	allocate and free memory blocks for extended-precision math.
	(awk_value_to_node): For AWK_NUMBER values, support three different
	kinds of internal numbers: double, mpz_t, and mpfr_t.
	(assign_number): New helper function to convert a numeric node to
	an awk_value_t.
	(node_to_awk_value): Use assign_number to pass numbers properly.
	(api_get_mpfr): Implement new api_get_mpfr hook.
	(api_get_mpfz): Implement new api_get_mpz hook.
	(api_impl): Add GMP & MPFR versions, api_get_mpfr, and api_get_mpz.
	* node.c (r_make_number): Use new make_number_node inline function
	to reduce code duplication.
	(nextfree): Add block allocators for mpfr_t and mpz_t.
	(more_blocks): Add an assert to protect against cases where the block
	size is too small to hold our structure.
	* mpfr.c (mpg_node): Use new make_number_node inline function
	to reduce code duplication.

2017-01-04         Arnold Robbins        <arnold@skeeve.com>

	* config.guess, config.sub, compile, depcomp: Sync from latest
	in GNULIB.

2016-12-27         Juergen Kahrs         <Juergen.Kahrs@googlemail.com>

	* CMakeLists.txt: Updated after adding support library.

2016-12-23         Arnold D. Robbins     <arnold@skeeve.com>

	* configure.ac (GNUPG_CHECK_MPFR): Don't call on PowerPC
	Macintosh.  C99 and the last version of MPFR that works on
	that platform don't get along. Sigh.

2016-12-22         Arnold D. Robbins     <arnold@skeeve.com>

	* dfa.c: Sync with GNULIB.
	* intprops.h: New file.
	* Makefile.am (base_sources): Add intprops.h.

	Unrelated.  Import GNULIB fix for regex: fix integer-overflow
	bug in never-used code.
	Problem reported by Clément Pit–Claudel in:
	http://lists.gnu.org/archive/html/emacs-devel/2016-12/msg00654.html
	Fix by Paul Eggert  <eggert@cs.ucla.edu>:

	* regex_internal.h: Include intprops.h.
	* regexec.c (re_search_2_stub): Use it to avoid undefined
	behavior on integer overflow.

	Unrelated. Set up a support directory for externally obtained
	support files.

	* Makefile.am (base_sources, EXTRA_DIST): Edit lists.
	(SUBDIRS): Get ordering right.
	(LDADD): Add support/libsupport.a.
	(DEFS): Add -I for support directory.
	* dfa.c, dfa.h, getopt.c, getopt.h, getopt1.c, getopt_int.h,
	intprops.h, localeinfo.c, localeinfo.h, random.c, random.h,
	regcomp.c, regex.c, regex.h, regex_internal.c, regex_internal.h,
	regexec.c, verify.h, xalloc.h: Moved to support.

	Unrelated: Totally break binary compatibility in the API
	after merging in API min/max changes and REGEX and STRNUM
	support in the API:

	* gawkapi.c (valtype2str): New function.
	(node_to_awk_value): Minor simplification in a switch.
	(api_flatten_array): Removed.
	(api_flatten_array_typed): Use valtype2str in error message.
	(api_impl): Reorder functions to group related ones together again.
	* gawkapi.h (awk_valtype_t): Reorder enum values.
	(struct gawk_api): Remove api_flatten_array field.  Reorder
	functions to group related ones together again.

2016-12-17         Arnold D. Robbins     <arnold@skeeve.com>

	* gawkapi.h (api_add_ext_func): Add comment about point to
	awk_ext_func_t not being const but gawk doesn't use it.
	* * interpret.h (Op_ext_builtin): Simplify code, check only
	if do_lint and ! f->suppress_lint and num_args > max_expected.

2016-12-16         Arnold D. Robbins     <arnold@skeeve.com>

	* gawkapi.h (awk_ext_func_t): Put max back before min. Restores
	source compatibility, although there will be compile warnings
	because of the 3rd argument for the C function being missing.
	* interpret.h (Op_ext_builtin): Used size_t instead of int for
	the various variables. Add a check that max expected > 0.

2016-12-14         Arnold D. Robbins     <arnold@skeeve.com>

	MAJOR BREAKING API CHANGE.

	* awk.h (INSTRUCTION): Update extension function pointer to
	take 3rd argument of pointer to struct awk_ext_func.
	* gawkapi.c (api_add_ext_func): Update third arg to not be const.
	* gawkapi.h (awk_ext_func_t): Put min before max. Add suppress_lint
	and data pointer.
	[gawk_api_major_version]: Update to 2.
	[gawk_api_minor_version]: Reset to 0.
	(api_add_ext_func): Update third arg to not be const.
	* interpret.h (Op_ext_symbol): Revise lint check.

2016-12-12         Arnold D. Robbins     <arnold@skeeve.com>

	* awk.h (INSTRUCTION): Replace min_required and max_expected
	with a pointer to the extension functions awk_ext_func_t struct.
	* ext.c (make_builtin): Store a pointer to the extension function
	struct into the INSTRUCTION instead of the min and max.
	* gawkapi.h (awk_ext_func): Use size_t instead of unsigned short.
	Put min second, which preserves source code compatibility.
	* interpret.h (Op_ext_builtin): Use the pointer for the info
	directly. If lint and max_expected > 0 and args > max_expected
	print a message and set max_expected to zero so we only print once
	per function. Remove special case of both min and max being zero.
	(Op_ext_func): Adjust creation of the data structures.

2016-12-11         Arnold D. Robbins     <arnold@skeeve.com>

	* dfa.c: Sync with GNULIB.

2016-12-05         Andrew J. Schorr     <aschorr@telemetry-investments.com>

	Add API support for strnum values.
	* gawkapi.c (awk_value_to_node): Add AWK_STRNUM.
	(assign_string): Add a type argument so we can use this for AWK_STRING
	or AWK_STRNUM.
	(node_to_awk_value): When AWK_NUMBER is requested, a regex value
	should return false, as per the header file documentation.
	Add support for AWK_STRNUM requests. When AWK_REGEX is requested,
	implement the cases properly instead of always returning true.
	Fix AWK_SCALAR logic. For AWK_UNDEFINED, rewrite using a switch
	and support AWK_STRNUM.
	(api_sym_update): Add AWK_STRNUM.
	(api_sym_update_scalar): Add optimized support for updating AWK_STRNUM.
	(valid_subscript_type): Add AWK_STRNUM.
	(api_create_value): Add AWK_STRNUM.
	* gawkapi.h (awk_valtype_t): Add AWK_STRNUM.
	(strnum_value): New macro.
	(Value fetching table): Updated.

2016-12-04         Andrew J. Schorr     <aschorr@telemetry-investments.com>

	* gawkapi.c (assign_regex): Do not call assign_string, since we
	know that a REGEX value is not an unterminated field string.
	* gawkapi.h (make_regex): Delete macro.
	(make_const_regex, make_malloced_regex): Add new macros to replace
	make_regex with necessary memory management support.

2016-12-04         Andrew J. Schorr     <aschorr@telemetry-investments.com>

	* awk.h (fixtype): Remove conditional checking if the node type
	is Node_val. This is already covered by the assert, and if it's not
	true, we have serious bugs.
	* builtin.c (do_typeof): Do not treat Node_var the same way as
	Node_val, since they are different beasts. In reality, the argument
	to this function will never have type Node_var.

2016-12-04         Andrew J. Schorr     <aschorr@telemetry-investments.com>

	* gawkapi.h (awk_element_t): Remove obsolete comment claiming that
	the index will always be a string.
	(gawk_api_t): Add new api_flatten_array_typed function and indicate
	that api_flatten_array has been superseded.
	(flatten_array_typed): New macro to call api_flatten_array_typed.
	(flatten_array): Redefine using the new flatten_array_typed macro.
	* gawkapi.c (api_flatten_array_typed): New function renamed from
	api_flatten_array to flatten an array with the types requested by the
	caller. Also update the comments and error messages.
	(api_flatten_array): Now a wrapper around api_flatten_array_typed.
	(api_impl): Add new api_flatten_array_typed hook.

2016-12-06         Arnold D. Robbins     <arnold@skeeve.com>

	Add minimum required and maximum expected number of arguments
	to the API.

	* awk.h (INSTRUCTION): Add new members min_required and max_expected.
	* ext.c (make_builtin): Store values from extension function struct
	into the INSTRUCTION.
	* gawkapi.h (awk_ext_func): Add min_required args. Make both it and
	max_expected_args into unsigned short to match type in INSTRUCTION.
	* interpret.h (Op_ext_builtin): Store min_required and max_expected
	in instructions. Add checking code and lint checks.
	(Op_ext_func): Copy min_required and max_expected from function info.


2016-12-04         Andrew J. Schorr     <aschorr@telemetry-investments.com>

	* gawkapi.h (r_make_string_type): New inline function to create strings
	of any type, currently AWK_STRING or AWK_REGEX.
	(r_make_string): Now a wrapper around r_make_string_type.
	(make_regex): Convert from an inline function to a macro that
	calls r_make_string_type.

2016-11-30         Arnold D. Robbins     <arnold@skeeve.com>

	* dfa.c: Sync with fixes in GNULIB.

	Unrelated:

	* gawkapi.h (make_regex): New function.

2016-11-29         Arnold D. Robbins     <arnold@skeeve.com>

	Add support for typed regex variables to the API.

	* awk.h (make_typed_regex): Declare function.
	* awkgram.y (typed_regexp): Call make_typed_regex instead of
	using inline code.
	* gawkapi.h (AWK_REGEX): New value type.
	(regex_value): New macro.
	(Value fetching table): Updated.
	* gawkapi.c (awk_value_to_node, node_to_awk_value, api_sym_update,
	api_sym_update_scalar, valid_subscript_type, api_create_value):
	Add support for AWK_REGEX.
	(assign_regex): New function.
	(api_flatten_array): Adjust comment.
	* node.c (make_typed_regex): New function; moved code from grammar.

2016-11-29         Arnold D. Robbins     <arnold@skeeve.com>

	Remove redundant flag from dfa:

	* dfa.c (dfasyntax): Use RE_ICASE instead of DFA_CASE_FOLD.
	* dfa.h (DFA_CASE_FOLD): Removed.
	* re.c (make_regexp): Use RE_ICASE for regex and dfa. Yay!

	Unrelated: Don't have to recompute syntax stuff every time
	we compile a regexp.

	* dfa.c (dfacopysyntax): New function.
	(dfaalloc): Zero out the newly allocated memory.
	* dfa.h (dfacopysyntax): Declare it.
	* re.c (make_regexp): Declare two static dfaregs, one for
	with and without ignorecase. Compute the syntax once for each,
	then use dfacopysyntax to copy the settings when compiling
	a regexp.

2016-11-28         Arnold D. Robbins     <arnold@skeeve.com>

	Make gawk compile on HP-UX 11.33.

	* debug.c (serialize_list): Renamed from `serialize'.
	(unserialize_list): Renamed from `unserialize', for consistency.

	Unrelated:

	* dfa.c: Sync with GNULIB. Twice in one day.

	Unrelated: Start improving profiling comments for switch/case.

	* awkgram.y (switch_head): New production.

2016-11-21         Arnold D. Robbins     <arnold@skeeve.com>

	* dfa.c: Sync with GNULIB.

2016-11-17         Arnold D. Robbins     <arnold@skeeve.com>

	General cleanup for zero termination of strings.

	* array.c (do_delete): Use %.*s.
	(value_info): Get length and use %.*s.
	(asort_actual): Save and restore character after end.
	* awkgram.y (split_comment): Use make_string, not make_str_node.
	* builtin.c (do_fflush): Use %.*s.
	(locale_category_from_argument, do_dcgettext, do_dcngettext,
	do_bindtextdomain): Save and restore character after end.
	* debug.c (do_info, print_array, print_subscript, do_print_var,
	do_set_var, display, do_watch, print_watch_item, serialize_subscript,
	do_print_f): Use %.*s.
	* eval.c (cmp_nodes, fmt_index): Save and restore character after end.
	* interpret.h (r_interpret): Fix computation for concatenation of
	wide strings.
	* io.c (is_non_fatal_redirect): Add length parameter; save and
	restore character after last. Adjust all other declarations and calls.
	(do_close): Save and restore character after end.
	* mpfr.c (ieee_fmts): Adjust table indentation.
	(do_mpfr_strtonum): Clear wide string members of the union.
	* msg.c (err): Use %.*s.

2016-11-07         Arnold D. Robbins     <arnold@skeeve.com>

	* awk.h [USER_INPUT]: Renamed from MAYBE_NUM.
	* builtin.c, eval.c, field.c, int_array.c, io.c, main.c,
	mpfr.c, node.c: Change all uses.

2016-11-15         Arnold D. Robbins     <arnold@skeeve.com>

	Finish reworking typed regexes.

	* awk.h (typed_re): Replaces tre_reg.
	* awkgram.y (typed_regexp production): Node_val points to a regular
	Node_regex and also has string value and length.
	(make_regnode): Simplified back to its original form.
	* builtin.c (call_sub, call_match, call_split_func): For REGEX,
	get n->typed_re.
	* field.c (do_split, do_patsplit): Ditto, for separator regexp.
	* profile.c (pprint): Op_match_rec, handle REGEX correctly.
	* re.c (re_update): If REGEX, get t->typed_re->re_reg.

2016-11-15         Arnold D. Robbins     <arnold@skeeve.com>

	Start reworking typed regexes.

	* awk.h (Node_typedregex): Nuked.
	[REGEX]: New flag.
	(tre_reg): New member in val part of NODE union.
	(force_string, force_number, fixtype): Remove use of Node_typedregex.
	* awkgram.y (grammar): Use REGEX flag instead of node type.
	(valinfo); Ditto.
	(make_regnode): Adjust creation based on node type.
	* builtin.c (do_length, do_print, call_sub, call_match,
	call_split_func, do_typeof): Adjust code.
	* debug.c (watchpoint_triggered, initialize_watch_item,
	print_memory): Adjust code.
	* eval.c (nodetypes): Remove Node_typedregex.
	(flags2str): Add REGEX.
	(setup_frame): Adjust code after removal of Node_typedregex.
	* interpret.h (r_interpret): Adjust code after removal
	of Node_typedregex.
	* profile.c (pp_typed_regex): Renamed from pp_strong_regex.
	(pp_string_or_strong_regex): Renamed from pp_string_or_strong_regex.
	(pprint): Adjust code after removal of Node_typedregex.
	* re.c (re_update): Adjust code after removal of Node_typedregex.

2016-11-04  Eli Zaretskii  <eliz@gnu.org>

	* builtin.c (efwrite) [__MINGW32__]: Call w32_maybe_set_errno if
	errno is not set or set to EINVAL.

	* nonposix.h (w32_maybe_set_errno) [__MINGW32__]: Add prototype.

2016-11-01         Arnold D. Robbins     <arnold@skeeve.com>

	* eval.c (flags2str): Add NO_EXT_SET and NUMCONSTSTR.

2016-10-31         Arnold D. Robbins     <arnold@skeeve.com>

	Fix valgrind issues.

	* io.c (init_awkpath): Need to allocate max_path+3 pointers.
	* awkgram.y (make_profile_number): Need to add STRCUR flag and
	set n->stfmt to STFMT_UNUSED. See the comment in the code.

2016-10-26         Arnold D. Robbins     <arnold@skeeve.com>

	* io.c (init_awkpath): Set max path len for leading separator.

2016-10-25         Arnold D. Robbins     <arnold@skeeve.com>

	* io.c (init_awkpath): Restore documented behavior whereby
	null elements represent the current directory. Sheesh.
	Bug reported by "Jun T." <takimoto-j@kba.biglobe.ne.jp>.

	Disallow negative arguments to the bitwise functions.

	* NEWS: Document this.
	* builtin.c (do_lshift, do_rshift, do_and, do_or, do_xor, do_compl):
	Make negative arguments a fatal error.
	* mpfr.c (do_mpfr_compl, get_intval): Ditto.

2016-10-23         Arnold D. Robbins     <arnold@skeeve.com>

	* General: Remove trailing whitespace from all relevant files.
	* mpfr.c: Replace Unicode sequences with ASCII.
	* cint_array.c: Ditto.

2016-10-16         Arnold D. Robbins     <arnold@skeeve.com>

	* awkgram.y: Typo fix in call to add_sign_to_num.

2016-10-16         Arnold D. Robbins     <arnold@skeeve.com>

	* awk.h (enum opcodeval): Add Op_unary_plus.
	* awkgram.y (add_sign_to_num): New routine to put in a sign on
	profiling constants.  Call it as necessary.
	In unary plus production, use new opcode, or set up a
	constant as for unary minus.
	(negate_num): Call add_sign_to_num instead of doing it directly.
	* eval.c (optypetab): Add entry for Op_unary_plus.
	* interpret.h (r_interpret): Add case for Op_unary_plus.
	* profile.c (pprint, prec_level, is_scalar): Ditto.

2016-10-13         Arnold D. Robbins     <arnold@skeeve.com>

	* dfa.c: Sync with GNULIB.

2016-10-12         Arnold D. Robbins     <arnold@skeeve.com>

	* awkgram.y (make_profile_number): Allocate an extra byte for the
	string, so there's room for a minus if necessary. Store '\0'
	in the right place.
	(negate_num): Use memmove to shift the string up and then
	insert a minus, instead of doing a fresh alloc + copy + free.

2016-10-11         Arnold D. Robbins     <arnold@skeeve.com>

	* awk.h (NUMCONSTSTR): New flag value.
	* awkgram.y (make_profile_number): New function. Use it
	wherever we make a number.  This calls make_number and then, if
	pretty printing, save the original string value and sets NUMCONSTSTR.
	(negate_num): If NUNCONSTSTR set, update the saved string value.
	* profile.c (pp_number): Assert NUMCONSSTR set, use that value.
	Remove previous code.

2016-09-24  Eli Zaretskii  <eliz@gnu.org>

	* debug.c (restart) [__MINGW32__]: Cast 2nd argument of execvp to
	avoid compiler warnings about prototype mismatch.  Reported by
	Marc de Bourget <marcdebourget@gmail.com>.

2016-09-09         Norihiro Tanaka      <noritnk@kcn.ne.jp>

	* awk.h (struct Regexp): Remove member has_anchor.  All uses removed.
	* re.c (make_regexp, research): Use dfa matcher for regex with anchor.

2016-09-09         Arnold D. Robbins     <arnold@skeeve.com>

	* dfa.c: Sync with grep.

2016-09-08  Paul Eggert  <eggert@cs.ucla.edu>

	* dfa.c, dfa.h: Sync with grep.
	* re.c (make_regexp): Adjust to DFA API changes.

2016-09-08         Arnold D. Robbins     <arnold@skeeve.com>

	* command.y: Update license text to version 3. Oops.

2016-09-07         Arnold D. Robbins     <arnold@skeeve.com>

	* cmd.h, debug.c: Update license text to version citing
	GPLv3+ and with correct FSF address. Thanks to
	David Kaspar <dkaspar@redhat.com> for pointing out the need.

2016-09-02         Arnold D. Robbins     <arnold@skeeve.com>

	* dfa.c: Sync with grep.

2016-09-01         Arnold D. Robbins     <arnold@skeeve.com>

	Merge grep's now thread-safe dfa. Wheee.

	* dfa.h, dfa.c: Sync with grep.
	* localeinfo.h, localeinfo.c, verify.h: New files.
	* Makefile.am (base_sources): Adjust.
	* awk.h (using_utf8): Declare new function.
	* node.c (str2wstr): Use using_utf8 instead of now-gone dfa function.
	* re.c: Include "localeinfo.h".
	(localeinfo): New static variable.
	(make_regexp): Adjust call to dfa_syntax.
	(resetup): Call init_localeinfo on localeinfo. Remove call to
	now-gone function dfa_init.
	(using_utf8): New function.

2016-08-29         Arnold D. Robbins     <arnold@skeeve.com>

	* configure.ac (fwrite_unlocked): Check for it.
	* awk.h (fwrite): Define to fwrite_unlocked if we have it.
	* NEWS: Make note of speed improvement.

2016-08-25         Arnold D. Robbins     <arnold@skeeve.com>

	POSIX now says use strcmp for == and !=. Thanks to Chet Ramey
	for pointing me at the change.  Make it so:

	* awk.h (cmp_nodes): New 3rd param indicating strcmp, not strcoll.
	* debug.c (cmp_val): Update call to cmp_nodes.
	* eval.c (cmp_nodes): New 3rd param indicating strcmp, not strcoll.
	Adjust code and all callers.
	(scalar_cmp_t): New enum type. Used in ...
	(cmp_scalars): ... in order to call cmp_nodes correctly.
	* interpret.h: Use the enum type in calls to cmp_scalars.
	* re.c (re_update): Adjust call to cmp_nodes.

2016-08-25         Norihiro Tanaka      <noritnk@kcn.ne.jp>

	* awk.h (struct Regexp): Remove dfa.  Now dfareg instead of it.  All
	referers changed.
	* re.c (research): Arrange caller of dfaexec and research.
	* (avoid_dfa): Removed.  All callers changed.
	* awk.h (avoid_dfa): Removed.

	Other changes by Arnold Robbins:

	* awk.h (struct Regexp): Change various boolean members to bool.
	(RE_NO_FLAGS): New #define.
	* interpret.h: Use RE_NO_FLAGS instead of zero.
	* re.c (research): Prettify the logic a little bit.

2016-08-25         Arnold D. Robbins     <arnold@skeeve.com>

	* dfa.c: Sync with grep.

2016-08-25         Arnold D. Robbins     <arnold@skeeve.com>

	* 4.1.4: Release tar ball made.

2016-08-23         Arnold D. Robbins     <arnold@skeeve.com>

	* dfa.h: Sync with grep. API changes.
	* dfa.c: Sync with grep.
	* re.c (make_regexp): Adjust for API changes, move call to dfasyntax
	into stanza that compiles the regex.
	(resetup): Call dfa_init.
	* node.c (str2wstr): using_utf8 is now called dfa_using_utf8.

	Unrelated:

	* Makefile.am: Quote all uses of $(srcdir) and $(distdir).
	(spell): New target.

2016-08-18         Arnold D. Robbins     <arnold@skeeve.com>

	* dfa.c: Sync with grep.

2016-08-15         Andrew J. Schorr     <aschorr@telemetry-investments.com>

	* int_array.c (is_integer): Fix merge of stable changes to remove
	obsolete string formatting check that has been superseded by
	the new standard_integer_string check.

2016-08-14         Arnold D. Robbins     <arnold@skeeve.com>

	* re.c (make_regexp): Only call dfasyntax if actually using
	dfa. Gives a 14% speedup on this test: https://raw.githubusercontent.com/chadbrewbaker/awka/master/benchmark/regexp.awk.
	From blathering in comp.lang.awk.

2016-08-12         Arnold D. Robbins     <arnold@skeeve.com>

	* dfa.c: Sync with GNU grep.

	Unrelated:

	* int_array.c: Minor text and formatting edits.

2016-08-09         Andrew J. Schorr     <aschorr@telemetry-investments.com>

	* awk.h: Add a comment explaining the NUMINT flag in more detail.
	* int_array.c (standard_integer_string): New function to test whether
	a string matches what would be produced by sprintf("%ld", <value>).
	(is_integer): Fix bug -- if NUMBER was set, then the function was
	accepting strnum values with nonstandard string representations. We
	now call standard_integer_string to check that the string looks OK.
	Also added ifdef'ed code to simplify the function by relying upon
	force_number to parse the string, but this is disabled due to possible
	negative performance impact.

2016-08-03         Arnold D. Robbins     <arnold@skeeve.com>

	Remove typed regexes until they can be done properly.

	* NEWS: Updated.
	* awk.h (enum nodevals): Remove Node_typedregex.
	(force_string, force_number): Remove check for Node_typedregex.
	* awkgram.y (TYPED_REGEXP): Remove token.
	(grammar): Remove productions related to typed regexps. 
	(yylex): Don't find a typed regex or return it.
	(valinfo): Remove code for Node_typedregex.
	* builtin.c (do_length, do_print, call_sub, call_match,
	call_split_func, do_typeof): Remove code for Node_typedregex.
	* debug.c (watchpoint_triggered, print_memory): Remove code
	for Node_typedregex.
	* eval.c (nodetypes, setup_frame): Remove code for Node_typedregex.
	* interpret.h (r_interpret): Remove code for Node_typedregex.
	* profile.c (pprint): Remove code for Node_typedregex.
	(pp_strong_regex): Removed.
	(pp_string_or_strong_regex): Remove code for Node_typedregex.
	* re.c (re_update): Remove code for Node_typedregex.

2016-08-01         Arnold D. Robbins     <arnold@skeeve.com>

	* README, NEWS: Mark DJGPP port as unsupported.

2016-08-01         Andrew J. Schorr     <aschorr@telemetry-investments.com>

	* mpfr.c (mpg_tofloat): Always set precision to avoid hysteresis effects
	from previous calculations using the same temporary mpfr variables.

2016-08-01         Andrew J. Schorr     <aschorr@telemetry-investments.com>

	* mpfr.c (default_prec): Add new static variable to show current PREC
	setting in effect.
	(init_mpfr, set_PREC): Save mpfr_set_default_prec argument in
	default_prec.
	(do_mpfr_func): If the argument's precision exceeds the default
	precision, boost the result's precision to match it. This fixes a
	bug where we used to copy the argument's precision, regardless of
	whether it was higher or lower than the PREC setting.

2016-07-24         Norihiro Tanaka      <noritnk@kcn.ne.jp>

	* re.c (research): Now that the dfa matcher correctly runs even
	in multibyte locales, try it if even if need_start is true.
	However, if start > 0, avoid dfa matcher, since it can't handle
	the case where the search starts in the middle of a string.

	Unrelated:

	* eval.c (load_casetable): Reset casetable[i] to `i' if i
	should not be mapped to upper case. Fixes inconsistencies between
	dfa and regex in some single bytes locales; notably el_GR.iso88597.

2016-07-23         Arnold D. Robbins     <arnold@skeeve.com>

	Make result of close on a pipe match result of system.
	Thanks to Mike Brennan for the encouragement.

	* awk.h (sanitize_exit_status): Declare routine.
	* builtin.c (sanitize_exit_status): New routine.
	(do_system): Use it.
	* io.c (close_rp): Use it on pclose result.
	(gawk_pclose): Use it.

2016-07-23         Andrew J. Schorr     <aschorr@telemetry-investments.com>

	* builtin.c (do_print): Improve logic for formatting
	numeric values.

2016-07-19         Andrew J. Schorr     <aschorr@telemetry-investments.com>

	* eval.c (set_LINT): Simplify the code considerably.

2016-07-19         Arnold D. Robbins     <arnold@skeeve.com>

	* awkgram.y (shadow_funcs): Change test at end to be
	`lintfunc == r_fatal' instead of `lintfunc != warning'.
	Thank to Andrew Schorr for the suggestion.

2016-07-18         Arnold D. Robbins     <arnold@skeeve.com>

	* main.c (locale_dir): New variable, init to LOCALEDIR (set by
	configure).
	(set_locale_stuff): Move calls to bindtextdomain and
	textdomain to here; they must be done after calling setlocale.
	Use locale_dir instead of LOCALEDIR.
	(main): Move call to set_locale_stuff() to before parsing arguments.
	Check for GAWK_LOCALE_DIR env var and use it if there. If doing
	locale debugging, call set_locale_stuff again if arg parsing changed
	the locale.

	Unrelated:

	* dfa.c: Sync with GNU grep.

	Unrelated:

	* config.sub: Updated from GNULIB.

2016-07-17         Arnold D. Robbins     <arnold@skeeve.com>

	* eval.c (set_LINT): Reset lintfunc to `warning' for LINT="invalid".
	Thanks to Andy Schorr for the report.

2016-07-08         Andrew J. Schorr     <aschorr@telemetry-investments.com>

	* awk.h: Restore previous comment about unterminated strings, since
	I am removing the string termination patches from field.c
	(free_api_string_copies): Declare new gawkapi function.
	* builtin.c (do_mktime, do_system): Restore temporary string
	termination to protect against unterminated field values.
	(nondec2awknum): Remove comment about unnecessary termination.
	* eval.c (posix_compare): Restore temporary string termination.
	* field.c (databuf): Remove struct, no longer needed.
	(set_field): Remove memcpy for string termination, since we will support
	unterminated field string values.
	(rebuild_record): Ditto. Also no need to allocate space for terminated
	string copies.
	(allocate_databuf): Remove function, since memory management can again
	be done inside set_record.
	(set_record): Restore inline buffer management logic.
	(reset_record): Remove calls to allocate_databuf, since we no longer
	need space for making terminated copies of field strings.
	* gawkapi.c (free_api_string_copies): New function to free strings
	that we made to provide terminated copies to API functions.
	(assign_string): New function to convert a string to an awk_value,
	making sure to copy it if we need to terminate it.
	(node_to_awk_value): Use assign_string to return string values with
	NUL termination protection.
	* int_array.c (is_integer): Restore temporary string termination.
	* interpret.h (Op_push_i): Ditto.
	(Op_ext_builtin): After external function returns, call
	free_api_string_copies to free temporary string copies.
	* mpfr.c (force_mpnum): Restore temporary string termination.
	* node.c (r_force_number, get_ieee_magic_val): Ditto.

2016-07-08         Arnold D. Robbins     <arnold@skeeve.com>

	* dfa.c: Sync with GNU grep.

	Unrelated:

	* builtin.c (do_print): Coding style change.  (This change obsoleted
	by earlier changes in the fixtype branch.)

2016-07-06         Andrew J. Schorr     <aschorr@telemetry-investments.com>

	* awk.h: Modify comments to indicate that MAYBE_NUM will now be
	left enabled to indicate strnum values by the NUMBER|MAYBE_NUM
	combination, whereas STRING|MAYBE_NUM indicates a potential strnum.
	(fixtype): Modify MAYBE_NUM test to avoid calling force_number if
	NUMCUR is already set.
	* builtin.c (do_typeof): Call fixtype to resolve argument type.
	This forces parsing of numeric strings, so there's a performance
	penalty, but we must do this to give a correct result. The meaning
	of "strnum" changes from "potential strnum" to "actual strnum".
	* eval.c (set_TEXTDOMAIN): Remove some dead code left over from last
	patch.
	* int_array.c (is_integer): When a MAYBE_NUM is converted successfully
	to a NUMBER, leave the MAYBE_NUM flag enabled.
	* mpfr.c (mpg_force_number): Ditto.
	* node.c (r_force_number): Ditto.

2016-07-06         Andrew J. Schorr     <aschorr@telemetry-investments.com>

	* awk.h: Modify stptr comment to indicate that all strings are now
	NUL-terminated.
	* builtin.c (do_mktime): Remove unnecessary logic to terminate
	the string with '\0' temporarily.
	(do_system) Ditto.
	(nondec2awknum): Add a comment about termination.
	* eval.c (posix_compare): Remove logic to terminate strings temporarily.
	(set_ORS): No need to terminate ORS, since the string node is already
	terminated. What gave us the right to modify that node anyway?
	(fmt_index): Remove code to terminate string. This seems to have been
	invalid anyway, since we don't own that memory.
	(set_TEXTDOMAIN): Do not terminate TEXTDOMAIN string, since the node
	is already terminated. We didn't have the right to modify that node
	anyway.
	* gawkapi.c (node_to_awk_value): Add assert checks to confirm that the
	string is NUL-terminated.
	* gawkapi.h: Modify awk_string comment to indicate that strings are
	always terminated with '\0'.
	* int_array.c (isinteger): Remove unnecessary logic to terminate string
	with '\0' temporarily.
	* interpret.h (Op_push_i): Ditto.
	* io.c (nextfile): Remove string termination. We didn't own that memory
	anyway.
	* mpfr.c (force_mpnum): Remove unnecessary logic to terminate the
	string with '\0' temporarily.
	* node.c (r_force_number): Remove NUL termination around strtod call,
	since we already know that there is either a white space or '\0'
	character there. Either one will stop strtod.
	(get_ieee_magic_val): Ditto.
	* profile.c (pp_number): No need to terminate string returned by
	r_format_val.

2016-07-06         Andrew J. Schorr     <aschorr@telemetry-investments.com>

	* interpret.h (Op_field_spec): Now that all $n field values are
	NUL-terminated, there is no reason to call dupnode for $n where n > 0.
	This saves malloc and copying overhead, thereby more than offsetting the
	performance hit of the additional copying and NUL-termination in the
	last patch to field.c. It also eliminates repeated parsing in cases
	where $n, for n > 1, was accessed more than once in a numeric context,
	so the new approach should be a performance win.

2016-07-06         Andrew J. Schorr     <aschorr@telemetry-investments.com>

	Make sure that all field values, and therefore all strings inside gawk,
	are terminated with a '\0' character!

	* field.c (databuf): New static struct to hold info about our buffer to
	contain the field string values.
	(allocate_databuf): New function to make sure the databuf is large
	enough to hold $0 and copies of $1 through $NF.
	(set_field): Copy $n into free space previously allocated in databuf
	and add a '\0' at the end.
	(rebuild_record): Call allocate_databuf to ensure sufficient space
	for copying non-malloced field values. When copying field values,
	use databuf to create a NUL-terminated copy.
	(purge_record): New function extracted from reset_record to initialize
	$1 through $NF to null values.
	(set_record): Buffer management moved to new allocate_databuf function.
	Call purge_record instead of reset_record, since reset_record contains
	some extra logic not needed in this case.
	(reset_record): Call purge_record to do most of the work, and call
	allocate_databuf to make sure we have a big enough buffer to contain
	copies of the $1 through $NF.

2016-07-06         Andrew J. Schorr     <aschorr@telemetry-investments.com>

	* awk.h: Renumber flags to remove gap created when FIELD was removed.

2016-07-05         Andrew J. Schorr     <aschorr@telemetry-investments.com>

	* field.c (rebuild_record): Need to set MALLOC flag if we allocate
	memory for a residual field node with valref > 1.

2016-07-05         Andrew J. Schorr     <aschorr@telemetry-investments.com>

	* field.c (rebuild_record): Do not bother to create new field nodes
	to replace malloc'ed nodes when rebuilding $0.

2016-07-05         Andrew J. Schorr     <aschorr@telemetry-investments.com>

	* awk.h (FIELD): Remove unnecessary flag.
	(MALLOC): Move definition to join the others, and improve the comment.
	* array.c (value_info): Replace FIELD test with MALLOC test.
	* eval.c (flags2str): Remove FIELD flag.
	* field.c (init_fields): Remove FIELD bit from Null_field->flags.
	(set_field): Remove FIELD bit from flags.
	(rebuild_record): Test against MALLOC instead of FIELD. If a field
	node has valref > 1, we should make a copy, although I don't think
	it is valid for this to happen.
	(set_record): Remove FIELD bit from flags.
	* interpret.h (UNFIELD): Add comment, and test MALLOC flag instead of
	FIELD. Remove probably buggy code to disable the FIELD flag when
	valref is 1; that would have created a node where neither the FIELD
	nor MALLOC flag was set, which seems invalid.
	* node.c (r_dupnode): Remove code disabling FIELD flag.

2016-07-04         Andrew J. Schorr     <aschorr@telemetry-investments.com>

	* awk.h (force_string_fmt): New inline function to get the string
	representation in a requested format.
	(force_string): Reimplement as a macro using force_string_fmt function.
	(force_string_ofmt): New macro to get a value's OFMT representation.
	* builtin.c (do_print): Use new force_string_ofmt macro instead of
	duplicating the logic inline.

2016-07-04         Andrew J. Schorr     <aschorr@telemetry-investments.com>

	* str_array.c (str_lookup): There is no need to worry about the
	MAYBE_NUM flag, since the code has been patched to make sure to
	preserve the string value of strnum values, and the integer array
	code should no longer mistakenly claim a strnum integer with a
	nonstandard string representation.

2016-07-03         Andrew J. Schorr     <aschorr@telemetry-investments.com>

	* field.c (rebuild_record): Revert warning message regarding flags,
	since I'm not yet totally confident that it is invalid to have FIELD
	and MALLOC set at the same time.

2016-07-03         Andrew J. Schorr     <aschorr@telemetry-investments.com>

	* field.c (rebuild_record): Do not turn off the STRING flag when
	copying a FIELD node, and issue a warning if MALLOC is enabled.

2016-07-01         Arnold D. Robbins     <arnold@skeeve.com>

	* array.c (value_info): Print something reasonable when stfmt
	is -1.
	* mpfr.c (mpg_format_val): Don't cast index to char.
	* node.c (r_format_val): Ditto.
	Thanks to Andrew Schorr for pointing these out.

	Unrelated:

	* gawkapi.c (api_warning): Fix the comment header.
	(api_lintwarn): Factor out the call to va_end to after the if.

	Unrelated:

	* symbol.c (get_symbols): Add FUNCTAB and SYMTAB to the list
	for the -d option.
	* awkgram.y (dump_vars): Allow "-" to mean print to stdout.
	Thanks to Hermann Peifer for the reports.

2016-06-30         Arnold D. Robbins     <arnold@skeeve.com>

	* node.c (r_force_number): Coding style change.

2016-06-30         Andrew J. Schorr     <aschorr@telemetry-investments.com>

	* awk.h (STFMT_UNUSED): New define indicating that the string
	representation does not depend on CONVFMT or OFMT.
	(force_string): Use STFMT_UNUSED to improve code clarity.
	* array.c (value_info): Fix stfmt logic.
	* builtin.c (do_print): Use STFMT_UNUSED to improve code clarity.
	* field.c (set_record): Ditto.
	* gawkapi.c (api_sym_update_scalar): Ditto.
	* int_array.c (is_integer): Check stfmt equals STFMT_UNUSED before
	bothering to inspect the string.
	* mpfr.c (mpg_format_val): Use STFMT_UNUSED to improve code clarity.
	Remove buggy cast to char in stfmt assignment.
	* node.c (r_format_val): Ditto.
	* str_array.c (str_lookup): Use STFMT_UNUSED to improve code clarity.
	* symbol.c (check_param_names): Ditto.

2016-06-29         Andrew J. Schorr     <aschorr@telemetry-investments.com>

	* node.c (r_force_number): Optimize by trimming leading and trailing
	white space before we inspect the string contents.
	(get_ieee_magic_val): Must terminate the string with '\0' before
	calling strtod.

2016-06-27         Andrew J. Schorr     <aschorr@telemetry-investments.com>

	* gawkapi.h (awk_string): Add comment about the potential lack of
	NUL-termination.

2016-06-27         Andrew J. Schorr     <aschorr@telemetry-investments.com>

	* awk.h: Add a comment regarding the potential lack of NUL-termination
	for Node_val strings.

2016-06-27         Andrew J. Schorr     <aschorr@telemetry-investments.com>

	* node.c (r_format_val): Do not free stptr unless STRCUR is set.
	This is safer than testing for non-NULL stptr, since, for example,
	pp_number copies a node and calls r_format_val, but does not bother
	to set stptr to NULL beforehand.

2016-06-26         Andrew J. Schorr     <aschorr@telemetry-investments.com>

	* node.c (r_force_number): When checking for trailing spaces, protect
	against running off the end of the string.
	* mpfr.c (force_mpnum): Ditto.

2016-06-26         Andrew J. Schorr     <aschorr@telemetry-investments.com>

	* builtin.c (do_print): There's actually no reason to test whether a
	value is a number, since the STRCUR flag and stfmt value contain all
	the necessary info, as in awk.h:force_string.

2016-06-26         Andrew J. Schorr     <aschorr@telemetry-investments.com>

	* builtin.c (do_print): Do not use OFMT to print strnum values. We
	accomplish this by calling format_val for a NUMBER only
	if there is no string currently available, or if stfmt equals
	neither -1 nor OFMTidx.

2016-06-26         Arnold D. Robbins     <arnold@skeeve.com>

	* awk.h: Edit some comments. Add others. Minor coding style changes.
	* builtin.c (format_tree): Restore a comment.
	(do_mktime): Restore saving/restoring of byte after format string.
	(do_sub): Coding style. Use %.*s in warning message.
	(nondec2awknum): Restore saving/restoring of byte after string value
	being converted.
	* eval.c: Minor coding style edits.
	* int_array.c (is_integer): Fix order of checks for not
	updating string value: check length == 0 before testing values.
	Coding style edits.
	* mpfr.c (do_mpfr_strtonum): Coding style edits.
	* node.c (r_force_number): Restore saving/restoring of byte after
	string value being converted. Edit comments some.

2016-06-26         Arnold D. Robbins     <arnold@skeeve.com>

	Repair change of 2015-08-25 to handling of MAYBE_NUM.
	* mpfr.c (mpg_force_number): Just clear MAYBE_NUM.
	* node.c (r_force_number): Clear STRING separately after
	setting NUMBER.

	Thanks to Andrew Schorr for reporting the problem.
	A test case will eventually be merged into master.

	Only in stable and master.

2016-06-20         Andrew J. Schorr     <aschorr@telemetry-investments.com>

	* builtin.c (do_strftime): Call fixtype before checking flags for
	STRING type.
	(do_print): Call fixtype before checking whether argument is a NUMBER.
	* eval.c (set_BINMODE): Call fixtype before checking value type.
	No need to call force_number if the flags say it's a number.
	(r_get_field): Fix lint check for non-numeric argument.
	* io.c (redirect): Call fixtype before checking whether it's a string.

2016-06-18         Andrew J. Schorr     <aschorr@telemetry-investments.com>

	* node.c (r_force_number): Fix typo in comment.

2016-06-16         Arnold D. Robbins     <arnold@skeeve.com>

	* awk.h: Add comment headers for several functions.
	* builtin.c (nondec2awknum): Actually set a '\0' before
	calling to strtod() so that the save and restore do something.

2016-06-15         Arnold D. Robbins     <arnold@skeeve.com>

	* config.sub: Update from GNULIB.

2016-06-14         Andrew J. Schorr     <aschorr@telemetry-investments.com>

	* awk.h (boolval): New inline function to standardize testing whether
	a node's value is true.
	* builtin.c (do_strftime): Use boolval to handle 3rd argument.
	* eval.c (set_IGNORECASE, eval_condition): Use new boolval function.
	* io.c (pty_vs_pipe): Use new boolval function.

2016-06-14         Andrew J. Schorr     <aschorr@telemetry-investments.com>

	* builtin.c (do_strftime): Fix handling of 3rd argument to work
	as a standard boolean: non-null or non-zero.

2016-06-14         Andrew J. Schorr     <aschorr@telemetry-investments.com>

	* gawkapi.c (node_to_awk_value): When caller requests AWK_SCALAR
	or AWK_UNDEFINED, we need to call fixtype before we check the type.

2016-06-13         Andrew J. Schorr     <aschorr@telemetry-investments.com>

	* awkgram.y: Eliminate STRCUR tests. Must use STRING to test whether
	a scalar is a string.

2016-06-12         Andrew J. Schorr     <aschorr@telemetry-investments.com>
	
	* awk.h: Improve comment about STRING and NUMBER type assignment.
	(nondec2awknum): Add endptr argument.
	(fixtype): New inline function to clarify a scalar's type.
	* array.c (sort_up_value_type): Call fixtype before checking the value
	types.
	* awkgram.y (yylex): Pass NULL endptr argument to nondec2awknum.
	(valinfo): Remove dead tests: either STRING or NUMBER or both
	must be set, so there's no reason to continue with checks for NUMCUR or
	STRCUR.
	* builtin.c (do_exp, do_int, do_log, do_sqrt, do_sin, do_cos, do_srand):
	Fix lint check for non-numeric argument.
	(do_string): Fix lint check for 1st and 2nd args being strings.
	(do_length): Fix assert to allow for Node_typedregex.
	Fix lint check for non-string argument.
	(format_tree): Fix type detection for '%c' arguments.
	(do_strftime): Fix lint check for non-numeric 2nd argument and
	lint check for non-string 1st argument.
	(do_mktime): Fix lint check for non-string argument. Eliminate useless
	logic to save and restore terminating NUL.
	(do_system, do_tolower, do_toupper): Fix lint check for non-string
	argument.
	(do_atan2, do_lshift, do_rshift, do_and, do_or, do_xor, do_compl,
	do_intdiv): Fix lint checks for non-numeric args.
	(do_sub): Attempt to clean up treatment of 3rd argument to gensub
	despite vague documentation of expected behavior.
	(do_strnum): Fix bug in number detection logic, and pass new endptr
	arg to nondec2awknum.
	(nondec2awknum): Add endptr argument so caller can detect how much
	of the string was consumed. Eliminate unnecessary logic to save
	and restore terminating NUL char.
	(do_typeof): Use a switch to specify which cases are supported, and
	issue a warning message when a corrupt type is detected.
	* debug.c (print_memory): At least one of NUMBER and STRING should
	be set, so no need to check for NUMCUR or STRCUR in addition.
	* eval.c (cmp_nodes): Use fixtype function to fix arg types.
	(set_IGNORECASE): Fix logic for acting on value type. Note that
	setting IGNORECASE to a string value of "0" with NUMCUR set now enables
	ignorecase, so that's a subtle change in behavior that seems to match
	the docs.
	(set_LINT): Try to clean up configuration logic based on type.
	* ext.c (get_argument): Remove unused variable pcount.
	* gawkapi.c (node_to_awk_value): Remove pointless test for NUMCUR
	after calling force_number. Similarly, no need to test for STRCUR
	after calling force_string.
	* int_array.c (is_integer): Reject cases where a string value is
	present that will not be correctly regenerated from the integer;
	in particular, this could happen where blank space padding is present,
	leading zeroes are present, or for hex or octal values.
	Also fix some bugs where a strnum was converted to a NUMBER without
	turning off the STRING bit.
	* io.c (redirect_string): Make lint warning message more accurate.
	(redirect): Change not_string test to use STRING bit, not STRCUR.
	(pty_vs_pipe): Use fixtype to correct logic for detecting whether a
	value is anumber.
	* mpfr.c (mpg_force_number): If NUMCUR is set, there's no need to
	test is_mpg_number. If it's not, the NODE is corrupt and we've got
	bigger problems. Fix flag manipulation logic. Always set NUMCUR and
	clear MAYBE_NUM, 
	(set_PREC): Fix logic using fixtype function.
	(do_mpfr_atan2, do_mpfr_intdiv): Fix lint check for non-numeric
	arguments.
	(do_mpfr_func, do_mpfr_int, do_mpfr_compl, get_intval, do_mpfr_srand):
	Fix lint check for non-numeric argument.
	(do_mpfr_strtonum): Use fixtype and stop testing for NUMCUR bit.
	* node.c (r_force_number): Eliminate pointless save and restore of
	terminating NUL char. Always set NUMCUR and clear MAYBE_NUM, and
	convert STRING to NUMBER if appropriate, fixing bugs in flag
	manipulations. For non-decimal data, need to consider whether there
	is trailing non-numeric data in deciding whether a MAYBE_NUM should
	be converted to a NUMBER, so take advantage of new endptr arg
	to nondec2awknum.

2016-06-14         Arnold D. Robbins     <arnold@skeeve.com>

	* builtin.c (do_sub): Fix sub for long runs of backslashes.
	Thanks to Mike Brennan for the report.
	
	Unrelated:
	* ext.c (get_argument): Remove unused variable pcount.

2016-06-10         Arnold D. Robbins     <arnold@skeeve.com>

	* config.guess, config.sub: Get latest from Gnulib master.
	* main.c (UPDATE_YEAR): Bump to 2016.

2016-06-09         Arnold D. Robbins     <arnold@skeeve.com>

	* dfa.c: Sync with GNU grep.

	Unrelated:

	* configure.ac: Move AM_CONDITIONAL[ENABLE_EXTENSIONS] outside
	the enclosing if. Thanks to Assaf Gordon <assafgordon@gmail.com>
	for the report.

2016-06-08         Arnold D. Robbins     <arnold@skeeve.com>

	* symbol.c (lookup): If got Node_val, it's a non-variable
	in SYMTAB, return NULL. Can affect watchpoints in the debugger,
	maybe other places. Thanks to Hermann Peifer for the
	test case and report.

2016-06-05         Arnold D. Robbins     <arnold@skeeve.com>

	* dfa.c: Sync with GNU grep.

2016-06-01         Arnold D. Robbins     <arnold@skeeve.com>

	* nonposix.h (getpgrp): Wrap declaration in ifdef so it doesn't
	mess things up on POSIX systems (like Solaris). Thanks to
	Nelson Beebe for the report.
	* node.c (is_hex): New function to check for 0x preceded by
	optional sign.
	(r_force_number): Use it. Thanks to Mike Brennan for the report.

2016-05-30         Andrew J. Schorr     <aschorr@telemetry-investments.com>

	* gawkapi.h (awk_ext_func_t): Rename num_expected_args to
	max_expected_args, and explain in the comment that it doesn't really
	matter.
	* ext.c (make_builtin): Replace num_expected_args with
	max_expected_args.
	(get_argument): Do not check whether the argument number exceeds
	the maximum expected by the function.

2016-05-30         Arnold D. Robbins     <arnold@skeeve.com>

	* main.c (arg_assign): Fully bracket ifdefs around call
	to force_number. Thanks to Andrew Schorr for pointing out
	that force_number was called only if LC_NUMERIC was defined.
	
	Lots of files: Update copyright date.

	* field.c (set_FS): Handle FS = "\0" if RS = "". Thanks to
	Janis Papanagnou for the report.

	* getopt.c, getopt.h, getopt1.c, getopt_int.h: Sync with GLIBC.

2016-05-26         Andrew J. Schorr     <aschorr@telemetry-investments.com>

	* awk.h (get_actual_argument): Remove unused "optional" argument.
	(get_scalar_argument, get_array_argument): Change macro definition to
	remove 3rd "optional" argument.
	* ext.c (get_actual_argument): Remove unused "optional" argument.
	* gawkapi.c (api_get_argument, api_set_argument): Remove unused final
	argument to get_array_argument and get_scalar_argument.

2016-05-26         Arnold D. Robbins     <arnold@skeeve.com>

	* awk.h [fatal]: Make parentheses and use of indirection
	consistent with warning and lintwarn. Thanks to Andrew Schorr
	for pointing this out.
	* str_array.c (str_lookup): Move test for MAYBE_NUM to where
	we duplicate the subscript. Removing it across the board is
	wrong if there are multiple references to the value. Thanks
	to Andrew Schorr for discussion and test case.

2016-05-26         Andrew J. Schorr     <aschorr@telemetry-investments.com>

	* awk.h (get_actual_argument): Add an initial argument containing 
	the (NODE *) previously returned by get_argument. This allows us to
	eliminate a call to get_argument from inside get_actual_argument.
	(get_scalar_argument, get_array_argument): Change macro definition to
	add an initial node argument to pass through to get_actual_argument.
	* ext.c (get_actual_argument): Add initial (NODE *) argument to contain
	the value previously returned by get_argument. This allows us to
	avoid repeating the call to get_argument. We can also eliminate the
	check for a NULL value, since the caller did that already.
	* gawkapi.c (api_get_argument): Pass (NODE *) returned by get_argument
	to get_array_argument and get_scalar_argument.
	(api_set_argument): Pass (NODE *) returned by get_argument to
	get_array_argument.

2016-05-25         Manuel Collado        <mcollado2011@gmail.com>.

	* gawkapi.c (api_nonfatal): New function.
	(api_impl): Include it.
	* gawkapi.h (struct gawk_api): Add api_nonfatal member.
	(nonfatal): New macro.

2016-05-12         Arnold Robbins       <arnold@skeeve.com>

	* str_array.c (str_lookup): Remove MAYBE_NUM from subscript flags.
	Bug reported by Andres Legarra <Andres.Legarra@toulouse.inra.fr>.

	Unrelated: Fix issues with SIGPIPE. Reported by
	Ian Jackson <ijackson@chiark.greenend.org.uk>.

	* builtin.c (do_system): Reset/restore SIGPIPE to/from default around
	call to system.
	* io.c (redirect, gawk_popen [PIPES_SIMULATED]): Same.

2016-05-12  Eli Zaretskii  <eliz@gnu.org>

	* nonposix.h: Add prototypes for POSIX functions emulated in pc/*
	files.

2016-05-09         Andrew J. Schorr     <aschorr@telemetry-investments.com>

	* interpret.h (r_interpret): Op_ext_builtin. No need to test whether
	op == Op_ext_builtin, since we wouldn't be here otherwise.

2016-05-03         Andrew J. Schorr     <aschorr@telemetry-investments.com>

	* builtin.c (format_tree): Do not waste a byte at the end of a string.

2016-05-03         Andrew J. Schorr     <aschorr@telemetry-investments.com>

	* builtin.c (format_tree): After the string has been rendered, use
	realloc to shrink the buffer to the needed size. Otherwise, the minimum
	buffer size of 512 bytes can result in lots of wasted memory if many
	sprintf results are stored in an array.

2016-05-02         Andrew J. Schorr     <aschorr@telemetry-investments.com>

	* gawkapi.h (gawk_api_major_version, gawk_api_minor_version): Add
	CPP #define values to support conditional compilation.

2016-05-02         Arnold D. Robbins     <arnold@skeeve.com>

	* dfa.h, dfa.c: Sync with grep.
	* re.c (research): Adjust type of try_backref.

2016-05-02         Arnold D. Robbins     <arnold@skeeve.com>

	* awk.h (success_node): Declare.
	* array.c (success_node): Define.
	* cint_array.c, int_array.c, str_array.c: Use `& success_node'
	instead of `(NODE **) ! NULL' to indicate success throughout.
	Thanks to Pat Rankin for the cleanup suggestion.

2016-04-27         Arnold D. Robbins     <arnold@skeeve.com>

	* io.c (set_RS): Use rs1scan if do_traditional, even if length
	of RS is > 1.  Bug reported by Glauco Ciullini
	<glauco.ciullini6245@gmail.com>.

2016-04-24         Arnold D. Robbins     <arnold@skeeve.com>

	* dfa.c: Sync with GNU grep.

2016-04-11         Arnold D. Robbins     <arnold@skeeve.com>

	* regex_internal.c: Replace _GL_ATTRIBUTE_PURE with
	__attribute__.

2016-04-11         Arnold D. Robbins     <arnold@skeeve.com>

	* regexec.c: Stamp out last remaining use of __attribute.
	* regcomp.c: Undo change of 2016-01-24 when parsing single-byte
	ranges. Go back to treating them as bytes and not as characters.
	The change broke things on Windows in non-UTF-8 character sets.
	* mbsupport.h (mbstate_t): Define to int.
	Update copyright.

2016-04-10         John E. Malmberg      <wb8tyw@qsl.net>

	* regex_internal.c: Use _GL_ATTRIBUTE_PURE macro

2016-04-07         Arnold D. Robbins     <arnold@skeeve.com>

	* awk.h (two_way_close_type): Move here from io.c.
	(close_rp): Add declaration.
	* builtin.c (do_printf): Call close_rp before fatal message when
	attempting to write the closed write end of a two way pipe.
	(do_print): Ditto.
	(do_print_rec): Ditto.
	* io.c (do_getline_redir): Same, for reading closed read end.
	(close_rp): Make not static.

2016-04-07  Eli Zaretskii  <eliz@gnu.org>

	* nonposix.h (WEXITSTATUS, WIFEXITED, WIFSIGNALED, WTERMSIG)
	(WIFSTOPPED, WSTOPSIG) [__MINGW32__]: New macros to replace the
	missing header sys/wait.h.
	(w32_status_to_termsig): Add prototype.

	* builtin.c (do_system) [__MINGW32__]: Compute the exit status of
	'system' differently under --traditional, as the low 8 bits are
	the most interesting.

2016-04-06         Arnold D. Robbins     <arnold@skeeve.com>

	* builtin.c (do_printf): Allow a write to the closed write-end of
	a two-way pipe to be nonfatal if NONFATAL is set for it.
	(do_print): Ditto.
	(do_print_rec): Ditto.
	* io.c (do_getline_redir): Same thing for reading from a closed
	read end of a two-way pipe. Fatal error.

2016-04-04         Arnold D. Robbins     <arnold@skeeve.com>

	* builtin.c (do_fflush): Add warning for flush to two-way
	pipe where write end was closed.
	* io.c (flush_io): Add some braces for the for loop.

2016-04-02         Arnold D. Robbins     <arnold@skeeve.com>

	* builtin.c (do_printf): If the redirection is two way but the
	fp is NULL, it means we're writing to the closed write-end of
	a two-way pipe. Issue a fatal error message.
	(do_print): Ditto.
	(do_print_rec): Ditto.
	* io.c (do_getline_redir): Same thing for reading from a closed
	read end of a two-way pipe. Fatal error.
	* NEWS: Updated.

2016-03-27         Stephen Davies        <sdavies@sdc.com.au>

	* awkgram.y (get_comment): Strip CRs from comment. Strip
	off trailing newlines.

2016-03-21         Arnold D. Robbins     <arnold@skeeve.com>

	* profile.c (pprint): Improve handling of comment after
	and if statement without an else.

2016-03-19         Arnold D. Robbins     <arnold@skeeve.com>

	Considerable improvements to handling of comments when pretty
	printing, particularly for end-of-line comments.

	* awkgram.y (prior_comment, comment_to_save): New variables.
	(add_pending_comment): New function.
	(grammar): Jump through lots more hoops to capture comments.
	Due to shift-reduce parsing, there can be up to two comments
	captured and waiting to be saved; be sure to get them both and
	at the right times.  This is difficult since comments have no
	real syntactic existence. Call add_pending_comment on most of
	the simple statements.
	(get_comment): Save a pre-existing comment in prior_comment.
	(split_comment): Use comment_to_save instead of `comment'.
	* profile.c (end_line): Change to return the instruction after
	the comment that gets printed; adjust return type.
	(pprint): Add skip_comment static variable. Adjust logic for
	skipping an end-of-line comment; only do it if skip_comment is
	true. This is set to true in places where we can't use the
	return value from end_line().  Call end_line() in many more places.
	(pp_func): Handle end-of-line comments after a function header.

2016-03-17         Arnold D. Robbins     <arnold@skeeve.com>

	* debug.c (print_instruction): For Op_comment, improve notation as
	to whether it's a full comment or an end of line comment.

2016-03-14         Arnold D. Robbins     <arnold@skeeve.com>

	* io.c (socketopen): For SOCK_DGRAM, set read_len to sizeof
	remote_addr. Makes UDP more or less work again.
	Thanks to Juergen Kahrs for the fix.

2016-03-11         Arnold D. Robbins     <arnold@skeeve.com>

	* debug.c (print_instruction): Normalize printing of comment dump.

2016-03-10         Arnold D. Robbins     <arnold@skeeve.com>

	* builtin.c (do_system): Further improvements. Catch core dump
	flag.

2016-03-11         Arnold D. Robbins     <arnold@skeeve.com>

	* builtin.c (do_system): Improve return values of system().

2016-03-08         Arnold D. Robbins     <arnold@skeeve.com>

	* profile.c (print_instruction): Fix duplicate case not caught
	by TinyCC. Grrr.

2016-03-07         Arnold D. Robbins     <arnold@skeeve.com>

	* profile.c (print_instruction): Further improvements in
	instruction dump, especially for when pretty-printing.
	* builtin.c (do_system): Augment the logic for the return
	value so that death-by-signal info is available too.

2016-03-03         Arnold D. Robbins     <arnold@skeeve.com>

	* profile.c (pp_list): Unconditionally compute delimlen. Avoids
	compiler warning.

2016-03-02         Arnold D. Robbins     <arnold@skeeve.com>

	* debug.c (print_instruction): Improvements in instruction dump
	for if and else.

2016-03-01         Arnold D. Robbins     <arnold@skeeve.com>

	* debug.c (print_instruction): For Op_comment, add notation as
	to whether it's a full comment or an end of line comment.

2016-02-29         Arnold D. Robbins     <arnold@skeeve.com>

	* profile.c (pp_list): Handle the case of nargs equal to zero.
	Thanks to Hermann Peifer for the report.

2016-02-28         Arnold D. Robbins     <arnold@skeeve.com>

	* profile.c (pprint): Fix copy-paste error in else handling.
	Thanks to Michal Jaegermann for the report.

2016-02-23         Arnold D. Robbins     <arnold@skeeve.com>

	* config.guess, config.rpath, config.sub: Update to latest
	from GNULIB.

2016-02-23         Arnold D. Robbins     <arnold@skeeve.com>

	* NEWS: Update full list of infrastructure tools.

2016-02-22        gettextize             <bug-gnu-gettext@gnu.org>

	* configure.ac (AM_GNU_GETTEXT_VERSION): Bump to 0.19.7.

2016-02-21         Nelson H.F. Beebe     <beebe@math.utah.edu>

	* random.c [SHUFFLE_BITS, SHUFFLE_MAX, SHUFFLE_MASK]: New macros.
	(shuffle_init, shuffle_buffer): New static variables.
	(random_old): Renamed from random.
	(random): New function wrapping random_old and providing a
	shuffle buffer to increase the period. See the literature citations
	and other notes in the code.

2016-02-21         Arnold D. Robbins     <arnold@skeeve.com>

	* regexec.c (prune_impossible_nodes): Remove attribute that
	keeps it from compiling with 32 bit GCC. Who the heck knows
	why or how. Sigh. Double sigh.

2016-02-20         Arnold D. Robbins     <arnold@skeeve.com>

	* regcomp.c, regex.c, regex.h, regex_internal.c, regex_internal.h,
	regexec.c: Sync with GLIBC, mostly prototype changes.

2016-02-18         Arnold D. Robbins     <arnold@skeeve.com>

	Fix profile / pretty-printing to chain else-ifs.

	* profile.c (pprint): Change third argument into a set of flags
	for in the for header or in an else if. Adjust case Op_K_else to
	make the right checks and format the code properly. In Op_K_if
	clear the flag so that any following else gets indented properly.
	Adjust all calls.

2016-02-14         Arnold D. Robbins     <arnold@skeeve.com>

	* README, NEWS: Updated to reflect use of Texinfo 6.1.

	Unrelated:

	* configure.ac: Switch to AC_PROG_CC_C99 to enable C99
	compilation and features.
	* dfa.c: Sync with GNU grep, go back to C99 style declarations
	at point of use.

2016-02-05         Arnold D. Robbins     <arnold@skeeve.com>

	Make optimization (constant folding and tail call recursion)
	be on by default.

	* awkgram.y (common_exp): Only do concatenation of two strings(!)
	* main.c (do_optimize): Init to true.
	(optab): Add new -s/--no-optimize option.
	(usage): Update message to include it.
	(parse_args): Parse it. Set do_optimize to false if pretty
	printing or profiling.
	* NEWS: Updated.

2016-01-28         Arnold D. Robbins     <arnold@skeeve.com>

	* Makefile.am (SUBDIRS): Include extras. Otherwise dist does
	doesn't work.

2016-01-27         Arnold D. Robbins     <arnold@skeeve.com>

	* configure.ac (GAWK_AC_AIX_TWEAK): Remove call.
	* configure: Regenerated.
	* io.c (GAWK_AIX): Check _AIX instead.
	* custom.h (_AIX): Add define of _XOPEN_SOURCE_EXTENDED.

	Unrelated:

	* configure.ac: Remove old stuff for ISC Unix, no longer needed.
	* configure: Regenerated.

2016-01-25         John E. Malmberg      <wb8tyw@qsl.net>

	* io.c (redirect): Need to call close_one more than once after
	  running out of file handles.

2016-01-25         Arnold D. Robbins     <arnold@skeeve.com>

	* NEWS: Document VMS support updated.

2016-01-24         Arnold D. Robbins     <arnold@skeeve.com>

	Regex: treat [x] as x if x is a unibyte encoding error.
	This change removes an ifdef GAWK.

	* regcomp.c (parse_byte) [ !_LIBC && RE_ENABLE_I18N]: New function.
	(build_range_exp) [ !_LIBC && RE_ENABLE_I18N]: Use it.
	From Paul Eggert  <eggert@cs.ucla.edu>.

2016-01-22         Arnold D. Robbins     <arnold@skeeve.com>

	* regexec.c (prune_impossible_nodes): Remove all attributes, on
	both declaration and definition.  Fixes a Linux Mint 17 compilation
	braino reported by Antonio Colombo.
	* regex_internal.h (test_malloc): Add cast to silence a warning
	on the same system.
	(test_realloc): Ditto.

2016-01-20         Arnold D. Robbins     <arnold@skeeve.com>

	* regex_internal.h [attribute_hidden]: Remove definition.
	* regcomp.c [attribute_hidden]: Remove uses. Not needed since
	the variables are static. Thanks to Paul Eggert for pointing
	this out.

2016-01-18         Paul Eggert  <eggert@cs.ucla.edu>

	Diagnose ERE '()|\1'
	Problem reported by Hanno Boeck in: http://bugs.gnu.org/21513

	* lib/regcomp.c (parse_reg_exp): While parsing alternatives, keep
	track of the set of previously-completed subexpressions available
	before the first alternative, and restore this set just before
	parsing each subsequent alternative.  This lets us diagnose the
	invalid back-reference in the ERE '()|\1'.

	Unrelated:  General minor cleanups (spelling, code) from Gnulib:

	* regex.h, regex_internal.c, regex_internal.h, regexec.c: Minor
	cleanups.

2016-01-14         Arnold D. Robbins     <arnold@skeeve.com>

	* eval.c (r_get_lhs): If original array was Node_var_new,
	assign value that is dupnode of Nnull_string and not
	Nnull_string directly. Fixes core dump reported by
	ruyk <Lonely.ruyk@mail.ru>.

	Unrelated:

	* ChangeLog: Cleanup spurious extra whitespace.

2016-01-03         Arnold D. Robbins     <arnold@skeeve.com>

	* configure.ac (GAWK_AC_LINUX_ALPHA): Remove call.
	* configure: Regenerated.
	* NEWS: Document removal of support for GNU/Linux on Alpha.

2016-01-02         Arnold D. Robbins     <arnold@skeeve.com>

	* dfa.c (add_utf8_anychar): Minor change in declaration of
	utf8_classes to keep Tiny CC happy.  Also syncs with grep.
	* dfa.h: Sync with grep (update copyright year).

2015-12-27         Arnold D. Robbins     <arnold@skeeve.com>

	* awkgram.y (mk_condition): Revise to correctly handle
	empty else part for pretty printing. Bug report by
	ziyunfei <446240525@qq.com>.

2015-12-20         Arnold D. Robbins     <arnold@skeeve.com>

	* io.c (nonfatal): New static constant string.
	* is_non_fatal, is_non_fatal_redirect: Use it.

2015-12-16         Arnold D. Robbins     <arnold@skeeve.com>

	* io.c (two_way_open): Remove unneeded close of slave in the
	parent.

2015-12-16         Arnold D. Robbins     <arnold@skeeve.com>

	* profile.c (pp_number): Move count into ifdef for MPFR. Avoids
	an unused variable warning if not compiling for MPFR.

	Unrelated:

	* io.c (two_way_open): If using a pty instead of pipes, open the
	slave in the child. Fixes AIX and doesn't seem to break GNU/Linux.

2015-11-26         Arnold D. Robbins     <arnold@skeeve.com>

	* command.y (cmdtab): Add "exit" as synonym for "quit".
	Suggested by Joep van Delft <joepvandelft@xs4all.nl>.
	* NEWS: Document this.

2015-11-24         Arnold D. Robbins     <arnold@skeeve.com>

	* debug.c (debug_pre_execute): Fix to check watchpoints before
	checking breakpoints. Gives more natural behavior for the user.
	* NEWS: Document this.
	Issue reported by Joep van Delft <joepvandelft@xs4all.nl>.

2015-10-28         Arnold D. Robbins     <arnold@skeeve.com>

	* awkgram.y (nextc): Don't allow '\0' even if check_for_bad
	is false. Fixes a problem reported by Hanno Boeck <hanno@hboeck.de>.

	Unrelated:

	* dfa.c: Sync with GNU grep.

2015-10-25         Arnold D. Robbins     <arnold@skeeve.com>

	* awkgram.y (yylex): Fix invalid write problems.
	Reported by Hanno Boeck <hanno@hboeck.de>.
	Only appeared in master. Harumph.

2015-10-16         Arnold D. Robbins     <arnold@skeeve.com>

	* Makefile.am (SUBDIRS): Fix ordering so that
	make check directly after configure works properly.
	Thanks to Michal Jaegermann <michal.jnn@gmail.com>
	for the report.

	Unrelated:

	* dfa.c: Sync with GNU grep.

2015-10-11         Arnold D. Robbins     <arnold@skeeve.com>

	* awkgram.y (yylex): Fix invalid read problems.
	Reported by Hanno Boeck <hanno@hboeck.de>.

2015-10-04         Arnold D. Robbins     <arnold@skeeve.com>

	* configure.ac: Bump version to 4.1.3a.

2015-09-26         Arnold D. Robbins     <arnold@skeeve.com>

	* awkgram.y (yylex): Diagnose multidimensional arrays for
	traditional/posix (fatal) or lint. Thanks to Ed Morton
	for the bug report.

2015-09-25         Arnold D. Robbins     <arnold@skeeve.com>

	* config.guess, config.sub, config.rpath: Updated.

2015-09-18         Arnold D. Robbins     <arnold@skeeve.com>

	* field.c (fpat_parse_field): Always use rp->non_empty instead
	of only if in_middle. The latter can be true even if we've
	already parsed part of the record. Thanks to Ed Morton
	for the bug report.

2015-09-11	Daniel Richard G.	<skunk@iSKUNK.ORG>

	* regcomp.c: Include strings.h, wrapped in ifdef. Revise
	defines for BTOWC.
	* regex_internal.h: Remove ZOS_USS bracketing ifdefs.

2015-09-04         Arnold D. Robbins     <arnold@skeeve.com>

	* profile.c (pp_num): Use format_val to print integral values
	as integers. Thanks to Hermann Peifer for the report.

2015-08-28	Daniel Richard G.	<skunk@iSKUNK.ORG>

	* Makefile.am, configure.ac: Use an Automake conditional to
	enable/disable the "extensions" subdirectory instead of
	producing a stub Makefile therein from the configure script.
	* awk.h, custom.h, regex_internal.h: Removed z/OS-specific code
	that is no longer needed due to improvements in Gawk's general
	Autotools support.
	* awk.h: Allow <strings.h> to be #included together with
	<string.h> as this is required on some systems (z/OS).
	* io.c, configure.ac: <sys/select.h> is needed for select()
	and related bits on z/OS.
	* awk.h: Handle the redefinition of EXIT_FAILURE on z/OS in a
	more elegant/general way.
	* awkgram.y, command.y, configure.ac, eval.c,
	helpers/testdfa.c: Define and use the USE_EBCDIC cpp symbol
	instead of checking the value of 'a' whenever we want to know
	if we're on an EBCDIC system. Also, don't assume that z/OS
	necessarily means EBCDIC, as the compiler does have an ASCII
	mode (-qascii).
	* awkgram.y, command.y, configure.ac: On EBCDIC systems,
	convert singleton EBCDIC characters in the input stream to
	ASCII on the fly so that the generated awkgram.c/command.c in
	the distributed sources can be used, i.e. we don't have to
	require the user to build Bison and re-generate those files
	themselves. This implementation uses a z/OS-specific function
	(__etoa_l()) to do the conversion, but support for other
	systems can be added in the future as necessary.
	* io.c: No need to protect this block of "#if
	defined(HAVE_TERMIOS_H)" code from z/OS; it works just fine
	there.
	* configure.ac: Check for the "struct passwd.pw_passwd" and
	"struct group.gr_passwd" fields and conditionalize their use,
	as they don't exist on z/OS.  Needed for doc/gawktexi.in.

2015-08-25         Arnold D. Robbins     <arnold@skeeve.com>

	* node.c (str2wstr): Upon finding an invalid character, if
	using UTF-8, use the replacement character instead of skipping
	it. Helps match() and other functions work better in the face
	of unexpected data.  Make the lint warning an unconditional
	warning.

	Unrelated:

	* awk.h: Add explanatory comment on the flags related to
	types and values.
	* mpfr.c (mpg_force_number): If setting NUMBER, clear STRING also
	when clearing MAYBE_NUM.
	(set_PREC): Check STRCUR instead of STRING.
	* node.c (r_force_number): If setting NUMBER, clear STRING also
	when clearing MAYBE_NUM.

2015-08-15         Arnold D. Robbins     <arnold@skeeve.com>

	* dfa.c (dfamust): Restore c90 compat by moving some
	variable declarations to the top of the routine.

2015-08-12         Arnold D. Robbins     <arnold@skeeve.com>

	* dfa.c: Sync with GNU grep. Yet again, again.

2015-08-02         Arnold D. Robbins     <arnold@skeeve.com>

	* dfa.c: Sync with GNU grep. Yet again.

2015-07-21         Arnold D. Robbins     <arnold@skeeve.com>

	* dfa.c: Sync with GNU grep.

2015-07-18         Arnold D. Robbins     <arnold@skeeve.com>

	* dfa.c: Sync with GNU grep.

2015-07-08         Arnold D. Robbins     <arnold@skeeve.com>

	* dfa.h, dfa.c: Sync with GNU grep.

2015-06-29         Arnold D. Robbins     <arnold@skeeve.com>

	* awkgram.y (yylex): If gawk extension function is found as
	a function in a user-defined function body, treat it normally.
	Makes eval "print and(a, 1)" work in the debugger again.
	Thanks, yet again, to Hermann Peifer.
	* interpret.h (r_interpret): Op_subscript. UPREF if the
	element value is a typed regexp.  Thanks to Hermann Peifer.

2015-06-28         Arnold D. Robbins     <arnold@skeeve.com>

	Improve memory tracking of typed regexps.

	* awkgram.y (make_regnode): Set valref to 1.
	* interpret.h (r_interpret): Have Op_push_re upref typed regexp.
	* builtin.c (do_typeof): OK to deref typed regex.
	* awk.h (force_string): Do dupnode on the regexp text.

2015-06-26         Arnold D. Robbins     <arnold@skeeve.com>

	Remove support for old-style extensions.

	* awk.h (Node_old_ext_func, Op_old_ext_func): Removed.
	Remove all uses throughout the code.
	(load_old_ext, make_old_builtin): Remove declarations.
	* ext.c (load_old_ext, make_old_builtin): Removed.
	* awkgram.y (tokentab): Remove "extension" entry.
	* eval.c (Node_old_ext_funci, Op_old_ext_func): Remove from tables.
	* interpret.h (interpret): Remove stuff for old extensions.

	Unrelated:

	* builtin.c (do_typeof): Add support for strnum, distinguish
	untyped from unassigned, use "string" and "number". Thanks to
	Hermann Peifer for suggesting inclusion of strnum.

2015-06-25         Arnold D. Robbins     <arnold@skeeve.com>

	Further work straightening out memory management for typeof.

	* awk.h (DEREF): Add an assert.
	* builtin.c (do_typeof): Add comments, cases where not to deref.
	* debug.c (print_instruction): Add Op_push_arg_untyped.
	* interpret.h (r_interpret): Additional comments / tweaks for
	Op_push_arg_untyped.

	Unrelated. Make `x = @/foo/ ; print x' print something.

	* builtin.c (do_print): Check for Node_typedregex and handle it.
	Needed for adding test code.

	Unrelated. Typo fix.

	* debug.c (initialize_watch_item): Dupnode the right thing.

2015-06-22         Arnold D. Robbins     <arnold@skeeve.com>

	* awkgram.y (snode): Make isarray not scalarize untyped parameters
	also.
	* profile.c (pprint): Add Op_push_arg_untyped.

	Improve debugger support for typed regexps.
	Thanks to Hermann Peifer for the bug report.

	* awkgram.y (valinfo): Add support for Node_typedregex.
	* debug.c (watchpoint_triggered): Handle Node_typedregex.
	(initialize_watch_item): Ditto.
	(print_memory): Ditto.

	Fix typeof to work on subarrays.  Thanks, yet again, to
	Hermann Peifer for the bug report.

	* builtin.c (do_typeof): Don't deref Node_var_array.

2015-06-21         Arnold D. Robbins     <arnold@skeeve.com>

	Fixes for typeof - Don't let typeof change an untyped variable
	into a scalar.

	* awk.h (opcodeval): Add Op_push_arg_untyped.
	* awkgram.y (snode): Separate out case for do_typeof, use
	Op_push_arg_untyped.
	* builtin.c (do_typeof): Arg will be equal to Nnull_string
	if it's untyped.
	* eval.c (optypes): Add Op_push_arg_untyped.
	* interpret.h (r_interpret): Add Op_push_arg_untyped handling.

2015-06-19         Arnold D. Robbins     <arnold@skeeve.com>

	* builtin.c (do_isarray): Minor edit to lint warning.
	* TODO: Updated.

2015-06-14         Arnold D. Robbins     <arnold@skeeve.com>

	* regcomp.c, regex_internal.h, regexec.c: Sync with GLIBC.

	Unrelated:

	* regex_internal.c, regexec.c: __attribute --> __attribute__.

	Related:

	* regex_internal.h: Clean up defines for non-GCC for attribute;
	essentially sync it with GLIBC.

2015-06-12         Arnold D. Robbins     <arnold@skeeve.com>

	* awkgram.y: Finish converting "hard" regex to "typed" regex.

2015-05-31         Arnold D. Robbins     <arnold@skeeve.com>

	* field.c (posix_def_parse_field): Removed. It's no longer
	needed after updates to the POSIX standard. Thanks to
	Michael Klement <michael.klement@usa.net> for pointing this out.

2015-05-26  Paul Eggert  <eggert@Penguin.CS.UCLA.EDU>

	* floatcomp.c (count_trailing_zeros): New function.
	This compiles to a single TZCNT instruction on the x86-64.
	(adjust_uint): Use it to keep more high-order bits when
	some of the lowest-order bits are zero.  This implements
	the documented behavior: "If the result cannot be represented
	exactly as a C 'double', leading nonzero bits are removed one by
	one until it can be represented exactly."

2015-05-26         Arnold D. Robbins     <arnold@skeeve.com>

	* regcomp.c: Fix offsets so error messages come out correct
	once again.

2015-05-19         Arnold D. Robbins     <arnold@skeeve.com>

	* 4.1.3: Release tar ball made.

2015-05-15         Andrew J. Schorr     <aschorr@telemetry-investments.com>

	* symbol.c (load_symbols): Plug minor memory leak by calling unref(tmp)
	on "identifiers" string after assoc_lookup is done with it.

2015-05-15         Andrew J. Schorr     <aschorr@telemetry-investments.com>

	* main.c (load_procinfo_argv): New function to save argv array values
	in PROCINFO["argv"][0..argc-1].
	(load_procinfo): Call load_procinfo_argv.

2015-05-11         Arnold D. Robbins     <arnold@skeeve.com>

	* awk.h, awkgram.y, builtin.c, eval.c profile.c, re.c:
	Change Node_hardregex to Node_typedregex everywhere.

2015-05-05         Arnold D. Robbins     <arnold@skeeve.com>

	* awkgram.y (yylex): Yet Another Fix for parsing bracket
	expressions. Thanks yet again to Andrew Schorr. Maybe it's
	even finally nailed down now.

	Unrelated:

	* config.guess, config.sub: Get latest versions.

	Make profiling for hard regexes work.

	* profile.c (pp_string_or_hard_regex): Renamed from pp_string.
	Add bool param for hard regex and add @ if so.
	(pp_string): New function, calls pp_string_or_hard_regex.
	(pp_hard_regex): New function, calls pp_string_or_hard_regex.
	(pprint): Adjust to print a hard regex correctly.

2015-05-01         Arnold D. Robbins     <arnold@skeeve.com>

	* awkgram.y: Make sure values are not null in param list.
	Avoids core dump for `function f(func, a) {}'. Thanks to
	Tibor Palinkas <libmawk@igor2.repo.hu>.

2015-04-30         Arnold D. Robbins     <arnold@skeeve.com>

	* Makefile.am: Take --program-prefix into account when
	installing/uninstalling the symlinks, especially 'awk'.
	Thanks to Steffen Nurpmeso <sdaoden@yandex.com> for
	the report.

	Unrelated:

	* awkgram.y (yylex): Yet Another Fix for parsing bracket
	expressions. Thanks again to Andrew Schorr.

2015-04-29         Arnold D. Robbins     <arnold@skeeve.com>

	* 4.1.2: Release tar ball made.

2015-04-28         Arnold D. Robbins     <arnold@skeeve.com>

	* builtin.c (isarray): Add lint warning that isarray()
	is deprecated.

2015-04-28         Arnold D. Robbins     <arnold@skeeve.com>

	* awkgram.y (yylex): Rework the bracket handling from zero.
	Thanks to Michal Jaegermann for yet another test case.

	Unrelated:

	* eval.c (setup_frame): Restore call-by-value for $0. This was
	necessitated by the changes on 2014-11-11 for conserving
	memory use. Thanks to Andrew Schorr for the report and isolating
	the cause of the problem.

2015-04-27         Arnold D. Robbins     <arnold@skeeve.com>

	* awkgram.y (yylex): Make change of Jan 7 for parsing regexps
	work better. Thanks to Nelson Beebe.

2015-04-26         Arnold D. Robbins     <arnold@skeeve.com>

	* dfa.c: Sync with grep.

2015-04-16         Arnold D. Robbins     <arnold@skeeve.com>

	* builtin.c (do_strftime): For bad time_t values, return "".

2015-04-16         Andrew J. Schorr     <aschorr@telemetry-investments.com>

	* node.c (r_force_number): If strtod sets errno, then force the
	numeric value in node->numbr to zero. For subnormal values, strtod
	sets errno but does not return zero, and we don't want to retain
	those subnormal values.

2015-04-16         Arnold D. Robbins     <arnold@skeeve.com>

	Let parameter names shadow the names of gawk additional built-ins.
	Make it actually work.

	* awkgram.y (want_param_names): Now an enum, there are three states.
	(grammar): Set states properly.
	(yylex): Improve checking logic.

2015-04-16         Arnold D. Robbins     <arnold@skeeve.com>

	* configure.ac: Updated by autoupdate.
	* configure, aclocal.m4: Regenerated.
	* io.c, main.c, profile.c: Removed use of RETSIGTYPE.

2015-04-16         Arnold D. Robbins     <arnold@skeeve.com>

	* builtin.c (do_strftime): Use a double for the timestamp and
	check that the value is within range for a time_t.

	Unrelated:

	* regex_internal.h (test_malloc, test_realloc): Use %lu in printf
	format for error messages. Thanks to Michal Jaegermann for
	pointing this out.

	Unrelated:

	* NEWS: Updated.

2015-04-15         Arnold D. Robbins     <arnold@skeeve.com>

	Let parameter names shadow the names of gawk additional built-ins.

	* awkgram.y (want_param_names): New variable.
	(yylex): Check it before returning a built-in token.
	(grammar): Set and clear it in the right places.

2015-04-14         Arnold D. Robbins     <arnold@skeeve.com>

	* builtin.c (do_strftime): Restore checking for negative result and
	add check that time_t is > 0 --- means we're assigning a negative value
	to an unsigned time_t. Thanks again to Glaudiston Gomes da Silva
	<glaudistong@gmail.com>.

	If localtime() or gmtime() return NULL, return a null string.
	Thanks to Andrew Schorr.

	Unrelated:
	* builtin.c (call_sub): Fix for indirect gensub, 3 args now works.

	Unrelated:

	* builtin.c (do_sub): Improve some variable names for readability
	and add / expand some comments.

	Unrelated:

	* builtin.c (call_sub, call_match, call_split_func): Allow for
	regex to be Node_hardregex.

2015-04-14         Andrew J. Schorr      <aschorr@telemetry-investments.com>
		   Arnold D. Robbins     <arnold@skeeve.com>

	* builtin.c (do_sub): Make computations smarter; initial len
	to malloc, test for final amount after all matches done and
	need to copy in the final part of the original string.

2015-04-13         Arnold D. Robbins     <arnold@skeeve.com>

	* regcomp.c (analyze): Prevent malloc(0).
	* regex_internal.h (test_malloc, test_realloc): New functions
	that check for zero count.
	(re_malloc, re_realloc): Adjust to call the new functions for gawk.
	* regexec.c (build_trtable, match_ctx_clean): Replace malloc/free
	with re_malloc/re_free.

	Unrelated:

	* builtin.c (do_strftime): Disable checking timestamp value for less
	than zero. Allows times before the epoch to work with strftime.
	Thanks to Glaudiston Gomes da Silva <glaudistong@gmail.com>
	for raising the issue.

2015-04-12         Arnold D. Robbins     <arnold@skeeve.com>

	* Makefile.am (efence): Make this link again.
	Thanks to Michal Jaegermann for pointing out the problem.

2015-04-09         Andrew J. Schorr     <aschorr@telemetry-investments.com>

	* awkgram.y (yyerror): Rationalize buffer size computations. Remove
	old valgrind workarounds.
	* debug.c (gprintf): Rationalize buffer size computations.
	(serialize_subscript): Ditto.
	* io.c (iop_finish): Rationalize buffer size computations.
	* profile.c (pp_string): Correct space allocation computation.

2015-04-08        John E. Malmberg       <wb8tyw@qsl.net>

	* custom.h: VMS shares some code paths with ZOS_USS in
	building gawkfts extension.

2015-04-08         Arnold D. Robbins     <arnold@skeeve.com>

	Factor out opening of /dev/XXX files from /inet.
	Enable interpretation of special filenames for profiling output.

	* awk.h (devopen_simple): Add declaration.
	* io.c (devopen_simple): New routine.
	(devopen): Call devopen_simple as appropriate.
	* profile.c (set_prof_file): Call devopen_simple as appropriate,
	some additional logic to handle fd to fp conversion.

	Unrelated:

	* main.c (usage): Add a comment for translators.

2015-04-08  Eli Zaretskii  <eliz@gnu.org>

	* profile.c (set_prof_file): Interpret a file name of "-" to mean
	standard output.

2015-04-06         Arnold D. Robbins     <arnold@skeeve.com>

	* awk.h (force_number): Add `!= 0' check to bitwise operation.
	* awkgram.y: Same, many places.
	(check_special): Simplify code for checking extension flags.

2015-04-05         Arnold D. Robbins     <arnold@skeeve.com>

	* awkgram.y (install_builtins): If do_traditional is true, do not
	install gawk extensions flagged with GAWKX.  Similarly, if do_posix
	is true, do not install functions flagged with NOT_POSIX.
	This fixes a problem with spurious lint complaints about shadowing
	a global variable that is not valid in traditional or posix mode.
	Thanks to Andrew Schorr for finding the problem and supplying
	initial code; I did it slightly differently.

2015-04-03         Arnold D. Robbins     <arnold@skeeve.com>

	* awk.h (force_string): If hard_regex, return string text of the regex.
	(force_string, force_number): If hard_regex, return Nnull_string.
	* awkgram.y: Fix ~ and !~ with @/.../.
	* eval.c (setup_frame): Handle a hard regex.
	* re.c (avoid_dfa): Ditto.

2015-04-02         Andrew J. Schorr     <aschorr@telemetry-investments.com>

	* NEWS: Rename div to intdiv.

2015-04-02         Arnold D. Robbins     <arnold@skeeve.com>

	Rename div() to intdiv().

	* builtin.c (do_intdiv): Renamed from do_div.
	* mfpr.c (do_mpfr_intdiv): Renamed from do_mpfr_div.
	* awk.h: Update declarations.
	* awkgram.y (tokentab, snode): Revise accordingly.

2015-03-31         Arnold D. Robbins     <arnold@skeeve.com>

	* awk.h (call_sub): Renamed from call_sub_func.
	(call_match, call_split_func): Declare.
	* builtin.c (call_sub): Renamed from call_sub_func.
	(call_match, call_split_func): New functions.
	* interpret.h (r_interpret): Call new functions as appropriate.
	* node.c (r_unref): Revert change to handle Node_regex, not needed.

2015-03-31         Arnold D. Robbins     <arnold@skeeve.com>

	* awk.h (r_get_field): Declare.
	* builtin.c (call_sub_func): Rearrange the stack to be what
	the buitin function expects.
	* eval.c (r_get_field): Make extern.

2015-03-27         Arnold D. Robbins     <arnold@skeeve.com>

	* io.c (redirect): Change not_string from int to bool.
	* gawkapi.c (api_get_file): Minor stylistic improvements.
	* NEWS: Updated for retryable I/O and new API function.

2015-03-24         Arnold D. Robbins     <arnold@skeeve.com>

	* awkgram.y (make_regnode): Make extern.
	* awk.h (make_regnode): Declare.
	* builtin.c (call_sub_func): Start on reworking the stack to
	be what do_sub() expects. Still needs work.
	* interpret.h (r_interpret): Add a cast in comparison with do_sub().
	* node.c (r_unref): Handle Node_regex nodes.

2015-03-24         Andrew J. Schorr     <aschorr@telemetry-investments.com>

	* interpret.h (r_interpret): When Op_K_exit has an argument of
	Nnull_string, do not update exit_val, since no value was supplied.

2015-03-24         Arnold D. Robbins     <arnold@skeeve.com>

	* awk.h, gawkapi.c, io.c: Minor code reformatting.

2015-03-20         Arnold D. Robbins     <arnold@skeeve.com>

	Start on fixing indirect calls of builtins.

	* awk.h (call_sub_func): Add declaration.
	* awkgram.y (lookup_builtin): Handle length, sub functions.
	(install_builtin): Handle length function.
	* builtin.c (call_sub_func): New function.
	* interpret.h (r_interpret): If calling do_sub, do it through
	call_sub_func().

2015-03-19         Arnold D. Robbins     <arnold@skeeve.com>

	* re.c (re_update): Handle hard regex - for sub/gsub/gensub.
	* awkgram.y (grammar): Add support for hard_regex with ~ and !~;
	allowed only on the right hand side.
	(mk_rexp): Handle a hard regex.

2015-03-18         Arnold D. Robbins     <arnold@skeeve.com>

	* builtin.c (do_typeof): Be smarter about checking for uninitialized
	values; can now detect and return "untyped" for such values.
	* awkgram.y (yylex): Collect @/.../ entirely in the lexer and return
	a new terminal (HARD_REGEX).
	(regexp): Reverted to just a regular awk regexp constant.
	(hard_regexp): New nonterminal, can be used only in direct
	assignment and as an argument in function call. New set of nonterminals
	for function call expression lists.  More work still to do.

2015-03-18         Arnold D. Robbins     <arnold@skeeve.com>

	* config.guess, config.sub: Updated, from libtool 2.4.6.

2015-03-17         Arnold D. Robbins     <arnold@skeeve.com>

	* profile.c (pp_number): Allocate enough room to print the number
	in all cases. Was a problem mixing -M with profiling with a really
	big number. Thanks to Hermann Peifer for the bug report.

2015-03-08         Arnold D. Robbins     <arnold@skeeve.com>

	* re.c (regexflags2str): Removed. It was redundant.

	* io.c (devopen): Change the logic such that if nonfatal is true
	for the socket, don't do retries.  Also clean up the formatting
	some.  At strictopen, check if errno is ENOENT and if so, propagate
	the error from getaddrinfo() up to the caller. Add explanatory
	comments.

2015-02-28         Andrew J. Schorr     <aschorr@telemetry-investments.com>

	* io.c (pty_vs_pipe): Remove check for NULL PROCINFO_node, since
	this is now checked inside in_PROCINFO.

2015-02-27         Andrew J. Schorr     <aschorr@telemetry-investments.com>

	* io.c (socketopen): New parameter hard_error; set it if
	getaddrinfo() fails. Change fatals to warnings.
	(devopen): Pass in address of boolean hard_error variable
	and stop trying to open the file if hard_error is true.
	Save and restore errno around call to socketopen() and
	use restored errno if open() fails at strictopen.

2015-02-27         Arnold D. Robbins     <arnold@skeeve.com>

	* symbol.c (check_param_names): Fix argument order in memset() call.
	* configure.ac: Use AC_SEARCH_LIBS instead of AC_CHECK_LIB. This fixes
	a long-standing problem where `-lm' was used twice in the final
	compilation line.

2015-02-27         Arnold D. Robbins     <arnold@skeeve.com>

	Start on making regexp a real type.

	* awk.h (Node_hardregex): New node type.
	(do_typeof): Add declaration.
	* awkgram.y: Make @/.../ a hard regex.
	(tokentab): New entry for typeof() function.
	(snode): Try to handle typeof().
	(make_regnode): Handle Node_hardregex.
	* builtin.c (do_typeof): New function.
	* eval.c (nodetypes): Add Node_hardregex.
	* re.c (re_update): Check for hardregex too in assert.

2015-02-24         Arnold D. Robbins     <arnold@skeeve.com>

	* POSIX.STD: Update copyright year.
	* awkgram.y (yylex): Allow \r after \\ line continuation everywhere.
	Thanks to Scott Rush <scott.rush@honeywell.com> for the report.

2015-02-13         Arnold D. Robbins     <arnold@skeeve.com>

	* awkgram.y (yylex): Be more careful about passing true to
	nextc() when collecting a regexp.  Some systems' iscntrl()
	are not as forgiving as GLIBC's. E.g., Solaris.
	Thanks to Dagobert Michelsen <dam@baltic-online.de> for
	the bug report and access to systems to check the fix.

2015-02-12         Arnold D. Robbins     <arnold@skeeve.com>

	* POSIX.STD: Update with info about function parameters.
	* configure.ac: Remove test for / use of dbug library.

2015-02-11         Arnold D. Robbins     <arnold@skeeve.com>

	* gawkapi.h: Fix spelling error in comment.

2015-02-10         Arnold D. Robbins     <arnold@skeeve.com>

	* profile.c (pprint): Restore printing of count for rules.
	Bug report by Hermann Peifer.

2015-02-08         Arnold D. Robbins     <arnold@skeeve.com>

	* io.c: Make it "NONFATAL" everywhere.

2015-02-08         Andrew J. Schorr     <aschorr@telemetry-investments.com>

	* awk.h (RED_NON_FATAL): Removed.
	(redirect): Add new failure_fatal parameter.
	(is_non_fatal_redirect): Add declaration.
	* builtin.c (efwrite): Rework check for non-fatal.
	(do_printf): Adjust calls to redirect.
	(do_print_rec): Ditto. Move check for redirection error up.
	* io.c (redflags2str): Remove RED_NON_FATAL.
	(redirect): Add new failure_fatal parameter. Simplify the code.
	(is_non_fatal_redirect): New function.
	(do_getline_redir): Adjust calls to redirect.

2014-12-27         Arnold D. Robbins     <arnold@skeeve.com>

	* awk.h (is_non_fatal_std): Declare new function.
	* io.c (is_non_fatal_std): New function.
	* builtin.c (efwrite): Call it.

2015-02-07         Arnold D. Robbins     <arnold@skeeve.com>

	* regcomp.c, regex.c, regex.h, regex_internal.c, regex_internal.h,
	regexec.c: Sync with GLIBC. Mostly copyright date updates.

2015-02-05         Andrew J. Schorr     <aschorr@telemetry-investments.com>

	* eval.c (set_IGNORECASE): If IGNORECASE has a numeric value, try
	using that before treating it as a string.  This fixes a problem
	where setting -v IGNORECASE=0 on the command line was not working
	properly.

2015-02-01         Arnold D. Robbins     <arnold@skeeve.com>

	Move POSIX requirement for disallowing parameter names with the
	same name as a function into --posix.

	* NEWS: Document it.
	* awkgram.y (parse_program): Check do_posix before calling
	check_param_names().
	* symbol.c (check_param_names): Set up a fake node and call
	in_array() for function parameter names instead of linear
	searching the function list a second time. Thanks to Andrew
	Schorr for the motivation.

2015-01-30         Arnold D. Robbins     <arnold@skeeve.com>

	Don't allow function parameter names to be the same as function
	names - required by POSIX. Bug first reported in comp.lang.awk.

	In addition, don't allow use of a parameter as a function name
	in a call (but it's ok in indirect calls).

	* NEWS: Updated.
	* awk.h (check_param_names): Add declaration.
	* awkgram.y (at_seen): New variable. Communicates between
	yylex() and the parser.
	(FUNC_CALL production): Check at_seen and check that the identifier
	is a function name.
	(parse_program): Call check_param_names() and set errcount.
	(yylex): Set at_seen after seeing an at-sign.
	* symbol.c (check_param_names): New function.

2015-01-24         Arnold D. Robbins     <arnold@skeeve.com>

	Infrastructure updates.

	Bison 3.0.4. Automake 1.15. Gettext 0.19.4.

2015-01-20         Arnold D. Robbins     <arnold@skeeve.com>

	* gawkapi.c (api_set_array_element): Remove useless call to
	make_aname.
	* symbol.c (load_symbols): Ditto.
	Thanks to Andrew Schorr for pointing out the problem.

2015-01-19         Arnold D. Robbins     <arnold@skeeve.com>

	* awkgram.c: Update to bison 3.0.3.
	* command.c: Ditto.
	* NEWS: Note same.

2015-01-16         Stephen Davies        <sdavies@sdc.com.au>

	* awkgram.y (rule): Set first_rule to false. Catches more cases
	for gathering comments. Thanks to Hermann Peifer for the test case.

2015-01-15         Arnold D. Robbins     <arnold@skeeve.com>

	* dfa.h, dfa.c: Sync with grep. Mainly copyright updates.
	* getopt.c, getopt.h, getopt1.c getopt_int.h: Sync with GLIBC.
	Mainly copyright updates, one minor code fix.

2015-01-14         Arnold D. Robbins     <arnold@skeeve.com>

	Remove deferred variables.

	* awk.h (register_deferred_variable): Remove declaration.
	* awkgram.y (is_deferred_variable, process_deferred,
	symtab_used, extensions_used, deferred_variables,
	process_deferred): Remove declarations, bodies, and uses.
	* builtin.c (do_length): Update comment.
	* main.c (init_vars): Just call load_procinfo() and `load_environ()'.

2015-01-08         Andrew J. Schorr     <aschorr@telemetry-investments.com>

	Revert changes to API deferred variable creation -- these variables
	should be created when lookup is called, not when update is called.
	* awk.h (variable_create): Remove function declaration.
	* awkgram.y (variable_create): Remove function.
	(variable): Restore variable_create functionality inline.
	* gawkapi.c (api_sym_update): Revert to using install_symbol, since the
	deferred variable check should be done when lookup is called, not here.

2015-01-07         Andrew J. Schorr     <aschorr@telemetry-investments.com>

	* gawkapi.c (api_set_array_element): Remove stray call to
	make_aname.  I cannot see what purpose this served.  Maybe I am
	missing something.

2015-01-07         Arnold D. Robbins     <arnold@skeeve.com>

	* configure.ac: Update debug flags if developing.
	* awkgram.y (yylex): Regex parsing bug fix for bracket expressions.
	Thanks to Mike Brennan for the report.
	* builtin.c (format_tree): Catch non-use of count$ for dynamic
	field width or precision.

	Unrelated:

	Load deferred variables if extensions are used; they might
	want to access PROCINFO and/or ENVIRON. Thanks to Andrew Schorr
	for pointing out the issue.

	* awkgram.y (extensions_used): New variable. Set it on @load.
	(do_add_scrfile): Set it on -l.
	(process_deferred): Check it also.

2015-01-06         Andrew J. Schorr     <aschorr@telemetry-investments.com>

	* gawkapi.c (api_sym_update): If copying a subarray, must update
	the parent_array pointer.  Also, call the astore hook if non-NULL.
	(api_set_array_element): Call the astore hook if non-NULL.

2015-01-06         Andrew J. Schorr     <aschorr@telemetry-investments.com>

	* awk.h (variable_create): Now takes a 3rd argument to tell caller
	whether this is a deferred variable.
	* awkgram.y (variable_create): Return indicator of whether this is
	a deferred variable in a newly added 3rd arg.
	(variable): Pass 3rd arg to variable_create.
	* gawkapi.c (api_sym_update): If we triggered the creation of a deferred
	variable, we must merge the extension's array elements into the deferred
	array, not the other way around.  The ENVIRON array has special funcs
	to call setenv and unsetenv.

2015-01-06         Andrew J. Schorr     <aschorr@telemetry-investments.com>

	* awk.h (variable_create): Declare new function.
	* awkgram.y (variable_create): New function to create a variable
	taking the deferred variable list into consideration.
	(variable): Call new function variable_create if the variable is
	not found.
	* gawkapi.c (api_sym_update): If an array is being created, then
	call new function variable_create instead of install_symbol.  If this
	is the first reference to a deferred variable, than the new array
	may contain elements that must be merged into the array provided by
	the extension.

2015-01-05         Andrew J. Schorr     <aschorr@telemetry-investments.com>

	* io.c (wait_any): If the `interesting' argument is non-zero, then we
	must not return until that child process has exited, since the caller
	gawk_pclose depends on our returning its exit status.  So in that case,
	do not pass WNOHANG to waitpid.

2015-01-04         Andrew J. Schorr     <aschorr@telemetry-investments.com>

	* gawkapi.h: Fix another comment typo.

2015-01-04         Andrew J. Schorr     <aschorr@telemetry-investments.com>

	* gawkapi.h: Fix typo in comment.

2015-01-02         Andrew J. Schorr     <aschorr@telemetry-investments.com>

	* gawkapi.h (gawk_api): Modify api_get_file to remove the typelen
	argument.
	(get_file): Remove typelen argument from the macro.
	* gawkapi.c (api_get_file): Remove typelen argument.

2014-12-24         Arnold D. Robbins     <arnold@skeeve.com>

	* profile.c (pprint): Be sure to set ip2 in all paths
	through the code. Thanks to GCC 4.9 for the warning.

2014-12-18         Arnold D. Robbins     <arnold@skeeve.com>

	* builtin.c (do_sub): Do not waste a byte at the end of a string.

2014-12-14         Arnold D. Robbins     <arnold@skeeve.com>

	* awkgram.y (yyerror): Do not waste a byte at the end of a string.
	* builtin.c (do_match): Ditto.
	* command.y (append_statement): Ditto.
	* debug.c (gprintf, serialize): Ditto.
	* field.c (set_FIELDWIDTHS): Ditto.
	* io.c.c (grow_iop_buffer): Ditto.
	* profile.c (pp_string, pp_group3): Ditto.

2014-12-14         Andrew J. Schorr     <aschorr@telemetry-investments.com>

	* array.c (concat_exp): Do not waste a byte at the end of a string.
	* awkgram.y (common_exp): Ditto.
	* builtin.c (do_substr): Ditto.
	* eval.c (set_OFS): Ditto.
	* field.c (rebuild_record): Ditto.
	* gawkapi.h (r_make_string): Ditto.
	* interpret.h (r_interpret): Ditto for Op_assign_concat.
	* node.c (r_format_val, r_dupnode, make_str_node, str2wstr, wstr2str):
	Ditto.
	* re.c (make_regexp): Ditto.

2014-12-20         Arnold D. Robbins     <arnold@skeeve.com>

	Enable non-fatal output on per-file or global basis,
	via PROCINFO.

	* awk.h (RED_NON_FATAL): New redirection flag.
	* builtin.c (efwrite): If RED_NON_FATAL set, just set ERRNO and return.
	(do_printf): Check errflg and if set, set ERRNO and return.
	(do_print): Ditto.
	(do_print_rec): Ditto.
	* io.c (redflags2str): Update table.
	(redirect): Check for global PROCINFO["nonfatal"] or for
	PROCINFO[file, "nonfatal"] and don't fail on open if set.
	Add RED_NON_FATAL to flags.
	(in_PROCINFO): Make smarter and more general.

2014-12-12        Stephen Davies         <sdavies@sdc.com.au>

	Improve comment handling in pretty printing.

	* awk.h (comment_type): New field in the node.
	(EOL_COMMENT, FULL_COMMENT): New defines.
	* awkgram.y (block_comment): New variable.
	(check_comment): New function.
	(grammar): Add code to handle comments as needed.
	(get_comment): Now takes a flag indicating kind of comment.
	(yylex): Collect comments appropriately.
	(append_rule): Ditto.
	* profile.c (pprint): Smarten up comment handling.
	Have printing \n take comments into account.
	(end_line): New function.
	(pp_func): Better handling of function comments.

2014-12-10         Arnold D. Robbins     <arnold@skeeve.com>

	* dfa.c: Sync with GNU grep.

2014-11-26         Arnold D. Robbins     <arnold@skeeve.com>

	* builtin.c (do_sub): Improve wording of gensub warnings.

2014-11-25         Arnold D. Robbins     <arnold@skeeve.com>

	* builtin.c (do_sub): For gensub, add more warnings for invalid
	third argument.

2014-11-23         Arnold D. Robbins     <arnold@skeeve.com>

	* awk.h: Move all inline functions to the bottom of the file.
	Keeps modern GCC happier.

2014-11-22         Arnold D. Robbins     <arnold@skeeve.com>

	* awk.h (emalloc, realloc): Redefine in terms of ...
	(emalloc_real, erealloc_real): New static inline functions.
	(fatal): Move definition up.
	* gawkmisc.c (xmalloc): If count is zero, make it one for older
	mallocs that require size > 0 (such as z/OS).

2014-11-21         Arnold D. Robbins     <arnold@skeeve.com>

	* main.c: Remove a debugging // comment.
	* NOTES: Removed.

	Unrelated:

	Revert changes of 2014-11-20 from Paul Eggert. Causes failures
	on z/OS.

	Unrelated: Avoid unnecessary copying of $0.

	* interpret.h (UNFIELD): New macro.
	(r_interpret): Use it where *lhs is assigned to.

2014-11-20  Paul Eggert  <eggert@cs.ucla.edu>

	Port to systems where malloc (0) and/or realloc(P, 0) returns NULL.
	* gawkmisc.c (xmalloc):
	* xalloc.h (realloc):
	Do not fail if malloc(0) or realloc(P, 0) returns NULL.
	Fail only when the allocator returns null when attempting to
	allocate a nonzero number of bytes.

2014-11-19         Arnold D. Robbins     <arnold@skeeve.com>

	Infrastructure upgrades:

	* Automake 1.14.1, Gettext 0.19.3, Libtool 2.4.3.
	* compile, extension/build-aux/compile: New files.

2014-11-19  gettextize  <bug-gnu-gettext@gnu.org>

	* configure.ac (AM_GNU_GETTEXT_VERSION): Bump to 0.19.3.

2014-11-16         Arnold D. Robbins     <arnold@skeeve.com>

	* interpret.h: Revert change of 2014-11-11 since it breaks
	certain uses.

	Unrelated:

	* dfa.c: Sync with GNU grep.

2014-11-15         Arnold D. Robbins     <arnold@skeeve.com>

	* array.c, awk.h, awkgram.y, builtin.c, dfa.c, eval.c, field.c,
	interpret.h, io.c, main.c, mpfr.c, node.c, re.c, regex_internal.h,
	replace.c: Remove all uses of MBS_SUPPORT.
	* regex_internal.h: Disable wide characters on DJGPP.
	* mbsupport.h: Rework to be needed only for DJGPP.

2014-11-11         Arnold D. Robbins     <arnold@skeeve.com>

	Don't let memory used increase linearly in the size of
	the input.  Problem reported by dragan legic
	<dragan.legic@yandex.ru>.

	* field.c (set_record): NUL-terminate the buffer.
	* interpret.h (r_interpret): Op_field_spec: if it's $0, increment
	the valref.  Op_store_var: if we got $0, handle it appropriately.

2014-11-10         Arnold D. Robbins     <arnold@skeeve.com>

	Reorder main.c activities so that we can set a locale on the
	command line with the new, for now undocumented, -Z option.

	* main.c (parse_args, set_locale_stuff): New functions.
	(stopped_early): Made file level static.
	(optlist, optab): Add new argument.
	(main): Adjust ordering and move inline code into new functions.

2014-11-09         Andrew J. Schorr     <aschorr@telemetry-investments.com>

	* gawkapi.c (node_to_awk_value): When the type wanted is AWK_UNDEFINED
	and a it's a Node_val set to Nnull_string, return AWK_UNDEFINED instead
	of AWK_NUMBER 0.

2014-11-06         Andrew J. Schorr     <aschorr@telemetry-investments.com>

	* awk.h (redirect_string): First argument should be const.  Add a new
	extfd argument to enable extensions to create files with pre-opened
	file descriptors.
	(after_beginfile): Declare function used in both eval.c and gawkapi.c.
	* eval.c (after_beginfile): Remove extern declaration now in awk.h.
	* gawkapi.c (api_get_file): Implement API changes to return
	awk_input_buf_t and/or awk_output_buf_t info, as well as accept an
	fd for inserting an opened file into the table.
	* gawkapi.h (gawk_api): Modify the api_get_file declaration to
	return awk_bool_t and add 3 new arguments -- a file descriptor
	for inserting an already opened file, and awk_input_buf_t and
	awk_output_buf_t to return info about both input and output.
	(get_file): Add new arguments to the macro.
	* io.c (redirect_string): First arg should be const, and add a new
	extfd arg so extensions can pass in a file that has already been
	opened by the extension.  Use the passed-in fd when appropriate,
	and pass it into two_way_open.
	(redirect): Pass new fd -1 arg to redirect_string.
	(two_way_open): Accept new extension fd parameter and open it
	as a socket.

2014-11-05         Andrew J. Schorr     <aschorr@telemetry-investments.com>

	* io.c (retryable): New function to indicate whether I/O can be
	retried for this file instead of throwing a hard error.
	(get_a_record) Check whether this file is configured for retryable
	I/O before returning nonstandard -2.

2014-11-03         Norihiro Tanaka       <noritnk@kcn.ne.jp>

	* re.c (research): Use dfa superset to improve matching speed.

2014-11-02         Arnold D. Robbins     <arnold@skeeve.com>

	* profile.c (div_on_left_mul_on_right): New function.
	(parenthesize): Call it.

2014-10-30         Arnold D. Robbins     <arnold@skeeve.com>

	* configure: Regenerated after fix to m4/readline.m4.

	Unrelated; fixes to profiling. Thanks to Hermann Peifer and
	Manuel Collado for pointing out problems:

	* profile.c (pprint): For Op_unary_minus, parenthesize -(-x)
	correctly.
	(prec_level): Get the levels right (checked the grammar).
	(is_unary_minus): New function.
	(pp_concat): Add checks for unary minus; needs to be parenthesized.

2014-10-30         Andrew J. Schorr     <aschorr@telemetry-investments.com>

	* NEWS: Mention installation of /etc/profile.d/gawk.{csh,sh}.

2014-10-29         Andrew J. Schorr     <aschorr@telemetry-investments.com>

	* configure.ac (AC_CONFIG_FILES): Add extras/Makefile.
	* Makefile.am (SUBDIRS): Add extras.
	* extras: Add new subdirectory.

2014-10-29         Arnold D. Robbins     <arnold@skeeve.com>

	* dfa.c: Sync with GNU grep. Again, again.

2014-10-28         Arnold D. Robbins     <arnold@skeeve.com>

	* dfa.c: Sync with GNU grep. Again.

2014-10-25         Arnold D. Robbins     <arnold@skeeve.com>

	* dfa.c: Sync with GNU grep.

2014-10-17         John E. Malmberg      <wb8tyw@qsl.net>

	* ext.c (close_extensions): Test for null pointer since
	since this can be called by signal handler before the
	pointers are initialized.

2014-10-15         Arnold D. Robbins     <arnold@skeeve.com>

	Make sane the handling of AWKPATH and AWKLIBPATH:

	1. Don't explicitly search "."; it must be in the path either
	physically or as null element a la the shell's $PATH
	2. If environment's value was empty, use built-in default value.
	3. Set ENVIRON["AWK*PATH"] to the path used.

	* io.c (path_info): Remove try_cwd member.
	(get_cwd): Removed, not needed anymore.
	(do_find_source): Don't do explicit check in current directory.
	It must come from the AWKPATH or AWKLIBPATH variable.
	* main.c (path_environ): If value from environment was empty,
	set it to the default.  This is how gawk has behaved since 2.10.

2014-10-13         Arnold D. Robbins     <arnold@skeeve.com>

	* regcomp.c (__re_error_msgid): Make error message for REG_EBRACK
	more helpful - also used for unmatched [:, [., [=.
	Thanks to Davide Brini for raising the issue.

2014-10-12         KO Myung-Hun          <komh78@gmail.com>

	Fixes for OS/2:

	* Makefile.am (install-exec-hook, uninstall-links): Use $(EXEEXT).
	* getopt.h: Redefinitions if using KLIBC.
	* io.c (_S_IFDIR, _S_IRWXU): Define if the more standard versions
	are available.

2014-10-12         Arnold D. Robbins     <arnold@skeeve.com>

	* README: Remove Pat Rankin from VMS duties, per his request.

2014-10-08         Arnold D. Robbins     <arnold@skeeve.com>

	* dfa.c: Sync with GNU grep.

2014-10-05         Arnold D. Robbins     <arnold@skeeve.com>

	* profile.c (pprint): Fix typo in header. Sheesh.

	Unrelated:

	* awkgram.y (mk_program): Add a comment that we don't need to
	clear the comment* variables.

2014-10-04         Arnold D. Robbins     <arnold@skeeve.com>

	* profile.c (pp_string_fp): Fix breaklines case to actually
	output the current letter. This broke at gawk 4.0.0. Sigh.
	Thanks to Bert Bos (bert@w3.org) for the report.

2014-10-03	Stephen Davies		<sdavies@sdc.com.au>

	* awkgram.y (program_comment): Renamed from comment0.
	(function_comment): Renamed from commentf.

2014-10-02         Arnold D. Robbins     <arnold@skeeve.com>

	* awkgram.y, profile.c: Minor white space cleanups.

2014-10-01         Arnold D. Robbins     <arnold@skeeve.com>

	Fix a few compile warnings:

	* awkgram.y (split_comment): Make static.
	General: Remove some unused variables, clean up some whitepace nits.

	* profile.c (indent): Add some braces to turn off compiler warnings.

2014-09-29         Andrew J. Schorr     <aschorr@telemetry-investments.com>

	* main.c (main): In optlist, it should say "h", not "h:", since there
	is no argument for the help option.  Thanks to Joep van Delft for
	the bug report.

2014-09-29         Arnold D. Robbins     <arnold@skeeve.com>

	* gawkapi.h: Minor edits to sync with documentation. Does not
	influence the behavior of the API.

2014-09-28         Arnold D. Robbins     <arnold@skeeve.com>

	* command.y (cmdtab): Add "where" as an alias for "backtrace".
	Finally!

	Unrelated:

	* dfa.c: Sync with GNU grep.

2014-09-27         Arnold D. Robbins     <arnold@skeeve.com>

	* awkgram.y (check_for_bad): Bitwise-and the bad character with 0xFF
	to avoid sign extension into a large integer.

	Unrelated:

	* configure.ac: Add an option to enable locale letters in identifiers.
	Undocumented and subject to being rescinded at any time in the future.
	* awkgram.y (is_alpha): Actual code is here.
	* NEWS: Mention to look at configure --help.

	Unrelated:

	* profile.c (pprint): Use "rule(s)" instead of "block(s)" in the
	header.

2014-09-23         Arnold D. Robbins     <arnold@skeeve.com>

	* awkgram.y (yylex): Don't check for junk characters inside
	quoted strings.  Caused issues on DJGPP and Solaris.

	Unrelated:

	* io.c (devopen): Straighten things out with respect to
	compatibility with BWK awk.

2014-09-19         Arnold D. Robbins     <arnold@skeeve.com>

	* awkgram.y: Further commentary as to the treacherousness
	of isalnum and isalpha.

2014-09-15         Arnold D. Robbins     <arnold@skeeve.com>

	Finish removing use of isalpha and isalnum.

	* awk.h (is_alpha, is_alnum, is_identchar): Add declarations.
	* awkgram.y (yylex): Use is_alpha.
	(is_alpha, is_alnum): New functions.
	(is_identchar): Use is_alnum.
	* builtin.c (r_format_tree): Use is_alpha, is_alnum.
	* command.y (yylex): Use is_alpha, is_identchar.
	* ext.c (is_letter): Use is_alpha.
	(is_identifier_char): Removed; replaced uses with is_identchar.
	* main.c (arg_assign): Use is_alpha, is_alnum.
	* node.c (r_force_number): Use is_alpha.

2014-09-14         Arnold D. Robbins     <arnold@skeeve.com>

	* awkgram.y (is_identchar): Change from simple macro to function
	since use of isalnum() let non-ASCII letters slip through into
	identifiers.

2014-09-13	Stephen Davies		<sdavies@sdc.com.au>

	When doing pretty-printing (but not profiling), include the original
	comments in the output.

	General rules:

	Pretty printing:
		- Do NOT indent by a tab
		- Do NOT print the header comments ("# BEGIN rules", etc.)
		- DO print the comments that are in the program

	Profiling:
		- DO indent by a tab
		- DO print the header comments
		- Do NOT print the program's original comments

	* awkgram.y (comment0, commentf): New variables that are  pointers to
	program and function comments.
	(get_comment): New function that retrieves consecutive comment lines
	and empty lines as a unit).
	(split_comment): New function: iff first block in the program is a
	function and it is preceded by comments, take the last non-blank
	line as function comment and any preceding lines as program comment.)

	Following token rules were changed to handle comments:

	* awkgram.y (pattern, LEX_BEGIN, LEX_END, LEX_BEGINFILE, LEX_ENDFILE,
	action, function_prologue, statements): Update to handle comments.
				
	Following functions were changed to handle comments:

	* awkgram.y (mk_program, mk_function, allow_newline and yylex): Update
	to handle comments. (Also fixed typo in case '\\'.)

	* profile.c (print_comment): New function to format comment printing.
	(indent, pprint, dump_prog, pp_func): Changed to handle comments and
	the revised indentation rules.

2014-09-07         Arnold D. Robbins     <arnold@skeeve.com>

	* awk.h: Move libsigsegv stuff to ...
	* main.c: here. Thanks to Yehezkel Bernat for motivating
	the cleanup.
	* symbol.c (make_symbol, install, install_symbol): Add const to
	first parameter. Adjust decls and fix up uses.

2014-09-05         Arnold D. Robbins     <arnold@skeeve.com>

	Add builtin functions to FUNCTAB for consistency.

	* awk.h (Node_builtin_func): New node type.
	(install_builtins): Declare new function.
	* awkgram.y [DEBUG_USE]: New flag value for debug functions; they
	don't go into FUNCTAB.
	(install_builtins): New function.
	* eval.c (nodetypes): Add Node_builtin_func.
	* interpret.h (r_interpret): Rework indirect calls of built-ins
	since they're now in the symbol table.
	* main.c (main): Call `install_builtins'.
	* symbol.c (install): Adjust for Node_builtin_func.
	(load_symbols): Ditto.

2014-09-04         Arnold D. Robbins     <arnold@skeeve.com>

	* profile.c (pprint): Case Op_K_for: Improve printing of
	empty for loop header.

	Unrelated: Make indirect function calls work for built-in and
	extension functions.

	* awkgram.y (lookup_builtin): New function.
	* awk.h (builtin_func_t): New typedef.
	(lookup_builtin): Declare it.
	* interpret.h (r_interpret): For indirect calls, add code to
	find and call builtin functions, and call extension functions.

2014-09-01         Arnold D. Robbins     <arnold@skeeve.com>

	* builtin.c (do_substr): Return "" instead of null string in case
	result is passed to length() with --lint. Based on discussions in
	comp.lang.awk.

	Unrelated:

	* interpret.h (r_interpret): For indirect function call, separate
	error message if lookup returned NULL. Otherwise got a core dump.
	Thanks to "Kenny McKormack" for the report in comp.lang.awk.

2014-08-27         Arnold D. Robbins     <arnold@skeeve.com>

	* configure.ac: Add test for strcasecmp.
	* regcomp.c: Remove special case code around use of strcasecmp().
	* replace.c: Include missing/strncasecmp.c if either strcasecmp()
	or strncasecmp() aren't available.

2014-08-26         Arnold D. Robbins     <arnold@skeeve.com>

	* regcomp.c, regex_internal.c: Sync with GBLIC. Why not.

	Unrelated:

	Remove support for MirBSD. It uglified the code too much
	for no discernible gain.

	* configure.ac: Remove check for MirBSD and define of
	LIBC_IS_BORKED.
	* dfa.c: Remove code depending on LIBC_IS_BORKED.
	* main.c: Ditto.
	* regcomp.c: Ditto.
	* NEWS: Updated.

2014-08-24         Arnold D. Robbins     <arnold@skeeve.com>

	* regex.h: Remove underscores in names of parameters in function
	declarations. Tweak names as needed.

2014-08-20         Arnold D. Robbins     <arnold@skeeve.com>

	* node.c (parse_escape): Max of 2 digits after \x.

2014-08-18         Arnold D. Robbins     <arnold@skeeve.com>

	* symbol.c: General formatting cleanup.

2014-08-15         Arnold D. Robbins     <arnold@skeeve.com>

	* main.c (usage): Adjust whitespace for -L and add "invalid"
	as a possible value for it.  Report from Robert P. J. Day
	<rpjday@crashcourse.ca>.

2014-08-14         Arnold D. Robbins     <arnold@skeeve.com>

	* Makefile.am (SUBDIRS): Put awklib after doc so that examples
	get extracted when the doc changes.

2014-08-13         Arnold D. Robbins     <arnold@skeeve.com>

	* builtin.c (do_sub): Move initial allocation of the replacement
	string down towards code to do the replacement, with a (we hope)
	better guesstimate of how much to initially allocate. The idea
	is to avoid unnecessary realloc() calls by making a better guess
	at how much to allocate.  This came up in an email discussion
	with Tom Dickey about mawk's gsub().

2014-08-12         Juergen Kahrs <jkahrs@users.sourceforge.net>

	* cmake/configure.cmake:
	* cmake/package.cmake: Copyright update.
	* README.cmake:
	* README_d/README.cmake: Moved file.

2014-08-12         Arnold D. Robbins     <arnold@skeeve.com>

	OFS being set should rebuild $0 using previous OFS if $0
	needs to be rebuilt. Thanks to Mike Brennan for pointing this out.

	* awk.h (rebuild_record): Declare.
	* eval.c (set_OFS): If not being called from var_init(), check
	if $0 needs rebuilding. If so, parse the record fully and rebuild it.
	Make OFS point to a separate copy of the new OFS for next time, since
	OFS_node->var_value->stptr was already updated at this point.
	* field.c (rebuild_record): Is now extern instead of static.
	Use OFS and OFSlen instead of the value of OFS_node.

	Unrelated:

	* Makefile.am (RM): Define for makes that don't have it,
	such as on OpenBSD.  Thanks to Jeremie Courreges-Anglas
	<jca@wxcvbn.org> for the report.

2014-08-05         Arnold D. Robbins     <arnold@skeeve.com>

	Bug fix: For MPFR sqrt(), need to set precision of result to be
	the same as that of the argument. Doesn't hurt other functions.
	See test/mpfrsqrt.awk. Thank to Katie Wasserman <katie@wass.net>
	for the bug report.

	* mpfr.c (do_mpfr_func): New function. Runs code for MPFR functions
	while still enabling debugging. Add call here to mpfr_set_prec().
	Original code from SPEC_MATH macro.
	(SPEC_MATH): Change macro to call do_mpfr_func().

	Next MPFR bug fix: The % operator gave strange results for negative
	numerator. Thanks again to Katie Wasserman for the bug report.

	* mpfr.c (mpg_mod): Use mpz_tdiv_qr() instead of mpz_mod(). From
	the GMP doc, mpz_mod() should have worked; it's not clear why
	it doesn't.

2014-08-03         Arnold D. Robbins     <arnold@skeeve.com>

	* builtin.c (format_tree): Don't need to check return value of
	wctombr for -2. Thanks to Eli Zaretskii for pointing this out.

	Unrelated:

	* gawkapi.h: Fix doc for API get_record - errcode needs to
	be greater than zero.
	* interpret.h (r_interpret): Move setting of ERRNO to here, from ...
	* io.c (inrec): ... here. Makes the code cleaner.

2014-08-03         Andrew J. Schorr     <aschorr@telemetry-investments.com>

	* awkgram.y (getfname): Match on either ptr or ptr2 so --profile
	will work in -M (MPFR bignum) mode.

2014-07-31         Arnold D. Robbins     <arnold@skeeve.com>

	* builtin.c (format_tree): Make %c handling more sane on Windows.
	Rework the lint messages.

	Unrelated:

	* dfa.c: Sync with GNU grep. Mainly white space differences.

	Unrelated:

	* mpfr.c (cleanup_mpfr): New function to deallocate _mpf_t1
	and _mpf_t2; removes some valgrind warnings.
	* awk.h (cleanup_mpfr): Add declaration.
	* main.c (main): Add call to `cleanup_mpfr'.

	Fix memory leak:

	* mpfr.c (do_mpfr_div): Add unref to denominator and numerator
	to not leak memory. Thanks to Katie Wasserman <katie@wass.net>
	for isolating the problem to that routine.

2014-07-25         Arnold D. Robbins     <arnold@skeeve.com>

	* main.c (main): Add a warning message if -M is used and gawk was
	compiled without MPFR/GMP.

2014-07-24         Arnold D. Robbins     <arnold@skeeve.com>

	* main.c (usage): Put text for `-n' *after* text for `-m'.
	Report from Robert P. J. Day <rpjday@crashcourse.ca>.

	Fix problems with I/O errors reported by Assaf Gordon
	<assafgordon@gmail.com>:

	* io.c (inrec): Change type to bool to make calling easier. Add
	check in non-EOF case for error, and if so, return false.
	Update ERRNO in case there is an ENDFILE block.
	* awk.h (inrec): Change type in declaration.
	* interpret.h (r_interpret): Change call of inrec() to boolean
	notation.

2014-07-10         Arnold D. Robbins     <arnold@skeeve.com>

	New `div()' function to do integer division and remainder;
	mainly useful for use with GMP integers. Thanks to
	Katie Wasserman <katie@wass.net> for the suggestion.

	* awk.h (do_div, do_mpfr_div): Declare new functions.
	* builtin.c (do_div): New function.
	* mpfr.c (do_mpfr_div): New function.
	* awkgram.y (tokentab): New entry.
	(snode): Add check for do_div/do_mpfr_div to make 3rd arg
	be an array.
	* NEWS: Updated.
	* TODO: Updated.

2014-07-10         Arnold D. Robbins     <arnold@skeeve.com>

	* awkgram.y (check_for_bad): New routine to do the fatal message,
	with smarter checking.
	(nextc): Call it as appropriate.

	* builtin.c (format_tree): Add check for bad returns from mbrlen
	to avoid trying to malloc (size_t) -1 bytes. Thanks to
	mail.green.fox@gmail.com for the bug report.

2014-07-03         Arnold D. Robbins     <arnold@skeeve.com>

	* awkgram.y (nextc): Add bool check_for_bad parameter to check
	for bad characters in the source program.
	(yylex): Adjust calls.

2014-06-24         Arnold D. Robbins     <arnold@skeeve.com>

	* main.c (main): The --pretty-print option no longer runs the
	program.  This removes the need for the GAWK_NO_PP_RUN environment var.
	* NEWS: Updated.
	* TODO: Updated.

2014-06-22         Paul Eggert          <eggert@penguin.cs.ucla.edu>

	Bring in from GNULIB:

	regex: fix memory leak in compiler
	Fix by Andreas Schwab in:
	https://sourceware.org/ml/libc-alpha/2014-06/msg00462.html
	* lib/regcomp.c (parse_expression): Deallocate partially
	constructed tree before returning error.

2014-06-19         Arnold D. Robbins     <arnold@skeeve.com>

	* builtin.c (do_sub): Add more info to leading comment.
	Add some whitespace in the code.

2014-06-08         Arnold D. Robbins     <arnold@skeeve.com>

	* dfa.c: Sync with GNU grep.

2014-06-03         Arnold D. Robbins     <arnold@skeeve.com>

	* dfa.c (mbs_to_wchar): Define a macro if not MBS.

2014-05-29         Arnold D. Robbins     <arnold@skeeve.com>

	* dfa.c: Sync with GNU grep.

2014-05-26         Arnold D. Robbins     <arnold@skeeve.com>

	* io.c (inetfile): Change return type to bool.  Wrap code
	with ifdef HAVE_SOCKETS so that it'll compile on DJGPP.

2014-05-22         Andrew J. Schorr     <aschorr@telemetry-investments.com>

	Allow any redirected getline inside BEGINFILE/ENDFILE.

	* awkgram.y (LEX_GETLINE): Only require a redirection and not also
	a variable if getline is in a BEGINFILE or ENDFILE rule.
	* interpret.h (Op_K_getline_redir): Remove check and fatal error.

2014-05-20         Arnold D. Robbins     <arnold@skeeve.com>

	* dfa.c (dfaexec): Minor sync with GNU grep.

2014-05-14         Arnold D. Robbins     <arnold@skeeve.com>

	* custom.h (_GL_PURE): Move definition to here. Sigh.
	* dfa.h, dfa.c: Sync with GNU grep. Sigh.

	Unrelated:

	* custom.h: Remove stuff for Ultrix 4.3. No one has such
	systems anymore; this just got missed earlier.

2014-05-11         Arnold D. Robbins     <arnold@skeeve.com>

	* debug.c (do_eval): Repair fix of 2014-05-09 and use
	assoc_remove to take @eval out of the function table.
	* symbol.c: Fix a comment.  This file needs some work.

2014-05-10         Arnold D. Robbins     <arnold@skeeve.com>

	* io.c (get_a_record): Finish TERMNEAREND handling in case
	we don't have a regular file but aren't going to get more data.
	Added some additional comments.

2014-05-09         Arnold D. Robbins     <arnold@skeeve.com>

	* debug.c (do_eval): Don't free `f' which points into the context
	that was previously freed. Bug reported by Jan Chaloupka
	<jchaloup@redhat.com>.  Apparently introduced with move to
	SYMTAB and FUNCTAB, but only showed up on Fedora 20 and Ubuntu 14.04,
	which have a newer glibc.
	(do_eval): Fix a memory leak seen by valgrind on Fedora 20 and
	Ubuntu 14.04: the new SRCFILE that is added wasn't released.

	Unrelated:

	* io.c (get_a_record): Handle return of TERMNEAREND when the
	entire file has been read into the buffer and we're using a
	regex for RS. Bug report by Grail Dane <grail69@hotmail.com>.

2014-05-04         Arnold D. Robbins     <arnold@skeeve.com>

	* debug.c (debug_prog): Change check for GAWK_RESTART so that it
	actually works. Bug fix: run command in debugger would start
	over again but not actually start running the program.

2014-04-25         Andrew J. Schorr     <aschorr@telemetry-investments.com>

	* io.c (two_way_open): In forked child, reset SIGPIPE to SIG_DFL.
	Fixes problems with "broken pipe" errors from child processes,
	restoring 4.1.0 and earlier behavior. Thanks to Daryl F
	<wyatt@prairieturtle.ca> for the report.
	(gawk_popen): Ditto.

2014-04-25         Arnold D. Robbins     <arnold@skeeve.com>

	* dfa.h, dfa.c: Merge with GNU grep; lots of forward motion.

2014-04-24         Arnold D. Robbins     <arnold@skeeve.com>

	Update xalloc.h for pending merge with dfa.

	* xalloc.h (xstrdup): Implement this.
	(x2nrealloc): Incorporate changed logic from GNULIB.

2014-04-20         Andrew J. Schorr     <aschorr@telemetry-investments.com>

	* io.c (struct inet_socket_info): Define new structure
	for use in parsing special socket filenames.
	(inetfile): Parse all components of the special socket filename
	into the struct inet_socket_info.  Returns true only if it is a
	valid socket fliename, unlike the previous version which checked
	for the '/inet[46]?/' prefix only.
	(redirect): Patch to use updated inetfile() function.
	(devopen): Remove logic to parse socket filenames, since this has
	been moved into the inetfile() function.
	(two_way_open): Update args to inetfile().

2014-04-20         Arnold D. Robbins     <arnold@skeeve.com>

	* builtin.c (do_rand): Make calls to random() in predictable
	order to avoid order of evaluation differences amongst compilers.
	Thanks to Anders Magnusson <ragge@ludd.ltu.se> (of the PCC team)
	for the suggestion.

2014-04-18         Arnold D. Robbins     <arnold@skeeve.com>

	* configure.ac: Change adding of -export-dynamic for GCC to be
	-Wl,-export-dynamic, which then works for PCC also.

2014-04-11         Arnold D. Robbins     <arnold@skeeve.com>

	* io.c (closemaybesocket): Define if not defined, e.g. building
	without socket code. Thanks to dave.gma@googlemail.com (Dave Sines)
	for the report.

2014-04-08         Arnold D. Robbins     <arnold@skeeve.com>

	* 4.1.1: Release tar ball made.

2014-04-08         Arnold D. Robbins     <arnold@skeeve.com>

	* README: Update.
	* configure.ac: Bump version.

2014-04-03         Arnold D. Robbins     <arnold@skeeve.com>

	* regcomp.c (parse_bracket_exp): Move a call to `re_free' inside
	an ifdef. Makes the code marginally cleaner.

2014-03-30         Arnold D. Robbins     <arnold@skeeve.com>

	* dfa.c: Sync with GNU grep.

2014-03-28         Arnold D. Robbins     <arnold@skeeve.com>

	* configure.ac: Remove duplicate AC_HEADER_TIME and rearrange
	order of macros some. May help on older systems.

2014-03-23         Arnold D. Robbins     <arnold@skeeve.com>

	* dfa.c: Move include of dfa.h around for correct building
	on Irix. Thanks to Nelson H.F. Beebe for the report.

	Unrelated:

	* .gitignore: Simplify .dSYM pattern for Mac OS X.

2014-03-21         Arnold D. Robbins     <arnold@skeeve.com>

	* dfa.c (using_simple_locale): Add ifdefs in case there is no
	locale support at all. Thanks to Scott Deifik for the report.

	Unrelated:

	* main.c (UPDATE_YEAR): Set to 2014.

2014-03-17         Arnold D. Robbins     <arnold@skeeve.com>

	* .gitignore: Add .dSYM directories for Mac OS X.
	Thanks to Hermann Peifer for the suggestion.

2014-03-10         Arnold D. Robbins     <arnold@skeeve.com>

	* dfa.h, dfa.c: Sync with grep. Yet again.
	* regex_internal.c (built_wcs_upper_buffer, build_upper_buffer):
	Fixes from GNULIB for mixed case matching on Mac OS X.

	Unrelated:

	* builtin.c (format_tree): Smarten handling of %' flag. Always
	pass it in for floating point formats. Then only add the
	thousands_sep if there is one. Also, allow for thousands_sep
	to be a string, not just one character.  Thanks to Michal Jaegermann
	for the report.

2014-03-08         Andrew J. Schorr     <aschorr@telemetry-investments.com>

	* gawkapi.c (api_impl): Add memory allocation function pointers.
	* gawkapi.h (GAWK_API_MINOR_VERSION): Bump.
	(gawk_api_t): Add memory allocation function pointers api_malloc,
	api_calloc, api_realloc, and api_free.
	(gawk_malloc, gawk_calloc, gawk_realloc, gawk_free): New macros.
	(emalloc): Replace malloc with gawk_malloc.
	(erealloc): Replace erealloc with gawk_erealloc.

2014-03-05         Arnold D. Robbins     <arnold@skeeve.com>

	Straighten out enumerated types some more.

	* awk.h (add_srcfile): Fix type of first parameter.
	* awkgram.y (add_srcfile, do_add_srcfile): Ditto.
	* cmd.h (A_NONE): New enum nametypeval.
	* command.y (argtab): Use it in final value.
	* ext.c (make_builtin): Use awk_false, awk_true.
	* io.c (init_output_wrapper): Use awk_false.

	Unrelated:

	* debug.c (do_commands): Initialize num to silence warnings.
	Thanks to Michal Jaegermann.

	Unrelated:

	* builtin.c (do_mktime): Change lint warning for minutes to
	check against 59, not 60.  Thanks to Hermann Peifer for the report.

2014-03-03         Arnold D. Robbins     <arnold@skeeve.com>

	* dfa.c: Sync with grep. Yet again.

2014-02-28         Arnold D. Robbins     <arnold@skeeve.com>

	* dfa.c: Sync with grep. Looks like good improvement with
	respect to bracket expressions.

2014-02-27         Arnold D. Robbins     <arnold@skeeve.com>

	Fixes for enum/int mismatches as warned by some compilers.

	* awk.h (ANONE): New enum for array sorting.
	* array.c (assoc_list): Use it.
	* builtin.c (format_tree): New MP_NONE value.
	* gawkapi.c: Use awk_false and awk_true everywhere instead of
	false and true.

2014-02-26         Arnold D. Robbins     <arnold@skeeve.com>

	* configure.ac: Set up do-nothing extension/Makefile on
	MirBSD also.

2014-02-21         Arnold D. Robbins     <arnold@skeeve.com>

	* dfa.h, dfa.c (parse_bracket_exp): Sync with grep.

2014-02-20         Arnold D. Robbins     <arnold@skeeve.com>

	* regex.h, regex.c, regex_internal.c, regex_internal.h: Sync
	with GLIBC. Mainly copyright updates.
	* getopt.c, getopt.h, getopt1.c, getopt_int.h: Ditto.
	* dfa.c (parse_bracket_exp): Sync with grep, where they restored
	the buggy code.  Sigh.

	Unrelated:

	* NEWS: Typo fix.
	* interpret.h (r_interpret): Init a variable for BEGINFILE to avoid
	compiler warnings. Thanks to Michal Jaegermann.

2014-02-15         Arnold D. Robbins     <arnold@skeeve.com>

	* awkgram.c, command.c: Regenerated - Bison 3.0.2.

2014-02-04         Arnold D. Robbins     <arnold@skeeve.com>

	* dfa.c (to_uchar): Make use of this. Syncs with GNU grep.

2014-02-03         Arnold D. Robbins     <arnold@skeeve.com>

	* awkgram.y (negate_num): Bracket `tval' in #ifdef MPFR since it's
	only used in that code.

2014-01-31         Arnold D. Robbins     <arnold@skeeve.com>

	* Makefile.am (dist-hook): Improve creation of pc/config.h. We
	have to jump through a lot of hoops for 'make distcheck' to
	actually work.

2014-01-30         Arnold D. Robbins     <arnold@skeeve.com>

	* Makefile.am (dist-hook): Improve creation of pc/config.h to copy
	the new file into the distribution directory being created.
	Also, put the temporary files into /tmp.

2014-01-28         Arnold D. Robbins     <arnold@skeeve.com>

	* awkgram.y (negate_num): If just a double, return. Fixes a bug
	that showed up on 32-bit systems with MPFR. Thanks to Eli Zaretskii
	and Corinna Vinschen for the report.  Also, free the MPZ integer.
	Thanks to valgrind for the report.

	Unrelated:

	* dfa.c: Sync with GNU grep - removed some special cased code
	for grep.

2014-01-24         Arnold D. Robbins     <arnold@skeeve.com>

	* configure.ac, field.c: Update copyright year.

2014-01-19         Arnold D. Robbins     <arnold@skeeve.com>

	* awkgram.y (negate_num): Handle the case of -0 for MPFR; the sign
	was getting lost. Thanks to Hermann Peifer for the report.

2014-01-18         Arnold D. Robbins     <arnold@skeeve.com>

	* dfa.c (parse_bracket_exp): Sync with GNU grep, which now uses
	gawk's code for RRI in single-byte locales!  Hurray.

2014-01-16         Arnold D. Robbins     <arnold@skeeve.com>

	* configure.ac: For z/OS, restore creation of do-nothing
	Makefile in extension directory.

2014-01-14         Arnold D. Robbins     <arnold@skeeve.com>

	* field.c (do_split): Make sure split() gets FS value if no
	third arg even after FPAT was set. Thanks to Janis Papanagnou
	for the report.

2014-01-13         Arnold D. Robbins     <arnold@skeeve.com>

	* README: Fix John Malmberg's email address.

2014-01-12         Arnold D. Robbins     <arnold@skeeve.com>

	* awkgram.y:  Update copyright year.
	(func_use): Simplify code.
	* command.y:  Update copyright year.
	* ext.c:  Update copyright year.
	(make_builtin): Small simplification.
	(make_old_builtin): Make code consistent with make_builtin(), add
	call to track_ext_func().
	* bootstrap.sh: Update copyright year. Remove touch of version.c
	since that file is no longer autogenerated.

2014-01-07         Arnold D. Robbins     <arnold@skeeve.com>

	* command.y (next_word): Move into ifdef for HAVE_LIBREADLINE,
	since it's only used by that code.
	* ext.c (load_old_ext): Minor improvements.

2014-01-03         Arnold D. Robbins     <arnold@skeeve.com>

	* config.guess, config.rpath, config.sub, depcomp,
	install-sh: Updated.
	* dfa.h, dfa.c: Sync with GNU grep; comment fix and copyright year.
	* NEWS: Updated some, including copyright year.

2013-12-26         Arnold D. Robbins     <arnold@skeeve.com>

	* README: Add John Malmberg for VMS.

2013-12-24         Arnold D. Robbins     <arnold@skeeve.com>

	* getopt.h: Add `defined(__sun)' to list of system that do get to
	include stdlib.h.  Needed for Illumos. Thanks to
	Richard Palo <richard.palo@free.fr> for the report.

2013-12-21         Mike Frysinger        <vapier@gentoo.org>

	* configure.ac: Add --disable-extensions flag to control
	compiling extensions.  Better for cross-compiling.
	(AC_CANONICAL_HOST): Added. Changed case statements appropriately.
	* Makefile.am (check-for-shared-lib-support): Removed.
	(check-recursive, all-recursive): Removed.

2013-12-21         Arnold D. Robbins     <arnold@skeeve.com>

	* config.guess: Updated.
	* configure, aclocal.m4: Updated based on automake 1.13.4.

2013-12-19         Arnold D. Robbins     <arnold@skeeve.com>

	* regexec.c (re_search_internal): Make sure `dfa' pointer is
	not NULL before trying to dereference it.

2013-12-16         Arnold D. Robbins     <arnold@skeeve.com>

	* configure.ac (AC_FUNC_VPRINTF): Remove. Not needed on current
	systems.
	* awk.h (HAVE_VPRINTF): Remove check.

2013-12-12         John E. Malmberg      <wb8tyw@qsl.net>

	* io.c (redirect): Add additional VMS error codes.
	(nextfile): Retry open after closing some files.

2013-12-10         Scott Deifik          <scottd.mail@sbcglobal.net>

	* io.c (closemaybesocket): Add definition for DJGPP.

2013-12-10         Arnold D. Robbins     <arnold@skeeve.com>

	* awk.h (Floor, Ceil): Remove declarations and VMS redefinitions.
	* floatcomp.c (Floor, Ceil): Removed, not needed. Move bracketing
	ifdef to the top of the file.
	* builtin.c (double_to_int): Use floor() and ceil().

2013-12-07         Arnold D. Robbins     <arnold@skeeve.com>

	* regex_internal.h (__attribute__): Define to empty if not GCC.
	* custom.h (__attribute__): Remove the definition from here; the
	right place was regex_internal.h.

2013-12-06         Arnold D. Robbins     <arnold@skeeve.com>

	No need to generate version.c from version.in.
	Thanks to John E. Malmberg <wb8tyw@qsl.net> for the suggestion.

	* version.in: Removed.
	* version.c: Use PACKAGE_STRING directly.
	* Makefile.am (EXTRA_DIST): Remove version.in.
	(distcleancheck_listfiles): Remove this rule.
	(MAINTAINERCLEANFILES): Remove this definition.
	(version.c): Remove the rule to create it.

2013-12-05         Arnold D. Robbins     <arnold@skeeve.com>

	Fixes for Z/OS.

	* custom.h (__attribute__): Define to empty.
	* dfa.c (parse_bracket_exp): Add a cast to quiet a warning.
	* regex.c: Correctly bracket include of <sys/param.h>.

	Unrelated:

	* debug.c (find_rule): Add a FIXME comment.

2013-12-03         John E. Malmberg	<wb8tyw@qsl.net>

	* io.c (redirect): Add additional VMS error code to check.
	(do_find_source): Append "/" if not a VMS filename.

2013-12-01         Andrew J. Schorr     <aschorr@telemetry-investments.com>

	* main.c (optab): Sort by long option name.

2013-11-27         Andrew J. Schorr     <aschorr@telemetry-investments.com>

	* main.c (optab): Add entry for --include.

2013-11-23         Arnold D. Robbins     <arnold@skeeve.com>

	* dfa.c: Merge from grep; minor fixes in how bit twiddling
	is done.

2013-11-01         Arnold D. Robbins     <arnold@skeeve.com>

	* dfa.c (lex): Reset laststart so that stuff like \s* works.
	Fix from grep.

2013-10-31         Arnold D. Robbins     <arnold@skeeve.com>

	* builtin.c (efwrite): If write error to stdout is EPIPE,
	die silently.  Thanks to Hermann Peifer for helping find this.

2013-10-22         Arnold D. Robbins     <arnold@skeeve.com>

	Revise error messages when writing to standard output or standard
	error to ignore EPIPE.  Add the ability based on an environment
	variable to get the source file and line number.

	* awk.h (r_warning): Renamed from warning.
	(warning): New macro to set location and call warning.
	* io.c (flush_io): Print errors only if not EPIPE.
	(close_io): Ditto.
	* main.c (lintfunc): Init to r_warning.
	(main): Enhance explanatory comment.
	(usage): Print errors only if not EPIPE.
	(copyleft): Ditto.
	* msg.c (err): Make printing srcfile and srcline depend upon
	GAWK_MSG_SRC environment variable.
	(r_warning): Renamed from warning.

2013-10-17         Arnold D. Robbins     <arnold@skeeve.com>

	* main.c (main): Ignore SIGPIPE. See the comment in the code.
	Thanks to Alan Broder for reporting the issue.

	Unrelated:

	* rand.c (do_rand): Fix computation and loop checking against
	1.0 to use do..while.

2013-10-16         Arnold D. Robbins     <arnold@skeeve.com>

	Make -O work again.  Turns out that C99 bool variables
	are clamped to zero or one.

	* main.c (do_optimize): Init to false.
	(main): Set do_optimize to true on -O.
	* eval.c (setup_frame): Change all uses of do_optimize to be
	a boolean check instead of a test > 1.
	* awkgram.y: Ditto.
	(optimize_assignment): Remove check against do_optimize since
	it was inited to true anyway.

	Unrelated:

	* re.c (resetup): Add a comment about the joy of syntax bits.

	Unrelated:

	* builtin.c (do_rand): If result is exactly 1.0, keep trying.
	Thanks to Nelson Beebe.

2013-10-10         Arnold D. Robbins     <arnold@skeeve.com>

	* dfa.c (lex): Sync with GNU grep. Handle multibyte \s and \S.

	Unrelated:

	* awk.h [ARRAY_MAXED]: Fix value of this and subsequent flags
	after addition of NULL_FIELD.
	* eval.c (flags2str): Add NULL_FIELD. Duh.

2013-10-09         Arnold D. Robbins     <arnold@skeeve.com>

	* awkgram.y (mk_assignment): Rework switch to handle Op_assign,
	and to provide a better error message upon unknown opcode.

2013-09-28         Arnold D. Robbins     <arnold@skeeve.com>

	* dfa.c: Sync with GNU grep.

2013-09-25         Arnold D. Robbins     <arnold@skeeve.com>

	* builtin.c (do_rand): Make the result more random by calling
	random() twice. See the comment in the code. Thanks to
	Bob Jewett <jewett@bill.scs.agilent.com> for the report and
	the fix.

2013-09-24         Arnold D. Robbins     <arnold@skeeve.com>

	* debug.c (find_rule): Handle case where lineno is zero. Can happen
	if break is given without a line number on a current line. Thanks
	to Ray Song <i@maskray.me> for the report.

2013-09-19         Arnold D. Robbins     <arnold@skeeve.com>

	* dfa.c (parse_bracket_exp): Use code from grep to keep things within
	range (updates change of 2013-09-08). Fix whitespace in one of the
	gawk-only additions.

2013-09-13         Arnold D. Robbins     <arnold@skeeve.com>

	Fix use of NF after it's extended, e.g. see test/nfloop.awk.

	* awk.h (NULL_FIELD): New flag
	* builtin.c (do_print_rec): Check f0->flags instead of if
	equal to Nnull_string.
	* eval.c (r_get_field): Check (*lhs)->flags instead of if
	equal to Nnull_string or Null_field.
	* field.c (init_fields): Init field zero and Null_field with
	NULL_FIELD flag.
	(set_NF): Set parse_high_water = NF in case NF extended past the
	end. This is the actual bug fix.

2013-09-08         Arnold D. Robbins     <arnold@skeeve.com>

	Fixes based on reports from a static code checker. Thanks to
	Anders Wallin for sending in the list.

	* array.c (asort_actual): Free list if it's not NULL.
	* builtin.c (do_sub): Set buf to NULL and assert on it before using
	it.
	* cint_array.c (cint_array_init): Clamp any value of NHAT from the
	environment such that it won't overflow power_two_table when used as
	an index.
	* dfa.c (parse_bracket_exp): Check that len is in range before using it
	to index buf.
	* getopt.c (_getopt_internal_r): Change call to alloca to use malloc.
	* io.c (socket_open): Init read_len to zero.
	(two_way_open): Upon failure to fork, close the slave fd also.
	* re.c (research): Init try_backref to false.
	* regcomp.c (build_range_exp): Free any items that were allocated in
	the case where not all items were.
	(build_charclass_op): Same. Init br_token to zero with memset.
	(create_tree): Init token t to zero with memset.
	* regex_internal.c (re_dfa_add_node): Free any items that were
	allocated in the case where not all items were.
	* symbol.c (destroy_symbol): On default, break, to fall into releasing
	of resources.

2013-08-29         Arnold D. Robbins     <arnold@skeeve.com>

	* debug.c (HAVE_HISTORY_LIST): Move checks and defines to the top.
	(do_save, serialize): Adjust #if checks to depend on having both
	readline and the history functions. Needed for Mac OS X whose
	native readline is a very old version. Sigh.
	* configh.in, configure: Regenerated due to change in m4/readline.m4.
	Issue reported by Hermann Peifer and Larry Baker.

	Unrelated:

	* getopt.c: Sync with GLIBC, changes are minor.

	Unrelated:

	* dfa.c: Sync with version in grep. Primarily whitespace / comment
	wording changes.

2013-08-26         Arnold D. Robbins     <arnold@skeeve.com>

	* regcomp.c (parse_dup_op): Remove RE_TOKEN_INIT_BUG code (change of
	Feb 19 2005) since it's no longer needed.

	* regcomp.c (re_fastmap_iter): Undo addition of volatile from
	Jan 18 2007; no longer needed and is one less change to have to
	maintain against the upstream.

	* regcomp.c, regex.h, regex_internal.h: Sync with GLIBC.

2013-08-22         Arnold D. Robbins     <arnold@skeeve.com>

	* str_array.c (env_store): If the new value being stored is NULL,
	pass in "" instead. Avoids core dump on Mac OS X.
	Thanks to Hermann Peifer for the bug report.

2013-08-20         Arnold D. Robbins     <arnold@skeeve.com>

	* nonposix.h: New file. Contains FAKE_FD_VALUE.
	* awk.h: Include it if MinGW or EMX.
	* Makefile.am (base_sources): Add nonposix.h.

2013-08-18         Arnold D. Robbins     <arnold@skeeve.com>

	Reflect updates to ENVIRON into the real environment.

	* awk.h (init_env_array): Add declaration.
	* main.c (load_environ): Call init_env_array.
	* str_array.c (env_remove, env_store, env_clear, init_env_array):
	New functions.
	(env_array_func): New array vtable.

2013-08-18         Arnold D. Robbins     <arnold@skeeve.com>

	* array.c (force_array): Set symbol->xarray to NULL before
	initing the array if it was Node_var_new.
	(null_array): Restore assert, undoing change of 2013-05-27.

2013-08-15         Arnold D. Robbins     <arnold@skeeve.com>

	* debug.c (print_memory): Fix whitespace / indentation.

2013-08-02         Arnold D. Robbins     <arnold@skeeve.com>

	* awkgram.y (append_rule): Add attempt to insert any comment
	before a rule. Commented out at the moment.

2013-07-30         Arnold D. Robbins     <arnold@skeeve.com>

	* awk.h (enum opcodeval): Add Op_comment.
	* awkgram.y (comment): New variable to hold comment text.
	(statement): Add saved comments to lists being built.
	(allow_newline): Save comment text if necessary. Append if have
	existing text.
	(yylex): Ditto.
	* debug.c (print_instruction): Handle Op_comment.
	* eval.c (optypes): Add entry for Op_comment.
	* interpret.h (r_interpret): Ditto.
	* profile.c (pprint): For Op_comment, print the comment text.

2013-07-24         Arnold D. Robbins     <arnold@skeeve.com>

	* io.c (FAKE_FD_VALUE): Move definition from here ...
	* awk.h (FAKE_FD_VALUE): ... to here. Fixes compilation on MinGW.

2013-07-08         Arnold D. Robbins     <arnold@skeeve.com>

	* io.c (get_a_record): Change `min' to `MIN' for consistency with
	other files and general practice.

2013-07-07         Andrew J. Schorr     <aschorr@telemetry-investments.com>

	* configure.ac (AC_CHECK_FUNCS): Check for sigprocmask.
	* io.c (wait_any): If sigprocmask is available, block signals instead
	of ignoring them temporarily.

2013-07-05         Andrew J. Schorr     <aschorr@telemetry-investments.com>

	* gawkapi.h (gawk_api): Document that the api_get_file function will not
	access the file type and length arguments if the file name is empty.

2013-07-04         Andrew J. Schorr     <aschorr@telemetry-investments.com>

	* configure.ac (AC_CHECK_FUNCS): Add a check for waitpid.
	* io.c (wait_any): Enhance comment to explain why we loop reaping all
	exited children when the argument is zero.  When available, use waitpid
	with WNOHANG to avoid blocking.  Remove my previous incorrect patch to
	exit after reaping the first child.  The function is intended to
	wait for all children, since we are not careful about reaping children
	as soon as they die.

2013-07-02         Andrew J. Schorr     <aschorr@telemetry-investments.com>

	* gawkapi.h (gawk_api): Remove unused api_lookup_file hook.
	(lookup_file): Remove associated macro.
	* gawkapi.c (api_lookup_file): Remove unused function.
	(api_impl):  Remove unused api_lookup_file hook.

2013-07-02         Andrew J. Schorr     <aschorr@telemetry-investments.com>

	* awkgram.y (main_beginfile): Declare new global INSTRUCTION *.
	(parse_program): Set main_beginfile to point to the BEGINFILE
	instruction block.
	* gawkapi.c (api_get_file): After nextfile starts a new file,
	we need to run the BEGINFILE actions.  We retrieve the
	instruction pointer from main_beginfile and execute it until
	we reach the Op_after_beginfile opcode.  We then run after_beginfile
	manually and restore the value of currule and source.

2013-07-04         Andrew J. Schorr     <aschorr@telemetry-investments.com>

	* gawkapi.h (awk_element_t): Add comment indicating that the array
	element index will always be a string!
	* gawkapi.c (api_flatten_array): When converting the index to an awk
	value, request a string conversion, since we want the indices to
	appear as strings to the extensions.  This makes the call to
	force_string redundant, since node_to_awk_value does that internally
	when we request a string.

2013-07-02         Andrew J. Schorr     <aschorr@telemetry-investments.com>

	* eval.c (update_ERRNO_string): Set PROCINFO["errno"] to 0.
	* io.c (inrec): Since get_a_record may now return -2, be sure
	to throw an error in that case as well.
	(wait_any): Fix what appears to be a bug.  The old logic repeatedly
	called wait until it failed.  When a process has multiple children,
	this causes it to stall until all of them have exited.  Instead,
	we now exit the function after the first successful wait call.
	(do_getline_redir, do_getline): Handle case where get_a_record
	returns -2.
	(errno_io_retry): New function to decide whether an I/O operation should
	be retried.
	(get_a_record): When read returns an error, call errno_io_retry to
	decide whether the operation should be retried.  If so, return -2
	instead of setting the IOP_AT_EOF flag.

2013-07-01         Andrew J. Schorr     <aschorr@telemetry-investments.com>

	* eval.c (update_ERRNO_int, unset_ERRNO): Update PROCINFO["errno"].

2013-06-30         Andrew J. Schorr     <aschorr@telemetry-investments.com>

	* awk.h (redirect_string): Declare new function that provides API access
	to the redirection mechanism.
	* gawkapi.h (GAWK_API_MINOR_VERSION): Bump from 0 to 1 since 2 new
	hooks were added to the api.
	(gawk_api_t): Add 2 new functions api_lookup_file and api_get_file.
	(lookup_file, get_file): New macros to wrap the new API functions.
	* gawkapi.c (curfile): Declare this extern, since it is needed
	by lookup_file and get_flie.
	(api_lookup_file): Find an open file using curfile or getredirect().
	(api_get_file): Find or open a file using curfile or redirect_string().
	(api_impl): Add api_lookup_file and api_get_file.
	* io.c (redirect_string): Renamed from redirect and changed arguments
	to take a string instead of a 'NODE *'.  This allows it to be called
	through the API's new get_file hook.
	(redirect): Now implemented by calling redirect_string backend function.

2013-07-04         Arnold D. Robbins     <arnold@skeeve.com>

	* builtin.c (format_tree): Fixes for %c with multibyte characters
	and field width > 1. Bugs reported by Nethox <nethox@gmail.com>.

2013-07-02         Arnold D. Robbins     <arnold@skeeve.com>

	* profile.c (pp_string): Add a call to chksize and fix another.
	Avoids valgrind errors on profile5 test. Thanks to Andrew
	Schorr for the report.

2013-06-27         Arnold D. Robbins     <arnold@skeeve.com>

	* awkgram.y: Minor whitespace cleanup, remove redundant ifdef.

2013-06-24         Arnold D. Robbins     <arnold@skeeve.com>

	* dfa.c (copytoks): Rewrite to call addtok_mb() directly. Avoids
	problems with multibyte characters inside character sets.
	Thanks to Steven Daniels <stevendaniels88@gmail.com> for reporting
	the problem.  Much thanks to Mike Haertel <mike@ducky.net> for the
	analysis and fix.

2013-06-24  Eli Zaretskii  <eliz@gnu.org>

	* io.c: Move #include "popen.h" out of the HAVE_SOCKETS condition,
	as this is needed for non-sockets builds as well.  See
	http://lists.gnu.org/archive/html/bug-gawk/2013-06/msg00014.html
	for the details of the problem this caused.

2013-06-15         Arnold D. Robbins     <arnold@skeeve.com>

	* io.c: Add ifdefs for VMS so that it will compile again.
	Thanks to Anders Wallin.

2013-06-11         Arnold D. Robbins     <arnold@skeeve.com>

	* debug.c (print_lines): Move setting of binary mode to after all
	the messing with the fd. Simplifies code some.
	* io.c (srcopen): Rearrange so that can add call to setbinmode
	here too. This fixes the debugger and makes reading source
	files a little faster. Thanks again to Corinna Vinschen.

2013-06-10         Arnold D. Robbins     <arnold@skeeve.com>

	* debug.c (print_lines): Set binary mode so that calculation of the
	byte offsets will be right. Thanks to Corinna Vinschen for the
	direction.

2013-06-10         Arnold D. Robbins     <arnold@skeeve.com>

	* re.c (check_bracket_exp): Remove warning about ranges being
	locale dependent, since they aren't anymore.

2013-06-09         Arnold D. Robbins     <arnold@skeeve.com>

	* io.c (iop_finish): Change fstat call to fcntl/F_GETFL per
	Eli Z., for Windows.

2013-06-03         Arnold D. Robbins     <arnold@skeeve.com>

	* eval.c (unwind_stack): If exiting, don't worry about strange stuff
	on the stack.

	Unrelated:

	* awk.h (init_sockets): Declare.
	* io.c (init_io): Remove ifdef around call.

2013-06-01  Eli Zaretskii  <eliz@gnu.org>

	* io.c (SHUT_RD) [SD_RECEIVE]: Define to SD_RECEIVE.
	(SHUT_WR) [SD_SEND]: Define to SD_SEND.
	(SHUT_RDWR) [SD_BOTH]: Define to SD_BOTH.
	(FD_TO_SOCKET, closemaybesocket) [!FD_TO_SOCKET]: New macros.
	(SOCKET_TO_FD, SOCKET) [!SOCKET_TO_FD]: New macros.
	(PIPES_SIMULATED): Define only for DJGPP.
	(pipe) [__MINGW32__]: Define to call _pipe, unless PIPES_SIMULATED
	is defined.
	(init_io) [HAVE_SOCKETS]: Call init_sockets.
	(iop_close, socketopen): Call closemaybesocket instead of close.
	(redirect) [__MINGW32__]: Call wait_any with a non-zero argument.
	(devopen) [__EMX__ || __MINGW32__]: Don't call stat on network
	pseudo-filenames.
	(two_way_open) [HAVE_SOCKETS]: Switch input and output to binary
	mode if appropriate.
	(two_way_open) [!PIPES_SIMULATED]: Use the __EMX__ code for MinGW
	as well.
	[__MINGW32__] Call spawnl to invoke $ComSpec and pass it a
	suitably quoted command line.
	(two_way_open) [__MINGW32__]: Wait only for a specified process
	ID.  If successful, update the exit status of the exited process.
	Don't use signals that are undefined on MinGW.
	(two_way_open) [!PIPES_SIMULATED]: Use the __EMX__ code for MinGW
	as well.
	(min): Define only if not already defined.
	(read_with_timeout) [__MINGW32__]: Allow reading from sockets with
	timeout.
	(gawk_fclose) [__MINGW32__]: Close the underlying socket as well.

	* getopt.c: Include stdlib.h for MinGW as well.

2013-05-30         Arnold D. Robbins     <arnold@skeeve.com>

	More profiling fixes:

	* profile.c (pprint): For Op_in_array, parenthesize subscript if
	the precedence is lower. E.g.:  (c = tolower(foo)) in ARRAY.
	(prec_level): Merge cases for precedence of 5.
	(parenthesize): Simplify, as in 3.1.8. Avoids stuff like
	`(x == 1 && (z ==2 && (q == 4 && w == 7)))'.

	Unrelated:

	* io.c (iop_finish): fstat the fd before closing it to avoid
	errors on some operating systems. Thanks to Eli Zaretskii
	for the report.

2013-05-29         Arnold D. Robbins     <arnold@skeeve.com>

	* profile.c (pp_group3): Renamed from pp_concat. Change all calls.
	(is_binary): Change return type to bool.
	(is_scalar): New function.
	(pp_concat): New function to handle concatenation operator better.
	(pprint): Call it at case Op_concat. Fix Op_K_delete if multiple
	indexes to separate with "][".
	General: Add leading comments as needed.

2013-05-28         Arnold D. Robbins     <arnold@skeeve.com>

	* main.c (main): Add minor hack to not run code if pretty printing
	and undocumented env var GAWK_NO_PP_RUN exists.
	* profile.c (pp_string): Explicitly print NUL chars as \000.

2013-05-27         Arnold D. Robbins     <arnold@skeeve.com>

	* configure.ac (AM_INIT_AUTOMAKE): Add dist-lzip to quiet
	outside maintainer warnings.

	Unrelated:

	* configure.ac (AC_STRUCT_ST_BLKSIZE): Replaced with call to
	AC_CHECK_MEMBERS.

	Unrelated:

	* array.c (null_array): Remove the assert and just clear
	symbol->xarray.

2013-05-26         Arnold D. Robbins     <arnold@skeeve.com>

	* getopt.c: For Mac OS X, also include <stdlib.h> to avoid
	some compiler warnings.

2013-05-20         Arnold D. Robbins     <arnold@skeeve.com>

	* gawkapi.h [FAKE_FD_VALUE]: Moved from here to ...
	* io.c [FAKE_FD_VALUE]: here.

2013-05-14  Eli Zaretskii  <eliz@gnu.org>

	* io.c (devopen) [__EMX__ || __MINGW32__]: Produce EISDIR on MinGW
	when an attempt to open() a directory fails.
	(two_way_open) [__EMX__ || __MINGW32__]: When trying to open() a
	directory fails with EISDIR, assign FAKE_FD_VALUE to the file
	descriptor and attributes of a directory to its mode bits.  This
	is needed to support the readdir extension.

	* gawkapi.h (FAKE_FD_VALUE): New macro, used in io.h and in
	extension/gawkdirfd.h.

2013-05-09         Arnold D. Robbins     <arnold@skeeve.com>

	* 4.1.0: Release tar ball made.

2013-05-09         Arnold D. Robbins     <arnold@skeeve.com>

	* awkgram.y (snode): Make it a fatal error to use a regexp constant
	as the second argument of index(). Thanks to Christopher Durant
	<christopher.durant@marquesa.net> and Brian Kernighan for the report
	and the advice.

2013-04-28  Eli Zaretskii  <eliz@gnu.org>

	* io.c (redirect): Remove the HACK that called close_one when
	errno was zero in the MinGW build.  This prevents failure in
	several tests in the test suite, e.g., closebad.

2013-04-28         Arnold D. Robbins     <arnold@skeeve.com>

	* bootstrap.sh: Fix a comment.

2013-04-24         Arnold D. Robbins     <arnold@skeeve.com>

	* io.c (do_getline_redir): Fix the leading comment.

2013-04-23         Arnold D. Robbins     <arnold@skeeve.com>

	* main.c (load_procinfo): Add PROCINFO entries for API major
	and minor versions.

2013-04-21         Arnold D. Robbins     <arnold@skeeve.com>

	* missing: Update from Automake 1.13.1.

2013-04-18         Arnold D. Robbins     <arnold@skeeve.com>

	* configure.ac: Fix a typo.

2013-04-17         Corinna Vinschen      <vinschen@redhat.com>

	* configure.ac: Remove special casing for cygwin for libiconv
	and libintl.

2013-04-16         Arnold D. Robbins     <arnold@skeeve.com>

	* bootstrap.sh: Touch gawk.texi too. Update copyright.

2013-04-16         Arnold D. Robbins     <arnold@skeeve.com>

	* awkgram.c: Regenerated from bison 2.7.1.
	* command.c: Ditto.
	* dfa.h, dfa.c: Minor edits to sync with GNU grep.
	* gettext.h: Sync with gettext 0.18.2.1.
	* random.h: Remove obsolete __P macro and use. Update copyright year.
	* Makefile.am, array.c, builtin.c, cint_array.c, cmd.h, debug.c,
	eval.c, ext.c, field.c, gawkapi.c, gawkapi.h, gettext.h, int_array.c,
	interpret.h, msg.c, node.c, profile.c, re.c, replace.c, str_array.c,
	symbol.c: Update copyright year.

	Update to automake 1.13.1:

	* configure.ac (AM_INIT_AUTOMAKE): Update version.
	* configure, Makefile.in, aclocal.m4, awklib/Makefile.in,
	doc/Makefile.in, test/Makefile.in: Regenerated.

	* getopt.c, getopt.h, getopt1.c, getopt_int.h: Sync with GLIBC.

2013-04-14         Arnold D. Robbins     <arnold@skeeve.com>

	* awkgram.y (check_funcs): Fix logic of test for called but
	not defined warning. Thanks to Scott Deifik for the bug report.

2013-04-02         Arnold D. Robbins     <arnold@skeeve.com>

	* profile.c (print_lib_list): Send final newline to prof_fp
	instead of stdout.  Thanks to Hermann Peifer for the bug report.

2013-03-27         Arnold D. Robbins     <arnold@skeeve.com>

	* Makefile.am (SUBDIRS): Move extension back into the middle of
	the list so that `make check' without a prior `make' works.

	Unrelated:

	* main.c (main): Move env_lc into ifdef for LIBC_IS_BORKED.

2013-03-20         Arnold D. Robbins     <arnold@skeeve.com>

	For systems where libc is borked (MirBSD, maybe others).

	* dfa.c: Force use of gawk_mb_cur_max instead of MB_CUR_MAX and make
	mbrtowc a macro that always fails.
	(using_utf8): Force utf8 to be 0 if libc borked and gawk_mb_cur_max
	is one.
	* main.c (main): If libc is borked and LC_ALL or LANG exist in the
	environment and are set to "C" or "c", force gawk_mb_cur_max to one.

2013-03-11         Arnold D. Robbins     <arnold@skeeve.com>

	* re.c (check_bracket_exp): Make handling of embedded ] in
	regexp smarter. Thanks to Ed Morton <mortoneccc@comcast.net>
	for reporting the bug.

2013-03-01         Arnold D. Robbins     <arnold@skeeve.com>

	Don't build extensions if API isn't supported:

	* Makefile.am (SUBDIRS): Move extension directory to last in case
	building the extensions is not supported.
	* configure.ac: Add check for MirBSD and don't even try to run the
	checks for DYNAMIC if so.

	Check for systems (MirBSD) where libc doesn't understand not
	to use UTF-8 for LC_ALL=C.

	* configure.ac (LIBC_IS_BORKED): AC_DEFINE if needed.
	* regcomp.c (init_dfa): Change logic as needed if LIBC_IS_BORKED.

2013-02-28         Arnold D. Robbins     <arnold@skeeve.com>

	Cause profiling / pretty printing to include a list of
	loaded extensions. Thanks to Hermann Peifer for the bug report.

	* awk.h (srcfiles): Add declaration.
	* profile.c (print_lib_list): New function.
	(dump_prog): Call it.

2013-02-26         Arnold D. Robbins     <arnold@skeeve.com>

	* awkgram.y (expression_list): In case of error return the list
	instead of NULL so that snode gets something it can count.

2013-02-12         Arnold D. Robbins     <arnold@skeeve.com>

	* bisonfix.awk: Comment out code for fixing continued #if
	statements. It is likely not needed anymore. Leave it there in
	case I'm wrong.

2013-02-06         Arnold D. Robbins     <arnold@skeeve.com>

	* builtin.c (printf_common): Move nargs > 0 check into assert.
	(do_sprintf): Add nargs check and fatal message to here.

2013-02-04         Arnold D. Robbins     <arnold@skeeve.com>

	* main.c (main): Remove undocumented -m option which was for
	compatibility with BWK awk. His awk dropped it back in 2007.

2013-02-03         Arnold D. Robbins     <arnold@skeeve.com>

	* configure.ac: Add Automake test for cross compiling.

2013-01-31         Arnold D. Robbins     <arnold@skeeve.com>

	* regcomp.c, regex.c, regex_internal.c, regexec.c: Update
	copyright years to sync with GLIBC.

	From: http://www.sourceware.org/ml/libc-alpha/2013-01/msg00967.html,
	by Andreas Schwab <schwab@suse.de>:

	* regexec.c (extend_buffers): Add parameter min_len.
	(check_matching): Pass minimum needed length.
	(clean_state_log_if_needed): Likewise.
	(get_subexp): Likewise.`

2013-01-31         Arnold D. Robbins     <arnold@skeeve.com>

	* dfa.c: Include "dfa.h" which includes regex.h after limits.h
	so that RE_DUP_MAX gets the correct value. Especially needed on
	OpenVMS. Thanks to Anders Wallin.

	* main.c (version): Print out API version numbers if DYNAMIC.
	Helpful also for knowing if to run the shlib tests.

	* configure: Regenerated after change in m4/readline.m4.

2013-01-31         Arnold D. Robbins     <arnold@skeeve.com>

	* PROBLEMS: Removed. It is no longer needed.
	* Makefile.am (EXTRA_DIST): Remove PROBLEMS from list.

2013-01-31         Andrew J. Schorr     <aschorr@telemetry-investments.com>

	* configure.ac: Remove TEST_MPFR conditional added in last patch.
	We will instead test for MPFR capability by looking at the output
	from gawk --version.

2013-01-27         Andrew J. Schorr     <aschorr@telemetry-investments.com>

	* configure.ac: Add MPFR test for use in test/Makefile.am.

2013-01-25         Arnold D. Robbins     <arnold@skeeve.com>

	* awkgram.y (parms_shadow): Change int param to bool.
	* cmd.h (output_is_tty): Sync type with rest of code (is bool).
	* dfa.c (MALLOC): Undef first, for Irix.
	* Makefile.am (LDADD): Use LIBREADLINE and LIBMPFR instead of
	automake substitutions.
	* configure.ac (AC_INIT): Version bump.
	(GAWK_CHECK_READLINE): Renamed from GNUPG_CHECK_READLINE.

2013-01-23         Arnold D. Robbins     <arnold@skeeve.com>

	* awk.h (list_functions): Change parameter to bool.
	* symbol.c (list_functions): Ditto.
	(get_symbols): Change sort parameter to bool. Additional
	code cleanup.

2013-01-22         Arnold D. Robbins     <arnold@skeeve.com>

	* symbol.c (get_symbols): Reset count after each loop to only
	sort the actual items retrieved. Thanks to Hermann Peifer (by
	way of Andrew Schorr) for reporting the bug.  Also add some
	commentary and fix function name in emalloc calls.

2013-01-20         Arnold D. Robbins     <arnold@skeeve.com>

	* re.c (regexflags2str): New routine.
	(resetup): If do_intervals, also turn on RE_NO_BK_BRACES.
	Thanks to Yan Lei <yanl.fnst@cn.fujitsu.com> for the
	bug report.

2013-01-18         Arnold D. Robbins     <arnold@skeeve.com>

	Fix a problem with include ordering to get ptrdiff_t definition,
	showed up on Debian Lenny. Reported by Manuel Collado.
	Fix brought over from grep.

	* dfa.h: Include regex.h and stddef.h directly.
	* dfa.c: Adjust includes.

2013-01-11         John Haque            <j.eh@mchsi.com>

	* awk.h (do_mpfr_rshift): Renamed from do_mpfr_rhift.
	* awkgram.y (do_mpfr_rshift): Renamed from do_mpfr_rhift.
	* mpfr.c (_tz1, _tz2, _mpz1, _mpz2, mpz1, mpz2, get_bit_ops,
	free_bit_ops): Removed.
	(init_mpfr): Remove calls to mpz_init.
	(get_intval, free_intval): New functions.
	(do_mpfr_rshift, do_mpfr_lshift): Rework code.
	(do_mpfr_and, do_mpfr_or, do_mpfr_xor): Accept two or more arguments
	to match regular functions.

2013-01-11         Arnold D. Robbins     <arnold@skeeve.com>

	* bisonfix.awk: Adjust ARGV / ARGC to force reading of standard
	input; apparently needed for Mac OS X. Thanks to Akim Demaille
	for the report.

2013-01-06         Arnold D. Robbins     <arnold@skeeve.com>

	* io.c (redirect, two_way_open): Set the name field in the
	awk_input_buf_t and awk_output_buf_t structures, as needed.
	Thanks to Manuel Collado for the report.

2013-01-05         Arnold D. Robbins     <arnold@skeeve.com>

	* regex_internal.h (struct re_dfa_t): Restore ifdefs around
	__libc_lock_define, they really were needed. Bleah.

2013-01-01         Arnold D. Robbins     <arnold@skeeve.com>

	Sync with GLIBC regex files.

	* regex_internal.h (struct re_dfa_t): Remove ifdefs around
	__libc_lock_define since it's already defined to empty in non-LIBC
	case.
	* regexec.c (check_node_accept_bytes): Restore decl with use from
	GLIBC code since this is LIBC case.

2012-12-27         Arnold D. Robbins     <arnold@skeeve.com>

	* builtin.c (do_print, do_printf): Use output_fp as default
	output for print/printf only if running under the debugger.
	Otherwise use stdout as Brian, Peter, and Al intended.

2012-12-25         Arnold D. Robbins     <arnold@skeeve.com>

	Remove sym-constant from API after discussions with John
	Haque and Andrew Schorr.

	* gawkapi.h (api_sym_constant): Removed field in API struct.
	(sym_constant): Remove macro.
	* gawkapi.c (set_constant, api_sym_update, api_sym_constant): Removed.
	(sym_update_real): Renamed to api_sym_update(). is_const parameter
	removed and code adjusted.

2012-12-24         Arnold D. Robbins     <arnold@skeeve.com>

	* 4.0.2: Release tar ball made.

2012-12-23         John Haque      <j.eh@mchsi.com>

	* eval.c (r_get_lhs): Node_array_ref. If original is Node_var,
	don't assign null-string as value.
	* ext.c (get_argument): Node_array_ref. Check if already a scalar.

2011-12-23         John Haque      <j.eh@mchsi.com>

	* awkgram.y (is_deferred_variable): New function.
	(func_install): Call it.
	* eval.c (r_interpret): Op_push_arg. Check for uninitialized scalar.

2012-12-23         Arnold D. Robbins     <arnold@skeeve.com>

	* awkgram.y (tokentab): Whitespace fix for "include".
	* builtin.c (printf_common): Do a fatal error if no args to printf()
	or sprintf().

2012-12-19         Arnold D. Robbins     <arnold@skeeve.com>

	* bootstrap.sh: Touch extension/aclocal.m4 also.

	Unrelated: Extend input parser API:

	* awk.h (IOBUF): Remove read_func pointer.
	* gawkapi.h (awk_input_buf_t): Move it to here.
	* io.c (iop_alloc, get_a_record, get_read_timeout): Adjust code.

	Unrelated: Make sure that variables like NF, NR, FNR are
	accessable correctly both through SYMTAB and through API.

	* gawkapi.c (api_sym_lookup): Call update_global_values().
	(api_sym_lookup_scalar): Ditto.
	* interpret.h (Op_subscript, Op_subscript_lhs): Ditto.
	* main.c (update_global_values): Adjust comment.

	Unrelated: Fix --disable-lint so that everything compiles.

	* main.c (main): Move case label inside ifdef.
	* awkgram.y (isnoeffect): Add ifdefs around declaration, use,
	and function body.

	Unrelated: Restore building with tcc.

	* awk.h (AFUNC): Move to array.c which is the only place its used.
	(ainit_ind, atypeof_ind, etc.): New macros for use in array.c
	* array.c (AFUNC): Change to use F##_ind. Works with tcc and other
	compilers.
	* configure.ac: Only add -export-dynamic flag if compiling with gcc.

2012-12-18         Andrew J. Schorr     <aschorr@telemetry-investments.com>

	* gawkapi.c (sym_update_real): If setting a scalar variable that exists
	already in an undefined state with type set to Node_var_new, we must
	update the type to Node_var if the new value is not undefined.

2012-12-18         Arnold D. Robbins     <arnold@skeeve.com>

	* awkgram.y (tokentab): "extension" needs to be inside ifdef DYNAMIC.
	Thanks to Anders Wallin for finding this.

2012-12-16         Arnold D. Robbins     <arnold@skeeve.com>

	* debug.c (do_set_var): Fix last remaining `*assoc_lookup() = x'.

2012-12-15         Arnold D. Robbins     <arnold@skeeve.com>

	Infrastructure Updates:

	* awkgram.c, command.c: Regenerated with bison 2.7.
	* config.guess, config.sub, depcomp: Updated from automake 1.12.6.

2012-12-09         Arnold D. Robbins     <arnold@skeeve.com>

	Clean up BINMODE to use symbolic values.

	* awk.h (enum binmode_values): New enum.
	* eval.c (set_BINMODE): Use them.
	* io.c (binmode, close_rp, gawk_popen): Ditto.
	* main.c (main): Ditto.
	* builtin.c (do_system): Ditto.

	Unrelated:

	* configure.ac: Look for posix_openpt
	* io.c (two_way_open): Use posix_openpt if it's available.
	Thanks to Christian Weisgerber <naddy@mips.inka.de> for
	the changes.

	Also unrelated:

	* regex.c: Don't include <sys/param.h> on VMS. Thanks to
	Anders Wallin.

	Also unrelated:

	* ext.c (is_letter, is_identifier_char): New functions. Don't use
	<ctype.h> functions since those could rely on the locale.
	(make_builtin): Adjust test for valid name to call the new
	functions and return false instead of throwing a fatal error.
	(make_old_builtin): Adjust test for valid name to call the new
	function.
	* awk.h (is_identchar): Move from here, ...
	* awkgram.y (is_identchar): ... to here. This is safe, since
	the locale is C during parsing the program.

	Also unrelated: Make all checks for bitflags being set consistent
	in case we should wish to switch them to macro calls:

	* awkgram.y, builtin.c, cint_array.c, debug.c, eval.c, gawkapi.c,
	int_array.c, io.c, mpfr.c, node.c, profile.c, str_array.c: Fix
	as needed.

2012-12-07         Arnold D. Robbins     <arnold@skeeve.com>

	* awkgram.y (tokentab): `fflush()' is now in POSIX, remove the
	RESX flag. This was the last use, so delete the flag.
	(yylex): Don't check RESX.

	Thanks to Nathan Weeks <weeks@iastate.edu> for helping make this
	happen.

2012-12-01         Arnold D. Robbins     <arnold@skeeve.com>

	* interpret.h: For op_assign_concat, if both strings
	have WSTRCUR, then do the realloc() and append for the
	wide string too.  Thanks to Janis Papanagnou
	<janis_papanagnou@hotmail.com> for the discussion in
	comp.lang.awk.

2012-11-30         Arnold D. Robbins     <arnold@skeeve.com>

	* regcomp.c, regex.c, regex_internal.h, regexec.c: Sync
	with GLIBC.  Why not.

	* gawkapi.c (awk_bool_t): Change into an enum with awk_false and
	awk_true values.

2012-01-30         Andrew J. Schorr     <aschorr@telemetry-investments.com>

	Further cleanups of macros in awk.h

	* awk.h (_r, _t): Remove declarations.
	(unref, m_force_string): Remove macros.
	(r_unref): Move declaration.
	(r_force_string): Remove declaration.
	(DEREF, force_string, force_number, unref): Now inline functions.
	(POP_STRING, TOP_STRING): Back to macros.
	* eval.c (_t): Remove definition.
	* main.c (_r): Remove definition.
	* node.c (r_force_string): Remove.

2012-11-27         Arnold D. Robbins     <arnold@skeeve.com>

	* builtin.c (do_fflush): Make fflush() and fflush("") both
	flush everything. See the comment in the code.

2012-11-26         Arnold D. Robbins     <arnold@skeeve.com>

	* awk.h (Node_old_ext_func, Op_old_ext_func): New enum values.
	* configure.ac: Use -export-dynamic if supported for old extension
	mechanism.
	* eval.c (nodeytpes): Add Node_old_ext_func.
	(optypetab): Add Op_old_ext_func.
	* ext.c (make_old_ext_builtin): "New" function.
	* interpret.h: Special case Op_old_ext_builtin. Add checks for
	Node_old_ext_func.
	* msg.c: Adjust placement of a comment.

2012-05-02         John Haque      <j.eh@mchsi.com>

	* str_array.c (str_copy): Initialize next pointer in the linked list
	to avoid memory corruption.
	* int_array.c (int_copy): Ditto.

2012-04-21         John Haque      <j.eh@mchsi.com>

	Shutdown routine for a dynamic extension.

	* awk.h (SRCFILE): New field fini_func.
	* ext.c (load_ext): Takes an additional argument to look up and
	save the clean up routine in SRCFILE struct.
	(INIT_FUNC, FINI_FUNC): Defines for default init and fini routine
	names.
	(do_ext): Use default for the name of the init or fini routine if
	one is not supplied. Adjust call to load_ext().
	(close_extensions): Execute fini routines.
	* interpret.h (Op_at_exit): Call close_extensions().
	* msg.c (gawk_exit): Ditto.
	* debug.c (close_all): Ditto.
	* main.c (main): Adjust call to load_ext().
	* awkgram.y (tokentab): Specify 2nd and 3rd optional arguments
	for the extension() built-in.

	Unrelated:

	* interpret.h (Op_arrayfor_init): Use assoc_length for array size.

2012-04-19         John Haque      <j.eh@mchsi.com>

	Enhanced array interface to support transparent implementation
	using external storage and ...

	* awk.h (astore): Optional post-assignment store routine for
	array subscripts.
	(Op_subscript_assign): New opcode to support the store routine.
	(alength): New array interface routine for array length.
	(assoc_length): New macro.
	(assoc_empty): Renamed from array_empty.
	* awkgram.y (snode): Append Op_subscript_assign opcode if
	(g)sub variable is an array element.
	(mk_getline): Same for getline variable.
	(mk_assignment): Same if assigning to an array element.
	* field.c (set_element): Call store routine if needed.
	* builtin.c (do_match): Ditto.
	(do_length): Use length routine for array size.
	* symbol.c (print_vars): Ditto.
	* array.c (null_length): Default function for array length interface.
	(asort_actual):	Call store routine if defined.
	(asort_actual, assoc_list): Use length routine for array size.
	(null_array_func): Add length and store routine entries.
	* str_array.c (str_array_func): Same.
	* cint_array.c (cint_array_func): Same.
	* int_array.c (int_array_func): Same.
	* eval.c (optypetab): Add Op_subscript_assign.
	* profile.c (pprint): Add case Op_subscript_assign.
	* interpret.h (set_array, set_idx): New variables to keep track
	of an array element with store routine.
	(Op_sub_array, Op_subscript_lhs, Op_store_sub, Op_subscript_assign):
	Add code to handle array store routine.
	* debug.c (print_symbol, print_array, cmp_val, watchpoint_triggered,
	initialize_watch_item): Use length routine for array size.

	* awk.h (assoc_kind_t): New typedef for enum assoc_list_flags.
	(sort_context_t): Renamed from SORT_CONTEXT.
	* array.c (asort_actual, assoc_sort): Adjust.
	* cint_array.c (cint_list, tree_list, leaf_list): Adjust.
	* int_array.c (int_list): Adjust.
	* str_array.c (str_list): Adjust.

2012-04-18         John Haque      <j.eh@mchsi.com>

	* awk.h (atypeof, AFUNC): New macros.
	(afunc_t): Renamed typedef from array_ptr.
	* array.c (register_array_func, null_lookup): Use AFUNC macro
	instead of hard-coded index for array functions.
	(asort_actual): Unref null array elements before overwriting.
	(force_array): Renamed from get_array.
	(null_array): Renamed from init_array. Also initialize flags to 0.
	(array_types): Renamed from atypes.
	(num_array_types): Renamed from num_atypes.
	* interpret.h (r_interpret): In case Op_sub_array, unref null array element.
	* str_array.c (str_array_init): Reworked for (re)initialization of array.
	* int_array.c (int_array_init): Ditto.
	* cint_array.c (cint_array_init): Ditto.

2012-11-24         Arnold D. Robbins     <arnold@skeeve.com>

	Directory cleanup.

	* TODO.xgawk, FUTURES: Merged into TODO.
	* TODO: More stuff added.
	* Makefile.am (EXTRA_DIST): Updated.

2012-11-22         Arnold D. Robbins     <arnold@skeeve.com>

	Cleanup of awk.h.

	* array.c (r_in_array): Removed.
	* awk.h (MALLOC_ARG_T): Replaced with size_t everywhere.
	(S_ISREG, setsid): Moved to io.c.
	(__extension__): Removed.
	(INT32_BIT): Moved to cint_array.c.
	(_t): Always declare.
	(DO_LINT_INVALID, et al): Moved into an enum.
	(POP_ARRAY, POP_PARAM, POP_SCALAR, TOP_SCALAR, dupnode, in_array):
	Moved into inline functions.
	(force_number, force_string): Simplified.
	(ZOS_USS): Remove undef of DYNAMIC, it's handled in configure.ac.
	* io.c (S_ISREG, setsid): Moved to here.
	* cint_array.c (INT32_BIT): Moved to here.
	* eval.c (_t): Always define.
	* protos.h: Use size_t directly instead of MALLOC_ARG_T.

	Unrelated:

	* gawkapi.h: Add `awk_' prefix to structure tags where they
	were missing.  Document the full list of include files needed.

2012-11-14         Arnold D. Robbins     <arnold@skeeve.com>

	* io.c (do_find_source): On VMS, don't add the `/' separator.
	Thanks to Anders Wallin.

	MPFR minor cleanup:

	* awk.h (mpfr_unset): Declare new function.
	* mpfr.c (mpfr_unset): New function.
	* node.c (r_unref): Call it instead of inline code.
	* gawk_api.c (api_sym_update_scalar): Call it instead of inline code.

2012-11-13         Arnold D. Robbins     <arnold@skeeve.com>

	* symbol.c (get_symbols): Check type, not vname. Keeps
	valgrind happy. Thanks to Andrew Schorr for noticing the problem.

2012-11-10         Arnold D. Robbins     <arnold@skeeve.com>

	* Update to bison 2.6.5. Various files regenerated.
	* io.c (find_source): Add a default value for SHLIBEXT.
	(read_with_timeout): For VMS also, just use read().

2012-11-10         John Haque      <j.eh@mchsi.com>

	* int_array.c (int_copy): Initialize next pointer of newchain to null.
	* eval.c (eval_condition): Force string context for an integer used
	as array index.

2012-11-10         Arnold D. Robbins     <arnold@skeeve.com>

	* gawkapi.c (api_add_ext_func, api_awk_atexit, api_clear_array,
	api_create_array, api_create_value, api_register_ext_version,
	api_release_value, api_update_ERRNO_string, node_to_awk_value,
	remove_element, run_ext_exit_handlers): Add null pointer checks.
	Everywhere: Add / fixup leading comments.

	* interpret.h (Op_store_sub): If assigning to an uninitialized variable
	through SYMTAB, change it to Node_var. Add explanatory comments.
	* symbol.c (get_symbol): Rationalized. Skip non-variables in SYMTAB.

2012-11-04         Arnold D. Robbins     <arnold@skeeve.com>

	* gawkapi.h: Minor documentation edit.

2012-10-31         Arnold D. Robbins     <arnold@skeeve.com>

	* awkgram.y (want_regexp): Use as a bool, not as an int.
	* field.c: Fix a comment.
	* gawkapi.h: Add comment to include <errno.h>.
	* symbol.c (load_symbols): ``No automatic aggregate initialization.''
	Here too. Sigh again.

	* gawkapi.h: Minor documentation edits.

2012-11-27         Arnold D. Robbins     <arnold@skeeve.com>

	* builtin.c (do_fflush): Make fflush() and fflush("") both
	flush everything. See the comment in the code.

2012-10-28         Arnold D. Robbins     <arnold@skeeve.com>

	* Update to bison 2.6.4. Various files regenerated.

2012-10-27         Arnold D. Robbins     <arnold@skeeve.com>

	* gawkapi.h: Continuing the minor formatting / doc cleanups.

2012-10-26         Arnold D. Robbins     <arnold@skeeve.com>

	* gawkapi.h: Continuing the minor formatting / doc cleanups.

2012-10-24         Arnold D. Robbins     <arnold@skeeve.com>

	* gawkapi.h: Still more minor formatting / doc cleanups.

2012-10-23         Arnold D. Robbins     <arnold@skeeve.com>

	* gawkapi.h: More minor formatting / doc cleanups.

2012-10-21         Arnold D. Robbins     <arnold@skeeve.com>

	Fixes for z/OS from Dave Pitts.

	* awk.h (assoc_list_flags): No trailing comma on last enum value.
	* gawkapi.h (awk_valtype_t): Ditto.
	* symbol.c (lookup): ``No automatic aggregate initialization.'' Sigh.

	Unrelated:

	* gawkapi.h: Minor formatting / doc cleanups.

2012-10-19         Arnold D. Robbins     <arnold@skeeve.com>

	If SYMTAB is used, make sure ENVIRON and PROCINFO get loaded too.

	* awkgram.y (process_deferred): New function. Call it when program
	is completely parsed.
	(symtab_used): New variable.
	(variable): Set it to true if SYMTAB is looked up.
	* main.c (load_environ, load_procinfo): Make sure the routines are
	only called once.

	Unrelated fixes:

	* awkgram.y (yylex): Check continue_allowed and break_allowed as
	soon as they are seen in the scanner; the rules that check them
	can not be reduced until after a token that allows them is seen,
	leading to errors at execution time.
	* interpret.h (Op_K_break, Op_K_continue, Op_jmp): Add assertion
	that pc->target_jmp is not NULL.

	* symbol.c (lookup): Correct a comment.

2012-10-14         Arnold D. Robbins     <arnold@skeeve.com>

	* gawkapi.h (IOBUF_PUBLIC): Renamed awk_input_buf_t.
	(struct iobuf_public): Renamed struct awk_input.
	* awk.h: Adjust.

2012-10-13         Arnold D. Robbins     <arnold@skeeve.com>

	* Update to Automake 1.12.4. Various files regenerated.

2012-10-11         Arnold D. Robbins     <arnold@skeeve.com>

	* awk.h (dup_ent): New member for Node_param_list.
	* symbol.c (install): For parameters, if this is a duplicate, chain
	it off the original using the dup_ent pointer.
	(remove_params): If there's a duplicate, remove it from the list.

	* awk.h: Fix flags to have unique numeric values. Oops.

2012-10-10         Arnold D. Robbins     <arnold@skeeve.com>

	* gawkapi.h: Add considerably more documentation. Rearrange order
	of functions in the struct to make more sense, grouping related
	functions together in a more logical order.
	* gawkapi.c: Adjust as needed.
	* ext.c (make_builtin): Adjust for name change in struct member.

2012-10-05         Arnold D. Robbins     <arnold@skeeve.com>

	* mbsupport.h: Add a bunch of undefs for z/OS.

2012-10-04         Arnold D. Robbins     <arnold@skeeve.com>

	* TODO.xgawk: Update.
	* awk.h (make_str_node): Removed macro.
	(make_string): Modified to call make_str_node.
	(r_make_str_node): Renamed to make_str_node.
	* gawkapi.c: Changed r_make_str_node to make_str_node everywhere.
	* node.c (make_str_node): Renamed from make_str_node.

	Update to automake 1.12.4.

	* Makefile.in, aclocal.m4, awklib/Makefile.in, doc/Makefile.in,
	extension/Makefile.in, extension/aclocal.m4, test/Makefile.in:
	Regenerated.

	* interpret.h (Op_Subscript): Added lint warnings for FUNCTAB
	and SYMTAB.

2012-10-02         Arnold D. Robbins     <arnold@skeeve.com>

	* awk.h (func_table): Declare.
	* awkgram.y: If do_posix or do_traditional, then check for
	delete on SYMTAB. Add check for delete on FUNCTAB, also.
	* interpret.h (Op_Subscript): For FUNCTAB, return the element name
	as its value too.  Avoids lots of weirdness and allows indirect calls
	after assignment from FUNCTAB["foo"] to work.
	(Op_store_sub): Disallow assignment to elements of FUNCTAB.
	(Op_indirect_func_all): Turn assert into check and fatal error.
	* symbol.c (func_table): No longer static.
	(lookup): If do_posix or do_traditional, skip the global table.
	(release_all_vars): Clear func_table too.

2012-09-25         Arnold D. Robbins     <arnold@skeeve.com>

	First cut at SYMTAB and FUNCTAB. This does the following:
	- Change symbol table handling to use gawk arrays.
	- Store symbols in SYMTAB array and allow indirect access
	  through SYMTAB to variables, both getting and setting.
	- List function names in FUNCTAB indexes; Values cannot be
	  used at the moment.
	- No documentation yet.

	* awk.h (Node_hashnode, hnext, hname, hlength, hcode, hvalue):
	Removed, not needed any more.
	(init_symbol_table, symbol_table): Add declarations.
	* awkgram.y: Disallow delete on SYMTAB, fix warning for tawk
	extension if traditional.
	* eval.c (nodetypes): Remove Node_hashnode element.
	* interpret.h (Op_subscript, Op_store_sub): Handle SYMTAB and go
	through to the actual value.
	* main.c (main): Init Nnull_string earlier. Add call to
	init_symbol_table().
	* profile.c (pp_str, pp_len): Change definitions.
	(pp_next): New macro.
	(pp_push, pp_pop): Adjust uses.
	* symbol.c (variables): Removed.
	(global_table, param_table, func_table, symbol_table,
	installing_specials): New variables.
	(lookup, make_params, install_params, remove_params, remove_symbol,
	make_symbol, install, get_symbols, release_all_vars, append_symbol,
	release_symbols, load_symbols): Rework logic considerably.
	(init_symbol_table): New function.

2012-09-23         Arnold D. Robbins     <arnold@skeeve.com>

	`delete array' and `nextfile' are now in POSIX.
	Thanks to Nathan Weeks <weeks@iastate.edu> for the
	initiative and letting us know about it.

	* awkgram.y: Make the right code changes for `delete array'
	and `nextfile'.
	(tokentab): Set flags to zero for nextfile.

2012-09-19         Arnold D. Robbins     <arnold@skeeve.com>

	* symbol.c (load_symbols): Zero out the new node. Prevents assertion
	failure on PPC Mac OS X.

2012-09-14         Arnold D. Robbins     <arnold@skeeve.com>

	Allow read-only access to built-in variables from extensions.

	* awk.h (NO_EXT_SET): New flag.
	* gawkapi.c (api_sym_lookup, api_sym_update_real): Set flag if off
	limits variable instead of failing. Adjust logic.
	(api_sym_update_scalar, api_set_array_element, api_del_array_element,
	api_release_flattened_array): Adjust logic.
	* gawkapi.h: Adjust documentation.

	Provide PROCINFO["identifiers"]. Undocumented for now.

	* awk.h (load_symbols): Add declaration.
	* awkgram.y (variable): Adjust comment formatting.
	* main.c (main): Call load_symbols().
	* symbol.c (load_symbols): New function.

2012-09-13         Arnold D. Robbins     <arnold@skeeve.com>

	* configure.ac: Determination of DYNAMIC adjusted. Hopefully is
	smarter for z/OS.

2012-09-13         Dave Pitts            <dpitts@cozx.com>

	* awk.h: Add defines for z/OS for newer types.

2012-08-31         Arnold D. Robbins     <arnold@skeeve.com>

	* gawkapi.c: Wrap various bits in #ifdef DYNAMIC so that
	gawk will compile on systems without dynamic loading.

2012-08-24         Arnold D. Robbins     <arnold@skeeve.com>

	Add version facility to API. Thanks to Manuel Collado
	for the idea.

	* awk.h (print_ext_versions): Declare.
	Rearrange includes and decls to make more sense.
	* gawkapi.h (register_ext_version): New API.
	(dl_load_func): Add code for ext_version.
	* gawkapi.c (api_register_ext_version, print_ext_versions):
	New functions.
	* main.c (do_version): New variable.
	(optab): Set it for -v / --version.
	(main): Set it in arg parsing switch. Call version() after the
	extensions have been loaded.

2012-08-22         Arnold D. Robbins     <arnold@skeeve.com>

	Add output wrapper and two-way processor to extension API.

	* awk.h (struct redirect): Replace output FILE * with awk_output_buf_t.
	(register_output_wrapper, register_two_way_processor): Declare.
	* builtin.c (efwrite): Adjust logic to use rp->output data and
	functions if rp is not NULL. Remove redundant declaration of function.
	(do_fflush, do_printf, do_print, do_print_rec): Same adjustment.
	* ext.c (make_builtin): Adjust error messages.
	* gawkapi.c (api_register_output_wrapper,
	api_register_two_way_processor): New functions.
	(sym_update_real): Adjust code formatting.
	* gawkapi.h (awk_input_parser_t): Make next pointer awk_const.
	(awk_output_buf_t, awk_two_way_processor_t): New structs.
	(api_register_output_wrapper, api_register_two_way_processor): New APIs.
	(dl_load_func): Allow for empty function table (NULL elements).
	* io.c (find_output_wrapper, init_output_wrapper, find_two_processor,
	gawk_fwrite, gawk_ferror, gawk_fflush, gawk_fclose): New functions.
	(redirect): Call init_output_wrapper, find_output_wrapper as needed.
	Adjust use of rp->fp to rp->output.fp and also function calls.
	(close_rp, close_redir, flush_io): Same adjustment.
	(two_way_open): Same adjustment. Call find_two_way_processor, and
	find_output_wrapper, as needed.

2012-08-17         Arnold D. Robbins     <arnold@skeeve.com>

	* Update infrastructure: Automake 1.12.3 and bison 2.6.2.

2012-08-15         Arnold D. Robbins     <arnold@skeeve.com>

	* dfa.c: Sync w/GNU grep.

2012-08-12         Arnold D. Robbins     <arnold@skeeve.com>

	* gawkapi.h: Make the versions enum constants instead of defines.

2012-08-11         Andrew J. Schorr     <aschorr@telemetry-investments.com>

	* awkgram.y (add_srcfile): It is now a fatal error to load the
	same file with -f and -i (or @include).
	* TODO.xgawk: Update to reflect this change.

2012-08-10         Arnold D. Robbins     <arnold@skeeve.com>

	* FUTURES, TODO.xgawk: Updates.

2012-08-08         Arnold D. Robbins     <arnold@skeeve.com>

	* configure.ac: Add -DNDEBUG to remove asserts if not developing.

	* gawkapi.h: Document how to build up arrays.
	* gawkapi.c (api_sym_update): For an array, pass the new cookie
	back out to the extension.

	* awk.h (IOBUF): Move struct stat into IOBUF_PUBLIC.
	(os_isreadable): Change to take an IOBUF_PUBLIC.
	* gawkapi.h (IOBUF_PUBLIC): Received struct stat.
	(INVALID_HANDLE): Moves to here.
	* io.c (iop_alloc): Stat the fd and fill in stat buf.
	(iop_finish): Use passed in stat info.

2012-08-05         Arnold D. Robbins     <arnold@skeeve.com>

	* README.git: More stuff added.

2012-08-01         Arnold D. Robbins     <arnold@skeeve.com>

	* io.c (iop_finish): New function.
	(iop_alloc): Add errno_val parameter. Move code into iop_finish.
	Add large explanatory leading comment.
	(after_beginfile): Rework logic. Check for input parser first, then
	check for invalid iop.
	(nextfile): Organize code better. Call iop_alloc then iop_finish.
	(redirect): Call iop_alloc, find_input_parser, iop_finish.
	(two_way_open): Call iop_alloc, find_input_parser, iop_finish.
	(gawk_popen): Call iop_alloc, find_input_parser, iop_finish.
	(find_input_parser): Set iop->valid if input parser takes control.
	(get_a_record): Rework setting RT to use macros.

2012-07-29         Andrew J. Schorr     <aschorr@telemetry-investments.com>

	* awk.h (set_RT_to_null, set_RT): Removed.
	* gawkapi.h (api_set_RT): Removed.
	(get_record): Signature changed in input parser struct.
	* gawkapi.c (api_set_RT): Removed.
	* io.c (set_RT_to_null, set_RT): Removed.
	(get_a_record): Adjustments for new API for input parser.

2012-07-29         Arnold D. Robbins     <arnold@skeeve.com>

	* awk.h (os_isreadable): Adjust declaration.
	(struct iobuf): Add new member `valid'.
	* io.c (iop_alloc): Remove do_input_parsers parameter, it's
	always true. Adjust logic to set things to invalid if could not
	find an input parser.
	(after_beginfile): Use valid member to check if iobuf is valid.
	Don't clear iop->errcode.
	(nextfile): Adjust logic to clear errcode if valid is true and
	also to update ERRNO.
	(redirect): Check iop->valid and cleanup as necessary, including
	setting ERRNO.
	(two_way_open): Ditto.
	(gawk_popen): Ditto.
	(devopen): Remove check for directory.

2012-07-27         Andrew J. Schorr     <aschorr@telemetry-investments.com>

	* io.c (find_input_parser): Issue a warning if take_control_of fails.

2012-07-27         Arnold D. Robbins     <arnold@skeeve.com>

	* awk.h (set_RT): Change to take a NODE * parameter.
	* io.c (set_RT): Change to take a NODE * parameter.
	* gawkapi.h: Change open hook to input parser in comment.
	* gawkapi.c (api_set_RT): Adjust call to set_RT.

2012-07-26         Arnold D. Robbins     <arnold@skeeve.com>

	* awk.h (set_RT_to_null, set_RT): Declare functions.
	(os_isreadable): Declare function.
	* io.c (set_RT_to_null, set_RT): New functions.
	(iop_close): Init ret to zero.
	* gawkapi.c (api_register_input_parser): Check for null pointer.
	(api_set_RT): New function.
	* gawkapi.h (api_set_RT): New function.

2012-07-26         Andrew J. Schorr     <aschorr@telemetry-investments.com>

	* gawkapi.h (IOBUF_PUBLIC): Document the get_record and close_func
	API.
	(awk_input_parser_t) Change can_take_file argument to const, and
	document the API.
	* io.c (get_a_record): Document that the caller initializes *errcode
	to 0, and remote the test for non-NULL errcode.

2012-07-26         Andrew J. Schorr     <aschorr@telemetry-investments.com>

	* gawkapi.c (api_sym_update_scalar): Fix some minor bugs.  Was
	not updating AWK_NUMBER when valref != 1.  And strings were not
	freeing MPFR values.

2012-07-25         Arnold D. Robbins     <arnold@skeeve.com>

	Start refactoring of IOBUF handling and turn "open hooks"
	into "input parsers".

	* awk.h (IOP_NOFREE_OBJ): Flag removed.
	(register_input_parser): Renamed from register_open_hook.
	* ext.c (load_ext): Make sure lib_name is not NULL.
	* gawk_api.c (api_register_input_parser): Renamed from
	api_register_open_hook.
	* gawk_api.h (api_register_input_parser): Renamed from
	api_register_open_hook.  Rework structure to have "do you want it"
	and "take control of it" functions.
	* io.c (iop_alloc): Remove third argument which is IOBUF pointer.
	Always malloc it. Remove use of IOP_NOFREE_OBJ everywhere.
	(find_input_parser): Renamed from find_open_hook.
	(nextfile): Don't use static IOBUF.
	(iop_close): Call close_func first. Then close fd or remap it
	if it's still not INVALID_HANDLE.
	(register_input_parser): Renamed from register_open_hook.
	Use a FIFO list and check if more than one parser will accept the
	file. If so, fatal error.

2012-07-25         Andrew J. Schorr     <aschorr@telemetry-investments.com>

	* configure.ac: Instead of using acl_shlibext for the shared library
	extension, define our own variable GAWKLIBEXT with a hack to work
	correctly on Mac OS X.
	* Makefile.am (SHLIBEXT): Use the value of GAWKLIBEXT instead of
	acl_shlibext.

2012-07-24         Arnold D. Robbins     <arnold@skeeve.com>

	* configure.ac: Add crude but small hack to make plug-ins work
	on Mac OS X.

2012-07-20         Arnold D. Robbins     <arnold@skeeve.com>

	* gawkapi.h: Rework table to not take up so much space.
	* gawkapi.c (api_sym_update_scalar): Rework optimization code
	to clean up the function.

2012-07-17         Andrew J. Schorr     <aschorr@telemetry-investments.com>

	* gawkapi.h: Add comments explaining new api_create_value and
	api_release_value functions.
	* gawkapi.c (sym_update_real): Allow updates with AWK_SCALAR and
	AWK_VALUE_COOKIE types.  After creating a regular variable,
	remove the call to unref(node->var_value), since this is not
	done elsewhere in the code (see, for example, main.c:init_vars).
	If the update is for an existing variable, allow any val_type
	except AWK_ARRAY (was previously disallowing AWK_SCALAR and
	AWK_VALUE_COOKIE for no apparent reason).
	(api_sym_update_scalar): The switch should return false for an
	invalid val_type value, so change the AWK_ARRAY case to default.
	(valid_subscript_type): Any scalar value is good, so accept any valid
	type except AWK_ARRAY.
	(api_create_value): Accept only AWK_NUMBER and AWK_STRING values.
	Anything else should fail.

2012-07-17         Arnold D. Robbins     <arnold@skeeve.com>

	Speedup:

	* awk.h (r_free_wstr): Renamed from free_wstr.
	(free_wstr): Macro to test the WSTRCUR flag first.
	* node.c (r_free_wstr): Renamed from free_wstr.

	Support value cookies:

	* gawkapi.h (awk_val_type_t): Add AWK_VALUE_COOKIE.
	(awk_value_cookie_t): New type.
	(awk_value_t): Support AWK_VALUE_COOKIE.
	(api_create_value, api_release_value): New function pointers.
	* gawkapi.c (awk_value_to_node, api_sym_update_scalar,
	valid_subscript_type): Handle AWK_VALUE_COOKIE.
	(api_create_value, api_release_value): New functions.

2012-07-16         Arnold D. Robbins     <arnold@skeeve.com>

	* gawkapi.c (awk_value_to_node): Support AWK_SCALAR.
	(api_sym_update_scalar): Performance improvements.

2012-07-12         Arnold D. Robbins     <arnold@skeeve.com>

	Allow creation of constants. Thanks to John Haque for the
	implementation concept.

	* gawk_api.h (api_sym_constant): Create a constant.
	* gawk_api.h (api_sym_update_real): Renamed from api_sym_update.
	Add is_const parameter and do the right thing if true.
	(api_sym_update, api_sym_constant): Call api_sym_update_real
	in the correct way.
	(set_constant): New function.

2012-07-11         Andrew J. Schorr     <aschorr@telemetry-investments.com>

	* gawkapi.h: Fix typo in comment.
	(awk_value_t): Type for scalar_cookie should be awk_scalar_t,
	not awk_array_t.
	(gawk_api): Add new api_sym_lookup_scalar function.
	(sym_lookup_scalar): New wrapper macro for api_sym_lookup_scalar hook.
	* gawkapi.c (api_sym_lookup_scalar): New function for faster scalar
	lookup.
	(api_impl): Add entry for api_sym_lookup_scalar.

2012-07-11         Andrew J. Schorr     <aschorr@telemetry-investments.com>

	* gawkapi.c (awk_value_to_node): Change to a switch statement
	so AWK_SCALAR or other invalid type is handled properly.
	(valid_subscript_type): Test whether a value type is acceptable
	for use as an array subscript (any scalar value will do).
	(api_get_array_element, api_set_array_element, api_del_array_element):
	Use new valid_subscript_type instead of restricting to string values.

2012-07-11         Arnold D. Robbins     <arnold@skeeve.com>

	Lots of API work.

	* gawkapi.h: Function pointer members renamed api_XXX and
	macros adjusted. More documentation.
	(awk_valtype_t): New AWK_SCALAR enum for scalar cookies.
	(awk_scalar_t): New type.
	(awk_value_t): New member scalar_cookie.
	(api_sym_update_scalar): New API function.
	(erealloc): New macro.
	(make_const_string): New macro, renamed from dup_string.
	(make_malloced_string): New macro, renamed from make_string.
	(make_null_string): New inline function.
	(dl_load_func): Add call to init routine through pointer if
	not NULL.

	* gawkapi.c (awk_value_to_node): Assume that string values came
	from malloc.
	(node_to_awk_value): Handle AWK_SCALAR.
	(api_sym_update): Ditto.
	(api_sym_update_scalar): New routine.
	(api_get_array_element): Return false if the element doesn't exist.
	Always unref the subscript.
	(remove_element): New helper routine.
	(api_del_array_element): Use it.
	(api_release_flattened_array): Ditto.
	(api_impl): Add the new routine.

2012-07-11         Andrew J. Schorr     <aschorr@telemetry-investments.com>

	* gawkapi.c (api_sym_update): Allow val_type to be AWK_UNDEFINED
	for setting a variable to "", i.e. dupnode(Nnull_string).

2012-07-10         Andrew J. Schorr     <aschorr@telemetry-investments.com>

	* awkgram.y (add_srcfile): Lint warning message for a previously loaded
	shared library should say "already loaded shared library" instead
	of "already included source file".

2012-07-08         Arnold D. Robbins     <arnold@skeeve.com>

	* gawkapi.h (set_array_element): Use index + value instead
	of element structure. Matches get_array_element.
	(set_array_element_by_elem): New macro to use an element.
	* gawkapi.c (api_set_array_element): Make the necessary adjustments.

2012-07-04         Arnold D. Robbins     <arnold@skeeve.com>

	* awkgram.y (tokentab): Remove limit on number of arguments
	for "and", "or", and "xor".
	* builtin.c (do_and, do_or, do_xor): Modify code to perform the
	respective operation on any number of arguments. There must be
	at least two.

2012-06-29         Arnold D. Robbins     <arnold@skeeve.com>

	* gawkapi.h: Improve the documentation of the return values
	per Andrew Schorr.

2012-06-25         Arnold D. Robbins     <arnold@skeeve.com>

	* TODO.xgawk: Updated.
	* awk.h (track_ext_func): Declared.
	* awkgram.y (enum defref): Add option for extension function.
	(struct fdesc): Add member for extension function.
	(func_use): Handle extension function, mark as extension and defined.
	(track_ext_func): New function.
	(check_funcs): Update logic for extension functions.
	* ext.c (make_builtin): Call track_ext_func.

2012-06-24         Andrew J. Schorr     <aschorr@telemetry-investments.com>

	* TODO.xgawk: Most of IOBUF has been hidden.
	* gawkapi.h (IOBUF): Remove declaration (now back in awk.h).
	(IOBUF_PUBLIC): Declare new structure defining subset of IOBUF fields
	that should be exposed to extensions.
	(gawk_api): Update register_open_hook argument from IOBUF to
	IOBUF_PUBLIC.
	* awk.h (IOBUF): Restore declaration with 5 fields moved to new
	IOBUF_PUBLIC structure.
	(register_open_hook): Update open_func argument from IOBUF to
	IOBUF_PUBLIC.
	* gawkapi.c (api_register_open_hook): Ditto.
	* io.c (after_beginfile, nextfile, iop_close, gawk_pclose): Some fields
	such as fd and name are now inside the IOBUF public structure.
	(struct open_hook): Update open_func argument from IOBUF to
	(register_open_hook): Ditto.
	(find_open_hook): opaque now inside IOBUF_PUBLIC.
	(iop_alloc): fd and name now in IOBUF_PUBLIC.
	(get_a_record): If the get_record hook returns EOF, set the IOP_AT_EOF
	flag.  Access fd inside IOBUF_PUBLIC.
	(get_read_timeout): File name now inside IOBUF_PUBLIC.
	* interpret.h (r_interpret): File name now inside IOBUF_PUBLIC.
	* ext.c (load_ext): No need to call return at the end of a void
	function.

2012-06-24         Arnold D. Robbins     <arnold@skeeve.com>

	* ext.c (load_ext): Don't return a value from a void function.
	* gawkapi.c (api_set_array_element): Set up vname and parent_array.

2012-06-21         Arnold D. Robbins     <arnold@skeeve.com>

	More API and cleanup:

	* awk.h (stopme): Make signature match other built-ins.
	* awkgram.y (stopme): Make signature match other built-ins.
	(regexp): Minor edit.
	* gawkapi.c (api_set_argument): Remove unused variable.
	Set parent_array field of array value.
	* TODO.xgawk: Update some.

	Remove extension() builtin.

	* awk.h (do_ext): Removed.
	(load_ext): Signature changed.
	* awkgram.y (tokentab): Remove do_ext.
	Change calls to do_ext.
	* ext.c (load_ext): Make init function a constant.
	* main.c (main): Change calls to do_ext.

2012-06-20         Arnold D. Robbins     <arnold@skeeve.com>

	Restore lost debugging function:

	* awkgram.y (stopme): Restore long lost debugging function.
	* awk.h (stopme): Add declaration.

	API work:

	* ext.c (get_argument): Make extern.
	* awk.h (get_argument): Declare it.
	* gawkapi.c (api_set_argument): Call it. Finish off the logic.
	(api_get_argument): Refine logic to use get_argument.
	* gawkapi.h (set_argument): New API.

2012-06-19         Arnold D. Robbins     <arnold@skeeve.com>

	Remove code duplication in gawkapi.c from msg.c:

	* awk.h (err): Add `isfatal' first parameter.
	* awkgram.y (err): Adjust all calls.
	* msg.c (err): Adjust all calls. Move fatal code to here ...
	(r_fatal): From here.
	* gawkapi.c: Remove code duplication and adjust calls to `err'.

	Handle deleting elements of flattened array:

	* awk.h (get_argument): Remove declaration.
	* ext.c (get_argument): Make static.
	* gawkapi.h (awk_flat_array_t): Make opaque fields const. Add
	more descriptive comments.
	* gawkapi.c (release_flattened_array): Delete elements flagged
	for deletion. Free the flattened array also.

	Add additional debugging when developing:

	* configure.ac: Add additional debugging flags.
	* configure: Regenerated.

2012-06-18         Arnold D. Robbins     <arnold@skeeve.com>

	* gawkapi.h (get_array_element): Restore `wanted' parameter.
	(awk_element_t): Use awk_value_t for index. Add awk_flat_array_t.
	(flatten_array): Change signature to use awk_flat_array_t;
	(release_flattened_array): Change signature to use awk_flat_array_t;
	* gawkapi.c (api_sym_update): Handle case where variable exists already.
	(api_get_array_element): Restore `wanted' parameter and pass it
	on to node_to_awk_value.
	(api_set_array_element): Revisse to match changed element type.
	(api_flatten_array): Revise signature, implement.
	(api_release_flattened_array): Revise signature, implement.

2012-06-17         Arnold D. Robbins     <arnold@skeeve.com>

	API Work:

	* gawkapi.h (get_array_element): Remove `wanted' parameter.
	(r_make_string): Comment the need for `api' and `ext_id' parameters.
	* gawkapi.c (api_sym_update): Move checks to front.
	Initial code for handling arrays. Still needs work.
	(api_get_array_element): Implemented.
	(api_set_array_element): Additional checking code.
	(api_del_array_element): Implemented.
	(api_create_array): Implemented.
	(init_ext_api): Force do_xxx values to be 1 or 0.
	(update_ext_api): Ditto.

2012-06-12         Arnold D. Robbins     <arnold@skeeve.com>

	API Work:

	* gawkapi.h (awk_value_t): Restore union.
	(get_curfunc_param): Renamed to get_argument. Return type changed
	to awk_bool_t. Semantics better thought out and documented.
	(awk_atexit, get_array_element): Return type now void.
	(sym_lookup): Return type now void. Argument order rationalized.
	* gawkapi.c (node_to_awk_value): Return type is now awk_bool_t.
	Semantics now match table in gawkawpi.h.
	(api_awk_atexit): Return type now void.
	(api_sym_lookup): Return type is now awk_bool_t. Change parameter
	order.
	(api_get_array_element): Return type is now awk_bool_t.

	Further API implementations and fixes for extension/testext.c:

	* awk.h (final_exit): Add declaration.
	* ext.c (load_ext): Change `func' to install_func.
	* gawkapi.c: Add casts to void for id param in all functions.
	(api_sym_update): Finish implementation.
	(api_get_array_element): Start implementation.
	(api_set_array_element): Add error checking.
	(api_get_element_count): Add error checking, return the right value.
	* main.c (main): Call final_exit instead of exit.
	(arg_assign): Ditto.
	* msg.c (final_exit): New routine to run the exit handlers and exit.
	(gawk_exit): Call it.
	* profile.c (dump_and_exit): Ditto.

2012-06-10         Andrew J. Schorr     <aschorr@telemetry-investments.com>

	* TODO.xgawk: Addition of time extension moved to "done" section.

2012-06-10         Andrew J. Schorr     <aschorr@telemetry-investments.com>

	* gawkapi.c (api_update_ERRNO_string): Treat boolean true as a request
	for TRANSLATE, and false as DONT_TRANSLATE.

2012-06-06         Arnold D. Robbins     <arnold@skeeve.com>

	* cint_array.c (tree_print, leaf_print): Add additional casts
	for printf warnings.

	* awk.h (update_ext_api): Add declaration.
	* gawkapi.c (update_ext_api): New function.
	* eval.c (set_LINT): Call update_ext_api() at the end.
	* gawkapi.h: Document that do_XXX could change on the fly.

	* awk.h (run_ext_exit_handlers): Add declaration.
	* msg.c (gawk_exit): Call it.

2012-06-05         Arnold D. Robbins     <arnold@skeeve.com>

	* ext.c (load_ext): Remove use of RTLD_GLOBAL. Not needed in new
	scheme. Clean up error messages.

2012-06-04         Arnold D. Robbins     <arnold@skeeve.com>

	* configure.ac: Remove use of -export-dynamic for GCC.
	* configure: Regenerated.

2012-05-30         Arnold D. Robbins     <arnold@skeeve.com>

	* main.c (is_off_limits_var): Minor coding style edit.
	* gawkapi.c (awk_value_to_node): More cleanup.
	(node_to_awk_value): Use `wanted' for decision making.
	(api_sym_update): Start implementation. Needs more work.
	General: More cleanup, comments.
	* gawkapi.h (api_sym_update): Add additional comments.

2012-05-29         Arnold D. Robbins     <arnold@skeeve.com>

	* gawkapi.c (node_to_awk_value): Add third parameter indicating type
	of value desired. Based on that, do force_string or force_number
	to get the "other" type.
	(awk_value_to_node): Clean up the code a bit.
	(get_curfunc_param): Move forcing of values into node_to_awk_value.
	(api_sym_lookup): Add third parameter indicating type of value wanted.
	(api_get_array_element): Ditto.
	* gawk_api.h: Additional comments and clarifications. Revise APIs
	to take third 'wanted' argument as above.
	(awk_value_t): No longer a union so that both values may be accessed.
	All macros: Parenthesized the bodies.
	* bootstrap.sh: Rationalize a bit.

2012-05-26         Andrew J. Schorr     <aschorr@telemetry-investments.com>

	* Makefile.am (include_HEADERS): Add so gawkapi.h will be installed.
	(base_sources): Add gawkapi.h so that it is in dist tarball.
	* TODO.xgawk: Update.
	* main.c (is_off_limits_var): Stop returning true for everything
	except PROCINFO.

2012-05-25         Arnold D. Robbins     <arnold@skeeve.com>

	* main.c (is_off_limits_var): New function to check if a variable
	is one that an extension function may not change.
	* awk.h (is_off_limits_var): Declare it.
	* gawkapi.c (api_sym_lookup): Use it.

	* bootstrap.sh: Touch various files in the extension directory also.

2012-05-24         Andrew J. Schorr     <aschorr@telemetry-investments.com>

	* gawkapi.h (awk_param_type_t): Remove (use awk_valtype_t instead).
	(awk_ext_func_t): Pass a result argument, and return an awk_value_t *.
	(gawk_api.get_curfunc_param): Add a result argument.
	(gawk_api.set_return_value): Remove obsolete function.
	(gawk_api.sym_lookup, gawk_api.get_array_element): Add a result
	argument.
	(gawk_api.api_make_string, gawk_api.api_make_number): Remove hooks,
	since access to gawk internal state is not required to do this.
	(set_return_value): Remove obsolete macro.
	(get_curfunc_param, sym_lookup, get_array_element): Add result argument.
	(r_make_string, make_number): New static inline functions.
	(make_string, dup_string): Revise macro definitions.
	(dl_load_func): Remove global_api_p and global_ext_id args,
	and fix SEGV by setting api prior to checking its version members.
	(GAWK): Expand ifdef to include more stuff.
	* gawkapi.c (node_to_awk_value): Add result argument.
	(api_get_curfunc_param): Add result argument, and use awk_valtype_t.
	(api_set_return_value): Remove obsolete function.
	(awk_value_to_node): New global function to convert back into internal
	format.
	(api_add_ext_func): Simply call make_builtin.
	(node_to_awk_value): Add result argument, and handle Node_val case.
	(api_sym_lookup, api_get_array_element): Add result argument.
	(api_set_array_element): Implement.
	(api_make_string, api_make_number): Remove functions that belong on
	client side.
	(api_impl): Remove 3 obsolete entries.
	* TODO.xgawk: Update to reflect progress.
	* Makefile.am (base_sources): Add gawkapi.c.
	* awk.h: Include gawkapi.h earlier.
	(api_impl, init_ext_api, awk_value_to_node): Add declarations
	so we can hook in new API.
	(INSTRUCTION): Add new union type efptr for external functions.
	(extfunc): New define for d.efptr.
	(load_ext): Remove 3rd obj argument that was never used for anything.
	(make_builtin): Change signature for new API.
	* awkgram.y (load_library): Change 2nd argument to load_ext
	from dlload to dl_load, and remove pointless 3rd argument.
	* main.c (main): Call init_ext_api() before loading shared libraries.
	Change 2nd argument to load_ext from dlload to dl_load, and remove
	pointless 3rd argument.
	* ext.c (do_ext): Remove pointless 3rd argument to load_ext.
	(load_ext): Remove 3rd argument.  Port to new API (change initialization
	function signature).  If initialization function fails, issue a warning
	and return -1, else return 0.
	(make_builtin): Port to new API.
	* interpret.h (r_interpret): For Op_ext_builtin, call external functions
	with an awk_value_t result buffer, and convert the returned value
	to a NODE *.  For Node_ext_func, code now in extfunc instead of builtin.

2012-05-21         Andrew J. Schorr     <aschorr@telemetry-investments.com>

	* configure.ac: Remove libtool, and call configure in the
	extension subdirectory.  Change pkgextensiondir to remove the
	version number, since the new API has builtin version checks.
	* TODO.xgawk: Update.
	* ltmain.sh: Removed, since libtool no longer used here.

2012-05-19         Andrew J. Schorr     <aschorr@telemetry-investments.com>

	* TODO.xgawk: Update to reflect progress and new issues.
	* main.c (main): Add -i (--include) option.
	(usage): Ditto.
	* awkgram.y (add_srcfile): Eliminate duplicates only for SRC_INC
	and SRC_EXTLIB sources (i.e. -f duplicates should not be removed).
	* io.c (find_source): Set DEFAULT_FILETYPE to ".awk" if not defined
	elsewhere.

2012-05-15         Arnold D. Robbins     <arnold@skeeve.com>

	* awk.h: Include "gawkapi.h" to get IOBUF.
	* gawkapi.h: Considerable updates.
	* gawkapi.c: New file. Start at implementing the APIs.

2012-05-13         Andrew J. Schorr     <aschorr@telemetry-investments.com>

	* TODO.xgawk: Update to reflect recent discussions and deletion of
	extension/xreadlink.[ch].

2012-05-11         Arnold D. Robbins     <arnold@skeeve.com>

	Sweeping change: Use `bool', `true', and `false' everywhere.

2012-04-09         Andrew J. Schorr     <aschorr@telemetry-investments.com>

	* eval.c (unset_ERRNO): Fix memory management bug -- need to use
	dupnode with Nnull_string.

2012-04-08         Andrew J. Schorr     <aschorr@telemetry-investments.com>

	* Makefile.am (valgrind): Define VALGRIND instead of redefining AWK.
	This allows test/Makefile.am to set up the command environment as
	desired.
	(valgrind-noleak): Ditto, plus set --leak-check=no instead of the
	default summary setting.

2012-04-07         Andrew J. Schorr     <aschorr@telemetry-investments.com>

	* TODO.xgawk: Update to reflect progress.

2012-04-01         Andrew J. Schorr     <aschorr@telemetry-investments.com>

	* TODO.xgawk: Move valgrind-noleak item into "done" section.
	* Makefile.am (valgrind-noleak): Add new valgrind rule that omits
	the "--leak-check=full" option to help spot more serious problems.

2012-04-01         Andrew J. Schorr     <aschorr@telemetry-investments.com>

	* TODO.xgawk: Move ERRNO item into "done" section.
	* awk.h (update_ERRNO, update_ERRNO_saved): Remove declarations.
	(update_ERRNO_int, enum errno_translate, update_ERRNO_string,
	unset_ERRNO): Add new declarations.
	* eval.c (update_ERRNO_saved): Renamed to update_ERRNO_int.
	(update_ERRNO_string, unset_ERRNO): New functions.
	* ext.c (do_ext): Use new update_ERRNO_string function.
	* io.c (ERRNO_node): Remove redundant extern declaration (in awk.h).
	(after_beginfile, nextfile): Replace update_ERRNO() with
	update_ERRNO_int(errno).
	(inrec): Replace update_ERRNO_saved with update_ERRNO_int.
	(do_close): Use new function update_ERRNO_string.
	(close_redir, do_getline_redir, do_getline): Replace update_ERRNO_saved
	with update_ERRNO_int.

2012-03-27         Andrew J. Schorr     <aschorr@telemetry-investments.com>

	* TODO.xgawk: Update to reflect debate about how to support Cygwin
	and other platforms that cannot link shared libraries with unresolved
	references.
	* awkgram.y (add_srcfile): Minor bug fix: reverse sense of test
	added by Arnold in last patch.
	* configure.ac: AC_DISABLE_STATIC must come before AC_PROG_LIBTOOL.

2012-03-26         Arnold D. Robbins     <arnold@skeeve.com>

	Some cleanups.

	* awkgram.y (add_srcfile): Use whole messages, better for
	translations.
	* io.c (init_awkpath): Small style tweak.
	* main.c (path_environ): Straighten out initial comment, fix
	compiler warning by making `val' const char *.

2012-03-25         Andrew J. Schorr     <aschorr@telemetry-investments.com>

	* configure.ac (AC_DISABLE_STATIC): Add this to avoid building useless
	static extension libraries.

2012-03-25         Andrew J. Schorr     <aschorr@telemetry-investments.com>

	* TODO.xgawk: New file listing completed and pending xgawk enhancements.

2012-03-24         Andrew J. Schorr     <aschorr@telemetry-investments.com>

	* io.c (path_info): Fix white space.
	(pi_awkpath, pi_awklibpath): Avoid structure initializers.
	(do_find_source): Eliminate pointless parentheses.
	(find_source): Leave a space after "&".
	* main.c (load_environ): Fix typo in comment.

2012-03-21         Andrew J. Schorr     <aschorr@telemetry-investments.com>

	* awkgram.y (LEX_LOAD): New token to support @load.
	(grammar): Add rules to support @load.
	(tokentab): Add "load".
	(add_srcfile): Improve error message to distinguish between source files
	and shared libraries.
	(load_library): New function to load libraries specified with @load.
	(yylex): Add support for LEX_LOAD (treated the same way as LEX_INCLUDE).

2012-03-20         Andrew J. Schorr     <aschorr@telemetry-investments.com>

	* Makefile.am (EXTRA_DIST): Remove extension.
	(SUBDIRS): Add extension so libraries will be built.
	(DEFS): Define DEFLIBPATH and SHLIBEXT so we can find shared libraries.
	* awk.h (deflibpath): New extern declaration.
	* configure.ac: Add support for building shared libraries by adding
	AC_PROG_LIBTOOL and AC_SUBST for acl_shlibext and pkgextensiondir.
	(AC_CONFIG_FILES): Add extension/Makefile.
	* io.c (pi_awkpath, pi_awklibpath): New static structures to contain
	path information.
	(awkpath, max_pathlen): Remove static variables now inside pi_awkpath.
	(init_awkpath): Operate on path_info structure to support both
	AWKPATH and AWKLIBPATH.  No need for max_path to be static, since
	this should be called only once for each environment variable.
	(do_find_source): Add a path_info arg to specify which path to search.
	Check the try_cwd parameter to decide whether to search the current
	directory (not desirable for AWKLIBPATH).
	(find_source): Choose appropriate path_info structure based on value
	of the is_extlib argument.  Set EXTLIB_SUFFIX using SHLIBEXT define
	instead of hardcoding ".so".
	* main.c (path_environ): New function to add AWKPATH or AWKLIBPATH
	to the ENVIRON array.
	(load_environ): Call path_environ for AWKPATH and AWKLIBPATH.

2012-06-19         Arnold D. Robbins     <arnold@skeeve.com>

	* main.c (main): Do setlocale to "C" if --characters-as-bytes.
	Thanks to "SP" for the bug report.

2012-05-09         Arnold D. Robbins     <arnold@skeeve.com>

	* configure.ac: Added AC_HEADER_STDBOOL
	* awk.h, dfa.c, regex.c: Reworked to use results
	of test and include missing_d/gawkbool.h.

2012-05-07         Arnold D. Robbins     <arnold@skeeve.com>

	* array.c (prnode): Add casts to void* for %p format.
	* debug.c (print_instruction): Ditto.
	* builtin.c: Fix %lf format to be %f everywhere.

	Unrelated:

	* replace.c: Don't include "config.h", awk.h gets it for us.

2012-05-04         Arnold D. Robbins     <arnold@skeeve.com>

	* getopt.c [DJGPP]: Change to __DJGPP__.
	* mbsupport.h [DJGPP]: Change to __DJGPP__.

	Unrelated:

	* awk.h: Workarounds for _TANDEM_SOURCE.

2012-05-01         Arnold D. Robbins     <arnold@skeeve.com>

	* dfa.c: Sync with GNU grep. RRI code now there, needed additional
	change for gawk.
	* configure.ac: Add check for stdbool.h.
	* regex.c: Add check for if not have stdbool.h, then define the
	bool stuff.

2012-04-27         Arnold D. Robbins     <arnold@skeeve.com>

	* dfa.c: Sync with GNU grep.
	* xalloc.h (xmemdup): Added, from grep, for dfa.c. Sigh.

2012-04-27         Arnold D. Robbins     <arnold@skeeve.com>

	Update to autoconf 2.69, automake 1.12.

	* INSTALL, aclocal.m4, configh.in, depcomp, install-sh, missing,
	mkinstalldirs, ylwrap: Updated.
	* configure.ac (AC_TYPE_LONG_LONG_INT, AC_TYPE_UNSIGNED_LONG_LONG_INT,
	AC_TYPE_INTMAX_T, AC_TYPE_UINTMAX_T): Renamed from gl_* versions.
	* configure: Regenerated.

2012-04-24         Arnold D. Robbins     <arnold@skeeve.com>

	* cmd.h (dPrompt, commands_Prompt, eval_Prompt, dgawk_Prompt): Changed
	to dbg_prompt, commands_prompt, eval_prompt, dgawk_prompt.
	* debug.c: Ditto.
	* command.y: Ditto.  Some minor whitespace and comments cleanup.

2012-04-24         Arnold D. Robbins     <arnold@skeeve.com>

	io.c cleanup and some speedup for RS as regexp parsing.

	* awk.h (Regexp): New members has_meta and maybe_long.
	(enum redirval): Add redirect_none as value 0.
	(remaybelong): Remove function declaration.
	* awkgram.y: Use redirect_none instead of 0 for no redirect cases.
	* io.c (go_getline_redir): Second arg now of type enum redirval.
	Changed intovar into into_variable.
	(comments and whitespace): Lots of general cleanup.
	(socket_open): readle changed to read_len.
	(two_way_open): Add additional calls to os_close_on_exec.
	(rsrescan): Simplify code a bit and use RS->maybe_long.
	* re.c (make_regexp): Set up new members in Regexp struct.
	(remaybelong): Remove function.
	(reisstring): Simplified code.

2012-04-16  Eli Zaretskii  <eliz@gnu.org>

	* io.c (read_with_timeout) [__MINGW32__]: Just call the blocking
	'read', as 'select' is only available for sockets.
	* mpfr.c (set_ROUNDMODE) [!HAVE_MPFR]: Renamed from set_RNDMODE.
	* main.c (load_procinfo): Declare name[] also when HAVE_MPFR is
	defined even though HAVE_GETGROUPS etc. are not.

2012-04-12         John Haque      <j.eh@mchsi.com>

	* array.c, awk.h, awkgram.y, builtin.c, command.y, debug.c,
	field.c, mpfr.c, profile.c: Change RND_MODE to ROUND_MODE.

2012-04-11         John Haque      <j.eh@mchsi.com>

	* main.c (varinit): Change RNDMODE to ROUNDMODE.

2012-04-11         Arnold D. Robbins     <arnold@skeeve.com>

	* main.c: Change --arbitrary-precision to --bignum.

2012-04-02         John Haque      <j.eh@mchsi.com>

	Add support for arbitrary-precision arithmetic.

	* mpfr.c: New file.
	* awk.h (struct exp_node): Add union to handle different number types.
	(MPFN, MPZN): New flag values.
	(DO_MPFR, do_mpfr): New defines.
	(PREC_node, RNDMODE_node): Add declarations.
	(PRECISION, RND_MODE, MNR, MFNR, mpzval, do_ieee_fmt): Add declarations.
	(make_number, str2number, format_val, cmp_numbers): Ditto.
	(force_number): Change definition.
	(Func_pre_exec, Func_post_exec): New typedefs.
	(POP_NUMBER, TOP_NUMBER): Change definitions.
	(get_number_ui, get_number_si, get_number_d, get_number_uj,
	iszero, IEEE_FMT, mpg_float, mpg_integer, mpg_float,
	mpg_integer): New defines.
	* awkgram.y (tokentab):	Add alternate function entries for MPFR/GMP.
	(snode): Choose the appropriate function.
	(negate_num): New function to negate a number.
	(grammar): Use it.
	(yylex): Adjust number handling code.
	* array.c (value_info, asort_actual, sort_user_func): Adjust for
	MPFR/GMP numbers.
	(do_adump, indent): Minor changes.
	(sort_up_index_number, sort_up_value_number, sort_up_value_type): Use
	cmp_numbers() for numeric comparisons.
	* builtin.c (mpz2mpfr): New function.
	(format_tree): Adjust to handle MPFR and GMP numbers.
	* eval.c (register_exec_hook): New function to manage interpreter hooks.
	(num_exec_hook, pre_execute, post_execute): New and adjusted definitions.
	(h_interpret): Renamed from debug_interpret.
	(init_interpret): Changed to use the new name.
	(flags2str): New entries for MPFN and MPZN.
	(cmp_nodes): Reworked to use separate routine for numeric comparisons.
	(set_IGNORECASE, set_BINMODE, set_LINT, update_NR, update_FNR,
	update_NF): Adjust code and some cleanup.
	* field.c (rebuild_record): Field copying code reworked to handle
	MPFR/GMP numbers.
	(set_NF): Minor adjustment.
	* io.c (INCREMENT_REC): New macro.
	(inrec, do_getline): Use the new macro.
	(nextfile, set_NR, set_FNR, get_read_timeout, pty_vs_pipe): Adjust code
	to handle MPFR/GMP numbers.
	* interpret.h (r_interpret): Adjust TOP_NUMBER/POP_NUMBER usage.
	(EXEC_HOOK): New macro and definition.
	(DEBUGGING): Removed.
	* main.c (DEFAULT_PREC, DEFAULT_RNDMODE): New defines.
	(opttab): New entry for option arbitrary-precision.
	(main): Handle the new option.
	(usage): Add to usage message.
	(varinit): Add PREC and RNDMODE.
	(load_procinfo): Install MPFR and GMP related items.
	(version): Append MPFR and GMP versions to message.
	* msg.c (err) : Adjust FNR handling with MPFR/GMP.
	* node.c (r_format_val): Renamed from format_val.
	(r_force_number): Return NODE * instead of AWKNUM.
	(make_number, str2number, format_val, cmp_numpers: Defined and initialized.
	(r_unref): Free MPFR/MPZ numbers.
	(get_numbase): Renamed from isnondecimal and return the base.
	(cmp_awknums): New function to compare two AWKNUMs.
	* command.y (yylex): Adjust number handling code.
	(grammar): Minor adjustments to handle negative numbers.
	* debug.c (init_debug): New function.
	(do_info, do_set_var, watchpoint_triggered, serialize,
	initialize_watch_item, do_watch, print_watch_item): Minor adjustments.
	(debug_pre_execute): Adjusted to handle MPFR and GMP numbers.

2012-04-09         Arnold D. Robbins     <arnold@skeeve.com>

	* INSTALL, config.guess, config.sub, depcomp, install-sh,
	missing, mkinstalldirs, ylwrap: Update to latest from automake 1.11.4.

2012-04-08         Arnold D. Robbins     <arnold@skeeve.com>

	* Update various files to automake 1.11.4.

2012-03-30         Arnold D. Robbins     <arnold@skeeve.com>

	* configure.ac (GAWK_AC_NORETURN): Do as macro instead of inline.

2012-03-29         Arnold D. Robbins     <arnold@skeeve.com>

	* dfa.h, dfa.c: Sync with grep. Major cleanups and some changes
	there.
	* re.c (research): Pass size_t* to dfaexec to match type change.
	* configure.ac (AH_VERBATIM[_Noreturn]): Added from Paul Eggert to
	ease compiling.
	(AC_INIT): Bump version.
	* configure, configh.in, version.c: Regenerated.

2012-03-28         Arnold D. Robbins     <arnold@skeeve.com>

	* 4.0.1: Release tar ball made.

2012-03-28         Arnold D. Robbins     <arnold@skeeve.com>

	* getopt.c: Add DJGPP to list of platforms where it's ok
	to include <stdlib.h>.
	* awkgram.y, builtin.c, ext.c, mbsupport.h, re.c: Update
	copyright year.

2012-03-21         Corinna Vinschen      <vinschen@redhat.com>

	* getopt.c: Add Cygwin to list of platforms where it's ok
	to include <stdlib.h>.

2012-03-20         Arnold D. Robbins     <arnold@skeeve.com>

	Get new getopt to work on Linux and C90 compilers:

	* getopt.c: Undef ELIDE_CODE for gawk.
	(_getopt_internal_r): Init first.needs_free to 0. In test for -W
	move executable code to after declarations for C90 compilers.
	* getopt1.c: Undef ELIDE_CODE for gawk.

	Minor bug fix with printf, thanks to John Haque:

	* builtin.c (format_tree): Initialize base to zero at the top
	of the while loop.

	Getting next tar ball ready:

	* configure.ac: Remove duplicate check for wcscoll. Thanks
	to Stepan Kasal.

2012-03-16         Arnold D. Robbins     <arnold@skeeve.com>

	* getopt.c, getopt.h, getopt1.c, getopt_int.h, regcomp.c,
	regex.c, regex.h, regex_internal.c, regex_internal.h,
	regexec.c: Sync with GLIBC, what the heck.

2012-03-14         Eli Zaretskii  <eliz@gnu.org>

	* mbsupport.h (btowc): Change for non-DJGPP.
	* re.c (dfaerror): Add call to exit for DJGPP.

2012-03-14         Arnold D. Robbins     <arnold@skeeve.com>

	* regex_internal.c (re_string_skip_chars): Fix calculation of
	remain_len with m.b. chars. Thanks to Stanislav Brabec
	<sbrabec@suse.cz>.

2012-02-28         Arnold D. Robbins     <arnold@skeeve.com>

	* main.c (init_groupset): Make `getgroups' failing a non-fatal
	error.  After all, what's the big deal?  Should help on Plan 9.

2012-02-27         Arnold D. Robbins     <arnold@skeeve.com>

	* dfa.c (parse_bracket_exp): Revert changes 2012-02-15 to stay
	in sync with grep.
	* dfa.h (dfarerror): Add __attribute__ from grep.

2012-02-15         Arnold D. Robbins     <arnold@skeeve.com>

	Fix warnings from GCC 4.6.2 -Wall option.

	* awkgram.y (newline_eof): New function to replace body of
	NEWLINE_EOF macro.
	(yylex): Replace body of NEWLINE_EOF macro.
	* dfa.c (parse_bracket_exp): Init variables to zero.
	* ext.c (dummy, junk): Remove.
	* regex_internal.c (re_string_reconstruct): Remove buf array. It was
	set but not used.

2012-02-10         Arnold D. Robbins     <arnold@skeeve.com>

	* dfa.c: Sync with GNU grep.

2012-02-07         Arnold D. Robbins     <arnold@skeeve.com>

	* main.c (main): Move init of `output_fp' to before parsing of
	program so that error messages from msg.c don't dump core.
	Thanks to Michael Haardt <michael@moria.de>.

2012-01-13         Arnold D. Robbins     <arnold@skeeve.com>

	* dfa.c [is_valid_unibtye_character]: Fix from GNU grep to
	bug reported by me from Scott Deifik for DJGPP.

2012-01-03         Arnold D. Robbins     <arnold@skeeve.com>

	* dfa.c: Sync with GNU grep.

2012-01-02         Arnold D. Robbins     <arnold@skeeve.com>

	* io.c (Read_can_timeout, Read_timeout, Read_default_timeout):
	Renamed to use lower case.
	Other minor stylistic edits.

2012-01-01         John Haque      <j.eh@mchsi.com>

	* awk.h (struct iobuf): New entry read_func.
	* io.c (Read_can_timeout, Read_timeout, Read_default_timeout):
	New variables.
	(init_io): New routine to initialize the variables.
	(in_PROCINFO): New "clever" routine to parse elements with indices
	separated by a SUPSEP.
	(get_read_timeout): New routine to read timeout value for an IOBUF.
	(read_with_timeout): New routine to read from a fd with a timeout.
	(pty_vs_pipe): Use in_PROCINFO().
	(get_a_record): Set the timeout value and the read routine as necessary.
	* main.c (main): Call init_io().

2011-12-31         Arnold D. Robbins     <arnold@skeeve.com>

	* profile_p.c: Remove the file.
	* msg.c (err): Remove check for name being dgawk.

2011-12-31         Arnold D. Robbins     <arnold@skeeve.com>

	* awk.h [STREQ, STREQN]: Remove macros.
	* awkgram.y, builtin.c, command.y, debug.c, eval.c,
	io.c, msg.c: Change all uses to call strcmp, strncmp.

2011-12-28         Arnold D. Robbins     <arnold@skeeve.com>

	* int_array.c, str_array.c: Fix some compiler warnings 32/64
	bit system differences.

2011-12-26         John Haque      <j.eh@mchsi.com>

	Merge gawk, pgawk and dgawk into a single executable gawk.

	* awk.h (DO_PRETTY_PRINT, DO_PROFILE, DO_DEBUG,
	do_pretty_print, do_debug): New defines.
	(interpret): New variable, a pointer to an interpreter routine.
	(enum exe_mode): Nuked.
	* main.c (opttab): New options --pretty-print and --debug;
	Remove option --command.
	(usage): Update usage messages.
	* interpret.h: New file.
	* eval.c (r_interpret): Move to the new file.
	(debug_interpret): New interpreter routine when debugging.
	(init_interpret): New routine to initialize interpreter related
	variables.
	* eval_d.c, eval_p.c: Delete files.
	* debug.c (interpret): Renamed to debug_prog.
	(DEFAULT_PROMPT, DEFAULT_HISTFILE, DEFAULT_OPTFILE): Remove prefix 'd'.
	* profile.c (init_profiling): Nuked.
	* Makefile.am: Adjusted.

	Add command line option --load for loading extensions.

	* awk.h (srctype): Add new source type SRC_EXTLIB.
	* ext.c(load_ext): New routine to load extension.
	(do_ext): Adjust to use load_ext().
	* main.c (opttab): Add new option --load.
	(main): Call load_ext() to load extensions.
	(usage): Add usage message for the new option.
	* io.c (get_cwd): New routine.
	(do_find_source): Use the new routine.
	(find_source): Handle new type SRC_EXTLIB.
	* awkgram.y (parse_program, next_sourcefile): Skip type SRC_EXTLIB.
	(add_srcfile): Adjust call to find_source.
	* debug.c (source_find): Same.

	Unrelated:

	* ext.c (get_argument): Fixed argument parsing.
	* array.c (null_array_func): Reworked array routines for an empty array.
	* str_array.c, int_array.c: Make GCC happy, use %u instead of %lu
	printf formats.
	* eval.c (node_Boolean): New array for TRUE and FALSE nodes.
	(init_interpret): Create the new nodes.
	(eval_condition): Add test for the new nodes.
	(setup_frame): Disable tail-recursion optimization when profiling.
	* interpret.h (r_interpret): Use the boolean nodes instead of making
	new ones when needed.

2011-12-26         Arnold D. Robbins     <arnold@skeeve.com>

	Finish Rational Range Interpretation (!)

	* dfa.c (match_mb_charset): Compare wide characters directly
	instead of using wcscoll().
	* regexec.c (check_node_accept_byte): Ditto.

	Thanks to Paolo Bonzini for pointing these out.

2011-12-06         John Haque      <j.eh@mchsi.com>

	* debug.c (source_find): Fix misplaced call to efree.
	* profile.c (redir2str): Add a missing comma in the redirtab array.
	* eval.c (r_interpret): Disallow call to exit if currule is undefined.
	This avoids the possibility of running END blocks more than once when
	used in a user-defined sorted-in comparison function.
	* array.c (sort_user_func): Adjust appropriately.

2011-12-06         Arnold D. Robbins     <arnold@skeeve.com>

	* awk.h, mbsupport.h: Changes for MBS support on DJGPP
	and z/OS.
	* io.c: Disable pty support on z/OS.

2011-11-27         Arnold D. Robbins     <arnold@skeeve.com>

	* dfa.c: Sync with GNU grep.
	* dfa.h: Add _GL_ATTRIBUTE_PURE macro. Bleah.

2011-11-14         John Haque      <j.eh@mchsi.com>

	* debug.c (set_breakpoint_at): Fix problem with setting
	breakpoints in a switch statement. Thanks to Giorgio Palandri
	<giorgio.palandri@gmail.com> for the bug report.

2011-11-14         Arnold D. Robbins     <arnold@skeeve.com>

	* mbsupport.h: Add check for HAVE_BTOWC, per Pat Rankin.

2011-11-12         Eli Zaretskii  <eliz@gnu.org>

	* mbsupport.h: Additional glop for dfa.c in Windows environment.

2011-11-01         Arnold D. Robbins     <arnold@skeeve.com>

	* dfa.c: Move glop for ! MBS_SUPPORT to ...
	* mbsupport.h: ... here.
	* replace.c: Include missing_d/wcmisc.c if ! MBS_SUPPORT.
	* regex_internal.h: Move include of mbsupport.h up and add
	additional checks to avoid inclusion of wctype.h and wchar.h.

2011-10-27         Arnold D. Robbins     <arnold@skeeve.com>

	* builtin.c (do_strftime): Per Pat Rankin, instead of casting
	fclock, use a long variable and check for negative or overflow.

2011-10-25         Arnold D. Robbins     <arnold@skeeve.com>

	Merge with gawk_performance branch done. Additionally:

	* cint_array.c, int_array.c, str_array.c: Fix compiler complaints
	about printf formats (signed / unsigned vs. %d / %u).
	* eval.c (setup_frame): Add a missing return value.

2011-10-25         Arnold D. Robbins     <arnold@skeeve.com>

	* Makefile.am (dist-hook): Use `cd $(srcdir)/pc' so that
	`make distcheck' works completely.
	* builtin.c (do_strftime): Add cast to long int in check
	for fclock < 0 for systems where time_t is unsigned (e.g., VMS).

2011-10-25  Stefano Lattarini  <stefano.lattarini@gmail.com>

	dist: generated file `version.c' is not removed by "make distclean"

	* Makefile.am (distcleancheck_listfiles): Define to ignore the
	generated `version.c' file.

2011-10-24         Arnold D. Robbins     <arnold@skeeve.com>

	* dfa.c (wcscoll): Create for VMS.
	* Makefile.am (dist-hook): Run sed scripts to make pc/config.h.

2011-10-24  Eli Zaretskii  <eliz@gnu.org>

	* builtin.c [HAVE_POPEN_H]: Include "popen.h".
	* README.git: Update for pc/ systems.

2011-10-21         Arnold D. Robbins     <arnold@skeeve.com>

	* Makefile.am (distcleancheck_listfiles): Added, per advice from
	Stefano Lattarini <stefano.lattarini@gmail.com>.
	* dfa.c: Additional faking of mbsupport for systems without it;
	mainly VMS.

2011-10-21  Stefano Lattarini  <stefano.lattarini@gmail.com>

	* configure.ac (AM_C_PROTOTYPES): Remove call to this macro.
	The comments in configure.ac said that the call to AM_C_PROTOTYPES
	was needed for dfa.h, synced from GNU grep; but this statement is
	not true anymore in grep since commit v2.5.4-24-g9b5e7d4 "replace
	AC_CHECK_* with gnulib modules", dating back to 2009-11-26.  Also,
	the support for automatic de-ANSI-fication has been deprecated in
	automake 1.11.2, and will be removed altogether in automake 1.12.
	* vms/vms-conf.h (PROTOTYPES, __PROTOTYPES): Remove these #define,
	they are not used anymore.
	* pc/config.h (PROTOTYPES): Likewise.

2011-10-18         Dave Pitts            <dpitts@cozx.com>

	* dfa.c: Move some decls to the top of their functions for
	C90 compilers.

2011-10-18         Arnold D. Robbins     <arnold@skeeve.com>

	* builtin.c (do_strftime): Add check for negative / overflowed
	time_t value with fatal error. Thanks to Hermann Peifer
	<peifer@gmx.eu> for the bug report.
	* dfa.c (setbit_wc): Non-MBS version. Add a return false
	since VMS compiler doesn't understand that abort doesn't return.

2011-10-10         Arnold D. Robbins     <arnold@skeeve.com>

	* builtin.c (do_sub): Init textlen to zero to avoid "may be
	used uninitialized" warning. Thanks to Corinna Vinschen for
	pointing this out.
	* eval.c (unwind_stack): Add parentheses around condition in while
	to avoid overzealous warning from GCC.

2011-09-30  Eli Zaretskii  <eliz@gnu.org>

	* io.c (remap_std_file): Fix non-portable code that caused
	redirected "print" to fail if a previous read from standard input
	returned EOF.  Reported by David Millis <tvtronix@yahoo.com>.
	(remap_std_file): Per Eli's suggestion, removed the leading close
	of oldfd and will let dup2 do the close for us.

2011-10-11         John Haque     <j.eh@mchsi.com>

	* symbol.c: Add licence notice.
	* array.c (PREC_NUM, PREC_STR): Define as macros.

2011-10-09         Arnold D. Robbins     <arnold@skeeve.com>

	* dfa.c: Sync with GNU grep.

2011-10-07         John Haque     <j.eh@mchsi.com>

	Tail recursion optimization.
	* awkgram.y (grammar, mk_function): Recognize tail-recursive
	calls.
	* awk.h (tail_call, num_tail_calls): New defines.
	* eval.c (setup_frame): Reuse function call stack for
	tail-recursive calls.
	(dump_fcall_stack): Reworked.

2011-10-04         Arnold D. Robbins     <arnold@skeeve.com>

	* awk.h, main.c (gawk_mb_cur_max): Make it a constant 1 when
	MBS_SUPPORT isn't available to allow GCC dead code constant
	expression computation and dead code elimination to help out.

2011-10-02         Arnold D. Robbins     <arnold@skeeve.com>

	* io.c (rsnullscan, get_a_record): Fix the cases where terminators
	are incomplete when RS == "". Also fix the case where the new value
	is shorter than the old one.  Based on patch from Rogier
	<rogier777@gmail.com> as submitted by Jeroen Schot
	<schot@A-Eskwadraat.nl>.

2011-09-24         Arnold D. Robbins     <arnold@skeeve.com>

	* eval.c, io.c, re.c: Fix some spelling errors. Thanks to
	Jeroen Schot <schot@A-Eskwadraat.nl>.

2011-09-21         Arnold D. Robbins     <arnold@skeeve.com>

	* dfa.c, mbsupport.h: Sync with GNU grep. Large amount of changes
	that remove many ifdefs, moving many conditions for multibyte
	support into regular C code and relying GCC's dead code optimization
	to eliminate code that won't be needed.
	* dfa.c: For gawk, add a number of additional defines so that things
	will compile if MBS_SUPPORT is 0.
	* array.c, awk.h, awkgram.y, builtin.c, eval.c, field.c, main.c,
	node.c, re.c: Change `#ifdef MBS_SUPPORT' to `#if MBS_SUPPORT'.
	* awk.h, regex_internal.h: Move NO_MBSUPPORT handling to ...
	* mbsupport.h: ...here.

2011-09-16         Arnold D. Robbins     <arnold@skeeve.com>

	* dfa.c: Sync with GNU grep.

2011-09-08         John Haque     <j.eh@mchsi.com>

	Optimization for compound assignment, increment and
	decrement operators; Avoid unref and make_number calls
	when there is no extra references to the value NODE.

2011-09-03         Arnold D. Robbins     <arnold@skeeve.com>

	* dfa.c: Sync with GNU grep.

2011-08-31         John Haque     <j.eh@mchsi.com>

	Grammar related changes: Simplify grammar for user-defined
	functions and general cleanups.

	* symbol.c: New file.
	* awkgram.y: Move symbol table related routines to the
	new file.
	(rule, func_name, function_prologue, param_list): Reworked.
	(install_function, check_params): Do all error checks
	for the function name and parameters before installing in
	the symbol table.
	(mk_function): Finalize function definition.
	(func_install, append_param, dup_params): Nuked.
	* symbol.c (make_params): allocate function parameter nodes
	for the symbol table. Use the hash node as Node_param_list;
	Saves a NODE for each parameter.
	(install_params): Install function parameters into the symbol
	table.
	(remove_params): Remove parameters out of the symbol table.
	* awk.h (parmlist, FUNC): Nuked.
	(fparms): New define.

	Dynamically loaded function parameters are now handled like
	those for a builtin.

	* awk.h (Node_ext_func, Op_ext_builtin): New types.
	(Op_ext_func): Nuked.
	* ext.c (make_builtin): Simplified.
	(get_curfunc_arg_count): Nuked; Use the argument 'nargs' of
	the extension function instead.
	(get_argument, get_actual_argument): Adjust.
	* eval.c (r_interpret): Update case Op_func_call for a dynamic
	extension function. Handle the new opcode Op_ext_builtin.
	* pprint (profile.c): Adjust.

	Use a single variable to process gawk options.

	* awk.h (do_flags): New variable.
	(DO_LINT_INVALID, DO_LINT_ALL, DO_LINT_OLD, DO_TRADITIONAL,
	DO_POSIX, DO_INTL, DO_NON_DEC_DATA, DO_INTERVALS,
	DO_PROFILING, DO_DUMP_VARS, DO_TIDY_MEM,
	DO_SANDBOX): New defines.
	(do_traditional, do_posix, do_intervals, do_intl,
	do_non_decimal_data, do_profiling, do_dump_vars,
	do_tidy_mem, do_sandbox, do_lint,
	do_lint_old): Defined as macros.
	* main.c: Remove definitions of the do_XX variables. Add
	do_flags definition.
	* debug.c (execute_code, do_eval, parse_condition): Save
	do_flags before executing/parsing and restore afterwards.

	Nuke PERM flag. Always increment/decrement the reference
	count for a Node_val. Simplifies macros and avoids
	occasional memory leaks, specially in the debugger.

	* awk.h (UPREF, DEREF, dupnode, unref): Simplified.
	(mk_number): Nuked.
	* (*.c): Increment the reference count of Nnull_string before
	assigning as a value.

	Revamped array handling mechanism for more speed and
	less memory consumption.

	* awk.h (union bucket_item, BUCKET): New definitions. Used as
	bucket elements for the hash table implementations of arrays;
	40% space saving in 32 bit x86.
	(buckets, nodes, array_funcs, array_base, array_capacity,
	xarray, alookup, aexists, aclear, aremove, alist,
	acopy, adump, NUM_AFUNCS): New defines.
	(array_empty): New macro to test for an empty array.
	(assoc_lookup, in_array): Defined as macros.
	(enum assoc_list_flags): New declaration.
	(Node_ahash, NUMIND): Nuked.
	* eval.c (r_interpret): Adjust cases Op_subscript,
	Op_subscript_lhs, Op_store_var and Op_arrayfor_incr.
	* node.c (dupnode, unref): Removed code related to Node_ahash.
	* str_array.c: New file to handle array with string indices.
	* int_array.c: New file to handle array with integer indices.
	* cint_array.c: New file. Special handling of arrays with
	(mostly) consecutive integer indices.

	Memory pool management reworked to handle NODE and BUCKET.

	* awk.h (struct block_item, BLOCK, block_id): New definitions.
	(getblock, freeblock): New macros.
	(getbucket, freebucket): New macros to allocate and deallocate
	a BUCKET.
	(getnode, freenode): Adjusted.
	* node.c (more_nodes): Nuked.
	(more_blocks): New routine to allocate blocks of memory.

2011-08-24         Arnold D. Robbins     <arnold@skeeve.com>

	Fix pty co-process communication on Ubuntu GNU/Linux.

	* io.c: Add include of <sys/ioctl.h> to get definition of TIOCSCTTY.
	(two_way_open): Move call for this ioctl to after setsid() call.

2011-08-23         Arnold D. Robbins     <arnold@skeeve.com>

	* regex_internal.c (re_string_fetch_byte_case): Remove
	__attribute((pure)) since it causes failures with gcc -O2
	-fno-inline. Thanks to Neil Cahill <ncahill_alt@yahoo.com>
	for reporting the bug.

2011-08-10         John Haque      <j.eh@mchsi.com>

	BEGINFILE/ENDFILE related code redone.

	* awk.h (prev_frame_size, has_endfile, target_get_record,
	target_newfile): New defines.
	* awkgram.y (mk_program): Initialize has_endfile appropriately for
	Op_get_record.
	(parse_program): Initialize new jump targets for
	Op_get_record and Op_newfile.
	* eval.c (unwind_stack): Change argument to number of
	items to be left in the stack. Adjust code.
	(pop_fcall, pop_stack): New defines.
	(setup_frame): Initialize prev_frame_size.
	(exec_state, EXEC_STATE): New structure and typedef.
	(exec_state_stack): New variable.
	(push_exec_state, pop_exec_state): New functions to save and
	later retrieve an execution state.
	(r_interpret): Use the new functions and the defines in
	cases Op_K_getline, Op_after_beginfile, Op_after_endfile,
	Op_newfile and Op_K_exit.
	* io.c (after_beginfile): When skipping a file using nextfile,
	return zero in case there was an error opening the file.
	(has_endfile): Nuke global variable.
	(inrec): Add a second argument to pass errno to the calling
	routine.
	* debug.c (print_instruction): Update cases.

2011-08-10         Arnold D. Robbins     <arnold@skeeve.com>

	Fix (apparently long-standing) problem with FIELDWIDTHS.
	Thanks to Johannes Meixner <jsmeix@suse.de>.

	* field.c (set_FIELDWIDTHS): Adjust calculations.

	Fix problem with FPAT, reported by "T. X. G." <leopardie333@yahoo.com>

	* awk.h (Regexp): Add new member 'non_empty'.
	* field.c (fpat_parse_field): Save/restore local variable non_empty
	from member in Regexp struct.

2011-08-09         Arnold D. Robbins     <arnold@skeeve.com>

	Fix pty issue reported by "T. X. G." <leopardie333@yahoo.com>

	* configure.ac: Check for setsid.
	* awk.h: If not HAVE_SETSID define it as an empty macro.
	* io.c (two_way_open): Call setsid if using pty's.

2011-07-29  Eli Zaretskii  <eliz@gnu.org>

	* builtin.c (format_tree): Rename small -> small_flag,
	big -> big_flag, bigbig -> bigbig_flag.  Solves compilation errors
	when building Gawk with libsigsegv on MS-Windows, see
	https://lists.gnu.org/archive/html/bug-gawk/2011-07/msg00029.html.

2011-07-28         Arnold D. Robbins     <arnold@skeeve.com>

	* builtin.c (do_sub): Revert to gawk 3.1 behavior for backslash
	handling. It was stupid to think I could break compatibility.
	Thanks to John Ellson <ellson@research.att.com> for raising
	the issue.

2011-07-26         John Haque      <j.eh@mchsi.com>

	* eval.c (r_interpret): In cases Op_var_assign and Op_field_assign,
	include Op_K_getline_redir in the test for skipping the routine.

2011-07-26         John Haque      <j.eh@mchsi.com>

	Fix handling of assign routines for 'getline var'.
	Rework the previous fix for (g)sub.

	* awk.h: New define assign_ctxt for use in Op_var_assign
	and Op_field_assign opcodes. Remove define AFTER_ASSIGN.
	* awkgram.y (snode, mk_getline): Initialize assign_ctxt.
	* builtin.c (do_sub): Adjust to take only the first two
	arguments.
	* eval.c (r_interpret): In cases Op_var_assign and Op_field_assign,
	skip the routine as appropriate. Adjust case Op_sub_builtin.
	* main.c (get_spec_varname): New function.
	* debug.c (print_instruction): Use the new function to get
	special variable name.

2011-07-17         Arnold D. Robbins     <arnold@skeeve.com>

	* main.c (varinit): Mark FPAT as NON_STANDARD. Thanks to
	Wolfgang Seeberg <wolfgang.seeberg@yahoo.com> for the report.
	* Makefile.am (EXTRA_DIST): Add po/README, per advice from
	Bruno Haible.
	* dfa.c: Sync with GNU grep.
	* xalloc.h (xzalloc): New function, from GNU grep, for dfa.c.
	* README: Note that bug list is really a real mailing list.

2011-07-16         Arnold D. Robbins     <arnold@skeeve.com>

	* Makefile.am (AUTOMAKE_OPTIONS): Removed.
	* configure.ac (AM_INIT_AUTOMAKE): Removed dist-bzip2 option, on
	advice from Karl Berry.

2011-07-15         John Haque      <j.eh@mchsi.com>

	* awk.h (Op_sub_builtin): New opcode.
	(GSUB, GENSUB, AFTER_ASSIGN, LITERAL): New flags for
	Op_sub_builtin.
	* awkgram.y (struct tokentab): Change opcode to	Op_sub_builtin
	for sub, gsub and gensub.
	(snode): Update processing of sub, gsub and gensub.
	* builtin.c (do_sub, do_gsub, do_gensub): Nuke.
	(sub_common): Renamed to do_sub. Relocate gensub argument
	handling code from do_gensub to here; Simplify the code a
	little bit.
	* eval.c (r_interpret): Handle Op_sub_builtin. Avoid field
	re-splitting or $0 rebuilding if (g)sub target string is
	a field and no substitutions were done.
	* pprint (profile.c): Add case for the new opcode.
	* print_instruction (debug.c): Ditto.

	Take out translation for errno strings; extensions will
	need to use their own domain.

	* awk.h (enum errno_translate): Removed.
	(update_ERRNO_string): Remove second translate parameter.
	* eval.c (update_ERRNO_string): Remove second translate parameter
	and code that used it.
	* gawkapi.h (api_update_ERRNO_string): Remove third translate
	parameter.
	* gawkapi.c (api_update_ERRNO_string): Remove third translate
	parameter and change call to update_ERRNO_string.
	* io.c (do_close): Fix call to update_ERRNO_string.

2011-07-15         Arnold D. Robbins     <arnold@skeeve.com>

	* awk.h: Typo fix: "loner" --> longer. Thanks to Nelson Beebe.
	* builtin.c (efwrite): Fix flushing test back to what it was
	in 3.1.8. Thanks to Strefil <strefil@yandex.ru> for the problem
	report.
	* configure.ac: Bump version to 4.0.0a for stable branch.

2011-06-24         Arnold D. Robbins     <arnold@skeeve.com>

	* Makefile.am (EXTRA_DIST): Add ChangeLog.0.
	* 4.0.0: Remake the tar ball.

2011-06-23         Arnold D. Robbins     <arnold@skeeve.com>

	* configure.ac: Update version to 4.0.0.
	* configure: Regenerated.
	* ChangeLog.0: Rotated ChangeLog into this file.
	* ChangeLog: Created anew for gawk 4.0.0 and on.
	* README: Bump version to 4.0.0.
	* 4.0.0: Release tar ball made.<|MERGE_RESOLUTION|>--- conflicted
+++ resolved
@@ -1,4 +1,7 @@
-<<<<<<< HEAD
+2018-10-23         Arnold D. Robbins     <arnold@skeeve.com>
+
+	* config.sub: Updated from GNULIB.
+
 2018-10-20         Arnold D. Robbins     <arnold@skeeve.com>
 
 	* awk.h (SRCFILE): Add comment field for comments on @load statements.
@@ -57,11 +60,6 @@
 	* profile.c (pprint): Move tabs and tabs_len to top of function.
 	For Op_and and Op_or, handle comments.  Use new check_indent_level
 	for Op_and, Op_or and Op_cond_exp.
-=======
-2018-10-23         Arnold D. Robbins     <arnold@skeeve.com>
-
-	* config.sub: Updated from GNULIB.
->>>>>>> ff52dcbe
 
 2018-10-10         Arnold D. Robbins     <arnold@skeeve.com>
 
