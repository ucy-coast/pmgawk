--- conflicted
+++ resolved
@@ -1,6 +1,13 @@
 2015-05-05         Arnold D. Robbins     <arnold@skeeve.com>
 
-<<<<<<< HEAD
+	* awkgram.y (yylex): Yet Another Fix for parsing bracket
+	expressions. Thanks yet again to Andrew Schorr. Maybe it's
+	even finally nailed down now.
+
+	Unrelated:
+
+	* config.guess, config.sub: Get latest versions.
+
 	Make profiling for hard regexes work.
 
 	* profile.c (pp_string_or_hard_regex): Renamed from pp_string.
@@ -8,15 +15,6 @@
 	(pp_string): New function, calls pp_string_or_hard_regex.
 	(pp_hard_regex): New function, calls pp_string_or_hard_regex.
 	(pprint): Adjust to print a hard regex correctly.
-=======
-	* awkgram.y (yylex): Yet Another Fix for parsing bracket
-	expressions. Thanks yet again to Andrew Schorr. Maybe it's
-	even finally nailed down now.
-
-	Unrelated:
-
-	* config.guess, config.sub: Get latest versions.
->>>>>>> 97b1c943
 
 2015-05-01         Arnold D. Robbins     <arnold@skeeve.com>
 
