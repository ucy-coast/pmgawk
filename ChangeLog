<<<<<<< HEAD
2015-03-24         Arnold D. Robbins     <arnold@skeeve.com>

	* awk.h, gawkapi.c, io.c: Minor code reformatting.
=======
2015-03-24         Andrew J. Schorr     <aschorr@telemetry-investments.com>

	* interpret.h (r_interpret): When Op_K_exit has an argument of
	Nnull_string, do not update exit_val, since no value was supplied.
>>>>>>> 7377dd16

2015-03-18         Arnold D. Robbins     <arnold@skeeve.com>

	* config.guess, config.sub: Updated, from libtool 2.4.6.

2015-03-17         Arnold D. Robbins     <arnold@skeeve.com>

	* profile.c (pp_number): Allocate enough room to print the number
	in all cases. Was a problem mixing -M with profiling with a really
	big number. Thanks to Hermann Peifer for the bug report.

2015-03-08         Arnold D. Robbins     <arnold@skeeve.com>

	* re.c (regexflags2str): Removed. It was redundant.

	* io.c (devopen): Change the logic such that if nonfatal is true
	for the socket, don't do retries.  Also clean up the formatting
	some.  At strictopen, check if errno is ENOENT and if so, propagate
	the error from getaddrinfo() up to the caller. Add explanatory
	comments.

2015-02-28         Andrew J. Schorr     <aschorr@telemetry-investments.com>

	* io.c (pty_vs_pipe): Remove check for NULL PROCINFO_node, since
	this is now checked inside in_PROCINFO.

2015-02-27         Andrew J. Schorr     <aschorr@telemetry-investments.com>

	* io.c (socketopen): New parameter hard_error; set it if
	getaddrinfo() fails. Change fatals to warnings.
	(devopen): Pass in address of boolean hard_error variable
	and stop trying to open the file if hard_error is true.
	Save and restore errno around call to socketopen() and
	use restored errno if open() fails at strictopen.

2015-02-27         Arnold D. Robbins     <arnold@skeeve.com>

	* symbol.c (check_param_names): Fix argument order in memset() call.
	* configure.ac: Use AC_SEARCH_LIBS instead of AC_CHECK_LIB. This fixes
	a long-standing problem where `-lm' was used twice in the final
	compilation line.

2015-02-24         Arnold D. Robbins     <arnold@skeeve.com>

	* POSIX.STD: Update copyright year.
	* awkgram.y (yylex): Allow \r after \\ line continuation everywhere.
	Thanks to Scott Rush <scott.rush@honeywell.com> for the report.

2015-02-13         Arnold D. Robbins     <arnold@skeeve.com>

	* awkgram.y (yylex): Be more careful about passing true to
	nextc() when collecting a regexp.  Some systems' iscntrl()
	are not as forgiving as GLIBC's. E.g., Solaris.
	Thanks to Dagobert Michelsen <dam@baltic-online.de> for
	the bug report and access to systems to check the fix.

2015-02-12         Arnold D. Robbins     <arnold@skeeve.com>

	* POSIX.STD: Update with info about function parameters.
	* configure.ac: Remove test for / use of dbug library.

2015-02-11         Arnold D. Robbins     <arnold@skeeve.com>

	* gawkapi.h: Fix spelling error in comment.

2015-02-10         Arnold D. Robbins     <arnold@skeeve.com>

	* profile.c (pprint): Restore printing of count for rules.
	Bug report by Hermann Peifer.

2015-02-08         Arnold D. Robbins     <arnold@skeeve.com>

	* io.c: Make it "NONFATAL" everywhere.

2015-02-08         Andrew J. Schorr     <aschorr@telemetry-investments.com>

	* awk.h (RED_NON_FATAL): Removed.
	(redirect): Add new failure_fatal parameter.
	(is_non_fatal_redirect): Add declaration.
	* builtin.c (efwrite): Rework check for non-fatal.
	(do_printf): Adjust calls to redirect.
	(do_print_rec): Ditto. Move check for redirection error up.
	* io.c (redflags2str): Remove RED_NON_FATAL.
	(redirect): Add new failure_fatal parameter. Simplify the code.
	(is_non_fatal_redirect): New function.
	(do_getline_redir): Adjust calls to redirect.

2014-12-27         Arnold D. Robbins     <arnold@skeeve.com>

	* awk.h (is_non_fatal_std): Declare new function.
	* io.c (is_non_fatal_std): New function.
	* builtin.c (efwrite): Call it.

2015-02-07         Arnold D. Robbins     <arnold@skeeve.com>

	* regcomp.c, regex.c, regex.h, regex_internal.c, regex_internal.h,
	regexec.c: Sync with GLIBC. Mostly copyright date updates.

2015-02-05         Andrew J. Schorr     <aschorr@telemetry-investments.com>

	* eval.c (set_IGNORECASE): If IGNORECASE has a numeric value, try
	using that before treating it as a string.  This fixes a problem
	where setting -v IGNORECASE=0 on the command line was not working
	properly.

2015-02-01         Arnold D. Robbins     <arnold@skeeve.com>

	Move POSIX requirement for disallowing paramater names with the
	same name as a function into --posix.

	* NEWS: Document it.
	* awkgram.y (parse_program): Check do_posix before calling
	check_param_names().
	* symbol.c (check_param_names): Set up a fake node and call
	in_array() for function parameter names instead of linear
	searching the function list a second time. Thanks to Andrew
	Schorr for the motivation.

2015-01-30         Arnold D. Robbins     <arnold@skeeve.com>

	Don't allow function parameter names to be the same as function
	names - required by POSIX. Bug first reported in comp.lang.awk.

	In addition, don't allow use of a parameter as a function name
	in a call (but it's ok in indirect calls).

	* NEWS: Updated.
	* awk.h (check_param_names): Add declaration.
	* awkgram.y (at_seen): New variable. Communicates between
	yylex() and the parser.
	(FUNC_CALL production): Check at_seen and check that the identifier
	is a function name.
	(parse_program): Call check_param_names() and set errcount.
	(yylex): Set at_seen after seeing an at-sign.
	* symbol.c (check_param_names): New function.

2015-01-24         Arnold D. Robbins     <arnold@skeeve.com>

	Infrastructure updates.

	Bison 3.0.4. Automake 1.15. Gettext 0.19.4.

2015-01-20         Arnold D. Robbins     <arnold@skeeve.com>

	* gawkapi.c (api_set_array_element): Remove useless call to
	make_aname.
	* symbol.c (load_symbols): Ditto.
	Thanks to Andrew Schorr for pointing out the problem.

2015-01-19         Arnold D. Robbins     <arnold@skeeve.com>

	* awkgram.c: Update to bison 3.0.3.
	* command.c: Ditto.
	* NEWS: Note same.

2015-01-16         Stephen Davies        <sdavies@sdc.com.au>

	* awkgram.y (rule): Set first_rule to false. Catches more cases
	for gathering comments. Thanks to Hermann Peifer for the test case.

2015-01-15         Arnold D. Robbins     <arnold@skeeve.com>

	* dfa.h, dfa.c: Sync with grep. Mainly copyright updates.
	* getopt.c, getopt.h, getopt1.c getopt_int.h: Sync with GLIBC.
	Mainly copyright updates, one minor code fix.

2015-01-14         Arnold D. Robbins     <arnold@skeeve.com>

	Remove deferred variables.

	* awk.h (register_deferred_variable): Remove declaration.
	* awkgram.y (is_deferred_variable, process_deferred,
	symtab_used, extensions_used, deferred_variables,
	process_deferred): Remove declarations, bodies, and uses.
	* builtin.c (do_length): Update comment.
	* main.c (init_vars): Just call load_procinfo() and `load_environ()'.

2015-01-08         Andrew J. Schorr     <aschorr@telemetry-investments.com>

	Revert changes to API deferred variable creation -- these variables
	should be created when lookup is called, not when update is called.
	* awk.h (variable_create): Remove function declaration.
	* awkgram.y (variable_create): Remove function.
	(variable): Restore variable_create functionality inline.
	* gawkapi.c (api_sym_update): Revert to using install_symbol, since the
	deferred variable check should be done when lookup is called, not here.

2015-01-07         Andrew J. Schorr     <aschorr@telemetry-investments.com>

	* gawkapi.c (api_set_array_element): Remove stray call to
	make_aname.  I cannot see what purpose this served.  Maybe I am
	missing something.

2015-01-07         Arnold D. Robbins     <arnold@skeeve.com>

	* configure.ac: Update debug flags if developing.
	* awkgram.y (yylex): Regex parsing bug fix for bracket expressions.
	Thanks to Mike Brennan for the report.
	* builtin.c (format_tree): Catch non-use of count$ for dynamic
	field width or precision.

	Unrelated:

	Load deferred variables if extensions are used; they might
	want to access PROCINFO and/or ENVIRON. Thanks to Andrew Schorr
	for pointing out the issue.

	* awkgram.y (extensions_used): New variable. Set it on @load.
	(do_add_scrfile): Set it on -l.
	(process_deferred): Check it also.

2015-01-06         Andrew J. Schorr     <aschorr@telemetry-investments.com>

	* gawkapi.c (api_sym_update): If copying a subarray, must update
	the parent_array pointer.  Also, call the astore hook if non-NULL.
	(api_set_array_element): Call the astore hook if non-NULL.

2015-01-06         Andrew J. Schorr     <aschorr@telemetry-investments.com>

	* awk.h (variable_create): Now takes a 3rd argument to tell caller
	whether this is a deferred variable.
	* awkgram.y (variable_create): Return indicator of whether this is
	a deferred variable in a newly added 3rd arg.
	(variable): Pass 3rd arg to variable_create.
	* gawkapi.c (api_sym_update): If we triggered the creation of a deferred
	variable, we must merge the extension's array elements into the deffered
	array, not the other way around.  The ENVIRON array has special funcs
	to call setenv and unsetenv.

2015-01-06         Andrew J. Schorr     <aschorr@telemetry-investments.com>

	* awk.h (variable_create): Declare new function.
	* awkgram.y (variable_create): New function to create a variable
	taking the deferred variable list into consideration.
	(variable): Call new function variable_create if the variable is
	not found.
	* gawkapi.c (api_sym_update): If an array is being created, then
	call new function variable_create instead of install_symbol.  If this
	is the first reference to a deferred variable, than the new array
	may contain elements that must be merged into the array provided by
	the extension.

2015-01-05         Andrew J. Schorr     <aschorr@telemetry-investments.com>

	* io.c (wait_any): If the `interesting' argument is non-zero, then we
	must not return until that child process has exited, since the caller
	gawk_pclose depends on our returning its exit status.  So in that case,
	do not pass WNOHANG to waitpid.

2015-01-04         Andrew J. Schorr     <aschorr@telemetry-investments.com>

	* gawkapi.h: Fix another comment typo.

2015-01-04         Andrew J. Schorr     <aschorr@telemetry-investments.com>

	* gawkapi.h: Fix typo in comment.

2015-01-02         Andrew J. Schorr     <aschorr@telemetry-investments.com>

	* gawkapi.h (gawk_api): Modify api_get_file to remove the typelen
	argument.
	(get_file): Remove typelen argument from the macro.
	* gawkapi.c (api_get_file): Remove typelen argument.

2014-12-24         Arnold D. Robbins     <arnold@skeeve.com>

	* profile.c (pprint): Be sure to set ip2 in all paths
	through the code. Thanks to GCC 4.9 for the warning.

2014-12-20         Arnold D. Robbins     <arnold@skeeve.com>

	Enable non-fatal output on per-file or global basis,
	via PROCINFO.

	* awk.h (RED_NON_FATAL): New redirection flag.
	* builtin.c (efwrite): If RED_NON_FATAL set, just set ERRNO and return.
	(do_printf): Check errflg and if set, set ERRNO and return.
	(do_print): Ditto.
	(do_print_rec): Ditto.
	* io.c (redflags2str): Update table.
	(redirect): Check for global PROCINFO["nonfatal"] or for
	PROCINFO[file, "nonfatal"] and don't fail on open if set.
	Add RED_NON_FATAL to flags.
	(in_PROCINFO): Make smarter and more general.

2014-12-12        Stephen Davies         <sdavies@sdc.com.au>

	Improve comment handling in pretty printing.

	* awk.h (comment_type): New field in the node.
	(EOL_COMMENT, FULL_COMMENT): New defines.
	* awkgram.y (block_comment): New variable.
	(check_comment): New function.
	(grammar): Add code to handle comments as needed.
	(get_comment): Now takes a flag indicating kind of comment.
	(yylex): Collect comments appropriately.
	(append_rule): Ditto.
	* profile.c (pprint): Smarten up comment handling.
	Have printing \n take comments into account.
	(end_line): New function.
	(pp_func): Better handling of function comments.

2014-12-10         Arnold D. Robbins     <arnold@skeeve.com>

	* dfa.c: Sync with GNU grep.

2014-11-26         Arnold D. Robbins     <arnold@skeeve.com>

	* builtin.c (do_sub): Improve wording of gensub warnings.

2014-11-25         Arnold D. Robbins     <arnold@skeeve.com>

	* builtin.c (do_sub): For gensub, add more warnings for invalid
	third argument.

2014-11-23         Arnold D. Robbins     <arnold@skeeve.com>

	* awk.h: Move all inline functions to the bottom of the file.
	Keeps modern GCC happier.

2014-11-22         Arnold D. Robbins     <arnold@skeeve.com>

	* awk.h (emalloc, realloc): Redefine in terms of ...
	(emalloc_real, eralloc_real): New static inline functions.
	(fatal): Move definition up.
	* gawkmisc.c (xmalloc): If count is zero, make it one for older
	mallocs that require size > 0 (such as z/OS).

2014-11-21         Arnold D. Robbins     <arnold@skeeve.com>

	* main.c: Remove a debugging // comment.
	* NOTES: Removed.

	Unrelated:

	Revert changes of 2014-11-20 from Paul Eggert. Causes failures
	on z/OS.

	Unrelated: Avoid unnecessary copying of $0.

	* interpret.h (UNFIELD): New macro.
	(r_interpret): Use it where *lhs is assigned to.

2014-11-20  Paul Eggert  <eggert@cs.ucla.edu>

	Port to systems where malloc (0) and/or realloc(P, 0) returns NULL.
	* gawkmisc.c (xmalloc):
	* xalloc.h (realloc):
	Do not fail if malloc(0) or realloc(P, 0) returns NULL.
	Fail only when the allocator returns null when attempting to
	allocate a nonzero number of bytes.

2014-11-19         Arnold D. Robbins     <arnold@skeeve.com>

	Infrastructure upgrades:

	* Automake 1.14.1, Gettext 0.19.3, Libtool 2.4.3.
	* compile, extension/build-aux/compile: New files.

2014-11-19  gettextize  <bug-gnu-gettext@gnu.org>

	* configure.ac (AM_GNU_GETTEXT_VERSION): Bump to 0.19.3.

2014-11-16         Arnold D. Robbins     <arnold@skeeve.com>

	* interpret.h: Revert change of 2014-11-11 since it breaks
	certain uses.

	Unrelated:

	* dfa.c: Sync with GNU grep.

2014-11-15         Arnold D. Robbins     <arnold@skeeve.com>

	* array.c, awk.h, awkgram.y, builtin.c, dfa.c, eval.c, field.c,
	interpret.h, io.c, main.c, mpfr.c, node.c, re.c, regex_internal.h,
	replace.c: Remove all uses of MBS_SUPPORT.
	* regex_internal.h: Disable wide characters on DJGPP.
	* mbsupport.h: Rework to be needed only for DJGPP.

2014-11-11         Arnold D. Robbins     <arnold@skeeve.com>

	Don't let memory used increase linearly in the size of
	the input.  Problem reported by dragan legic
	<dragan.legic@yandex.ru>.

	* field.c (set_record): NUL-terminate the buffer.
	* interpret.h (r_interpret): Op_field_spec: if it's $0, increment
	the valref.  Op_store_var: if we got $0, handle it appropriately.

2014-11-10         Arnold D. Robbins     <arnold@skeeve.com>

	Reorder main.c activities so that we can set a locale on the
	command line with the new, for now undocumented, -Z option.

	* main.c (parse_args, set_locale_stuff): New functions.
	(stopped_early): Made file level static.
	(optlist, optab): Add new argument.
	(main): Adjust ordering and move inline code into new functions.

2014-11-09         Andrew J. Schorr     <aschorr@telemetry-investments.com>

	* gawkapi.c (node_to_awk_value): When the type wanted is AWK_UNDEFINED
	and a it's a Node_val set to Nnull_string, return AWK_UNDEFINED instead
	of AWK_NUMBER 0.

2014-11-06         Andrew J. Schorr     <aschorr@telemetry-investments.com>

	* awk.h (redirect_string): First argument should be const.  Add a new
	extfd argument to enable extensions to create files with pre-opened
	file descriptors.
	(after_beginfile): Declare function used in both eval.c and gawkapi.c.
	* eval.c (after_beginfile): Remove extern declaration now in awk.h.
	* gawkapi.c (api_get_file): Implement API changes to return
	awk_input_buf_t and/or awk_output_buf_t info, as well as accept an
	fd for inserting an opened file into the table.
	* gawkapi.h (gawk_api): Modify the api_get_file declaration to
	return awk_bool_t and add 3 new arguments -- a file descriptor
	for inserting an already opened file, and awk_input_buf_t and
	awk_output_buf_t to return info about both input and output.
	(get_file): Add new arguments to the macro.
	* io.c (redirect_string): First arg should be const, and add a new
	extfd arg so extensions can pass in a file that has already been
	opened by the extension.  Use the passed-in fd when appropriate,
	and pass it into two_way_open.
	(redirect): Pass new fd -1 arg to redirect_string.
	(two_way_open): Accept new extension fd parameter and open it
	as a socket.

2014-11-05         Andrew J. Schorr     <aschorr@telemetry-investments.com>

	* io.c (retryable): New function to indicate whether I/O can be
	retried for this file instead of throwing a hard error.
	(get_a_record) Check whether this file is configured for retryable
	I/O before returning nonstandard -2.

2014-11-03         Norihiro Tanaka       <noritnk@kcn.ne.jp>

	* re.c (research): Use dfa superset to improve matching speed.

2014-11-02         Arnold D. Robbins     <arnold@skeeve.com>

	* profile.c (div_on_left_mul_on_right): New function.
	(parenthesize): Call it.

2014-10-30         Arnold D. Robbins     <arnold@skeeve.com>

	* configure: Regenerated after fix to m4/readline.m4.

	Unrelated; fixes to profiling. Thanks to Hermann Peifer and
	Manuel Collado for pointing out problems:

	* profile.c (pprint): For Op_unary_minus, parenthesize -(-x)
	correctly.
	(prec_level): Get the levels right (checked the grammar).
	(is_unary_minus): New function.
	(pp_concat): Add checks for unary minus; needs to be parenthesized.

2014-10-30         Andrew J. Schorr     <aschorr@telemetry-investments.com>

	* NEWS: Mention installation of /etc/profile.d/gawk.{csh,sh}.

2014-10-29         Andrew J. Schorr     <aschorr@telemetry-investments.com>

	* configure.ac (AC_CONFIG_FILES): Add extras/Makefile.
	* Makefile.am (SUBDIRS): Add extras.
	* extras: Add new subdirectory.

2014-10-29         Arnold D. Robbins     <arnold@skeeve.com>

	* dfa.c: Sync with GNU grep. Again, again.

2014-10-28         Arnold D. Robbins     <arnold@skeeve.com>

	* dfa.c: Sync with GNU grep. Again.

2014-10-25         Arnold D. Robbins     <arnold@skeeve.com>

	* dfa.c: Sync with GNU grep.

2014-10-17         John E. Malmberg      <wb8tyw@qsl.net>

	* ext.c (close_extensions): Test for null pointer since
	since this can be called by signal handler before the
	pointers are initialized.

2014-10-15         Arnold D. Robbins     <arnold@skeeve.com>

	Make sane the handling of AWKPATH and AWKLIBPATH:

	1. Don't explicitly search "."; it must be in the path either
	physically or as null element a la the shell's $PATH
	2. If environment's value was empty, use built-in default value.
	3. Set ENVIRON["AWK*PATH"] to the path used.

	* io.c (path_info): Remove try_cwd member.
	(get_cwd): Removed, not needed anymore.
	(do_find_source): Don't do explicit check in current directory.
	It must come from the AWKPATH or AWKLIBPATH variable.
	* main.c (path_environ): If value from environment was empty,
	set it to the default.  This is how gawk has behaved since 2.10.

2014-10-13         Arnold D. Robbins     <arnold@skeeve.com>

	* regcomp.c (__re_error_msgid): Make error message for REG_EBRACK
	more helpful - also used for unmatched [:, [., [=.
	Thanks to Davide Brini for raising the issue.

2014-10-12         KO Myung-Hun          <komh78@gmail.com>

	Fixes for OS/2:

	* Makefile.am (install-exec-hook, uninstall-links): Use $(EXEEXT).
	* getopt.h: Redefinitions if using KLIBC.
	* io.c (_S_IFDIR, _S_IRWXU): Define if the more standard versions
	are available.

2014-10-12         Arnold D. Robbins     <arnold@skeeve.com>

	* README: Remove Pat Rankin from VMS duties, per his request.

2014-10-08         Arnold D. Robbins     <arnold@skeeve.com>

	* dfa.c: Sync with GNU grep.

2014-10-05         Arnold D. Robbins     <arnold@skeeve.com>

	* profile.c (pprint): Fix typo in header. Sheesh.

	Unrelated:

	* awkgram.y (mk_program): Add a comment that we don't need to
	clear the comment* variables.

2014-10-04         Arnold D. Robbins     <arnold@skeeve.com>

	* profile.c (pp_string_fp): Fix breaklines case to actually
	output the current letter. This broke at gawk 4.0.0. Sigh.
	Thanks to Bert Bos (bert@w3.org) for the report.

2014-10-03	Stephen Davies		<sdavies@sdc.com.au>

	* awkgram.y (program_comment): Renamed from comment0.
	(function_comment): Renamed from commentf.

2014-10-02         Arnold D. Robbins     <arnold@skeeve.com>

	* awkgram.y, profile.c: Minor white space cleanups.

2014-10-01         Arnold D. Robbins     <arnold@skeeve.com>

	Fix a few compile warnings:

	* awkgram.y (split_comment): Make static.
	General: Remove some unused variables, clean up some whitepace nits.

	* profile.c (indent): Add some braces to turn off compiler warnings.

2014-09-29         Andrew J. Schorr     <aschorr@telemetry-investments.com>

	* main.c (main): In optlist, it should say "h", not "h:", since there
	is no argument for the help option.  Thanks to Joep van Delft for
	the bug report.

2014-09-29         Arnold D. Robbins     <arnold@skeeve.com>

	* gawkapi.h: Minor edits to sync with documentation. Does not
	influence the behavior of the API.

2014-09-28         Arnold D. Robbins     <arnold@skeeve.com>

	* command.y (cmdtab): Add "where" as an alias for "backtrace".
	Finally!

	Unrelated:

	* dfa.c: Sync with GNU grep.

2014-09-27         Arnold D. Robbins     <arnold@skeeve.com>

	* awkgram.y (check_for_bad): Bitwise-and the bad character with 0xFF
	to avoid sign extension into a large integer.

	Unrelated:

	* configure.ac: Add an option to enable locale letters in identifiers.
	Undocumented and subject to being rescinded at any time in the future.
	* NEWS: Mention to look at configure --help.

	Unrelated:

	* profile.c (pprint): Use "rule(s)" instead of "block(s)" in the
	header.

2014-09-23         Arnold D. Robbins     <arnold@skeeve.com>

	* awkgram.y (yylex): Don't check for junk characters inside
	quoted strings.  Caused issues on DJGPP and Solaris.

	Unrelated:

	* io.c (devopen): Straighten things out with respect to
	compatibility with BWK awk.

2014-09-19         Arnold D. Robbins     <arnold@skeeve.com>

	* awkgram.y: Further commentary as to the treacherousness
	of isalnum and isalpha.

2014-09-15         Arnold D. Robbins     <arnold@skeeve.com>

	Finish removing use of isalpha and isalnum.

	* awk.h (is_alpha, is_alnum, is_identchar): Add declarations.
	* awkgram.y (yylex): Use is_alpha.
	(is_alpha, is_alnum): New functions.
	(is_identchar): Use is_alnum.
	* builtin.c (r_format_tree): Use is_alpha, is_alnum.
	* command.y (yylex): Use is_alpha, is_identchar.
	* ext.c (is_letter): Use is_alpha.
	(is_identifier_char): Removed; replaced uses with is_identchar.
	* main.c (arg_assign): Use is_alpha, is_alnum.
	* node.c (r_force_number): Use is_alpha.

2014-09-14         Arnold D. Robbins     <arnold@skeeve.com>

	* awkgram.y (is_identchar): Change from simple macro to function
	since use of isalnum() let non-ASCII letters slip through into
	identifiers.

2014-09-13	Stephen Davies		<sdavies@sdc.com.au>

	When doing pretty-printing (but not profiling), include the original
	comments in the output.

	General rules:

	Pretty printing:
		- Do NOT indent by a tab
		- Do NOT print the header comments ("# BEGIN rules", etc.)
		- DO print the comments that are in the program

	Profiling:
		- DO indent by a tab
		- DO print the header comments
		- Do NOT print the program's original comments

	* awkgram.y (comment0, commentf): New varibles that are  pointers to
	program and function comments.
	(get_comment): New function that retrieves consecutive comment lines
	and empty lines as a unit).
	(split_comment): New function: iff first block in the program is a
	function and it is predeeded by comments, take the last non-blank
	line as function comment and any preceeding lines as program comment.)

	Following token rules were changed to handle comments:

	* awkgram.y (pattern, LEX_BEGIN, LEX_END, LEX_BEGINFILE, LEX_ENDFILE,
	action, function_prologue, statements): Update to handle comments.
				
	Following functions were changed to handle comments:

	* awkgram.y (mk_program, mk_function, allow_newline and yylex): Update
	to handle comments. (Also fixed typo in case '\\'.)

	* profile.c (print_comment): New function to format comment printing.
	(indent, pprint, dump_prog, pp_func): Changed to handle comments and
	the revised indentation rules.

2014-09-07         Arnold D. Robbins     <arnold@skeeve.com>

	* awk.h: Move libsigsegv stuff to ...
	* main.c: here. Thanks to Yehezkel Bernat for motivating
	the cleanup.
	* symbol.c (make_symbol, install, install_symbol): Add const to
	first parameter. Adjust decls and fix up uses.

2014-09-05         Arnold D. Robbins     <arnold@skeeve.com>

	Add builtin functions to FUNCTAB for consistency.

	* awk.h (Node_builtin_func): New node type.
	(install_builtins): Declare new function.
	* awkgram.y [DEBUG_USE]: New flag value for debug functions; they
	don't go into FUNCTAB.
	(install_builtins): New function.
	* eval.c (nodetypes): Add Node_builtin_func.
	* interpret.h (r_interpret): Rework indirect calls of built-ins
	since they're now in the symbol table.
	* main.c (main): Call `install_builtins'.
	* symbol.c (install): Adjust for Node_builtin_func.
	(load_symbols): Ditto.

2014-09-04         Arnold D. Robbins     <arnold@skeeve.com>

	* profile.c (pprint): Case Op_K_for: Improve printing of
	empty for loop header.

	Unrelated: Make indirect function calls work for built-in and
	extension functions.

	* awkgram.y (lookup_builtin): New function.
	* awk.h (builtin_func_t): New typedef.
	(lookup_builtin): Declare it.
	* interpret.h (r_interpret): For indirect calls, add code to
	find and call builtin functions, and call extension functions.

2014-09-01         Arnold D. Robbins     <arnold@skeeve.com>

	* builtin.c (do_substr): Return "" instead of null string in case
	result is passed to length() with --lint. Based on discussions in
	comp.lang.awk.

	Unrelated:

	* interpret.h (r_interpret): For indirect function call, separate
	error message if lookup returned NULL. Otherwise got a core dump.
	Thanks to "Kenny McKormack" for the report in comp.lang.awk.

2014-08-27         Arnold D. Robbins     <arnold@skeeve.com>

	* configure.ac: Add test for strcasecmp.
	* regcomp.c: Remove special case code around use of strcasecmp().
	* replace.c: Include missing/strncasecmp.c if either strcasecmp()
	or strncasecmp() aren't available.

2014-08-26         Arnold D. Robbins     <arnold@skeeve.com>

	* regcomp.c, regex_internal.c: Sync with GBLIC. Why not.

	Unrelated:

	Remove support for MirBSD. It uglified the code too much
	for no discernable gain.

	* configure.ac: Remove check for MirBSD and define of
	LIBC_IS_BORKED.
	* dfa.c: Remove code depending on LIBC_IS_BORKED.
	* main.c: Ditto.
	* regcomp.c: Ditto.
	* NEWS: Updated.

2014-08-24         Arnold D. Robbins     <arnold@skeeve.com>

	* regex.h: Remove underscores in names of parameters in function
	declarations. Tweak names as neeeded.

2014-08-20         Arnold D. Robbins     <arnold@skeeve.com>

	* node.c (parse_escape): Max of 2 digits after \x.

2014-08-18         Arnold D. Robbins     <arnold@skeeve.com>

	* symbol.c: General formatting cleanup.

2014-08-15         Arnold D. Robbins     <arnold@skeeve.com>

	* main.c (usage): Adjust whitespace for -L and add "invalid"
	as a possible value for it.  Report from Robert P. J. Day
	<rpjday@crashcourse.ca>.

2014-08-14         Arnold D. Robbins     <arnold@skeeve.com>

	* Makefile.am (SUBDIRS): Put awklib after doc so that examples
	get extracted when the doc changes.

2014-08-13         Arnold D. Robbins     <arnold@skeeve.com>

	* builtin.c (do_sub): Move initial allocation of the replacement
	string down towards code to do the replacement, with a (we hope)
	better guesstimate of how much to initially allocate. The idea
	is to avoid unnecessary realloc() calls by making a better guess
	at how much to allocate.  This came up in an email discussion
	with Tom Dickey about mawk's gsub().

2014-08-12         Juergen Kahrs <jkahrs@users.sourceforge.net>

	* cmake/configure.cmake:
	* cmake/package.cmake: Copyright update.
	* README.cmake:
	* README_d/README.cmake: Moved file.

2014-08-12         Arnold D. Robbins     <arnold@skeeve.com>

	OFS being set should rebuild $0 using previous OFS if $0
	needs to be rebuilt. Thanks to Mike Brennan for pointing this out.

	* awk.h (rebuild_record): Declare.
	* eval.c (set_OFS): If not being called from var_init(), check
	if $0 needs rebuilding. If so, parse the record fully and rebuild it.
	Make OFS point to a separate copy of the new OFS for next time, since
	OFS_node->var_value->stptr was already updated at this point.
	* field.c (rebuild_record): Is now extern instead of static.
	Use OFS and OFSlen instead of the value of OFS_node.

	Unrelated:

	* Makefile.am (RM): Define for makes that don't have it,
	such as on OpenBSD.  Thanks to Jeremie Courreges-Anglas
	<jca@wxcvbn.org> for the report.

2014-08-05         Arnold D. Robbins     <arnold@skeeve.com>

	Bug fix: For MPFR sqrt(), need to set precision of result to be
	the same as that of the argument. Doesn't hurt other functions.
	See test/mpfrsqrt.awk. Thank to Katie Wasserman <katie@wass.net>
	for the bug report.

	* mpfr.c (do_mpfr_func): New function. Runs code for MPFR functions
	while still enabling debugging. Add call here to mpfr_set_prec().
	Original code from SPEC_MATH macro.
	(SPEC_MATH): Change macro to call do_mpfr_func().

	Next MPFR bug fix: The % operator gave strange results for negative
	numerator. Thanks again to Katie Wasserman for the bug report.

	* mpfr.c (mpg_mod): Use mpz_tdiv_qr() instead of mpz_mod(). From
	the GMP doc, mpz_mod() should have worked; it's not clear why
	it doesn't.

2014-08-03         Arnold D. Robbins     <arnold@skeeve.com>

	* builtin.c (format_tree): Don't need to check return value of
	wctombr for -2. Thanks to Eli Zaretskii for pointing this out.
	
	Unrelated:

	* gawkapi.h: Fix doc for API get_record - errcode needs to
	be greater than zero.
	* interpret.h (r_interpret): Move setting of ERRNO to here, from ...
	* io.c (inrec): ... here. Makes the code cleaner.

2014-08-03         Andrew J. Schorr     <aschorr@telemetry-investments.com>

	* awkgram.y (getfname): Match on either ptr or ptr2 so --profile
	will work in -M (MPFR bignum) mode.

2014-07-31         Arnold D. Robbins     <arnold@skeeve.com>

	* builtin.c (format_tree): Make %c handling more sane on Windows.
	Rework the lint messages.

	Unrelated:

	* dfa.c: Sync with GNU grep. Mainly white space differences.

	Unrelated:

	* mpfr.c (cleanup_mpfr): New function to deallocate _mpf_t1
	and _mpf_t2; removes some valgrind warnings.
	* awk.h (cleanup_mpfr): Add declaration.
	* main.c (main): Add call to `cleanup_mpfr'.

	Fix memory leak:

	* mpfr.c (do_mpfr_div): Add unref to denominator and numerator
	to not leak memory. Thanks to Katie Wasserman <katie@wass.net>
	for isolating the problem to that routine.

2014-07-25         Arnold D. Robbins     <arnold@skeeve.com>

	* main.c (main): Add a warning message if -M is used and gawk was
	compiled without MPFR/GMP.

2014-07-24         Arnold D. Robbins     <arnold@skeeve.com>

	* main.c (usage): Put text for `-n' *after* text for `-m'.
	Report from Robert P. J. Day <rpjday@crashcourse.ca>.

	Fix problems with I/O errors reported by Assaf Gordon
	<assafgordon@gmail.com>:

	* io.c (inrec): Change type to bool to make calling easier. Add
	check in non-EOF case for error, and if so, return false.
	Update ERRNO in case there is an ENDFILE block.
	* awk.h (inrec): Change type in declaration.
	* interpret.h (r_interpret): Change call of inrec() to boolean
	notation.

2014-07-10         Arnold D. Robbins     <arnold@skeeve.com>

	New `div()' function to do integer division and remainder;
	mainly useful for use with GMP integers. Thanks to
	Katie Wasserman <katie@wass.net> for the suggestion.

	* awk.h (do_div, do_mpfr_div): Declare new functions.
	* builtin.c (do_div): New function.
	* mpfr.c (do_mpfr_div): New function.
	* awkgram.y (tokentab): New entry.
	(snode): Add check for do_div/do_mpfr_div to make 3rd arg
	be an array.
	* NEWS: Updated.
	* TODO: Updated.

2014-07-10         Arnold D. Robbins     <arnold@skeeve.com>

	* awkgram.y (check_for_bad): New routine to do the fatal message,
	with smarter checking.
	(nextc): Call it as appropriate.

	* builtin.c (format_tree): Add check for bad returns from mbrlen
	to avoid trying to malloc (size_t) -1 bytes. Thanks to
	mail.green.fox@gmail.com for the bug report.

2014-07-03         Arnold D. Robbins     <arnold@skeeve.com>

	* awkgram.y (nextc): Add bool check_for_bad parameter to check
	for bad characters in the source program.
	(yylex): Adjust calls.

2014-06-24         Arnold D. Robbins     <arnold@skeeve.com>

	* main.c (main): The --pretty-print option no longer runs the
	program.  This removes the need for the GAWK_NO_PP_RUN environment var.
	* NEWS: Updated.
	* TODO: Updated.

2014-06-22         Paul Eggert          <eggert@penguin.cs.ucla.edu>

	Bring in from GNULIB:

	regex: fix memory leak in compiler
	Fix by Andreas Schwab in:
	https://sourceware.org/ml/libc-alpha/2014-06/msg00462.html
	* lib/regcomp.c (parse_expression): Deallocate partially
	constructed tree before returning error.

2014-06-19         Arnold D. Robbins     <arnold@skeeve.com>

	* builtin.c (do_sub): Add more info to leading comment.
	Add some whitespace in the code.

2014-06-08         Arnold D. Robbins     <arnold@skeeve.com>

	* dfa.c: Sync with GNU grep.

2014-06-03         Arnold D. Robbins     <arnold@skeeve.com>

	* dfa.c (mbs_to_wchar): Define a macro if not MBS.

2014-05-29         Arnold D. Robbins     <arnold@skeeve.com>

	* dfa.c: Sync with GNU grep.

2014-05-26         Arnold D. Robbins     <arnold@skeeve.com>

	* io.c (inetfile): Change return type to bool.  Wrap code
	with ifdef HAVE_SOCKETS so that it'll compile on DJGPP.

2014-05-22         Andrew J. Schorr     <aschorr@telemetry-investments.com>

	Allow any redirected getline inside BEGINFILE/ENDFILE.

	* awkgram.y (LEX_GETLINE): Only require a redirection and not also
	a variable if getline is in a BEGINFILE or ENDFILE rule.
	* interpret.h (Op_K_getline_redir): Remove check and fatal error.

2014-05-20         Arnold D. Robbins     <arnold@skeeve.com>

	* dfa.c (dfaexec): Minor sync with GNU grep.

2014-05-14         Arnold D. Robbins     <arnold@skeeve.com>

	* custom.h (_GL_PURE): Move definition to here. Sigh.
	* dfa.h, dfa.c: Sync with GNU grep. Sigh.

	Unrelated:

	* custom.h: Remove stuff for Ultrix 4.3. No one has such
	systems anymore; this just got missed earlier.

2014-05-11         Arnold D. Robbins     <arnold@skeeve.com>

	* debug.c (do_eval): Repair fix of 2014-05-09 and use
	assoc_remove to take @eval out of the function table.
	* symbol.c: Fix a comment.  This file needs some work.

2014-05-10         Arnold D. Robbins     <arnold@skeeve.com>

	* io.c (get_a_record): Finish TERMNEAREND handling in case
	we don't have a regular file but aren't going to get more data.
	Added some additional comments.

2014-05-09         Arnold D. Robbins     <arnold@skeeve.com>

	* debug.c (do_eval): Don't free `f' which points into the context
	that was previously freed. Bug reported by Jan Chaloupka
	<jchaloup@redhat.com>.  Apparently introduced with move to
	SYMTAB and FUNCTAB, but only showed up on Fedora 20 and Ubuntu 14.04,
	which have a newer glibc.
	(do_eval): Fix a memory leak seen by valgrind on Fedora 20 and
	Ubuntu 14.04: the new SRCFILE that is added wasn't released.

	Unrelated:

	* io.c (get_a_record): Handle return of TERMNEAREND when the
	entire file has been read into the buffer and we're using a
	regex for RS. Bug report by Grail Dane <grail69@hotmail.com>.

2014-05-04         Arnold D. Robbins     <arnold@skeeve.com>

	* debug.c (debug_prog): Change check for GAWK_RESTART so that it
	actually works. Bug fix: run command in debugger would start
	over again but not actually start running the program.

2014-04-25         Andrew J. Schorr     <aschorr@telemetry-investments.com>

	* io.c (two_way_open): In forked child, reset SIGPIPE to SIG_DFL.
	Fixes problems with "broken pipe" errors from child processes,
	restoring 4.1.0 and earlier behavior. Thanks to Daryl F
	<wyatt@prairieturtle.ca> for the report.
	(gawk_popen): Ditto.

2014-04-25         Arnold D. Robbins     <arnold@skeeve.com>

	* dfa.h, dfa.c: Merge with GNU grep; lots of forward motion.

2014-04-24         Arnold D. Robbins     <arnold@skeeve.com>

	Update xalloc.h for pending merge with dfa.

	* xalloc.h (xstrdup): Implement this.
	(x2nrealloc): Incorporate changed logic from GNULIB.

2014-04-20         Andrew J. Schorr     <aschorr@telemetry-investments.com>

	* io.c (struct inet_socket_info): Define new structure
	for use in parsing special socket filenames.
	(inetfile): Parse all components of the special socket filename
	into the struct inet_socket_info.  Returns true only if it is a
	valid socket fliename, unlike the previous version which checked
	for the '/inet[46]?/' prefix only.
	(redirect): Patch to use updated inetfile() function.
	(devopen): Remove logic to parse socket filenames, since this has
	been moved into the inetfile() function.
	(two_way_open): Update args to inetfile().

2014-04-20         Arnold D. Robbins     <arnold@skeeve.com>

	* builtin.c (do_rand): Make calls to random() in predictable
	order to avoid order of evaluation differences amongst compilers.
	Thanks to Anders Magnusson <ragge@ludd.ltu.se> (of the PCC team)
	for the suggestion.

2014-04-18         Arnold D. Robbins     <arnold@skeeve.com>

	* configure.ac: Change adding of -export-dynamic for GCC to be
	-Wl,-export-dynamic, which then works for PCC also.

2014-04-11         Arnold D. Robbins     <arnold@skeeve.com>

	* io.c (closemabyesocket): Define if not defined, e.g. building
	without socket code. Thanks to dave.gma@googlemail.com (Dave Sines)
	for the report.

2014-04-08         Arnold D. Robbins     <arnold@skeeve.com>

	* 4.1.1: Release tar ball made.

2014-04-08         Arnold D. Robbins     <arnold@skeeve.com>

	* README: Update.
	* configure.ac: Bump version.

2014-04-03         Arnold D. Robbins     <arnold@skeeve.com>

	* regcomp.c (parse_bracket_exp): Move a call to `re_free' inside
	an ifdef. Makes the code marginally cleaner.

2014-03-30         Arnold D. Robbins     <arnold@skeeve.com>

	* dfa.c: Sync with GNU grep.

2014-03-28         Arnold D. Robbins     <arnold@skeeve.com>

	* configure.ac: Remove duplicate AC_HEADER_TIME and rearrange
	order of macros some. May help on older systems.

2014-03-23         Arnold D. Robbins     <arnold@skeeve.com>

	* dfa.c: Move include of dfa.h around for correct building
	on Irix. Thanks to Nelson H.F. Beebe for the report.

	Unrelated:

	* .gitignore: Simplify .dSYM pattern for Mac OS X.

2014-03-21         Arnold D. Robbins     <arnold@skeeve.com>

	* dfa.c (using_simple_locale): Add ifdefs in case there is no
	locale support at all. Thanks to Scott Deifik for the report.

	Unrelated:

	* main.c (UPDATE_YEAR): Set to 2014.

2014-03-17         Arnold D. Robbins     <arnold@skeeve.com>

	* .gitignore: Add .dSYM directories for Mac OS X.
	Thanks to Hermann Peifer for the suggestion.

2014-03-10         Arnold D. Robbins     <arnold@skeeve.com>

	* dfa.h, dfa.c: Sync with grep. Yet again.
	* regex_internal.c (built_wcs_upper_buffer, build_upper_buffer):
	Fixes from GNULIB for mixed case matching on Mac OS X.

	Unrelated:

	* builtin.c (format_tree): Smarten handling of %' flag. Always
	pass it in for floating point formats. Then only add the
	thousands_sep if there is one. Also, allow for thousands_sep
	to be a string, not just one character.  Thanks to Michal Jaegermann
	for the report.

2014-03-08         Andrew J. Schorr     <aschorr@telemetry-investments.com>

	* gawkapi.c (api_impl): Add memory allocation function pointers.
	* gawkapi.h (GAWK_API_MINOR_VERSION): Bump.
	(gawk_api_t): Add memory allocation function pointers api_malloc,
	api_calloc, api_realloc, and api_free.
	(gawk_malloc, gawk_calloc, gawk_realloc, gawk_free): New macros.
	(emalloc): Replace malloc with gawk_malloc.
	(erealloc): Replace erealloc with gawk_erealloc.

2014-03-05         Arnold D. Robbins     <arnold@skeeve.com>

	Straighten out enumerated types some more.

	* awk.h (add_srcfile): Fix type of first parameter.
	* awkgram.y (add_srcfile, do_add_srcfile): Ditto.
	* cmd.h (A_NONE): New enum nametypeval.
	* command.y (argtab): Use it in final value.
	* ext.c (make_builtin): Use awk_false, awk_true.
	* io.c (init_output_wrapper): Use awk_false.

	Unrelated:

	* debug.c (do_commands): Initialize num to silence warnings.
	Thanks to Michal Jaegermann.

	Unrelated:

	* builtin.c (do_mktime): Change lint warning for minutes to
	check against 59, not 60.  Thanks to Hermann Peifer for the report.

2014-03-03         Arnold D. Robbins     <arnold@skeeve.com>

	* dfa.c: Sync with grep. Yet again.

2014-02-28         Arnold D. Robbins     <arnold@skeeve.com>

	* dfa.c: Sync with grep. Looks like good improvement with
	respect to bracket expressions.

2014-02-27         Arnold D. Robbins     <arnold@skeeve.com>

	Fixes for enum/int mismatches as warned by some compilers.

	* awk.h (ANONE): New enum for array sorting.
	* array.c (assoc_list): Use it.
	* builtin.c (format_tree): New MP_NONE value.
	* gawkapi.c: Use awk_false and awk_true everywhere instead of
	false and true.

2014-02-26         Arnold D. Robbins     <arnold@skeeve.com>

	* configure.ac: Set up do-nothing extension/Makefile on
	MirBSD also.

2014-02-21         Arnold D. Robbins     <arnold@skeeve.com>

	* dfa.h, dfa.c (parse_bracket_exp): Sync with grep.

2014-02-20         Arnold D. Robbins     <arnold@skeeve.com>

	* regex.h, regex.c, regex_internal.c, regex_internal.h: Sync
	with GLIBC. Mainly copyright updates.
	* getopt.c, getopt.h, getopt1.c, getopt_int.h: Ditto.
	* dfa.c (parse_bracket_exp): Sync with grep, where they restored
	the buggy code.  Sigh.

	Unrelated:

	* NEWS: Typo fix.
	* interpret.h (r_interpret): Init a variable for BEGINFILE to avoid
	compiler warnings. Thanks to Michal Jaegermann.

2014-02-15         Arnold D. Robbins     <arnold@skeeve.com>

	* awkgram.c, command.c: Regenerated - Bison 3.0.2.

2014-02-04         Arnold D. Robbins     <arnold@skeeve.com>

	* dfa.c (to_uchar): Make use of this. Syncs with GNU grep.

2014-02-03         Arnold D. Robbins     <arnold@skeeve.com>

	* awkgram.y (negate_num): Bracket `tval' in #ifdef MPFR since it's
	only used in that code.

2014-01-31         Arnold D. Robbins     <arnold@skeeve.com>

	* Makefile.am (dist-hook): Improve creation of pc/config.h. We
	have to jump through a lot of hoops for 'make distcheck' to
	actually work.

2014-01-30         Arnold D. Robbins     <arnold@skeeve.com>

	* Makefile.am (dist-hook): Improve creation of pc/config.h to copy
	the new file into the distribution directory being created.
	Also, put the temporary files into /tmp.

2014-01-28         Arnold D. Robbins     <arnold@skeeve.com>

	* awkgram.y (negate_num): If just a double, return. Fixes a bug
	that showed up on 32-bit systems with MPFR. Thanks to Eli Zaretskii
	and Corinna Vinschen for the report.  Also, free the MPZ integer.
	Thanks to valgrind for the report.

	Unrelated:

	* dfa.c: Sync with GNU grep - removed some special cased code
	for grep.

2014-01-24         Arnold D. Robbins     <arnold@skeeve.com>

	* configure.ac, field.c: Update copyright year.

2014-01-19         Arnold D. Robbins     <arnold@skeeve.com>

	* awkgram.y (negate_num): Handle the case of -0 for MPFR; the sign
	was getting lost. Thanks to Hermann Peifer for the report.

2014-01-18         Arnold D. Robbins     <arnold@skeeve.com>

	* dfa.c (parse_bracket_exp): Sync with GNU grep, which now uses
	gawk's code for RRI in single-byte locales!  Hurray.

2014-01-16         Arnold D. Robbins     <arnold@skeeve.com>

	* configure.ac: For z/OS, restore creation of do-nothing
	Makefile in extension directory.

2014-01-14         Arnold D. Robbins     <arnold@skeeve.com>

	* field.c (do_split): Make sure split() gets FS value if no
	third arg even after FPAT was set. Thanks to Janis Papanagnou
	for the report.

2014-01-13         Arnold D. Robbins     <arnold@skeeve.com>

	* README: Fix John Malmberg's email address.

2014-01-12         Arnold D. Robbins     <arnold@skeeve.com>

	* awkgram.y:  Update copyright year.
	(func_use): Simplify code.
	* command.y:  Update copyright year.
	* ext.c:  Update copyright year.
	(make_builtin): Small simplification.
	(make_old_builtin): Make code consistent with make_builtin(), add
	call to track_ext_func().
	* bootstrap.sh: Update copyright year. Remove touch of version.c
	since that file is no longer autogenerated.

2014-01-07         Arnold D. Robbins     <arnold@skeeve.com>

	* command.y (next_word): Move into ifdef for HAVE_LIBREADLINE,
	since it's only used by that code.
	* ext.c (load_old_ext): Minor improvements.

2014-01-03         Arnold D. Robbins     <arnold@skeeve.com>

	* config.guess, config.rpath, config.sub, depcomp,
	install-sh: Updated.
	* dfa.h, dfa.c: Sync with GNU grep; comment fix and copyright year.
	* NEWS: Updated some, including copyright year.

2013-12-26         Arnold D. Robbins     <arnold@skeeve.com>

	* README: Add John Malmberg for VMS.

2013-12-24         Arnold D. Robbins     <arnold@skeeve.com>

	* getopt.h: Add `defined(__sun)' to list of system that do get to
	include stdlib.h.  Needed for Illumos. Thanks to
	Richard Palo <richard.palo@free.fr> for the report.

2013-12-21         Mike Frysinger        <vapier@gentoo.org>

	* configure.ac: Add --disable-extensions flag to control
	compiling extensions.  Better for cross-compiling.
	(AC_CANONICAL_HOST): Added. Changed case statments appropriately.
	* Makefile.am (check-for-shared-lib-support): Removed.
	(check-recursive, all-recursive): Removed.

2013-12-21         Arnold D. Robbins     <arnold@skeeve.com>

	* config.guess: Updated.
	* configure, aclocal.m4: Updated based on automake 1.13.4.

2013-12-19         Arnold D. Robbins     <arnold@skeeve.com>

	* regexec.c (re_search_internal): Make sure `dfa' pointer is
	not NULL before trying to dereference it.

2013-12-16         Arnold D. Robbins     <arnold@skeeve.com>

	* configure.ac (AC_FUNC_VPRINTF): Remove. Not needed on current
	systems.
	* awk.h (HAVE_VPRINTF): Remove check.

2013-12-12         John E. Malmberg      <wb8tyw@qsl.net>

	* io.c (redirect): Add additional VMS error codes.
	(nextfile): Retry open after closing some files.

2013-12-10         Scott Deifik          <scottd.mail@sbcglobal.net>

	* io.c (closemaybesocket): Add definition for DJGPP.

2013-12-10         Arnold D. Robbins     <arnold@skeeve.com>

	* awk.h (Floor, Ceil): Remove declarations and VMS redefinitions.
	* floatcomp.c (Floor, Ceil): Removed, not needed. Move bracketing
	ifdef to the top of the file.
	* builtin.c (double_to_int): Use floor() and ceil().

2013-12-07         Arnold D. Robbins     <arnold@skeeve.com>

	* regex_internal.h (__attribute__): Define to empty if not GCC.
	* custom.h (__attribute__): Remove the definition from here; the
	right place was regex_internal.h.

2013-12-06         Arnold D. Robbins     <arnold@skeeve.com>

	No need to generate version.c from version.in.
	Thanks to John E. Malmberg <wb8tyw@qsl.net> for the suggestion.

	* version.in: Removed.
	* version.c: Use PACKAGE_STRING directly.
	* Makefile.am (EXTRA_DIST): Remove version.in.
	(distcleancheck_listfiles): Remove this rule.
	(MAINTAINERCLEANFILES): Remove this definition.
	(version.c): Remove the rule to create it.

2013-12-05         Arnold D. Robbins     <arnold@skeeve.com>

	Fixes for Z/OS.

	* custom.h (__attribute__): Define to empty.
	* dfa.c (parse_bracket_exp): Add a cast to quiet a warning.
	* regex.c: Correctly bracket include of <sys/param.h>.

	Unrelated:

	* debug.c (find_rule): Add a FIXME comment.

2013-12-03         John E. Malmberg	<wb8tyw@qsl.net>

	* io.c (redirect): Add additional VMS error code to check.
	(do_find_source): Append "/" if not a VMS filename.

2013-12-01         Andrew J. Schorr     <aschorr@telemetry-investments.com>

	* main.c (optab): Sort by long option name.

2013-11-27         Andrew J. Schorr     <aschorr@telemetry-investments.com>

	* main.c (optab): Add entry for --include.

2013-11-23         Arnold D. Robbins     <arnold@skeeve.com>

	* dfa.c: Merge from grep; minor fixes in how bit twiddling
	is done.

2013-11-01         Arnold D. Robbins     <arnold@skeeve.com>

	* dfa.c (lex): Reset laststart so that stuff like \s* works.
	Fix from grep.

2013-10-31         Arnold D. Robbins     <arnold@skeeve.com>

	* builtin.c (efwrite): If write error to stdout is EPIPE,
	die silently.  Thanks to Hermann Peifer for helping find this.

2013-10-22         Arnold D. Robbins     <arnold@skeeve.com>

	Revise error messages when writing to standard output or standard
	error to ignore EPIPE.  Add the ability based on an environment
	variable to get the source file and line number.

	* awk.h (r_warning): Renamed from warning.
	(warning): New macro to set location and call warning.
	* io.c (flush_io): Print errors only if not EPIPE.
	(close_io): Ditto.
	* main.c (lintfunc): Init to r_warning.
	(main): Enhance explanatory comment.
	(usage): Print errors only if not EPIPE.
	(copyleft): Ditto.
	* msg.c (err): Make printing srcfile and srcline depend upon
	GAWK_MSG_SRC environment variable.
	(r_warning): Renamed from warning.

2013-10-17         Arnold D. Robbins     <arnold@skeeve.com>

	* main.c (main): Ignore SIGPIPE. See the comment in the code.
	Thanks to Alan Broder for reporting the issue.

	Unrelated:

	* rand.c (do_rand): Fix computation and loop checking against
	1.0 to use do..while.

2013-10-16         Arnold D. Robbins     <arnold@skeeve.com>

	Make -O work again.  Turns out that C99 bool variables
	are clamped to zero or one.

	* main.c (do_optimize): Init to false.
	(main): Set do_optimize to true on -O.
	* eval.c (setup_frame): Change all uses of do_optimize to be
	a boolean check instead of a test > 1.
	* awkgram.y: Ditto.
	(optimize_assignment): Remove check against do_optimize since
	it was inited to true anyway.

	Unrelated:

	* re.c (resetup): Add a comment about the joy of syntax bits.

	Unrelated:

	* builtin.c (do_rand): If result is exactly 1.0, keep trying.
	Thanks to Nelson Beebe.

2013-10-10         Arnold D. Robbins     <arnold@skeeve.com>

	* dfa.c (lex): Sync with GNU grep. Handle multibyte \s and \S.

	Unrelated:

	* awk.h [ARRAY_MAXED]: Fix value of this and subsequent flags
	after addition of NULL_FIELD.
	* eval.c (flags2str): Add NULL_FIELD. Duh.

2013-10-09         Arnold D. Robbins     <arnold@skeeve.com>

	* awkgram.y (mk_assignment): Rework switch to handle Op_assign,
	and to provide a better error message upon unknown opcode.

2013-09-28         Arnold D. Robbins     <arnold@skeeve.com>

	* dfa.c: Sync with GNU grep.

2013-09-25         Arnold D. Robbins     <arnold@skeeve.com>

	* builtin.c (do_rand): Make the result more random by calling
	random() twice. See the comment in the code. Thanks to
	Bob Jewett <jewett@bill.scs.agilent.com> for the report and
	the fix.

2013-09-24         Arnold D. Robbins     <arnold@skeeve.com>

	* debug.c (find_rule): Handle case where lineno is zero. Can happen
	if break is given without a line number on a current line. Thanks
	to Ray Song <i@maskray.me> for the report.

2013-09-19         Arnold D. Robbins     <arnold@skeeve.com>

	* dfa.c (parse_bracket_exp): Use code from grep to keep things within
	range (updates change of 2013-09-08). Fix whitespace in one of the
	gawk-only additions.

2013-09-13         Arnold D. Robbins     <arnold@skeeve.com>

	Fix use of NF after it's extended, e.g. see test/nfloop.awk.

	* awk.h (NULL_FIELD): New flag
	* builtin.c (do_print_rec): Check f0->flags instead of if
	equal to Nnull_string.
	* eval.c (r_get_field): Check (*lhs)->flags instead of if
	equal to Nnull_string or Null_field.
	* field.c (init_fields): Init field zero and Null_field with
	NULL_FIELD flag.
	(set_NF): Set parse_high_water = NF in case NF extended past the
	end. This is the actual bug fix.

2013-09-08         Arnold D. Robbins     <arnold@skeeve.com>

	Fixes based on reports from a static code checker. Thanks to
	Anders Wallin for sending in the list.

	* array.c (asort_actual): Free list if it's not NULL.
	* builtin.c (do_sub): Set buf to NULL and assert on it before using
	it.
	* cint_array.c (cint_array_init): Clamp any value of NHAT from the
	environment such that it won't overflow power_two_table when used as
	an index.
	* dfa.c (parse_bracket_exp): Check that len is in range before using it
	to index buf.
	* getopt.c (_getopt_internal_r): Change call to alloca to use malloc.
	* io.c (socket_open): Init read_len to zero.
	(two_way_open): Upon failure to fork, close the slave fd also.
	* re.c (research): Init try_backref to false.
	* regcomp.c (build_range_exp): Free any items that were allocated in
	the case where not all items were.
	(build_charclass_op): Same. Init br_token to zero with memset.
	(create_tree): Init token t to zero with memset.
	* regex_internal.c (re_dfa_add_node): Free any items that were
	allocated in the case where not all items were.
	* symbol.c (destroy_symbol): On default, break, to fall into releasing
	of resources.

2013-08-29         Arnold D. Robbins     <arnold@skeeve.com>

	* debug.c (HAVE_HISTORY_LIST): Move checks and defines to the top.
	(do_save, serialize): Adjust #if checks to depend on having both
	readline and the history functions. Needed for Mac OS X whose
	native readline is a very old version. Sigh.
	* configh.in, configure: Regenerated due to change in m4/readline.m4.
	Issue reported by Hermann Peifer and Larry Baker.

	Unrelated:

	* getopt.c: Sync with GLIBC, changes are minor.

	Unrelated:

	* dfa.c: Sync with version in grep. Primarily whitespace / comment
	wording changes.

2013-08-26         Arnold D. Robbins     <arnold@skeeve.com>

	* regcomp.c (parse_dup_op): Remove RE_TOKEN_INIT_BUG code (change of
	Feb 19 2005) since it's no longer needed.

	* regcomp.c (re_fastmap_iter): Undo addition of volatile from
	Jan 18 2007; no longer needed and is one less change to have to
	maintain aginst the upstream.

	* regcomp.c, regex.h, regex_internal.h: Sync with GLIBC.

2013-08-22         Arnold D. Robbins     <arnold@skeeve.com>

	* str_array.c (env_store): If the new value being stored is NULL,
	pass in "" instead. Avoids core dump on Mac OS X.
	Thanks to Hermann Peifer for the bug report.

2013-08-20         Arnold D. Robbins     <arnold@skeeve.com>

	* nonposix.h: New file. Contains FAKE_FD_VALUE.
	* awk.h: Include it if MinGW or EMX.
	* Makefile.am (base_sources): Add nonposix.h.

2013-08-18         Arnold D. Robbins     <arnold@skeeve.com>

	Reflect updates to ENVIRON into the real environment.

	* awk.h (init_env_array): Add declaration.
	* main.c (load_environ): Call init_env_array.
	* str_array.c (env_remove, env_store, env_clear, init_env_array):
	New functions.
	(env_array_func): New array vtable.

2013-08-18         Arnold D. Robbins     <arnold@skeeve.com>

	* array.c (force_array): Set symbol->xarray to NULL before
	initing the array if it was Node_var_new.
	(null_array): Restore assert, undoing change of 2013-05-27.

2013-08-15         Arnold D. Robbins     <arnold@skeeve.com>

	* debug.c (print_memory): Fix whitespace / indentation.

2013-08-02         Arnold D. Robbins     <arnold@skeeve.com>

	* awkgram.y (append_rule): Add attempt to insert any comment
	before a rule. Commented out at the moment.

2013-07-30         Arnold D. Robbins     <arnold@skeeve.com>

	* awk.h (enum opcodeval): Add Op_comment.
	* awkgram.y (comment): New variable to hold comment text.
	(statement): Add saved comments to lists being built.
	(allow_newline): Save comment text if necessary. Append if have
	existing text.
	(yylex): Ditto.
	* debug.c (print_instruction): Handle Op_comment.
	* eval.c (optypes): Add entry for Op_comment.
	* interpret.h (r_interpret): Ditto.
	* profile.c (pprint): For Op_comment, print the comment text.

2013-07-24         Arnold D. Robbins     <arnold@skeeve.com>

	* io.c (FAKE_FD_VALUE): Move definition from here ...
	* awk.h (FAKE_FD_VALUE): ... to here. Fixes compilation on MinGW.

2013-07-08         Arnold D. Robbins     <arnold@skeeve.com>

	* io.c (get_a_record): Change `min' to `MIN' for consistency with
	other files and general practice.

2013-07-07         Andrew J. Schorr     <aschorr@telemetry-investments.com>

	* configure.ac (AC_CHECK_FUNCS): Check for sigprocmask.
	* io.c (wait_any): If sigprocmask is available, block signals instead
	of ignoring them temporarily.

2013-07-05         Andrew J. Schorr     <aschorr@telemetry-investments.com>

	* gawkapi.h (gawk_api): Document that the api_get_file function will not
	access the file type and length arguments if the file name is empty.

2013-07-04         Andrew J. Schorr     <aschorr@telemetry-investments.com>

	* configure.ac (AC_CHECK_FUNCS): Add a check for waitpid.
	* io.c (wait_any): Enhance comment to explain why we loop reaping all
	exited children when the argument is zero.  When available, use waitpid
	with WNOHANG to avoid blocking.  Remove my previous incorrect patch to
	exit after reaping the first child.  The function is intended to
	wait for all children, since we are not careful about reaping children
	as soon as they die.

2013-07-02         Andrew J. Schorr     <aschorr@telemetry-investments.com>

	* gawkapi.h (gawk_api): Remove unused api_lookup_file hook.
	(lookup_file): Remove associated macro.
	* gawkapi.c (api_lookup_file): Remove unused function.
	(api_impl):  Remove unused api_lookup_file hook.

2013-07-02         Andrew J. Schorr     <aschorr@telemetry-investments.com>

	* awkgram.y (main_beginfile): Declare new global INSTRUCTION *.
	(parse_program): Set main_beginfile to point to the BEGINFILE
	instruction block.
	* gawkapi.c (api_get_file): After nextfile starts a new file,
	we need to run the BEGINFILE actions.  We retrieve the
	instruction pointer from main_beginfile and execute it until
	we reach the Op_after_beginfile opcode.  We then run after_beginfile
	manually and restore the value of currule and source.

2013-07-04         Andrew J. Schorr     <aschorr@telemetry-investments.com>

	* gawkapi.h (awk_element_t): Add comment indicating that the array
	element index will always be a string!
	* gawkapi.c (api_flatten_array): When converting the index to an awk
	value, request a string conversion, since we want the indices to
	appear as strings to the extensions.  This makes the call to
	force_string redundant, since node_to_awk_value does that internally
	when we request a string.

2013-07-02         Andrew J. Schorr     <aschorr@telemetry-investments.com>

	* eval.c (update_ERRNO_string): Set PROCINFO["errno"] to 0.
	* io.c (inrec): Since get_a_record may now return -2, be sure
	to throw an error in that case as well.
	(wait_any): Fix what appears to be a bug.  The old logic repeatedly
	called wait until it failed.  When a process has multiple children,
	this causes it to stall until all of them have exited.  Instead,
	we now exit the function after the first successful wait call.
	(do_getline_redir, do_getline): Handle case where get_a_record
	returns -2.
	(errno_io_retry): New function to decide whether an I/O operation should
	be retried.
	(get_a_record): When read returns an error, call errno_io_retry to
	decide whether the operation should be retried.  If so, return -2
	instead of setting the IOP_AT_EOF flag.

2013-07-01         Andrew J. Schorr     <aschorr@telemetry-investments.com>

	* eval.c (update_ERRNO_int, unset_ERRNO): Update PROCINFO["errno"].

2013-06-30         Andrew J. Schorr     <aschorr@telemetry-investments.com>

	* awk.h (redirect_string): Declare new function that provides API access
	to the redirection mechanism.
	* gawkapi.h (GAWK_API_MINOR_VERSION): Bump from 0 to 1 since 2 new
	hooks were added to the api.
	(gawk_api_t): Add 2 new functions api_lookup_file and api_get_file.
	(lookup_file, get_file): New macros to wrap the new API functions.
	* gawkapi.c (curfile): Declare this extern, since it is needed
	by lookup_file and get_flie.
	(api_lookup_file): Find an open file using curfile or getredirect().
	(api_get_file): Find or open a file using curfile or redirect_string().
	(api_impl): Add api_lookup_file and api_get_file.
	* io.c (redirect_string): Renamed from redirect and changed arguments
	to take a string instead of a 'NODE *'.  This allows it to be called
	through the API's new get_file hook.
	(redirect): Now implemented by calling redirect_string backend function.

2013-07-04         Arnold D. Robbins     <arnold@skeeve.com>

	* builtin.c (format_tree): Fixes for %c with multibyte characters
	and field width > 1. Bugs reported by Nethox <nethox@gmail.com>.

2013-07-02         Arnold D. Robbins     <arnold@skeeve.com>

	* profile.c (pp_string): Add a call to chksize and fix another.
	Avoids valgrind errors on profile5 test. Thanks to Andrew
	Schorr for the report.

2013-06-27         Arnold D. Robbins     <arnold@skeeve.com>

	* awkgram.y: Minor whitespace cleanup, remove redundant ifdef.

2013-06-24         Arnold D. Robbins     <arnold@skeeve.com>

	* dfa.c (copytoks): Rewrite to call addtok_mb() directly. Avoids
	problems with multibyte characters inside character sets.
	Thanks to Steven Daniels <stevendaniels88@gmail.com> for reporting
	the problem.  Much thanks to Mike Haertel <mike@ducky.net> for the
	analysis and fix.

2013-06-24  Eli Zaretskii  <eliz@gnu.org>

	* io.c: Move #include "popen.h" out of the HAVE_SOCKETS condition,
	as this is needed for non-sockets builds as well.  See
	http://lists.gnu.org/archive/html/bug-gawk/2013-06/msg00014.html
	for the details of the problem this caused.

2013-06-15         Arnold D. Robbins     <arnold@skeeve.com>

	* io.c: Add ifdefs for VMS so that it will compile again.
	Thanks to Anders Wallin.

2013-06-11         Arnold D. Robbins     <arnold@skeeve.com>

	* debug.c (print_lines): Move setting of binary mode to after all
	the messing with the fd. Simplifies code some.
	* io.c (srcopen): Rearrange so that can add call to setbinmode
	here too. This fixes the debugger and makes reading source
	files a little faster. Thanks again to Corinna Vinschen.

2013-06-10         Arnold D. Robbins     <arnold@skeeve.com>

	* debug.c (print_lines): Set binary mode so that calculation of the
	byte offsets will be right. Thanks to Corinna Vinschen for the
	direction.

2013-06-10         Arnold D. Robbins     <arnold@skeeve.com>

	* re.c (check_bracket_exp): Remove warning about ranges being
	locale dependent, since they aren't anymore.

2013-06-09         Arnold D. Robbins     <arnold@skeeve.com>

	* io.c (iop_finish): Change fstat call to fcntl/F_GETFL per
	Eli Z., for Windows.

2013-06-03         Arnold D. Robbins     <arnold@skeeve.com>

	* eval.c (unwind_stack): If exiting, don't worry about strange stuff
	on the stack.

	Unrelated:

	* awk.h (init_sockets): Declare.
	* io.c (init_io): Remove ifdef around call.

2013-06-01  Eli Zaretskii  <eliz@gnu.org>

	* io.c (SHUT_RD) [SD_RECEIVE]: Define to SD_RECEIVE.
	(SHUT_WR) [SD_SEND]: Define to SD_SEND.
	(SHUT_RDWR) [SD_BOTH]: Define to SD_BOTH.
	(FD_TO_SOCKET, closemaybesocket) [!FD_TO_SOCKET]: New macros.
	(SOCKET_TO_FD, SOCKET) [!SOCKET_TO_FD]: New macros.
	(PIPES_SIMULATED): Define only for DJGPP.
	(pipe) [__MINGW32__]: Define to call _pipe, unless PIPES_SIMULATED
	is defined.
	(init_io) [HAVE_SOCKETS]: Call init_sockets.
	(iop_close, socketopen): Call closemaybesocket instead of close.
	(redirect) [__MINGW32__]: Call wait_any with a non-zero argument.
	(devopen) [__EMX__ || __MINGW32__]: Don't call stat on network
	pseudo-filenames.
	(two_way_open) [HAVE_SOCKETS]: Switch input and output to binary
	mode if appropriate.
	(two_way_open) [!PIPES_SIMULATED]: Use the __EMX__ code for MinGW
	as well.
	[__MINGW32__] Call spawnl to invoke $ComSpec and pass it a
	suitably quoted command line.
	(two_way_open) [__MINGW32__]: Wait only for a specified process
	ID.  If successful, update the exit status of the exited process.
	Don't use signals that are undefined on MinGW.
	(two_way_open) [!PIPES_SIMULATED]: Use the __EMX__ code for MinGW
	as well.
	(min): Define only if not already defined.
	(read_with_timeout) [__MINGW32__]: Allow reading from sockets with
	timeout.
	(gawk_fclose) [__MINGW32__]: Close the underlying socket as well.

	* getopt.c: Include stdlib.h for MinGW as well.

2013-05-30         Arnold D. Robbins     <arnold@skeeve.com>

	More profiling fixes:

	* profile.c (pprint): For Op_in_array, parenthesize subscript if
	the precedence is lower. E.g.:  (c = tolower(foo)) in ARRAY.
	(prec_level): Merge cases for precedence of 5.
	(parenthesize): Simplify, as in 3.1.8. Avoids stuff like
	`(x == 1 && (z ==2 && (q == 4 && w == 7)))'.

	Unrelated:

	* io.c (iop_finish): fstat the fd before closing it to avoid
	errors on some operating systems. Thanks to Eli Zaretskii
	for the report.

2013-05-29         Arnold D. Robbins     <arnold@skeeve.com>

	* profile.c (pp_group3): Renamed from pp_concat. Change all calls.
	(is_binary): Change return type to bool.
	(is_scalar): New function.
	(pp_concat): New function to handle concatenation operator better.
	(pprint): Call it at case Op_concat. Fix Op_K_delete if multiple
	indexes to separate with "][".
	General: Add leading comments as needed.

2013-05-28         Arnold D. Robbins     <arnold@skeeve.com>

	* main.c (main): Add minor hack to not run code if pretty printing
	and undocumented env var GAWK_NO_PP_RUN exists.
	* profile.c (pp_string): Explicitly print NUL chars as \000.

2013-05-27         Arnold D. Robbins     <arnold@skeeve.com>

	* configure.ac (AM_INIT_AUTOMAKE): Add dist-lzip to quiet
	outside maintainer warnings.

	Unrelated:

	* configure.ac (AC_STRUCT_ST_BLKSIZE): Replaced with call to
	AC_CHECK_MEMBERS.

	Unrelated:

	* array.c (null_array): Remove the assert and just clear
	symbol->xarray.

2013-05-26         Arnold D. Robbins     <arnold@skeeve.com>

	* getopt.c: For Mac OS X, also include <stdlib.h> to avoid
	some compiler warnings.

2013-05-20         Arnold D. Robbins     <arnold@skeeve.com>

	* gawkapi.h [FAKE_FD_VALUE]: Moved from here to ...
	* io.c [FAKE_FD_VALAUE]: here.

2013-05-14  Eli Zaretskii  <eliz@gnu.org>

	* io.c (devopen) [__EMX__ || __MINGW32__]: Produce EISDIR on MinGW
	when an attempt to open() a directory fails.
	(two_way_open) [__EMX__ || __MINGW32__]: When trying to open() a
	directory fails with EISDIR, assign FAKE_FD_VALUE to the file
	descriptor and attributes of a directory to its mode bits.  This
	is needed to support the readdir extension.

	* gawkapi.h (FAKE_FD_VALUE): New macro, used in io.h and in
	extension/gawkdirfd.h.

2013-05-09         Arnold D. Robbins     <arnold@skeeve.com>

	* 4.1.0: Release tar ball made.

2013-05-09         Arnold D. Robbins     <arnold@skeeve.com>

	* awkgram.y (snode): Make it a fatal error to use a regexp constant
	as the second argument of index(). Thanks to Christopher Durant
	<christopher.durant@marquesa.net> and Brian Kernighan for the report
	and the advice.

2013-04-28  Eli Zaretskii  <eliz@gnu.org>

	* io.c (redirect): Remove the HACK that called close_one when
	errno was zero in the MinGW build.  This prevents failure in
	several tests in the test suite, e.g., closebad.

2013-04-28         Arnold D. Robbins     <arnold@skeeve.com>

	* bootstrap.sh: Fix a comment.

2013-04-24         Arnold D. Robbins     <arnold@skeeve.com>

	* io.c (do_getline_redir): Fix the leading comment.

2013-04-23         Arnold D. Robbins     <arnold@skeeve.com>

	* main.c (load_procinfo): Add PROCINFO entries for API major
	and minor versions.

2013-04-21         Arnold D. Robbins     <arnold@skeeve.com>

	* missing: Update from Automake 1.13.1.

2013-04-18         Arnold D. Robbins     <arnold@skeeve.com>

	* configure.ac: Fix a typo.

2013-04-17         Corinna Vinschen      <vinschen@redhat.com>

	* configure.ac: Remove special casing for cygwin for libiconv
	and libintl.

2013-04-16         Arnold D. Robbins     <arnold@skeeve.com>

	* bootstrap.sh: Touch gawk.texi too. Update copyright.

2013-04-16         Arnold D. Robbins     <arnold@skeeve.com>

	* awkgram.c: Regenerated from bison 2.7.1.
	* command.c: Ditto.
	* dfa.h, dfa.c: Minor edits to sync with GNU grep.
	* gettext.h: Sync with gettext 0.18.2.1.
	* random.h: Remove obsolete __P macro and use. Update copyright year.
	* Makefile.am, array.c, builtin.c, cint_array.c, cmd.h, debug.c,
	eval.c, ext.c, field.c, gawkapi.c, gawkapi.h, gettext.h, int_array.c,
	interpret.h, msg.c, node.c, profile.c, re.c, replace.c, str_array.c,
	symbol.c: Update copyright year.

	Update to automake 1.13.1:

	* configure.ac (AM_INIT_AUTOMAKE): Update version.
	* configure, Makefile.in, aclocal.m4, awklib/Makefile.in,
	doc/Makefile.in, test/Makefile.in: Regenerated.

	* getopt.c, getopt.h, getopt1.c, getopt_int.h: Sync with GLIBC.

2013-04-14         Arnold D. Robbins     <arnold@skeeve.com>

	* awkgram.y (check_funcs): Fix logic of test for called but
	not defined warning. Thanks to Scott Deifik for the bug report.

2013-04-02         Arnold D. Robbins     <arnold@skeeve.com>

	* profile.c (print_lib_list): Send final newline to prof_fp
	instead of stdout.  Thanks to Hermann Peifer for the bug report.

2013-03-27         Arnold D. Robbins     <arnold@skeeve.com>

	* Makefile.am (SUBDIRS): Move extension back into the middle of
	the list so that `make check' without a prior `make' works.

	Unrelated:

	* main.c (main): Move env_lc into ifdef for LIBC_IS_BORKED.

2013-03-20         Arnold D. Robbins     <arnold@skeeve.com>

	For systems where libc is borked (MirBSD, maybe others).

	* dfa.c: Force use of gawk_mb_cur_max instead of MB_CUR_MAX and make
	mbrtowc a macro that always fails.
	(using_utf8): Force utf8 to be 0 if libc borked and gawk_mb_cur_max
	is one.
	* main.c (main): If libc is borked and LC_ALL or LANG exist in the
	environment and are set to "C" or "c", force gawk_mb_cur_max to one.

2013-03-11         Arnold D. Robbins     <arnold@skeeve.com>

	* re.c (check_bracket_exp): Make handling of embedded ] in
	regexp smarter. Thanks to Ed Morton <mortoneccc@comcast.net>
	for reporting the bug.

2013-03-01         Arnold D. Robbins     <arnold@skeeve.com>

	Don't build extensions if API isn't supported:

	* Makefile.am (SUBDIRS): Move extension directory to last in case
	building the extensions is not supported.
	* configure.ac: Add check for MirBSD and don't even try to run the
	checks for DYNAMIC if so.

	Check for systems (MirBSD) where libc doesn't understand not
	to use UTF-8 for LC_ALL=C.

	* configure.ac (LIBC_IS_BORKED): AC_DEFINE if needed.
	* regcomp.c (init_dfa): Change logic as needed if LIBC_IS_BORKED.

2013-02-28         Arnold D. Robbins     <arnold@skeeve.com>

	Cause profiling / pretty printing to include a list of
	loaded extensions. Thanks to Hermann Peifer for the bug report.

	* awk.h (srcfiles): Add declaration.
	* profile.c (print_lib_list): New function.
	(dump_prog): Call it.

2013-02-26         Arnold D. Robbins     <arnold@skeeve.com>

	* awkgram.y (expression_list): In case of error return the list
	instead of NULL so that snode gets something it can count.

2013-02-12         Arnold D. Robbins     <arnold@skeeve.com>

	* bisonfix.awk: Comment out code for fixing contined #if
	statements. It is likely not needed anymore. Leave it there in
	case I'm wrong.

2013-02-06         Arnold D. Robbins     <arnold@skeeve.com>

	* builtin.c (printf_common): Move nargs > 0 check into assert.
	(do_sprintf): Add nargs check and fatal message to here.

2013-02-04         Arnold D. Robbins     <arnold@skeeve.com>

	* main.c (main): Remove undocumented -m option which was for
	compatibility with BWK awk. His awk dropped it back in 2007.

2013-02-03         Arnold D. Robbins     <arnold@skeeve.com>

	* configure.ac: Add Automake test for cross compiling.

2013-01-31         Arnold D. Robbins     <arnold@skeeve.com>

	* regcomp.c, regex.c, regex_internal.c, regexec.c: Update
	copyright years to sync with GLIBC.

	From: http://www.sourceware.org/ml/libc-alpha/2013-01/msg00967.html,
	by Andreas Schwab <schwab@suse.de>:

	* regexec.c (extend_buffers): Add parameter min_len.
	(check_matching): Pass minimum needed length.
	(clean_state_log_if_needed): Likewise.
	(get_subexp): Likewise.`

2013-01-31         Arnold D. Robbins     <arnold@skeeve.com>

	* dfa.c: Include "dfa.h" which includes regex.h after limits.h
	so that RE_DUP_MAX gets the correct value. Especially needed on
	OpenVMS. Thanks to Anders Wallin.

	* main.c (version): Print out API version numbers if DYNAMIC.
	Helpful also for knowing if to run the shlib tests.

	* configure: Regenerated after change in m4/readline.m4.

2013-01-31         Arnold D. Robbins     <arnold@skeeve.com>

	* PROBLEMS: Removed. It is no longer needed.
	* Makefile.am (EXTRA_DIST): Remove PROBLEMS from list.

2013-01-31         Andrew J. Schorr     <aschorr@telemetry-investments.com>

	* configure.ac: Remove TEST_MPFR conditional added in last patch.
	We will instead test for MPFR capability by looking at the output
	from gawk --version.

2013-01-27         Andrew J. Schorr     <aschorr@telemetry-investments.com>

	* configure.ac: Add MPFR test for use in test/Makefile.am.

2013-01-25         Arnold D. Robbins     <arnold@skeeve.com>

	* awkgram.y (parms_shadow): Change int param to bool.
	* cmd.h (output_is_tty): Sync type with rest of code (is bool).
	* dfa.c (MALLOC): Undef first, for Irix.
	* Makefile.am (LDADD): Use LIBREADLINE and LIBMPFR instead of
	automake substitutions.
	* configure.ac (AC_INIT): Version bump.
	(GAWK_CHECK_READLINE): Renamed from GNUPG_CHECK_READLINE.

2013-01-23         Arnold D. Robbins     <arnold@skeeve.com>

	* awk.h (list_functions): Change parameter to bool.
	* symbol.c (list_functions): Ditto.
	(get_symbols): Change sort parameter to bool. Additional
	code cleanup.

2013-01-22         Arnold D. Robbins     <arnold@skeeve.com>

	* symbol.c (get_symbols): Reset count after each loop to only
	sort the actual items retrieved. Thanks to Hermann Peifer (by
	way of Andrew Schorr) for reporting the bug.  Also add some
	commentary and fix function name in emalloc calls.

2013-01-20         Arnold D. Robbins     <arnold@skeeve.com>

	* re.c (regexflags2str): New routine.
	(resetup): If do_intervals, also turn on RE_NO_BK_BRACES.
	Thanks to Yan Lei <yanl.fnst@cn.fujitsu.com> for the
	bug report.

2013-01-18         Arnold D. Robbins     <arnold@skeeve.com>

	Fix a problem with include ordering to get ptrdiff_t definition,
	showed up on Debian Lenny. Reported by Manuel Collado.
	Fix brought over from grep.

	* dfa.h: Include regex.h and stddef.h directly.
	* dfa.c: Adjust includes.

2013-01-11         John Haque            <j.eh@mchsi.com>

	* awk.h (do_mpfr_rshift): Renamed from do_mpfr_rhift.
	* awkgram.y (do_mpfr_rshift): Renamed from do_mpfr_rhift.
	* mpfr.c (_tz1, _tz2, _mpz1, _mpz2, mpz1, mpz2, get_bit_ops,
	free_bit_ops): Removed.
	(init_mpfr): Remove calls to mpz_init.
	(get_intval, free_intval): New functions.
	(do_mpfr_rshift, do_mpfr_lshift): Rework code.
	(do_mpfr_and, do_mpfr_or, do_mpfr_xor): Accept two or more arguments
	to match regular functions.

2013-01-11         Arnold D. Robbins     <arnold@skeeve.com>

	* bisonfix.awk: Adjust ARGV / ARGC to force reading of standard
	input; apparently needed for Mac OS X. Thanks to Akim Demaille
	for the report.

2013-01-06         Arnold D. Robbins     <arnold@skeeve.com>

	* io.c (redirect, two_way_open): Set the name field in the
	awk_input_buf_t and awk_output_buf_t structures, as needed.
	Thanks to Manuel Collado for the report.

2013-01-05         Arnold D. Robbins     <arnold@skeeve.com>

	* regex_internal.h (struct re_dfa_t): Restore ifdefs around
	__libc_lock_define, they really were needed. Bleah.

2013-01-01         Arnold D. Robbins     <arnold@skeeve.com>

	Sync with GLIBC regex files.

	* regex_internal.h (struct re_dfa_t): Remove ifdefs around
	__libc_lock_define since it's already defined to empty in non-LIBC
	case.
	* regexec.c (check_node_accept_bytes): Restore decl with use from
	GLIBC code since this is LIBC case.

2012-12-27         Arnold D. Robbins     <arnold@skeeve.com>

	* builtin.c (do_print, do_printf): Use output_fp as default
	output for print/printf only if running under the debugger.
	Otherwise use stdout as Brian, Peter, and Al intended.

2012-12-25         Arnold D. Robbins     <arnold@skeeve.com>

	Remove sym-constant from API after discussions with John
	Haque and Andrew Schorr.

	* gawkapi.h (api_sym_constant): Removed field in API struct.
	(sym_constant): Remove macro.
	* gawkapi.c (set_constant, api_sym_update, api_sym_constant): Removed.
	(sym_update_real): Renamed to api_sym_update(). is_const parameter
	removed and code adjusted.

2012-12-24         Arnold D. Robbins     <arnold@skeeve.com>

	* 4.0.2: Release tar ball made.

2012-12-23         John Haque      <j.eh@mchsi.com>

	* eval.c (r_get_lhs): Node_array_ref. If original is Node_var,
	don't assign null-string as value.
	* ext.c (get_argument): Node_array_ref. Check if already a scalar.

2011-12-23         John Haque      <j.eh@mchsi.com>

	* awkgram.y (is_deferred_variable): New function.
	(func_install): Call it.
	* eval.c (r_interpret): Op_push_arg. Check for uninitialized scalar.

2012-12-23         Arnold D. Robbins     <arnold@skeeve.com>

	* awkgram.y (tokentab): Whitespace fix for "include".
	* builtin.c (printf_common): Do a fatal error if no args to printf()
	or sprintf().

2012-12-19         Arnold D. Robbins     <arnold@skeeve.com>

	* bootstrap.sh: Touch extension/aclocal.m4 also.

	Unrelated: Extend input parser API:

	* awk.h (IOBUF): Remove read_func pointer.
	* gawkapi.h (awk_input_buf_t): Move it to here.
	* io.c (iop_alloc, get_a_record, get_read_timeout): Adjust code.

	Unrelated: Make sure that variables like NF, NR, FNR are
	accessable correctly both through SYMTAB and through API.

	* gawkapi.c (api_sym_lookup): Call update_global_values().
	(api_sym_lookup_scalar): Ditto.
	* interpret.h (Op_subscript, Op_subscript_lhs): Ditto.
	* main.c (update_global_values): Adjust comment.

	Unrelated: Fix --disable-lint so that everything compiles.

	* main.c (main): Move case lable inside ifdef.
	* awkgram.y (isnoeffect): Add ifdefs around declaration, use,
	and function body.

	Unrelated: Restore building with tcc.

	* awk.h (AFUNC): Move to array.c which is the only place its used.
	(ainit_ind, atypeof_ind, etc.): New macros for use in array.c
	* array.c (AFUNC): Change to use F##_ind. Works with tcc and other
	compilers.
	* configure.ac: Only add -export-dynamic flag if compiling with gcc.

2012-12-18         Andrew J. Schorr     <aschorr@telemetry-investments.com>

	* gawkapi.c (sym_update_real): If setting a scalar variable that exists
	already in an undefined state with type set to Node_var_new, we must
	update the type to Node_var if the new value is not undefined.

2012-12-18         Arnold D. Robbins     <arnold@skeeve.com>

	* awkgram.y (tokentab): "extension" needs to be inside ifdef DYNAMIC.
	Thanks to Anders Wallin for finding this.

2012-12-16         Arnold D. Robbins     <arnold@skeeve.com>

	* debug.c (do_set_var): Fix last remaining `*assoc_lookup() = x'.

2012-12-15         Arnold D. Robbins     <arnold@skeeve.com>

	Infrastructure Updates:

	* awkgram.c, command.c: Regenerated with bison 2.7.
	* config.guess, config.sub, depcomp: Updated from automake 1.12.6.

2012-12-09         Arnold D. Robbins     <arnold@skeeve.com>

	Clean up BINMODE to use symbolic values.

	* awk.h (enum binmode_values): New enum.
	* eval.c (set_BINMODE): Use them.
	* io.c (binmode, close_rp, gawk_popen): Ditto.
	* main.c (main): Ditto.
	* builtin.c (do_system): Ditto.

	Unrelated:

	* configure.ac: Look for posix_openpt
	* io.c (two_way_open): Use posix_openpt if it's available.
	Thanks to Christian Weisgerber <naddy@mips.inka.de> for
	the changes.

	Also unrelated:

	* regex.c: Don't include <sys/param.h> on VMS. Thanks to
	Anders Wallin.

	Also unrelated:

	* ext.c (is_letter, is_identifier_char): New functions. Don't use
	<ctype.h> functions since those could rely on the locale.
	(make_builtin): Adjust test for valid name to call the new
	functions and return false instead of throwing a fatal error.
	(make_old_builtin): Adjust test for valid name to call the new
	function.
	* awk.h (is_identchar): Move from here, ...
	* awkgram.y (is_identchar): ... to here. This is safe, since
	the locale is C during parsing the program.

	Also unrelated: Make all checks for bitflags being set consistent
	in case we should wish to switch them to macro calls:

	* awkgram.y, builtin.c, cint_array.c, debug.c, eval.c, gawkapi.c,
	int_array.c, io.c, mpfr.c, node.c, profile.c, str_array.c: Fix
	as needed.

2012-12-07         Arnold D. Robbins     <arnold@skeeve.com>

	* awkgram.y (tokentab): `fflush()' is now in POSIX, remove the
	RESX flag. This was the last use, so delete the flag.
	(yylex): Don't check RESX.

	Thanks to Nathan Weeks <weeks@iastate.edu> for helping make this
	happen.

2012-12-01         Arnold D. Robbins     <arnold@skeeve.com>

	* interpret.h: For op_assign_concat, if both strings
	have WSTRCUR, then do the realloc() and append for the
	wide string too.  Thanks to Janis Papanagnou
	<janis_papanagnou@hotmail.com> for the discussion in
	comp.lang.awk.

2012-11-30         Arnold D. Robbins     <arnold@skeeve.com>

	* regcomp.c, regex.c, regex_internal.h, regexec.c: Sync
	with GLIBC.  Why not.

	* gawkapi.c (awk_bool_t): Change into an enum with awk_false and
	awk_true values.

2012-01-30         Andrew J. Schorr     <aschorr@telemetry-investments.com>

	Further cleanups of macros in awk.h

	* awk.h (_r, _t): Remove declarations.
	(unref, m_force_string): Remove macros.
	(r_unref): Move declaration.
	(r_force_string): Remove declaration.
	(DEREF, force_string, force_number, unref): Now inline functions.
	(POP_STRING, TOP_STRING): Back to macros.
	* eval.c (_t): Remove definition.
	* main.c (_r): Remove definition.
	* node.c (r_force_string): Remove.

2012-11-27         Arnold D. Robbins     <arnold@skeeve.com>

	* builtin.c (do_fflush): Make fflush() and fflush("") both
	flush everything. See the comment in the code.

2012-11-26         Arnold D. Robbins     <arnold@skeeve.com>

	* awk.h (Node_old_ext_func, Op_old_ext_func): New enum values.
	* configure.ac: Use -export-dynamic if supported for old extension
	mechanism.
	* eval.c (nodeytpes): Add Node_old_ext_func.
	(optypetab): Add Op_old_ext_func.
	* ext.c (make_old_ext_builtin): "New" function.
	* interpret.h: Special case Op_old_ext_builtin. Add checks for
	Node_old_ext_func.
	* msg.c: Adjust placement of a comment.

2012-05-02         John Haque      <j.eh@mchsi.com>

	* str_array.c (str_copy): Initialize next pointer in the linked list
	to avoid memory corruption.
	* int_array.c (int_copy): Ditto.

2012-04-21         John Haque      <j.eh@mchsi.com>

	Shutdown routine for a dynamic extension.

	* awk.h (SRCFILE): New field fini_func.
	* ext.c (load_ext): Takes an additional argument to look up and
	save the clean up routine in SRCFILE struct. 
	(INIT_FUNC, FINI_FUNC): Defines for default init and fini routine
	names.
	(do_ext): Use default for the name of the init or fini routine if
	one is not supplied. Adjust call to load_ext().
	(close_extensions): Execute fini routines.
	* interpret.h (Op_at_exit): Call close_extensions().
	* msg.c (gawk_exit): Ditto.
	* debug.c (close_all): Ditto.
	* main.c (main): Adjust call to load_ext().
	* awkgram.y (tokentab): Specify 2nd and 3rd optional arguments
	for the extension() built-in.

	Unrelated:

	* interpret.h (Op_arrayfor_init): Use assoc_length for array size. 
	
2012-04-19         John Haque      <j.eh@mchsi.com>

	Enhanced array interface to support transparent implementation
	using external storage and ...

	* awk.h (astore): Optional post-assignment store routine for
	array subscripts.
	(Op_subscript_assign): New opcode to support the store routine.
	(alength): New array interface routine for array length.
	(assoc_length): New macro.
	(assoc_empty): Renamed from array_empty.
	* awkgram.y (snode): Append Op_subscript_assign opcode if
	(g)sub variable is an array element.
	(mk_getline): Same for getline variable.
	(mk_assignment): Same if assigning to an array element.
	* field.c (set_element): Call store routine if needed.
	* builtin.c (do_match): Ditto.
	(do_length): Use length routine for array size.
	* symbol.c (print_vars): Ditto.
	* array.c (null_length): Default function for array length interface.
	(asort_actual):	Call store routine if defined.
	(asort_actual, assoc_list): Use length routine for array size.
	(null_array_func): Add length and store routine entries.
	* str_array.c (str_array_func): Same.
	* cint_array.c (cint_array_func): Same.
	* int_array.c (int_array_func): Same. 
	* eval.c (optypetab): Add Op_subscript_assign.
	* profile.c (pprint): Add case Op_subscript_assign.
	* interpret.h (set_array, set_idx): New variables to keep track
	of an array element with store routine.
	(Op_sub_array, Op_subscript_lhs, Op_store_sub, Op_subscript_assign):
	Add code to handle array store routine.
	* debug.c (print_symbol, print_array, cmp_val, watchpoint_triggered,
	initialize_watch_item): Use length routine for array size.

	* awk.h (assoc_kind_t): New typedef for enum assoc_list_flags.
	(sort_context_t): Renamed from SORT_CONTEXT.
	* array.c (asort_actual, assoc_sort): Adjust.
	* cint_array.c (cint_list, tree_list, leaf_list): Adjust.
	* int_array.c (int_list): Adjust.
	* str_array.c (str_list): Adjust.

2012-04-18         John Haque      <j.eh@mchsi.com>

	* awk.h (atypeof, AFUNC): New macros.
	(afunc_t): Renamed typedef from array_ptr.
	* array.c (register_array_func, null_lookup): Use AFUNC macro
	instead of hard-coded index for array functions.
	(asort_actual): Unref null array elements before overwriting.
	(force_array): Renamed from get_array.
	(null_array): Renamed from init_array. Also initialize flags to 0.
	(array_types): Renamed from atypes.
	(num_array_types): Renamed from num_atypes.
	* interpret.h (r_interpret): In case Op_sub_array, unref null array element.
	* str_array.c (str_array_init): Reworked for (re)initialization of array.
	* int_array.c (int_array_init): Ditto.
	* cint_array.c (cint_array_init): Ditto.

2012-11-24         Arnold D. Robbins     <arnold@skeeve.com>

	Directory cleanup.

	* TODO.xgawk, FUTURES: Merged into TODO.
	* TODO: More stuff added.
	* Makefile.am (EXTRA_DIST): Updated.

2012-11-22         Arnold D. Robbins     <arnold@skeeve.com>

	Cleanup of awk.h.

	* array.c (r_in_array): Removed.
	* awk.h (MALLOC_ARG_T): Replaced with size_t everywhere.
	(S_ISREG, setsid): Moved to io.c.
	(__extension__): Removed.
	(INT32_BIT): Moved to cint_array.c.
	(_t): Always declare.
	(DO_LINT_INVALID, et al): Moved into an enum.
	(POP_ARRAY, POP_PARAM, POP_SCALAR, TOP_SCALAR, dupnode, in_array):
	Moved into inline functions.
	(force_number, force_string): Simplified.
	(ZOS_USS): Remove undef of DYNAMIC, it's handled in configure.ac.
	* io.c (S_ISREG, setsid): Moved to here.
	* cint_array.c (INT32_BIT): Moved to here.
	* eval.c (_t): Always define.
	* protos.h: Use size_t directly instead of MALLOC_ARG_T.

	Unrelated:

	* gawkapi.h: Add `awk_' prefix to structure tags where they
	were missing.  Document the full list of include files needed.

2012-11-14         Arnold D. Robbins     <arnold@skeeve.com>

	* io.c (do_find_source): On VMS, don't add the `/' separater.
	Thanks to Anders Wallin.

	MPFR minor cleanup:

	* awk.h (mpfr_unset): Declare new function.
	* mpfr.c (mpfr_unset): New function.
	* node.c (r_unref): Call it instead of inline code.
	* gawk_api.c (api_sym_update_scalar): Call it instead of inline code.

2012-11-13         Arnold D. Robbins     <arnold@skeeve.com>

	* symbol.c (get_symbols): Check type, not vname. Keeps
	valgrind happy. Thanks to Andrew Schorr for noticing the problem.

2012-11-10         Arnold D. Robbins     <arnold@skeeve.com>

	* Update to bison 2.6.5. Various files regenerated.
	* io.c (find_source): Add a default value for SHLIBEXT.
	(read_with_timeout): For VMS also, just use read().

2012-11-10         John Haque      <j.eh@mchsi.com>

	* int_array.c (int_copy): Initialize next pointer of newchain to null.
	* eval.c (eval_condition): Force string context for an integer used
	as array index.

2012-11-10         Arnold D. Robbins     <arnold@skeeve.com>

	* gawkapi.c (api_add_ext_func, api_awk_atexit, api_clear_array,
	api_create_array, api_create_value, api_register_ext_version,
	api_release_value, api_update_ERRNO_string, node_to_awk_value,
	remove_element, run_ext_exit_handlers): Add null pointer checks.
	Everywhere: Add / fixup leading comments.

	* interpret.h (Op_store_sub): If assigning to an unitialized variable
	through SYMTAB, change it to Node_var. Add explanatory comments.
	* symbol.c (get_symbol): Rationalized. Skip non-variables in SYMTAB.

2012-11-04         Arnold D. Robbins     <arnold@skeeve.com>

	* gawkapi.h: Minor documentation edit.

2012-10-31         Arnold D. Robbins     <arnold@skeeve.com>

	* awkgram.y (want_regexp): Use as a bool, not as an int.
	* field.c: Fix a comment.
	* gawkapi.h: Add comment to include <errno.h>.
	* symbol.c (load_symbols): ``No automatic aggregate initialization.''
	Here too. Sigh again.

	* gawkapi.h: Minor documentation edits.

2012-11-27         Arnold D. Robbins     <arnold@skeeve.com>

	* builtin.c (do_fflush): Make fflush() and fflush("") both
	flush everything. See the comment in the code.

2012-10-28         Arnold D. Robbins     <arnold@skeeve.com>

	* Update to bison 2.6.4. Various files regenerated.

2012-10-27         Arnold D. Robbins     <arnold@skeeve.com>

	* gawkapi.h: Continuing the minor formatting / doc cleanups.

2012-10-26         Arnold D. Robbins     <arnold@skeeve.com>

	* gawkapi.h: Continuing the minor formatting / doc cleanups.

2012-10-24         Arnold D. Robbins     <arnold@skeeve.com>

	* gawkapi.h: Still more minor formatting / doc cleanups.

2012-10-23         Arnold D. Robbins     <arnold@skeeve.com>

	* gawkapi.h: More minor formatting / doc cleanups.

2012-10-21         Arnold D. Robbins     <arnold@skeeve.com>

	Fixes for z/OS from Dave Pitts.

	* awk.h (assoc_list_flags): No trailing comma on last enum value.
	* gawkapi.h (awk_valtype_t): Ditto.
	* symbol.c (lookup): ``No automatic aggregate initialization.'' Sigh.

	Unrelated:

	* gawkapi.h: Minor formatting / doc cleanups.

2012-10-19         Arnold D. Robbins     <arnold@skeeve.com>

	If SYMTAB is used, make sure ENVIRON and PROCINFO get loaded too.

	* awkgram.y (process_deferred): New function. Call it when program
	is completely parsed.
	(symtab_used): New variable.
	(variable): Set it to true if SYMTAB is looked up.
	* main.c (load_environ, load_procinfo): Make sure the routines are
	only called once.

	Unrelated fixes:

	* awkgram.y (yylex): Check continue_allowed and break_allowed as
	soon as they are seen in the scanner; the rules that check them
	can not be reduced until after a token that allows them is seen,
	leading to errors at execution time.
	* interpret.h (Op_K_break, Op_K_continue, Op_jmp): Add asssertion
	that pc->target_jmp is not NULL.

	* symbol.c (lookup): Correct a comment.

2012-10-14         Arnold D. Robbins     <arnold@skeeve.com>

	* gawkapi.h (IOBUF_PUBLIC): Renamed awk_input_buf_t.
	(struct iobuf_public): Renamed struct awk_input.
	* awk.h: Adjust.

2012-10-13         Arnold D. Robbins     <arnold@skeeve.com>

	* Update to Automake 1.12.4. Various files regenerated.

2012-10-11         Arnold D. Robbins     <arnold@skeeve.com>

	* awk.h (dup_ent): New member for Node_param_list.
	* symbol.c (install): For parameters, if this is a duplicate, chain
	it off the original using the dup_ent pointer.
	(remove_params): If there's a duplicate, remove it from the list.

	* awk.h: Fix flags to have unique numeric values. Oops.

2012-10-10         Arnold D. Robbins     <arnold@skeeve.com>

	* gawkapi.h: Add considerably more documentation. Rearrange order
	of functions in the struct to make more sense, grouping related
	functions together in a more logical order.
	* gawkapi.c: Adjust as needed.
	* ext.c (make_builtin): Adjust for name change in struct member.

2012-10-05         Arnold D. Robbins     <arnold@skeeve.com>

	* mbsupport.h: Add a bunch of undefs for z/OS.

2012-10-04         Arnold D. Robbins     <arnold@skeeve.com>

	* TODO.xgawk: Update.
	* awk.h (make_str_node): Removed macro.
	(make_string): Modified to call make_str_node.
	(r_make_str_node): Renamed to make_str_node.
	* gawkapi.c: Changed r_make_str_node to make_str_node everywhere.
	* node.c (make_str_node): Renamed from make_str_node.

	Update to automake 1.12.4.

	* Makefile.in, aclocal.m4, awklib/Makefile.in, doc/Makefile.in,
	extension/Makefile.in, extension/aclocal.m4, test/Makefile.in:
	Regenerated.

	* interpret.h (Op_Subscript): Added lint warnings for FUNCTAB
	and SYMTAB.

2012-10-02         Arnold D. Robbins     <arnold@skeeve.com>

	* awk.h (func_table): Declare.
	* awkgram.y: If do_posix or do_traditional, then check for
	delete on SYMTAB. Add check for delete on FUNCTAB, also.
	* interpret.h (Op_Subscript): For FUNCTAB, return the element name
	as its value too.  Avoids lots of weirdness and allows indirect calls
	after assignment from FUNCTAB["foo"] to work.
	(Op_store_sub): Disallow assignment to elements of FUNCTAB.
	(Op_indirect_func_all): Turn assert into check and fatal error.
	* symbol.c (func_table): No longer static.
	(lookup): If do_posix or do_traditional, skip the global table.
	(release_all_vars): Clear func_table too.

2012-09-25         Arnold D. Robbins     <arnold@skeeve.com>

	First cut at SYMTAB and FUNCTAB. This does the following:
	- Change symbol table handling to use gawk arrays.
	- Store symbols in SYMTAB array and allow indirect access
	  through SYMTAB to variables, both getting and setting.
	- List function names in FUNCTAB indexes; Values cannot be
	  used at the moment.
	- No documentation yet.

	* awk.h (Node_hashnode, hnext, hname, hlength, hcode, hvalue):
	Removed, not needed any more.
	(init_symbol_table, symbol_table): Add declarations.
	* awkgram.y: Disallow delete on SYMTAB, fix warning for tawk
	extension if traditional.
	* eval.c (nodetypes): Remove Node_hashnode element.
	* interpret.h (Op_subscript, Op_store_sub): Handle SYMTAB and go
	through to the actual value.
	* main.c (main): Init Nnull_string earlier. Add call to
	init_symbol_table().
	* profile.c (pp_str, pp_len): Change definitions.
	(pp_next): New macro.
	(pp_push, pp_pop): Adjust uses.
	* symbol.c (variables): Removed.
	(global_table, param_table, func_table, symbol_table,
	installing_specials): New variables.
	(lookup, make_params, install_params, remove_params, remove_symbol,
	make_symbol, install, get_symbols, release_all_vars, append_symbol,
	release_symbols, load_symbols): Rework logic considerably.
	(init_symbol_table): New function.

2012-09-23         Arnold D. Robbins     <arnold@skeeve.com>

	`delete array' and `nextfile' are now in POSIX.
	Thanks to Nathan Weeks <weeks@iastate.edu> for the
	initiative and letting us know about it.

	* awkgram.y: Make the right code changes for `delete array'
	and `nextfile'.
	(tokentab): Set flags to zero for nextfile.

2012-09-19         Arnold D. Robbins     <arnold@skeeve.com>

	* symbol.c (load_symbols): Zero out the new node. Prevents assertion
	failure on PPC Mac OS X.

2012-09-14         Arnold D. Robbins     <arnold@skeeve.com>

	Allow read-only access to built-in variables from extensions.

	* awk.h (NO_EXT_SET): New flag.
	* gawkapi.c (api_sym_lookup, api_sym_update_real): Set flag if off
	limits variable instead of failing. Adjust logic.
	(api_sym_update_scalar, api_set_array_element, api_del_array_element,
	api_release_flattened_array): Adjust logic.
	* gawkapi.h: Adjust documentation.

	Provide PROCINFO["identifiers"]. Undocumented for now.

	* awk.h (load_symbols): Add declaration.
	* awkgram.y (variable): Adjust comment formatting.
	* main.c (main): Call load_symbols().
	* symbol.c (load_symbols): New function.

2012-09-13         Arnold D. Robbins     <arnold@skeeve.com>

	* configure.ac: Determination of DYNAMIC adjusted. Hopefully is
	smarter for z/OS.

2012-09-13         Dave Pitts            <dpitts@cozx.com>

	* awk.h: Add defines for z/OS for newer types.

2012-08-31         Arnold D. Robbins     <arnold@skeeve.com>

	* gawkapi.c: Wrap various bits in #ifdef DYNAMIC so that
	gawk will compile on systems without dynamic loading.

2012-08-24         Arnold D. Robbins     <arnold@skeeve.com>

	Add version facility to API. Thanks to Manuel Collado
	for the idea.

	* awk.h (print_ext_versions): Declare.
	Rearrange includes and decls to make more sense.
	* gawkapi.h (register_ext_version): New API.
	(dl_load_func): Add code for ext_version.
	* gawkapi.c (api_register_ext_version, print_ext_versions):
	New functions.
	* main.c (do_version): New variable.
	(optab): Set it for -v / --version.
	(main): Set it in arg parsing switch. Call version() after the
	extensions have been loaded.

2012-08-22         Arnold D. Robbins     <arnold@skeeve.com>

	Add output wrapper and two-way processor to extension API.

	* awk.h (struct redirect): Replace output FILE * with awk_output_buf_t.
	(register_output_wrapper, register_two_way_processor): Declare.
	* builtin.c (efwrite): Adjust logic to use rp->output data and
	functions if rp is not NULL. Remove redundant declaration of function.
	(do_fflush, do_printf, do_print, do_print_rec): Same adjustment.
	* ext.c (make_builtin): Adjust error messages.
	* gawkapi.c (api_register_output_wrapper,
	api_register_two_way_processor): New functions.
	(sym_update_real): Adjust code formatting.
	* gawkapi.h (awk_input_parser_t): Make next pointer awk_const.
	(awk_output_buf_t, awk_two_way_processor_t): New structs.
	(api_register_output_wrapper, api_register_two_way_processor): New APIs.
	(dl_load_func): Allow for empty function table (NULL elements).
	* io.c (find_output_wrapper, init_output_wrapper, find_two_processor,
	gawk_fwrite, gawk_ferror, gawk_fflush, gawk_fclose): New functions.
	(redirect): Call init_output_wrapper, find_output_wrapper as needed.
	Adjust use of rp->fp to rp->output.fp and also function calls.
	(close_rp, close_redir, flush_io): Same adjustment.
	(two_way_open): Same adjustment. Call find_two_way_processor, and
	find_output_wrapper, as needed.

2012-08-17         Arnold D. Robbins     <arnold@skeeve.com>

	* Update infrastructure: Automake 1.12.3 and bison 2.6.2.

2012-08-15         Arnold D. Robbins     <arnold@skeeve.com>

	* dfa.c: Sync w/GNU grep.

2012-08-12         Arnold D. Robbins     <arnold@skeeve.com>

	* gawkapi.h: Make the versions enum constants instead of defines.

2012-08-11         Andrew J. Schorr     <aschorr@telemetry-investments.com>

	* awkgram.y (add_srcfile): It is now a fatal error to load the
	same file with -f and -i (or @include).
	* TODO.xgawk: Update to reflect this change.

2012-08-10         Arnold D. Robbins     <arnold@skeeve.com>

	* FUTURES, TODO.xgawk: Updates.

2012-08-08         Arnold D. Robbins     <arnold@skeeve.com>

	* configure.ac: Add -DNDEBUG to remove asserts if not developing.

	* gawkapi.h: Document how to build up arrays.
	* gawkapi.c (api_sym_update): For an array, pass the new cookie
	back out to the extension.

	* awk.h (IOBUF): Move struct stat into IOBUF_PUBLIC.
	(os_isreadable): Change to take an IOBUF_PUBLIC.
	* gawkapi.h (IOBUF_PUBLIC): Received struct stat.
	(INVALID_HANDLE): Moves to here.
	* io.c (iop_alloc): Stat the fd and fill in stat buf.
	(iop_finish): Use passed in stat info.

2012-08-05         Arnold D. Robbins     <arnold@skeeve.com>

	* README.git: More stuff added.

2012-08-01         Arnold D. Robbins     <arnold@skeeve.com>

	* io.c (iop_finish): New function.
	(iop_alloc): Add errno_val parameter. Move code into iop_finish.
	Add large explanatory leading comment.
	(after_beginfile): Rework logic. Check for input parser first, then
	check for invalid iop.
	(nextfile): Organize code better. Call iop_alloc then iop_finish.
	(redirect): Call iop_alloc, find_input_parser, iop_finish.
	(two_way_open): Call iop_alloc, find_input_parser, iop_finish.
	(gawk_popen): Call iop_alloc, find_input_parser, iop_finish.
	(find_input_parser): Set iop->valid if input parser takes control.
	(get_a_record): Rework setting RT to use macros.

2012-07-29         Andrew J. Schorr     <aschorr@telemetry-investments.com>

	* awk.h (set_RT_to_null, set_RT): Removed.
	* gawkapi.h (api_set_RT): Removed.
	(get_record): Signature changed in input parser struct.
	* gawkapi.c (api_set_RT): Removed.
	* io.c (set_RT_to_null, set_RT): Removed.
	(get_a_record): Adjustments for new API for input parser.

2012-07-29         Arnold D. Robbins     <arnold@skeeve.com>

	* awk.h (os_isreadable): Adjust declaration.
	(struct iobuf): Add new member `valid'.
	* io.c (iop_alloc): Remove do_input_parsers parameter, it's
	always true. Adjust logic to set things to invalid if could not
	find an input parser.
	(after_beginfile): Use valid member to check if iobuf is valid.
	Don't clear iop->errcode.
	(nextfile): Adjust logic to clear errcode if valid is true and
	also to update ERRNO.
	(redirect): Check iop->valid and cleanup as necessary, including
	setting ERRNO.
	(two_way_open): Ditto.
	(gawk_popen): Ditto.
	(devopen): Remove check for directory.

2012-07-27         Andrew J. Schorr     <aschorr@telemetry-investments.com>

	* io.c (find_input_parser): Issue a warning if take_control_of fails.

2012-07-27         Arnold D. Robbins     <arnold@skeeve.com>

	* awk.h (set_RT): Change to take a NODE * parameter.
	* io.c (set_RT): Change to take a NODE * parameter.
	* gawkapi.h: Change open hook to input parser in comment.
	* gawkapi.c (api_set_RT): Adjust call to set_RT.

2012-07-26         Arnold D. Robbins     <arnold@skeeve.com>

	* awk.h (set_RT_to_null, set_RT): Declare functions.
	(os_isreadable): Declare function.
	* io.c (set_RT_to_null, set_RT): New functions.
	(iop_close): Init ret to zero.
	* gawkapi.c (api_register_input_parser): Check for null pointer.
	(api_set_RT): New function.
	* gawkapi.h (api_set_RT): New function.

2012-07-26         Andrew J. Schorr     <aschorr@telemetry-investments.com>

	* gawkapi.h (IOBUF_PUBLIC): Document the get_record and close_func
	API.
	(awk_input_parser_t) Change can_take_file argument to const, and
	document the API.
	* io.c (get_a_record): Document that the caller initializes *errcode
	to 0, and remote the test for non-NULL errcode.

2012-07-26         Andrew J. Schorr     <aschorr@telemetry-investments.com>

	* gawkapi.c (api_sym_update_scalar): Fix some minor bugs.  Was
	not updating AWK_NUMBER when valref != 1.  And strings were not
	freeing MPFR values.

2012-07-25         Arnold D. Robbins     <arnold@skeeve.com>

	Start refactoring of IOBUF handling and turn "open hooks"
	into "input parsers".

	* awk.h (IOP_NOFREE_OBJ): Flag removed.
	(register_input_parser): Renamed from register_open_hook.
	* ext.c (load_ext): Make sure lib_name is not NULL.
	* gawk_api.c (api_register_input_parser): Renamed from
	api_register_open_hook.
	* gawk_api.h (api_register_input_parser): Renamed from
	api_register_open_hook.  Rework structure to have "do you want it"
	and "take control of it" functions.
	* io.c (iop_alloc): Remove third argument which is IOBUF pointer.
	Always malloc it. Remove use of IOP_NOFREE_OBJ everywhere.
	(find_input_parser): Renamed from find_open_hook.
	(nextfile): Don't use static IOBUF.
	(iop_close): Call close_func first. Then close fd or remap it
	if it's still not INVALID_HANDLE.
	(register_input_parser): Renamed from register_open_hook.
	Use a FIFO list and check if more than one parser will accept the
	file. If so, fatal error.

2012-07-25         Andrew J. Schorr     <aschorr@telemetry-investments.com>

	* configure.ac: Instead of using acl_shlibext for the shared library
	extension, define our own variable GAWKLIBEXT with a hack to work
	correctly on Mac OS X.
	* Makefile.am (SHLIBEXT): Use the value of GAWKLIBEXT instead of
	acl_shlibext.

2012-07-24         Arnold D. Robbins     <arnold@skeeve.com>

	* configure.ac: Add crude but small hack to make plug-ins work
	on Mac OS X.

2012-07-20         Arnold D. Robbins     <arnold@skeeve.com>

	* gawkapi.h: Rework table to not take up so much space.
	* gawkapi.c (api_sym_update_scalar): Rework optimization code
	to clean up the function.

2012-07-17         Andrew J. Schorr     <aschorr@telemetry-investments.com>

	* gawkapi.h: Add comments explaining new api_create_value and
	api_release_value functions.
	* gawkapi.c (sym_update_real): Allow updates with AWK_SCALAR and
	AWK_VALUE_COOKIE types.  After creating a regular variable,
	remove the call to unref(node->var_value), since this is not
	done elsewhere in the code (see, for example, main.c:init_vars).
	If the update is for an existing variable, allow any val_type
	except AWK_ARRAY (was previously disallowing AWK_SCALAR and
	AWK_VALUE_COOKIE for no apparent reason).
	(api_sym_update_scalar): The switch should return false for an
	invalid val_type value, so change the AWK_ARRAY case to default.
	(valid_subscript_type): Any scalar value is good, so accept any valid
	type except AWK_ARRAY.
	(api_create_value): Accept only AWK_NUMBER and AWK_STRING values.
	Anything else should fail.

2012-07-17         Arnold D. Robbins     <arnold@skeeve.com>

	Speedup:

	* awk.h (r_free_wstr): Renamed from free_wstr.
	(free_wstr): Macro to test the WSTRCUR flag first.
	* node.c (r_free_wstr): Renamed from free_wstr.

	Support value cookies:

	* gawkapi.h (awk_val_type_t): Add AWK_VALUE_COOKIE.
	(awk_value_cookie_t): New type.
	(awk_value_t): Support AWK_VALUE_COOKIE.
	(api_create_value, api_release_value): New function pointers.
	* gawkapi.c (awk_value_to_node, api_sym_update_scalar,
	valid_subscript_type): Handle AWK_VALUE_COOKIE.
	(api_create_value, api_release_value): New functions.

2012-07-16         Arnold D. Robbins     <arnold@skeeve.com>

	* gawkapi.c (awk_value_to_node): Support AWK_SCALAR.
	(api_sym_update_scalar): Performance improvements.

2012-07-12         Arnold D. Robbins     <arnold@skeeve.com>

	Allow creation of constants. Thanks to John Haque for the
	implementation concept.

	* gawk_api.h (api_sym_constant): Create a constant.
	* gawk_api.h (api_sym_update_real): Renamed from api_sym_update.
	Add is_const paramater and do the right thing if true.
	(api_sym_update, api_sym_constant): Call api_sym_update_real
	in the correct way.
	(set_constant): New function.

2012-07-11         Andrew J. Schorr     <aschorr@telemetry-investments.com>

	* gawkapi.h: Fix typo in comment.
	(awk_value_t): Type for scalar_cookie should be awk_scalar_t,
	not awk_array_t.
	(gawk_api): Add new api_sym_lookup_scalar function.
	(sym_lookup_scalar): New wrapper macro for api_sym_lookup_scalar hook.
	* gawkapi.c (api_sym_lookup_scalar): New function for faster scalar
	lookup.
	(api_impl): Add entry for api_sym_lookup_scalar.

2012-07-11         Andrew J. Schorr     <aschorr@telemetry-investments.com>

	* gawkapi.c (awk_value_to_node): Change to a switch statement
	so AWK_SCALAR or other invalid type is handled properly.
	(valid_subscript_type): Test whether a value type is acceptable
	for use as an array subscript (any scalar value will do).
	(api_get_array_element, api_set_array_element, api_del_array_element):
	Use new valid_subscript_type instead of restricting to string values.

2012-07-11         Arnold D. Robbins     <arnold@skeeve.com>

	Lots of API work.

	* gawkapi.h: Function pointer members renamed api_XXXX and
	macros adjusted. More documentation.
	(awk_valtype_t): New AWK_SCALAR enum for scalar cookies.
	(awk_scalar_t): New type.
	(awk_value_t): New member scalar_cookie.
	(api_sym_update_scalar): New API function.
	(erealloc): New macro.
	(make_const_string): New macro, renamed from dup_string.
	(make_malloced_string): New macro, renamed from make_string.
	(make_null_string): New inline function.
	(dl_load_func): Add call to init routine through pointer if
	not NULL.

	* gawkapi.c (awk_value_to_node): Assume that string values came
	from malloc.
	(node_to_awk_value): Handle AWK_SCALAR.
	(api_sym_update): Ditto.
	(api_sym_update_scalar): New routine.
	(api_get_array_element): Return false if the element doesn't exist.
	Always unref the subscript.
	(remove_element): New helper routine.
	(api_del_array_element): Use it.
	(api_release_flattened_array): Ditto.
	(api_impl): Add the new routine.

2012-07-11         Andrew J. Schorr     <aschorr@telemetry-investments.com>

	* gawkapi.c (api_sym_update): Allow val_type to be AWK_UNDEFINED
	for setting a variable to "", i.e. dupnode(Nnull_string).

2012-07-10         Andrew J. Schorr     <aschorr@telemetry-investments.com>

	* awkgram.y (add_srcfile): Lint warning message for a previously loaded
	shared library should say "already loaded shared library" instead
	of "already included source file".

2012-07-08         Arnold D. Robbins     <arnold@skeeve.com>

	* gawkapi.h (set_array_element): Use index + value instead
	of element structure. Matches get_array_element.
	(set_array_element_by_elem): New macro to use an element.
	* gawkapi.c (api_set_array_element): Make the necessary adjustments.

2012-07-04         Arnold D. Robbins     <arnold@skeeve.com>

	* awkgram.y (tokentab): Remove limit on number of arguments
	for "and", "or", and "xor".
	* builtin.c (do_and, do_or, do_xor): Modify code to perform the
	respective operation on any number of arguments. There must be
	at least two.

2012-06-29         Arnold D. Robbins     <arnold@skeeve.com>

	* gawkapi.h: Improve the documentation of the return values
	per Andrew Schorr.

2012-06-25         Arnold D. Robbins     <arnold@skeeve.com>

	* TODO.xgawk: Updated.
	* awk.h (track_ext_func): Declared.
	* awkgram.y (enum defref): Add option for extension function.
	(struct fdesc): Add member for extension function.
	(func_use): Handle extension function, mark as extension and defined.
	(track_ext_func): New function.
	(check_funcs): Update logic for extension functions.
	* ext.c (make_builtin): Call track_ext_func.

2012-06-24         Andrew J. Schorr     <aschorr@telemetry-investments.com>

	* TODO.xgawk: Most of IOBUF has been hidden.
	* gawkapi.h (IOBUF): Remove declaration (now back in awk.h).
	(IOBUF_PUBLIC): Declare new structure defining subset of IOBUF fields
	that should be exposed to extensions.
	(gawk_api): Update register_open_hook argument from IOBUF to
	IOBUF_PUBLIC.
	* awk.h (IOBUF): Restore declaration with 5 fields moved to new
	IOBUF_PUBLIC structure.
	(register_open_hook): Update open_func argument from IOBUF to
	IOBUF_PUBLIC.
	* gawkapi.c (api_register_open_hook): Ditto.
	* io.c (after_beginfile, nextfile, iop_close, gawk_pclose): Some fields
	such as fd and name are now inside the IOBUF public structure.
	(struct open_hook): Update open_func argument from IOBUF to
	(register_open_hook): Ditto.
	(find_open_hook): opaque now inside IOBUF_PUBLIC.
	(iop_alloc): fd and name now in IOBUF_PUBLIC.
	(get_a_record): If the get_record hook returns EOF, set the IOP_AT_EOF
	flag.  Access fd inside IOBUF_PUBLIC.
	(get_read_timeout): File name now inside IOBUF_PUBLIC.
	* interpret.h (r_interpret): File name now inside IOBUF_PUBLIC.
	* ext.c (load_ext): No need to call return at the end of a void
	function.

2012-06-24         Arnold D. Robbins     <arnold@skeeve.com>

	* ext.c (load_ext): Don't retun a value from a void function.
	* gawkapi.c (api_set_array_element): Set up vname and parent_array.

2012-06-21         Arnold D. Robbins     <arnold@skeeve.com>

	More API and cleanup:

	* awk.h (stopme): Make signature match other built-ins.
	* awkgram.y (stopme): Make signature match other built-ins.
	(regexp): Minor edit.
	* gawkapi.c (api_set_argument): Remove unused variable.
	Set parent_array field of array value.
	* TODO.xgawk: Update some.

	Remove extension() builtin.

	* awk.h (do_ext): Removed.
	(load_ext): Signature changed.
	* awkgram.y (tokentab): Remove do_ext.
	Change calls to do_ext.
	* ext.c (load_ext): Make init function a constant.
	* main.c (main): Change calls to do_ext.

2012-06-20         Arnold D. Robbins     <arnold@skeeve.com>

	Restore lost debugging function:

	* awkgram.y (stopme): Restore long lost debugging function.
	* awk.h (stopme): Add declaration.

	API work:

	* ext.c (get_argument): Make extern.
	* awk.h (get_argument): Declare it.
	* gawkapi.c (api_set_argument): Call it. Finish off the logic.
	(api_get_argument): Refine logic to use get_argument.
	* gawkapi.h (set_argument): New API.

2012-06-19         Arnold D. Robbins     <arnold@skeeve.com>

	Remove code duplication in gawkapi.c from msg.c:

	* awk.h (err): Add `isfatal' first parameter.
	* awkgram.y (err): Adjust all calls.
	* msg.c (err): Adjust all calls. Move fatal code to here ...
	(r_fatal): From here.
	* gawkapi.c: Remove code duplication and adjust calls to `err'.

	Handle deleting elements of flattened array:

	* awk.h (get_argument): Remove declaration.
	* ext.c (get_argument): Make static.
	* gawkapi.h (awk_flat_array_t): Make opaque fields const. Add
	more descriptive comments.
	* gawkapi.c (release_flattened_array): Delete elements flagged
	for deletion. Free the flattened array also.

	Add additional debugging when developing:

	* configure.ac: Add additional debugging flags.
	* configure: Regenerated.

2012-06-18         Arnold D. Robbins     <arnold@skeeve.com>

	* gawkapi.h (get_array_element): Restore `wanted' paramater.
	(awk_element_t): Use awk_value_t for index. Add awk_flat_array_t.
	(flatten_array): Change signature to use awk_flat_array_t;
	(release_flattened_array): Change signature to use awk_flat_array_t;
	* gawkapi.c (api_sym_update): Handle case where variable exists already.
	(api_get_array_element): Restore `wanted' paramater and pass it
	on to node_to_awk_value.
	(api_set_array_element): Revisse to match changed element type.
	(api_flatten_array): Revise signature, implement.
	(api_release_flattened_array): Revise signature, implement.

2012-06-17         Arnold D. Robbins     <arnold@skeeve.com>

	API Work:

	* gawkapi.h (get_array_element): Remove `wanted' parameter.
	(r_make_string): Comment the need for `api' and `ext_id' parameters.
	* gawkapi.c (api_sym_update): Move checks to front.
	Initial code for handling arrays. Still needs work.
	(api_get_array_element): Implemented.
	(api_set_array_element): Additional checking code.
	(api_del_array_element): Implemented.
	(api_create_array): Implemented.
	(init_ext_api): Force do_xxx values to be 1 or 0.
	(update_ext_api): Ditto.

2012-06-12         Arnold D. Robbins     <arnold@skeeve.com>

	API Work:

	* gawkapi.h (awk_value_t): Restore union.
	(get_curfunc_param): Renamed to get_argument. Return type changed
	to awk_bool_t. Semantics better thought out and documented.
	(awk_atexit, get_array_element): Return type now void.
	(sym_lookup): Return type now void. Argument order rationalized.
	* gawkapi.c (node_to_awk_value): Return type is now awk_bool_t.
	Semantics now match table in gawkawpi.h.
	(api_awk_atexit): Return type now void.
	(api_sym_lookup): Return type is now awk_bool_t. Change parameter
	order.
	(api_get_array_element): Return type is now awk_bool_t.

	Further API implementations and fixes for extension/testext.c:

	* awk.h (final_exit): Add declaration.
	* ext.c (load_ext): Change `func' to install_func.
	* gawkapi.c: Add casts to void for id param in all functions.
	(api_sym_update): Finish implementation.
	(api_get_array_element): Start implementation.
	(api_set_array_element): Add error checking.
	(api_get_element_count): Add error checking, return the right value.
	* main.c (main): Call final_exit instead of exit.
	(arg_assign): Ditto.
	* msg.c (final_exit): New routine to run the exit handlers and exit.
	(gawk_exit): Call it.
	* profile.c (dump_and_exit): Ditto.

2012-06-10         Andrew J. Schorr     <aschorr@telemetry-investments.com>

	* TODO.xgawk: Addition of time extension moved to "done" section.

2012-06-10         Andrew J. Schorr     <aschorr@telemetry-investments.com>

	* gawkapi.c (api_update_ERRNO_string): Treat boolean true as a request
	for TRANSLATE, and false as DONT_TRANSLATE.

2012-06-06         Arnold D. Robbins     <arnold@skeeve.com>

	* cint_array.c (tree_print, leaf_print): Add additional casts
	for printf warnings.

	* awk.h (update_ext_api): Add declaration.
	* gawkapi.c (update_ext_api): New function.
	* eval.c (set_LINT): Call update_ext_api() at the end.
	* gawkapi.h: Document that do_XXX could change on the fly.

	* awk.h (run_ext_exit_handlers): Add declaration.
	* msg.c (gawk_exit): Call it.

2012-06-05         Arnold D. Robbins     <arnold@skeeve.com>

	* ext.c (load_ext): Remove use of RTLD_GLOBAL. Not needed in new
	scheme. Clean up error messages.

2012-06-04         Arnold D. Robbins     <arnold@skeeve.com>

	* configure.ac: Remove use of -export-dynamic for GCC.
	* configure: Regenerated.

2012-05-30         Arnold D. Robbins     <arnold@skeeve.com>

	* main.c (is_off_limits_var): Minor coding style edit.
	* gawkapi.c (awk_value_to_node): More cleanup.
	(node_to_awk_value): Use `wanted' for decision making.
	(api_sym_update): Start implementation. Needs more work.
	General: More cleanup, comments.
	* gawkapi.h (api_sym_update): Add additional comments.

2012-05-29         Arnold D. Robbins     <arnold@skeeve.com>

	* gawkapi.c (node_to_awk_value): Add third parameter indicating type
	of value desired. Based on that, do force_string or force_number
	to get the "other" type.
	(awk_value_to_node): Clean up the code a bit.
	(get_curfunc_param): Move forcing of values into node_to_awk_value.
	(api_sym_lookup): Add third parameter indicating type of value wanted.
	(api_get_array_element): Ditto.
	* gawk_api.h: Additional comments and clarifications. Revise APIs
	to take third 'wanted' argument as above.
	(awk_value_t): No longer a union so that both values may be accessed.
	All macros: Parenthesized the bodies.
	* bootstrap.sh: Rationalize a bit.

2012-05-26         Andrew J. Schorr     <aschorr@telemetry-investments.com>

	* Makefile.am (include_HEADERS): Add so gawkapi.h will be installed.
	(base_sources): Add gawkapi.h so that it is in dist tarball.
	* TODO.xgawk: Update.
	* main.c (is_off_limits_var): Stop returning true for everything
	except PROCINFO.

2012-05-25         Arnold D. Robbins     <arnold@skeeve.com>

	* main.c (is_off_limits_var): New function to check if a variable
	is one that an extension function may not change.
	* awk.h (is_off_limits_var): Declare it.
	* gawkapi.c (api_sym_lookup): Use it.

	* bootstrap.sh: Touch various files in the extension directory also.

2012-05-24         Andrew J. Schorr     <aschorr@telemetry-investments.com>

	* gawkapi.h (awk_param_type_t): Remove (use awk_valtype_t instead).
	(awk_ext_func_t): Pass a result argument, and return an awk_value_t *.
	(gawk_api.get_curfunc_param): Add a result argument.
	(gawk_api.set_return_value): Remove obsolete function.
	(gawk_api.sym_lookup, gawk_api.get_array_element): Add a result
	argument.
	(gawk_api.api_make_string, gawk_api.api_make_number): Remove hooks,
	since access to gawk internal state is not required to do this.
	(set_return_value): Remove obsolete macro.
	(get_curfunc_param, sym_lookup, get_array_element): Add result argument.
	(r_make_string, make_number): New static inline functions.
	(make_string, dup_string): Revise macro definitions.
	(dl_load_func): Remove global_api_p and global_ext_id args,
	and fix SEGV by setting api prior to checking its version members.
	(GAWK): Expand ifdef to include more stuff.
	* gawkapi.c (node_to_awk_value): Add result argument.
	(api_get_curfunc_param): Add result argument, and use awk_valtype_t.
	(api_set_return_value): Remove obsolete function.
	(awk_value_to_node): New global function to convert back into internal
	format.
	(api_add_ext_func): Simply call make_builtin.
	(node_to_awk_value): Add result argument, and handle Node_val case.
	(api_sym_lookup, api_get_array_element): Add result argument.
	(api_set_array_element): Implement.
	(api_make_string, api_make_number): Remove functions that belong on
	client side.
	(api_impl): Remove 3 obsolete entries.
	* TODO.xgawk: Update to reflect progress.
	* Makefile.am (base_sources): Add gawkapi.c.
	* awk.h: Include gawkapi.h earlier.
	(api_impl, init_ext_api, awk_value_to_node): Add declarations
	so we can hook in new API.
	(INSTRUCTION): Add new union type efptr for external functions.
	(extfunc): New define for d.efptr.
	(load_ext): Remove 3rd obj argument that was never used for anything.
	(make_builtin): Change signature for new API.
	* awkgram.y (load_library): Change 2nd argument to load_ext
	from dlload to dl_load, and remove pointless 3rd argument.
	* main.c (main): Call init_ext_api() before loading shared libraries.
	Change 2nd argument to load_ext from dlload to dl_load, and remove
	pointless 3rd argument.
	* ext.c (do_ext): Remove pointless 3rd argument to load_ext.
	(load_ext): Remove 3rd argument.  Port to new API (change initialization
	function signature).  If initialization function fails, issue a warning
	and return -1, else return 0.
	(make_builtin): Port to new API.
	* interpret.h (r_interpret): For Op_ext_builtin, call external functions
	with an awk_value_t result buffer, and convert the returned value
	to a NODE *.  For Node_ext_func, code now in extfunc instead of builtin.

2012-05-21         Andrew J. Schorr     <aschorr@telemetry-investments.com>

	* configure.ac: Remove libtool, and call configure in the
	extension subdirectory.  Change pkgextensiondir to remove the
	version number, since the new API has builtin version checks.
	* TODO.xgawk: Update.
	* ltmain.sh: Removed, since libtool no longer used here.

2012-05-19         Andrew J. Schorr     <aschorr@telemetry-investments.com>

	* TODO.xgawk: Update to reflect progress and new issues.
	* main.c (main): Add -i (--include) option.
	(usage): Ditto.
	* awkgram.y (add_srcfile): Eliminate duplicates only for SRC_INC
	and SRC_EXTLIB sources (i.e. -f duplicates should not be removed).
	* io.c (find_source): Set DEFAULT_FILETYPE to ".awk" if not defined
	elsewhere.

2012-05-15         Arnold D. Robbins     <arnold@skeeve.com>

	* awk.h: Include "gawkapi.h" to get IOBUF.
	* gawkapi.h: Considerable updates.
	* gawkapi.c: New file. Start at implementing the APIs.

2012-05-13         Andrew J. Schorr     <aschorr@telemetry-investments.com>

	* TODO.xgawk: Update to reflect recent discussions and deletion of
	extension/xreadlink.[ch].

2012-05-11         Arnold D. Robbins     <arnold@skeeve.com>

	Sweeping change: Use `bool', `true', and `false' everywhere.

2012-04-09         Andrew J. Schorr     <aschorr@telemetry-investments.com>

	* eval.c (unset_ERRNO): Fix memory management bug -- need to use
	dupnode with Nnull_string.

2012-04-08         Andrew J. Schorr     <aschorr@telemetry-investments.com>

	* Makefile.am (valgrind): Define VALGRIND instead of redefining AWK.
	This allows test/Makefile.am to set up the command environment as
	desired.
	(valgrind-noleak): Ditto, plus set --leak-check=no instead of the
	default summary setting.

2012-04-07         Andrew J. Schorr     <aschorr@telemetry-investments.com>

	* TODO.xgawk: Update to reflect progress.

2012-04-01         Andrew J. Schorr     <aschorr@telemetry-investments.com>

	* TODO.xgawk: Move valgrind-noleak item into "done" section.
	* Makefile.am (valgrind-noleak): Add new valgrind rule that omits
	the "--leak-check=full" option to help spot more serious problems.

2012-04-01         Andrew J. Schorr     <aschorr@telemetry-investments.com>

	* TODO.xgawk: Move ERRNO item into "done" section.
	* awk.h (update_ERRNO, update_ERRNO_saved): Remove declarations.
	(update_ERRNO_int, enum errno_translate, update_ERRNO_string,
	unset_ERRNO): Add new declarations.
	* eval.c (update_ERRNO_saved): Renamed to update_ERRNO_int.
	(update_ERRNO_string, unset_ERRNO): New functions.
	* ext.c (do_ext): Use new update_ERRNO_string function.
	* io.c (ERRNO_node): Remove redundant extern declaration (in awk.h).
	(after_beginfile, nextfile): Replace update_ERRNO() with
	update_ERRNO_int(errno).
	(inrec): Replace update_ERRNO_saved with update_ERRNO_int.
	(do_close): Use new function update_ERRNO_string.
	(close_redir, do_getline_redir, do_getline): Replace update_ERRNO_saved
	with update_ERRNO_int.

2012-03-27         Andrew J. Schorr     <aschorr@telemetry-investments.com>

	* TODO.xgawk: Update to reflect debate about how to support Cygwin
	and other platforms that cannot link shared libraries with unresolved
	references.
	* awkgram.y (add_srcfile): Minor bug fix: reverse sense of test
	added by Arnold in last patch.
	* configure.ac: AC_DISABLE_STATIC must come before AC_PROG_LIBTOOL.

2012-03-26         Arnold D. Robbins     <arnold@skeeve.com>

	Some cleanups.

	* awkgram.y (add_srcfile): Use whole messages, better for
	translations.
	* io.c (init_awkpath): Small style tweak.
	* main.c (path_environ): Straighten out initial comment, fix
	compiler warning by making `val' const char *.

2012-03-25         Andrew J. Schorr     <aschorr@telemetry-investments.com>

	* configure.ac (AC_DISABLE_STATIC): Add this to avoid building useless
	static extension libraries.

2012-03-25         Andrew J. Schorr     <aschorr@telemetry-investments.com>

	* TODO.xgawk: New file listing completed and pending xgawk enhancements.

2012-03-24         Andrew J. Schorr     <aschorr@telemetry-investments.com>

	* io.c (path_info): Fix white space.
	(pi_awkpath, pi_awklibpath): Avoid structure initializers.
	(do_find_source): Eliminate pointless parentheses.
	(find_source): Leave a space after "&".
	* main.c (load_environ): Fix typo in comment.

2012-03-21         Andrew J. Schorr     <aschorr@telemetry-investments.com>

	* awkgram.y (LEX_LOAD): New token to support @load.
	(grammar): Add rules to support @load.
	(tokentab): Add "load".
	(add_srcfile): Improve error message to distinguish between source files
	and shared libraries.
	(load_library): New function to load libraries specified with @load.
	(yylex): Add support for LEX_LOAD (treated the same way as LEX_INCLUDE).

2012-03-20         Andrew J. Schorr     <aschorr@telemetry-investments.com>

	* Makefile.am (EXTRA_DIST): Remove extension.
	(SUBDIRS): Add extension so libraries will be built.
	(DEFS): Define DEFLIBPATH and SHLIBEXT so we can find shared libraries.
	* awk.h (deflibpath): New extern declaration.
	* configure.ac: Add support for building shared libraries by adding
	AC_PROG_LIBTOOL and AC_SUBST for acl_shlibext and pkgextensiondir.
	(AC_CONFIG_FILES): Add extension/Makefile.
	* io.c (pi_awkpath, pi_awklibpath): New static structures to contain
	path information.
	(awkpath, max_pathlen): Remove static variables now inside pi_awkpath.
	(init_awkpath): Operate on path_info structure to support both
	AWKPATH and AWKLIBPATH.  No need for max_path to be static, since
	this should be called only once for each environment variable.
	(do_find_source): Add a path_info arg to specify which path to search.
	Check the try_cwd parameter to decide whether to search the current
	directory (not desirable for AWKLIBPATH).
	(find_source): Choose appropriate path_info structure based on value
	of the is_extlib argument.  Set EXTLIB_SUFFIX using SHLIBEXT define
	instead of hardcoding ".so".
	* main.c (path_environ): New function to add AWKPATH or AWKLIBPATH
	to the ENVIRON array.
	(load_environ): Call path_environ for AWKPATH and AWKLIBPATH.

2012-06-19         Arnold D. Robbins     <arnold@skeeve.com>

	* main.c (main): Do setlocale to "C" if --characters-as-bytes.
	Thanks to "SP" for the bug report.

2012-05-09         Arnold D. Robbins     <arnold@skeeve.com>

	* configure.ac: Added AC_HEADER_STDBOOL
	* awk.h, dfa.c, regex.c: Reworked to use results
	of test and include missing_d/gawkbool.h.

2012-05-07         Arnold D. Robbins     <arnold@skeeve.com>

	* array.c (prnode): Add casts to void* for %p format.
	* debug.c (print_instruction): Ditto.
	* builtin.c: Fix %lf format to be %f everywhere.

	Unrelated:

	* replace.c: Don't include "config.h", awk.h gets it for us.

2012-05-04         Arnold D. Robbins     <arnold@skeeve.com>

	* getopt.c [DJGPP]: Change to __DJGPP__.
	* mbsupport.h [DJGPP]: Change to __DJGPP__.

	Unrelated:

	* awk.h: Workarounds for _TANDEM_SOURCE.

2012-05-01         Arnold D. Robbins     <arnold@skeeve.com>

	* dfa.c: Sync with GNU grep. RRI code now there, needed additional
	change for gawk.
	* configure.ac: Add check for stdbool.h.
	* regex.c: Add check for if not have stdbool.h, then define the
	bool stuff.

2012-04-27         Arnold D. Robbins     <arnold@skeeve.com>

	* dfa.c: Sync with GNU grep.
	* xalloc.h (xmemdup): Added, from grep, for dfa.c. Sigh.

2012-04-27         Arnold D. Robbins     <arnold@skeeve.com>

	Update to autoconf 2.69, automake 1.12.

	* INSTALL, aclocal.m4, configh.in, depcomp, install-sh, missing,
	mkinstalldirs, ylwrap: Updated.
	* configure.ac (AC_TYPE_LONG_LONG_INT, AC_TYPE_UNSIGNED_LONG_LONG_INT,
	AC_TYPE_INTMAX_T, AC_TYPE_UINTMAX_T): Renamed from gl_* versions.
	* configure: Regenerated.

2012-04-24         Arnold D. Robbins     <arnold@skeeve.com>

	* cmd.h (dPrompt, commands_Prompt, eval_Prompt, dgawk_Prompt): Changed
	to dbg_prompt, commands_prompt, eval_prompt, dgawk_prompt.
	* debug.c: Ditto.
	* command.y: Ditto.  Some minor whitespace and comments cleanup.

2012-04-24         Arnold D. Robbins     <arnold@skeeve.com>

	io.c cleanup and some speedup for RS as regexp parsing.

	* awk.h (Regexp): New members has_meta and maybe_long.
	(enum redirval): Add redirect_none as value 0.
	(remaybelong): Remove function declaration.
	* awkgram.y: Use redirect_none instead of 0 for no redirect cases.
	* io.c (go_getline_redir): Second arg now of type enum redirval.
	Changed intovar into into_variable.
	(comments and whitespace): Lots of general cleanup.
	(socket_open): readle changed to read_len.
	(two_way_open): Add additional calls to os_close_on_exec.
	(rsrescan): Simplify code a bit and use RS->maybe_long.
	* re.c (make_regexp): Set up new members in Regexp struct.
	(remaybelong): Remove function.
	(reisstring): Simplified code.

2012-04-16  Eli Zaretskii  <eliz@gnu.org>

	* io.c (read_with_timeout) [__MINGW32__]: Just call the blocking
	'read', as 'select' is only available for sockets.
	* mpfr.c (set_ROUNDMODE) [!HAVE_MPFR]: Renamed from set_RNDMODE.
	* main.c (load_procinfo): Declare name[] also when HAVE_MPFR is
	defined even though HAVE_GETGROUPS etc. are not.

2012-04-12         John Haque      <j.eh@mchsi.com>

	* array.c, awk.h, awkgram.y, builtin.c, command.y, debug.c,
	field.c, mpfr.c, profile.c: Change RND_MODE to ROUND_MODE.

2012-04-11         John Haque      <j.eh@mchsi.com>

	* main.c (varinit): Change RNDMODE to ROUNDMODE.

2012-04-11         Arnold D. Robbins     <arnold@skeeve.com>

	* main.c: Change --arbitrary-precision to --bignum.

2012-04-02         John Haque      <j.eh@mchsi.com>
	
	Add support for arbitrary-precision arithmetic.

	* mpfr.c: New file.
	* awk.h (struct exp_node): Add union to handle different number types.
	(MPFN, MPZN): New flag values.
	(DO_MPFR, do_mpfr): New defines.
	(PREC_node, RNDMODE_node): Add declarations.
	(PRECISION, RND_MODE, MNR, MFNR, mpzval, do_ieee_fmt): Add declarations.
	(make_number, str2number, format_val, cmp_numbers): Ditto.
	(force_number): Change definition.
	(Func_pre_exec, Func_post_exec): New typedefs.
	(POP_NUMBER, TOP_NUMBER): Change definitions.
	(get_number_ui, get_number_si, get_number_d, get_number_uj,
	iszero, IEEE_FMT, mpg_float, mpg_integer, mpg_float,
	mpg_integer): New defines.
	* awkgram.y (tokentab):	Add alternate function entries for MPFR/GMP.
	(snode): Choose the appropriate function.
	(negate_num): New function to negate a number.
	(grammar): Use it.
	(yylex): Adjust number handling code.
	* array.c (value_info, asort_actual, sort_user_func): Adjust for
	MPFR/GMP numbers.
	(do_adump, indent): Minor changes.
	(sort_up_index_number, sort_up_value_number, sort_up_value_type): Use
	cmp_numbers() for numeric comparisons.
	* builtin.c (mpz2mpfr): New function.
	(format_tree): Adjust to handle MPFR and GMP numbers.
	* eval.c (register_exec_hook): New function to manage interpreter hooks.
	(num_exec_hook, pre_execute, post_execute): New and adjusted definitions.
	(h_interpret): Renamed from debug_interpret.
	(init_interpret): Changed to use the new name.  
	(flags2str): New entries for MPFN and MPZN.
	(cmp_nodes): Reworked to use seperate routine for numeric comparisons.
	(set_IGNORECASE, set_BINMODE, set_LINT, update_NR, update_FNR,
	update_NF): Adjust code and some cleanup.
	* field.c (rebuild_record): Field copying code reworked to handle
	MPFR/GMP numbers.
	(set_NF): Minor adjustment.
	* io.c (INCREMENT_REC): New macro.
	(inrec, do_getline): Use the new macro.
	(nextfile, set_NR, set_FNR, get_read_timeout, pty_vs_pipe): Adjust code
	to handle MPFR/GMP numbers.
	* interpret.h (r_interpret): Adjust TOP_NUMBER/POP_NUMBER usage.
	(EXEC_HOOK): New macro and definition.
	(DEBUGGING): Removed.
	* main.c (DEFAULT_PREC, DEFAULT_RNDMODE): New defines.
	(opttab): New entry for option arbitrary-precision.
	(main): Handle the new option.
	(usage): Add to usage message.
	(varinit): Add PREC and RNDMODE.
	(load_procinfo): Install MPFR and GMP related items.
	(version): Append MPFR and GMP versions to message.
	* msg.c (err) : Adjust FNR handling with MPFR/GMP.
	* node.c (r_format_val): Renamed from format_val.
	(r_force_number): Return NODE * instead of AWKNUM.
	(make_number, str2number, format_val, cmp_numpers: Defined and initialized.
	(r_unref): Free MPFR/MPZ numbers.
	(get_numbase): Renamed from isnondecimal and return the base.
	(cmp_awknums): New function to compare two AWKNUMs.
	* command.y (yylex): Adjust number handling code.
	(grammar): Minor adjustments to handle negative numbers.
	* debug.c (init_debug): New function.
	(do_info, do_set_var, watchpoint_triggered, serialize,
	initialize_watch_item, do_watch, print_watch_item): Minor adjustments.
	(debug_pre_execute): Adjusted to handle MPFR and GMP numbers.

2012-04-09         Arnold D. Robbins     <arnold@skeeve.com>

	* INSTALL, config.guess, config.sub, depcomp, install-sh,
	missing, mkinstalldirs, ylwrap: Update to latest from automake 1.11.4.

2012-04-08         Arnold D. Robbins     <arnold@skeeve.com>

	* Update various files to automake 1.11.4.

2012-03-30         Arnold D. Robbins     <arnold@skeeve.com>

	* configure.ac (GAWK_AC_NORETURN): Do as macro instead of inline.

2012-03-29         Arnold D. Robbins     <arnold@skeeve.com>

	* dfa.h, dfa.c: Sync with grep. Major cleanups and some changes
	there.
	* re.c (research): Pass size_t* to dfaexec to match type change.
	* configure.ac (AH_VERBATIM[_Noreturn]): Added from Paul Eggert to
	ease compiling.
	(AC_INIT): Bump version.
	* configure, configh.in, version.c: Regenerated.

2012-03-28         Arnold D. Robbins     <arnold@skeeve.com>

	* 4.0.1: Release tar ball made.

2012-03-28         Arnold D. Robbins     <arnold@skeeve.com>

	* getopt.c: Add DJGPP to list of platforms where it's ok
	to include <stdlib.h>.
	* awkgram.y, builtin.c, ext.c, mbsupport.h, re.c: Update
	copyright year.

2012-03-21         Corinna Vinschen      <vinschen@redhat.com>

	* getopt.c: Add Cygwin to list of platforms where it's ok
	to include <stdlib.h>.

2012-03-20         Arnold D. Robbins     <arnold@skeeve.com>

	Get new getopt to work on Linux and C90 compilers:

	* getopt.c: Undef ELIDE_CODE for gawk.
	(_getopt_internal_r): Init first.needs_free to 0. In test for -W
	move executable code to after declarations for C90 compilers.
	* getopt1.c: Undef ELIDE_CODE for gawk.

	Minor bug fix with printf, thanks to John Haque:

	* builtin.c (format_tree): Initialize base to zero at the top
	of the while loop.

	Getting next tar ball ready:

	* configure.ac: Remove duplicate check for wcscoll. Thanks
	to Stepan Kasal.

2012-03-16         Arnold D. Robbins     <arnold@skeeve.com>

	* getopt.c, getopt.h, getopt1.c, getopt_int.h, regcomp.c,
	regex.c, regex.h, regex_internal.c, regex_internal.h,
	regexec.c: Sync with GLIBC, what the heck.

2012-03-14         Eli Zaretskii  <eliz@gnu.org>

	* mbsupport.h (btowc): Change for non-DJGPP.
	* re.c (dfaerror): Add call to exit for DJGPP.

2012-03-14         Arnold D. Robbins     <arnold@skeeve.com>

	* regex_internal.c (re_string_skip_chars): Fix calculation of
	remain_len with m.b. chars. Thanks to Stanislav Brabec
	<sbrabec@suse.cz>.

2012-02-28         Arnold D. Robbins     <arnold@skeeve.com>

	* main.c (init_groupset): Make `getgroups' failing a non-fatal
	error.  After all, what's the big deal?  Should help on Plan 9.

2012-02-27         Arnold D. Robbins     <arnold@skeeve.com>

	* dfa.c (parse_bracket_exp): Revert changes 2012-02-15 to stay
	in sync with grep.
	* dfa.h (dfarerror): Add __attribute__ from grep.

2012-02-15         Arnold D. Robbins     <arnold@skeeve.com>

	Fix warnings from GCC 4.6.2 -Wall option.

	* awkgram.y (newline_eof): New function to replace body of
	NEWLINE_EOF macro.
	(yylex): Replace body of NEWLINE_EOF macro.
	* dfa.c (parse_bracket_exp): Init variables to zero.
	* ext.c (dummy, junk): Remove.
	* regex_internal.c (re_string_reconstruct): Remove buf array. It was
	set but not used.

2012-02-10         Arnold D. Robbins     <arnold@skeeve.com>

	* dfa.c: Sync with GNU grep.

2012-02-07         Arnold D. Robbins     <arnold@skeeve.com>

	* main.c (main): Move init of `output_fp' to before parsing of
	program so that error messages from msg.c don't dump core.
	Thanks to Michael Haardt <michael@moria.de>.

2012-01-13         Arnold D. Robbins     <arnold@skeeve.com>

	* dfa.c [is_valid_unibtye_character]: Fix from GNU grep to 
	bug reported by me from Scott Deifik for DJGPP.

2012-01-03         Arnold D. Robbins     <arnold@skeeve.com>

	* dfa.c: Sync with GNU grep.

2012-01-02         Arnold D. Robbins     <arnold@skeeve.com>

	* io.c (Read_can_timeout, Read_timeout, Read_default_timeout):
	Renamed to use lower case.
	Other minor stylistic edits.

2012-01-01         John Haque      <j.eh@mchsi.com>

	* awk.h (struct iobuf): New entry read_func.
	* io.c (Read_can_timeout, Read_timeout, Read_default_timeout):
	New variables.
	(init_io): New routine to initialize the variables.
	(in_PROCINFO): New "clever" routine to parse elements with indices
	seperated by a SUPSEP.
	(get_read_timeout): New routine to read timeout value for an IOBUF.
	(read_with_timeout): New routine to read from a fd with a timeout.
	(pty_vs_pipe): Use in_PROCINFO().
	(get_a_record): Set the timeout value and the read routine as necessary.
	* main.c (main): Call init_io().

2011-12-31         Arnold D. Robbins     <arnold@skeeve.com>

	* profile_p.c: Remove the file.
	* msg.c (err): Remove check for name being dgawk.

2011-12-31         Arnold D. Robbins     <arnold@skeeve.com>

	* awk.h [STREQ, STREQN]: Remove macros.
	* awkgram.y, builtin.c, command.y, debug.c, eval.c,
	io.c, msg.c: Change all uses to call strcmp, strncmp.

2011-12-28         Arnold D. Robbins     <arnold@skeeve.com>

	* int_array.c, str_array.c: Fix some compiler warnings 32/64
	bit system differences.

2011-12-26         John Haque      <j.eh@mchsi.com>

	Merge gawk, pgawk and dgawk into a single executable gawk.

	* awk.h (DO_PRETTY_PRINT, DO_PROFILE, DO_DEBUG,
	do_pretty_print, do_debug): New defines.
	(interpret): New variable, a pointer to an interpreter routine.
	(enum exe_mode): Nuked.
	* main.c (opttab): New options --pretty-print and --debug;
	Remove option --command.
	(usage): Update usage messages.
	* interpret.h: New file.
	* eval.c (r_interpret): Move to the new file.
	(debug_interpret): New interpreter routine when debugging.
	(init_interpret): New routine to initialize interpreter related
	variables.
	* eval_d.c, eval_p.c: Delete files.
	* debug.c (interpret): Renamed to debug_prog.
	(DEFAULT_PROMPT, DEFAULT_HISTFILE, DEFAULT_OPTFILE): Remove prefix 'd'.
	* profile.c (init_profiling): Nuked.
	* Makefile.am: Adjusted.

	Add command line option --load for loading extensions.

	* awk.h (srctype): Add new source type SRC_EXTLIB.
	* ext.c(load_ext): New routine to load extension.
	(do_ext): Adjust to use load_ext().
	* main.c (opttab): Add new option --load.
	(main): Call load_ext() to load extensions.
	(usage): Add usage message for the new option.
	* io.c (get_cwd): New routine.
	(do_find_source): Use the new routine.
	(find_source): Handle new type SRC_EXTLIB.
	* awkgram.y (parse_program, next_sourcefile): Skip type SRC_EXTLIB.
	(add_srcfile): Adjust call to find_source.
	* debug.c (source_find): Same.

	Unrelated:

	* ext.c (get_argument): Fixed argument parsing.
	* array.c (null_array_func): Reworked array routines for an empty array.
	* str_array.c, int_array.c: Make GCC happy, use %u instead of %lu
	printf formats.
	* eval.c (node_Boolean): New array for TRUE and FALSE nodes.
	(init_interpret): Create the new nodes.
	(eval_condition): Add test for the new nodes.
	(setup_frame): Disable tail-recursion optimization when profiling.
	* interpret.h (r_interpret): Use the boolean nodes instead of making
	new ones when needed.

2011-12-26         Arnold D. Robbins     <arnold@skeeve.com>

	Finish Rational Range Interpretation (!)

	* dfa.c (match_mb_charset): Compare wide characters directly
	instead of using wcscoll().
	* regexec.c (check_node_accept_byte): Ditto.

	Thanks to Paolo Bonzini for pointing these out.

2011-12-06         John Haque      <j.eh@mchsi.com>

	* debug.c (source_find): Fix misplaced call to efree.
	* profile.c (redir2str): Add a missing comma in the redirtab array.
	* eval.c (r_interpret): Disallow call to exit if currule is undefined.
	This avoids the possiblity of running END blocks more than once when
	used in a user-defined sorted-in comparision function.
	* array.c (sort_user_func): Adjust appropriately.

2011-12-06         Arnold D. Robbins     <arnold@skeeve.com>

	* awk.h, mbsupport.h: Changes for MBS support on DJGPP
	and z/OS.
	* io.c: Disable pty support on z/OS.

2011-11-27         Arnold D. Robbins     <arnold@skeeve.com>

	* dfa.c: Sync with GNU grep.
	* dfa.h: Add _GL_ATTRIBUTE_PURE macro. Bleah.

2011-11-14         John Haque      <j.eh@mchsi.com>

	* debug.c (set_breakpoint_at): Fix problem with setting
	breakpoints in a switch statement. Thanks to Giorgio Palandri
	<giorgio.palandri@gmail.com> for the bug report.

2011-11-14         Arnold D. Robbins     <arnold@skeeve.com>

	* mbsupport.h: Add check for HAVE_BTOWC, per Pat Rankin.

2011-11-12         Eli Zaretskii  <eliz@gnu.org>

	* mbsupport.h: Additional glop for dfa.c in Windows environment.

2011-11-01         Arnold D. Robbins     <arnold@skeeve.com>

	* dfa.c: Move glop for ! MBS_SUPPORT to ...
	* mbsupport.h: ... here.
	* replace.c: Include missing_d/wcmisc.c if ! MBS_SUPPORT.
	* regex_internal.h: Move include of mbsupport.h up and add
	additional checks to avoid inclusion of wctype.h and wchar.h.

2011-10-27         Arnold D. Robbins     <arnold@skeeve.com>

	* builtin.c (do_strftime): Per Pat Rankin, instead of casting
	fclock, use a long variable and check for negative or overflow.

2011-10-25         Arnold D. Robbins     <arnold@skeeve.com>

	Merge with gawk_performance branch done. Additionally:

	* cint_array.c, int_array.c, str_array.c: Fix compiler complaints
	about printf formats (signed / unsigned vs. %d / %u).
	* eval.c (setup_frame): Add a missing return value.

2011-10-25         Arnold D. Robbins     <arnold@skeeve.com>

	* Makefile.am (dist-hook): Use `cd $(srcdir)/pc' so that
	`make distcheck' works completely.
	* builtin.c (do_strftime): Add cast to long int in check
	for fclock < 0 for systems where time_t is unsigned (e.g., VMS).

2011-10-25  Stefano Lattarini  <stefano.lattarini@gmail.com>

	dist: generated file `version.c' is not removed by "make distclean"

	* Makefile.am (distcleancheck_listfiles): Define to ignore the
	generated `version.c' file.

2011-10-24         Arnold D. Robbins     <arnold@skeeve.com>

	* dfa.c (wcscoll): Create for VMS.
	* Makefile.am (dist-hook): Run sed scripts to make pc/config.h.

2011-10-24  Eli Zaretskii  <eliz@gnu.org>

	* builtin.c [HAVE_POPEN_H]: Include "popen.h".
	* README.git: Update for pc/ systems.

2011-10-21         Arnold D. Robbins     <arnold@skeeve.com>

	* Makefile.am (distcleancheck_listfiles): Added, per advice from
	Stefano Lattarini <stefano.lattarini@gmail.com>.
	* dfa.c: Additional faking of mbsupport for systems without it;
	mainly VMS.

2011-10-21  Stefano Lattarini  <stefano.lattarini@gmail.com>

	* configure.ac (AM_C_PROTOTYPES): Remove call to this macro.
	The comments in configure.ac said that the call to AM_C_PROTOTYPES
	was needed for dfa.h, synced from GNU grep; but this statement is
	not true anymore in grep since commit v2.5.4-24-g9b5e7d4 "replace
	AC_CHECK_* with gnulib modules", dating back to 2009-11-26.  Also,
	the support for automatic de-ANSI-fication has been deprecated in
	automake 1.11.2, and will be removed altogether in automake 1.12.
	* vms/vms-conf.h (PROTOTYPES, __PROTOTYPES): Remove these #define,
	they are not used anymore.
	* pc/config.h (PROTOTYPES): Likewise.

2011-10-18         Dave Pitts            <dpitts@cozx.com>

	* dfa.c: Move some decls to the top of their functions for
	C90 compilers.

2011-10-18         Arnold D. Robbins     <arnold@skeeve.com>

	* builtin.c (do_strftime): Add check for negative / overflowed
	time_t value with fatal error. Thanks to Hermann Peifer
	<peifer@gmx.eu> for the bug report.
	* dfa.c (setbit_wc): Non-MBS version. Add a return false
	since VMS compiler doesn't understand that abort doesn't return.

2011-10-10         Arnold D. Robbins     <arnold@skeeve.com>

	* builtin.c (do_sub): Init textlen to zero to avoid "may be
	used unitialized" warning. Thanks to Corinna Vinschen for
	pointing this out.
	* eval.c (unwind_stack): Add parentheses around condition in while
	to avoid overzealous warning from GCC.

2011-09-30  Eli Zaretskii  <eliz@gnu.org>

	* io.c (remap_std_file): Fix non-portable code that caused
	redirected "print" to fail if a previous read from standard input
	returned EOF.  Reported by David Millis <tvtronix@yahoo.com>.
	(remap_std_file): Per Eli's suggestion, removed the leading close
	of oldfd and will let dup2 do the close for us.

2011-10-11         John Haque     <j.eh@mchsi.com>

	* symbol.c: Add licence notice.
	* array.c (PREC_NUM, PREC_STR): Define as macros.

2011-10-09         Arnold D. Robbins     <arnold@skeeve.com>

	* dfa.c: Sync with GNU grep.

2011-10-07         John Haque     <j.eh@mchsi.com>

	Tail recursion optimization.
	* awkgram.y (grammar, mk_function): Recognize tail-recursive
	calls.
	* awk.h (tail_call, num_tail_calls): New defines.
	* eval.c (setup_frame): Reuse function call stack for
	tail-recursive calls.
	(dump_fcall_stack): Reworked.

2011-10-04         Arnold D. Robbins     <arnold@skeeve.com>

	* awk.h, main.c (gawk_mb_cur_max): Make it a constant 1 when
	MBS_SUPPORT isn't available to allow GCC dead code constant
	expression computation and dead code elimination to help out.

2011-10-02         Arnold D. Robbins     <arnold@skeeve.com>

	* io.c (rsnullscan, get_a_record): Fix the cases where terminators
	are incomplete when RS == "". Also fix the case where the new value
	is shorter than the old one.  Based on patch from Rogier
	<rogier777@gmail.com> as submitted by Jeroen Schot
	<schot@A-Eskwadraat.nl>.

2011-09-24         Arnold D. Robbins     <arnold@skeeve.com>

	* eval.c, io.c, re.c: Fix some spelling errors. Thanks to
	Jeroen Schot <schot@A-Eskwadraat.nl>.

2011-09-21         Arnold D. Robbins     <arnold@skeeve.com>

	* dfa.c, mbsupport.h: Sync with GNU grep. Large amount of changes
	that remove many ifdefs, moving many conditions for multibyte
	support into regular C code and relying GCC's dead code optimization
	to elimnate code that won't be needed.
	* dfa.c: For gawk, add a number of additional defines so that things
	will compile if MBS_SUPPORT is 0.
	* array.c, awk.h, awkgram.y, builtin.c, eval.c, field.c, main.c,
	node.c, re.c: Change `#ifdef MBS_SUPPORT' to `#if MBS_SUPPORT'.
	* awk.h, regex_internal.h: Move NO_MBSUPPORT handling to ...
	* mbsupport.h: ...here.

2011-09-16         Arnold D. Robbins     <arnold@skeeve.com>

	* dfa.c: Sync with GNU grep.

2011-09-08         John Haque     <j.eh@mchsi.com>

	Optimization for compound assignment, increment and
	decrement operators; Avoid unref and make_number calls
	when there is no extra references to the value NODE.

2011-09-03         Arnold D. Robbins     <arnold@skeeve.com>

	* dfa.c: Sync with GNU grep.

2011-08-31         John Haque     <j.eh@mchsi.com>

	Grammar related changes: Simplify grammar for user-defined
	functions and general cleanups.

	* symbol.c: New file.
	* awkgram.y: Move symbol table related routines to the
	new file.
	(rule, func_name, function_prologue, param_list): Reworked.
	(install_function, check_params): Do all error checkings
	for the function name and parameters before installing in
	the symbol table.
	(mk_function): Finalize function definition.
	(func_install, append_param, dup_params): Nuked.
	* symbol.c (make_params): allocate function parameter nodes
	for the symbol table. Use the hash node as Node_param_list;
	Saves a NODE for each parameter.
	(install_params): Install function parameters into the symbol
	table.
	(remove_params): Remove parameters out of the symbol table.
	* awk.h (parmlist, FUNC): Nuked.
	(fparms): New define.


	Dynamically loaded function parameters are now handled like
	those for a builtin.

	* awk.h (Node_ext_func, Op_ext_builtin): New types.
	(Op_ext_func): Nuked.
	* ext.c (make_builtin): Simplified.
	(get_curfunc_arg_count): Nuked; Use the argument 'nargs' of
	the extension function instead.
	(get_argument, get_actual_argument): Adjust.
	* eval.c (r_interpret): Update case Op_func_call for a dynamic
	extension function. Handle the new opcode Op_ext_builtin.
	* pprint (profile.c): Adjust.


	Use a single variable to process gawk options.

	* awk.h (do_flags): New variable.
	(DO_LINT_INVALID, DO_LINT_ALL, DO_LINT_OLD, DO_TRADITIONAL,
	DO_POSIX, DO_INTL, DO_NON_DEC_DATA, DO_INTERVALS,
	DO_PROFILING, DO_DUMP_VARS, DO_TIDY_MEM,
	DO_SANDBOX): New defines.
	(do_traditional, do_posix, do_intervals, do_intl,
	do_non_decimal_data, do_profiling, do_dump_vars,
	do_tidy_mem, do_sandbox, do_lint,
	do_lint_old): Defined as macros.	
	* main.c: Remove definitions of the do_XX variables. Add
	do_flags definition.
	* debug.c (execute_code, do_eval, parse_condition): Save
	do_flags before executing/parsing and restore afterwards.


	Nuke PERM flag. Always increment/decrement the reference
	count for a Node_val. Simplifies macros and avoids
	occassional memory leaks, specially in the debugger.

	* awk.h (UPREF, DEREF, dupnode, unref): Simplified.
	(mk_number): Nuked.
	* (*.c): Increment the reference count of Nnull_string before
	assigning as a value.


	Revamped array handling mechanism for more speed and
	less memory consumption.

	* awk.h (union bucket_item, BUCKET): New definitions. Used as
	bucket elements for the hash table implementations of arrays;
	40% space saving in 32 bit x86.
	(buckets, nodes, array_funcs, array_base, array_capacity,
	xarray, alookup, aexists, aclear, aremove, alist,
	acopy, adump, NUM_AFUNCS): New defines.
	(array_empty): New macro to test for an empty array.
	(assoc_lookup, in_array): Defined as macros.
	(enum assoc_list_flags): New declaration.
	(Node_ahash, NUMIND): Nuked.
	* eval.c (r_interpret): Adjust cases Op_subscript,
	Op_subscript_lhs, Op_store_var and Op_arrayfor_incr.
	* node.c (dupnode, unref): Removed code related to Node_ahash. 
	* str_array.c: New file to handle array with string indices.
	* int_array.c: New file to handle array with integer indices.
	* cint_array.c: New file. Special handling of arrays with
	(mostly) consecutive integer indices.


	Memory pool management reworked to handle NODE and BUCKET.

	* awk.h (struct block_item, BLOCK, block_id): New definitions.
	(getblock, freeblock): New macros.
	(getbucket, freebucket): New macros to allocate and deallocate
	a BUCKET.
	(getnode, freenode): Adjusted.
	* node.c (more_nodes): Nuked.
	(more_blocks): New routine to allocate blocks of memory.

2011-08-24         Arnold D. Robbins     <arnold@skeeve.com>

	Fix pty co-process communication on Ubuntu GNU/Linux.

	* io.c: Add include of <sys/ioctl.h> to get definition of TIOCSCTTY.
	(two_way_open): Move call for this ioctl to after setsid() call.

2011-08-23         Arnold D. Robbins     <arnold@skeeve.com>

	* regex_internal.c (re_string_fetch_byte_case ): Remove
	__attribute((pure)) since it causes failures with gcc -O2
	-fno-inline. Thanks to Neil Cahill <ncahill_alt@yahoo.com>
	for reporting the bug.

2011-08-10         John Haque      <j.eh@mchsi.com>

	BEGINFILE/ENDFILE related code redone.

	* awk.h (prev_frame_size, has_endfile, target_get_record,
	target_newfile): New defines.
	* awkgram.y (mk_program): Initialize has_endfile appropriately for
	Op_get_record.
	(parse_program): Initialize new jump targets for
	Op_get_record and Op_newfile.
	* eval.c (unwind_stack): Change argument to number of
	items to be left in the stack. Adjust code.
	(pop_fcall, pop_stack): New defines.
	(setup_frame): Initialize prev_frame_size.
	(exec_state, EXEC_STATE): New structure and typedef.
	(exec_state_stack): New variable.
	(push_exec_state, pop_exec_state): New functions to save and
	later retrieve an execution state.
	(r_interpret): Use the new functions and the defines in
	cases Op_K_getline, Op_after_beginfile, Op_after_endfile,
	Op_newfile and Op_K_exit.
	* io.c (after_beginfile): When skipping a file using nextfile,
	return zero in case there was an error opening the file. 
	(has_endfile): Nuke global variable.
	(inrec): Add a second argument to pass errno to the calling
	routine.
	* debug.c (print_instruction): Update cases.

2011-08-10         Arnold D. Robbins     <arnold@skeeve.com>

	Fix (apparently long-standing) problem with FIELDWIDTHS.
	Thanks to Johannes Meixner <jsmeix@suse.de>.

	* field.c (set_FIELDWIDTHS): Adjust calculations.

	Fix problem with FPAT, reported by "T. X. G." <leopardie333@yahoo.com>

	* awk.h (Regexp): Add new member 'non_empty'.
	* field.c (fpat_parse_field): Save/restore local variable non_empty
	from member in Regexp struct.

2011-08-09         Arnold D. Robbins     <arnold@skeeve.com>

	Fix pty issue reported by "T. X. G." <leopardie333@yahoo.com>

	* configure.ac: Check for setsid.
	* awk.h: If not HAVE_SETSID define it as an empty macro.
	* io.c (two_way_open): Call setsid if using pty's.

2011-07-29  Eli Zaretskii  <eliz@gnu.org>

	* builtin.c (format_tree): Rename small -> small_flag,
	big -> big_flag, bigbig -> bigbig_flag.  Solves compilation errors
	when building Gawk with libsigsegv on MS-Windows, see
	https://lists.gnu.org/archive/html/bug-gawk/2011-07/msg00029.html.

2011-07-28         Arnold D. Robbins     <arnold@skeeve.com>

	* builtin.c (do_sub): Revert to gawk 3.1 behavior for backslash
	handling. It was stupid to think I could break compatibility.
	Thanks to John Ellson <ellson@research.att.com> for raising
	the issue.

2011-07-26         John Haque      <j.eh@mchsi.com>

	* eval.c (r_interpret): In cases Op_var_assign and Op_field_assign,
	include Op_K_getline_redir in the test for skipping the routine.

2011-07-26         John Haque      <j.eh@mchsi.com>

	Fix handling of assign routines for 'getline var'.
	Rework the previous fix for (g)sub.

	* awk.h: New define assign_ctxt for use in Op_var_assign
	and Op_field_assign opcodes. Remove define AFTER_ASSIGN.
	* awkgram.y (snode, mk_getline): Initialize assign_ctxt.
	* builtin.c (do_sub): Adjust to take only the first two
	arguments.
	* eval.c (r_interpret): In cases Op_var_assign and Op_field_assign,
	skip the routine as appropriate. Adjust case Op_sub_builtin.
	* main.c (get_spec_varname): New function.
	* debug.c (print_instruction): Use the new function to get
	special variable name.

2011-07-17         Arnold D. Robbins     <arnold@skeeve.com>

	* main.c (varinit): Mark FPAT as NON_STANDARD. Thanks to
	Wolfgang Seeberg <wolfgang.seeberg@yahoo.com> for the report.
	* Makefile.am (EXTRA_DIST): Add po/README, per advice from
	Bruno Haible.
	* dfa.c: Sync with GNU grep.
	* xalloc.h (xzalloc): New function, from GNU grep, for dfa.c.
	* README: Note that bug list is really a real mailing list.

2011-07-16         Arnold D. Robbins     <arnold@skeeve.com>

	* Makefile.am (AUTOMAKE_OPTIONS): Removed.
	* configure.ac (AM_INIT_AUTOMAKE): Removed dist-bzip2 option, on
	advice from Karl Berry.

2011-07-15         John Haque      <j.eh@mchsi.com>

	* awk.h (Op_sub_builtin): New opcode.
	(GSUB, GENSUB, AFTER_ASSIGN, LITERAL): New flags for 
	Op_sub_builtin.
	* awkgram.y (struct tokentab): Change opcode to	Op_sub_builtin
	for sub, gsub and gensub.
	(snode): Update processing of sub, gsub and gensub.
	* builtin.c (do_sub, do_gsub, do_gensub): Nuke.
	(sub_common): Renamed to do_sub. Relocate gensub argument
	handling code from do_gensub to here; Simplify the code a
	little bit. 
	* eval.c (r_interpret): Handle Op_sub_builtin. Avoid field
	re-splitting or $0 rebuilding if (g)sub target string is
	a field and no substitutions were done.
	* pprint (profile.c): Add case for the new opcode.
	* print_instruction (debug.c): Ditto.

	Take out translation for errno strings; extensions will
	need to use their own domain.

	* awk.h (enum errno_translate): Removed.
	(update_ERRNO_string): Remove second translate paramater.
	* eval.c (update_ERRNO_string): Remove second translate paramater
	and code that used it.
	* gawkapi.h (api_update_ERRNO_string): Remove third translate
	parameter.
	* gawkapi.c (api_update_ERRNO_string): Remove third translate
	paramater and change call to update_ERRNO_string.
	* io.c (do_close): Fix call to update_ERRNO_string.

2011-07-15         Arnold D. Robbins     <arnold@skeeve.com>

	* awk.h: Typo fix: "loner" --> longer. Thanks to Nelson Beebe.
	* builtin.c (efwrite): Fix flushing test back to what it was 
	in 3.1.8. Thanks to Strefil <strefil@yandex.ru> for the problem
	report.
	* configure.ac: Bump version to 4.0.0a for stable branch.

2011-06-24         Arnold D. Robbins     <arnold@skeeve.com>

	* Makefile.am (EXTRA_DIST): Add ChangeLog.0.
	* 4.0.0: Remake the tar ball.

2011-06-23         Arnold D. Robbins     <arnold@skeeve.com>

	* configure.ac: Update version to 4.0.0.
	* configure: Regenerated.
	* ChangeLog.0: Rotated ChangeLog into this file.
	* ChangeLog: Created anew for gawk 4.0.0 and on.
	* README: Bump version to 4.0.0.
	* 4.0.0: Release tar ball made.<|MERGE_RESOLUTION|>--- conflicted
+++ resolved
@@ -1,13 +1,11 @@
-<<<<<<< HEAD
-2015-03-24         Arnold D. Robbins     <arnold@skeeve.com>
-
-	* awk.h, gawkapi.c, io.c: Minor code reformatting.
-=======
 2015-03-24         Andrew J. Schorr     <aschorr@telemetry-investments.com>
 
 	* interpret.h (r_interpret): When Op_K_exit has an argument of
 	Nnull_string, do not update exit_val, since no value was supplied.
->>>>>>> 7377dd16
+
+2015-03-24         Arnold D. Robbins     <arnold@skeeve.com>
+
+	* awk.h, gawkapi.c, io.c: Minor code reformatting.
 
 2015-03-18         Arnold D. Robbins     <arnold@skeeve.com>
 
