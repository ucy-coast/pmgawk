--- conflicted
+++ resolved
@@ -1,4 +1,3 @@
-<<<<<<< HEAD
 2012-05-02         John Haque      <j.eh@mchsi.com>
 
 	* str_array.c (str_copy): Initialize next pointer in the linked list
@@ -85,7 +84,7 @@
 	* str_array.c (str_array_init): Reworked for (re)initialization of array.
 	* int_array.c (int_array_init): Ditto.
 	* cint_array.c (cint_array_init): Ditto.
-=======
+
 2012-11-24         Arnold D. Robbins     <arnold@skeeve.com>
 
 	Directory cleanup.
@@ -1208,7 +1207,6 @@
 	* re.c (make_regexp): Set up new members in Regexp struct.
 	(remaybelong): Remove function.
 	(reisstring): Simplified code.
->>>>>>> 7af1da78
 
 2012-04-16  Eli Zaretskii  <eliz@gnu.org>
 
