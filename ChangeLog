<<<<<<< HEAD
2013-03-01         Arnold D. Robbins     <arnold@skeeve.com>

	Don't build extensions if API isn't supported:

	* Makefile.am (SUBDIRS): Move extension directory to last in case
	building the extensions is not supported.
	* configure.ac: Add check for MirBSD and don't even try to run the
	checks for DYNAMIC if so.

	Check for systems (MirBSD) where libc doesn't understand not
	to use UTF-8 for LC_ALL=C.

	* configure.ac (LIBC_IS_BORKED): AC_DEFINE if needed.
	* regcomp.c (init_dfa): Change logic as needed if LIBC_IS_BORKED.
=======
2013-03-11         Arnold D. Robbins     <arnold@skeeve.com>

	* re.c (check_bracket_exp): Make handling of embedded ] in
	regexp smarter. Thanks to Ed Morton <mortoneccc@comcast.net>
	for reporting the bug.
>>>>>>> 891b30a5

2013-02-28         Arnold D. Robbins     <arnold@skeeve.com>

	Cause profiling / pretty printing to include a list of
	loaded extensions. Thanks to Hermann Peifer for the bug report.

	* awk.h (srcfiles): Add declaration.
	* profile.c (print_lib_list): New function.
	(dump_prog): Call it.

2013-02-26         Arnold D. Robbins     <arnold@skeeve.com>

	* parse.y (expression_list): In case of error return the list
	instead of NULL so that snode gets something it can count.

2013-02-12         Arnold D. Robbins     <arnold@skeeve.com>

	* bisonfix.awk: Comment out code for fixing contined #if
	statements. It is likely not needed anymore. Leave it there in
	case I'm wrong.

2013-02-06         Arnold D. Robbins     <arnold@skeeve.com>

	* builtin.c (printf_common): Move nargs > 0 check into assert.
	(do_sprintf): Add nargs check and fatal message to here.

2013-02-04         Arnold D. Robbins     <arnold@skeeve.com>

	* main.c (main): Remove undocumented -m option which was for
	compatibility with BWK awk. His awk dropped it back in 2007.

2013-02-03         Arnold D. Robbins     <arnold@skeeve.com>

	* configure.ac: Add Automake test for cross compiling.

2013-01-31         Arnold D. Robbins     <arnold@skeeve.com>

	* regcomp.c, regex.c, regex_internal.c, regexec.c: Update
	copyright years to sync with GLIBC.

	From: http://www.sourceware.org/ml/libc-alpha/2013-01/msg00967.html,
	by Andreas Schwab <schwab@suse.de>:

	* regexec.c (extend_buffers): Add parameter min_len.
	(check_matching): Pass minimum needed length.
	(clean_state_log_if_needed): Likewise.
	(get_subexp): Likewise.`

2013-01-31         Arnold D. Robbins     <arnold@skeeve.com>

	* dfa.c: Include "dfa.h" which includes regex.h after limits.h
	so that RE_DUP_MAX gets the correct value. Especially needed on
	OpenVMS. Thanks to Anders Wallin.

	* main.c (version): Print out API version numbers if DYNAMIC.
	Helpful also for knowing if to run the shlib tests.

	* configure: Regenerated after change in m4/readline.m4.

2013-01-31         Arnold D. Robbins     <arnold@skeeve.com>

	* PROBLEMS: Removed. It is no longer needed.
	* Makefile.am (EXTRA_DIST): Remove PROBLEMS from list.

2013-01-31         Andrew J. Schorr     <aschorr@telemetry-investments.com>

	* configure.ac: Remove TEST_MPFR conditional added in last patch.
	We will instead test for MPFR capability by looking at the output
	from gawk --version.

2013-01-27         Andrew J. Schorr     <aschorr@telemetry-investments.com>

	* configure.ac: Add MPFR test for use in test/Makefile.am.

2013-01-25         Arnold D. Robbins     <arnold@skeeve.com>

	* awkgram.y (parms_shadow): Change int param to bool.
	* cmd.h (output_is_tty): Sync type with rest of code (is bool).
	* dfa.c (MALLOC): Undef first, for Irix.
	* Makefile.am (LDADD): Use LIBREADLINE and LIBMPFR instead of
	automake substitutions.
	* configure.ac (AC_INIT): Version bump.
	(GAWK_CHECK_READLINE): Renamed from GNUPG_CHECK_READLINE.

2013-01-23         Arnold D. Robbins     <arnold@skeeve.com>

	* awk.h (list_functions): Change parameter to bool.
	* symbol.c (list_functions): Ditto.
	(get_symbols): Change sort parameter to bool. Additional
	code cleanup.

2013-01-22         Arnold D. Robbins     <arnold@skeeve.com>

	* symbol.c (get_symbols): Reset count after each loop to only
	sort the actual items retrieved. Thanks to Hermann Peifer (by
	way of Andrew Schorr) for reporting the bug.  Also add some
	commentary and fix function name in emalloc calls.

2013-01-20         Arnold D. Robbins     <arnold@skeeve.com>

	* re.c (regexflags2str): New routine.
	(resetup): If do_intervals, also turn on RE_NO_BK_BRACES.
	Thanks to Yan Lei <yanl.fnst@cn.fujitsu.com> for the
	bug report.

2013-01-18         Arnold D. Robbins     <arnold@skeeve.com>

	Fix a problem with include ordering to get ptrdiff_t definition,
	showed up on Debian Lenny. Reported by Manuel Collado.
	Fix brought over from grep.

	* dfa.h: Include regex.h and stddef.h directly.
	* dfa.c: Adjust includes.

2013-01-11         John Haque            <j.eh@mchsi.com>

	* awk.h (do_mpfr_rshift): Renamed from do_mpfr_rhift.
	* awkgram.y (do_mpfr_rshift): Renamed from do_mpfr_rhift.
	* mpfr.c (_tz1, _tz2, _mpz1, _mpz2, mpz1, mpz2, get_bit_ops,
	free_bit_ops): Removed.
	(init_mpfr): Remove calls to mpz_init.
	(get_intval, free_intval): New functions.
	(do_mpfr_rshift, do_mpfr_lshift): Rework code.
	(do_mpfr_and, do_mpfr_or, do_mpfr_xor): Accept two or more arguments
	to match regular functions.

2013-01-11         Arnold D. Robbins     <arnold@skeeve.com>

	* bisonfix.awk: Adjust ARGV / ARGC to force reading of standard
	input; apparently needed for Mac OS X. Thanks to Akim Demaille
	for the report.

2013-01-06         Arnold D. Robbins     <arnold@skeeve.com>

	* io.c (redirect, two_way_open): Set the name field in the
	awk_input_buf_t and awk_output_buf_t structures, as needed.
	Thanks to Manuel Collado for the report.

2013-01-05         Arnold D. Robbins     <arnold@skeeve.com>

	* regex_internal.h (struct re_dfa_t): Restore ifdefs around
	__libc_lock_define, they really were needed. Bleah.

2013-01-01         Arnold D. Robbins     <arnold@skeeve.com>

	Sync with GLIBC regex files.

	* regex_internal.h (struct re_dfa_t): Remove ifdefs around
	__libc_lock_define since it's already defined to empty in non-LIBC
	case.
	* regexec.c (check_node_accept_bytes): Restore decl with use from
	GLIBC code since this is LIBC case.

2012-12-27         Arnold D. Robbins     <arnold@skeeve.com>

	* builtin.c (do_print, do_printf): Use output_fp as default
	output for print/printf only if running under the debugger.
	Otherwise use stdout as Brian, Peter, and Al intended.

2012-12-25         Arnold D. Robbins     <arnold@skeeve.com>

	Remove sym-constant from API after discussions with John
	Haque and Andy Schorr.

	* gawkapi.h (api_sym_constant): Removed field in API struct.
	(sym_constant): Remove macro.
	* gawkapi.c (set_constant, api_sym_update, api_sym_constant): Removed.
	(sym_update_real): Renamed to api_sym_update(). is_const parameter
	removed and code adjusted.

2012-12-24         Arnold D. Robbins     <arnold@skeeve.com>

	* 4.0.2: Release tar ball made.

2012-12-23         John Haque      <j.eh@mchsi.com>

	* eval.c (r_get_lhs): Node_array_ref. If original is Node_var,
	don't assign null-string as value.
	* ext.c (get_argument): Node_array_ref. Check if already a scalar.

2011-12-23         John Haque      <j.eh@mchsi.com>

	* awkgram.y (is_deferred_variable): New function.
	(func_install): Call it.
	* eval.c (r_interpret): Op_push_arg. Check for uninitialized scalar.

2012-12-23         Arnold D. Robbins     <arnold@skeeve.com>

	* awkgram.y (tokentab): Whitespace fix for "include".
	* builtin.c (printf_common): Do a fatal error if no args to printf()
	or sprintf().

2012-12-19         Arnold D. Robbins     <arnold@skeeve.com>

	* bootstrap.sh: Touch extension/aclocal.m4 also.

	Unrelated: Extend input parser API:

	* awk.h (IOBUF): Remove read_func pointer.
	* gawkapi.h (awk_input_buf_t): Move it to here.
	* io.c (iop_alloc, get_a_record, get_read_timeout): Adjust code.

	Unrelated: Make sure that variables like NF, NR, FNR are
	accessable correctly both through SYMTAB and through API.

	* gawkapi.c (api_sym_lookup): Call update_global_values().
	(api_sym_lookup_scalar): Ditto.
	* interpret.h (Op_subscript, Op_subscript_lhs): Ditto.
	* main.c (update_global_values): Adjust comment.

	Unrelated: Fix --disable-lint so that everything compiles.

	* main.c (main): Move case lable inside ifdef.
	* awkgram.y (isnoeffect): Add ifdefs around declaration, use,
	and function body.

	Unrelated: Restore building with tcc.

	* awk.h (AFUNC): Move to array.c which is the only place its used.
	(ainit_ind, atypeof_ind, etc.): New macros for use in array.c
	* array.c (AFUNC): Change to use F##_ind. Works with tcc and other
	compilers.
	* configure.ac: Only add -export-dynamic flag if compiling with gcc.

2012-12-18         Andrew J. Schorr     <aschorr@telemetry-investments.com>

	* gawkapi.c (sym_update_real): If setting a scalar variable that exists
	already in an undefined state with type set to Node_var_new, we must
	update the type to Node_var if the new value is not undefined.

2012-12-18         Arnold D. Robbins     <arnold@skeeve.com>

	* awkgram.y (tokentab): "extension" needs to be inside ifdef DYNAMIC.
	Thanks to Anders Wallin for finding this.

2012-12-16         Arnold D. Robbins     <arnold@skeeve.com>

	* debug.c (do_set_var): Fix last remaining `*assoc_lookup() = x'.

2012-12-15         Arnold D. Robbins     <arnold@skeeve.com>

	Infrastructure Updates:

	* awkgram.c, command.c: Regenerated with bison 2.7.
	* config.guess, config.sub, depcomp: Updated from automake 1.12.6.

2012-12-09         Arnold D. Robbins     <arnold@skeeve.com>

	Clean up BINMODE to use symbolic values.

	* awk.h (enum binmode_values): New enum.
	* eval.c (set_BINMODE): Use them.
	* io.c (binmode, close_rp, gawk_popen): Ditto.
	* main.c (main): Ditto.
	* builtin.c (do_system): Ditto.

	Unrelated:

	* configure.ac: Look for posix_openpt
	* io.c (two_way_open): Use posix_openpt if it's available.
	Thanks to Christian Weisgerber <naddy@mips.inka.de> for
	the changes.

	Also unrelated:

	* regex.c: Don't include <sys/param.h> on VMS. Thanks to
	Anders Wallin.

	Also unrelated:

	* ext.c (is_letter, is_identifier_char): New functions. Don't use
	<ctype.h> functions since those could rely on the locale.
	(make_builtin): Adjust test for valid name to call the new
	functions and return false instead of throwing a fatal error.
	(make_old_builtin): Adjust test for valid name to call the new
	function.
	* awk.h (is_identchar): Move from here, ...
	* awkgram.y (is_identchar): ... to here. This is safe, since
	the locale is C during parsing the program.

	Also unrelated: Make all checks for bitflags being set consistent
	in case we should wish to switch them to macro calls:

	* awkgram.y, builtin.c, cint_array.c, debug.c, eval.c, gawkapi.c,
	int_array.c, io.c, mpfr.c, node.c, profile.c, str_array.c: Fix
	as needed.

2012-12-07         Arnold D. Robbins     <arnold@skeeve.com>

	* awkgram.y (tokentab): `fflush()' is now in POSIX, remove the
	RESX flag. This was the last use, so delete the flag.
	(yylex): Don't check RESX.

	Thanks to Nathan Weeks <weeks@iastate.edu> for helping make this
	happen.

2012-12-01         Arnold D. Robbins     <arnold@skeeve.com>

	* interpret.h: For op_assign_concat, if both strings
	have WSTRCUR, then do the realloc() and append for the
	wide string too.  Thanks to Janis Papanagnou
	<janis_papanagnou@hotmail.com> for the discussion in
	comp.lang.awk.

2012-11-30         Arnold D. Robbins     <arnold@skeeve.com>

	* regcomp.c, regex.c, regex_internal.h, regexec.c: Sync
	with GLIBC.  Why not.

	* gawkapi.c (awk_bool_t): Change into an enum with awk_false and
	awk_true values.

2012-01-30         Andrew J. Schorr     <aschorr@telemetry-investments.com>

	Further cleanups of macros in awk.h

	* awk.h (_r, _t): Remove declarations.
	(unref, m_force_string): Remove macros.
	(r_unref): Move declaration.
	(r_force_string): Remove declaration.
	(DEREF, force_string, force_number, unref): Now inline functions.
	(POP_STRING, TOP_STRING): Back to macros.
	* eval.c (_t): Remove definition.
	* main.c (_r): Remove definition.
	* node.c (r_force_string): Remove.

2012-11-27         Arnold D. Robbins     <arnold@skeeve.com>

	* builtin.c (do_fflush): Make fflush() and fflush("") both
	flush everything. See the comment in the code.

2012-11-26         Arnold D. Robbins     <arnold@skeeve.com>

	* awk.h (Node_old_ext_func, Op_old_ext_func): New enum values.
	* configure.ac: Use -export-dynamic if supported for old extension
	mechanism.
	* eval.c (nodeytpes): Add Node_old_ext_func.
	(optypetab): Add Op_old_ext_func.
	* ext.c (make_old_ext_builtin): "New" function.
	* interpret.h: Special case Op_old_ext_builtin. Add checks for
	Node_old_ext_func.
	* msg.c: Adjust placement of a comment.

2012-05-02         John Haque      <j.eh@mchsi.com>

	* str_array.c (str_copy): Initialize next pointer in the linked list
	to avoid memory corruption.
	* int_array.c (int_copy): Ditto.

2012-04-21         John Haque      <j.eh@mchsi.com>

	Shutdown routine for a dynamic extension.

	* awk.h (SRCFILE): New field fini_func.
	* ext.c (load_ext): Takes an additional argument to look up and
	save the clean up routine in SRCFILE struct. 
	(INIT_FUNC, FINI_FUNC): Defines for default init and fini routine
	names.
	(do_ext): Use default for the name of the init or fini routine if
	one is not supplied. Adjust call to load_ext().
	(close_extensions): Execute fini routines.
	* interpret.h (Op_at_exit): Call close_extensions().
	* msg.c (gawk_exit): Ditto.
	* debug.c (close_all): Ditto.
	* main.c (main): Adjust call to load_ext().
	* awkgram.y (tokentab): Specify 2nd and 3rd optional arguments
	for the extension() built-in.

	Unrelated:

	* interpret.h (Op_arrayfor_init): Use assoc_length for array size. 
	
2012-04-19         John Haque      <j.eh@mchsi.com>

	Enhanced array interface to support transparent implementation
	using external storage and ...

	* awk.h (astore): Optional post-assignment store routine for
	array subscripts.
	(Op_subscript_assign): New opcode to support the store routine.
	(alength): New array interface routine for array length.
	(assoc_length): New macro.
	(assoc_empty): Renamed from array_empty.
	* awkgram.y (snode): Append Op_subscript_assign opcode if
	(g)sub variable is an array element.
	(mk_getline): Same for getline variable.
	(mk_assignment): Same if assigning to an array element.
	* field.c (set_element): Call store routine if needed.
	* builtin.c (do_match): Ditto.
	(do_length): Use length routine for array size.
	* symbol.c (print_vars): Ditto.
	* array.c (null_length): Default function for array length interface.
	(asort_actual):	Call store routine if defined.
	(asort_actual, assoc_list): Use length routine for array size.
	(null_array_func): Add length and store routine entries.
	* str_array.c (str_array_func): Same.
	* cint_array.c (cint_array_func): Same.
	* int_array.c (int_array_func): Same. 
	* eval.c (optypetab): Add Op_subscript_assign.
	* profile.c (pprint): Add case Op_subscript_assign.
	* interpret.h (set_array, set_idx): New variables to keep track
	of an array element with store routine.
	(Op_sub_array, Op_subscript_lhs, Op_store_sub, Op_subscript_assign):
	Add code to handle array store routine.
	* debug.c (print_symbol, print_array, cmp_val, watchpoint_triggered,
	initialize_watch_item): Use length routine for array size.

	* awk.h (assoc_kind_t): New typedef for enum assoc_list_flags.
	(sort_context_t): Renamed from SORT_CONTEXT.
	* array.c (asort_actual, assoc_sort): Adjust.
	* cint_array.c (cint_list, tree_list, leaf_list): Adjust.
	* int_array.c (int_list): Adjust.
	* str_array.c (str_list): Adjust.

2012-04-18         John Haque      <j.eh@mchsi.com>

	* awk.h (atypeof, AFUNC): New macros.
	(afunc_t): Renamed typedef from array_ptr.
	* array.c (register_array_func, null_lookup): Use AFUNC macro
	instead of hard-coded index for array functions.
	(asort_actual): Unref null array elements before overwriting.
	(force_array): Renamed from get_array.
	(null_array): Renamed from init_array. Also initialize flags to 0.
	(array_types): Renamed from atypes.
	(num_array_types): Renamed from num_atypes.
	* interpret.h (r_interpret): In case Op_sub_array, unref null array element.
	* str_array.c (str_array_init): Reworked for (re)initialization of array.
	* int_array.c (int_array_init): Ditto.
	* cint_array.c (cint_array_init): Ditto.

2012-11-24         Arnold D. Robbins     <arnold@skeeve.com>

	Directory cleanup.

	* TODO.xgawk, FUTURES: Merged into TODO.
	* TODO: More stuff added.
	* Makefile.am (EXTRA_DIST): Updated.

2012-11-22         Arnold D. Robbins     <arnold@skeeve.com>

	Cleanup of awk.h.

	* array.c (r_in_array): Removed.
	* awk.h (MALLOC_ARG_T): Replaced with size_t everywhere.
	(S_ISREG, setsid): Moved to io.c.
	(__extension__): Removed.
	(INT32_BIT): Moved to cint_array.c.
	(_t): Always declare.
	(DO_LINT_INVALID, et al): Moved into an enum.
	(POP_ARRAY, POP_PARAM, POP_SCALAR, TOP_SCALAR, dupnode, in_array):
	Moved into inline functions.
	(force_number, force_string): Simplified.
	(ZOS_USS): Remove undef of DYNAMIC, it's handled in configure.ac.
	* io.c (S_ISREG, setsid): Moved to here.
	* cint_array.c (INT32_BIT): Moved to here.
	* eval.c (_t): Always define.
	* protos.h: Use size_t directly instead of MALLOC_ARG_T.

	Unrelated:

	* gawkapi.h: Add `awk_' prefix to structure tags where they
	were missing.  Document the full list of include files needed.

2012-11-14         Arnold D. Robbins     <arnold@skeeve.com>

	* io.c (do_find_source): On VMS, don't add the `/' separater.
	Thanks to Anders Wallin.

	MPFR minor cleanup:

	* awk.h (mpfr_unset): Declare new function.
	* mpfr.c (mpfr_unset): New function.
	* node.c (r_unref): Call it instead of inline code.
	* gawk_api.c (api_sym_update_scalar): Call it instead of inline code.

2012-11-13         Arnold D. Robbins     <arnold@skeeve.com>

	* symbol.c (get_symbols): Check type, not vname. Keeps
	valgrind happy. Thanks to Andrew Schorr for noticing the problem.

2012-11-10         Arnold D. Robbins     <arnold@skeeve.com>

	* Update to bison 2.6.5. Various files regenerated.
	* io.c (find_source): Add a default value for SHLIBEXT.
	(read_with_timeout): For VMS also, just use read().

2012-11-10         John Haque      <j.eh@mchsi.com>

	* int_array.c (int_copy): Initialize next pointer of newchain to null.
	* eval.c (eval_condition): Force string context for an integer used
	as array index.

2012-11-10         Arnold D. Robbins     <arnold@skeeve.com>

	* gawkapi.c (api_add_ext_func, api_awk_atexit, api_clear_array,
	api_create_array, api_create_value, api_register_ext_version,
	api_release_value, api_update_ERRNO_string, node_to_awk_value,
	remove_element, run_ext_exit_handlers): Add null pointer checks.
	Everywhere: Add / fixup leading comments.

	* interpret.h (Op_store_sub): If assigning to an unitialized variable
	through SYMTAB, change it to Node_var. Add explanatory comments.
	* symbol.c (get_symbol): Rationalized. Skip non-variables in SYMTAB.

2012-11-04         Arnold D. Robbins     <arnold@skeeve.com>

	* gawkapi.h: Minor documentation edit.

2012-10-31         Arnold D. Robbins     <arnold@skeeve.com>

	* awkgram.y (want_regexp): Use as a bool, not as an int.
	* field.c: Fix a comment.
	* gawkapi.h: Add comment to include <errno.h>.
	* symbol.c (load_symbols): ``No automatic aggregate initialization.''
	Here too. Sigh again.

	* gawkapi.h: Minor documentation edits.

2012-11-27         Arnold D. Robbins     <arnold@skeeve.com>

	* builtin.c (do_fflush): Make fflush() and fflush("") both
	flush everything. See the comment in the code.

2012-10-28         Arnold D. Robbins     <arnold@skeeve.com>

	* Update to bison 2.6.4. Various files regenerated.

2012-10-27         Arnold D. Robbins     <arnold@skeeve.com>

	* gawkapi.h: Continuing the minor formatting / doc cleanups.

2012-10-26         Arnold D. Robbins     <arnold@skeeve.com>

	* gawkapi.h: Continuing the minor formatting / doc cleanups.

2012-10-24         Arnold D. Robbins     <arnold@skeeve.com>

	* gawkapi.h: Still more minor formatting / doc cleanups.

2012-10-23         Arnold D. Robbins     <arnold@skeeve.com>

	* gawkapi.h: More minor formatting / doc cleanups.

2012-10-21         Arnold D. Robbins     <arnold@skeeve.com>

	Fixes for z/OS from Dave Pitts.

	* awk.h (assoc_list_flags): No trailing comma on last enum value.
	* gawkapi.h (awk_valtype_t): Ditto.
	* symbol.c (lookup): ``No automatic aggregate initialization.'' Sigh.

	Unrelated:

	* gawkapi.h: Minor formatting / doc cleanups.

2012-10-19         Arnold D. Robbins     <arnold@skeeve.com>

	If SYMTAB is used, make sure ENVIRON and PROCINFO get loaded too.

	* awkgram.y (process_deferred): New function. Call it when program
	is completely parsed.
	(symtab_used): New variable.
	(variable): Set it to true if SYMTAB is looked up.
	* main.c (load_environ, load_procinfo): Make sure the routines are
	only called once.

	Unrelated fixes:

	* awkgram.y (yylex): Check continue_allowed and break_allowed as
	soon as they are seen in the scanner; the rules that check them
	can not be reduced until after a token that allows them is seen,
	leading to errors at execution time.
	* interpret.h (Op_K_break, Op_K_continue, Op_jmp): Add asssertion
	that pc->target_jmp is not NULL.

	* symbol.c (lookup): Correct a comment.

2012-10-14         Arnold D. Robbins     <arnold@skeeve.com>

	* gawkapi.h (IOBUF_PUBLIC): Renamed awk_input_buf_t.
	(struct iobuf_public): Renamed struct awk_input.
	* awk.h: Adjust.

2012-10-13         Arnold D. Robbins     <arnold@skeeve.com>

	* Update to Automake 1.12.4. Various files regenerated.

2012-10-11         Arnold D. Robbins     <arnold@skeeve.com>

	* awk.h (dup_ent): New member for Node_param_list.
	* symbol.c (install): For parameters, if this is a duplicate, chain
	it off the original using the dup_ent pointer.
	(remove_params): If there's a duplicate, remove it from the list.

	* awk.h: Fix flags to have unique numeric values. Oops.

2012-10-10         Arnold D. Robbins     <arnold@skeeve.com>

	* gawkapi.h: Add considerably more documentation. Rearrange order
	of functions in the struct to make more sense, grouping related
	functions together in a more logical order.
	* gawkapi.c: Adjust as needed.
	* ext.c (make_builtin): Adjust for name change in struct member.

2012-10-05         Arnold D. Robbins     <arnold@skeeve.com>

	* mbsupport.h: Add a bunch of undefs for z/OS.

2012-10-04         Arnold D. Robbins     <arnold@skeeve.com>

	* TODO.xgawk: Update.
	* awk.h (make_str_node): Removed macro.
	(make_string): Modified to call make_str_node.
	(r_make_str_node): Renamed to make_str_node.
	* gawkapi.c: Changed r_make_str_node to make_str_node everywhere.
	* node.c (make_str_node): Renamed from make_str_node.

	Update to automake 1.12.4.

	* Makefile.in, aclocal.m4, awklib/Makefile.in, doc/Makefile.in,
	extension/Makefile.in, extension/aclocal.m4, test/Makefile.in:
	Regenerated.

	* interpret.h (Op_Subscript): Added lint warnings for FUNCTAB
	and SYMTAB.

2012-10-02         Arnold D. Robbins     <arnold@skeeve.com>

	* awk.h (func_table): Declare.
	* awkgram.y: If do_posix or do_traditional, then check for
	delete on SYMTAB. Add check for delete on FUNCTAB, also.
	* interpret.h (Op_Subscript): For FUNCTAB, return the element name
	as its value too.  Avoids lots of weirdness and allows indirect calls
	after assignment from FUNCTAB["foo"] to work.
	(Op_store_sub): Disallow assignment to elements of FUNCTAB.
	(Op_indirect_func_all): Turn assert into check and fatal error.
	* symbol.c (func_table): No longer static.
	(lookup): If do_posix or do_traditional, skip the global table.
	(release_all_vars): Clear func_table too.

2012-09-25         Arnold D. Robbins     <arnold@skeeve.com>

	First cut at SYMTAB and FUNCTAB. This does the following:
	- Change symbol table handling to use gawk arrays.
	- Store symbols in SYMTAB array and allow indirect access
	  through SYMTAB to variables, both getting and setting.
	- List function names in FUNCTAB indexes; Values cannot be
	  used at the moment.
	- No documentation yet.

	* awk.h (Node_hashnode, hnext, hname, hlength, hcode, hvalue):
	Removed, not needed any more.
	(init_symbol_table, symbol_table): Add declarations.
	* awkgram.y: Disallow delete on SYMTAB, fix warning for tawk
	extension if traditional.
	* eval.c (nodetypes): Remove Node_hashnode element.
	* interpret.h (Op_subscript, Op_store_sub): Handle SYMTAB and go
	through to the actual value.
	* main.c (main): Init Nnull_string earlier. Add call to
	init_symbol_table().
	* profile.c (pp_str, pp_len): Change definitions.
	(pp_next): New macro.
	(pp_push, pp_pop): Adjust uses.
	* symbol.c (variables): Removed.
	(global_table, param_table, func_table, symbol_table,
	installing_specials): New variables.
	(lookup, make_params, install_params, remove_params, remove_symbol,
	make_symbol, install, get_symbols, release_all_vars, append_symbol,
	release_symbols, load_symbols): Rework logic considerably.
	(init_symbol_table): New function.

2012-09-23         Arnold D. Robbins     <arnold@skeeve.com>

	`delete array' and `nextfile' are now in POSIX.
	Thanks to Nathan Weeks <weeks@iastate.edu> for the
	initiative and letting us know about it.

	* awkgram.y: Make the right code changes for `delete array'
	and `nextfile'.
	(tokentab): Set flags to zero for nextfile.

2012-09-19         Arnold D. Robbins     <arnold@skeeve.com>

	* symbol.c (load_symbols): Zero out the new node. Prevents assertion
	failure on PPC Mac OS X.

2012-09-14         Arnold D. Robbins     <arnold@skeeve.com>

	Allow read-only access to built-in variables from extensions.

	* awk.h (NO_EXT_SET): New flag.
	* gawkapi.c (api_sym_lookup, api_sym_update_real): Set flag if off
	limits variable instead of failing. Adjust logic.
	(api_sym_update_scalar, api_set_array_element, api_del_array_element,
	api_release_flattened_array): Adjust logic.
	* gawkapi.h: Adjust documentation.

	Provide PROCINFO["identifiers"]. Undocumented for now.

	* awk.h (load_symbols): Add declaration.
	* awkgram.y (variable): Adjust comment formatting.
	* main.c (main): Call load_symbols().
	* symbol.c (load_symbols): New function.

2012-09-13         Arnold D. Robbins     <arnold@skeeve.com>

	* configure.ac: Determination of DYNAMIC adjusted. Hopefully is
	smarter for z/OS.

2012-09-13         Dave Pitts            <dpitts@cozx.com>

	* awk.h: Add defines for z/OS for newer types.

2012-08-31         Arnold D. Robbins     <arnold@skeeve.com>

	* gawkapi.c: Wrap various bits in #ifdef DYNAMIC so that
	gawk will compile on systems without dynamic loading.

2012-08-24         Arnold D. Robbins     <arnold@skeeve.com>

	Add version facility to API. Thanks to Manuel Collado
	for the idea.

	* awk.h (print_ext_versions): Declare.
	Rearrange includes and decls to make more sense.
	* gawkapi.h (register_ext_version): New API.
	(dl_load_func): Add code for ext_version.
	* gawkapi.c (api_register_ext_version, print_ext_versions):
	New functions.
	* main.c (do_version): New variable.
	(optab): Set it for -v / --version.
	(main): Set it in arg parsing switch. Call version() after the
	extensions have been loaded.

2012-08-22         Arnold D. Robbins     <arnold@skeeve.com>

	Add output wrapper and two-way processor to extension API.

	* awk.h (struct redirect): Replace output FILE * with awk_output_buf_t.
	(register_output_wrapper, register_two_way_processor): Declare.
	* builtin.c (efwrite): Adjust logic to use rp->output data and
	functions if rp is not NULL. Remove redundant declaration of function.
	(do_fflush, do_printf, do_print, do_print_rec): Same adjustment.
	* ext.c (make_builtin): Adjust error messages.
	* gawkapi.c (api_register_output_wrapper,
	api_register_two_way_processor): New functions.
	(sym_update_real): Adjust code formatting.
	* gawkapi.h (awk_input_parser_t): Make next pointer awk_const.
	(awk_output_buf_t, awk_two_way_processor_t): New structs.
	(api_register_output_wrapper, api_register_two_way_processor): New APIs.
	(dl_load_func): Allow for empty function table (NULL elements).
	* io.c (find_output_wrapper, init_output_wrapper, find_two_processor,
	gawk_fwrite, gawk_ferror, gawk_fflush, gawk_fclose): New functions.
	(redirect): Call init_output_wrapper, find_output_wrapper as needed.
	Adjust use of rp->fp to rp->output.fp and also function calls.
	(close_rp, close_redir, flush_io): Same adjustment.
	(two_way_open): Same adjustment. Call find_two_way_processor, and
	find_output_wrapper, as needed.

2012-08-17         Arnold D. Robbins     <arnold@skeeve.com>

	* Update infrastructure: Automake 1.12.3 and bison 2.6.2.

2012-08-15         Arnold D. Robbins     <arnold@skeeve.com>

	* dfa.c: Sync w/GNU grep.

2012-08-12         Arnold D. Robbins     <arnold@skeeve.com>

	* gawkapi.h: Make the versions enum constants instead of defines.

2012-08-11         Andrew J. Schorr     <aschorr@telemetry-investments.com>

	* awkgram.y (add_srcfile): It is now a fatal error to load the
	same file with -f and -i (or @include).
	* TODO.xgawk: Update to reflect this change.

2012-08-10         Arnold D. Robbins     <arnold@skeeve.com>

	* FUTURES, TODO.xgawk: Updates.

2012-08-08         Arnold D. Robbins     <arnold@skeeve.com>

	* configure.ac: Add -DNDEBUG to remove asserts if not developing.

	* gawkapi.h: Document how to build up arrays.
	* gawkapi.c (api_sym_update): For an array, pass the new cookie
	back out to the extension.

	* awk.h (IOBUF): Move struct stat into IOBUF_PUBLIC.
	(os_isreadable): Change to take an IOBUF_PUBLIC.
	* gawkapi.h (IOBUF_PUBLIC): Received struct stat.
	(INVALID_HANDLE): Moves to here.
	* io.c (iop_alloc): Stat the fd and fill in stat buf.
	(iop_finish): Use passed in stat info.

2012-08-05         Arnold D. Robbins     <arnold@skeeve.com>

	* README.git: More stuff added.

2012-08-01         Arnold D. Robbins     <arnold@skeeve.com>

	* io.c (iop_finish): New function.
	(iop_alloc): Add errno_val parameter. Move code into iop_finish.
	Add large explanatory leading comment.
	(after_beginfile): Rework logic. Check for input parser first, then
	check for invalid iop.
	(nextfile): Organize code better. Call iop_alloc then iop_finish.
	(redirect): Call iop_alloc, find_input_parser, iop_finish.
	(two_way_open): Call iop_alloc, find_input_parser, iop_finish.
	(gawk_popen): Call iop_alloc, find_input_parser, iop_finish.
	(find_input_parser): Set iop->valid if input parser takes control.
	(get_a_record): Rework setting RT to use macros.

2012-07-29         Andrew J. Schorr     <aschorr@telemetry-investments.com>

	* awk.h (set_RT_to_null, set_RT): Removed.
	* gawkapi.h (api_set_RT): Removed.
	(get_record): Signature changed in input parser struct.
	* gawkapi.c (api_set_RT): Removed.
	* io.c (set_RT_to_null, set_RT): Removed.
	(get_a_record): Adjustments for new API for input parser.

2012-07-29         Arnold D. Robbins     <arnold@skeeve.com>

	* awk.h (os_isreadable): Adjust declaration.
	(struct iobuf): Add new member `valid'.
	* io.c (iop_alloc): Remove do_input_parsers parameter, it's
	always true. Adjust logic to set things to invalid if could not
	find an input parser.
	(after_beginfile): Use valid member to check if iobuf is valid.
	Don't clear iop->errcode.
	(nextfile): Adjust logic to clear errcode if valid is true and
	also to update ERRNO.
	(redirect): Check iop->valid and cleanup as necessary, including
	setting ERRNO.
	(two_way_open): Ditto.
	(gawk_popen): Ditto.
	(devopen): Remove check for directory.

2012-07-27         Andrew J. Schorr     <aschorr@telemetry-investments.com>

	* io.c (find_input_parser): Issue a warning if take_control_of fails.

2012-07-27         Arnold D. Robbins     <arnold@skeeve.com>

	* awk.h (set_RT): Change to take a NODE * parameter.
	* io.c (set_RT): Change to take a NODE * parameter.
	* gawkapi.h: Change open hook to input parser in comment.
	* gawkapi.c (api_set_RT): Adjust call to set_RT.

2012-07-26         Arnold D. Robbins     <arnold@skeeve.com>

	* awk.h (set_RT_to_null, set_RT): Declare functions.
	(os_isreadable): Declare function.
	* io.c (set_RT_to_null, set_RT): New functions.
	(iop_close): Init ret to zero.
	* gawkapi.c (api_register_input_parser): Check for null pointer.
	(api_set_RT): New function.
	* gawkapi.h (api_set_RT): New function.

2012-07-26         Andrew J. Schorr     <aschorr@telemetry-investments.com>

	* gawkapi.h (IOBUF_PUBLIC): Document the get_record and close_func
	API.
	(awk_input_parser_t) Change can_take_file argument to const, and
	document the API.
	* io.c (get_a_record): Document that the caller initializes *errcode
	to 0, and remote the test for non-NULL errcode.

2012-07-26         Andrew J. Schorr     <aschorr@telemetry-investments.com>

	* gawkapi.c (api_sym_update_scalar): Fix some minor bugs.  Was
	not updating AWK_NUMBER when valref != 1.  And strings were not
	freeing MPFR values.

2012-07-25         Arnold D. Robbins     <arnold@skeeve.com>

	Start refactoring of IOBUF handling and turn "open hooks"
	into "input parsers".

	* awk.h (IOP_NOFREE_OBJ): Flag removed.
	(register_input_parser): Renamed from register_open_hook.
	* ext.c (load_ext): Make sure lib_name is not NULL.
	* gawk_api.c (api_register_input_parser): Renamed from
	api_register_open_hook.
	* gawk_api.h (api_register_input_parser): Renamed from
	api_register_open_hook.  Rework structure to have "do you want it"
	and "take control of it" functions.
	* io.c (iop_alloc): Remove third argument which is IOBUF pointer.
	Always malloc it. Remove use of IOP_NOFREE_OBJ everywhere.
	(find_input_parser): Renamed from find_open_hook.
	(nextfile): Don't use static IOBUF.
	(iop_close): Call close_func first. Then close fd or remap it
	if it's still not INVALID_HANDLE.
	(register_input_parser): Renamed from register_open_hook.
	Use a FIFO list and check if more than one parser will accept the
	file. If so, fatal error.

2012-07-25         Andrew J. Schorr     <aschorr@telemetry-investments.com>

	* configure.ac: Instead of using acl_shlibext for the shared library
	extension, define our own variable GAWKLIBEXT with a hack to work
	correctly on Mac OS X.
	* Makefile.am (SHLIBEXT): Use the value of GAWKLIBEXT instead of
	acl_shlibext.

2012-07-24         Arnold D. Robbins     <arnold@skeeve.com>

	* configure.ac: Add crude but small hack to make plug-ins work
	on Mac OS X.

2012-07-20         Arnold D. Robbins     <arnold@skeeve.com>

	* gawkapi.h: Rework table to not take up so much space.
	* gawkapi.c (api_sym_update_scalar): Rework optimization code
	to clean up the function.

2012-07-17         Andrew J. Schorr     <aschorr@telemetry-investments.com>

	* gawkapi.h: Add comments explaining new api_create_value and
	api_release_value functions.
	* gawkapi.c (sym_update_real): Allow updates with AWK_SCALAR and
	AWK_VALUE_COOKIE types.  After creating a regular variable,
	remove the call to unref(node->var_value), since this is not
	done elsewhere in the code (see, for example, main.c:init_vars).
	If the update is for an existing variable, allow any val_type
	except AWK_ARRAY (was previously disallowing AWK_SCALAR and
	AWK_VALUE_COOKIE for no apparent reason).
	(api_sym_update_scalar): The switch should return false for an
	invalid val_type value, so change the AWK_ARRAY case to default.
	(valid_subscript_type): Any scalar value is good, so accept any valid
	type except AWK_ARRAY.
	(api_create_value): Accept only AWK_NUMBER and AWK_STRING values.
	Anything else should fail.

2012-07-17         Arnold D. Robbins     <arnold@skeeve.com>

	Speedup:

	* awk.h (r_free_wstr): Renamed from free_wstr.
	(free_wstr): Macro to test the WSTRCUR flag first.
	* node.c (r_free_wstr): Renamed from free_wstr.

	Support value cookies:

	* gawkapi.h (awk_val_type_t): Add AWK_VALUE_COOKIE.
	(awk_value_cookie_t): New type.
	(awk_value_t): Support AWK_VALUE_COOKIE.
	(api_create_value, api_release_value): New function pointers.
	* gawkapi.c (awk_value_to_node, api_sym_update_scalar,
	valid_subscript_type): Handle AWK_VALUE_COOKIE.
	(api_create_value, api_release_value): New functions.

2012-07-16         Arnold D. Robbins     <arnold@skeeve.com>

	* gawkapi.c (awk_value_to_node): Support AWK_SCALAR.
	(api_sym_update_scalar): Performance improvements.

2012-07-12         Arnold D. Robbins     <arnold@skeeve.com>

	Allow creation of constants. Thanks to John Haque for the
	implementation concept.

	* gawk_api.h (api_sym_constant): Create a constant.
	* gawk_api.h (api_sym_update_real): Renamed from api_sym_update.
	Add is_const paramater and do the right thing if true.
	(api_sym_update, api_sym_constant): Call api_sym_update_real
	in the correct way.
	(set_constant): New function.

2012-07-11         Andrew J. Schorr     <aschorr@telemetry-investments.com>

	* gawkapi.h: Fix typo in comment.
	(awk_value_t): Type for scalar_cookie should be awk_scalar_t,
	not awk_array_t.
	(gawk_api): Add new api_sym_lookup_scalar function.
	(sym_lookup_scalar): New wrapper macro for api_sym_lookup_scalar hook.
	* gawkapi.c (api_sym_lookup_scalar): New function for faster scalar
	lookup.
	(api_impl): Add entry for api_sym_lookup_scalar.

2012-07-11         Andrew J. Schorr     <aschorr@telemetry-investments.com>

	* gawkapi.c (awk_value_to_node): Change to a switch statement
	so AWK_SCALAR or other invalid type is handled properly.
	(valid_subscript_type): Test whether a value type is acceptable
	for use as an array subscript (any scalar value will do).
	(api_get_array_element, api_set_array_element, api_del_array_element):
	Use new valid_subscript_type instead of restricting to string values.

2012-07-11         Arnold D. Robbins     <arnold@skeeve.com>

	Lots of API work.

	* gawkapi.h: Function pointer members renamed api_XXXX and
	macros adjusted. More documentation.
	(awk_valtype_t): New AWK_SCALAR enum for scalar cookies.
	(awk_scalar_t): New type.
	(awk_value_t): New member scalar_cookie.
	(api_sym_update_scalar): New API function.
	(erealloc): New macro.
	(make_const_string): New macro, renamed from dup_string.
	(make_malloced_string): New macro, renamed from make_string.
	(make_null_string): New inline function.
	(dl_load_func): Add call to init routine through pointer if
	not NULL.

	* gawkapi.c (awk_value_to_node): Assume that string values came
	from malloc.
	(node_to_awk_value): Handle AWK_SCALAR.
	(api_sym_update): Ditto.
	(api_sym_update_scalar): New routine.
	(api_get_array_element): Return false if the element doesn't exist.
	Always unref the subscript.
	(remove_element): New helper routine.
	(api_del_array_element): Use it.
	(api_release_flattened_array): Ditto.
	(api_impl): Add the new routine.

2012-07-11         Andrew J. Schorr     <aschorr@telemetry-investments.com>

	* gawkapi.c (api_sym_update): Allow val_type to be AWK_UNDEFINED
	for setting a variable to "", i.e. dupnode(Nnull_string).

2012-07-10         Andrew J. Schorr     <aschorr@telemetry-investments.com>

	* awkgram.y (add_srcfile): Lint warning message for a previously loaded
	shared library should say "already loaded shared library" instead
	of "already included source file".

2012-07-08         Arnold D. Robbins     <arnold@skeeve.com>

	* gawkapi.h (set_array_element): Use index + value instead
	of element structure. Matches get_array_element.
	(set_array_element_by_elem): New macro to use an element.
	* gawkapi.c (api_set_array_element): Make the necessary adjustments.

2012-07-04         Arnold D. Robbins     <arnold@skeeve.com>

	* awkgram.y (tokentab): Remove limit on number of arguments
	for "and", "or", and "xor".
	* builtin.c (do_and, do_or, do_xor): Modify code to perform the
	respective operation on any number of arguments. There must be
	at least two.

2012-06-29         Arnold D. Robbins     <arnold@skeeve.com>

	* gawkapi.h: Improve the documentation of the return values
	per Andrew Schorr.

2012-06-25         Arnold D. Robbins     <arnold@skeeve.com>

	* TODO.xgawk: Updated.
	* awk.h (track_ext_func): Declared.
	* awkgram.y (enum defref): Add option for extension function.
	(struct fdesc): Add member for extension function.
	(func_use): Handle extension function, mark as extension and defined.
	(track_ext_func): New function.
	(check_funcs): Update logic for extension functions.
	* ext.c (make_builtin): Call track_ext_func.

2012-06-24         Andrew J. Schorr     <aschorr@telemetry-investments.com>

	* TODO.xgawk: Most of IOBUF has been hidden.
	* gawkapi.h (IOBUF): Remove declaration (now back in awk.h).
	(IOBUF_PUBLIC): Declare new structure defining subset of IOBUF fields
	that should be exposed to extensions.
	(gawk_api): Update register_open_hook argument from IOBUF to
	IOBUF_PUBLIC.
	* awk.h (IOBUF): Restore declaration with 5 fields moved to new
	IOBUF_PUBLIC structure.
	(register_open_hook): Update open_func argument from IOBUF to
	IOBUF_PUBLIC.
	* gawkapi.c (api_register_open_hook): Ditto.
	* io.c (after_beginfile, nextfile, iop_close, gawk_pclose): Some fields
	such as fd and name are now inside the IOBUF public structure.
	(struct open_hook): Update open_func argument from IOBUF to
	(register_open_hook): Ditto.
	(find_open_hook): opaque now inside IOBUF_PUBLIC.
	(iop_alloc): fd and name now in IOBUF_PUBLIC.
	(get_a_record): If the get_record hook returns EOF, set the IOP_AT_EOF
	flag.  Access fd inside IOBUF_PUBLIC.
	(get_read_timeout): File name now inside IOBUF_PUBLIC.
	* interpret.h (r_interpret): File name now inside IOBUF_PUBLIC.
	* ext.c (load_ext): No need to call return at the end of a void
	function.

2012-06-24         Arnold D. Robbins     <arnold@skeeve.com>

	* ext.c (load_ext): Don't retun a value from a void function.
	* gawkapi.c (api_set_array_element): Set up vname and parent_array.

2012-06-21         Arnold D. Robbins     <arnold@skeeve.com>

	More API and cleanup:

	* awk.h (stopme): Make signature match other built-ins.
	* awkgram.y (stopme): Make signature match other built-ins.
	(regexp): Minor edit.
	* gawkapi.c (api_set_argument): Remove unused variable.
	Set parent_array field of array value.
	* TODO.xgawk: Update some.

	Remove extension() builtin.

	* awk.h (do_ext): Removed.
	(load_ext): Signature changed.
	* awkgram.y (tokentab): Remove do_ext.
	Change calls to do_ext.
	* ext.c (load_ext): Make init function a constant.
	* main.c (main): Change calls to do_ext.

2012-06-20         Arnold D. Robbins     <arnold@skeeve.com>

	Restore lost debugging function:

	* awkgram.y (stopme): Restore long lost debugging function.
	* awk.h (stopme): Add declaration.

	API work:

	* ext.c (get_argument): Make extern.
	* awk.h (get_argument): Declare it.
	* gawkapi.c (api_set_argument): Call it. Finish off the logic.
	(api_get_argument): Refine logic to use get_argument.
	* gawkapi.h (set_argument): New API.

2012-06-19         Arnold D. Robbins     <arnold@skeeve.com>

	Remove code duplication in gawkapi.c from msg.c:

	* awk.h (err): Add `isfatal' first parameter.
	* awkgram.y (err): Adjust all calls.
	* msg.c (err): Adjust all calls. Move fatal code to here ...
	(r_fatal): From here.
	* gawkapi.c: Remove code duplication and adjust calls to `err'.

	Handle deleting elements of flattened array:

	* awk.h (get_argument): Remove declaration.
	* ext.c (get_argument): Make static.
	* gawkapi.h (awk_flat_array_t): Make opaque fields const. Add
	more descriptive comments.
	* gawkapi.c (release_flattened_array): Delete elements flagged
	for deletion. Free the flattened array also.

	Add additional debugging when developing:

	* configure.ac: Add additional debugging flags.
	* configure: Regenerated.

2012-06-18         Arnold D. Robbins     <arnold@skeeve.com>

	* gawkapi.h (get_array_element): Restore `wanted' paramater.
	(awk_element_t): Use awk_value_t for index. Add awk_flat_array_t.
	(flatten_array): Change signature to use awk_flat_array_t;
	(release_flattened_array): Change signature to use awk_flat_array_t;
	* gawkapi.c (api_sym_update): Handle case where variable exists already.
	(api_get_array_element): Restore `wanted' paramater and pass it
	on to node_to_awk_value.
	(api_set_array_element): Revisse to match changed element type.
	(api_flatten_array): Revise signature, implement.
	(api_release_flattened_array): Revise signature, implement.

2012-06-17         Arnold D. Robbins     <arnold@skeeve.com>

	API Work:

	* gawkapi.h (get_array_element): Remove `wanted' parameter.
	(r_make_string): Comment the need for `api' and `ext_id' parameters.
	* gawkapi.c (api_sym_update): Move checks to front.
	Initial code for handling arrays. Still needs work.
	(api_get_array_element): Implemented.
	(api_set_array_element): Additional checking code.
	(api_del_array_element): Implemented.
	(api_create_array): Implemented.
	(init_ext_api): Force do_xxx values to be 1 or 0.
	(update_ext_api): Ditto.

2012-06-12         Arnold D. Robbins     <arnold@skeeve.com>

	API Work:

	* gawkapi.h (awk_value_t): Restore union.
	(get_curfunc_param): Renamed to get_argument. Return type changed
	to awk_bool_t. Semantics better thought out and documented.
	(awk_atexit, get_array_element): Return type now void.
	(sym_lookup): Return type now void. Argument order rationalized.
	* gawkapi.c (node_to_awk_value): Return type is now awk_bool_t.
	Semantics now match table in gawkawpi.h.
	(api_awk_atexit): Return type now void.
	(api_sym_lookup): Return type is now awk_bool_t. Change parameter
	order.
	(api_get_array_element): Return type is now awk_bool_t.

	Further API implementations and fixes for extension/testext.c:

	* awk.h (final_exit): Add declaration.
	* ext.c (load_ext): Change `func' to install_func.
	* gawkapi.c: Add casts to void for id param in all functions.
	(api_sym_update): Finish implementation.
	(api_get_array_element): Start implementation.
	(api_set_array_element): Add error checking.
	(api_get_element_count): Add error checking, return the right value.
	* main.c (main): Call final_exit instead of exit.
	(arg_assign): Ditto.
	* msg.c (final_exit): New routine to run the exit handlers and exit.
	(gawk_exit): Call it.
	* profile.c (dump_and_exit): Ditto.

2012-06-10         Andrew J. Schorr     <aschorr@telemetry-investments.com>

	* TODO.xgawk: Addition of time extension moved to "done" section.

2012-06-10         Andrew J. Schorr     <aschorr@telemetry-investments.com>

	* gawkapi.c (api_update_ERRNO_string): Treat boolean true as a request
	for TRANSLATE, and false as DONT_TRANSLATE.

2012-06-06         Arnold D. Robbins     <arnold@skeeve.com>

	* cint_array.c (tree_print, leaf_print): Add additional casts
	for printf warnings.

	* awk.h (update_ext_api): Add declaration.
	* gawkapi.c (update_ext_api): New function.
	* eval.c (set_LINT): Call update_ext_api() at the end.
	* gawkapi.h: Document that do_XXX could change on the fly.

	* awk.h (run_ext_exit_handlers): Add declaration.
	* msg.c (gawk_exit): Call it.

2012-06-05         Arnold D. Robbins     <arnold@skeeve.com>

	* ext.c (load_ext): Remove use of RTLD_GLOBAL. Not needed in new
	scheme. Clean up error messages.

2012-06-04         Arnold D. Robbins     <arnold@skeeve.com>

	* configure.ac: Remove use of -export-dynamic for GCC.
	* configure: Regenerated.

2012-05-30         Arnold D. Robbins     <arnold@skeeve.com>

	* main.c (is_off_limits_var): Minor coding style edit.
	* gawkapi.c (awk_value_to_node): More cleanup.
	(node_to_awk_value): Use `wanted' for decision making.
	(api_sym_update): Start implementation. Needs more work.
	General: More cleanup, comments.
	* gawkapi.h (api_sym_update): Add additional comments.

2012-05-29         Arnold D. Robbins     <arnold@skeeve.com>

	* gawkapi.c (node_to_awk_value): Add third parameter indicating type
	of value desired. Based on that, do force_string or force_number
	to get the "other" type.
	(awk_value_to_node): Clean up the code a bit.
	(get_curfunc_param): Move forcing of values into node_to_awk_value.
	(api_sym_lookup): Add third parameter indicating type of value wanted.
	(api_get_array_element): Ditto.
	* gawk_api.h: Additional comments and clarifications. Revise APIs
	to take third 'wanted' argument as above.
	(awk_value_t): No longer a union so that both values may be accessed.
	All macros: Parenthesized the bodies.
	* bootstrap.sh: Rationalize a bit.

2012-05-26         Andrew J. Schorr     <aschorr@telemetry-investments.com>

	* Makefile.am (include_HEADERS): Add so gawkapi.h will be installed.
	(base_sources): Add gawkapi.h so that it is in dist tarball.
	* TODO.xgawk: Update.
	* main.c (is_off_limits_var): Stop returning true for everything
	except PROCINFO.

2012-05-25         Arnold D. Robbins     <arnold@skeeve.com>

	* main.c (is_off_limits_var): New function to check if a variable
	is one that an extension function may not change.
	* awk.h (is_off_limits_var): Declare it.
	* gawkapi.c (api_sym_lookup): Use it.

	* bootstrap.sh: Touch various files in the extension directory also.

2012-05-24         Andrew J. Schorr     <aschorr@telemetry-investments.com>

	* gawkapi.h (awk_param_type_t): Remove (use awk_valtype_t instead).
	(awk_ext_func_t): Pass a result argument, and return an awk_value_t *.
	(gawk_api.get_curfunc_param): Add a result argument.
	(gawk_api.set_return_value): Remove obsolete function.
	(gawk_api.sym_lookup, gawk_api.get_array_element): Add a result
	argument.
	(gawk_api.api_make_string, gawk_api.api_make_number): Remove hooks,
	since access to gawk internal state is not required to do this.
	(set_return_value): Remove obsolete macro.
	(get_curfunc_param, sym_lookup, get_array_element): Add result argument.
	(r_make_string, make_number): New static inline functions.
	(make_string, dup_string): Revise macro definitions.
	(dl_load_func): Remove global_api_p and global_ext_id args,
	and fix SEGV by setting api prior to checking its version members.
	(GAWK): Expand ifdef to include more stuff.
	* gawkapi.c (node_to_awk_value): Add result argument.
	(api_get_curfunc_param): Add result argument, and use awk_valtype_t.
	(api_set_return_value): Remove obsolete function.
	(awk_value_to_node): New global function to convert back into internal
	format.
	(api_add_ext_func): Simply call make_builtin.
	(node_to_awk_value): Add result argument, and handle Node_val case.
	(api_sym_lookup, api_get_array_element): Add result argument.
	(api_set_array_element): Implement.
	(api_make_string, api_make_number): Remove functions that belong on
	client side.
	(api_impl): Remove 3 obsolete entries.
	* TODO.xgawk: Update to reflect progress.
	* Makefile.am (base_sources): Add gawkapi.c.
	* awk.h: Include gawkapi.h earlier.
	(api_impl, init_ext_api, awk_value_to_node): Add declarations
	so we can hook in new API.
	(INSTRUCTION): Add new union type efptr for external functions.
	(extfunc): New define for d.efptr.
	(load_ext): Remove 3rd obj argument that was never used for anything.
	(make_builtin): Change signature for new API.
	* awkgram.y (load_library): Change 2nd argument to load_ext
	from dlload to dl_load, and remove pointless 3rd argument.
	* main.c (main): Call init_ext_api() before loading shared libraries.
	Change 2nd argument to load_ext from dlload to dl_load, and remove
	pointless 3rd argument.
	* ext.c (do_ext): Remove pointless 3rd argument to load_ext.
	(load_ext): Remove 3rd argument.  Port to new API (change initialization
	function signature).  If initialization function fails, issue a warning
	and return -1, else return 0.
	(make_builtin): Port to new API.
	* interpret.h (r_interpret): For Op_ext_builtin, call external functions
	with an awk_value_t result buffer, and convert the returned value
	to a NODE *.  For Node_ext_func, code now in extfunc instead of builtin.

2012-05-21         Andrew J. Schorr     <aschorr@telemetry-investments.com>

	* configure.ac: Remove libtool, and call configure in the
	extension subdirectory.  Change pkgextensiondir to remove the
	version number, since the new API has builtin version checks.
	* TODO.xgawk: Update.
	* ltmain.sh: Removed, since libtool no longer used here.

2012-05-19         Andrew J. Schorr     <aschorr@telemetry-investments.com>

	* TODO.xgawk: Update to reflect progress and new issues.
	* main.c (main): Add -i (--include) option.
	(usage): Ditto.
	* awkgram.y (add_srcfile): Eliminate duplicates only for SRC_INC
	and SRC_EXTLIB sources (i.e. -f duplicates should not be removed).
	* io.c (find_source): Set DEFAULT_FILETYPE to ".awk" if not defined
	elsewhere.

2012-05-15         Arnold D. Robbins     <arnold@skeeve.com>

	* awk.h: Include "gawkapi.h" to get IOBUF.
	* gawkapi.h: Considerable updates.
	* gawkapi.c: New file. Start at implementing the APIs.

2012-05-13         Andrew J. Schorr     <aschorr@telemetry-investments.com>

	* TODO.xgawk: Update to reflect recent discussions and deletion of
	extension/xreadlink.[ch].

2012-05-11         Arnold D. Robbins     <arnold@skeeve.com>

	Sweeping change: Use `bool', `true', and `false' everywhere.

2012-04-09         Andrew J. Schorr     <aschorr@telemetry-investments.com>

	* eval.c (unset_ERRNO): Fix memory management bug -- need to use
	dupnode with Nnull_string.

2012-04-08         Andrew J. Schorr     <aschorr@telemetry-investments.com>

	* Makefile.am (valgrind): Define VALGRIND instead of redefining AWK.
	This allows test/Makefile.am to set up the command environment as
	desired.
	(valgrind-noleak): Ditto, plus set --leak-check=no instead of the
	default summary setting.

2012-04-07         Andrew J. Schorr     <aschorr@telemetry-investments.com>

	* TODO.xgawk: Update to reflect progress.

2012-04-01         Andrew J. Schorr     <aschorr@telemetry-investments.com>

	* TODO.xgawk: Move valgrind-noleak item into "done" section.
	* Makefile.am (valgrind-noleak): Add new valgrind rule that omits
	the "--leak-check=full" option to help spot more serious problems.

2012-04-01         Andrew J. Schorr     <aschorr@telemetry-investments.com>

	* TODO.xgawk: Move ERRNO item into "done" section.
	* awk.h (update_ERRNO, update_ERRNO_saved): Remove declarations.
	(update_ERRNO_int, enum errno_translate, update_ERRNO_string,
	unset_ERRNO): Add new declarations.
	* eval.c (update_ERRNO_saved): Renamed to update_ERRNO_int.
	(update_ERRNO_string, unset_ERRNO): New functions.
	* ext.c (do_ext): Use new update_ERRNO_string function.
	* io.c (ERRNO_node): Remove redundant extern declaration (in awk.h).
	(after_beginfile, nextfile): Replace update_ERRNO() with
	update_ERRNO_int(errno).
	(inrec): Replace update_ERRNO_saved with update_ERRNO_int.
	(do_close): Use new function update_ERRNO_string.
	(close_redir, do_getline_redir, do_getline): Replace update_ERRNO_saved
	with update_ERRNO_int.

2012-03-27         Andrew J. Schorr     <aschorr@telemetry-investments.com>

	* TODO.xgawk: Update to reflect debate about how to support Cygwin
	and other platforms that cannot link shared libraries with unresolved
	references.
	* awkgram.y (add_srcfile): Minor bug fix: reverse sense of test
	added by Arnold in last patch.
	* configure.ac: AC_DISABLE_STATIC must come before AC_PROG_LIBTOOL.

2012-03-26         Arnold D. Robbins     <arnold@skeeve.com>

	Some cleanups.

	* awkgram.y (add_srcfile): Use whole messages, better for
	translations.
	* io.c (init_awkpath): Small style tweak.
	* main.c (path_environ): Straighten out initial comment, fix
	compiler warning by making `val' const char *.

2012-03-25         Andrew J. Schorr     <aschorr@telemetry-investments.com>

	* configure.ac (AC_DISABLE_STATIC): Add this to avoid building useless
	static extension libraries.

2012-03-25         Andrew J. Schorr     <aschorr@telemetry-investments.com>

	* TODO.xgawk: New file listing completed and pending xgawk enhancements.

2012-03-24         Andrew J. Schorr     <aschorr@telemetry-investments.com>

	* io.c (path_info): Fix white space.
	(pi_awkpath, pi_awklibpath): Avoid structure initializers.
	(do_find_source): Eliminate pointless parentheses.
	(find_source): Leave a space after "&".
	* main.c (load_environ): Fix typo in comment.

2012-03-21         Andrew J. Schorr     <aschorr@telemetry-investments.com>

	* awkgram.y (LEX_LOAD): New token to support @load.
	(grammar): Add rules to support @load.
	(tokentab): Add "load".
	(add_srcfile): Improve error message to distinguish between source files
	and shared libraries.
	(load_library): New function to load libraries specified with @load.
	(yylex): Add support for LEX_LOAD (treated the same way as LEX_INCLUDE).

2012-03-20         Andrew J. Schorr     <aschorr@telemetry-investments.com>

	* Makefile.am (EXTRA_DIST): Remove extension.
	(SUBDIRS): Add extension so libraries will be built.
	(DEFS): Define DEFLIBPATH and SHLIBEXT so we can find shared libraries.
	* awk.h (deflibpath): New extern declaration.
	* configure.ac: Add support for building shared libraries by adding
	AC_PROG_LIBTOOL and AC_SUBST for acl_shlibext and pkgextensiondir.
	(AC_CONFIG_FILES): Add extension/Makefile.
	* io.c (pi_awkpath, pi_awklibpath): New static structures to contain
	path information.
	(awkpath, max_pathlen): Remove static variables now inside pi_awkpath.
	(init_awkpath): Operate on path_info structure to support both
	AWKPATH and AWKLIBPATH.  No need for max_path to be static, since
	this should be called only once for each environment variable.
	(do_find_source): Add a path_info arg to specify which path to search.
	Check the try_cwd parameter to decide whether to search the current
	directory (not desirable for AWKLIBPATH).
	(find_source): Choose appropriate path_info structure based on value
	of the is_extlib argument.  Set EXTLIB_SUFFIX using SHLIBEXT define
	instead of hardcoding ".so".
	* main.c (path_environ): New function to add AWKPATH or AWKLIBPATH
	to the ENVIRON array.
	(load_environ): Call path_environ for AWKPATH and AWKLIBPATH.

2012-06-19         Arnold D. Robbins     <arnold@skeeve.com>

	* main.c (main): Do setlocale to "C" if --characters-as-bytes.
	Thanks to "SP" <sp0sp0sp@gmail.com> for the bug report.

2012-05-09         Arnold D. Robbins     <arnold@skeeve.com>

	* configure.ac: Added AC_HEADER_STDBOOL
	* awk.h, dfa.c, regex.c: Reworked to use results
	of test and include missing_d/gawkbool.h.

2012-05-07         Arnold D. Robbins     <arnold@skeeve.com>

	* array.c (prnode): Add casts to void* for %p format.
	* debug.c (print_instruction): Ditto.
	* builtin.c: Fix %lf format to be %f everywhere.

	Unrelated:

	* replace.c: Don't include "config.h", awk.h gets it for us.

2012-05-04         Arnold D. Robbins     <arnold@skeeve.com>

	* getopt.c [DJGPP]: Change to __DJGPP__.
	* mbsupport.h [DJGPP]: Change to __DJGPP__.

	Unrelated:

	* awk.h: Workarounds for _TANDEM_SOURCE.

2012-05-01         Arnold D. Robbins     <arnold@skeeve.com>

	* dfa.c: Sync with GNU grep. RRI code now there, needed additional
	change for gawk.
	* configure.ac: Add check for stdbool.h.
	* regex.c: Add check for if not have stdbool.h, then define the
	bool stuff.

2012-04-27         Arnold D. Robbins     <arnold@skeeve.com>

	* dfa.c: Sync with GNU grep.
	* xalloc.h (xmemdup): Added, from grep, for dfa.c. Sigh.

2012-04-27         Arnold D. Robbins     <arnold@skeeve.com>

	Update to autoconf 2.69, automake 1.12.

	* INSTALL, aclocal.m4, configh.in, depcomp, install-sh, missing,
	mkinstalldirs, ylwrap: Updated.
	* configure.ac (AC_TYPE_LONG_LONG_INT, AC_TYPE_UNSIGNED_LONG_LONG_INT,
	AC_TYPE_INTMAX_T, AC_TYPE_UINTMAX_T): Renamed from gl_* versions.
	* configure: Regenerated.

2012-04-24         Arnold D. Robbins     <arnold@skeeve.com>

	* cmd.h (dPrompt, commands_Prompt, eval_Prompt, dgawk_Prompt): Changed
	to dbg_prompt, commands_prompt, eval_prompt, dgawk_prompt.
	* debug.c: Ditto.
	* command.y: Ditto.  Some minor whitespace and comments cleanup.

2012-04-24         Arnold D. Robbins     <arnold@skeeve.com>

	io.c cleanup and some speedup for RS as regexp parsing.

	* awk.h (Regexp): New members has_meta and maybe_long.
	(enum redirval): Add redirect_none as value 0.
	(remaybelong): Remove function declaration.
	* awkgram.y: Use redirect_none instead of 0 for no redirect cases.
	* io.c (go_getline_redir): Second arg now of type enum redirval.
	Changed intovar into into_variable.
	(comments and whitespace): Lots of general cleanup.
	(socket_open): readle changed to read_len.
	(two_way_open): Add additional calls to os_close_on_exec.
	(rsrescan): Simplify code a bit and use RS->maybe_long.
	* re.c (make_regexp): Set up new members in Regexp struct.
	(remaybelong): Remove function.
	(reisstring): Simplified code.

2012-04-16  Eli Zaretskii  <eliz@gnu.org>

	* io.c (read_with_timeout) [__MINGW32__]: Just call the blocking
	'read', as 'select' is only available for sockets.
	* mpfr.c (set_ROUNDMODE) [!HAVE_MPFR]: Renamed from set_RNDMODE.
	* main.c (load_procinfo): Declare name[] also when HAVE_MPFR is
	defined even though HAVE_GETGROUPS etc. are not.

2012-04-12         John Haque      <j.eh@mchsi.com>

	* array.c, awk.h, awkgram.y, builtin.c, command.y, debug.c,
	field.c, mpfr.c, profile.c: Change RND_MODE to ROUND_MODE.

2012-04-11         John Haque      <j.eh@mchsi.com>

	* main.c (varinit): Change RNDMODE to ROUNDMODE.

2012-04-11         Arnold D. Robbins     <arnold@skeeve.com>

	* main.c: Change --arbitrary-precision to --bignum.

2012-04-02         John Haque      <j.eh@mchsi.com>
	
	Add support for arbitrary-precision arithmetic.

	* mpfr.c: New file.
	* awk.h (struct exp_node): Add union to handle different number types.
	(MPFN, MPZN): New flag values.
	(DO_MPFR, do_mpfr): New defines.
	(PREC_node, RNDMODE_node): Add declarations.
	(PRECISION, RND_MODE, MNR, MFNR, mpzval, do_ieee_fmt): Add declarations.
	(make_number, str2number, format_val, cmp_numbers): Ditto.
	(force_number): Change definition.
	(Func_pre_exec, Func_post_exec): New typedefs.
	(POP_NUMBER, TOP_NUMBER): Change definitions.
	(get_number_ui, get_number_si, get_number_d, get_number_uj,
	iszero, IEEE_FMT, mpg_float, mpg_integer, mpg_float,
	mpg_integer): New defines.
	* awkgram.y (tokentab):	Add alternate function entries for MPFR/GMP.
	(snode): Choose the appropriate function.
	(negate_num): New function to negate a number.
	(grammar): Use it.
	(yylex): Adjust number handling code.
	* array.c (value_info, asort_actual, sort_user_func): Adjust for
	MPFR/GMP numbers.
	(do_adump, indent): Minor changes.
	(sort_up_index_number, sort_up_value_number, sort_up_value_type): Use
	cmp_numbers() for numeric comparisons.
	* builtin.c (mpz2mpfr): New function.
	(format_tree): Adjust to handle MPFR and GMP numbers.
	* eval.c (register_exec_hook): New function to manage interpreter hooks.
	(num_exec_hook, pre_execute, post_execute): New and adjusted definitions.
	(h_interpret): Renamed from debug_interpret.
	(init_interpret): Changed to use the new name.  
	(flags2str): New entries for MPFN and MPZN.
	(cmp_nodes): Reworked to use seperate routine for numeric comparisons.
	(set_IGNORECASE, set_BINMODE, set_LINT, update_NR, update_FNR,
	update_NF): Adjust code and some cleanup.
	* field.c (rebuild_record): Field copying code reworked to handle
	MPFR/GMP numbers.
	(set_NF): Minor adjustment.
	* io.c (INCREMENT_REC): New macro.
	(inrec, do_getline): Use the new macro.
	(nextfile, set_NR, set_FNR, get_read_timeout, pty_vs_pipe): Adjust code
	to handle MPFR/GMP numbers.
	* interpret.h (r_interpret): Adjust TOP_NUMBER/POP_NUMBER usage.
	(EXEC_HOOK): New macro and definition.
	(DEBUGGING): Removed.
	* main.c (DEFAULT_PREC, DEFAULT_RNDMODE): New defines.
	(opttab): New entry for option arbitrary-precision.
	(main): Handle the new option.
	(usage): Add to usage message.
	(varinit): Add PREC and RNDMODE.
	(load_procinfo): Install MPFR and GMP related items.
	(version): Append MPFR and GMP versions to message.
	* msg.c (err) : Adjust FNR handling with MPFR/GMP.
	* node.c (r_format_val): Renamed from format_val.
	(r_force_number): Return NODE * instead of AWKNUM.
	(make_number, str2number, format_val, cmp_numpers: Defined and initialized.
	(r_unref): Free MPFR/MPZ numbers.
	(get_numbase): Renamed from isnondecimal and return the base.
	(cmp_awknums): New function to compare two AWKNUMs.
	* command.y (yylex): Adjust number handling code.
	(grammar): Minor adjustments to handle negative numbers.
	* debug.c (init_debug): New function.
	(do_info, do_set_var, watchpoint_triggered, serialize,
	initialize_watch_item, do_watch, print_watch_item): Minor adjustments.
	(debug_pre_execute): Adjusted to handle MPFR and GMP numbers.

2012-04-09         Arnold D. Robbins     <arnold@skeeve.com>

	* INSTALL, config.guess, config.sub, depcomp, install-sh,
	missing, mkinstalldirs, ylwrap: Update to latest from automake 1.11.4.

2012-04-08         Arnold D. Robbins     <arnold@skeeve.com>

	* Update various files to automake 1.11.4.

2012-03-30         Arnold D. Robbins     <arnold@skeeve.com>

	* configure.ac (GAWK_AC_NORETURN): Do as macro instead of inline.

2012-03-29         Arnold D. Robbins     <arnold@skeeve.com>

	* dfa.h, dfa.c: Sync with grep. Major cleanups and some changes
	there.
	* re.c (research): Pass size_t* to dfaexec to match type change.
	* configure.ac (AH_VERBATIM[_Noreturn]): Added from Paul Eggert to
	ease compiling.
	(AC_INIT): Bump version.
	* configure, configh.in, version.c: Regenerated.

2012-03-28         Arnold D. Robbins     <arnold@skeeve.com>

	* 4.0.1: Release tar ball made.

2012-03-28         Arnold D. Robbins     <arnold@skeeve.com>

	* getopt.c: Add DJGPP to list of platforms where it's ok
	to include <stdlib.h>.
	* awkgram.y, builtin.c, ext.c, mbsupport.h, re.c: Update
	copyright year.

2012-03-21         Corinna Vinschen      <vinschen@redhat.com>

	* getopt.c: Add Cygwin to list of platforms where it's ok
	to include <stdlib.h>.

2012-03-20         Arnold D. Robbins     <arnold@skeeve.com>

	Get new getopt to work on Linux and C90 compilers:

	* getopt.c: Undef ELIDE_CODE for gawk.
	(_getopt_internal_r): Init first.needs_free to 0. In test for -W
	move executable code to after declarations for C90 compilers.
	* getopt1.c: Undef ELIDE_CODE for gawk.

	Minor bug fix with printf, thanks to John Haque:

	* builtin.c (format_tree): Initialize base to zero at the top
	of the while loop.

	Getting next tar ball ready:

	* configure.ac: Remove duplicate check for wcscoll. Thanks
	to Stepan Kasal.

2012-03-16         Arnold D. Robbins     <arnold@skeeve.com>

	* getopt.c, getopt.h, getopt1.c, getopt_int.h, regcomp.c,
	regex.c, regex.h, regex_internal.c, regex_internal.h,
	regexec.c: Sync with GLIBC, what the heck.

2012-03-14         Eli Zaretskii  <eliz@gnu.org>

	* mbsupport.h (btowc): Change for non-DJGPP.
	* re.c (dfaerror): Add call to exit for DJGPP.

2012-03-14         Arnold D. Robbins     <arnold@skeeve.com>

	* regex_internal.c (re_string_skip_chars): Fix calculation of
	remain_len with m.b. chars. Thanks to Stanislav Brabec
	<sbrabec@suse.cz>.

2012-02-28         Arnold D. Robbins     <arnold@skeeve.com>

	* main.c (init_groupset): Make `getgroups' failing a non-fatal
	error.  After all, what's the big deal?  Should help on Plan 9.

2012-02-27         Arnold D. Robbins     <arnold@skeeve.com>

	* dfa.c (parse_bracket_exp): Revert changes 2012-02-15 to stay
	in sync with grep.
	* dfa.h (dfarerror): Add __attribute__ from grep.

2012-02-15         Arnold D. Robbins     <arnold@skeeve.com>

	Fix warnings from GCC 4.6.2 -Wall option.

	* awkgram.y (newline_eof): New function to replace body of
	NEWLINE_EOF macro.
	(yylex): Replace body of NEWLINE_EOF macro.
	* dfa.c (parse_bracket_exp): Init variables to zero.
	* ext.c (dummy, junk): Remove.
	* regex_internal.c (re_string_reconstruct): Remove buf array. It was
	set but not used.

2012-02-10         Arnold D. Robbins     <arnold@skeeve.com>

	* dfa.c: Sync with GNU grep.

2012-02-07         Arnold D. Robbins     <arnold@skeeve.com>

	* main.c (main): Move init of `output_fp' to before parsing of
	program so that error messages from msg.c don't dump core.
	Thanks to Michael Haardt <michael@moria.de>.

2012-01-13         Arnold D. Robbins     <arnold@skeeve.com>

	* dfa.c [is_valid_unibtye_character]: Fix from GNU grep to 
	bug reported by me from Scott Deifik for DJGPP.

2012-01-03         Arnold D. Robbins     <arnold@skeeve.com>

	* dfa.c: Sync with GNU grep.

2012-01-02         Arnold D. Robbins     <arnold@skeeve.com>

	* io.c (Read_can_timeout, Read_timeout, Read_default_timeout):
	Renamed to use lower case.
	Other minor stylistic edits.

2012-01-01         John Haque      <j.eh@mchsi.com>

	* awk.h (struct iobuf): New entry read_func.
	* io.c (Read_can_timeout, Read_timeout, Read_default_timeout):
	New variables.
	(init_io): New routine to initialize the variables.
	(in_PROCINFO): New "clever" routine to parse elements with indices
	seperated by a SUPSEP.
	(get_read_timeout): New routine to read timeout value for an IOBUF.
	(read_with_timeout): New routine to read from a fd with a timeout.
	(pty_vs_pipe): Use in_PROCINFO().
	(get_a_record): Set the timeout value and the read routine as necessary.
	* main.c (main): Call init_io().

2011-12-31         Arnold D. Robbins     <arnold@skeeve.com>

	* profile_p.c: Remove the file.
	* msg.c (err): Remove check for name being dgawk.

2011-12-31         Arnold D. Robbins     <arnold@skeeve.com>

	* awk.h [STREQ, STREQN]: Remove macros.
	* awkgram.y, builtin.c, command.y, debug.c, eval.c,
	io.c, msg.c: Change all uses to call strcmp, strncmp.

2011-12-28         Arnold D. Robbins     <arnold@skeeve.com>

	* int_array.c, str_array.c: Fix some compiler warnings 32/64
	bit system differences.

2011-12-26         John Haque      <j.eh@mchsi.com>

	Merge gawk, pgawk and dgawk into a single executable gawk.

	* awk.h (DO_PRETTY_PRINT, DO_PROFILE, DO_DEBUG,
	do_pretty_print, do_debug): New defines.
	(interpret): New variable, a pointer to an interpreter routine.
	(enum exe_mode): Nuked.
	* main.c (opttab): New options --pretty-print and --debug;
	Remove option --command.
	(usage): Update usage messages.
	* interpret.h: New file.
	* eval.c (r_interpret): Move to the new file.
	(debug_interpret): New interpreter routine when debugging.
	(init_interpret): New routine to initialize interpreter related
	variables.
	* eval_d.c, eval_p.c: Delete files.
	* debug.c (interpret): Renamed to debug_prog.
	(DEFAULT_PROMPT, DEFAULT_HISTFILE, DEFAULT_OPTFILE): Remove prefix 'd'.
	* profile.c (init_profiling): Nuked.
	* Makefile.am: Adjusted.

	Add command line option --load for loading extensions.

	* awk.h (srctype): Add new source type SRC_EXTLIB.
	* ext.c(load_ext): New routine to load extension.
	(do_ext): Adjust to use load_ext().
	* main.c (opttab): Add new option --load.
	(main): Call load_ext() to load extensions.
	(usage): Add usage message for the new option.
	* io.c (get_cwd): New routine.
	(do_find_source): Use the new routine.
	(find_source): Handle new type SRC_EXTLIB.
	* awkgram.y (parse_program, next_sourcefile): Skip type SRC_EXTLIB.
	(add_srcfile): Adjust call to find_source.
	* debug.c (source_find): Same.

	Unrelated:

	* ext.c (get_argument): Fixed argument parsing.
	* array.c (null_array_func): Reworked array routines for an empty array.
	* str_array.c, int_array.c: Make GCC happy, use %u instead of %lu
	printf formats.
	* eval.c (node_Boolean): New array for TRUE and FALSE nodes.
	(init_interpret): Create the new nodes.
	(eval_condition): Add test for the new nodes.
	(setup_frame): Disable tail-recursion optimization when profiling.
	* interpret.h (r_interpret): Use the boolean nodes instead of making
	new ones when needed.

2011-12-26         Arnold D. Robbins     <arnold@skeeve.com>

	Finish Rational Range Interpretation (!)

	* dfa.c (match_mb_charset): Compare wide characters directly
	instead of using wcscoll().
	* regexec.c (check_node_accept_byte): Ditto.

	Thanks to Paolo Bonzini for pointing these out.

2011-12-06         John Haque      <j.eh@mchsi.com>

	* debug.c (source_find): Fix misplaced call to efree.
	* profile.c (redir2str): Add a missing comma in the redirtab array.
	* eval.c (r_interpret): Disallow call to exit if currule is undefined.
	This avoids the possiblity of running END blocks more than once when
	used in a user-defined sorted-in comparision function.
	* array.c (sort_user_func): Adjust appropriately.

2011-12-06         Arnold D. Robbins     <arnold@skeeve.com>

	* awk.h, mbsupport.h: Changes for MBS support on DJGPP
	and z/OS.
	* io.c: Disable pty support on z/OS.

2011-11-27         Arnold D. Robbins     <arnold@skeeve.com>

	* dfa.c: Sync with GNU grep.
	* dfa.h: Add _GL_ATTRIBUTE_PURE macro. Bleah.

2011-11-14         John Haque      <j.eh@mchsi.com>

	* debug.c (set_breakpoint_at): Fix problem with setting
	breakpoints in a switch statement. Thanks to Giorgio Palandri
	<giorgio.palandri@gmail.com> for the bug report.

2011-11-14         Arnold D. Robbins     <arnold@skeeve.com>

	* mbsupport.h: Add check for HAVE_BTOWC, per Pat Rankin.

2011-11-12         Eli Zaretskii  <eliz@gnu.org>

	* mbsupport.h: Additional glop for dfa.c in Windows environment.

2011-11-01         Arnold D. Robbins     <arnold@skeeve.com>

	* dfa.c: Move glop for ! MBS_SUPPORT to ...
	* mbsupport.h: ... here.
	* replace.c: Include missing_d/wcmisc.c if ! MBS_SUPPORT.
	* regex_internal.h: Move include of mbsupport.h up and add
	additional checks to avoid inclusion of wctype.h and wchar.h.

2011-10-27         Arnold D. Robbins     <arnold@skeeve.com>

	* builtin.c (do_strftime): Per Pat Rankin, instead of casting
	fclock, use a long variable and check for negative or overflow.

2011-10-25         Arnold D. Robbins     <arnold@skeeve.com>

	Merge with gawk_performance branch done. Additionally:

	* cint_array.c, int_array.c, str_array.c: Fix compiler complaints
	about printf formats (signed / unsigned vs. %d / %u).
	* eval.c (setup_frame): Add a missing return value.

2011-10-25         Arnold D. Robbins     <arnold@skeeve.com>

	* Makefile.am (dist-hook): Use `cd $(srcdir)/pc' so that
	`make distcheck' works completely.
	* builtin.c (do_strftime): Add cast to long int in check
	for fclock < 0 for systems where time_t is unsigned (e.g., VMS).

2011-10-25  Stefano Lattarini  <stefano.lattarini@gmail.com>

	dist: generated file `version.c' is not removed by "make distclean"

	* Makefile.am (distcleancheck_listfiles): Define to ignore the
	generated `version.c' file.

2011-10-24         Arnold D. Robbins     <arnold@skeeve.com>

	* dfa.c (wcscoll): Create for VMS.
	* Makefile.am (dist-hook): Run sed scripts to make pc/config.h.

2011-10-24  Eli Zaretskii  <eliz@gnu.org>

	* builtin.c [HAVE_POPEN_H]: Include "popen.h".
	* README.git: Update for pc/ systems.

2011-10-21         Arnold D. Robbins     <arnold@skeeve.com>

	* Makefile.am (distcleancheck_listfiles): Added, per advice from
	Stefano Lattarini <stefano.lattarini@gmail.com>.
	* dfa.c: Additional faking of mbsupport for systems without it;
	mainly VMS.

2011-10-21  Stefano Lattarini  <stefano.lattarini@gmail.com>

	* configure.ac (AM_C_PROTOTYPES): Remove call to this macro.
	The comments in configure.ac said that the call to AM_C_PROTOTYPES
	was needed for dfa.h, synced from GNU grep; but this statement is
	not true anymore in grep since commit v2.5.4-24-g9b5e7d4 "replace
	AC_CHECK_* with gnulib modules", dating back to 2009-11-26.  Also,
	the support for automatic de-ANSI-fication has been deprecated in
	automake 1.11.2, and will be removed altogether in automake 1.12.
	* vms/vms-conf.h (PROTOTYPES, __PROTOTYPES): Remove these #define,
	they are not used anymore.
	* pc/config.h (PROTOTYPES): Likewise.

2011-10-18         Dave Pitts            <dpitts@cozx.com>

	* dfa.c: Move some decls to the top of their functions for
	C90 compilers.

2011-10-18         Arnold D. Robbins     <arnold@skeeve.com>

	* builtin.c (do_strftime): Add check for negative / overflowed
	time_t value with fatal error. Thanks to Hermann Peifer
	<peifer@gmx.eu> for the bug report.
	* dfa.c (setbit_wc): Non-MBS version. Add a return false
	since VMS compiler doesn't understand that abort doesn't return.

2011-10-10         Arnold D. Robbins     <arnold@skeeve.com>

	* builtin.c (do_sub): Init textlen to zero to avoid "may be
	used unitialized" warning. Thanks to Corinna Vinschen for
	pointing this out.
	* eval.c (unwind_stack): Add parentheses around condition in while
	to avoid overzealous warning from GCC.

2011-09-30  Eli Zaretskii  <eliz@gnu.org>

	* io.c (remap_std_file): Fix non-portable code that caused
	redirected "print" to fail if a previous read from standard input
	returned EOF.  Reported by David Millis <tvtronix@yahoo.com>.
	(remap_std_file): Per Eli's suggestion, removed the leading close
	of oldfd and will let dup2 do the close for us.

2011-10-11         John Haque     <j.eh@mchsi.com>

	* symbol.c: Add licence notice.
	* array.c (PREC_NUM, PREC_STR): Define as macros.

2011-10-09         Arnold D. Robbins     <arnold@skeeve.com>

	* dfa.c: Sync with GNU grep.

2011-10-07         John Haque     <j.eh@mchsi.com>

	Tail recursion optimization.
	* awkgram.y (grammar, mk_function): Recognize tail-recursive
	calls.
	* awk.h (tail_call, num_tail_calls): New defines.
	* eval.c (setup_frame): Reuse function call stack for
	tail-recursive calls.
	(dump_fcall_stack): Reworked.

2011-10-04         Arnold D. Robbins     <arnold@skeeve.com>

	* awk.h, main.c (gawk_mb_cur_max): Make it a constant 1 when
	MBS_SUPPORT isn't available to allow GCC dead code constant
	expression computation and dead code elimination to help out.

2011-10-02         Arnold D. Robbins     <arnold@skeeve.com>

	* io.c (rsnullscan, get_a_record): Fix the cases where terminators
	are incomplete when RS == "". Also fix the case where the new value
	is shorter than the old one.  Based on patch from Rogier
	<rogier777@gmail.com> as submitted by Jeroen Schot
	<schot@A-Eskwadraat.nl>.

2011-09-24         Arnold D. Robbins     <arnold@skeeve.com>

	* eval.c, io.c, re.c: Fix some spelling errors. Thanks to
	Jeroen Schot <schot@A-Eskwadraat.nl>.

2011-09-21         Arnold D. Robbins     <arnold@skeeve.com>

	* dfa.c, mbsupport.h: Sync with GNU grep. Large amount of changes
	that remove many ifdefs, moving many conditions for multibyte
	support into regular C code and relying GCC's dead code optimization
	to elimnate code that won't be needed.
	* dfa.c: For gawk, add a number of additional defines so that things
	will compile if MBS_SUPPORT is 0.
	* array.c, awk.h, awkgram.y, builtin.c, eval.c, field.c, main.c,
	node.c, re.c: Change `#ifdef MBS_SUPPORT' to `#if MBS_SUPPORT'.
	* awk.h, regex_internal.h: Move NO_MBSUPPORT handling to ...
	* mbsupport.h: ...here.

2011-09-16         Arnold D. Robbins     <arnold@skeeve.com>

	* dfa.c: Sync with GNU grep.

2011-09-08         John Haque     <j.eh@mchsi.com>

	Optimization for compound assignment, increment and
	decrement operators; Avoid unref and make_number calls
	when there is no extra references to the value NODE.

2011-09-03         Arnold D. Robbins     <arnold@skeeve.com>

	* dfa.c: Sync with GNU grep.

2011-08-31         John Haque     <j.eh@mchsi.com>

	Grammar related changes: Simplify grammar for user-defined
	functions and general cleanups.

	* symbol.c: New file.
	* awkgram.y: Move symbol table related routines to the
	new file.
	(rule, func_name, function_prologue, param_list): Reworked.
	(install_function, check_params): Do all error checkings
	for the function name and parameters before installing in
	the symbol table.
	(mk_function): Finalize function definition.
	(func_install, append_param, dup_params): Nuked.
	* symbol.c (make_params): allocate function parameter nodes
	for the symbol table. Use the hash node as Node_param_list;
	Saves a NODE for each parameter.
	(install_params): Install function parameters into the symbol
	table.
	(remove_params): Remove parameters out of the symbol table.
	* awk.h (parmlist, FUNC): Nuked.
	(fparms): New define.


	Dynamically loaded function parameters are now handled like
	those for a builtin.

	* awk.h (Node_ext_func, Op_ext_builtin): New types.
	(Op_ext_func): Nuked.
	* ext.c (make_builtin): Simplified.
	(get_curfunc_arg_count): Nuked; Use the argument 'nargs' of
	the extension function instead.
	(get_argument, get_actual_argument): Adjust.
	* eval.c (r_interpret): Update case Op_func_call for a dynamic
	extension function. Handle the new opcode Op_ext_builtin.
	* pprint (profile.c): Adjust.


	Use a single variable to process gawk options.

	* awk.h (do_flags): New variable.
	(DO_LINT_INVALID, DO_LINT_ALL, DO_LINT_OLD, DO_TRADITIONAL,
	DO_POSIX, DO_INTL, DO_NON_DEC_DATA, DO_INTERVALS,
	DO_PROFILING, DO_DUMP_VARS, DO_TIDY_MEM,
	DO_SANDBOX): New defines.
	(do_traditional, do_posix, do_intervals, do_intl,
	do_non_decimal_data, do_profiling, do_dump_vars,
	do_tidy_mem, do_sandbox, do_lint,
	do_lint_old): Defined as macros.	
	* main.c: Remove definitions of the do_XX variables. Add
	do_flags definition.
	* debug.c (execute_code, do_eval, parse_condition): Save
	do_flags before executing/parsing and restore afterwards.


	Nuke PERM flag. Always increment/decrement the reference
	count for a Node_val. Simplifies macros and avoids
	occassional memory leaks, specially in the debugger.

	* awk.h (UPREF, DEREF, dupnode, unref): Simplified.
	(mk_number): Nuked.
	* (*.c): Increment the reference count of Nnull_string before
	assigning as a value.


	Revamped array handling mechanism for more speed and
	less memory consumption.

	* awk.h (union bucket_item, BUCKET): New definitions. Used as
	bucket elements for the hash table implementations of arrays;
	40% space saving in 32 bit x86.
	(buckets, nodes, array_funcs, array_base, array_capacity,
	xarray, alookup, aexists, aclear, aremove, alist,
	acopy, adump, NUM_AFUNCS): New defines.
	(array_empty): New macro to test for an empty array.
	(assoc_lookup, in_array): Defined as macros.
	(enum assoc_list_flags): New declaration.
	(Node_ahash, NUMIND): Nuked.
	* eval.c (r_interpret): Adjust cases Op_subscript,
	Op_subscript_lhs, Op_store_var and Op_arrayfor_incr.
	* node.c (dupnode, unref): Removed code related to Node_ahash. 
	* str_array.c: New file to handle array with string indices.
	* int_array.c: New file to handle array with integer indices.
	* cint_array.c: New file. Special handling of arrays with
	(mostly) consecutive integer indices.


	Memory pool management reworked to handle NODE and BUCKET.

	* awk.h (struct block_item, BLOCK, block_id): New definitions.
	(getblock, freeblock): New macros.
	(getbucket, freebucket): New macros to allocate and deallocate
	a BUCKET.
	(getnode, freenode): Adjusted.
	* node.c (more_nodes): Nuked.
	(more_blocks): New routine to allocate blocks of memory.

2011-08-24         Arnold D. Robbins     <arnold@skeeve.com>

	Fix pty co-process communication on Ubuntu GNU/Linux.

	* io.c: Add include of <sys/ioctl.h> to get definition of TIOCSCTTY.
	(two_way_open): Move call for this ioctl to after setsid() call.

2011-08-23         Arnold D. Robbins     <arnold@skeeve.com>

	* regex_internal.c (re_string_fetch_byte_case ): Remove
	__attribute((pure)) since it causes failures with gcc -O2
	-fno-inline. Thanks to Neil Cahill <ncahill_alt@yahoo.com>
	for reporting the bug.

2011-08-10         John Haque      <j.eh@mchsi.com>

	BEGINFILE/ENDFILE related code redone.

	* awk.h (prev_frame_size, has_endfile, target_get_record,
	target_newfile): New defines.
	* awkgram.y (mk_program): Initialize has_endfile appropriately for
	Op_get_record.
	(parse_program): Initialize new jump targets for
	Op_get_record and Op_newfile.
	* eval.c (unwind_stack): Change argument to number of
	items to be left in the stack. Adjust code.
	(pop_fcall, pop_stack): New defines.
	(setup_frame): Initialize prev_frame_size.
	(exec_state, EXEC_STATE): New structure and typedef.
	(exec_state_stack): New variable.
	(push_exec_state, pop_exec_state): New functions to save and
	later retrieve an execution state.
	(r_interpret): Use the new functions and the defines in
	cases Op_K_getline, Op_after_beginfile, Op_after_endfile,
	Op_newfile and Op_K_exit.
	* io.c (after_beginfile): When skipping a file using nextfile,
	return zero in case there was an error opening the file. 
	(has_endfile): Nuke global variable.
	(inrec): Add a second argument to pass errno to the calling
	routine.
	* debug.c (print_instruction): Update cases.

2011-08-10         Arnold D. Robbins     <arnold@skeeve.com>

	Fix (apparently long-standing) problem with FIELDWIDTHS.
	Thanks to Johannes Meixner <jsmeix@suse.de>.

	* field.c (set_FIELDWIDTHS): Adjust calculations.

	Fix problem with FPAT, reported by "T. X. G." <leopardie333@yahoo.com>

	* awk.h (Regexp): Add new member 'non_empty'.
	* field.c (fpat_parse_field): Save/restore local variable non_empty
	from member in Regexp struct.

2011-08-09         Arnold D. Robbins     <arnold@skeeve.com>

	Fix pty issue reported by "T. X. G." <leopardie333@yahoo.com>

	* configure.ac: Check for setsid.
	* awk.h: If not HAVE_SETSID define it as an empty macro.
	* io.c (two_way_open): Call setsid if using pty's.

2011-07-29  Eli Zaretskii  <eliz@gnu.org>

	* builtin.c (format_tree): Rename small -> small_flag,
	big -> big_flag, bigbig -> bigbig_flag.  Solves compilation errors
	when building Gawk with libsigsegv on MS-Windows, see
	https://lists.gnu.org/archive/html/bug-gawk/2011-07/msg00029.html.

2011-07-28         Arnold D. Robbins     <arnold@skeeve.com>

	* builtin.c (do_sub): Revert to gawk 3.1 behavior for backslash
	handling. It was stupid to think I could break compatibility.
	Thanks to John Ellson <ellson@research.att.com> for raising
	the issue.

2011-07-26         John Haque      <j.eh@mchsi.com>

	* eval.c (r_interpret): In cases Op_var_assign and Op_field_assign,
	include Op_K_getline_redir in the test for skipping the routine.

2011-07-26         John Haque      <j.eh@mchsi.com>

	Fix handling of assign routines for 'getline var'.
	Rework the previous fix for (g)sub.

	* awk.h: New define assign_ctxt for use in Op_var_assign
	and Op_field_assign opcodes. Remove define AFTER_ASSIGN.
	* awkgram.y (snode, mk_getline): Initialize assign_ctxt.
	* builtin.c (do_sub): Adjust to take only the first two
	arguments.
	* eval.c (r_interpret): In cases Op_var_assign and Op_field_assign,
	skip the routine as appropriate. Adjust case Op_sub_builtin.
	* main.c (get_spec_varname): New function.
	* debug.c (print_instruction): Use the new function to get
	special variable name.

2011-07-17         Arnold D. Robbins     <arnold@skeeve.com>

	* main.c (varinit): Mark FPAT as NON_STANDARD. Thanks to
	Wolfgang Seeberg <wolfgang.seeberg@yahoo.com> for the report.
	* Makefile.am (EXTRA_DIST): Add po/README, per advice from
	Bruno Haible.
	* dfa.c: Sync with GNU grep.
	* xalloc.h (xzalloc): New function, from GNU grep, for dfa.c.
	* README: Note that bug list is really a real mailing list.

2011-07-16         Arnold D. Robbins     <arnold@skeeve.com>

	* Makefile.am (AUTOMAKE_OPTIONS): Removed.
	* configure.ac (AM_INIT_AUTOMAKE): Removed dist-bzip2 option, on
	advice from Karl Berry.

2011-07-15         John Haque      <j.eh@mchsi.com>

	* awk.h (Op_sub_builtin): New opcode.
	(GSUB, GENSUB, AFTER_ASSIGN, LITERAL): New flags for 
	Op_sub_builtin.
	* awkgram.y (struct tokentab): Change opcode to	Op_sub_builtin
	for sub, gsub and gensub.
	(snode): Update processing of sub, gsub and gensub.
	* builtin.c (do_sub, do_gsub, do_gensub): Nuke.
	(sub_common): Renamed to do_sub. Relocate gensub argument
	handling code from do_gensub to here; Simplify the code a
	little bit. 
	* eval.c (r_interpret): Handle Op_sub_builtin. Avoid field
	re-splitting or $0 rebuilding if (g)sub target string is
	a field and no substitutions were done.
	* pprint (profile.c): Add case for the new opcode.
	* print_instruction (debug.c): Ditto.

	Take out translation for errno strings; extensions will
	need to use their own domain.

	* awk.h (enum errno_translate): Removed.
	(update_ERRNO_string): Remove second translate paramater.
	* eval.c (update_ERRNO_string): Remove second translate paramater
	and code that used it.
	* gawkapi.h (api_update_ERRNO_string): Remove third translate
	parameter.
	* gawkapi.c (api_update_ERRNO_string): Remove third translate
	paramater and change call to update_ERRNO_string.
	* io.c (do_close): Fix call to update_ERRNO_string.

2011-07-15         Arnold D. Robbins     <arnold@skeeve.com>

	* awk.h: Typo fix: "loner" --> longer. Thanks to Nelson Beebe.
	* builtin.c (efwrite): Fix flushing test back to what it was 
	in 3.1.8. Thanks to Strefil <strefil@yandex.ru> for the problem
	report.
	* configure.ac: Bump version to 4.0.0a for stable branch.

2011-06-24         Arnold D. Robbins     <arnold@skeeve.com>

	* Makefile.am (EXTRA_DIST): Add ChangeLog.0.
	* 4.0.0: Remake the tar ball.

2011-06-23         Arnold D. Robbins     <arnold@skeeve.com>

	* configure.ac: Update version to 4.0.0.
	* configure: Regenerated.
	* ChangeLog.0: Rotated ChangeLog into this file.
	* ChangeLog: Created anew for gawk 4.0.0 and on.
	* README: Bump version to 4.0.0.
	* 4.0.0: Release tar ball made.<|MERGE_RESOLUTION|>--- conflicted
+++ resolved
@@ -1,4 +1,9 @@
-<<<<<<< HEAD
+2013-03-11         Arnold D. Robbins     <arnold@skeeve.com>
+
+	* re.c (check_bracket_exp): Make handling of embedded ] in
+	regexp smarter. Thanks to Ed Morton <mortoneccc@comcast.net>
+	for reporting the bug.
+
 2013-03-01         Arnold D. Robbins     <arnold@skeeve.com>
 
 	Don't build extensions if API isn't supported:
@@ -13,13 +18,6 @@
 
 	* configure.ac (LIBC_IS_BORKED): AC_DEFINE if needed.
 	* regcomp.c (init_dfa): Change logic as needed if LIBC_IS_BORKED.
-=======
-2013-03-11         Arnold D. Robbins     <arnold@skeeve.com>
-
-	* re.c (check_bracket_exp): Make handling of embedded ] in
-	regexp smarter. Thanks to Ed Morton <mortoneccc@comcast.net>
-	for reporting the bug.
->>>>>>> 891b30a5
 
 2013-02-28         Arnold D. Robbins     <arnold@skeeve.com>
 
