<<<<<<< HEAD
2016-05-25         Manuel Collado        <mcollado2011@gmail.com>.

	* gawkapi.c (api_nonfatal): New function.
	(api_impl): Include it.
	* gawkapi.h (struct gawk_api): Add api_nonfatal member.
	(nonfatal): New macro.
=======
2016-05-26         Andrew J. Schorr     <aschorr@telemetry-investments.com>

	* awk.h (get_actual_argument): Add an initial argument containing the
	(NODE *) previously returned by get_argument. This allows us to
	eliminate a call to get_argument from inside get_actual_argument.
	(get_scalar_argument, get_array_argument): Change macro definition to
	add an initial node argument to pass through to get_actual_argument.
	* ext.c (get_actual_argument): Add initial (NODE *) argument to contain
	the value previously returned by get_argument. This allows us to
	avoid repeating the call to get_argument. We can also eliminate the
	check for a NULL value, since the caller did that already.
	* gawkapi.c (api_get_argument): Pass (NODE *) returned by get_argument
	to get_array_argument and get_scalar_argument.
	(api_set_argument): Pass (NODE *) returned by get_argument to
	get_array_argument.
>>>>>>> 41412a86

2016-05-12         Arnold Robbins       <arnold@skeeve.com>

	* str_array.c (str_lookup): Remove MAYBE_NUM from subscript flags.
	Bug reported by Andres Legarra <Andres.Legarra@toulouse.inra.fr>.

	Unrelated: Fix issues with SIGPIPE. Reported by
	Ian Jackson <ijackson@chiark.greenend.org.uk>.

	* builtin.c (do_system): Reset/restore SIGPIPE to/from default around
	call to system.
	* io.c (redirect, gawk_popen [PIPES_SIMULATED]): Same.

2016-05-12  Eli Zaretskii  <eliz@gnu.org>

	* nonposix.h: Add prototypes for Posix functions emulated in pc/*
	files.

2016-05-09         Andrew J. Schorr     <aschorr@telemetry-investments.com>

	* interpret.h (r_interpret): Op_ext_builtin. No need to test whether
	op == Op_ext_builtin, since we wouldn't be here otherwise.

2016-05-03         Andrew J. Schorr     <aschorr@telemetry-investments.com>

	* builtin.c (format_tree): Do not waste a byte at the end of a string.

2016-05-03         Andrew J. Schorr     <aschorr@telemetry-investments.com>

	* builtin.c (format_tree): After the string has been rendered, use
	realloc to shrink the buffer to the needed size. Otherwise, the minimum
	buffer size of 512 bytes can result in lots of wasted memory if many
	sprintf results are stored in an array.

2016-05-02         Andrew J. Schorr     <aschorr@telemetry-investments.com>

	* gawkapi.h (gawk_api_major_version, gawk_api_minor_version): Add
	CPP #define values to support conditional compilation.

2016-05-02         Arnold D. Robbins     <arnold@skeeve.com>

	* dfa.h, dfa.c: Sync with grep.
	* re.c (research): Adjust type of try_backref.

2016-05-02         Arnold D. Robbins     <arnold@skeeve.com>

	* awk.h (success_node): Declare.
	* array.c (success_node): Define.
	* cint_array.c, int_array.c, str_array.c: Use `& success_node'
	instead of `(NODE **) ! NULL' to indicate success throughout.
	Thanks to Pat Rankin for the cleanup suggestion.

2016-04-27         Arnold D. Robbins     <arnold@skeeve.com>

	* io.c (set_RS): Use rs1scan if do_traditional, even if length
	of RS is > 1.  Bug reported by Glauco Ciullini
	<glauco.ciullini6245@gmail.com>.

2016-04-24         Arnold D. Robbins     <arnold@skeeve.com>

	* dfa.c: Sync with GNU grep.

2016-04-11         Arnold D. Robbins     <arnold@skeeve.com>

	* regex_internal.c: Replace _GL_ATTRIBUTE_PURE with
	__attribute__.

2016-04-11         Arnold D. Robbins     <arnold@skeeve.com>

	* regexec.c: Stamp out last remaining use of __attribute.
	* regcomp.c: Undo change of 2016-01-24 when parsing single-byte
	ranges. Go back to treating them as bytes and not as characters.
	The change broke things on Windows in non-UTF-8 character sets.
	* mbsupport.h (mbstate_t): Define to int.
	Update copyright.

2016-04-10         John E. Malmberg      <wb8tyw@qsl.net>

	* regex_internal.c: Use _GL_ATTRIBUTE_PURE macro

2016-04-07         Arnold D. Robbins     <arnold@skeeve.com>

	* awk.h (two_way_close_type): Move here from io.c.
	(close_rp): Add declaration.
	* builtin.c (do_printf): Call close_rp before fatal message when
	attempting to write the closed write end of a two way pipe.
	(do_print): Ditto.
	(do_print_rec): Ditto.
	* io.c (do_getline_redir): Same, for reading closed read end.
	(close_rp): Make not static.

2016-04-07  Eli Zaretskii  <eliz@gnu.org>

	* nonposix.h (WEXITSTATUS, WIFEXITED, WIFSIGNALED, WTERMSIG)
	(WIFSTOPPED, WSTOPSIG) [__MINGW32__]: New macros to replace the
	missing header sys/wait.h.
	(w32_status_to_termsig): Add prototype.

	* builtin.c (do_system) [__MINGW32__]: Compute the exit status of
	'system' differently under --traditional, as the low 8 bits are
	the most interesting.

2016-04-06         Arnold D. Robbins     <arnold@skeeve.com>

	* builtin.c (do_printf): Allow a write to the closed write-end of
	a two-way pipe to be nonfatal if NONFATAL is set for it.
	(do_print): Ditto.
	(do_print_rec): Ditto.
	* io.c (do_getline_redir): Same thing for reading from a closed
	read end of a two-way pipe. Fatal error.

2016-04-04         Arnold D. Robbins     <arnold@skeeve.com>

	* builtin.c (do_fflush): Add warning for flush to two-way
	pipe where write end was closed.
	* io.c (flush_io): Add some braces for the for loop.

2016-04-02         Arnold D. Robbins     <arnold@skeeve.com>

	* builtin.c (do_printf): If the redirection is two way but the
	fp is NULL, it means we're writing to the closed write-end of
	a two-way pipe. Issue a fatal error message.
	(do_print): Ditto.
	(do_print_rec): Ditto.
	* io.c (do_getline_redir): Same thing for reading from a closed
	read end of a two-way pipe. Fatal error.
	* NEWS: Updated.

2016-03-27         Stephen Davies        <sdavies@sdc.com.au>

	* awkgram.y (get_comment): Strip CRs from comment. Strip
	off trailing newlines.

2016-03-21         Arnold D. Robbins     <arnold@skeeve.com>

	* profile.c (pprint): Improve handling of comment after
	and if statement without an else.

2016-03-19         Arnold D. Robbins     <arnold@skeeve.com>

	Considerable improvements to handling of comments when pretty
	printing, particularly for end-of-line comments.

	* awkgram.y (prior_comment, comment_to_save): New variables.
	(add_pending_comment): New function.
	(grammar): Jump through lots more hoops to capture comments.
	Due to shift-reduce parsing, there can be up to two comments
	captured and waiting to be saved; be sure to get them both and
	at the right times.  This is difficult since comments have no
	real syntactic exisitence. Call add_pending_comment on most of
	the simple statements.
	(get_comment): Save a pre-existing comment in prior_comment.
	(split_comment): Use comment_to_save instead of `comment'.
	* profile.c (end_line): Change to return the instruction after
	the comment that gets printed; adjust return type.
	(pprint): Add skip_comment static variable. Adjust logic for
	skipping an end-of-line comment; only do it if skip_comment is
	true. This is set to true in places where we can't use the
	return value from end_line().  Call end_line() in many more places.
	(pp_func): Handle end-of-line comments after a function header.

2016-03-17         Arnold D. Robbins     <arnold@skeeve.com>

	* debug.c (print_instruction): For Op_comment, improve notation as
	to whether it's a full comment or an end of line comment.

2016-03-14         Arnold D. Robbins     <arnold@skeeve.com>

	* io.c (socketopen): For SOCK_DGRAM, set read_len to sizeof
	remote_addr. Makes UDP more or less work again.
	Thanks to Juergen Kahrs for the fix.

2016-03-11         Arnold D. Robbins     <arnold@skeeve.com>

	* debug.c (print_instruction): Normalize printing of comment dump.

2016-03-10         Arnold D. Robbins     <arnold@skeeve.com>

	* builtin.c (do_system): Further improvements. Catch core dump
	flag.

2016-03-11         Arnold D. Robbins     <arnold@skeeve.com>

	* builtin.c (do_system): Improve return values of system().

2016-03-08         Arnold D. Robbins     <arnold@skeeve.com>

	* profile.c (print_instruction): Fix duplicate case not caught
	by TinyCC. Grrr.

2016-03-07         Arnold D. Robbins     <arnold@skeeve.com>

	* profile.c (print_instruction): Further improvements in
	instruction dump, especially for when pretty-printing.
	* builtin.c (do_system): Augment the logic for the return
	value so that death-by-signal info is available too.

2016-03-03         Arnold D. Robbins     <arnold@skeeve.com>

	* profile.c (pp_list): Unconditionally compute delimlen. Avoids
	compiler warning.

2016-03-02         Arnold D. Robbins     <arnold@skeeve.com>

	* debug.c (print_instruction): Improvements in instruction dump
	for if and else.

2016-03-01         Arnold D. Robbins     <arnold@skeeve.com>

	* debug.c (print_instruction): For Op_comment, add notation as
	to whether it's a full comment or an end of line comment.

2016-02-29         Arnold D. Robbins     <arnold@skeeve.com>

	* profile.c (pp_list): Handle the case of nargs equal to zero.
	Thanks to Hermann Peifer for the report.

2016-02-28         Arnold D. Robbins     <arnold@skeeve.com>

	* profile.c (pprint): Fix copy-paste error in else handling.
	Thanks to Michal Jaegermann for the report.

2016-02-23         Arnold D. Robbins     <arnold@skeeve.com>

	* config.guess, config.rpath, config.sub: Update to latest
	from GNULIB.

2016-02-23         Arnold D. Robbins     <arnold@skeeve.com>

	* NEWS: Update full list of infrastructure tools.

2016-02-22        gettextize             <bug-gnu-gettext@gnu.org>

	* configure.ac (AM_GNU_GETTEXT_VERSION): Bump to 0.19.7.

2016-02-21         Arnold D. Robbins     <arnold@skeeve.com>

	* regexec.c (prune_impossible_nodes): Remove attribute that
	keeps it from compiling with 32 bit GCC. Who the heck knows
	why or how. Sigh. Double sigh.

2016-02-20         Arnold D. Robbins     <arnold@skeeve.com>

	* regcomp.c, regex.c, regex.h, regex_internal.c, regex_internal.h,
	regexec.c: Sync with GLIBC, mostly prototype changes.

2016-02-18         Arnold D. Robbins     <arnold@skeeve.com>

	Fix profile / pretty-printing to chain else-ifs.

	* profile.c (pprint): Change third argument into a set of flags
	for in the for header or in an else if. Adjust case Op_K_else to
	make the right checks and format the code properly. In Op_K_if
	clear the flag so that any following else gets indented properly.
	Adjust all calls.

2016-02-14         Arnold D. Robbins     <arnold@skeeve.com>

	* README, NEWS: Updated to reflect use of Texinfo 6.1.

	Unrelated:

	* configure.ac: Switch to AC_PROG_CC_C99 to enable C99
	compilation and features.
	* dfa.c: Sync with GNU grep, go back to C99 style declarations
	at point of use.

2016-02-05         Arnold D. Robbins     <arnold@skeeve.com>

	Make optimization (constant folding and tail call recursion)
	be on by default.

	* awkgram.y (common_exp): Only do concatenation of two strings(!)
	* main.c (do_optimize): Init to true.
	(optab): Add new -s/--no-optimize option.
	(usage): Update message to include it.
	(parse_args): Parse it. Set do_optimize to false if pretty
	printing or profiling.
	* NEWS: Updated.

2016-01-28         Arnold D. Robbins     <arnold@skeeve.com>

	* Makefile.am (SUBDIRS): Include extras. Otherwise dist does
	doesn't work.

2016-01-27         Arnold D. Robbins     <arnold@skeeve.com>

	* configure.ac (GAWK_AC_AIX_TWEAK): Remove call.
	* configure: Regenerated.
	* io.c (GAWK_AIX): Check _AIX instead.
	* custom.h (_AIX): Add define of _XOPEN_SOURCE_EXTENDED.

	Unrelated:

	* configure.ac: Remove old stuff for ISC Unix, no longer needed.
	* configure: Regenerated.

2016-01-25         John E. Malmberg      <wb8tyw@qsl.net>

	* io.c (redirect): Need to call close_one more than once after
	  running out of file handles.

2016-01-25         Arnold D. Robbins     <arnold@skeeve.com>

	* NEWS: Document VMS support updated.

2016-01-24         Arnold D. Robbins     <arnold@skeeve.com>

	Regex: treat [x] as x if x is a unibyte encoding error.
	This change removes an ifdef GAWK.

	* lib/regcomp.c (parse_byte) [ !_LIBC && RE_ENABLE_I18N]: New function.
	(build_range_exp) [ !_LIBC && RE_ENABLE_I18N]: Use it.
	From Paul Eggert  <eggert@cs.ucla.edu>.

2016-01-22         Arnold D. Robbins     <arnold@skeeve.com>

	* regexec.c (prune_impossible_nodes): Remove all attributes, on
	both declaration and definition.  Fixes a Linux Mint 17 compilation
	braino reported by Antonio Colombo.
	* regex_internal.h (test_malloc): Add cast to silence a warning
	on the same system.
	(test_realloc): Ditto.

2016-01-20         Arnold D. Robbins     <arnold@skeeve.com>

	* regex_internal.h [attribute_hidden]: Remove definition.
	* regcomp.c [attribute_hidden]: Remove uses. Not needed since
	the variables are static. Thanks to Paul Eggert for pointing
	this out.

2016-01-18         Paul Eggert  <eggert@cs.ucla.edu>

	Diagnose ERE '()|\1'
	Problem reported by Hanno Boeck in: http://bugs.gnu.org/21513

	* lib/regcomp.c (parse_reg_exp): While parsing alternatives, keep
	track of the set of previously-completed subexpressions available
	before the first alternative, and restore this set just before
	parsing each subsequent alternative.  This lets us diagnose the
	invalid back-reference in the ERE '()|\1'.

	Unrelated:  General minor cleanups (spelling, code) from Gnulib:

	* regex.h, regex_internal.c, regex_internal.h, regexec.c: Minor
	cleanups.

2016-01-14         Arnold D. Robbins     <arnold@skeeve.com>

	* eval.c (r_get_lhs): If original array was Node_var_new,
	assign value that is dupnode of Nnull_string and not
	Nnull_string directly. Fixes core dump reported by
	ruyk <Lonely.ruyk@mail.ru>.

	Unrelated:

	* ChangeLog: Cleanup spurious extra whitespace.

2016-01-03         Arnold D. Robbins     <arnold@skeeve.com>

	* configure.ac (GAWK_AC_LINUX_ALPHA): Remove call.
	* configure: Regenerated.
	* NEWS: Document removal of support for GNU/Linux on Alpha.

2016-01-02         Arnold D. Robbins     <arnold@skeeve.com>

	* dfa.c (add_utf8_anychar): Minor change in declaration of
	utf8_classes to keep Tiny CC happy.  Also syncs with grep.
	* dfa.h: Sync with grep (update copyright year).

2015-12-27         Arnold D. Robbins     <arnold@skeeve.com>

	* awkgram.y (mk_condition): Revise to correctly handle
	empty else part for pretty printing. Bug report by
	ziyunfei <446240525@qq.com>.

2015-12-20         Arnold D. Robbins     <arnold@skeeve.com>

	* io.c (nonfatal): New static constant string.
	* is_non_fatal, is_non_fatal_redirect: Use it.

2015-12-16         Arnold D. Robbins     <arnold@skeeve.com>

	* io.c (two_way_open): Remove unneeded close of slave in the
	parent.

2015-12-16         Arnold D. Robbins     <arnold@skeeve.com>

	* profile.c (pp_number): Move count into ifdef for MPFR. Avoids
	an unused variable warning if not compiling for MPFR.

	Unrelated:

	* io.c (two_way_open): If using a pty instead of pipes, open the
	slave in the child. Fixes AIX and doesn't seem to break GNU/Linux.

2015-11-26         Arnold D. Robbins     <arnold@skeeve.com>

	* command.y (cmdtab): Add "exit" as synonym for "quit".
	Suggested by Joep van Delft <joepvandelft@xs4all.nl>.
	* NEWS: Document this.

2015-11-24         Arnold D. Robbins     <arnold@skeeve.com>

	* debug.c (debug_pre_execute): Fix to check watchpoints before
	checking breakpoints. Gives more natural behavior for the user.
	* NEWS: Document this.
	Issue reported by Joep van Delft <joepvandelft@xs4all.nl>.

2015-10-28         Arnold D. Robbins     <arnold@skeeve.com>

	* awkgram.y (nextc): Don't allow '\0' even if check_for_bad
	is false. Fixes a problem reported by Hanno Boeck <hanno@hboeck.de>.

	Unrelated:

	* dfa.c: Sync with GNU grep.

2015-10-25         Arnold D. Robbins     <arnold@skeeve.com>

	* awkgram.y (yylex): Fix invalid write problems.
	Reported by Hanno Boeck <hanno@hboeck.de>.
	Only appeared in master. Harumph.

2015-10-16         Arnold D. Robbins     <arnold@skeeve.com>

	* Makefile.am (SUBDIRS): Fix ordering so that
	make check directly after configure works properly.
	Thanks to Michal Jaegermann <michal.jnn@gmail.com>
	for the report.

	Unrelated:

	* dfa.c: Sync with GNU grep.

2015-10-11         Arnold D. Robbins     <arnold@skeeve.com>

	* awkgram.y (yylex): Fix invalid read problems.
	Reported by Hanno Boeck <hanno@hboeck.de>.

2015-10-04         Arnold D. Robbins     <arnold@skeeve.com>

	* configure.ac: Bump version to 4.1.3a.

2015-09-26         Arnold D. Robbins     <arnold@skeeve.com>

	* awkgram.y (yylex): Diagnose multidimensional arrays for
	traditional/posix (fatal) or lint. Thanks to Ed Morton
	for the bug report.

2015-09-25         Arnold D. Robbins     <arnold@skeeve.com>

	* config.guess, config.sub, config.rpath: Updated.

2015-09-18         Arnold D. Robbins     <arnold@skeeve.com>

	* field.c (fpat_parse_field): Always use rp->non_empty instead
	of only if in_middle. The latter can be true even if we've
	already parsed part of the record. Thanks to Ed Morton
	for the bug report.

2015-09-11	Daniel Richard G.	<skunk@iSKUNK.ORG>

	* regcomp.h: Include strings.h, wrapped in ifdef. Revise
	defines for BTOWC.
	* regex_internal.h: Remove ZOS_USS bracketing ifdefs.

2015-09-04         Arnold D. Robbins     <arnold@skeeve.com>

	* profile.c (pp_num): Use format_val to print integral values
	as integers. Thanks to Hermann Peifer for the report.

2015-08-28	Daniel Richard G.	<skunk@iSKUNK.ORG>

	* Makefile.am, configure.ac: Use an Automake conditional to
	enable/disable the "extensions" subdirectory instead of
	producing a stub Makefile therein from the configure script.
	* awk.h, custom.h, regex_internal.h: Removed z/OS-specific code
	that is no longer needed due to improvements in Gawk's general
	Autotools support.
	* awk.h: Allow <strings.h> to be #included together with
	<string.h> as this is required on some systems (z/OS).
	* io.c, configure.ac: <sys/select.h> is needed for select()
	and related bits on z/OS.
	* awk.h: Handle the redefinition of EXIT_FAILURE on z/OS in a
	more elegant/general way.
	* awkgram.y, command.y, configure.ac, eval.c,
	helpers/testdfa.c: Define and use the USE_EBCDIC cpp symbol
	instead of checking the value of 'a' whenever we want to know
	if we're on an EBCDIC system. Also, don't assume that z/OS
	necessarily means EBCDIC, as the compiler does have an ASCII
	mode (-qascii).
	* awkgram.y, command.y, configure.ac: On EBCDIC systems,
	convert singleton EBCDIC characters in the input stream to
	ASCII on the fly so that the generated awkgram.c/command.c in
	the distributed sources can be used, i.e. we don't have to
	require the user to build Bison and re-generate those files
	themselves. This implementation uses a z/OS-specific function
	(__etoa_l()) to do the conversion, but support for other
	systems can be added in the future as necessary.
	* io.c: No need to protect this block of "#if
	defined(HAVE_TERMIOS_H)" code from z/OS; it works just fine
	there.
	* configure.ac: Check for the "struct passwd.pw_passwd" and
	"struct group.gr_passwd" fields and conditionalize their use,
	as they don't exist on z/OS.  Needed for doc/gawktexi.in.

2015-08-25         Arnold D. Robbins     <arnold@skeeve.com>

	* node.c (str2wstr): Upon finding an invalid character, if
	using UTF-8, use the replacement character instead of skipping
	it. Helps match() and other functions work better in the face
	of unexpected data.  Make the lint warning an unconditional
	warning.

	Unrelated:

	* awk.h: Add explanatory comment on the flags related to
	types and values.
	* mpfr.c (mpg_force_number): If setting NUMBER, clear STRING also
	when clearing MAYBE_NUM.
	(set_PREC): Check STRCUR instead of STRING.
	* node.c (r_force_number): If setting NUMBER, clear STRING also
	when clearing MAYBE_NUM.

2015-08-15         Arnold D. Robbins     <arnold@skeeve.com>

	* dfa.c (dfamust): Restore c90 compat by moving some
	variable declarations to the top of the routine.

2015-08-12         Arnold D. Robbins     <arnold@skeeve.com>

	* dfa.c: Sync with GNU grep. Yet again, again.

2015-08-02         Arnold D. Robbins     <arnold@skeeve.com>

	* dfa.c: Sync with GNU grep. Yet again.

2015-07-21         Arnold D. Robbins     <arnold@skeeve.com>

	* dfa.c: Sync with GNU grep.

2015-07-18         Arnold D. Robbins     <arnold@skeeve.com>

	* dfa.c: Sync with GNU grep.

2015-07-08         Arnold D. Robbins     <arnold@skeeve.com>

	* dfa.h, dfa.c: Sync with GNU grep.

2015-06-29         Arnold D. Robbins     <arnold@skeeve.com>

	* awkgram.y (yylex): If gawk extension function is found as
	a function in a user-defined function body, treat it normally.
	Makes eval "print and(a, 1)" work in the debugger again.
	Thanks, yet again, to Hermann Peifer.
	* interpret.h (r_interpret): Op_subscript. UPREF if the
	element value is a typed regexp.  Thanks to Hermann Peifer.

2015-06-28         Arnold D. Robbins     <arnold@skeeve.com>

	Improve memory tracking of typed regexps.

	* awkgram.y (make_regnode): Set valref to 1.
	* interpret.h (r_interpret): Have Op_push_re upref typed regexp.
	* builtin.c (do_typeof): OK to deref typed regex.
	* awk.h (force_string): Do dupnode on the regexp text.

2015-06-26         Arnold D. Robbins     <arnold@skeeve.com>

	Remove support for old-style extensions.

	* awk.h (Node_old_ext_func, Op_old_ext_func): Removed.
	Remove all uses throughout the code.
	(load_old_ext, make_old_builtin): Remove declarations.
	* ext.c (load_old_ext, make_old_builtin): Removed.
	* awkgram.y (tokentab): Remove "extension" entry.
	* eval.c (Node_old_ext_funci, Op_old_ext_func): Remove from tables.
	* interpret.h (interpret): Remove stuff for old extensions.

	Unrelated:

	* builtin.c (do_typeof): Add support for strnum, distinguish
	untyped from unassigned, use "string" and "number". Thanks to
	Hermann Peifer for suggesting inclusion of strnum.

2015-06-25         Arnold D. Robbins     <arnold@skeeve.com>

	Further work straightening out memory management for typeof.

	* awk.h (DEREF): Add an assert.
	* builtin.c (do_typeof): Add comments, cases where not to deref.
	* debug.c (print_instruction): Add Op_push_arg_untyped.
	* interpret.h (r_interpret): Additional comments / tweaks for
	Op_push_arg_untyped.

	Unrelated. Make `x = @/foo/ ; print x' print something.

	* builtin.c (do_print): Check for Node_typedregex and handle it.
	Needed for adding test code.

	Unrelated. Typo fix.

	* debug.c (initialize_watch_item): Dupnode the right thing.

2015-06-22         Arnold D. Robbins     <arnold@skeeve.com>

	* awkgram.y (snode): Make isarray not scalarize untyped parameters
	also.
	* profile.c (pprint): Add Op_push_arg_untyped.

	Improve debugger support for typed regexps.
	Thanks to Hermann Peifer for the bug report.

	* awkgram.y (valinfo): Add support for Node_typedregex.
	* debug.c (watchpoint_triggerred): Handle Node_typedregex.
	(initialize_watch_item): Ditto.
	(print_memory): Ditto.

	Fix typeof to work on subarrays.  Thanks, yet again, to
	Hermann Peifer for the bug report.

	* builtin.c (do_typeof): Don't deref Node_var_array.

2015-06-21         Arnold D. Robbins     <arnold@skeeve.com>

	Fixes for typeof - Don't let typeof change an untyped variable
	into a scalar.

	* awk.h (opcodeval): Add Op_push_arg_untyped.
	* awkgram.y (snode): Separate out case for do_typeof, use
	Op_push_arg_untyped.
	* builtin.c (do_typeof): Arg will be equal to Nnull_string
	if it's untyped.
	* eval.c (optypes): Add Op_push_arg_untyped.
	* interpret.h (r_interpret): Add Op_push_arg_untyped handling.

2015-06-19         Arnold D. Robbins     <arnold@skeeve.com>

	* builtin.c (do_isarray): Minor edit to lint warning.
	* TODO: Updated.

2015-06-14         Arnold D. Robbins     <arnold@skeeve.com>

	* regcomp.c, regex_internal.h, regexec.c: Sync with GLIBC.

	Unrelated:

	* regex_internal.c, regexec.c: __attribute --> __attribute__.

	Related:

	* regex_internal.h: Clean up defines for non-GCC for attribute;
	essentially sync it with GLIBC.

2015-06-12         Arnold D. Robbins     <arnold@skeeve.com>

	* awkgram.y: Finish converting "hard" regex to "typed" regex.

2015-05-31         Arnold D. Robbins     <arnold@skeeve.com>

	* field.c (posix_def_parse_field): Removed. It's no longer
	needed after updates to the POSIX standard. Thanks to
	Michael Klement <michael.klement@usa.net> for pointing this out.

2015-05-26  Paul Eggert  <eggert@Penguin.CS.UCLA.EDU>

	* floatcomp.c (count_trailing_zeros): New function.
	This compiles to a single TZCNT instruction on the x86-64.
	(adjust_uint): Use it to keep more high-order bits when
	some of the lowest-order bits are zero.  This implements
	the documented behavior: "If the result cannot be represented
	exactly as a C 'double', leading nonzero bits are removed one by
	one until it can be represented exactly."

2015-05-26         Arnold D. Robbins     <arnold@skeeve.com>

	* regcomp.c: Fix offsets so error messages come out correct
	once again.

2015-05-19         Arnold D. Robbins     <arnold@skeeve.com>

	* 4.1.3: Release tar ball made.

2015-05-15         Andrew J. Schorr     <aschorr@telemetry-investments.com>

	* symbol.c (load_symbols): Plug minor memory leak by calling unref(tmp)
	on "identifiers" string after assoc_lookup is done with it.

2015-05-15         Andrew J. Schorr     <aschorr@telemetry-investments.com>

	* main.c (load_procinfo_argv): New function to save argv array values
	in PROCINFO["argv"][0..argc-1].
	(load_procinfo): Call load_procinfo_argv.

2015-05-11         Arnold D. Robbins     <arnold@skeeve.com>

	* awk.h, awkgram.y, builtin.c, eval.c profile.c, re.c:
	Change Node_hardregex to Node_typedregex everywhere.

2015-05-05         Arnold D. Robbins     <arnold@skeeve.com>

	* awkgram.y (yylex): Yet Another Fix for parsing bracket
	expressions. Thanks yet again to Andrew Schorr. Maybe it's
	even finally nailed down now.

	Unrelated:

	* config.guess, config.sub: Get latest versions.

	Make profiling for hard regexes work.

	* profile.c (pp_string_or_hard_regex): Renamed from pp_string.
	Add bool param for hard regex and add @ if so.
	(pp_string): New function, calls pp_string_or_hard_regex.
	(pp_hard_regex): New function, calls pp_string_or_hard_regex.
	(pprint): Adjust to print a hard regex correctly.

2015-05-01         Arnold D. Robbins     <arnold@skeeve.com>

	* awkgram.y: Make sure values are not null in param list.
	Avoids core dump for `function f(func, a) {}'. Thanks to
	Tibor Palinkas <libmawk@igor2.repo.hu>.

2015-04-30         Arnold D. Robbins     <arnold@skeeve.com>

	* Makefile.am: Take --program-prefix into account when
	installing/uninstalling the symlinks, especially 'awk'.
	Thanks to Steffen Nurpmeso <sdaoden@yandex.com> for
	the report.

	Unrelated:

	* awkgram.y (yylex): Yet Another Fix for parsing bracket
	expressions. Thanks again to Andrew Schorr.

2015-04-29         Arnold D. Robbins     <arnold@skeeve.com>

	* 4.1.2: Release tar ball made.

2015-04-28         Arnold D. Robbins     <arnold@skeeve.com>

	* builtin.c (isarray): Add lint warning that isarray()
	is deprecated.

2015-04-28         Arnold D. Robbins     <arnold@skeeve.com>

	* awkgram.y (yylex): Rework the bracket handling from zero.
	Thanks to Michal Jaegermann for yet another test case.

	Unrelated:

	* eval.c (setup_frame): Restore call-by-value for $0. This was
	necessitated by the changes on 2014-11-11 for conserving
	memory use. Thanks to Andrew Schorr for the report and isolating
	the cause of the problem.

2015-04-27         Arnold D. Robbins     <arnold@skeeve.com>

	* awkgram.y (yylex): Make change of Jan 7 for parsing regexps
	work better. Thanks to Nelson Beebe.

2015-04-26         Arnold D. Robbins     <arnold@skeeve.com>

	* dfa.c: Sync with grep.

2015-04-16         Arnold D. Robbins     <arnold@skeeve.com>

	* builtin.c (do_strftime): For bad time_t values, return "".

2015-04-16         Andrew J. Schorr     <aschorr@telemetry-investments.com>

	* node.c (r_force_number): If strtod sets errno, then force the
	numeric value in node->numbr to zero. For subnormal values, strtod
	sets errno but does not return zero, and we don't want to retain
	those subnormal values.

2015-04-16         Arnold D. Robbins     <arnold@skeeve.com>

	Let parameter names shadow the names of gawk additional built-ins.
	Make it actually work.

	* awkgram.y (want_param_names): Now an enum, there are three states.
	(grammar): Set states properly.
	(yylex): Improve checking logic.

2015-04-16         Arnold D. Robbins     <arnold@skeeve.com>

	* configure.ac: Updated by autoupdate.
	* configure, aclocal.m4: Regenerated.
	* io.c, main.c, profile.c: Removed use of RETSIGTYPE.

2015-04-16         Arnold D. Robbins     <arnold@skeeve.com>

	* builtin.c (do_strftime): Use a double for the timestamp and
	check that the value is within range for a time_t.

	Unrelated:

	* regex_internal.h (test_malloc, test_realloc): Use %lu in printf
	format for error messages. Thanks to Michal Jaegermann for
	pointing this out.

	Unrelated:

	* NEWS: Updated.

2015-04-15         Arnold D. Robbins     <arnold@skeeve.com>

	Let parameter names shadow the names of gawk additional built-ins.

	* awkgram.y (want_param_names): New variable.
	(yylex): Check it before returning a built-in token.
	(grammar): Set and clear it in the right places.

2015-04-14         Arnold D. Robbins     <arnold@skeeve.com>

	* builtin.c (do_strftime): Restore checking for negative result and
	add check that time_t is > 0 --- means we're assigning a negative value
	to an unsigned time_t. Thanks again to Glaudiston Gomes da Silva
	<glaudistong@gmail.com>.

	If localtime() or gmtime() return NULL, return a null string.
	Thanks to Andrew Schorr.

	Unrelated:
	* builtin.c (call_sub): Fix for indirect gensub, 3 args now works.

	Unrelated:

	* builtin.c (do_sub): Improve some variable names for readability
	and add / expand some comments.

	Unrelated:

	* builtin.c (call_sub, call_match, call_split_func): Allow for
	regex to be Node_hardregex.

2015-04-14         Andrew J. Schorr      <aschorr@telemetry-investments.com>
		   Arnold D. Robbins     <arnold@skeeve.com>

	* builtin.c (do_sub): Make computations smarter; initial len
	to malloc, test for final amount after all matches done and
	need to copy in the final part of the original string.

2015-04-13         Arnold D. Robbins     <arnold@skeeve.com>

	* regcomp.c (analyze): Prevent malloc(0).
	* regex_internal.h (test_malloc, test_realloc): New functions
	that check for zero count.
	(re_malloc, re_realloc): Adjust to call the new functions for gawk.
	* regexec.c (buid_trtable, match_ctx_clean): Replace malloc/free
	with re_malloc/re_free.

	Unrelated:

	* builtin.c (do_strftime): Disable checking timestamp value for less
	than zero. Allows times before the epoch to work with strftime.
	Thanks to Glaudiston Gomes da Silva <glaudistong@gmail.com>
	for raising the issue.

2015-04-12         Arnold D. Robbins     <arnold@skeeve.com>

	* Makefile.am (efence): Make this link again.
	Thanks to Michal Jaegermann for pointing out the problem.

2015-04-09         Andrew J. Schorr     <aschorr@telemetry-investments.com>

	* awkgram.y (yyerror): Rationalize buffer size computations. Remove
	old valgrind workarounds.
	* debug.c (gprintf): Rationalize buffer size computations.
	(serialize_subscript): Ditto.
	* io.c (iop_finish): Rationalize buffer size computations.
	* profile.c (pp_string): Correct space allocation computation.

2015-04-08        John E. Malmberg       <wb8tyw@qsl.net>

	* custom.h: VMS shares some code paths with ZOS_USS in
	building gawkfts extension.

2015-04-08         Arnold D. Robbins     <arnold@skeeve.com>

	Factor out opening of /dev/XXX files from /inet.
	Enable interpretation of special filenames for profiling output.

	* awk.h (devopen_simple): Add declaration.
	* io.c (devopen_simple): New routine.
	(devopen): Call devopen_simple as appropriate.
	* profile.c (set_prof_file): Call devopen_simple as appropriate,
	some additonal logic to hande fd to fp conversion.

	Unrelated:

	* main.c (usage): Add a comment for translators.

2015-04-08  Eli Zaretskii  <eliz@gnu.org>

	* profile.c (set_prof_file): Interpret a file name of "-" to mean
	standard output.

2015-04-06         Arnold D. Robbins     <arnold@skeeve.com>

	* awk.h (force_number): Add `!= 0' check to bitwise operation.
	* awkgram.y: Same, many places.
	(check_special): Simplify code for checking extension flags.

2015-04-05         Arnold D. Robbins     <arnold@skeeve.com>

	* awkgram.y (install_builtins): If do_traditional is true, do not
	install gawk extensions flagged with GAWKX.  Similarly, if do_posix
	is true, do not install functions flagged with NOT_POSIX.
	This fixes a problem with spurious lint complaints about shadowing
	a global variable that is not valid in traditional or posix mode.
	Thanks to Andrew Schorr for finding the problem and supplying
	initial code; I did it slightly differently.

2015-04-03         Arnold D. Robbins     <arnold@skeeve.com>

	* awk.h (force_string): If hard_regex, return string text of the regex.
	(force_string, force_number): If hard_regex, return Nnull_string.
	* awkgram.y: Fix ~ and !~ with @/.../.
	* eval.c (setup_frame): Handle a hard regex.
	* re.c (avoid_dfa): Ditto.

2015-04-02         Andrew J. Schorr     <aschorr@telemetry-investments.com>

	* NEWS: Rename div to intdiv.

2015-04-02         Arnold D. Robbins     <arnold@skeeve.com>

	Rename div() to intdiv().

	* builtin.c (do_intdiv): Renamed from do_div.
	* mfpr.c (do_mpfr_intdiv): Renamed from do_mpfr_div.
	* awk.h: Update declarations.
	* awkgram.y (tokentab, snode): Revise accordingly.

2015-03-31         Arnold D. Robbins     <arnold@skeeve.com>

	* awk.h (call_sub): Renamed from call_sub_func.
	(call_match, call_split_func): Declare.
	* builtin.c (call_sub): Renamed from call_sub_func.
	(call_match, call_split_func): New functions.
	* interpret.h (r_interpret): Call new functions as appropriate.
	* node.c (r_unref): Revert change to handle Node_regex, not needed.

2015-03-31         Arnold D. Robbins     <arnold@skeeve.com>

	* awk.h (r_get_field): Declare.
	* builtin.c (call_sub_func): Rearrange the stack to be what
	the buitin function expects.
	* eval.c (r_get_field): Make extern.

2015-03-27         Arnold D. Robbins     <arnold@skeeve.com>

	* io.c (redirect): Change not_string from int to bool.
	* gawkapi.c (api_get_file): Minor stylistic improvements.
	* NEWS: Updated for retryable I/O and new API function.

2015-03-24         Arnold D. Robbins     <arnold@skeeve.com>

	* awkgram.y (make_regnode): Make extern.
	* awk.h (make_regnode): Declare.
	* builtin.c (call_sub_func): Start on reworking the stack to
	be what do_sub() expects. Still needs work.
	* interpret.h (r_interpret): Add a cast in comparison with do_sub().
	* node.c (r_unref): Handle Node_regex nodes.

2015-03-24         Andrew J. Schorr     <aschorr@telemetry-investments.com>

	* interpret.h (r_interpret): When Op_K_exit has an argument of
	Nnull_string, do not update exit_val, since no value was supplied.

2015-03-24         Arnold D. Robbins     <arnold@skeeve.com>

	* awk.h, gawkapi.c, io.c: Minor code reformatting.

2015-03-20         Arnold D. Robbins     <arnold@skeeve.com>

	Start on fixing indirect calls of builtins.

	* awk.h (call_sub_func): Add declaration.
	* awkgram.y (lookup_builtin): Handle length, sub functions.
	(install_builtin): Handle length function.
	* builtin.c (call_sub_func): New function.
	* interpret.h (r_interpret): If calling do_sub, do it through
	call_sub_func().

2015-03-19         Arnold D. Robbins     <arnold@skeeve.com>

	* re.c (re_update): Handle hard regex - for sub/gsub/gensub.
	* awkgram.y (grammar): Add support for hard_regex with ~ and !~;
	allowed only on the right hand side.
	(mk_rexp): Handle a hard regex.

2015-03-18         Arnold D. Robbins     <arnold@skeeve.com>

	* builtin.c (do_typeof): Be smarter about checking for uninitialized
	values; can now detect and return "untyped" for such values.
	* awkgram.y (yylex): Collect @/.../ entirely in the lexer and return
	a new terminal (HARD_REGEX).
	(regexp): Reverted to just a regular awk regexp constant.
	(hard_regexp): New nonterminal, can be used only in direct
	assignment and as an argument in function call. New set of nonterminals
	for function call expression lists.  More work still to do.

2015-03-18         Arnold D. Robbins     <arnold@skeeve.com>

	* config.guess, config.sub: Updated, from libtool 2.4.6.

2015-03-17         Arnold D. Robbins     <arnold@skeeve.com>

	* profile.c (pp_number): Allocate enough room to print the number
	in all cases. Was a problem mixing -M with profiling with a really
	big number. Thanks to Hermann Peifer for the bug report.

2015-03-08         Arnold D. Robbins     <arnold@skeeve.com>

	* re.c (regexflags2str): Removed. It was redundant.

	* io.c (devopen): Change the logic such that if nonfatal is true
	for the socket, don't do retries.  Also clean up the formatting
	some.  At strictopen, check if errno is ENOENT and if so, propagate
	the error from getaddrinfo() up to the caller. Add explanatory
	comments.

2015-02-28         Andrew J. Schorr     <aschorr@telemetry-investments.com>

	* io.c (pty_vs_pipe): Remove check for NULL PROCINFO_node, since
	this is now checked inside in_PROCINFO.

2015-02-27         Andrew J. Schorr     <aschorr@telemetry-investments.com>

	* io.c (socketopen): New parameter hard_error; set it if
	getaddrinfo() fails. Change fatals to warnings.
	(devopen): Pass in address of boolean hard_error variable
	and stop trying to open the file if hard_error is true.
	Save and restore errno around call to socketopen() and
	use restored errno if open() fails at strictopen.

2015-02-27         Arnold D. Robbins     <arnold@skeeve.com>

	* symbol.c (check_param_names): Fix argument order in memset() call.
	* configure.ac: Use AC_SEARCH_LIBS instead of AC_CHECK_LIB. This fixes
	a long-standing problem where `-lm' was used twice in the final
	compilation line.

2015-02-27         Arnold D. Robbins     <arnold@skeeve.com>

	Start on making regexp a real type.

	* awk.h (Node_hardregex): New node type.
	(do_typeof): Add declaration.
	* awkgram.y: Make @/.../ a hard regex.
	(tokentab): New entry for typeof() function.
	(snode): Try to handle typeof().
	(make_regnode): Handle Node_hardregex.
	* builtin.c (do_typeof): New function.
	* eval.c (nodetypes): Add Node_hardregex.
	* re.c (re_update): Check for hardregex too in assert.

2015-02-24         Arnold D. Robbins     <arnold@skeeve.com>

	* POSIX.STD: Update copyright year.
	* awkgram.y (yylex): Allow \r after \\ line continuation everywhere.
	Thanks to Scott Rush <scott.rush@honeywell.com> for the report.

2015-02-13         Arnold D. Robbins     <arnold@skeeve.com>

	* awkgram.y (yylex): Be more careful about passing true to
	nextc() when collecting a regexp.  Some systems' iscntrl()
	are not as forgiving as GLIBC's. E.g., Solaris.
	Thanks to Dagobert Michelsen <dam@baltic-online.de> for
	the bug report and access to systems to check the fix.

2015-02-12         Arnold D. Robbins     <arnold@skeeve.com>

	* POSIX.STD: Update with info about function parameters.
	* configure.ac: Remove test for / use of dbug library.

2015-02-11         Arnold D. Robbins     <arnold@skeeve.com>

	* gawkapi.h: Fix spelling error in comment.

2015-02-10         Arnold D. Robbins     <arnold@skeeve.com>

	* profile.c (pprint): Restore printing of count for rules.
	Bug report by Hermann Peifer.

2015-02-08         Arnold D. Robbins     <arnold@skeeve.com>

	* io.c: Make it "NONFATAL" everywhere.

2015-02-08         Andrew J. Schorr     <aschorr@telemetry-investments.com>

	* awk.h (RED_NON_FATAL): Removed.
	(redirect): Add new failure_fatal parameter.
	(is_non_fatal_redirect): Add declaration.
	* builtin.c (efwrite): Rework check for non-fatal.
	(do_printf): Adjust calls to redirect.
	(do_print_rec): Ditto. Move check for redirection error up.
	* io.c (redflags2str): Remove RED_NON_FATAL.
	(redirect): Add new failure_fatal parameter. Simplify the code.
	(is_non_fatal_redirect): New function.
	(do_getline_redir): Adjust calls to redirect.

2014-12-27         Arnold D. Robbins     <arnold@skeeve.com>

	* awk.h (is_non_fatal_std): Declare new function.
	* io.c (is_non_fatal_std): New function.
	* builtin.c (efwrite): Call it.

2015-02-07         Arnold D. Robbins     <arnold@skeeve.com>

	* regcomp.c, regex.c, regex.h, regex_internal.c, regex_internal.h,
	regexec.c: Sync with GLIBC. Mostly copyright date updates.

2015-02-05         Andrew J. Schorr     <aschorr@telemetry-investments.com>

	* eval.c (set_IGNORECASE): If IGNORECASE has a numeric value, try
	using that before treating it as a string.  This fixes a problem
	where setting -v IGNORECASE=0 on the command line was not working
	properly.

2015-02-01         Arnold D. Robbins     <arnold@skeeve.com>

	Move POSIX requirement for disallowing paramater names with the
	same name as a function into --posix.

	* NEWS: Document it.
	* awkgram.y (parse_program): Check do_posix before calling
	check_param_names().
	* symbol.c (check_param_names): Set up a fake node and call
	in_array() for function parameter names instead of linear
	searching the function list a second time. Thanks to Andrew
	Schorr for the motivation.

2015-01-30         Arnold D. Robbins     <arnold@skeeve.com>

	Don't allow function parameter names to be the same as function
	names - required by POSIX. Bug first reported in comp.lang.awk.

	In addition, don't allow use of a parameter as a function name
	in a call (but it's ok in indirect calls).

	* NEWS: Updated.
	* awk.h (check_param_names): Add declaration.
	* awkgram.y (at_seen): New variable. Communicates between
	yylex() and the parser.
	(FUNC_CALL production): Check at_seen and check that the identifier
	is a function name.
	(parse_program): Call check_param_names() and set errcount.
	(yylex): Set at_seen after seeing an at-sign.
	* symbol.c (check_param_names): New function.

2015-01-24         Arnold D. Robbins     <arnold@skeeve.com>

	Infrastructure updates.

	Bison 3.0.4. Automake 1.15. Gettext 0.19.4.

2015-01-20         Arnold D. Robbins     <arnold@skeeve.com>

	* gawkapi.c (api_set_array_element): Remove useless call to
	make_aname.
	* symbol.c (load_symbols): Ditto.
	Thanks to Andrew Schorr for pointing out the problem.

2015-01-19         Arnold D. Robbins     <arnold@skeeve.com>

	* awkgram.c: Update to bison 3.0.3.
	* command.c: Ditto.
	* NEWS: Note same.

2015-01-16         Stephen Davies        <sdavies@sdc.com.au>

	* awkgram.y (rule): Set first_rule to false. Catches more cases
	for gathering comments. Thanks to Hermann Peifer for the test case.

2015-01-15         Arnold D. Robbins     <arnold@skeeve.com>

	* dfa.h, dfa.c: Sync with grep. Mainly copyright updates.
	* getopt.c, getopt.h, getopt1.c getopt_int.h: Sync with GLIBC.
	Mainly copyright updates, one minor code fix.

2015-01-14         Arnold D. Robbins     <arnold@skeeve.com>

	Remove deferred variables.

	* awk.h (register_deferred_variable): Remove declaration.
	* awkgram.y (is_deferred_variable, process_deferred,
	symtab_used, extensions_used, deferred_variables,
	process_deferred): Remove declarations, bodies, and uses.
	* builtin.c (do_length): Update comment.
	* main.c (init_vars): Just call load_procinfo() and `load_environ()'.

2015-01-08         Andrew J. Schorr     <aschorr@telemetry-investments.com>

	Revert changes to API deferred variable creation -- these variables
	should be created when lookup is called, not when update is called.
	* awk.h (variable_create): Remove function declaration.
	* awkgram.y (variable_create): Remove function.
	(variable): Restore variable_create functionality inline.
	* gawkapi.c (api_sym_update): Revert to using install_symbol, since the
	deferred variable check should be done when lookup is called, not here.

2015-01-07         Andrew J. Schorr     <aschorr@telemetry-investments.com>

	* gawkapi.c (api_set_array_element): Remove stray call to
	make_aname.  I cannot see what purpose this served.  Maybe I am
	missing something.

2015-01-07         Arnold D. Robbins     <arnold@skeeve.com>

	* configure.ac: Update debug flags if developing.
	* awkgram.y (yylex): Regex parsing bug fix for bracket expressions.
	Thanks to Mike Brennan for the report.
	* builtin.c (format_tree): Catch non-use of count$ for dynamic
	field width or precision.

	Unrelated:

	Load deferred variables if extensions are used; they might
	want to access PROCINFO and/or ENVIRON. Thanks to Andrew Schorr
	for pointing out the issue.

	* awkgram.y (extensions_used): New variable. Set it on @load.
	(do_add_scrfile): Set it on -l.
	(process_deferred): Check it also.

2015-01-06         Andrew J. Schorr     <aschorr@telemetry-investments.com>

	* gawkapi.c (api_sym_update): If copying a subarray, must update
	the parent_array pointer.  Also, call the astore hook if non-NULL.
	(api_set_array_element): Call the astore hook if non-NULL.

2015-01-06         Andrew J. Schorr     <aschorr@telemetry-investments.com>

	* awk.h (variable_create): Now takes a 3rd argument to tell caller
	whether this is a deferred variable.
	* awkgram.y (variable_create): Return indicator of whether this is
	a deferred variable in a newly added 3rd arg.
	(variable): Pass 3rd arg to variable_create.
	* gawkapi.c (api_sym_update): If we triggered the creation of a deferred
	variable, we must merge the extension's array elements into the deffered
	array, not the other way around.  The ENVIRON array has special funcs
	to call setenv and unsetenv.

2015-01-06         Andrew J. Schorr     <aschorr@telemetry-investments.com>

	* awk.h (variable_create): Declare new function.
	* awkgram.y (variable_create): New function to create a variable
	taking the deferred variable list into consideration.
	(variable): Call new function variable_create if the variable is
	not found.
	* gawkapi.c (api_sym_update): If an array is being created, then
	call new function variable_create instead of install_symbol.  If this
	is the first reference to a deferred variable, than the new array
	may contain elements that must be merged into the array provided by
	the extension.

2015-01-05         Andrew J. Schorr     <aschorr@telemetry-investments.com>

	* io.c (wait_any): If the `interesting' argument is non-zero, then we
	must not return until that child process has exited, since the caller
	gawk_pclose depends on our returning its exit status.  So in that case,
	do not pass WNOHANG to waitpid.

2015-01-04         Andrew J. Schorr     <aschorr@telemetry-investments.com>

	* gawkapi.h: Fix another comment typo.

2015-01-04         Andrew J. Schorr     <aschorr@telemetry-investments.com>

	* gawkapi.h: Fix typo in comment.

2015-01-02         Andrew J. Schorr     <aschorr@telemetry-investments.com>

	* gawkapi.h (gawk_api): Modify api_get_file to remove the typelen
	argument.
	(get_file): Remove typelen argument from the macro.
	* gawkapi.c (api_get_file): Remove typelen argument.

2014-12-24         Arnold D. Robbins     <arnold@skeeve.com>

	* profile.c (pprint): Be sure to set ip2 in all paths
	through the code. Thanks to GCC 4.9 for the warning.

2014-12-18         Arnold D. Robbins     <arnold@skeeve.com>

	* builtin.c (do_sub): Do not waste a byte at the end of a string.

2014-12-14         Arnold D. Robbins     <arnold@skeeve.com>

	* awkgram.y (yyerror): Do not waste a byte at the end of a string.
	* builtin.c (do_match): Ditto.
	* command.y (append_statement): Ditto.
	* debug.c (gprintf, serialize): Ditto.
	* field.c (set_FIELDWIDTHS): Ditto.
	* io.c.c (grow_iop_buffer): Ditto.
	* profile.c (pp_string, pp_group3): Ditto.

2014-12-14         Andrew J. Schorr     <aschorr@telemetry-investments.com>

	* array.c (concat_exp): Do not waste a byte at the end of a string.
	* awkgram.y (common_exp): Ditto.
	* builtin.c (do_substr): Ditto.
	* eval.c (set_OFS): Ditto.
	* field.c (rebuild_record): Ditto.
	* gawkapi.h (r_make_string): Ditto.
	* interpret.h (r_interpret): Ditto for Op_assign_concat.
	* node.c (r_format_val, r_dupnode, make_str_node, str2wstr, wstr2str):
	Ditto.
	* re.c (make_regexp): Ditto.

2014-12-20         Arnold D. Robbins     <arnold@skeeve.com>

	Enable non-fatal output on per-file or global basis,
	via PROCINFO.

	* awk.h (RED_NON_FATAL): New redirection flag.
	* builtin.c (efwrite): If RED_NON_FATAL set, just set ERRNO and return.
	(do_printf): Check errflg and if set, set ERRNO and return.
	(do_print): Ditto.
	(do_print_rec): Ditto.
	* io.c (redflags2str): Update table.
	(redirect): Check for global PROCINFO["nonfatal"] or for
	PROCINFO[file, "nonfatal"] and don't fail on open if set.
	Add RED_NON_FATAL to flags.
	(in_PROCINFO): Make smarter and more general.

2014-12-12        Stephen Davies         <sdavies@sdc.com.au>

	Improve comment handling in pretty printing.

	* awk.h (comment_type): New field in the node.
	(EOL_COMMENT, FULL_COMMENT): New defines.
	* awkgram.y (block_comment): New variable.
	(check_comment): New function.
	(grammar): Add code to handle comments as needed.
	(get_comment): Now takes a flag indicating kind of comment.
	(yylex): Collect comments appropriately.
	(append_rule): Ditto.
	* profile.c (pprint): Smarten up comment handling.
	Have printing \n take comments into account.
	(end_line): New function.
	(pp_func): Better handling of function comments.

2014-12-10         Arnold D. Robbins     <arnold@skeeve.com>

	* dfa.c: Sync with GNU grep.

2014-11-26         Arnold D. Robbins     <arnold@skeeve.com>

	* builtin.c (do_sub): Improve wording of gensub warnings.

2014-11-25         Arnold D. Robbins     <arnold@skeeve.com>

	* builtin.c (do_sub): For gensub, add more warnings for invalid
	third argument.

2014-11-23         Arnold D. Robbins     <arnold@skeeve.com>

	* awk.h: Move all inline functions to the bottom of the file.
	Keeps modern GCC happier.

2014-11-22         Arnold D. Robbins     <arnold@skeeve.com>

	* awk.h (emalloc, realloc): Redefine in terms of ...
	(emalloc_real, eralloc_real): New static inline functions.
	(fatal): Move definition up.
	* gawkmisc.c (xmalloc): If count is zero, make it one for older
	mallocs that require size > 0 (such as z/OS).

2014-11-21         Arnold D. Robbins     <arnold@skeeve.com>

	* main.c: Remove a debugging // comment.
	* NOTES: Removed.

	Unrelated:

	Revert changes of 2014-11-20 from Paul Eggert. Causes failures
	on z/OS.

	Unrelated: Avoid unnecessary copying of $0.

	* interpret.h (UNFIELD): New macro.
	(r_interpret): Use it where *lhs is assigned to.

2014-11-20  Paul Eggert  <eggert@cs.ucla.edu>

	Port to systems where malloc (0) and/or realloc(P, 0) returns NULL.
	* gawkmisc.c (xmalloc):
	* xalloc.h (realloc):
	Do not fail if malloc(0) or realloc(P, 0) returns NULL.
	Fail only when the allocator returns null when attempting to
	allocate a nonzero number of bytes.

2014-11-19         Arnold D. Robbins     <arnold@skeeve.com>

	Infrastructure upgrades:

	* Automake 1.14.1, Gettext 0.19.3, Libtool 2.4.3.
	* compile, extension/build-aux/compile: New files.

2014-11-19  gettextize  <bug-gnu-gettext@gnu.org>

	* configure.ac (AM_GNU_GETTEXT_VERSION): Bump to 0.19.3.

2014-11-16         Arnold D. Robbins     <arnold@skeeve.com>

	* interpret.h: Revert change of 2014-11-11 since it breaks
	certain uses.

	Unrelated:

	* dfa.c: Sync with GNU grep.

2014-11-15         Arnold D. Robbins     <arnold@skeeve.com>

	* array.c, awk.h, awkgram.y, builtin.c, dfa.c, eval.c, field.c,
	interpret.h, io.c, main.c, mpfr.c, node.c, re.c, regex_internal.h,
	replace.c: Remove all uses of MBS_SUPPORT.
	* regex_internal.h: Disable wide characters on DJGPP.
	* mbsupport.h: Rework to be needed only for DJGPP.

2014-11-11         Arnold D. Robbins     <arnold@skeeve.com>

	Don't let memory used increase linearly in the size of
	the input.  Problem reported by dragan legic
	<dragan.legic@yandex.ru>.

	* field.c (set_record): NUL-terminate the buffer.
	* interpret.h (r_interpret): Op_field_spec: if it's $0, increment
	the valref.  Op_store_var: if we got $0, handle it appropriately.

2014-11-10         Arnold D. Robbins     <arnold@skeeve.com>

	Reorder main.c activities so that we can set a locale on the
	command line with the new, for now undocumented, -Z option.

	* main.c (parse_args, set_locale_stuff): New functions.
	(stopped_early): Made file level static.
	(optlist, optab): Add new argument.
	(main): Adjust ordering and move inline code into new functions.

2014-11-09         Andrew J. Schorr     <aschorr@telemetry-investments.com>

	* gawkapi.c (node_to_awk_value): When the type wanted is AWK_UNDEFINED
	and a it's a Node_val set to Nnull_string, return AWK_UNDEFINED instead
	of AWK_NUMBER 0.

2014-11-06         Andrew J. Schorr     <aschorr@telemetry-investments.com>

	* awk.h (redirect_string): First argument should be const.  Add a new
	extfd argument to enable extensions to create files with pre-opened
	file descriptors.
	(after_beginfile): Declare function used in both eval.c and gawkapi.c.
	* eval.c (after_beginfile): Remove extern declaration now in awk.h.
	* gawkapi.c (api_get_file): Implement API changes to return
	awk_input_buf_t and/or awk_output_buf_t info, as well as accept an
	fd for inserting an opened file into the table.
	* gawkapi.h (gawk_api): Modify the api_get_file declaration to
	return awk_bool_t and add 3 new arguments -- a file descriptor
	for inserting an already opened file, and awk_input_buf_t and
	awk_output_buf_t to return info about both input and output.
	(get_file): Add new arguments to the macro.
	* io.c (redirect_string): First arg should be const, and add a new
	extfd arg so extensions can pass in a file that has already been
	opened by the extension.  Use the passed-in fd when appropriate,
	and pass it into two_way_open.
	(redirect): Pass new fd -1 arg to redirect_string.
	(two_way_open): Accept new extension fd parameter and open it
	as a socket.

2014-11-05         Andrew J. Schorr     <aschorr@telemetry-investments.com>

	* io.c (retryable): New function to indicate whether I/O can be
	retried for this file instead of throwing a hard error.
	(get_a_record) Check whether this file is configured for retryable
	I/O before returning nonstandard -2.

2014-11-03         Norihiro Tanaka       <noritnk@kcn.ne.jp>

	* re.c (research): Use dfa superset to improve matching speed.

2014-11-02         Arnold D. Robbins     <arnold@skeeve.com>

	* profile.c (div_on_left_mul_on_right): New function.
	(parenthesize): Call it.

2014-10-30         Arnold D. Robbins     <arnold@skeeve.com>

	* configure: Regenerated after fix to m4/readline.m4.

	Unrelated; fixes to profiling. Thanks to Hermann Peifer and
	Manuel Collado for pointing out problems:

	* profile.c (pprint): For Op_unary_minus, parenthesize -(-x)
	correctly.
	(prec_level): Get the levels right (checked the grammar).
	(is_unary_minus): New function.
	(pp_concat): Add checks for unary minus; needs to be parenthesized.

2014-10-30         Andrew J. Schorr     <aschorr@telemetry-investments.com>

	* NEWS: Mention installation of /etc/profile.d/gawk.{csh,sh}.

2014-10-29         Andrew J. Schorr     <aschorr@telemetry-investments.com>

	* configure.ac (AC_CONFIG_FILES): Add extras/Makefile.
	* Makefile.am (SUBDIRS): Add extras.
	* extras: Add new subdirectory.

2014-10-29         Arnold D. Robbins     <arnold@skeeve.com>

	* dfa.c: Sync with GNU grep. Again, again.

2014-10-28         Arnold D. Robbins     <arnold@skeeve.com>

	* dfa.c: Sync with GNU grep. Again.

2014-10-25         Arnold D. Robbins     <arnold@skeeve.com>

	* dfa.c: Sync with GNU grep.

2014-10-17         John E. Malmberg      <wb8tyw@qsl.net>

	* ext.c (close_extensions): Test for null pointer since
	since this can be called by signal handler before the
	pointers are initialized.

2014-10-15         Arnold D. Robbins     <arnold@skeeve.com>

	Make sane the handling of AWKPATH and AWKLIBPATH:

	1. Don't explicitly search "."; it must be in the path either
	physically or as null element a la the shell's $PATH
	2. If environment's value was empty, use built-in default value.
	3. Set ENVIRON["AWK*PATH"] to the path used.

	* io.c (path_info): Remove try_cwd member.
	(get_cwd): Removed, not needed anymore.
	(do_find_source): Don't do explicit check in current directory.
	It must come from the AWKPATH or AWKLIBPATH variable.
	* main.c (path_environ): If value from environment was empty,
	set it to the default.  This is how gawk has behaved since 2.10.

2014-10-13         Arnold D. Robbins     <arnold@skeeve.com>

	* regcomp.c (__re_error_msgid): Make error message for REG_EBRACK
	more helpful - also used for unmatched [:, [., [=.
	Thanks to Davide Brini for raising the issue.

2014-10-12         KO Myung-Hun          <komh78@gmail.com>

	Fixes for OS/2:

	* Makefile.am (install-exec-hook, uninstall-links): Use $(EXEEXT).
	* getopt.h: Redefinitions if using KLIBC.
	* io.c (_S_IFDIR, _S_IRWXU): Define if the more standard versions
	are available.

2014-10-12         Arnold D. Robbins     <arnold@skeeve.com>

	* README: Remove Pat Rankin from VMS duties, per his request.

2014-10-08         Arnold D. Robbins     <arnold@skeeve.com>

	* dfa.c: Sync with GNU grep.

2014-10-05         Arnold D. Robbins     <arnold@skeeve.com>

	* profile.c (pprint): Fix typo in header. Sheesh.

	Unrelated:

	* awkgram.y (mk_program): Add a comment that we don't need to
	clear the comment* variables.

2014-10-04         Arnold D. Robbins     <arnold@skeeve.com>

	* profile.c (pp_string_fp): Fix breaklines case to actually
	output the current letter. This broke at gawk 4.0.0. Sigh.
	Thanks to Bert Bos (bert@w3.org) for the report.

2014-10-03	Stephen Davies		<sdavies@sdc.com.au>

	* awkgram.y (program_comment): Renamed from comment0.
	(function_comment): Renamed from commentf.

2014-10-02         Arnold D. Robbins     <arnold@skeeve.com>

	* awkgram.y, profile.c: Minor white space cleanups.

2014-10-01         Arnold D. Robbins     <arnold@skeeve.com>

	Fix a few compile warnings:

	* awkgram.y (split_comment): Make static.
	General: Remove some unused variables, clean up some whitepace nits.

	* profile.c (indent): Add some braces to turn off compiler warnings.

2014-09-29         Andrew J. Schorr     <aschorr@telemetry-investments.com>

	* main.c (main): In optlist, it should say "h", not "h:", since there
	is no argument for the help option.  Thanks to Joep van Delft for
	the bug report.

2014-09-29         Arnold D. Robbins     <arnold@skeeve.com>

	* gawkapi.h: Minor edits to sync with documentation. Does not
	influence the behavior of the API.

2014-09-28         Arnold D. Robbins     <arnold@skeeve.com>

	* command.y (cmdtab): Add "where" as an alias for "backtrace".
	Finally!

	Unrelated:

	* dfa.c: Sync with GNU grep.

2014-09-27         Arnold D. Robbins     <arnold@skeeve.com>

	* awkgram.y (check_for_bad): Bitwise-and the bad character with 0xFF
	to avoid sign extension into a large integer.

	Unrelated:

	* configure.ac: Add an option to enable locale letters in identifiers.
	Undocumented and subject to being rescinded at any time in the future.
	* NEWS: Mention to look at configure --help.

	Unrelated:

	* profile.c (pprint): Use "rule(s)" instead of "block(s)" in the
	header.

2014-09-23         Arnold D. Robbins     <arnold@skeeve.com>

	* awkgram.y (yylex): Don't check for junk characters inside
	quoted strings.  Caused issues on DJGPP and Solaris.

	Unrelated:

	* io.c (devopen): Straighten things out with respect to
	compatibility with BWK awk.

2014-09-19         Arnold D. Robbins     <arnold@skeeve.com>

	* awkgram.y: Further commentary as to the treacherousness
	of isalnum and isalpha.

2014-09-15         Arnold D. Robbins     <arnold@skeeve.com>

	Finish removing use of isalpha and isalnum.

	* awk.h (is_alpha, is_alnum, is_identchar): Add declarations.
	* awkgram.y (yylex): Use is_alpha.
	(is_alpha, is_alnum): New functions.
	(is_identchar): Use is_alnum.
	* builtin.c (r_format_tree): Use is_alpha, is_alnum.
	* command.y (yylex): Use is_alpha, is_identchar.
	* ext.c (is_letter): Use is_alpha.
	(is_identifier_char): Removed; replaced uses with is_identchar.
	* main.c (arg_assign): Use is_alpha, is_alnum.
	* node.c (r_force_number): Use is_alpha.

2014-09-14         Arnold D. Robbins     <arnold@skeeve.com>

	* awkgram.y (is_identchar): Change from simple macro to function
	since use of isalnum() let non-ASCII letters slip through into
	identifiers.

2014-09-13	Stephen Davies		<sdavies@sdc.com.au>

	When doing pretty-printing (but not profiling), include the original
	comments in the output.

	General rules:

	Pretty printing:
		- Do NOT indent by a tab
		- Do NOT print the header comments ("# BEGIN rules", etc.)
		- DO print the comments that are in the program

	Profiling:
		- DO indent by a tab
		- DO print the header comments
		- Do NOT print the program's original comments

	* awkgram.y (comment0, commentf): New varibles that are  pointers to
	program and function comments.
	(get_comment): New function that retrieves consecutive comment lines
	and empty lines as a unit).
	(split_comment): New function: iff first block in the program is a
	function and it is predeeded by comments, take the last non-blank
	line as function comment and any preceeding lines as program comment.)

	Following token rules were changed to handle comments:

	* awkgram.y (pattern, LEX_BEGIN, LEX_END, LEX_BEGINFILE, LEX_ENDFILE,
	action, function_prologue, statements): Update to handle comments.
				
	Following functions were changed to handle comments:

	* awkgram.y (mk_program, mk_function, allow_newline and yylex): Update
	to handle comments. (Also fixed typo in case '\\'.)

	* profile.c (print_comment): New function to format comment printing.
	(indent, pprint, dump_prog, pp_func): Changed to handle comments and
	the revised indentation rules.

2014-09-07         Arnold D. Robbins     <arnold@skeeve.com>

	* awk.h: Move libsigsegv stuff to ...
	* main.c: here. Thanks to Yehezkel Bernat for motivating
	the cleanup.
	* symbol.c (make_symbol, install, install_symbol): Add const to
	first parameter. Adjust decls and fix up uses.

2014-09-05         Arnold D. Robbins     <arnold@skeeve.com>

	Add builtin functions to FUNCTAB for consistency.

	* awk.h (Node_builtin_func): New node type.
	(install_builtins): Declare new function.
	* awkgram.y [DEBUG_USE]: New flag value for debug functions; they
	don't go into FUNCTAB.
	(install_builtins): New function.
	* eval.c (nodetypes): Add Node_builtin_func.
	* interpret.h (r_interpret): Rework indirect calls of built-ins
	since they're now in the symbol table.
	* main.c (main): Call `install_builtins'.
	* symbol.c (install): Adjust for Node_builtin_func.
	(load_symbols): Ditto.

2014-09-04         Arnold D. Robbins     <arnold@skeeve.com>

	* profile.c (pprint): Case Op_K_for: Improve printing of
	empty for loop header.

	Unrelated: Make indirect function calls work for built-in and
	extension functions.

	* awkgram.y (lookup_builtin): New function.
	* awk.h (builtin_func_t): New typedef.
	(lookup_builtin): Declare it.
	* interpret.h (r_interpret): For indirect calls, add code to
	find and call builtin functions, and call extension functions.

2014-09-01         Arnold D. Robbins     <arnold@skeeve.com>

	* builtin.c (do_substr): Return "" instead of null string in case
	result is passed to length() with --lint. Based on discussions in
	comp.lang.awk.

	Unrelated:

	* interpret.h (r_interpret): For indirect function call, separate
	error message if lookup returned NULL. Otherwise got a core dump.
	Thanks to "Kenny McKormack" for the report in comp.lang.awk.

2014-08-27         Arnold D. Robbins     <arnold@skeeve.com>

	* configure.ac: Add test for strcasecmp.
	* regcomp.c: Remove special case code around use of strcasecmp().
	* replace.c: Include missing/strncasecmp.c if either strcasecmp()
	or strncasecmp() aren't available.

2014-08-26         Arnold D. Robbins     <arnold@skeeve.com>

	* regcomp.c, regex_internal.c: Sync with GBLIC. Why not.

	Unrelated:

	Remove support for MirBSD. It uglified the code too much
	for no discernable gain.

	* configure.ac: Remove check for MirBSD and define of
	LIBC_IS_BORKED.
	* dfa.c: Remove code depending on LIBC_IS_BORKED.
	* main.c: Ditto.
	* regcomp.c: Ditto.
	* NEWS: Updated.

2014-08-24         Arnold D. Robbins     <arnold@skeeve.com>

	* regex.h: Remove underscores in names of parameters in function
	declarations. Tweak names as neeeded.

2014-08-20         Arnold D. Robbins     <arnold@skeeve.com>

	* node.c (parse_escape): Max of 2 digits after \x.

2014-08-18         Arnold D. Robbins     <arnold@skeeve.com>

	* symbol.c: General formatting cleanup.

2014-08-15         Arnold D. Robbins     <arnold@skeeve.com>

	* main.c (usage): Adjust whitespace for -L and add "invalid"
	as a possible value for it.  Report from Robert P. J. Day
	<rpjday@crashcourse.ca>.

2014-08-14         Arnold D. Robbins     <arnold@skeeve.com>

	* Makefile.am (SUBDIRS): Put awklib after doc so that examples
	get extracted when the doc changes.

2014-08-13         Arnold D. Robbins     <arnold@skeeve.com>

	* builtin.c (do_sub): Move initial allocation of the replacement
	string down towards code to do the replacement, with a (we hope)
	better guesstimate of how much to initially allocate. The idea
	is to avoid unnecessary realloc() calls by making a better guess
	at how much to allocate.  This came up in an email discussion
	with Tom Dickey about mawk's gsub().

2014-08-12         Juergen Kahrs <jkahrs@users.sourceforge.net>

	* cmake/configure.cmake:
	* cmake/package.cmake: Copyright update.
	* README.cmake:
	* README_d/README.cmake: Moved file.

2014-08-12         Arnold D. Robbins     <arnold@skeeve.com>

	OFS being set should rebuild $0 using previous OFS if $0
	needs to be rebuilt. Thanks to Mike Brennan for pointing this out.

	* awk.h (rebuild_record): Declare.
	* eval.c (set_OFS): If not being called from var_init(), check
	if $0 needs rebuilding. If so, parse the record fully and rebuild it.
	Make OFS point to a separate copy of the new OFS for next time, since
	OFS_node->var_value->stptr was already updated at this point.
	* field.c (rebuild_record): Is now extern instead of static.
	Use OFS and OFSlen instead of the value of OFS_node.

	Unrelated:

	* Makefile.am (RM): Define for makes that don't have it,
	such as on OpenBSD.  Thanks to Jeremie Courreges-Anglas
	<jca@wxcvbn.org> for the report.

2014-08-05         Arnold D. Robbins     <arnold@skeeve.com>

	Bug fix: For MPFR sqrt(), need to set precision of result to be
	the same as that of the argument. Doesn't hurt other functions.
	See test/mpfrsqrt.awk. Thank to Katie Wasserman <katie@wass.net>
	for the bug report.

	* mpfr.c (do_mpfr_func): New function. Runs code for MPFR functions
	while still enabling debugging. Add call here to mpfr_set_prec().
	Original code from SPEC_MATH macro.
	(SPEC_MATH): Change macro to call do_mpfr_func().

	Next MPFR bug fix: The % operator gave strange results for negative
	numerator. Thanks again to Katie Wasserman for the bug report.

	* mpfr.c (mpg_mod): Use mpz_tdiv_qr() instead of mpz_mod(). From
	the GMP doc, mpz_mod() should have worked; it's not clear why
	it doesn't.

2014-08-03         Arnold D. Robbins     <arnold@skeeve.com>

	* builtin.c (format_tree): Don't need to check return value of
	wctombr for -2. Thanks to Eli Zaretskii for pointing this out.

	Unrelated:

	* gawkapi.h: Fix doc for API get_record - errcode needs to
	be greater than zero.
	* interpret.h (r_interpret): Move setting of ERRNO to here, from ...
	* io.c (inrec): ... here. Makes the code cleaner.

2014-08-03         Andrew J. Schorr     <aschorr@telemetry-investments.com>

	* awkgram.y (getfname): Match on either ptr or ptr2 so --profile
	will work in -M (MPFR bignum) mode.

2014-07-31         Arnold D. Robbins     <arnold@skeeve.com>

	* builtin.c (format_tree): Make %c handling more sane on Windows.
	Rework the lint messages.

	Unrelated:

	* dfa.c: Sync with GNU grep. Mainly white space differences.

	Unrelated:

	* mpfr.c (cleanup_mpfr): New function to deallocate _mpf_t1
	and _mpf_t2; removes some valgrind warnings.
	* awk.h (cleanup_mpfr): Add declaration.
	* main.c (main): Add call to `cleanup_mpfr'.

	Fix memory leak:

	* mpfr.c (do_mpfr_div): Add unref to denominator and numerator
	to not leak memory. Thanks to Katie Wasserman <katie@wass.net>
	for isolating the problem to that routine.

2014-07-25         Arnold D. Robbins     <arnold@skeeve.com>

	* main.c (main): Add a warning message if -M is used and gawk was
	compiled without MPFR/GMP.

2014-07-24         Arnold D. Robbins     <arnold@skeeve.com>

	* main.c (usage): Put text for `-n' *after* text for `-m'.
	Report from Robert P. J. Day <rpjday@crashcourse.ca>.

	Fix problems with I/O errors reported by Assaf Gordon
	<assafgordon@gmail.com>:

	* io.c (inrec): Change type to bool to make calling easier. Add
	check in non-EOF case for error, and if so, return false.
	Update ERRNO in case there is an ENDFILE block.
	* awk.h (inrec): Change type in declaration.
	* interpret.h (r_interpret): Change call of inrec() to boolean
	notation.

2014-07-10         Arnold D. Robbins     <arnold@skeeve.com>

	New `div()' function to do integer division and remainder;
	mainly useful for use with GMP integers. Thanks to
	Katie Wasserman <katie@wass.net> for the suggestion.

	* awk.h (do_div, do_mpfr_div): Declare new functions.
	* builtin.c (do_div): New function.
	* mpfr.c (do_mpfr_div): New function.
	* awkgram.y (tokentab): New entry.
	(snode): Add check for do_div/do_mpfr_div to make 3rd arg
	be an array.
	* NEWS: Updated.
	* TODO: Updated.

2014-07-10         Arnold D. Robbins     <arnold@skeeve.com>

	* awkgram.y (check_for_bad): New routine to do the fatal message,
	with smarter checking.
	(nextc): Call it as appropriate.

	* builtin.c (format_tree): Add check for bad returns from mbrlen
	to avoid trying to malloc (size_t) -1 bytes. Thanks to
	mail.green.fox@gmail.com for the bug report.

2014-07-03         Arnold D. Robbins     <arnold@skeeve.com>

	* awkgram.y (nextc): Add bool check_for_bad parameter to check
	for bad characters in the source program.
	(yylex): Adjust calls.

2014-06-24         Arnold D. Robbins     <arnold@skeeve.com>

	* main.c (main): The --pretty-print option no longer runs the
	program.  This removes the need for the GAWK_NO_PP_RUN environment var.
	* NEWS: Updated.
	* TODO: Updated.

2014-06-22         Paul Eggert          <eggert@penguin.cs.ucla.edu>

	Bring in from GNULIB:

	regex: fix memory leak in compiler
	Fix by Andreas Schwab in:
	https://sourceware.org/ml/libc-alpha/2014-06/msg00462.html
	* lib/regcomp.c (parse_expression): Deallocate partially
	constructed tree before returning error.

2014-06-19         Arnold D. Robbins     <arnold@skeeve.com>

	* builtin.c (do_sub): Add more info to leading comment.
	Add some whitespace in the code.

2014-06-08         Arnold D. Robbins     <arnold@skeeve.com>

	* dfa.c: Sync with GNU grep.

2014-06-03         Arnold D. Robbins     <arnold@skeeve.com>

	* dfa.c (mbs_to_wchar): Define a macro if not MBS.

2014-05-29         Arnold D. Robbins     <arnold@skeeve.com>

	* dfa.c: Sync with GNU grep.

2014-05-26         Arnold D. Robbins     <arnold@skeeve.com>

	* io.c (inetfile): Change return type to bool.  Wrap code
	with ifdef HAVE_SOCKETS so that it'll compile on DJGPP.

2014-05-22         Andrew J. Schorr     <aschorr@telemetry-investments.com>

	Allow any redirected getline inside BEGINFILE/ENDFILE.

	* awkgram.y (LEX_GETLINE): Only require a redirection and not also
	a variable if getline is in a BEGINFILE or ENDFILE rule.
	* interpret.h (Op_K_getline_redir): Remove check and fatal error.

2014-05-20         Arnold D. Robbins     <arnold@skeeve.com>

	* dfa.c (dfaexec): Minor sync with GNU grep.

2014-05-14         Arnold D. Robbins     <arnold@skeeve.com>

	* custom.h (_GL_PURE): Move definition to here. Sigh.
	* dfa.h, dfa.c: Sync with GNU grep. Sigh.

	Unrelated:

	* custom.h: Remove stuff for Ultrix 4.3. No one has such
	systems anymore; this just got missed earlier.

2014-05-11         Arnold D. Robbins     <arnold@skeeve.com>

	* debug.c (do_eval): Repair fix of 2014-05-09 and use
	assoc_remove to take @eval out of the function table.
	* symbol.c: Fix a comment.  This file needs some work.

2014-05-10         Arnold D. Robbins     <arnold@skeeve.com>

	* io.c (get_a_record): Finish TERMNEAREND handling in case
	we don't have a regular file but aren't going to get more data.
	Added some additional comments.

2014-05-09         Arnold D. Robbins     <arnold@skeeve.com>

	* debug.c (do_eval): Don't free `f' which points into the context
	that was previously freed. Bug reported by Jan Chaloupka
	<jchaloup@redhat.com>.  Apparently introduced with move to
	SYMTAB and FUNCTAB, but only showed up on Fedora 20 and Ubuntu 14.04,
	which have a newer glibc.
	(do_eval): Fix a memory leak seen by valgrind on Fedora 20 and
	Ubuntu 14.04: the new SRCFILE that is added wasn't released.

	Unrelated:

	* io.c (get_a_record): Handle return of TERMNEAREND when the
	entire file has been read into the buffer and we're using a
	regex for RS. Bug report by Grail Dane <grail69@hotmail.com>.

2014-05-04         Arnold D. Robbins     <arnold@skeeve.com>

	* debug.c (debug_prog): Change check for GAWK_RESTART so that it
	actually works. Bug fix: run command in debugger would start
	over again but not actually start running the program.

2014-04-25         Andrew J. Schorr     <aschorr@telemetry-investments.com>

	* io.c (two_way_open): In forked child, reset SIGPIPE to SIG_DFL.
	Fixes problems with "broken pipe" errors from child processes,
	restoring 4.1.0 and earlier behavior. Thanks to Daryl F
	<wyatt@prairieturtle.ca> for the report.
	(gawk_popen): Ditto.

2014-04-25         Arnold D. Robbins     <arnold@skeeve.com>

	* dfa.h, dfa.c: Merge with GNU grep; lots of forward motion.

2014-04-24         Arnold D. Robbins     <arnold@skeeve.com>

	Update xalloc.h for pending merge with dfa.

	* xalloc.h (xstrdup): Implement this.
	(x2nrealloc): Incorporate changed logic from GNULIB.

2014-04-20         Andrew J. Schorr     <aschorr@telemetry-investments.com>

	* io.c (struct inet_socket_info): Define new structure
	for use in parsing special socket filenames.
	(inetfile): Parse all components of the special socket filename
	into the struct inet_socket_info.  Returns true only if it is a
	valid socket fliename, unlike the previous version which checked
	for the '/inet[46]?/' prefix only.
	(redirect): Patch to use updated inetfile() function.
	(devopen): Remove logic to parse socket filenames, since this has
	been moved into the inetfile() function.
	(two_way_open): Update args to inetfile().

2014-04-20         Arnold D. Robbins     <arnold@skeeve.com>

	* builtin.c (do_rand): Make calls to random() in predictable
	order to avoid order of evaluation differences amongst compilers.
	Thanks to Anders Magnusson <ragge@ludd.ltu.se> (of the PCC team)
	for the suggestion.

2014-04-18         Arnold D. Robbins     <arnold@skeeve.com>

	* configure.ac: Change adding of -export-dynamic for GCC to be
	-Wl,-export-dynamic, which then works for PCC also.

2014-04-11         Arnold D. Robbins     <arnold@skeeve.com>

	* io.c (closemabyesocket): Define if not defined, e.g. building
	without socket code. Thanks to dave.gma@googlemail.com (Dave Sines)
	for the report.

2014-04-08         Arnold D. Robbins     <arnold@skeeve.com>

	* 4.1.1: Release tar ball made.

2014-04-08         Arnold D. Robbins     <arnold@skeeve.com>

	* README: Update.
	* configure.ac: Bump version.

2014-04-03         Arnold D. Robbins     <arnold@skeeve.com>

	* regcomp.c (parse_bracket_exp): Move a call to `re_free' inside
	an ifdef. Makes the code marginally cleaner.

2014-03-30         Arnold D. Robbins     <arnold@skeeve.com>

	* dfa.c: Sync with GNU grep.

2014-03-28         Arnold D. Robbins     <arnold@skeeve.com>

	* configure.ac: Remove duplicate AC_HEADER_TIME and rearrange
	order of macros some. May help on older systems.

2014-03-23         Arnold D. Robbins     <arnold@skeeve.com>

	* dfa.c: Move include of dfa.h around for correct building
	on Irix. Thanks to Nelson H.F. Beebe for the report.

	Unrelated:

	* .gitignore: Simplify .dSYM pattern for Mac OS X.

2014-03-21         Arnold D. Robbins     <arnold@skeeve.com>

	* dfa.c (using_simple_locale): Add ifdefs in case there is no
	locale support at all. Thanks to Scott Deifik for the report.

	Unrelated:

	* main.c (UPDATE_YEAR): Set to 2014.

2014-03-17         Arnold D. Robbins     <arnold@skeeve.com>

	* .gitignore: Add .dSYM directories for Mac OS X.
	Thanks to Hermann Peifer for the suggestion.

2014-03-10         Arnold D. Robbins     <arnold@skeeve.com>

	* dfa.h, dfa.c: Sync with grep. Yet again.
	* regex_internal.c (built_wcs_upper_buffer, build_upper_buffer):
	Fixes from GNULIB for mixed case matching on Mac OS X.

	Unrelated:

	* builtin.c (format_tree): Smarten handling of %' flag. Always
	pass it in for floating point formats. Then only add the
	thousands_sep if there is one. Also, allow for thousands_sep
	to be a string, not just one character.  Thanks to Michal Jaegermann
	for the report.

2014-03-08         Andrew J. Schorr     <aschorr@telemetry-investments.com>

	* gawkapi.c (api_impl): Add memory allocation function pointers.
	* gawkapi.h (GAWK_API_MINOR_VERSION): Bump.
	(gawk_api_t): Add memory allocation function pointers api_malloc,
	api_calloc, api_realloc, and api_free.
	(gawk_malloc, gawk_calloc, gawk_realloc, gawk_free): New macros.
	(emalloc): Replace malloc with gawk_malloc.
	(erealloc): Replace erealloc with gawk_erealloc.

2014-03-05         Arnold D. Robbins     <arnold@skeeve.com>

	Straighten out enumerated types some more.

	* awk.h (add_srcfile): Fix type of first parameter.
	* awkgram.y (add_srcfile, do_add_srcfile): Ditto.
	* cmd.h (A_NONE): New enum nametypeval.
	* command.y (argtab): Use it in final value.
	* ext.c (make_builtin): Use awk_false, awk_true.
	* io.c (init_output_wrapper): Use awk_false.

	Unrelated:

	* debug.c (do_commands): Initialize num to silence warnings.
	Thanks to Michal Jaegermann.

	Unrelated:

	* builtin.c (do_mktime): Change lint warning for minutes to
	check against 59, not 60.  Thanks to Hermann Peifer for the report.

2014-03-03         Arnold D. Robbins     <arnold@skeeve.com>

	* dfa.c: Sync with grep. Yet again.

2014-02-28         Arnold D. Robbins     <arnold@skeeve.com>

	* dfa.c: Sync with grep. Looks like good improvement with
	respect to bracket expressions.

2014-02-27         Arnold D. Robbins     <arnold@skeeve.com>

	Fixes for enum/int mismatches as warned by some compilers.

	* awk.h (ANONE): New enum for array sorting.
	* array.c (assoc_list): Use it.
	* builtin.c (format_tree): New MP_NONE value.
	* gawkapi.c: Use awk_false and awk_true everywhere instead of
	false and true.

2014-02-26         Arnold D. Robbins     <arnold@skeeve.com>

	* configure.ac: Set up do-nothing extension/Makefile on
	MirBSD also.

2014-02-21         Arnold D. Robbins     <arnold@skeeve.com>

	* dfa.h, dfa.c (parse_bracket_exp): Sync with grep.

2014-02-20         Arnold D. Robbins     <arnold@skeeve.com>

	* regex.h, regex.c, regex_internal.c, regex_internal.h: Sync
	with GLIBC. Mainly copyright updates.
	* getopt.c, getopt.h, getopt1.c, getopt_int.h: Ditto.
	* dfa.c (parse_bracket_exp): Sync with grep, where they restored
	the buggy code.  Sigh.

	Unrelated:

	* NEWS: Typo fix.
	* interpret.h (r_interpret): Init a variable for BEGINFILE to avoid
	compiler warnings. Thanks to Michal Jaegermann.

2014-02-15         Arnold D. Robbins     <arnold@skeeve.com>

	* awkgram.c, command.c: Regenerated - Bison 3.0.2.

2014-02-04         Arnold D. Robbins     <arnold@skeeve.com>

	* dfa.c (to_uchar): Make use of this. Syncs with GNU grep.

2014-02-03         Arnold D. Robbins     <arnold@skeeve.com>

	* awkgram.y (negate_num): Bracket `tval' in #ifdef MPFR since it's
	only used in that code.

2014-01-31         Arnold D. Robbins     <arnold@skeeve.com>

	* Makefile.am (dist-hook): Improve creation of pc/config.h. We
	have to jump through a lot of hoops for 'make distcheck' to
	actually work.

2014-01-30         Arnold D. Robbins     <arnold@skeeve.com>

	* Makefile.am (dist-hook): Improve creation of pc/config.h to copy
	the new file into the distribution directory being created.
	Also, put the temporary files into /tmp.

2014-01-28         Arnold D. Robbins     <arnold@skeeve.com>

	* awkgram.y (negate_num): If just a double, return. Fixes a bug
	that showed up on 32-bit systems with MPFR. Thanks to Eli Zaretskii
	and Corinna Vinschen for the report.  Also, free the MPZ integer.
	Thanks to valgrind for the report.

	Unrelated:

	* dfa.c: Sync with GNU grep - removed some special cased code
	for grep.

2014-01-24         Arnold D. Robbins     <arnold@skeeve.com>

	* configure.ac, field.c: Update copyright year.

2014-01-19         Arnold D. Robbins     <arnold@skeeve.com>

	* awkgram.y (negate_num): Handle the case of -0 for MPFR; the sign
	was getting lost. Thanks to Hermann Peifer for the report.

2014-01-18         Arnold D. Robbins     <arnold@skeeve.com>

	* dfa.c (parse_bracket_exp): Sync with GNU grep, which now uses
	gawk's code for RRI in single-byte locales!  Hurray.

2014-01-16         Arnold D. Robbins     <arnold@skeeve.com>

	* configure.ac: For z/OS, restore creation of do-nothing
	Makefile in extension directory.

2014-01-14         Arnold D. Robbins     <arnold@skeeve.com>

	* field.c (do_split): Make sure split() gets FS value if no
	third arg even after FPAT was set. Thanks to Janis Papanagnou
	for the report.

2014-01-13         Arnold D. Robbins     <arnold@skeeve.com>

	* README: Fix John Malmberg's email address.

2014-01-12         Arnold D. Robbins     <arnold@skeeve.com>

	* awkgram.y:  Update copyright year.
	(func_use): Simplify code.
	* command.y:  Update copyright year.
	* ext.c:  Update copyright year.
	(make_builtin): Small simplification.
	(make_old_builtin): Make code consistent with make_builtin(), add
	call to track_ext_func().
	* bootstrap.sh: Update copyright year. Remove touch of version.c
	since that file is no longer autogenerated.

2014-01-07         Arnold D. Robbins     <arnold@skeeve.com>

	* command.y (next_word): Move into ifdef for HAVE_LIBREADLINE,
	since it's only used by that code.
	* ext.c (load_old_ext): Minor improvements.

2014-01-03         Arnold D. Robbins     <arnold@skeeve.com>

	* config.guess, config.rpath, config.sub, depcomp,
	install-sh: Updated.
	* dfa.h, dfa.c: Sync with GNU grep; comment fix and copyright year.
	* NEWS: Updated some, including copyright year.

2013-12-26         Arnold D. Robbins     <arnold@skeeve.com>

	* README: Add John Malmberg for VMS.

2013-12-24         Arnold D. Robbins     <arnold@skeeve.com>

	* getopt.h: Add `defined(__sun)' to list of system that do get to
	include stdlib.h.  Needed for Illumos. Thanks to
	Richard Palo <richard.palo@free.fr> for the report.

2013-12-21         Mike Frysinger        <vapier@gentoo.org>

	* configure.ac: Add --disable-extensions flag to control
	compiling extensions.  Better for cross-compiling.
	(AC_CANONICAL_HOST): Added. Changed case statments appropriately.
	* Makefile.am (check-for-shared-lib-support): Removed.
	(check-recursive, all-recursive): Removed.

2013-12-21         Arnold D. Robbins     <arnold@skeeve.com>

	* config.guess: Updated.
	* configure, aclocal.m4: Updated based on automake 1.13.4.

2013-12-19         Arnold D. Robbins     <arnold@skeeve.com>

	* regexec.c (re_search_internal): Make sure `dfa' pointer is
	not NULL before trying to dereference it.

2013-12-16         Arnold D. Robbins     <arnold@skeeve.com>

	* configure.ac (AC_FUNC_VPRINTF): Remove. Not needed on current
	systems.
	* awk.h (HAVE_VPRINTF): Remove check.

2013-12-12         John E. Malmberg      <wb8tyw@qsl.net>

	* io.c (redirect): Add additional VMS error codes.
	(nextfile): Retry open after closing some files.

2013-12-10         Scott Deifik          <scottd.mail@sbcglobal.net>

	* io.c (closemaybesocket): Add definition for DJGPP.

2013-12-10         Arnold D. Robbins     <arnold@skeeve.com>

	* awk.h (Floor, Ceil): Remove declarations and VMS redefinitions.
	* floatcomp.c (Floor, Ceil): Removed, not needed. Move bracketing
	ifdef to the top of the file.
	* builtin.c (double_to_int): Use floor() and ceil().

2013-12-07         Arnold D. Robbins     <arnold@skeeve.com>

	* regex_internal.h (__attribute__): Define to empty if not GCC.
	* custom.h (__attribute__): Remove the definition from here; the
	right place was regex_internal.h.

2013-12-06         Arnold D. Robbins     <arnold@skeeve.com>

	No need to generate version.c from version.in.
	Thanks to John E. Malmberg <wb8tyw@qsl.net> for the suggestion.

	* version.in: Removed.
	* version.c: Use PACKAGE_STRING directly.
	* Makefile.am (EXTRA_DIST): Remove version.in.
	(distcleancheck_listfiles): Remove this rule.
	(MAINTAINERCLEANFILES): Remove this definition.
	(version.c): Remove the rule to create it.

2013-12-05         Arnold D. Robbins     <arnold@skeeve.com>

	Fixes for Z/OS.

	* custom.h (__attribute__): Define to empty.
	* dfa.c (parse_bracket_exp): Add a cast to quiet a warning.
	* regex.c: Correctly bracket include of <sys/param.h>.

	Unrelated:

	* debug.c (find_rule): Add a FIXME comment.

2013-12-03         John E. Malmberg	<wb8tyw@qsl.net>

	* io.c (redirect): Add additional VMS error code to check.
	(do_find_source): Append "/" if not a VMS filename.

2013-12-01         Andrew J. Schorr     <aschorr@telemetry-investments.com>

	* main.c (optab): Sort by long option name.

2013-11-27         Andrew J. Schorr     <aschorr@telemetry-investments.com>

	* main.c (optab): Add entry for --include.

2013-11-23         Arnold D. Robbins     <arnold@skeeve.com>

	* dfa.c: Merge from grep; minor fixes in how bit twiddling
	is done.

2013-11-01         Arnold D. Robbins     <arnold@skeeve.com>

	* dfa.c (lex): Reset laststart so that stuff like \s* works.
	Fix from grep.

2013-10-31         Arnold D. Robbins     <arnold@skeeve.com>

	* builtin.c (efwrite): If write error to stdout is EPIPE,
	die silently.  Thanks to Hermann Peifer for helping find this.

2013-10-22         Arnold D. Robbins     <arnold@skeeve.com>

	Revise error messages when writing to standard output or standard
	error to ignore EPIPE.  Add the ability based on an environment
	variable to get the source file and line number.

	* awk.h (r_warning): Renamed from warning.
	(warning): New macro to set location and call warning.
	* io.c (flush_io): Print errors only if not EPIPE.
	(close_io): Ditto.
	* main.c (lintfunc): Init to r_warning.
	(main): Enhance explanatory comment.
	(usage): Print errors only if not EPIPE.
	(copyleft): Ditto.
	* msg.c (err): Make printing srcfile and srcline depend upon
	GAWK_MSG_SRC environment variable.
	(r_warning): Renamed from warning.

2013-10-17         Arnold D. Robbins     <arnold@skeeve.com>

	* main.c (main): Ignore SIGPIPE. See the comment in the code.
	Thanks to Alan Broder for reporting the issue.

	Unrelated:

	* rand.c (do_rand): Fix computation and loop checking against
	1.0 to use do..while.

2013-10-16         Arnold D. Robbins     <arnold@skeeve.com>

	Make -O work again.  Turns out that C99 bool variables
	are clamped to zero or one.

	* main.c (do_optimize): Init to false.
	(main): Set do_optimize to true on -O.
	* eval.c (setup_frame): Change all uses of do_optimize to be
	a boolean check instead of a test > 1.
	* awkgram.y: Ditto.
	(optimize_assignment): Remove check against do_optimize since
	it was inited to true anyway.

	Unrelated:

	* re.c (resetup): Add a comment about the joy of syntax bits.

	Unrelated:

	* builtin.c (do_rand): If result is exactly 1.0, keep trying.
	Thanks to Nelson Beebe.

2013-10-10         Arnold D. Robbins     <arnold@skeeve.com>

	* dfa.c (lex): Sync with GNU grep. Handle multibyte \s and \S.

	Unrelated:

	* awk.h [ARRAY_MAXED]: Fix value of this and subsequent flags
	after addition of NULL_FIELD.
	* eval.c (flags2str): Add NULL_FIELD. Duh.

2013-10-09         Arnold D. Robbins     <arnold@skeeve.com>

	* awkgram.y (mk_assignment): Rework switch to handle Op_assign,
	and to provide a better error message upon unknown opcode.

2013-09-28         Arnold D. Robbins     <arnold@skeeve.com>

	* dfa.c: Sync with GNU grep.

2013-09-25         Arnold D. Robbins     <arnold@skeeve.com>

	* builtin.c (do_rand): Make the result more random by calling
	random() twice. See the comment in the code. Thanks to
	Bob Jewett <jewett@bill.scs.agilent.com> for the report and
	the fix.

2013-09-24         Arnold D. Robbins     <arnold@skeeve.com>

	* debug.c (find_rule): Handle case where lineno is zero. Can happen
	if break is given without a line number on a current line. Thanks
	to Ray Song <i@maskray.me> for the report.

2013-09-19         Arnold D. Robbins     <arnold@skeeve.com>

	* dfa.c (parse_bracket_exp): Use code from grep to keep things within
	range (updates change of 2013-09-08). Fix whitespace in one of the
	gawk-only additions.

2013-09-13         Arnold D. Robbins     <arnold@skeeve.com>

	Fix use of NF after it's extended, e.g. see test/nfloop.awk.

	* awk.h (NULL_FIELD): New flag
	* builtin.c (do_print_rec): Check f0->flags instead of if
	equal to Nnull_string.
	* eval.c (r_get_field): Check (*lhs)->flags instead of if
	equal to Nnull_string or Null_field.
	* field.c (init_fields): Init field zero and Null_field with
	NULL_FIELD flag.
	(set_NF): Set parse_high_water = NF in case NF extended past the
	end. This is the actual bug fix.

2013-09-08         Arnold D. Robbins     <arnold@skeeve.com>

	Fixes based on reports from a static code checker. Thanks to
	Anders Wallin for sending in the list.

	* array.c (asort_actual): Free list if it's not NULL.
	* builtin.c (do_sub): Set buf to NULL and assert on it before using
	it.
	* cint_array.c (cint_array_init): Clamp any value of NHAT from the
	environment such that it won't overflow power_two_table when used as
	an index.
	* dfa.c (parse_bracket_exp): Check that len is in range before using it
	to index buf.
	* getopt.c (_getopt_internal_r): Change call to alloca to use malloc.
	* io.c (socket_open): Init read_len to zero.
	(two_way_open): Upon failure to fork, close the slave fd also.
	* re.c (research): Init try_backref to false.
	* regcomp.c (build_range_exp): Free any items that were allocated in
	the case where not all items were.
	(build_charclass_op): Same. Init br_token to zero with memset.
	(create_tree): Init token t to zero with memset.
	* regex_internal.c (re_dfa_add_node): Free any items that were
	allocated in the case where not all items were.
	* symbol.c (destroy_symbol): On default, break, to fall into releasing
	of resources.

2013-08-29         Arnold D. Robbins     <arnold@skeeve.com>

	* debug.c (HAVE_HISTORY_LIST): Move checks and defines to the top.
	(do_save, serialize): Adjust #if checks to depend on having both
	readline and the history functions. Needed for Mac OS X whose
	native readline is a very old version. Sigh.
	* configh.in, configure: Regenerated due to change in m4/readline.m4.
	Issue reported by Hermann Peifer and Larry Baker.

	Unrelated:

	* getopt.c: Sync with GLIBC, changes are minor.

	Unrelated:

	* dfa.c: Sync with version in grep. Primarily whitespace / comment
	wording changes.

2013-08-26         Arnold D. Robbins     <arnold@skeeve.com>

	* regcomp.c (parse_dup_op): Remove RE_TOKEN_INIT_BUG code (change of
	Feb 19 2005) since it's no longer needed.

	* regcomp.c (re_fastmap_iter): Undo addition of volatile from
	Jan 18 2007; no longer needed and is one less change to have to
	maintain aginst the upstream.

	* regcomp.c, regex.h, regex_internal.h: Sync with GLIBC.

2013-08-22         Arnold D. Robbins     <arnold@skeeve.com>

	* str_array.c (env_store): If the new value being stored is NULL,
	pass in "" instead. Avoids core dump on Mac OS X.
	Thanks to Hermann Peifer for the bug report.

2013-08-20         Arnold D. Robbins     <arnold@skeeve.com>

	* nonposix.h: New file. Contains FAKE_FD_VALUE.
	* awk.h: Include it if MinGW or EMX.
	* Makefile.am (base_sources): Add nonposix.h.

2013-08-18         Arnold D. Robbins     <arnold@skeeve.com>

	Reflect updates to ENVIRON into the real environment.

	* awk.h (init_env_array): Add declaration.
	* main.c (load_environ): Call init_env_array.
	* str_array.c (env_remove, env_store, env_clear, init_env_array):
	New functions.
	(env_array_func): New array vtable.

2013-08-18         Arnold D. Robbins     <arnold@skeeve.com>

	* array.c (force_array): Set symbol->xarray to NULL before
	initing the array if it was Node_var_new.
	(null_array): Restore assert, undoing change of 2013-05-27.

2013-08-15         Arnold D. Robbins     <arnold@skeeve.com>

	* debug.c (print_memory): Fix whitespace / indentation.

2013-08-02         Arnold D. Robbins     <arnold@skeeve.com>

	* awkgram.y (append_rule): Add attempt to insert any comment
	before a rule. Commented out at the moment.

2013-07-30         Arnold D. Robbins     <arnold@skeeve.com>

	* awk.h (enum opcodeval): Add Op_comment.
	* awkgram.y (comment): New variable to hold comment text.
	(statement): Add saved comments to lists being built.
	(allow_newline): Save comment text if necessary. Append if have
	existing text.
	(yylex): Ditto.
	* debug.c (print_instruction): Handle Op_comment.
	* eval.c (optypes): Add entry for Op_comment.
	* interpret.h (r_interpret): Ditto.
	* profile.c (pprint): For Op_comment, print the comment text.

2013-07-24         Arnold D. Robbins     <arnold@skeeve.com>

	* io.c (FAKE_FD_VALUE): Move definition from here ...
	* awk.h (FAKE_FD_VALUE): ... to here. Fixes compilation on MinGW.

2013-07-08         Arnold D. Robbins     <arnold@skeeve.com>

	* io.c (get_a_record): Change `min' to `MIN' for consistency with
	other files and general practice.

2013-07-07         Andrew J. Schorr     <aschorr@telemetry-investments.com>

	* configure.ac (AC_CHECK_FUNCS): Check for sigprocmask.
	* io.c (wait_any): If sigprocmask is available, block signals instead
	of ignoring them temporarily.

2013-07-05         Andrew J. Schorr     <aschorr@telemetry-investments.com>

	* gawkapi.h (gawk_api): Document that the api_get_file function will not
	access the file type and length arguments if the file name is empty.

2013-07-04         Andrew J. Schorr     <aschorr@telemetry-investments.com>

	* configure.ac (AC_CHECK_FUNCS): Add a check for waitpid.
	* io.c (wait_any): Enhance comment to explain why we loop reaping all
	exited children when the argument is zero.  When available, use waitpid
	with WNOHANG to avoid blocking.  Remove my previous incorrect patch to
	exit after reaping the first child.  The function is intended to
	wait for all children, since we are not careful about reaping children
	as soon as they die.

2013-07-02         Andrew J. Schorr     <aschorr@telemetry-investments.com>

	* gawkapi.h (gawk_api): Remove unused api_lookup_file hook.
	(lookup_file): Remove associated macro.
	* gawkapi.c (api_lookup_file): Remove unused function.
	(api_impl):  Remove unused api_lookup_file hook.

2013-07-02         Andrew J. Schorr     <aschorr@telemetry-investments.com>

	* awkgram.y (main_beginfile): Declare new global INSTRUCTION *.
	(parse_program): Set main_beginfile to point to the BEGINFILE
	instruction block.
	* gawkapi.c (api_get_file): After nextfile starts a new file,
	we need to run the BEGINFILE actions.  We retrieve the
	instruction pointer from main_beginfile and execute it until
	we reach the Op_after_beginfile opcode.  We then run after_beginfile
	manually and restore the value of currule and source.

2013-07-04         Andrew J. Schorr     <aschorr@telemetry-investments.com>

	* gawkapi.h (awk_element_t): Add comment indicating that the array
	element index will always be a string!
	* gawkapi.c (api_flatten_array): When converting the index to an awk
	value, request a string conversion, since we want the indices to
	appear as strings to the extensions.  This makes the call to
	force_string redundant, since node_to_awk_value does that internally
	when we request a string.

2013-07-02         Andrew J. Schorr     <aschorr@telemetry-investments.com>

	* eval.c (update_ERRNO_string): Set PROCINFO["errno"] to 0.
	* io.c (inrec): Since get_a_record may now return -2, be sure
	to throw an error in that case as well.
	(wait_any): Fix what appears to be a bug.  The old logic repeatedly
	called wait until it failed.  When a process has multiple children,
	this causes it to stall until all of them have exited.  Instead,
	we now exit the function after the first successful wait call.
	(do_getline_redir, do_getline): Handle case where get_a_record
	returns -2.
	(errno_io_retry): New function to decide whether an I/O operation should
	be retried.
	(get_a_record): When read returns an error, call errno_io_retry to
	decide whether the operation should be retried.  If so, return -2
	instead of setting the IOP_AT_EOF flag.

2013-07-01         Andrew J. Schorr     <aschorr@telemetry-investments.com>

	* eval.c (update_ERRNO_int, unset_ERRNO): Update PROCINFO["errno"].

2013-06-30         Andrew J. Schorr     <aschorr@telemetry-investments.com>

	* awk.h (redirect_string): Declare new function that provides API access
	to the redirection mechanism.
	* gawkapi.h (GAWK_API_MINOR_VERSION): Bump from 0 to 1 since 2 new
	hooks were added to the api.
	(gawk_api_t): Add 2 new functions api_lookup_file and api_get_file.
	(lookup_file, get_file): New macros to wrap the new API functions.
	* gawkapi.c (curfile): Declare this extern, since it is needed
	by lookup_file and get_flie.
	(api_lookup_file): Find an open file using curfile or getredirect().
	(api_get_file): Find or open a file using curfile or redirect_string().
	(api_impl): Add api_lookup_file and api_get_file.
	* io.c (redirect_string): Renamed from redirect and changed arguments
	to take a string instead of a 'NODE *'.  This allows it to be called
	through the API's new get_file hook.
	(redirect): Now implemented by calling redirect_string backend function.

2013-07-04         Arnold D. Robbins     <arnold@skeeve.com>

	* builtin.c (format_tree): Fixes for %c with multibyte characters
	and field width > 1. Bugs reported by Nethox <nethox@gmail.com>.

2013-07-02         Arnold D. Robbins     <arnold@skeeve.com>

	* profile.c (pp_string): Add a call to chksize and fix another.
	Avoids valgrind errors on profile5 test. Thanks to Andrew
	Schorr for the report.

2013-06-27         Arnold D. Robbins     <arnold@skeeve.com>

	* awkgram.y: Minor whitespace cleanup, remove redundant ifdef.

2013-06-24         Arnold D. Robbins     <arnold@skeeve.com>

	* dfa.c (copytoks): Rewrite to call addtok_mb() directly. Avoids
	problems with multibyte characters inside character sets.
	Thanks to Steven Daniels <stevendaniels88@gmail.com> for reporting
	the problem.  Much thanks to Mike Haertel <mike@ducky.net> for the
	analysis and fix.

2013-06-24  Eli Zaretskii  <eliz@gnu.org>

	* io.c: Move #include "popen.h" out of the HAVE_SOCKETS condition,
	as this is needed for non-sockets builds as well.  See
	http://lists.gnu.org/archive/html/bug-gawk/2013-06/msg00014.html
	for the details of the problem this caused.

2013-06-15         Arnold D. Robbins     <arnold@skeeve.com>

	* io.c: Add ifdefs for VMS so that it will compile again.
	Thanks to Anders Wallin.

2013-06-11         Arnold D. Robbins     <arnold@skeeve.com>

	* debug.c (print_lines): Move setting of binary mode to after all
	the messing with the fd. Simplifies code some.
	* io.c (srcopen): Rearrange so that can add call to setbinmode
	here too. This fixes the debugger and makes reading source
	files a little faster. Thanks again to Corinna Vinschen.

2013-06-10         Arnold D. Robbins     <arnold@skeeve.com>

	* debug.c (print_lines): Set binary mode so that calculation of the
	byte offsets will be right. Thanks to Corinna Vinschen for the
	direction.

2013-06-10         Arnold D. Robbins     <arnold@skeeve.com>

	* re.c (check_bracket_exp): Remove warning about ranges being
	locale dependent, since they aren't anymore.

2013-06-09         Arnold D. Robbins     <arnold@skeeve.com>

	* io.c (iop_finish): Change fstat call to fcntl/F_GETFL per
	Eli Z., for Windows.

2013-06-03         Arnold D. Robbins     <arnold@skeeve.com>

	* eval.c (unwind_stack): If exiting, don't worry about strange stuff
	on the stack.

	Unrelated:

	* awk.h (init_sockets): Declare.
	* io.c (init_io): Remove ifdef around call.

2013-06-01  Eli Zaretskii  <eliz@gnu.org>

	* io.c (SHUT_RD) [SD_RECEIVE]: Define to SD_RECEIVE.
	(SHUT_WR) [SD_SEND]: Define to SD_SEND.
	(SHUT_RDWR) [SD_BOTH]: Define to SD_BOTH.
	(FD_TO_SOCKET, closemaybesocket) [!FD_TO_SOCKET]: New macros.
	(SOCKET_TO_FD, SOCKET) [!SOCKET_TO_FD]: New macros.
	(PIPES_SIMULATED): Define only for DJGPP.
	(pipe) [__MINGW32__]: Define to call _pipe, unless PIPES_SIMULATED
	is defined.
	(init_io) [HAVE_SOCKETS]: Call init_sockets.
	(iop_close, socketopen): Call closemaybesocket instead of close.
	(redirect) [__MINGW32__]: Call wait_any with a non-zero argument.
	(devopen) [__EMX__ || __MINGW32__]: Don't call stat on network
	pseudo-filenames.
	(two_way_open) [HAVE_SOCKETS]: Switch input and output to binary
	mode if appropriate.
	(two_way_open) [!PIPES_SIMULATED]: Use the __EMX__ code for MinGW
	as well.
	[__MINGW32__] Call spawnl to invoke $ComSpec and pass it a
	suitably quoted command line.
	(two_way_open) [__MINGW32__]: Wait only for a specified process
	ID.  If successful, update the exit status of the exited process.
	Don't use signals that are undefined on MinGW.
	(two_way_open) [!PIPES_SIMULATED]: Use the __EMX__ code for MinGW
	as well.
	(min): Define only if not already defined.
	(read_with_timeout) [__MINGW32__]: Allow reading from sockets with
	timeout.
	(gawk_fclose) [__MINGW32__]: Close the underlying socket as well.

	* getopt.c: Include stdlib.h for MinGW as well.

2013-05-30         Arnold D. Robbins     <arnold@skeeve.com>

	More profiling fixes:

	* profile.c (pprint): For Op_in_array, parenthesize subscript if
	the precedence is lower. E.g.:  (c = tolower(foo)) in ARRAY.
	(prec_level): Merge cases for precedence of 5.
	(parenthesize): Simplify, as in 3.1.8. Avoids stuff like
	`(x == 1 && (z ==2 && (q == 4 && w == 7)))'.

	Unrelated:

	* io.c (iop_finish): fstat the fd before closing it to avoid
	errors on some operating systems. Thanks to Eli Zaretskii
	for the report.

2013-05-29         Arnold D. Robbins     <arnold@skeeve.com>

	* profile.c (pp_group3): Renamed from pp_concat. Change all calls.
	(is_binary): Change return type to bool.
	(is_scalar): New function.
	(pp_concat): New function to handle concatenation operator better.
	(pprint): Call it at case Op_concat. Fix Op_K_delete if multiple
	indexes to separate with "][".
	General: Add leading comments as needed.

2013-05-28         Arnold D. Robbins     <arnold@skeeve.com>

	* main.c (main): Add minor hack to not run code if pretty printing
	and undocumented env var GAWK_NO_PP_RUN exists.
	* profile.c (pp_string): Explicitly print NUL chars as \000.

2013-05-27         Arnold D. Robbins     <arnold@skeeve.com>

	* configure.ac (AM_INIT_AUTOMAKE): Add dist-lzip to quiet
	outside maintainer warnings.

	Unrelated:

	* configure.ac (AC_STRUCT_ST_BLKSIZE): Replaced with call to
	AC_CHECK_MEMBERS.

	Unrelated:

	* array.c (null_array): Remove the assert and just clear
	symbol->xarray.

2013-05-26         Arnold D. Robbins     <arnold@skeeve.com>

	* getopt.c: For Mac OS X, also include <stdlib.h> to avoid
	some compiler warnings.

2013-05-20         Arnold D. Robbins     <arnold@skeeve.com>

	* gawkapi.h [FAKE_FD_VALUE]: Moved from here to ...
	* io.c [FAKE_FD_VALAUE]: here.

2013-05-14  Eli Zaretskii  <eliz@gnu.org>

	* io.c (devopen) [__EMX__ || __MINGW32__]: Produce EISDIR on MinGW
	when an attempt to open() a directory fails.
	(two_way_open) [__EMX__ || __MINGW32__]: When trying to open() a
	directory fails with EISDIR, assign FAKE_FD_VALUE to the file
	descriptor and attributes of a directory to its mode bits.  This
	is needed to support the readdir extension.

	* gawkapi.h (FAKE_FD_VALUE): New macro, used in io.h and in
	extension/gawkdirfd.h.

2013-05-09         Arnold D. Robbins     <arnold@skeeve.com>

	* 4.1.0: Release tar ball made.

2013-05-09         Arnold D. Robbins     <arnold@skeeve.com>

	* awkgram.y (snode): Make it a fatal error to use a regexp constant
	as the second argument of index(). Thanks to Christopher Durant
	<christopher.durant@marquesa.net> and Brian Kernighan for the report
	and the advice.

2013-04-28  Eli Zaretskii  <eliz@gnu.org>

	* io.c (redirect): Remove the HACK that called close_one when
	errno was zero in the MinGW build.  This prevents failure in
	several tests in the test suite, e.g., closebad.

2013-04-28         Arnold D. Robbins     <arnold@skeeve.com>

	* bootstrap.sh: Fix a comment.

2013-04-24         Arnold D. Robbins     <arnold@skeeve.com>

	* io.c (do_getline_redir): Fix the leading comment.

2013-04-23         Arnold D. Robbins     <arnold@skeeve.com>

	* main.c (load_procinfo): Add PROCINFO entries for API major
	and minor versions.

2013-04-21         Arnold D. Robbins     <arnold@skeeve.com>

	* missing: Update from Automake 1.13.1.

2013-04-18         Arnold D. Robbins     <arnold@skeeve.com>

	* configure.ac: Fix a typo.

2013-04-17         Corinna Vinschen      <vinschen@redhat.com>

	* configure.ac: Remove special casing for cygwin for libiconv
	and libintl.

2013-04-16         Arnold D. Robbins     <arnold@skeeve.com>

	* bootstrap.sh: Touch gawk.texi too. Update copyright.

2013-04-16         Arnold D. Robbins     <arnold@skeeve.com>

	* awkgram.c: Regenerated from bison 2.7.1.
	* command.c: Ditto.
	* dfa.h, dfa.c: Minor edits to sync with GNU grep.
	* gettext.h: Sync with gettext 0.18.2.1.
	* random.h: Remove obsolete __P macro and use. Update copyright year.
	* Makefile.am, array.c, builtin.c, cint_array.c, cmd.h, debug.c,
	eval.c, ext.c, field.c, gawkapi.c, gawkapi.h, gettext.h, int_array.c,
	interpret.h, msg.c, node.c, profile.c, re.c, replace.c, str_array.c,
	symbol.c: Update copyright year.

	Update to automake 1.13.1:

	* configure.ac (AM_INIT_AUTOMAKE): Update version.
	* configure, Makefile.in, aclocal.m4, awklib/Makefile.in,
	doc/Makefile.in, test/Makefile.in: Regenerated.

	* getopt.c, getopt.h, getopt1.c, getopt_int.h: Sync with GLIBC.

2013-04-14         Arnold D. Robbins     <arnold@skeeve.com>

	* awkgram.y (check_funcs): Fix logic of test for called but
	not defined warning. Thanks to Scott Deifik for the bug report.

2013-04-02         Arnold D. Robbins     <arnold@skeeve.com>

	* profile.c (print_lib_list): Send final newline to prof_fp
	instead of stdout.  Thanks to Hermann Peifer for the bug report.

2013-03-27         Arnold D. Robbins     <arnold@skeeve.com>

	* Makefile.am (SUBDIRS): Move extension back into the middle of
	the list so that `make check' without a prior `make' works.

	Unrelated:

	* main.c (main): Move env_lc into ifdef for LIBC_IS_BORKED.

2013-03-20         Arnold D. Robbins     <arnold@skeeve.com>

	For systems where libc is borked (MirBSD, maybe others).

	* dfa.c: Force use of gawk_mb_cur_max instead of MB_CUR_MAX and make
	mbrtowc a macro that always fails.
	(using_utf8): Force utf8 to be 0 if libc borked and gawk_mb_cur_max
	is one.
	* main.c (main): If libc is borked and LC_ALL or LANG exist in the
	environment and are set to "C" or "c", force gawk_mb_cur_max to one.

2013-03-11         Arnold D. Robbins     <arnold@skeeve.com>

	* re.c (check_bracket_exp): Make handling of embedded ] in
	regexp smarter. Thanks to Ed Morton <mortoneccc@comcast.net>
	for reporting the bug.

2013-03-01         Arnold D. Robbins     <arnold@skeeve.com>

	Don't build extensions if API isn't supported:

	* Makefile.am (SUBDIRS): Move extension directory to last in case
	building the extensions is not supported.
	* configure.ac: Add check for MirBSD and don't even try to run the
	checks for DYNAMIC if so.

	Check for systems (MirBSD) where libc doesn't understand not
	to use UTF-8 for LC_ALL=C.

	* configure.ac (LIBC_IS_BORKED): AC_DEFINE if needed.
	* regcomp.c (init_dfa): Change logic as needed if LIBC_IS_BORKED.

2013-02-28         Arnold D. Robbins     <arnold@skeeve.com>

	Cause profiling / pretty printing to include a list of
	loaded extensions. Thanks to Hermann Peifer for the bug report.

	* awk.h (srcfiles): Add declaration.
	* profile.c (print_lib_list): New function.
	(dump_prog): Call it.

2013-02-26         Arnold D. Robbins     <arnold@skeeve.com>

	* awkgram.y (expression_list): In case of error return the list
	instead of NULL so that snode gets something it can count.

2013-02-12         Arnold D. Robbins     <arnold@skeeve.com>

	* bisonfix.awk: Comment out code for fixing contined #if
	statements. It is likely not needed anymore. Leave it there in
	case I'm wrong.

2013-02-06         Arnold D. Robbins     <arnold@skeeve.com>

	* builtin.c (printf_common): Move nargs > 0 check into assert.
	(do_sprintf): Add nargs check and fatal message to here.

2013-02-04         Arnold D. Robbins     <arnold@skeeve.com>

	* main.c (main): Remove undocumented -m option which was for
	compatibility with BWK awk. His awk dropped it back in 2007.

2013-02-03         Arnold D. Robbins     <arnold@skeeve.com>

	* configure.ac: Add Automake test for cross compiling.

2013-01-31         Arnold D. Robbins     <arnold@skeeve.com>

	* regcomp.c, regex.c, regex_internal.c, regexec.c: Update
	copyright years to sync with GLIBC.

	From: http://www.sourceware.org/ml/libc-alpha/2013-01/msg00967.html,
	by Andreas Schwab <schwab@suse.de>:

	* regexec.c (extend_buffers): Add parameter min_len.
	(check_matching): Pass minimum needed length.
	(clean_state_log_if_needed): Likewise.
	(get_subexp): Likewise.`

2013-01-31         Arnold D. Robbins     <arnold@skeeve.com>

	* dfa.c: Include "dfa.h" which includes regex.h after limits.h
	so that RE_DUP_MAX gets the correct value. Especially needed on
	OpenVMS. Thanks to Anders Wallin.

	* main.c (version): Print out API version numbers if DYNAMIC.
	Helpful also for knowing if to run the shlib tests.

	* configure: Regenerated after change in m4/readline.m4.

2013-01-31         Arnold D. Robbins     <arnold@skeeve.com>

	* PROBLEMS: Removed. It is no longer needed.
	* Makefile.am (EXTRA_DIST): Remove PROBLEMS from list.

2013-01-31         Andrew J. Schorr     <aschorr@telemetry-investments.com>

	* configure.ac: Remove TEST_MPFR conditional added in last patch.
	We will instead test for MPFR capability by looking at the output
	from gawk --version.

2013-01-27         Andrew J. Schorr     <aschorr@telemetry-investments.com>

	* configure.ac: Add MPFR test for use in test/Makefile.am.

2013-01-25         Arnold D. Robbins     <arnold@skeeve.com>

	* awkgram.y (parms_shadow): Change int param to bool.
	* cmd.h (output_is_tty): Sync type with rest of code (is bool).
	* dfa.c (MALLOC): Undef first, for Irix.
	* Makefile.am (LDADD): Use LIBREADLINE and LIBMPFR instead of
	automake substitutions.
	* configure.ac (AC_INIT): Version bump.
	(GAWK_CHECK_READLINE): Renamed from GNUPG_CHECK_READLINE.

2013-01-23         Arnold D. Robbins     <arnold@skeeve.com>

	* awk.h (list_functions): Change parameter to bool.
	* symbol.c (list_functions): Ditto.
	(get_symbols): Change sort parameter to bool. Additional
	code cleanup.

2013-01-22         Arnold D. Robbins     <arnold@skeeve.com>

	* symbol.c (get_symbols): Reset count after each loop to only
	sort the actual items retrieved. Thanks to Hermann Peifer (by
	way of Andrew Schorr) for reporting the bug.  Also add some
	commentary and fix function name in emalloc calls.

2013-01-20         Arnold D. Robbins     <arnold@skeeve.com>

	* re.c (regexflags2str): New routine.
	(resetup): If do_intervals, also turn on RE_NO_BK_BRACES.
	Thanks to Yan Lei <yanl.fnst@cn.fujitsu.com> for the
	bug report.

2013-01-18         Arnold D. Robbins     <arnold@skeeve.com>

	Fix a problem with include ordering to get ptrdiff_t definition,
	showed up on Debian Lenny. Reported by Manuel Collado.
	Fix brought over from grep.

	* dfa.h: Include regex.h and stddef.h directly.
	* dfa.c: Adjust includes.

2013-01-11         John Haque            <j.eh@mchsi.com>

	* awk.h (do_mpfr_rshift): Renamed from do_mpfr_rhift.
	* awkgram.y (do_mpfr_rshift): Renamed from do_mpfr_rhift.
	* mpfr.c (_tz1, _tz2, _mpz1, _mpz2, mpz1, mpz2, get_bit_ops,
	free_bit_ops): Removed.
	(init_mpfr): Remove calls to mpz_init.
	(get_intval, free_intval): New functions.
	(do_mpfr_rshift, do_mpfr_lshift): Rework code.
	(do_mpfr_and, do_mpfr_or, do_mpfr_xor): Accept two or more arguments
	to match regular functions.

2013-01-11         Arnold D. Robbins     <arnold@skeeve.com>

	* bisonfix.awk: Adjust ARGV / ARGC to force reading of standard
	input; apparently needed for Mac OS X. Thanks to Akim Demaille
	for the report.

2013-01-06         Arnold D. Robbins     <arnold@skeeve.com>

	* io.c (redirect, two_way_open): Set the name field in the
	awk_input_buf_t and awk_output_buf_t structures, as needed.
	Thanks to Manuel Collado for the report.

2013-01-05         Arnold D. Robbins     <arnold@skeeve.com>

	* regex_internal.h (struct re_dfa_t): Restore ifdefs around
	__libc_lock_define, they really were needed. Bleah.

2013-01-01         Arnold D. Robbins     <arnold@skeeve.com>

	Sync with GLIBC regex files.

	* regex_internal.h (struct re_dfa_t): Remove ifdefs around
	__libc_lock_define since it's already defined to empty in non-LIBC
	case.
	* regexec.c (check_node_accept_bytes): Restore decl with use from
	GLIBC code since this is LIBC case.

2012-12-27         Arnold D. Robbins     <arnold@skeeve.com>

	* builtin.c (do_print, do_printf): Use output_fp as default
	output for print/printf only if running under the debugger.
	Otherwise use stdout as Brian, Peter, and Al intended.

2012-12-25         Arnold D. Robbins     <arnold@skeeve.com>

	Remove sym-constant from API after discussions with John
	Haque and Andrew Schorr.

	* gawkapi.h (api_sym_constant): Removed field in API struct.
	(sym_constant): Remove macro.
	* gawkapi.c (set_constant, api_sym_update, api_sym_constant): Removed.
	(sym_update_real): Renamed to api_sym_update(). is_const parameter
	removed and code adjusted.

2012-12-24         Arnold D. Robbins     <arnold@skeeve.com>

	* 4.0.2: Release tar ball made.

2012-12-23         John Haque      <j.eh@mchsi.com>

	* eval.c (r_get_lhs): Node_array_ref. If original is Node_var,
	don't assign null-string as value.
	* ext.c (get_argument): Node_array_ref. Check if already a scalar.

2011-12-23         John Haque      <j.eh@mchsi.com>

	* awkgram.y (is_deferred_variable): New function.
	(func_install): Call it.
	* eval.c (r_interpret): Op_push_arg. Check for uninitialized scalar.

2012-12-23         Arnold D. Robbins     <arnold@skeeve.com>

	* awkgram.y (tokentab): Whitespace fix for "include".
	* builtin.c (printf_common): Do a fatal error if no args to printf()
	or sprintf().

2012-12-19         Arnold D. Robbins     <arnold@skeeve.com>

	* bootstrap.sh: Touch extension/aclocal.m4 also.

	Unrelated: Extend input parser API:

	* awk.h (IOBUF): Remove read_func pointer.
	* gawkapi.h (awk_input_buf_t): Move it to here.
	* io.c (iop_alloc, get_a_record, get_read_timeout): Adjust code.

	Unrelated: Make sure that variables like NF, NR, FNR are
	accessable correctly both through SYMTAB and through API.

	* gawkapi.c (api_sym_lookup): Call update_global_values().
	(api_sym_lookup_scalar): Ditto.
	* interpret.h (Op_subscript, Op_subscript_lhs): Ditto.
	* main.c (update_global_values): Adjust comment.

	Unrelated: Fix --disable-lint so that everything compiles.

	* main.c (main): Move case lable inside ifdef.
	* awkgram.y (isnoeffect): Add ifdefs around declaration, use,
	and function body.

	Unrelated: Restore building with tcc.

	* awk.h (AFUNC): Move to array.c which is the only place its used.
	(ainit_ind, atypeof_ind, etc.): New macros for use in array.c
	* array.c (AFUNC): Change to use F##_ind. Works with tcc and other
	compilers.
	* configure.ac: Only add -export-dynamic flag if compiling with gcc.

2012-12-18         Andrew J. Schorr     <aschorr@telemetry-investments.com>

	* gawkapi.c (sym_update_real): If setting a scalar variable that exists
	already in an undefined state with type set to Node_var_new, we must
	update the type to Node_var if the new value is not undefined.

2012-12-18         Arnold D. Robbins     <arnold@skeeve.com>

	* awkgram.y (tokentab): "extension" needs to be inside ifdef DYNAMIC.
	Thanks to Anders Wallin for finding this.

2012-12-16         Arnold D. Robbins     <arnold@skeeve.com>

	* debug.c (do_set_var): Fix last remaining `*assoc_lookup() = x'.

2012-12-15         Arnold D. Robbins     <arnold@skeeve.com>

	Infrastructure Updates:

	* awkgram.c, command.c: Regenerated with bison 2.7.
	* config.guess, config.sub, depcomp: Updated from automake 1.12.6.

2012-12-09         Arnold D. Robbins     <arnold@skeeve.com>

	Clean up BINMODE to use symbolic values.

	* awk.h (enum binmode_values): New enum.
	* eval.c (set_BINMODE): Use them.
	* io.c (binmode, close_rp, gawk_popen): Ditto.
	* main.c (main): Ditto.
	* builtin.c (do_system): Ditto.

	Unrelated:

	* configure.ac: Look for posix_openpt
	* io.c (two_way_open): Use posix_openpt if it's available.
	Thanks to Christian Weisgerber <naddy@mips.inka.de> for
	the changes.

	Also unrelated:

	* regex.c: Don't include <sys/param.h> on VMS. Thanks to
	Anders Wallin.

	Also unrelated:

	* ext.c (is_letter, is_identifier_char): New functions. Don't use
	<ctype.h> functions since those could rely on the locale.
	(make_builtin): Adjust test for valid name to call the new
	functions and return false instead of throwing a fatal error.
	(make_old_builtin): Adjust test for valid name to call the new
	function.
	* awk.h (is_identchar): Move from here, ...
	* awkgram.y (is_identchar): ... to here. This is safe, since
	the locale is C during parsing the program.

	Also unrelated: Make all checks for bitflags being set consistent
	in case we should wish to switch them to macro calls:

	* awkgram.y, builtin.c, cint_array.c, debug.c, eval.c, gawkapi.c,
	int_array.c, io.c, mpfr.c, node.c, profile.c, str_array.c: Fix
	as needed.

2012-12-07         Arnold D. Robbins     <arnold@skeeve.com>

	* awkgram.y (tokentab): `fflush()' is now in POSIX, remove the
	RESX flag. This was the last use, so delete the flag.
	(yylex): Don't check RESX.

	Thanks to Nathan Weeks <weeks@iastate.edu> for helping make this
	happen.

2012-12-01         Arnold D. Robbins     <arnold@skeeve.com>

	* interpret.h: For op_assign_concat, if both strings
	have WSTRCUR, then do the realloc() and append for the
	wide string too.  Thanks to Janis Papanagnou
	<janis_papanagnou@hotmail.com> for the discussion in
	comp.lang.awk.

2012-11-30         Arnold D. Robbins     <arnold@skeeve.com>

	* regcomp.c, regex.c, regex_internal.h, regexec.c: Sync
	with GLIBC.  Why not.

	* gawkapi.c (awk_bool_t): Change into an enum with awk_false and
	awk_true values.

2012-01-30         Andrew J. Schorr     <aschorr@telemetry-investments.com>

	Further cleanups of macros in awk.h

	* awk.h (_r, _t): Remove declarations.
	(unref, m_force_string): Remove macros.
	(r_unref): Move declaration.
	(r_force_string): Remove declaration.
	(DEREF, force_string, force_number, unref): Now inline functions.
	(POP_STRING, TOP_STRING): Back to macros.
	* eval.c (_t): Remove definition.
	* main.c (_r): Remove definition.
	* node.c (r_force_string): Remove.

2012-11-27         Arnold D. Robbins     <arnold@skeeve.com>

	* builtin.c (do_fflush): Make fflush() and fflush("") both
	flush everything. See the comment in the code.

2012-11-26         Arnold D. Robbins     <arnold@skeeve.com>

	* awk.h (Node_old_ext_func, Op_old_ext_func): New enum values.
	* configure.ac: Use -export-dynamic if supported for old extension
	mechanism.
	* eval.c (nodeytpes): Add Node_old_ext_func.
	(optypetab): Add Op_old_ext_func.
	* ext.c (make_old_ext_builtin): "New" function.
	* interpret.h: Special case Op_old_ext_builtin. Add checks for
	Node_old_ext_func.
	* msg.c: Adjust placement of a comment.

2012-05-02         John Haque      <j.eh@mchsi.com>

	* str_array.c (str_copy): Initialize next pointer in the linked list
	to avoid memory corruption.
	* int_array.c (int_copy): Ditto.

2012-04-21         John Haque      <j.eh@mchsi.com>

	Shutdown routine for a dynamic extension.

	* awk.h (SRCFILE): New field fini_func.
	* ext.c (load_ext): Takes an additional argument to look up and
	save the clean up routine in SRCFILE struct.
	(INIT_FUNC, FINI_FUNC): Defines for default init and fini routine
	names.
	(do_ext): Use default for the name of the init or fini routine if
	one is not supplied. Adjust call to load_ext().
	(close_extensions): Execute fini routines.
	* interpret.h (Op_at_exit): Call close_extensions().
	* msg.c (gawk_exit): Ditto.
	* debug.c (close_all): Ditto.
	* main.c (main): Adjust call to load_ext().
	* awkgram.y (tokentab): Specify 2nd and 3rd optional arguments
	for the extension() built-in.

	Unrelated:

	* interpret.h (Op_arrayfor_init): Use assoc_length for array size.

2012-04-19         John Haque      <j.eh@mchsi.com>

	Enhanced array interface to support transparent implementation
	using external storage and ...

	* awk.h (astore): Optional post-assignment store routine for
	array subscripts.
	(Op_subscript_assign): New opcode to support the store routine.
	(alength): New array interface routine for array length.
	(assoc_length): New macro.
	(assoc_empty): Renamed from array_empty.
	* awkgram.y (snode): Append Op_subscript_assign opcode if
	(g)sub variable is an array element.
	(mk_getline): Same for getline variable.
	(mk_assignment): Same if assigning to an array element.
	* field.c (set_element): Call store routine if needed.
	* builtin.c (do_match): Ditto.
	(do_length): Use length routine for array size.
	* symbol.c (print_vars): Ditto.
	* array.c (null_length): Default function for array length interface.
	(asort_actual):	Call store routine if defined.
	(asort_actual, assoc_list): Use length routine for array size.
	(null_array_func): Add length and store routine entries.
	* str_array.c (str_array_func): Same.
	* cint_array.c (cint_array_func): Same.
	* int_array.c (int_array_func): Same.
	* eval.c (optypetab): Add Op_subscript_assign.
	* profile.c (pprint): Add case Op_subscript_assign.
	* interpret.h (set_array, set_idx): New variables to keep track
	of an array element with store routine.
	(Op_sub_array, Op_subscript_lhs, Op_store_sub, Op_subscript_assign):
	Add code to handle array store routine.
	* debug.c (print_symbol, print_array, cmp_val, watchpoint_triggered,
	initialize_watch_item): Use length routine for array size.

	* awk.h (assoc_kind_t): New typedef for enum assoc_list_flags.
	(sort_context_t): Renamed from SORT_CONTEXT.
	* array.c (asort_actual, assoc_sort): Adjust.
	* cint_array.c (cint_list, tree_list, leaf_list): Adjust.
	* int_array.c (int_list): Adjust.
	* str_array.c (str_list): Adjust.

2012-04-18         John Haque      <j.eh@mchsi.com>

	* awk.h (atypeof, AFUNC): New macros.
	(afunc_t): Renamed typedef from array_ptr.
	* array.c (register_array_func, null_lookup): Use AFUNC macro
	instead of hard-coded index for array functions.
	(asort_actual): Unref null array elements before overwriting.
	(force_array): Renamed from get_array.
	(null_array): Renamed from init_array. Also initialize flags to 0.
	(array_types): Renamed from atypes.
	(num_array_types): Renamed from num_atypes.
	* interpret.h (r_interpret): In case Op_sub_array, unref null array element.
	* str_array.c (str_array_init): Reworked for (re)initialization of array.
	* int_array.c (int_array_init): Ditto.
	* cint_array.c (cint_array_init): Ditto.

2012-11-24         Arnold D. Robbins     <arnold@skeeve.com>

	Directory cleanup.

	* TODO.xgawk, FUTURES: Merged into TODO.
	* TODO: More stuff added.
	* Makefile.am (EXTRA_DIST): Updated.

2012-11-22         Arnold D. Robbins     <arnold@skeeve.com>

	Cleanup of awk.h.

	* array.c (r_in_array): Removed.
	* awk.h (MALLOC_ARG_T): Replaced with size_t everywhere.
	(S_ISREG, setsid): Moved to io.c.
	(__extension__): Removed.
	(INT32_BIT): Moved to cint_array.c.
	(_t): Always declare.
	(DO_LINT_INVALID, et al): Moved into an enum.
	(POP_ARRAY, POP_PARAM, POP_SCALAR, TOP_SCALAR, dupnode, in_array):
	Moved into inline functions.
	(force_number, force_string): Simplified.
	(ZOS_USS): Remove undef of DYNAMIC, it's handled in configure.ac.
	* io.c (S_ISREG, setsid): Moved to here.
	* cint_array.c (INT32_BIT): Moved to here.
	* eval.c (_t): Always define.
	* protos.h: Use size_t directly instead of MALLOC_ARG_T.

	Unrelated:

	* gawkapi.h: Add `awk_' prefix to structure tags where they
	were missing.  Document the full list of include files needed.

2012-11-14         Arnold D. Robbins     <arnold@skeeve.com>

	* io.c (do_find_source): On VMS, don't add the `/' separater.
	Thanks to Anders Wallin.

	MPFR minor cleanup:

	* awk.h (mpfr_unset): Declare new function.
	* mpfr.c (mpfr_unset): New function.
	* node.c (r_unref): Call it instead of inline code.
	* gawk_api.c (api_sym_update_scalar): Call it instead of inline code.

2012-11-13         Arnold D. Robbins     <arnold@skeeve.com>

	* symbol.c (get_symbols): Check type, not vname. Keeps
	valgrind happy. Thanks to Andrew Schorr for noticing the problem.

2012-11-10         Arnold D. Robbins     <arnold@skeeve.com>

	* Update to bison 2.6.5. Various files regenerated.
	* io.c (find_source): Add a default value for SHLIBEXT.
	(read_with_timeout): For VMS also, just use read().

2012-11-10         John Haque      <j.eh@mchsi.com>

	* int_array.c (int_copy): Initialize next pointer of newchain to null.
	* eval.c (eval_condition): Force string context for an integer used
	as array index.

2012-11-10         Arnold D. Robbins     <arnold@skeeve.com>

	* gawkapi.c (api_add_ext_func, api_awk_atexit, api_clear_array,
	api_create_array, api_create_value, api_register_ext_version,
	api_release_value, api_update_ERRNO_string, node_to_awk_value,
	remove_element, run_ext_exit_handlers): Add null pointer checks.
	Everywhere: Add / fixup leading comments.

	* interpret.h (Op_store_sub): If assigning to an unitialized variable
	through SYMTAB, change it to Node_var. Add explanatory comments.
	* symbol.c (get_symbol): Rationalized. Skip non-variables in SYMTAB.

2012-11-04         Arnold D. Robbins     <arnold@skeeve.com>

	* gawkapi.h: Minor documentation edit.

2012-10-31         Arnold D. Robbins     <arnold@skeeve.com>

	* awkgram.y (want_regexp): Use as a bool, not as an int.
	* field.c: Fix a comment.
	* gawkapi.h: Add comment to include <errno.h>.
	* symbol.c (load_symbols): ``No automatic aggregate initialization.''
	Here too. Sigh again.

	* gawkapi.h: Minor documentation edits.

2012-11-27         Arnold D. Robbins     <arnold@skeeve.com>

	* builtin.c (do_fflush): Make fflush() and fflush("") both
	flush everything. See the comment in the code.

2012-10-28         Arnold D. Robbins     <arnold@skeeve.com>

	* Update to bison 2.6.4. Various files regenerated.

2012-10-27         Arnold D. Robbins     <arnold@skeeve.com>

	* gawkapi.h: Continuing the minor formatting / doc cleanups.

2012-10-26         Arnold D. Robbins     <arnold@skeeve.com>

	* gawkapi.h: Continuing the minor formatting / doc cleanups.

2012-10-24         Arnold D. Robbins     <arnold@skeeve.com>

	* gawkapi.h: Still more minor formatting / doc cleanups.

2012-10-23         Arnold D. Robbins     <arnold@skeeve.com>

	* gawkapi.h: More minor formatting / doc cleanups.

2012-10-21         Arnold D. Robbins     <arnold@skeeve.com>

	Fixes for z/OS from Dave Pitts.

	* awk.h (assoc_list_flags): No trailing comma on last enum value.
	* gawkapi.h (awk_valtype_t): Ditto.
	* symbol.c (lookup): ``No automatic aggregate initialization.'' Sigh.

	Unrelated:

	* gawkapi.h: Minor formatting / doc cleanups.

2012-10-19         Arnold D. Robbins     <arnold@skeeve.com>

	If SYMTAB is used, make sure ENVIRON and PROCINFO get loaded too.

	* awkgram.y (process_deferred): New function. Call it when program
	is completely parsed.
	(symtab_used): New variable.
	(variable): Set it to true if SYMTAB is looked up.
	* main.c (load_environ, load_procinfo): Make sure the routines are
	only called once.

	Unrelated fixes:

	* awkgram.y (yylex): Check continue_allowed and break_allowed as
	soon as they are seen in the scanner; the rules that check them
	can not be reduced until after a token that allows them is seen,
	leading to errors at execution time.
	* interpret.h (Op_K_break, Op_K_continue, Op_jmp): Add asssertion
	that pc->target_jmp is not NULL.

	* symbol.c (lookup): Correct a comment.

2012-10-14         Arnold D. Robbins     <arnold@skeeve.com>

	* gawkapi.h (IOBUF_PUBLIC): Renamed awk_input_buf_t.
	(struct iobuf_public): Renamed struct awk_input.
	* awk.h: Adjust.

2012-10-13         Arnold D. Robbins     <arnold@skeeve.com>

	* Update to Automake 1.12.4. Various files regenerated.

2012-10-11         Arnold D. Robbins     <arnold@skeeve.com>

	* awk.h (dup_ent): New member for Node_param_list.
	* symbol.c (install): For parameters, if this is a duplicate, chain
	it off the original using the dup_ent pointer.
	(remove_params): If there's a duplicate, remove it from the list.

	* awk.h: Fix flags to have unique numeric values. Oops.

2012-10-10         Arnold D. Robbins     <arnold@skeeve.com>

	* gawkapi.h: Add considerably more documentation. Rearrange order
	of functions in the struct to make more sense, grouping related
	functions together in a more logical order.
	* gawkapi.c: Adjust as needed.
	* ext.c (make_builtin): Adjust for name change in struct member.

2012-10-05         Arnold D. Robbins     <arnold@skeeve.com>

	* mbsupport.h: Add a bunch of undefs for z/OS.

2012-10-04         Arnold D. Robbins     <arnold@skeeve.com>

	* TODO.xgawk: Update.
	* awk.h (make_str_node): Removed macro.
	(make_string): Modified to call make_str_node.
	(r_make_str_node): Renamed to make_str_node.
	* gawkapi.c: Changed r_make_str_node to make_str_node everywhere.
	* node.c (make_str_node): Renamed from make_str_node.

	Update to automake 1.12.4.

	* Makefile.in, aclocal.m4, awklib/Makefile.in, doc/Makefile.in,
	extension/Makefile.in, extension/aclocal.m4, test/Makefile.in:
	Regenerated.

	* interpret.h (Op_Subscript): Added lint warnings for FUNCTAB
	and SYMTAB.

2012-10-02         Arnold D. Robbins     <arnold@skeeve.com>

	* awk.h (func_table): Declare.
	* awkgram.y: If do_posix or do_traditional, then check for
	delete on SYMTAB. Add check for delete on FUNCTAB, also.
	* interpret.h (Op_Subscript): For FUNCTAB, return the element name
	as its value too.  Avoids lots of weirdness and allows indirect calls
	after assignment from FUNCTAB["foo"] to work.
	(Op_store_sub): Disallow assignment to elements of FUNCTAB.
	(Op_indirect_func_all): Turn assert into check and fatal error.
	* symbol.c (func_table): No longer static.
	(lookup): If do_posix or do_traditional, skip the global table.
	(release_all_vars): Clear func_table too.

2012-09-25         Arnold D. Robbins     <arnold@skeeve.com>

	First cut at SYMTAB and FUNCTAB. This does the following:
	- Change symbol table handling to use gawk arrays.
	- Store symbols in SYMTAB array and allow indirect access
	  through SYMTAB to variables, both getting and setting.
	- List function names in FUNCTAB indexes; Values cannot be
	  used at the moment.
	- No documentation yet.

	* awk.h (Node_hashnode, hnext, hname, hlength, hcode, hvalue):
	Removed, not needed any more.
	(init_symbol_table, symbol_table): Add declarations.
	* awkgram.y: Disallow delete on SYMTAB, fix warning for tawk
	extension if traditional.
	* eval.c (nodetypes): Remove Node_hashnode element.
	* interpret.h (Op_subscript, Op_store_sub): Handle SYMTAB and go
	through to the actual value.
	* main.c (main): Init Nnull_string earlier. Add call to
	init_symbol_table().
	* profile.c (pp_str, pp_len): Change definitions.
	(pp_next): New macro.
	(pp_push, pp_pop): Adjust uses.
	* symbol.c (variables): Removed.
	(global_table, param_table, func_table, symbol_table,
	installing_specials): New variables.
	(lookup, make_params, install_params, remove_params, remove_symbol,
	make_symbol, install, get_symbols, release_all_vars, append_symbol,
	release_symbols, load_symbols): Rework logic considerably.
	(init_symbol_table): New function.

2012-09-23         Arnold D. Robbins     <arnold@skeeve.com>

	`delete array' and `nextfile' are now in POSIX.
	Thanks to Nathan Weeks <weeks@iastate.edu> for the
	initiative and letting us know about it.

	* awkgram.y: Make the right code changes for `delete array'
	and `nextfile'.
	(tokentab): Set flags to zero for nextfile.

2012-09-19         Arnold D. Robbins     <arnold@skeeve.com>

	* symbol.c (load_symbols): Zero out the new node. Prevents assertion
	failure on PPC Mac OS X.

2012-09-14         Arnold D. Robbins     <arnold@skeeve.com>

	Allow read-only access to built-in variables from extensions.

	* awk.h (NO_EXT_SET): New flag.
	* gawkapi.c (api_sym_lookup, api_sym_update_real): Set flag if off
	limits variable instead of failing. Adjust logic.
	(api_sym_update_scalar, api_set_array_element, api_del_array_element,
	api_release_flattened_array): Adjust logic.
	* gawkapi.h: Adjust documentation.

	Provide PROCINFO["identifiers"]. Undocumented for now.

	* awk.h (load_symbols): Add declaration.
	* awkgram.y (variable): Adjust comment formatting.
	* main.c (main): Call load_symbols().
	* symbol.c (load_symbols): New function.

2012-09-13         Arnold D. Robbins     <arnold@skeeve.com>

	* configure.ac: Determination of DYNAMIC adjusted. Hopefully is
	smarter for z/OS.

2012-09-13         Dave Pitts            <dpitts@cozx.com>

	* awk.h: Add defines for z/OS for newer types.

2012-08-31         Arnold D. Robbins     <arnold@skeeve.com>

	* gawkapi.c: Wrap various bits in #ifdef DYNAMIC so that
	gawk will compile on systems without dynamic loading.

2012-08-24         Arnold D. Robbins     <arnold@skeeve.com>

	Add version facility to API. Thanks to Manuel Collado
	for the idea.

	* awk.h (print_ext_versions): Declare.
	Rearrange includes and decls to make more sense.
	* gawkapi.h (register_ext_version): New API.
	(dl_load_func): Add code for ext_version.
	* gawkapi.c (api_register_ext_version, print_ext_versions):
	New functions.
	* main.c (do_version): New variable.
	(optab): Set it for -v / --version.
	(main): Set it in arg parsing switch. Call version() after the
	extensions have been loaded.

2012-08-22         Arnold D. Robbins     <arnold@skeeve.com>

	Add output wrapper and two-way processor to extension API.

	* awk.h (struct redirect): Replace output FILE * with awk_output_buf_t.
	(register_output_wrapper, register_two_way_processor): Declare.
	* builtin.c (efwrite): Adjust logic to use rp->output data and
	functions if rp is not NULL. Remove redundant declaration of function.
	(do_fflush, do_printf, do_print, do_print_rec): Same adjustment.
	* ext.c (make_builtin): Adjust error messages.
	* gawkapi.c (api_register_output_wrapper,
	api_register_two_way_processor): New functions.
	(sym_update_real): Adjust code formatting.
	* gawkapi.h (awk_input_parser_t): Make next pointer awk_const.
	(awk_output_buf_t, awk_two_way_processor_t): New structs.
	(api_register_output_wrapper, api_register_two_way_processor): New APIs.
	(dl_load_func): Allow for empty function table (NULL elements).
	* io.c (find_output_wrapper, init_output_wrapper, find_two_processor,
	gawk_fwrite, gawk_ferror, gawk_fflush, gawk_fclose): New functions.
	(redirect): Call init_output_wrapper, find_output_wrapper as needed.
	Adjust use of rp->fp to rp->output.fp and also function calls.
	(close_rp, close_redir, flush_io): Same adjustment.
	(two_way_open): Same adjustment. Call find_two_way_processor, and
	find_output_wrapper, as needed.

2012-08-17         Arnold D. Robbins     <arnold@skeeve.com>

	* Update infrastructure: Automake 1.12.3 and bison 2.6.2.

2012-08-15         Arnold D. Robbins     <arnold@skeeve.com>

	* dfa.c: Sync w/GNU grep.

2012-08-12         Arnold D. Robbins     <arnold@skeeve.com>

	* gawkapi.h: Make the versions enum constants instead of defines.

2012-08-11         Andrew J. Schorr     <aschorr@telemetry-investments.com>

	* awkgram.y (add_srcfile): It is now a fatal error to load the
	same file with -f and -i (or @include).
	* TODO.xgawk: Update to reflect this change.

2012-08-10         Arnold D. Robbins     <arnold@skeeve.com>

	* FUTURES, TODO.xgawk: Updates.

2012-08-08         Arnold D. Robbins     <arnold@skeeve.com>

	* configure.ac: Add -DNDEBUG to remove asserts if not developing.

	* gawkapi.h: Document how to build up arrays.
	* gawkapi.c (api_sym_update): For an array, pass the new cookie
	back out to the extension.

	* awk.h (IOBUF): Move struct stat into IOBUF_PUBLIC.
	(os_isreadable): Change to take an IOBUF_PUBLIC.
	* gawkapi.h (IOBUF_PUBLIC): Received struct stat.
	(INVALID_HANDLE): Moves to here.
	* io.c (iop_alloc): Stat the fd and fill in stat buf.
	(iop_finish): Use passed in stat info.

2012-08-05         Arnold D. Robbins     <arnold@skeeve.com>

	* README.git: More stuff added.

2012-08-01         Arnold D. Robbins     <arnold@skeeve.com>

	* io.c (iop_finish): New function.
	(iop_alloc): Add errno_val parameter. Move code into iop_finish.
	Add large explanatory leading comment.
	(after_beginfile): Rework logic. Check for input parser first, then
	check for invalid iop.
	(nextfile): Organize code better. Call iop_alloc then iop_finish.
	(redirect): Call iop_alloc, find_input_parser, iop_finish.
	(two_way_open): Call iop_alloc, find_input_parser, iop_finish.
	(gawk_popen): Call iop_alloc, find_input_parser, iop_finish.
	(find_input_parser): Set iop->valid if input parser takes control.
	(get_a_record): Rework setting RT to use macros.

2012-07-29         Andrew J. Schorr     <aschorr@telemetry-investments.com>

	* awk.h (set_RT_to_null, set_RT): Removed.
	* gawkapi.h (api_set_RT): Removed.
	(get_record): Signature changed in input parser struct.
	* gawkapi.c (api_set_RT): Removed.
	* io.c (set_RT_to_null, set_RT): Removed.
	(get_a_record): Adjustments for new API for input parser.

2012-07-29         Arnold D. Robbins     <arnold@skeeve.com>

	* awk.h (os_isreadable): Adjust declaration.
	(struct iobuf): Add new member `valid'.
	* io.c (iop_alloc): Remove do_input_parsers parameter, it's
	always true. Adjust logic to set things to invalid if could not
	find an input parser.
	(after_beginfile): Use valid member to check if iobuf is valid.
	Don't clear iop->errcode.
	(nextfile): Adjust logic to clear errcode if valid is true and
	also to update ERRNO.
	(redirect): Check iop->valid and cleanup as necessary, including
	setting ERRNO.
	(two_way_open): Ditto.
	(gawk_popen): Ditto.
	(devopen): Remove check for directory.

2012-07-27         Andrew J. Schorr     <aschorr@telemetry-investments.com>

	* io.c (find_input_parser): Issue a warning if take_control_of fails.

2012-07-27         Arnold D. Robbins     <arnold@skeeve.com>

	* awk.h (set_RT): Change to take a NODE * parameter.
	* io.c (set_RT): Change to take a NODE * parameter.
	* gawkapi.h: Change open hook to input parser in comment.
	* gawkapi.c (api_set_RT): Adjust call to set_RT.

2012-07-26         Arnold D. Robbins     <arnold@skeeve.com>

	* awk.h (set_RT_to_null, set_RT): Declare functions.
	(os_isreadable): Declare function.
	* io.c (set_RT_to_null, set_RT): New functions.
	(iop_close): Init ret to zero.
	* gawkapi.c (api_register_input_parser): Check for null pointer.
	(api_set_RT): New function.
	* gawkapi.h (api_set_RT): New function.

2012-07-26         Andrew J. Schorr     <aschorr@telemetry-investments.com>

	* gawkapi.h (IOBUF_PUBLIC): Document the get_record and close_func
	API.
	(awk_input_parser_t) Change can_take_file argument to const, and
	document the API.
	* io.c (get_a_record): Document that the caller initializes *errcode
	to 0, and remote the test for non-NULL errcode.

2012-07-26         Andrew J. Schorr     <aschorr@telemetry-investments.com>

	* gawkapi.c (api_sym_update_scalar): Fix some minor bugs.  Was
	not updating AWK_NUMBER when valref != 1.  And strings were not
	freeing MPFR values.

2012-07-25         Arnold D. Robbins     <arnold@skeeve.com>

	Start refactoring of IOBUF handling and turn "open hooks"
	into "input parsers".

	* awk.h (IOP_NOFREE_OBJ): Flag removed.
	(register_input_parser): Renamed from register_open_hook.
	* ext.c (load_ext): Make sure lib_name is not NULL.
	* gawk_api.c (api_register_input_parser): Renamed from
	api_register_open_hook.
	* gawk_api.h (api_register_input_parser): Renamed from
	api_register_open_hook.  Rework structure to have "do you want it"
	and "take control of it" functions.
	* io.c (iop_alloc): Remove third argument which is IOBUF pointer.
	Always malloc it. Remove use of IOP_NOFREE_OBJ everywhere.
	(find_input_parser): Renamed from find_open_hook.
	(nextfile): Don't use static IOBUF.
	(iop_close): Call close_func first. Then close fd or remap it
	if it's still not INVALID_HANDLE.
	(register_input_parser): Renamed from register_open_hook.
	Use a FIFO list and check if more than one parser will accept the
	file. If so, fatal error.

2012-07-25         Andrew J. Schorr     <aschorr@telemetry-investments.com>

	* configure.ac: Instead of using acl_shlibext for the shared library
	extension, define our own variable GAWKLIBEXT with a hack to work
	correctly on Mac OS X.
	* Makefile.am (SHLIBEXT): Use the value of GAWKLIBEXT instead of
	acl_shlibext.

2012-07-24         Arnold D. Robbins     <arnold@skeeve.com>

	* configure.ac: Add crude but small hack to make plug-ins work
	on Mac OS X.

2012-07-20         Arnold D. Robbins     <arnold@skeeve.com>

	* gawkapi.h: Rework table to not take up so much space.
	* gawkapi.c (api_sym_update_scalar): Rework optimization code
	to clean up the function.

2012-07-17         Andrew J. Schorr     <aschorr@telemetry-investments.com>

	* gawkapi.h: Add comments explaining new api_create_value and
	api_release_value functions.
	* gawkapi.c (sym_update_real): Allow updates with AWK_SCALAR and
	AWK_VALUE_COOKIE types.  After creating a regular variable,
	remove the call to unref(node->var_value), since this is not
	done elsewhere in the code (see, for example, main.c:init_vars).
	If the update is for an existing variable, allow any val_type
	except AWK_ARRAY (was previously disallowing AWK_SCALAR and
	AWK_VALUE_COOKIE for no apparent reason).
	(api_sym_update_scalar): The switch should return false for an
	invalid val_type value, so change the AWK_ARRAY case to default.
	(valid_subscript_type): Any scalar value is good, so accept any valid
	type except AWK_ARRAY.
	(api_create_value): Accept only AWK_NUMBER and AWK_STRING values.
	Anything else should fail.

2012-07-17         Arnold D. Robbins     <arnold@skeeve.com>

	Speedup:

	* awk.h (r_free_wstr): Renamed from free_wstr.
	(free_wstr): Macro to test the WSTRCUR flag first.
	* node.c (r_free_wstr): Renamed from free_wstr.

	Support value cookies:

	* gawkapi.h (awk_val_type_t): Add AWK_VALUE_COOKIE.
	(awk_value_cookie_t): New type.
	(awk_value_t): Support AWK_VALUE_COOKIE.
	(api_create_value, api_release_value): New function pointers.
	* gawkapi.c (awk_value_to_node, api_sym_update_scalar,
	valid_subscript_type): Handle AWK_VALUE_COOKIE.
	(api_create_value, api_release_value): New functions.

2012-07-16         Arnold D. Robbins     <arnold@skeeve.com>

	* gawkapi.c (awk_value_to_node): Support AWK_SCALAR.
	(api_sym_update_scalar): Performance improvements.

2012-07-12         Arnold D. Robbins     <arnold@skeeve.com>

	Allow creation of constants. Thanks to John Haque for the
	implementation concept.

	* gawk_api.h (api_sym_constant): Create a constant.
	* gawk_api.h (api_sym_update_real): Renamed from api_sym_update.
	Add is_const paramater and do the right thing if true.
	(api_sym_update, api_sym_constant): Call api_sym_update_real
	in the correct way.
	(set_constant): New function.

2012-07-11         Andrew J. Schorr     <aschorr@telemetry-investments.com>

	* gawkapi.h: Fix typo in comment.
	(awk_value_t): Type for scalar_cookie should be awk_scalar_t,
	not awk_array_t.
	(gawk_api): Add new api_sym_lookup_scalar function.
	(sym_lookup_scalar): New wrapper macro for api_sym_lookup_scalar hook.
	* gawkapi.c (api_sym_lookup_scalar): New function for faster scalar
	lookup.
	(api_impl): Add entry for api_sym_lookup_scalar.

2012-07-11         Andrew J. Schorr     <aschorr@telemetry-investments.com>

	* gawkapi.c (awk_value_to_node): Change to a switch statement
	so AWK_SCALAR or other invalid type is handled properly.
	(valid_subscript_type): Test whether a value type is acceptable
	for use as an array subscript (any scalar value will do).
	(api_get_array_element, api_set_array_element, api_del_array_element):
	Use new valid_subscript_type instead of restricting to string values.

2012-07-11         Arnold D. Robbins     <arnold@skeeve.com>

	Lots of API work.

	* gawkapi.h: Function pointer members renamed api_XXXX and
	macros adjusted. More documentation.
	(awk_valtype_t): New AWK_SCALAR enum for scalar cookies.
	(awk_scalar_t): New type.
	(awk_value_t): New member scalar_cookie.
	(api_sym_update_scalar): New API function.
	(erealloc): New macro.
	(make_const_string): New macro, renamed from dup_string.
	(make_malloced_string): New macro, renamed from make_string.
	(make_null_string): New inline function.
	(dl_load_func): Add call to init routine through pointer if
	not NULL.

	* gawkapi.c (awk_value_to_node): Assume that string values came
	from malloc.
	(node_to_awk_value): Handle AWK_SCALAR.
	(api_sym_update): Ditto.
	(api_sym_update_scalar): New routine.
	(api_get_array_element): Return false if the element doesn't exist.
	Always unref the subscript.
	(remove_element): New helper routine.
	(api_del_array_element): Use it.
	(api_release_flattened_array): Ditto.
	(api_impl): Add the new routine.

2012-07-11         Andrew J. Schorr     <aschorr@telemetry-investments.com>

	* gawkapi.c (api_sym_update): Allow val_type to be AWK_UNDEFINED
	for setting a variable to "", i.e. dupnode(Nnull_string).

2012-07-10         Andrew J. Schorr     <aschorr@telemetry-investments.com>

	* awkgram.y (add_srcfile): Lint warning message for a previously loaded
	shared library should say "already loaded shared library" instead
	of "already included source file".

2012-07-08         Arnold D. Robbins     <arnold@skeeve.com>

	* gawkapi.h (set_array_element): Use index + value instead
	of element structure. Matches get_array_element.
	(set_array_element_by_elem): New macro to use an element.
	* gawkapi.c (api_set_array_element): Make the necessary adjustments.

2012-07-04         Arnold D. Robbins     <arnold@skeeve.com>

	* awkgram.y (tokentab): Remove limit on number of arguments
	for "and", "or", and "xor".
	* builtin.c (do_and, do_or, do_xor): Modify code to perform the
	respective operation on any number of arguments. There must be
	at least two.

2012-06-29         Arnold D. Robbins     <arnold@skeeve.com>

	* gawkapi.h: Improve the documentation of the return values
	per Andrew Schorr.

2012-06-25         Arnold D. Robbins     <arnold@skeeve.com>

	* TODO.xgawk: Updated.
	* awk.h (track_ext_func): Declared.
	* awkgram.y (enum defref): Add option for extension function.
	(struct fdesc): Add member for extension function.
	(func_use): Handle extension function, mark as extension and defined.
	(track_ext_func): New function.
	(check_funcs): Update logic for extension functions.
	* ext.c (make_builtin): Call track_ext_func.

2012-06-24         Andrew J. Schorr     <aschorr@telemetry-investments.com>

	* TODO.xgawk: Most of IOBUF has been hidden.
	* gawkapi.h (IOBUF): Remove declaration (now back in awk.h).
	(IOBUF_PUBLIC): Declare new structure defining subset of IOBUF fields
	that should be exposed to extensions.
	(gawk_api): Update register_open_hook argument from IOBUF to
	IOBUF_PUBLIC.
	* awk.h (IOBUF): Restore declaration with 5 fields moved to new
	IOBUF_PUBLIC structure.
	(register_open_hook): Update open_func argument from IOBUF to
	IOBUF_PUBLIC.
	* gawkapi.c (api_register_open_hook): Ditto.
	* io.c (after_beginfile, nextfile, iop_close, gawk_pclose): Some fields
	such as fd and name are now inside the IOBUF public structure.
	(struct open_hook): Update open_func argument from IOBUF to
	(register_open_hook): Ditto.
	(find_open_hook): opaque now inside IOBUF_PUBLIC.
	(iop_alloc): fd and name now in IOBUF_PUBLIC.
	(get_a_record): If the get_record hook returns EOF, set the IOP_AT_EOF
	flag.  Access fd inside IOBUF_PUBLIC.
	(get_read_timeout): File name now inside IOBUF_PUBLIC.
	* interpret.h (r_interpret): File name now inside IOBUF_PUBLIC.
	* ext.c (load_ext): No need to call return at the end of a void
	function.

2012-06-24         Arnold D. Robbins     <arnold@skeeve.com>

	* ext.c (load_ext): Don't retun a value from a void function.
	* gawkapi.c (api_set_array_element): Set up vname and parent_array.

2012-06-21         Arnold D. Robbins     <arnold@skeeve.com>

	More API and cleanup:

	* awk.h (stopme): Make signature match other built-ins.
	* awkgram.y (stopme): Make signature match other built-ins.
	(regexp): Minor edit.
	* gawkapi.c (api_set_argument): Remove unused variable.
	Set parent_array field of array value.
	* TODO.xgawk: Update some.

	Remove extension() builtin.

	* awk.h (do_ext): Removed.
	(load_ext): Signature changed.
	* awkgram.y (tokentab): Remove do_ext.
	Change calls to do_ext.
	* ext.c (load_ext): Make init function a constant.
	* main.c (main): Change calls to do_ext.

2012-06-20         Arnold D. Robbins     <arnold@skeeve.com>

	Restore lost debugging function:

	* awkgram.y (stopme): Restore long lost debugging function.
	* awk.h (stopme): Add declaration.

	API work:

	* ext.c (get_argument): Make extern.
	* awk.h (get_argument): Declare it.
	* gawkapi.c (api_set_argument): Call it. Finish off the logic.
	(api_get_argument): Refine logic to use get_argument.
	* gawkapi.h (set_argument): New API.

2012-06-19         Arnold D. Robbins     <arnold@skeeve.com>

	Remove code duplication in gawkapi.c from msg.c:

	* awk.h (err): Add `isfatal' first parameter.
	* awkgram.y (err): Adjust all calls.
	* msg.c (err): Adjust all calls. Move fatal code to here ...
	(r_fatal): From here.
	* gawkapi.c: Remove code duplication and adjust calls to `err'.

	Handle deleting elements of flattened array:

	* awk.h (get_argument): Remove declaration.
	* ext.c (get_argument): Make static.
	* gawkapi.h (awk_flat_array_t): Make opaque fields const. Add
	more descriptive comments.
	* gawkapi.c (release_flattened_array): Delete elements flagged
	for deletion. Free the flattened array also.

	Add additional debugging when developing:

	* configure.ac: Add additional debugging flags.
	* configure: Regenerated.

2012-06-18         Arnold D. Robbins     <arnold@skeeve.com>

	* gawkapi.h (get_array_element): Restore `wanted' paramater.
	(awk_element_t): Use awk_value_t for index. Add awk_flat_array_t.
	(flatten_array): Change signature to use awk_flat_array_t;
	(release_flattened_array): Change signature to use awk_flat_array_t;
	* gawkapi.c (api_sym_update): Handle case where variable exists already.
	(api_get_array_element): Restore `wanted' paramater and pass it
	on to node_to_awk_value.
	(api_set_array_element): Revisse to match changed element type.
	(api_flatten_array): Revise signature, implement.
	(api_release_flattened_array): Revise signature, implement.

2012-06-17         Arnold D. Robbins     <arnold@skeeve.com>

	API Work:

	* gawkapi.h (get_array_element): Remove `wanted' parameter.
	(r_make_string): Comment the need for `api' and `ext_id' parameters.
	* gawkapi.c (api_sym_update): Move checks to front.
	Initial code for handling arrays. Still needs work.
	(api_get_array_element): Implemented.
	(api_set_array_element): Additional checking code.
	(api_del_array_element): Implemented.
	(api_create_array): Implemented.
	(init_ext_api): Force do_xxx values to be 1 or 0.
	(update_ext_api): Ditto.

2012-06-12         Arnold D. Robbins     <arnold@skeeve.com>

	API Work:

	* gawkapi.h (awk_value_t): Restore union.
	(get_curfunc_param): Renamed to get_argument. Return type changed
	to awk_bool_t. Semantics better thought out and documented.
	(awk_atexit, get_array_element): Return type now void.
	(sym_lookup): Return type now void. Argument order rationalized.
	* gawkapi.c (node_to_awk_value): Return type is now awk_bool_t.
	Semantics now match table in gawkawpi.h.
	(api_awk_atexit): Return type now void.
	(api_sym_lookup): Return type is now awk_bool_t. Change parameter
	order.
	(api_get_array_element): Return type is now awk_bool_t.

	Further API implementations and fixes for extension/testext.c:

	* awk.h (final_exit): Add declaration.
	* ext.c (load_ext): Change `func' to install_func.
	* gawkapi.c: Add casts to void for id param in all functions.
	(api_sym_update): Finish implementation.
	(api_get_array_element): Start implementation.
	(api_set_array_element): Add error checking.
	(api_get_element_count): Add error checking, return the right value.
	* main.c (main): Call final_exit instead of exit.
	(arg_assign): Ditto.
	* msg.c (final_exit): New routine to run the exit handlers and exit.
	(gawk_exit): Call it.
	* profile.c (dump_and_exit): Ditto.

2012-06-10         Andrew J. Schorr     <aschorr@telemetry-investments.com>

	* TODO.xgawk: Addition of time extension moved to "done" section.

2012-06-10         Andrew J. Schorr     <aschorr@telemetry-investments.com>

	* gawkapi.c (api_update_ERRNO_string): Treat boolean true as a request
	for TRANSLATE, and false as DONT_TRANSLATE.

2012-06-06         Arnold D. Robbins     <arnold@skeeve.com>

	* cint_array.c (tree_print, leaf_print): Add additional casts
	for printf warnings.

	* awk.h (update_ext_api): Add declaration.
	* gawkapi.c (update_ext_api): New function.
	* eval.c (set_LINT): Call update_ext_api() at the end.
	* gawkapi.h: Document that do_XXX could change on the fly.

	* awk.h (run_ext_exit_handlers): Add declaration.
	* msg.c (gawk_exit): Call it.

2012-06-05         Arnold D. Robbins     <arnold@skeeve.com>

	* ext.c (load_ext): Remove use of RTLD_GLOBAL. Not needed in new
	scheme. Clean up error messages.

2012-06-04         Arnold D. Robbins     <arnold@skeeve.com>

	* configure.ac: Remove use of -export-dynamic for GCC.
	* configure: Regenerated.

2012-05-30         Arnold D. Robbins     <arnold@skeeve.com>

	* main.c (is_off_limits_var): Minor coding style edit.
	* gawkapi.c (awk_value_to_node): More cleanup.
	(node_to_awk_value): Use `wanted' for decision making.
	(api_sym_update): Start implementation. Needs more work.
	General: More cleanup, comments.
	* gawkapi.h (api_sym_update): Add additional comments.

2012-05-29         Arnold D. Robbins     <arnold@skeeve.com>

	* gawkapi.c (node_to_awk_value): Add third parameter indicating type
	of value desired. Based on that, do force_string or force_number
	to get the "other" type.
	(awk_value_to_node): Clean up the code a bit.
	(get_curfunc_param): Move forcing of values into node_to_awk_value.
	(api_sym_lookup): Add third parameter indicating type of value wanted.
	(api_get_array_element): Ditto.
	* gawk_api.h: Additional comments and clarifications. Revise APIs
	to take third 'wanted' argument as above.
	(awk_value_t): No longer a union so that both values may be accessed.
	All macros: Parenthesized the bodies.
	* bootstrap.sh: Rationalize a bit.

2012-05-26         Andrew J. Schorr     <aschorr@telemetry-investments.com>

	* Makefile.am (include_HEADERS): Add so gawkapi.h will be installed.
	(base_sources): Add gawkapi.h so that it is in dist tarball.
	* TODO.xgawk: Update.
	* main.c (is_off_limits_var): Stop returning true for everything
	except PROCINFO.

2012-05-25         Arnold D. Robbins     <arnold@skeeve.com>

	* main.c (is_off_limits_var): New function to check if a variable
	is one that an extension function may not change.
	* awk.h (is_off_limits_var): Declare it.
	* gawkapi.c (api_sym_lookup): Use it.

	* bootstrap.sh: Touch various files in the extension directory also.

2012-05-24         Andrew J. Schorr     <aschorr@telemetry-investments.com>

	* gawkapi.h (awk_param_type_t): Remove (use awk_valtype_t instead).
	(awk_ext_func_t): Pass a result argument, and return an awk_value_t *.
	(gawk_api.get_curfunc_param): Add a result argument.
	(gawk_api.set_return_value): Remove obsolete function.
	(gawk_api.sym_lookup, gawk_api.get_array_element): Add a result
	argument.
	(gawk_api.api_make_string, gawk_api.api_make_number): Remove hooks,
	since access to gawk internal state is not required to do this.
	(set_return_value): Remove obsolete macro.
	(get_curfunc_param, sym_lookup, get_array_element): Add result argument.
	(r_make_string, make_number): New static inline functions.
	(make_string, dup_string): Revise macro definitions.
	(dl_load_func): Remove global_api_p and global_ext_id args,
	and fix SEGV by setting api prior to checking its version members.
	(GAWK): Expand ifdef to include more stuff.
	* gawkapi.c (node_to_awk_value): Add result argument.
	(api_get_curfunc_param): Add result argument, and use awk_valtype_t.
	(api_set_return_value): Remove obsolete function.
	(awk_value_to_node): New global function to convert back into internal
	format.
	(api_add_ext_func): Simply call make_builtin.
	(node_to_awk_value): Add result argument, and handle Node_val case.
	(api_sym_lookup, api_get_array_element): Add result argument.
	(api_set_array_element): Implement.
	(api_make_string, api_make_number): Remove functions that belong on
	client side.
	(api_impl): Remove 3 obsolete entries.
	* TODO.xgawk: Update to reflect progress.
	* Makefile.am (base_sources): Add gawkapi.c.
	* awk.h: Include gawkapi.h earlier.
	(api_impl, init_ext_api, awk_value_to_node): Add declarations
	so we can hook in new API.
	(INSTRUCTION): Add new union type efptr for external functions.
	(extfunc): New define for d.efptr.
	(load_ext): Remove 3rd obj argument that was never used for anything.
	(make_builtin): Change signature for new API.
	* awkgram.y (load_library): Change 2nd argument to load_ext
	from dlload to dl_load, and remove pointless 3rd argument.
	* main.c (main): Call init_ext_api() before loading shared libraries.
	Change 2nd argument to load_ext from dlload to dl_load, and remove
	pointless 3rd argument.
	* ext.c (do_ext): Remove pointless 3rd argument to load_ext.
	(load_ext): Remove 3rd argument.  Port to new API (change initialization
	function signature).  If initialization function fails, issue a warning
	and return -1, else return 0.
	(make_builtin): Port to new API.
	* interpret.h (r_interpret): For Op_ext_builtin, call external functions
	with an awk_value_t result buffer, and convert the returned value
	to a NODE *.  For Node_ext_func, code now in extfunc instead of builtin.

2012-05-21         Andrew J. Schorr     <aschorr@telemetry-investments.com>

	* configure.ac: Remove libtool, and call configure in the
	extension subdirectory.  Change pkgextensiondir to remove the
	version number, since the new API has builtin version checks.
	* TODO.xgawk: Update.
	* ltmain.sh: Removed, since libtool no longer used here.

2012-05-19         Andrew J. Schorr     <aschorr@telemetry-investments.com>

	* TODO.xgawk: Update to reflect progress and new issues.
	* main.c (main): Add -i (--include) option.
	(usage): Ditto.
	* awkgram.y (add_srcfile): Eliminate duplicates only for SRC_INC
	and SRC_EXTLIB sources (i.e. -f duplicates should not be removed).
	* io.c (find_source): Set DEFAULT_FILETYPE to ".awk" if not defined
	elsewhere.

2012-05-15         Arnold D. Robbins     <arnold@skeeve.com>

	* awk.h: Include "gawkapi.h" to get IOBUF.
	* gawkapi.h: Considerable updates.
	* gawkapi.c: New file. Start at implementing the APIs.

2012-05-13         Andrew J. Schorr     <aschorr@telemetry-investments.com>

	* TODO.xgawk: Update to reflect recent discussions and deletion of
	extension/xreadlink.[ch].

2012-05-11         Arnold D. Robbins     <arnold@skeeve.com>

	Sweeping change: Use `bool', `true', and `false' everywhere.

2012-04-09         Andrew J. Schorr     <aschorr@telemetry-investments.com>

	* eval.c (unset_ERRNO): Fix memory management bug -- need to use
	dupnode with Nnull_string.

2012-04-08         Andrew J. Schorr     <aschorr@telemetry-investments.com>

	* Makefile.am (valgrind): Define VALGRIND instead of redefining AWK.
	This allows test/Makefile.am to set up the command environment as
	desired.
	(valgrind-noleak): Ditto, plus set --leak-check=no instead of the
	default summary setting.

2012-04-07         Andrew J. Schorr     <aschorr@telemetry-investments.com>

	* TODO.xgawk: Update to reflect progress.

2012-04-01         Andrew J. Schorr     <aschorr@telemetry-investments.com>

	* TODO.xgawk: Move valgrind-noleak item into "done" section.
	* Makefile.am (valgrind-noleak): Add new valgrind rule that omits
	the "--leak-check=full" option to help spot more serious problems.

2012-04-01         Andrew J. Schorr     <aschorr@telemetry-investments.com>

	* TODO.xgawk: Move ERRNO item into "done" section.
	* awk.h (update_ERRNO, update_ERRNO_saved): Remove declarations.
	(update_ERRNO_int, enum errno_translate, update_ERRNO_string,
	unset_ERRNO): Add new declarations.
	* eval.c (update_ERRNO_saved): Renamed to update_ERRNO_int.
	(update_ERRNO_string, unset_ERRNO): New functions.
	* ext.c (do_ext): Use new update_ERRNO_string function.
	* io.c (ERRNO_node): Remove redundant extern declaration (in awk.h).
	(after_beginfile, nextfile): Replace update_ERRNO() with
	update_ERRNO_int(errno).
	(inrec): Replace update_ERRNO_saved with update_ERRNO_int.
	(do_close): Use new function update_ERRNO_string.
	(close_redir, do_getline_redir, do_getline): Replace update_ERRNO_saved
	with update_ERRNO_int.

2012-03-27         Andrew J. Schorr     <aschorr@telemetry-investments.com>

	* TODO.xgawk: Update to reflect debate about how to support Cygwin
	and other platforms that cannot link shared libraries with unresolved
	references.
	* awkgram.y (add_srcfile): Minor bug fix: reverse sense of test
	added by Arnold in last patch.
	* configure.ac: AC_DISABLE_STATIC must come before AC_PROG_LIBTOOL.

2012-03-26         Arnold D. Robbins     <arnold@skeeve.com>

	Some cleanups.

	* awkgram.y (add_srcfile): Use whole messages, better for
	translations.
	* io.c (init_awkpath): Small style tweak.
	* main.c (path_environ): Straighten out initial comment, fix
	compiler warning by making `val' const char *.

2012-03-25         Andrew J. Schorr     <aschorr@telemetry-investments.com>

	* configure.ac (AC_DISABLE_STATIC): Add this to avoid building useless
	static extension libraries.

2012-03-25         Andrew J. Schorr     <aschorr@telemetry-investments.com>

	* TODO.xgawk: New file listing completed and pending xgawk enhancements.

2012-03-24         Andrew J. Schorr     <aschorr@telemetry-investments.com>

	* io.c (path_info): Fix white space.
	(pi_awkpath, pi_awklibpath): Avoid structure initializers.
	(do_find_source): Eliminate pointless parentheses.
	(find_source): Leave a space after "&".
	* main.c (load_environ): Fix typo in comment.

2012-03-21         Andrew J. Schorr     <aschorr@telemetry-investments.com>

	* awkgram.y (LEX_LOAD): New token to support @load.
	(grammar): Add rules to support @load.
	(tokentab): Add "load".
	(add_srcfile): Improve error message to distinguish between source files
	and shared libraries.
	(load_library): New function to load libraries specified with @load.
	(yylex): Add support for LEX_LOAD (treated the same way as LEX_INCLUDE).

2012-03-20         Andrew J. Schorr     <aschorr@telemetry-investments.com>

	* Makefile.am (EXTRA_DIST): Remove extension.
	(SUBDIRS): Add extension so libraries will be built.
	(DEFS): Define DEFLIBPATH and SHLIBEXT so we can find shared libraries.
	* awk.h (deflibpath): New extern declaration.
	* configure.ac: Add support for building shared libraries by adding
	AC_PROG_LIBTOOL and AC_SUBST for acl_shlibext and pkgextensiondir.
	(AC_CONFIG_FILES): Add extension/Makefile.
	* io.c (pi_awkpath, pi_awklibpath): New static structures to contain
	path information.
	(awkpath, max_pathlen): Remove static variables now inside pi_awkpath.
	(init_awkpath): Operate on path_info structure to support both
	AWKPATH and AWKLIBPATH.  No need for max_path to be static, since
	this should be called only once for each environment variable.
	(do_find_source): Add a path_info arg to specify which path to search.
	Check the try_cwd parameter to decide whether to search the current
	directory (not desirable for AWKLIBPATH).
	(find_source): Choose appropriate path_info structure based on value
	of the is_extlib argument.  Set EXTLIB_SUFFIX using SHLIBEXT define
	instead of hardcoding ".so".
	* main.c (path_environ): New function to add AWKPATH or AWKLIBPATH
	to the ENVIRON array.
	(load_environ): Call path_environ for AWKPATH and AWKLIBPATH.

2012-06-19         Arnold D. Robbins     <arnold@skeeve.com>

	* main.c (main): Do setlocale to "C" if --characters-as-bytes.
	Thanks to "SP" for the bug report.

2012-05-09         Arnold D. Robbins     <arnold@skeeve.com>

	* configure.ac: Added AC_HEADER_STDBOOL
	* awk.h, dfa.c, regex.c: Reworked to use results
	of test and include missing_d/gawkbool.h.

2012-05-07         Arnold D. Robbins     <arnold@skeeve.com>

	* array.c (prnode): Add casts to void* for %p format.
	* debug.c (print_instruction): Ditto.
	* builtin.c: Fix %lf format to be %f everywhere.

	Unrelated:

	* replace.c: Don't include "config.h", awk.h gets it for us.

2012-05-04         Arnold D. Robbins     <arnold@skeeve.com>

	* getopt.c [DJGPP]: Change to __DJGPP__.
	* mbsupport.h [DJGPP]: Change to __DJGPP__.

	Unrelated:

	* awk.h: Workarounds for _TANDEM_SOURCE.

2012-05-01         Arnold D. Robbins     <arnold@skeeve.com>

	* dfa.c: Sync with GNU grep. RRI code now there, needed additional
	change for gawk.
	* configure.ac: Add check for stdbool.h.
	* regex.c: Add check for if not have stdbool.h, then define the
	bool stuff.

2012-04-27         Arnold D. Robbins     <arnold@skeeve.com>

	* dfa.c: Sync with GNU grep.
	* xalloc.h (xmemdup): Added, from grep, for dfa.c. Sigh.

2012-04-27         Arnold D. Robbins     <arnold@skeeve.com>

	Update to autoconf 2.69, automake 1.12.

	* INSTALL, aclocal.m4, configh.in, depcomp, install-sh, missing,
	mkinstalldirs, ylwrap: Updated.
	* configure.ac (AC_TYPE_LONG_LONG_INT, AC_TYPE_UNSIGNED_LONG_LONG_INT,
	AC_TYPE_INTMAX_T, AC_TYPE_UINTMAX_T): Renamed from gl_* versions.
	* configure: Regenerated.

2012-04-24         Arnold D. Robbins     <arnold@skeeve.com>

	* cmd.h (dPrompt, commands_Prompt, eval_Prompt, dgawk_Prompt): Changed
	to dbg_prompt, commands_prompt, eval_prompt, dgawk_prompt.
	* debug.c: Ditto.
	* command.y: Ditto.  Some minor whitespace and comments cleanup.

2012-04-24         Arnold D. Robbins     <arnold@skeeve.com>

	io.c cleanup and some speedup for RS as regexp parsing.

	* awk.h (Regexp): New members has_meta and maybe_long.
	(enum redirval): Add redirect_none as value 0.
	(remaybelong): Remove function declaration.
	* awkgram.y: Use redirect_none instead of 0 for no redirect cases.
	* io.c (go_getline_redir): Second arg now of type enum redirval.
	Changed intovar into into_variable.
	(comments and whitespace): Lots of general cleanup.
	(socket_open): readle changed to read_len.
	(two_way_open): Add additional calls to os_close_on_exec.
	(rsrescan): Simplify code a bit and use RS->maybe_long.
	* re.c (make_regexp): Set up new members in Regexp struct.
	(remaybelong): Remove function.
	(reisstring): Simplified code.

2012-04-16  Eli Zaretskii  <eliz@gnu.org>

	* io.c (read_with_timeout) [__MINGW32__]: Just call the blocking
	'read', as 'select' is only available for sockets.
	* mpfr.c (set_ROUNDMODE) [!HAVE_MPFR]: Renamed from set_RNDMODE.
	* main.c (load_procinfo): Declare name[] also when HAVE_MPFR is
	defined even though HAVE_GETGROUPS etc. are not.

2012-04-12         John Haque      <j.eh@mchsi.com>

	* array.c, awk.h, awkgram.y, builtin.c, command.y, debug.c,
	field.c, mpfr.c, profile.c: Change RND_MODE to ROUND_MODE.

2012-04-11         John Haque      <j.eh@mchsi.com>

	* main.c (varinit): Change RNDMODE to ROUNDMODE.

2012-04-11         Arnold D. Robbins     <arnold@skeeve.com>

	* main.c: Change --arbitrary-precision to --bignum.

2012-04-02         John Haque      <j.eh@mchsi.com>

	Add support for arbitrary-precision arithmetic.

	* mpfr.c: New file.
	* awk.h (struct exp_node): Add union to handle different number types.
	(MPFN, MPZN): New flag values.
	(DO_MPFR, do_mpfr): New defines.
	(PREC_node, RNDMODE_node): Add declarations.
	(PRECISION, RND_MODE, MNR, MFNR, mpzval, do_ieee_fmt): Add declarations.
	(make_number, str2number, format_val, cmp_numbers): Ditto.
	(force_number): Change definition.
	(Func_pre_exec, Func_post_exec): New typedefs.
	(POP_NUMBER, TOP_NUMBER): Change definitions.
	(get_number_ui, get_number_si, get_number_d, get_number_uj,
	iszero, IEEE_FMT, mpg_float, mpg_integer, mpg_float,
	mpg_integer): New defines.
	* awkgram.y (tokentab):	Add alternate function entries for MPFR/GMP.
	(snode): Choose the appropriate function.
	(negate_num): New function to negate a number.
	(grammar): Use it.
	(yylex): Adjust number handling code.
	* array.c (value_info, asort_actual, sort_user_func): Adjust for
	MPFR/GMP numbers.
	(do_adump, indent): Minor changes.
	(sort_up_index_number, sort_up_value_number, sort_up_value_type): Use
	cmp_numbers() for numeric comparisons.
	* builtin.c (mpz2mpfr): New function.
	(format_tree): Adjust to handle MPFR and GMP numbers.
	* eval.c (register_exec_hook): New function to manage interpreter hooks.
	(num_exec_hook, pre_execute, post_execute): New and adjusted definitions.
	(h_interpret): Renamed from debug_interpret.
	(init_interpret): Changed to use the new name.
	(flags2str): New entries for MPFN and MPZN.
	(cmp_nodes): Reworked to use seperate routine for numeric comparisons.
	(set_IGNORECASE, set_BINMODE, set_LINT, update_NR, update_FNR,
	update_NF): Adjust code and some cleanup.
	* field.c (rebuild_record): Field copying code reworked to handle
	MPFR/GMP numbers.
	(set_NF): Minor adjustment.
	* io.c (INCREMENT_REC): New macro.
	(inrec, do_getline): Use the new macro.
	(nextfile, set_NR, set_FNR, get_read_timeout, pty_vs_pipe): Adjust code
	to handle MPFR/GMP numbers.
	* interpret.h (r_interpret): Adjust TOP_NUMBER/POP_NUMBER usage.
	(EXEC_HOOK): New macro and definition.
	(DEBUGGING): Removed.
	* main.c (DEFAULT_PREC, DEFAULT_RNDMODE): New defines.
	(opttab): New entry for option arbitrary-precision.
	(main): Handle the new option.
	(usage): Add to usage message.
	(varinit): Add PREC and RNDMODE.
	(load_procinfo): Install MPFR and GMP related items.
	(version): Append MPFR and GMP versions to message.
	* msg.c (err) : Adjust FNR handling with MPFR/GMP.
	* node.c (r_format_val): Renamed from format_val.
	(r_force_number): Return NODE * instead of AWKNUM.
	(make_number, str2number, format_val, cmp_numpers: Defined and initialized.
	(r_unref): Free MPFR/MPZ numbers.
	(get_numbase): Renamed from isnondecimal and return the base.
	(cmp_awknums): New function to compare two AWKNUMs.
	* command.y (yylex): Adjust number handling code.
	(grammar): Minor adjustments to handle negative numbers.
	* debug.c (init_debug): New function.
	(do_info, do_set_var, watchpoint_triggered, serialize,
	initialize_watch_item, do_watch, print_watch_item): Minor adjustments.
	(debug_pre_execute): Adjusted to handle MPFR and GMP numbers.

2012-04-09         Arnold D. Robbins     <arnold@skeeve.com>

	* INSTALL, config.guess, config.sub, depcomp, install-sh,
	missing, mkinstalldirs, ylwrap: Update to latest from automake 1.11.4.

2012-04-08         Arnold D. Robbins     <arnold@skeeve.com>

	* Update various files to automake 1.11.4.

2012-03-30         Arnold D. Robbins     <arnold@skeeve.com>

	* configure.ac (GAWK_AC_NORETURN): Do as macro instead of inline.

2012-03-29         Arnold D. Robbins     <arnold@skeeve.com>

	* dfa.h, dfa.c: Sync with grep. Major cleanups and some changes
	there.
	* re.c (research): Pass size_t* to dfaexec to match type change.
	* configure.ac (AH_VERBATIM[_Noreturn]): Added from Paul Eggert to
	ease compiling.
	(AC_INIT): Bump version.
	* configure, configh.in, version.c: Regenerated.

2012-03-28         Arnold D. Robbins     <arnold@skeeve.com>

	* 4.0.1: Release tar ball made.

2012-03-28         Arnold D. Robbins     <arnold@skeeve.com>

	* getopt.c: Add DJGPP to list of platforms where it's ok
	to include <stdlib.h>.
	* awkgram.y, builtin.c, ext.c, mbsupport.h, re.c: Update
	copyright year.

2012-03-21         Corinna Vinschen      <vinschen@redhat.com>

	* getopt.c: Add Cygwin to list of platforms where it's ok
	to include <stdlib.h>.

2012-03-20         Arnold D. Robbins     <arnold@skeeve.com>

	Get new getopt to work on Linux and C90 compilers:

	* getopt.c: Undef ELIDE_CODE for gawk.
	(_getopt_internal_r): Init first.needs_free to 0. In test for -W
	move executable code to after declarations for C90 compilers.
	* getopt1.c: Undef ELIDE_CODE for gawk.

	Minor bug fix with printf, thanks to John Haque:

	* builtin.c (format_tree): Initialize base to zero at the top
	of the while loop.

	Getting next tar ball ready:

	* configure.ac: Remove duplicate check for wcscoll. Thanks
	to Stepan Kasal.

2012-03-16         Arnold D. Robbins     <arnold@skeeve.com>

	* getopt.c, getopt.h, getopt1.c, getopt_int.h, regcomp.c,
	regex.c, regex.h, regex_internal.c, regex_internal.h,
	regexec.c: Sync with GLIBC, what the heck.

2012-03-14         Eli Zaretskii  <eliz@gnu.org>

	* mbsupport.h (btowc): Change for non-DJGPP.
	* re.c (dfaerror): Add call to exit for DJGPP.

2012-03-14         Arnold D. Robbins     <arnold@skeeve.com>

	* regex_internal.c (re_string_skip_chars): Fix calculation of
	remain_len with m.b. chars. Thanks to Stanislav Brabec
	<sbrabec@suse.cz>.

2012-02-28         Arnold D. Robbins     <arnold@skeeve.com>

	* main.c (init_groupset): Make `getgroups' failing a non-fatal
	error.  After all, what's the big deal?  Should help on Plan 9.

2012-02-27         Arnold D. Robbins     <arnold@skeeve.com>

	* dfa.c (parse_bracket_exp): Revert changes 2012-02-15 to stay
	in sync with grep.
	* dfa.h (dfarerror): Add __attribute__ from grep.

2012-02-15         Arnold D. Robbins     <arnold@skeeve.com>

	Fix warnings from GCC 4.6.2 -Wall option.

	* awkgram.y (newline_eof): New function to replace body of
	NEWLINE_EOF macro.
	(yylex): Replace body of NEWLINE_EOF macro.
	* dfa.c (parse_bracket_exp): Init variables to zero.
	* ext.c (dummy, junk): Remove.
	* regex_internal.c (re_string_reconstruct): Remove buf array. It was
	set but not used.

2012-02-10         Arnold D. Robbins     <arnold@skeeve.com>

	* dfa.c: Sync with GNU grep.

2012-02-07         Arnold D. Robbins     <arnold@skeeve.com>

	* main.c (main): Move init of `output_fp' to before parsing of
	program so that error messages from msg.c don't dump core.
	Thanks to Michael Haardt <michael@moria.de>.

2012-01-13         Arnold D. Robbins     <arnold@skeeve.com>

	* dfa.c [is_valid_unibtye_character]: Fix from GNU grep to
	bug reported by me from Scott Deifik for DJGPP.

2012-01-03         Arnold D. Robbins     <arnold@skeeve.com>

	* dfa.c: Sync with GNU grep.

2012-01-02         Arnold D. Robbins     <arnold@skeeve.com>

	* io.c (Read_can_timeout, Read_timeout, Read_default_timeout):
	Renamed to use lower case.
	Other minor stylistic edits.

2012-01-01         John Haque      <j.eh@mchsi.com>

	* awk.h (struct iobuf): New entry read_func.
	* io.c (Read_can_timeout, Read_timeout, Read_default_timeout):
	New variables.
	(init_io): New routine to initialize the variables.
	(in_PROCINFO): New "clever" routine to parse elements with indices
	seperated by a SUPSEP.
	(get_read_timeout): New routine to read timeout value for an IOBUF.
	(read_with_timeout): New routine to read from a fd with a timeout.
	(pty_vs_pipe): Use in_PROCINFO().
	(get_a_record): Set the timeout value and the read routine as necessary.
	* main.c (main): Call init_io().

2011-12-31         Arnold D. Robbins     <arnold@skeeve.com>

	* profile_p.c: Remove the file.
	* msg.c (err): Remove check for name being dgawk.

2011-12-31         Arnold D. Robbins     <arnold@skeeve.com>

	* awk.h [STREQ, STREQN]: Remove macros.
	* awkgram.y, builtin.c, command.y, debug.c, eval.c,
	io.c, msg.c: Change all uses to call strcmp, strncmp.

2011-12-28         Arnold D. Robbins     <arnold@skeeve.com>

	* int_array.c, str_array.c: Fix some compiler warnings 32/64
	bit system differences.

2011-12-26         John Haque      <j.eh@mchsi.com>

	Merge gawk, pgawk and dgawk into a single executable gawk.

	* awk.h (DO_PRETTY_PRINT, DO_PROFILE, DO_DEBUG,
	do_pretty_print, do_debug): New defines.
	(interpret): New variable, a pointer to an interpreter routine.
	(enum exe_mode): Nuked.
	* main.c (opttab): New options --pretty-print and --debug;
	Remove option --command.
	(usage): Update usage messages.
	* interpret.h: New file.
	* eval.c (r_interpret): Move to the new file.
	(debug_interpret): New interpreter routine when debugging.
	(init_interpret): New routine to initialize interpreter related
	variables.
	* eval_d.c, eval_p.c: Delete files.
	* debug.c (interpret): Renamed to debug_prog.
	(DEFAULT_PROMPT, DEFAULT_HISTFILE, DEFAULT_OPTFILE): Remove prefix 'd'.
	* profile.c (init_profiling): Nuked.
	* Makefile.am: Adjusted.

	Add command line option --load for loading extensions.

	* awk.h (srctype): Add new source type SRC_EXTLIB.
	* ext.c(load_ext): New routine to load extension.
	(do_ext): Adjust to use load_ext().
	* main.c (opttab): Add new option --load.
	(main): Call load_ext() to load extensions.
	(usage): Add usage message for the new option.
	* io.c (get_cwd): New routine.
	(do_find_source): Use the new routine.
	(find_source): Handle new type SRC_EXTLIB.
	* awkgram.y (parse_program, next_sourcefile): Skip type SRC_EXTLIB.
	(add_srcfile): Adjust call to find_source.
	* debug.c (source_find): Same.

	Unrelated:

	* ext.c (get_argument): Fixed argument parsing.
	* array.c (null_array_func): Reworked array routines for an empty array.
	* str_array.c, int_array.c: Make GCC happy, use %u instead of %lu
	printf formats.
	* eval.c (node_Boolean): New array for TRUE and FALSE nodes.
	(init_interpret): Create the new nodes.
	(eval_condition): Add test for the new nodes.
	(setup_frame): Disable tail-recursion optimization when profiling.
	* interpret.h (r_interpret): Use the boolean nodes instead of making
	new ones when needed.

2011-12-26         Arnold D. Robbins     <arnold@skeeve.com>

	Finish Rational Range Interpretation (!)

	* dfa.c (match_mb_charset): Compare wide characters directly
	instead of using wcscoll().
	* regexec.c (check_node_accept_byte): Ditto.

	Thanks to Paolo Bonzini for pointing these out.

2011-12-06         John Haque      <j.eh@mchsi.com>

	* debug.c (source_find): Fix misplaced call to efree.
	* profile.c (redir2str): Add a missing comma in the redirtab array.
	* eval.c (r_interpret): Disallow call to exit if currule is undefined.
	This avoids the possiblity of running END blocks more than once when
	used in a user-defined sorted-in comparision function.
	* array.c (sort_user_func): Adjust appropriately.

2011-12-06         Arnold D. Robbins     <arnold@skeeve.com>

	* awk.h, mbsupport.h: Changes for MBS support on DJGPP
	and z/OS.
	* io.c: Disable pty support on z/OS.

2011-11-27         Arnold D. Robbins     <arnold@skeeve.com>

	* dfa.c: Sync with GNU grep.
	* dfa.h: Add _GL_ATTRIBUTE_PURE macro. Bleah.

2011-11-14         John Haque      <j.eh@mchsi.com>

	* debug.c (set_breakpoint_at): Fix problem with setting
	breakpoints in a switch statement. Thanks to Giorgio Palandri
	<giorgio.palandri@gmail.com> for the bug report.

2011-11-14         Arnold D. Robbins     <arnold@skeeve.com>

	* mbsupport.h: Add check for HAVE_BTOWC, per Pat Rankin.

2011-11-12         Eli Zaretskii  <eliz@gnu.org>

	* mbsupport.h: Additional glop for dfa.c in Windows environment.

2011-11-01         Arnold D. Robbins     <arnold@skeeve.com>

	* dfa.c: Move glop for ! MBS_SUPPORT to ...
	* mbsupport.h: ... here.
	* replace.c: Include missing_d/wcmisc.c if ! MBS_SUPPORT.
	* regex_internal.h: Move include of mbsupport.h up and add
	additional checks to avoid inclusion of wctype.h and wchar.h.

2011-10-27         Arnold D. Robbins     <arnold@skeeve.com>

	* builtin.c (do_strftime): Per Pat Rankin, instead of casting
	fclock, use a long variable and check for negative or overflow.

2011-10-25         Arnold D. Robbins     <arnold@skeeve.com>

	Merge with gawk_performance branch done. Additionally:

	* cint_array.c, int_array.c, str_array.c: Fix compiler complaints
	about printf formats (signed / unsigned vs. %d / %u).
	* eval.c (setup_frame): Add a missing return value.

2011-10-25         Arnold D. Robbins     <arnold@skeeve.com>

	* Makefile.am (dist-hook): Use `cd $(srcdir)/pc' so that
	`make distcheck' works completely.
	* builtin.c (do_strftime): Add cast to long int in check
	for fclock < 0 for systems where time_t is unsigned (e.g., VMS).

2011-10-25  Stefano Lattarini  <stefano.lattarini@gmail.com>

	dist: generated file `version.c' is not removed by "make distclean"

	* Makefile.am (distcleancheck_listfiles): Define to ignore the
	generated `version.c' file.

2011-10-24         Arnold D. Robbins     <arnold@skeeve.com>

	* dfa.c (wcscoll): Create for VMS.
	* Makefile.am (dist-hook): Run sed scripts to make pc/config.h.

2011-10-24  Eli Zaretskii  <eliz@gnu.org>

	* builtin.c [HAVE_POPEN_H]: Include "popen.h".
	* README.git: Update for pc/ systems.

2011-10-21         Arnold D. Robbins     <arnold@skeeve.com>

	* Makefile.am (distcleancheck_listfiles): Added, per advice from
	Stefano Lattarini <stefano.lattarini@gmail.com>.
	* dfa.c: Additional faking of mbsupport for systems without it;
	mainly VMS.

2011-10-21  Stefano Lattarini  <stefano.lattarini@gmail.com>

	* configure.ac (AM_C_PROTOTYPES): Remove call to this macro.
	The comments in configure.ac said that the call to AM_C_PROTOTYPES
	was needed for dfa.h, synced from GNU grep; but this statement is
	not true anymore in grep since commit v2.5.4-24-g9b5e7d4 "replace
	AC_CHECK_* with gnulib modules", dating back to 2009-11-26.  Also,
	the support for automatic de-ANSI-fication has been deprecated in
	automake 1.11.2, and will be removed altogether in automake 1.12.
	* vms/vms-conf.h (PROTOTYPES, __PROTOTYPES): Remove these #define,
	they are not used anymore.
	* pc/config.h (PROTOTYPES): Likewise.

2011-10-18         Dave Pitts            <dpitts@cozx.com>

	* dfa.c: Move some decls to the top of their functions for
	C90 compilers.

2011-10-18         Arnold D. Robbins     <arnold@skeeve.com>

	* builtin.c (do_strftime): Add check for negative / overflowed
	time_t value with fatal error. Thanks to Hermann Peifer
	<peifer@gmx.eu> for the bug report.
	* dfa.c (setbit_wc): Non-MBS version. Add a return false
	since VMS compiler doesn't understand that abort doesn't return.

2011-10-10         Arnold D. Robbins     <arnold@skeeve.com>

	* builtin.c (do_sub): Init textlen to zero to avoid "may be
	used unitialized" warning. Thanks to Corinna Vinschen for
	pointing this out.
	* eval.c (unwind_stack): Add parentheses around condition in while
	to avoid overzealous warning from GCC.

2011-09-30  Eli Zaretskii  <eliz@gnu.org>

	* io.c (remap_std_file): Fix non-portable code that caused
	redirected "print" to fail if a previous read from standard input
	returned EOF.  Reported by David Millis <tvtronix@yahoo.com>.
	(remap_std_file): Per Eli's suggestion, removed the leading close
	of oldfd and will let dup2 do the close for us.

2011-10-11         John Haque     <j.eh@mchsi.com>

	* symbol.c: Add licence notice.
	* array.c (PREC_NUM, PREC_STR): Define as macros.

2011-10-09         Arnold D. Robbins     <arnold@skeeve.com>

	* dfa.c: Sync with GNU grep.

2011-10-07         John Haque     <j.eh@mchsi.com>

	Tail recursion optimization.
	* awkgram.y (grammar, mk_function): Recognize tail-recursive
	calls.
	* awk.h (tail_call, num_tail_calls): New defines.
	* eval.c (setup_frame): Reuse function call stack for
	tail-recursive calls.
	(dump_fcall_stack): Reworked.

2011-10-04         Arnold D. Robbins     <arnold@skeeve.com>

	* awk.h, main.c (gawk_mb_cur_max): Make it a constant 1 when
	MBS_SUPPORT isn't available to allow GCC dead code constant
	expression computation and dead code elimination to help out.

2011-10-02         Arnold D. Robbins     <arnold@skeeve.com>

	* io.c (rsnullscan, get_a_record): Fix the cases where terminators
	are incomplete when RS == "". Also fix the case where the new value
	is shorter than the old one.  Based on patch from Rogier
	<rogier777@gmail.com> as submitted by Jeroen Schot
	<schot@A-Eskwadraat.nl>.

2011-09-24         Arnold D. Robbins     <arnold@skeeve.com>

	* eval.c, io.c, re.c: Fix some spelling errors. Thanks to
	Jeroen Schot <schot@A-Eskwadraat.nl>.

2011-09-21         Arnold D. Robbins     <arnold@skeeve.com>

	* dfa.c, mbsupport.h: Sync with GNU grep. Large amount of changes
	that remove many ifdefs, moving many conditions for multibyte
	support into regular C code and relying GCC's dead code optimization
	to elimnate code that won't be needed.
	* dfa.c: For gawk, add a number of additional defines so that things
	will compile if MBS_SUPPORT is 0.
	* array.c, awk.h, awkgram.y, builtin.c, eval.c, field.c, main.c,
	node.c, re.c: Change `#ifdef MBS_SUPPORT' to `#if MBS_SUPPORT'.
	* awk.h, regex_internal.h: Move NO_MBSUPPORT handling to ...
	* mbsupport.h: ...here.

2011-09-16         Arnold D. Robbins     <arnold@skeeve.com>

	* dfa.c: Sync with GNU grep.

2011-09-08         John Haque     <j.eh@mchsi.com>

	Optimization for compound assignment, increment and
	decrement operators; Avoid unref and make_number calls
	when there is no extra references to the value NODE.

2011-09-03         Arnold D. Robbins     <arnold@skeeve.com>

	* dfa.c: Sync with GNU grep.

2011-08-31         John Haque     <j.eh@mchsi.com>

	Grammar related changes: Simplify grammar for user-defined
	functions and general cleanups.

	* symbol.c: New file.
	* awkgram.y: Move symbol table related routines to the
	new file.
	(rule, func_name, function_prologue, param_list): Reworked.
	(install_function, check_params): Do all error checkings
	for the function name and parameters before installing in
	the symbol table.
	(mk_function): Finalize function definition.
	(func_install, append_param, dup_params): Nuked.
	* symbol.c (make_params): allocate function parameter nodes
	for the symbol table. Use the hash node as Node_param_list;
	Saves a NODE for each parameter.
	(install_params): Install function parameters into the symbol
	table.
	(remove_params): Remove parameters out of the symbol table.
	* awk.h (parmlist, FUNC): Nuked.
	(fparms): New define.


	Dynamically loaded function parameters are now handled like
	those for a builtin.

	* awk.h (Node_ext_func, Op_ext_builtin): New types.
	(Op_ext_func): Nuked.
	* ext.c (make_builtin): Simplified.
	(get_curfunc_arg_count): Nuked; Use the argument 'nargs' of
	the extension function instead.
	(get_argument, get_actual_argument): Adjust.
	* eval.c (r_interpret): Update case Op_func_call for a dynamic
	extension function. Handle the new opcode Op_ext_builtin.
	* pprint (profile.c): Adjust.


	Use a single variable to process gawk options.

	* awk.h (do_flags): New variable.
	(DO_LINT_INVALID, DO_LINT_ALL, DO_LINT_OLD, DO_TRADITIONAL,
	DO_POSIX, DO_INTL, DO_NON_DEC_DATA, DO_INTERVALS,
	DO_PROFILING, DO_DUMP_VARS, DO_TIDY_MEM,
	DO_SANDBOX): New defines.
	(do_traditional, do_posix, do_intervals, do_intl,
	do_non_decimal_data, do_profiling, do_dump_vars,
	do_tidy_mem, do_sandbox, do_lint,
	do_lint_old): Defined as macros.
	* main.c: Remove definitions of the do_XX variables. Add
	do_flags definition.
	* debug.c (execute_code, do_eval, parse_condition): Save
	do_flags before executing/parsing and restore afterwards.


	Nuke PERM flag. Always increment/decrement the reference
	count for a Node_val. Simplifies macros and avoids
	occassional memory leaks, specially in the debugger.

	* awk.h (UPREF, DEREF, dupnode, unref): Simplified.
	(mk_number): Nuked.
	* (*.c): Increment the reference count of Nnull_string before
	assigning as a value.


	Revamped array handling mechanism for more speed and
	less memory consumption.

	* awk.h (union bucket_item, BUCKET): New definitions. Used as
	bucket elements for the hash table implementations of arrays;
	40% space saving in 32 bit x86.
	(buckets, nodes, array_funcs, array_base, array_capacity,
	xarray, alookup, aexists, aclear, aremove, alist,
	acopy, adump, NUM_AFUNCS): New defines.
	(array_empty): New macro to test for an empty array.
	(assoc_lookup, in_array): Defined as macros.
	(enum assoc_list_flags): New declaration.
	(Node_ahash, NUMIND): Nuked.
	* eval.c (r_interpret): Adjust cases Op_subscript,
	Op_subscript_lhs, Op_store_var and Op_arrayfor_incr.
	* node.c (dupnode, unref): Removed code related to Node_ahash.
	* str_array.c: New file to handle array with string indices.
	* int_array.c: New file to handle array with integer indices.
	* cint_array.c: New file. Special handling of arrays with
	(mostly) consecutive integer indices.


	Memory pool management reworked to handle NODE and BUCKET.

	* awk.h (struct block_item, BLOCK, block_id): New definitions.
	(getblock, freeblock): New macros.
	(getbucket, freebucket): New macros to allocate and deallocate
	a BUCKET.
	(getnode, freenode): Adjusted.
	* node.c (more_nodes): Nuked.
	(more_blocks): New routine to allocate blocks of memory.

2011-08-24         Arnold D. Robbins     <arnold@skeeve.com>

	Fix pty co-process communication on Ubuntu GNU/Linux.

	* io.c: Add include of <sys/ioctl.h> to get definition of TIOCSCTTY.
	(two_way_open): Move call for this ioctl to after setsid() call.

2011-08-23         Arnold D. Robbins     <arnold@skeeve.com>

	* regex_internal.c (re_string_fetch_byte_case ): Remove
	__attribute((pure)) since it causes failures with gcc -O2
	-fno-inline. Thanks to Neil Cahill <ncahill_alt@yahoo.com>
	for reporting the bug.

2011-08-10         John Haque      <j.eh@mchsi.com>

	BEGINFILE/ENDFILE related code redone.

	* awk.h (prev_frame_size, has_endfile, target_get_record,
	target_newfile): New defines.
	* awkgram.y (mk_program): Initialize has_endfile appropriately for
	Op_get_record.
	(parse_program): Initialize new jump targets for
	Op_get_record and Op_newfile.
	* eval.c (unwind_stack): Change argument to number of
	items to be left in the stack. Adjust code.
	(pop_fcall, pop_stack): New defines.
	(setup_frame): Initialize prev_frame_size.
	(exec_state, EXEC_STATE): New structure and typedef.
	(exec_state_stack): New variable.
	(push_exec_state, pop_exec_state): New functions to save and
	later retrieve an execution state.
	(r_interpret): Use the new functions and the defines in
	cases Op_K_getline, Op_after_beginfile, Op_after_endfile,
	Op_newfile and Op_K_exit.
	* io.c (after_beginfile): When skipping a file using nextfile,
	return zero in case there was an error opening the file.
	(has_endfile): Nuke global variable.
	(inrec): Add a second argument to pass errno to the calling
	routine.
	* debug.c (print_instruction): Update cases.

2011-08-10         Arnold D. Robbins     <arnold@skeeve.com>

	Fix (apparently long-standing) problem with FIELDWIDTHS.
	Thanks to Johannes Meixner <jsmeix@suse.de>.

	* field.c (set_FIELDWIDTHS): Adjust calculations.

	Fix problem with FPAT, reported by "T. X. G." <leopardie333@yahoo.com>

	* awk.h (Regexp): Add new member 'non_empty'.
	* field.c (fpat_parse_field): Save/restore local variable non_empty
	from member in Regexp struct.

2011-08-09         Arnold D. Robbins     <arnold@skeeve.com>

	Fix pty issue reported by "T. X. G." <leopardie333@yahoo.com>

	* configure.ac: Check for setsid.
	* awk.h: If not HAVE_SETSID define it as an empty macro.
	* io.c (two_way_open): Call setsid if using pty's.

2011-07-29  Eli Zaretskii  <eliz@gnu.org>

	* builtin.c (format_tree): Rename small -> small_flag,
	big -> big_flag, bigbig -> bigbig_flag.  Solves compilation errors
	when building Gawk with libsigsegv on MS-Windows, see
	https://lists.gnu.org/archive/html/bug-gawk/2011-07/msg00029.html.

2011-07-28         Arnold D. Robbins     <arnold@skeeve.com>

	* builtin.c (do_sub): Revert to gawk 3.1 behavior for backslash
	handling. It was stupid to think I could break compatibility.
	Thanks to John Ellson <ellson@research.att.com> for raising
	the issue.

2011-07-26         John Haque      <j.eh@mchsi.com>

	* eval.c (r_interpret): In cases Op_var_assign and Op_field_assign,
	include Op_K_getline_redir in the test for skipping the routine.

2011-07-26         John Haque      <j.eh@mchsi.com>

	Fix handling of assign routines for 'getline var'.
	Rework the previous fix for (g)sub.

	* awk.h: New define assign_ctxt for use in Op_var_assign
	and Op_field_assign opcodes. Remove define AFTER_ASSIGN.
	* awkgram.y (snode, mk_getline): Initialize assign_ctxt.
	* builtin.c (do_sub): Adjust to take only the first two
	arguments.
	* eval.c (r_interpret): In cases Op_var_assign and Op_field_assign,
	skip the routine as appropriate. Adjust case Op_sub_builtin.
	* main.c (get_spec_varname): New function.
	* debug.c (print_instruction): Use the new function to get
	special variable name.

2011-07-17         Arnold D. Robbins     <arnold@skeeve.com>

	* main.c (varinit): Mark FPAT as NON_STANDARD. Thanks to
	Wolfgang Seeberg <wolfgang.seeberg@yahoo.com> for the report.
	* Makefile.am (EXTRA_DIST): Add po/README, per advice from
	Bruno Haible.
	* dfa.c: Sync with GNU grep.
	* xalloc.h (xzalloc): New function, from GNU grep, for dfa.c.
	* README: Note that bug list is really a real mailing list.

2011-07-16         Arnold D. Robbins     <arnold@skeeve.com>

	* Makefile.am (AUTOMAKE_OPTIONS): Removed.
	* configure.ac (AM_INIT_AUTOMAKE): Removed dist-bzip2 option, on
	advice from Karl Berry.

2011-07-15         John Haque      <j.eh@mchsi.com>

	* awk.h (Op_sub_builtin): New opcode.
	(GSUB, GENSUB, AFTER_ASSIGN, LITERAL): New flags for
	Op_sub_builtin.
	* awkgram.y (struct tokentab): Change opcode to	Op_sub_builtin
	for sub, gsub and gensub.
	(snode): Update processing of sub, gsub and gensub.
	* builtin.c (do_sub, do_gsub, do_gensub): Nuke.
	(sub_common): Renamed to do_sub. Relocate gensub argument
	handling code from do_gensub to here; Simplify the code a
	little bit.
	* eval.c (r_interpret): Handle Op_sub_builtin. Avoid field
	re-splitting or $0 rebuilding if (g)sub target string is
	a field and no substitutions were done.
	* pprint (profile.c): Add case for the new opcode.
	* print_instruction (debug.c): Ditto.

	Take out translation for errno strings; extensions will
	need to use their own domain.

	* awk.h (enum errno_translate): Removed.
	(update_ERRNO_string): Remove second translate paramater.
	* eval.c (update_ERRNO_string): Remove second translate paramater
	and code that used it.
	* gawkapi.h (api_update_ERRNO_string): Remove third translate
	parameter.
	* gawkapi.c (api_update_ERRNO_string): Remove third translate
	paramater and change call to update_ERRNO_string.
	* io.c (do_close): Fix call to update_ERRNO_string.

2011-07-15         Arnold D. Robbins     <arnold@skeeve.com>

	* awk.h: Typo fix: "loner" --> longer. Thanks to Nelson Beebe.
	* builtin.c (efwrite): Fix flushing test back to what it was
	in 3.1.8. Thanks to Strefil <strefil@yandex.ru> for the problem
	report.
	* configure.ac: Bump version to 4.0.0a for stable branch.

2011-06-24         Arnold D. Robbins     <arnold@skeeve.com>

	* Makefile.am (EXTRA_DIST): Add ChangeLog.0.
	* 4.0.0: Remake the tar ball.

2011-06-23         Arnold D. Robbins     <arnold@skeeve.com>

	* configure.ac: Update version to 4.0.0.
	* configure: Regenerated.
	* ChangeLog.0: Rotated ChangeLog into this file.
	* ChangeLog: Created anew for gawk 4.0.0 and on.
	* README: Bump version to 4.0.0.
	* 4.0.0: Release tar ball made.<|MERGE_RESOLUTION|>--- conflicted
+++ resolved
@@ -1,11 +1,3 @@
-<<<<<<< HEAD
-2016-05-25         Manuel Collado        <mcollado2011@gmail.com>.
-
-	* gawkapi.c (api_nonfatal): New function.
-	(api_impl): Include it.
-	* gawkapi.h (struct gawk_api): Add api_nonfatal member.
-	(nonfatal): New macro.
-=======
 2016-05-26         Andrew J. Schorr     <aschorr@telemetry-investments.com>
 
 	* awk.h (get_actual_argument): Add an initial argument containing the
@@ -21,7 +13,13 @@
 	to get_array_argument and get_scalar_argument.
 	(api_set_argument): Pass (NODE *) returned by get_argument to
 	get_array_argument.
->>>>>>> 41412a86
+
+2016-05-25         Manuel Collado        <mcollado2011@gmail.com>.
+
+	* gawkapi.c (api_nonfatal): New function.
+	(api_impl): Include it.
+	* gawkapi.h (struct gawk_api): Add api_nonfatal member.
+	(nonfatal): New macro.
 
 2016-05-12         Arnold Robbins       <arnold@skeeve.com>
 
