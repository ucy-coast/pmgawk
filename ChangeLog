2015-04-14         Arnold D. Robbins     <arnold@skeeve.com>

<<<<<<< HEAD
	* builtin.c (do_sub): Improve some variable names for readability
	and add / expand some comments.

2015-04-14         Andrew J. Schorr      <aschorr@telemetry-investments.com>
		   Arnold D. Robbins     <arnold@skeeve.com>

	* builtin.c (do_sub): Make computations smarter; initial len
	to malloc, test for final amount after all matches done and
	need to copy in the final part of the original string.
=======
	* builtin.c (do_strftime): Restore checking for negative result and
	add check that time_t is > 0 --- means we're assigning a negative value
	to an unsigned time_t. Thanks again to Glaudiston Gomes da Silva
	<glaudistong@gmail.com>.
>>>>>>> d3d01be8

2015-04-13         Arnold D. Robbins     <arnold@skeeve.com>

	* regcomp.c (analyze): Prevent malloc(0).
	* regex_internal.h (test_malloc, test_realloc): New functions
	that check for zero count.
	(re_malloc, re_realloc): Adjust to call the new functions for gawk.
	* regexec.c (buid_trtable, match_ctx_clean): Replace malloc/free
	with re_malloc/re_free.

	Unrelated:

	* builtin.c (do_strftime): Disable checking timestamp value for less
	than zero. Allows times before the epoch to work with strftime.
	Thanks to Glaudiston Gomes da Silva <glaudistong@gmail.com>
	for raising the issue.

2015-04-12         Arnold D. Robbins     <arnold@skeeve.com>

	* Makefile.am (efence): Make this link again.
	Thanks to Michal Jaegermann for pointing out the problem.

2015-04-09         Andrew J. Schorr     <aschorr@telemetry-investments.com>

	* awkgram.y (yyerror): Rationalize buffer size computations. Remove
	old valgrind workarounds.
	* debug.c (gprintf): Rationalize buffer size computations.
	(serialize_subscript): Ditto.
	* io.c (iop_finish): Rationalize buffer size computations.
	* profile.c (pp_string): Correct space allocation computation.

2015-04-08        John E. Malmberg       <wb8tyw@qsl.net>

	* custom.h: VMS shares some code paths with ZOS_USS in
	building gawkfts extension.

2015-04-08         Arnold D. Robbins     <arnold@skeeve.com>

	Factor out opening of /dev/XXX files from /inet.
	Enable interpretation of special filenames for profiling output.

	* awk.h (devopen_simple): Add declaration.
	* io.c (devopen_simple): New routine.
	(devopen): Call devopen_simple as appropriate.
	* profile.c (set_prof_file): Call devopen_simple as appropriate,
	some additonal logic to hande fd to fp conversion.

	Unrelated:

	* main.c (usage): Add a comment for translators.

2015-04-08  Eli Zaretskii  <eliz@gnu.org>

	* profile.c (set_prof_file): Interpret a file name of "-" to mean
	standard output.

2015-04-06         Arnold D. Robbins     <arnold@skeeve.com>

	* awk.h (force_number): Add `!= 0' check to bitwise operation.
	* awkgram.y: Same, many places.
	(check_special): Simplify code for checking extension flags.

2015-04-05         Arnold D. Robbins     <arnold@skeeve.com>

	* awkgram.y (install_builtins): If do_traditional is true, do not
	install gawk extensions flagged with GAWKX.  Similarly, if do_posix
	is true, do not install functions flagged with NOT_POSIX.
	This fixes a problem with spurious lint complaints about shadowing
	a global variable that is not valid in traditional or posix mode.
	Thanks to Andrew Schorr for finding the problem and supplying
	initial code; I did it slightly differently.

2015-04-02         Andrew J. Schorr     <aschorr@telemetry-investments.com>

	* NEWS: Rename div to intdiv.

2015-04-02         Arnold D. Robbins     <arnold@skeeve.com>

	Rename div() to intdiv().

	* builtin.c (do_intdiv): Renamed from do_div.
	* mfpr.c (do_mpfr_intdiv): Renamed from do_mpfr_div.
	* awk.h: Update declarations.
	* awkgram.y (tokentab, snode): Revise accordingly.

2015-03-31         Arnold D. Robbins     <arnold@skeeve.com>

	* awk.h (call_sub): Renamed from call_sub_func.
	(call_match, call_split_func): Declare.
	* builtin.c (call_sub): Renamed from call_sub_func.
	(call_match, call_split_func): New functions.
	* interpret.h (r_interpret): Call new functions as appropriate.
	* node.c (r_unref): Revert change to handle Node_regex, not needed.

2015-03-31         Arnold D. Robbins     <arnold@skeeve.com>

	* awk.h (r_get_field): Declare.
	* builtin.c (call_sub_func): Rearrange the stack to be what
	the buitin function expects.
	* eval.c (r_get_field): Make extern.

2015-03-27         Arnold D. Robbins     <arnold@skeeve.com>

	* io.c (redirect): Change not_string from int to bool.
	* gawkapi.c (api_get_file): Minor stylistic improvements.
	* NEWS: Updated for retryable I/O and new API function.

2015-03-24         Arnold D. Robbins     <arnold@skeeve.com>

	* awkgram.y (make_regnode): Make extern.
	* awk.h (make_regnode): Declare.
	* builtin.c (call_sub_func): Start on reworking the stack to
	be what do_sub() expects. Still needs work.
	* interpret.h (r_interpret): Add a cast in comparison with do_sub().
	* node.c (r_unref): Handle Node_regex nodes.

2015-03-24         Andrew J. Schorr     <aschorr@telemetry-investments.com>

	* interpret.h (r_interpret): When Op_K_exit has an argument of
	Nnull_string, do not update exit_val, since no value was supplied.

2015-03-24         Arnold D. Robbins     <arnold@skeeve.com>

	* awk.h, gawkapi.c, io.c: Minor code reformatting.

2015-03-20         Arnold D. Robbins     <arnold@skeeve.com>

	Start on fixing indirect calls of builtins.

	* awk.h (call_sub_func): Add declaration.
	* awkgram.y (lookup_builtin): Handle length, sub functions.
	(install_builtin): Handle length function.
	* builtin.c (call_sub_func): New function.
	* interpret.h (r_interpret): If calling do_sub, do it through
	call_sub_func().

2015-03-18         Arnold D. Robbins     <arnold@skeeve.com>

	* config.guess, config.sub: Updated, from libtool 2.4.6.

2015-03-17         Arnold D. Robbins     <arnold@skeeve.com>

	* profile.c (pp_number): Allocate enough room to print the number
	in all cases. Was a problem mixing -M with profiling with a really
	big number. Thanks to Hermann Peifer for the bug report.

2015-03-08         Arnold D. Robbins     <arnold@skeeve.com>

	* re.c (regexflags2str): Removed. It was redundant.

	* io.c (devopen): Change the logic such that if nonfatal is true
	for the socket, don't do retries.  Also clean up the formatting
	some.  At strictopen, check if errno is ENOENT and if so, propagate
	the error from getaddrinfo() up to the caller. Add explanatory
	comments.

2015-02-28         Andrew J. Schorr     <aschorr@telemetry-investments.com>

	* io.c (pty_vs_pipe): Remove check for NULL PROCINFO_node, since
	this is now checked inside in_PROCINFO.

2015-02-27         Andrew J. Schorr     <aschorr@telemetry-investments.com>

	* io.c (socketopen): New parameter hard_error; set it if
	getaddrinfo() fails. Change fatals to warnings.
	(devopen): Pass in address of boolean hard_error variable
	and stop trying to open the file if hard_error is true.
	Save and restore errno around call to socketopen() and
	use restored errno if open() fails at strictopen.

2015-02-27         Arnold D. Robbins     <arnold@skeeve.com>

	* symbol.c (check_param_names): Fix argument order in memset() call.
	* configure.ac: Use AC_SEARCH_LIBS instead of AC_CHECK_LIB. This fixes
	a long-standing problem where `-lm' was used twice in the final
	compilation line.

2015-02-24         Arnold D. Robbins     <arnold@skeeve.com>

	* POSIX.STD: Update copyright year.
	* awkgram.y (yylex): Allow \r after \\ line continuation everywhere.
	Thanks to Scott Rush <scott.rush@honeywell.com> for the report.

2015-02-13         Arnold D. Robbins     <arnold@skeeve.com>

	* awkgram.y (yylex): Be more careful about passing true to
	nextc() when collecting a regexp.  Some systems' iscntrl()
	are not as forgiving as GLIBC's. E.g., Solaris.
	Thanks to Dagobert Michelsen <dam@baltic-online.de> for
	the bug report and access to systems to check the fix.

2015-02-12         Arnold D. Robbins     <arnold@skeeve.com>

	* POSIX.STD: Update with info about function parameters.
	* configure.ac: Remove test for / use of dbug library.

2015-02-11         Arnold D. Robbins     <arnold@skeeve.com>

	* gawkapi.h: Fix spelling error in comment.

2015-02-10         Arnold D. Robbins     <arnold@skeeve.com>

	* profile.c (pprint): Restore printing of count for rules.
	Bug report by Hermann Peifer.

2015-02-08         Arnold D. Robbins     <arnold@skeeve.com>

	* io.c: Make it "NONFATAL" everywhere.

2015-02-08         Andrew J. Schorr     <aschorr@telemetry-investments.com>

	* awk.h (RED_NON_FATAL): Removed.
	(redirect): Add new failure_fatal parameter.
	(is_non_fatal_redirect): Add declaration.
	* builtin.c (efwrite): Rework check for non-fatal.
	(do_printf): Adjust calls to redirect.
	(do_print_rec): Ditto. Move check for redirection error up.
	* io.c (redflags2str): Remove RED_NON_FATAL.
	(redirect): Add new failure_fatal parameter. Simplify the code.
	(is_non_fatal_redirect): New function.
	(do_getline_redir): Adjust calls to redirect.

2014-12-27         Arnold D. Robbins     <arnold@skeeve.com>

	* awk.h (is_non_fatal_std): Declare new function.
	* io.c (is_non_fatal_std): New function.
	* builtin.c (efwrite): Call it.

2015-02-07         Arnold D. Robbins     <arnold@skeeve.com>

	* regcomp.c, regex.c, regex.h, regex_internal.c, regex_internal.h,
	regexec.c: Sync with GLIBC. Mostly copyright date updates.

2015-02-05         Andrew J. Schorr     <aschorr@telemetry-investments.com>

	* eval.c (set_IGNORECASE): If IGNORECASE has a numeric value, try
	using that before treating it as a string.  This fixes a problem
	where setting -v IGNORECASE=0 on the command line was not working
	properly.

2015-02-01         Arnold D. Robbins     <arnold@skeeve.com>

	Move POSIX requirement for disallowing paramater names with the
	same name as a function into --posix.

	* NEWS: Document it.
	* awkgram.y (parse_program): Check do_posix before calling
	check_param_names().
	* symbol.c (check_param_names): Set up a fake node and call
	in_array() for function parameter names instead of linear
	searching the function list a second time. Thanks to Andrew
	Schorr for the motivation.

2015-01-30         Arnold D. Robbins     <arnold@skeeve.com>

	Don't allow function parameter names to be the same as function
	names - required by POSIX. Bug first reported in comp.lang.awk.

	In addition, don't allow use of a parameter as a function name
	in a call (but it's ok in indirect calls).

	* NEWS: Updated.
	* awk.h (check_param_names): Add declaration.
	* awkgram.y (at_seen): New variable. Communicates between
	yylex() and the parser.
	(FUNC_CALL production): Check at_seen and check that the identifier
	is a function name.
	(parse_program): Call check_param_names() and set errcount.
	(yylex): Set at_seen after seeing an at-sign.
	* symbol.c (check_param_names): New function.

2015-01-24         Arnold D. Robbins     <arnold@skeeve.com>

	Infrastructure updates.

	Bison 3.0.4. Automake 1.15. Gettext 0.19.4.

2015-01-20         Arnold D. Robbins     <arnold@skeeve.com>

	* gawkapi.c (api_set_array_element): Remove useless call to
	make_aname.
	* symbol.c (load_symbols): Ditto.
	Thanks to Andrew Schorr for pointing out the problem.

2015-01-19         Arnold D. Robbins     <arnold@skeeve.com>

	* awkgram.c: Update to bison 3.0.3.
	* command.c: Ditto.
	* NEWS: Note same.

2015-01-16         Stephen Davies        <sdavies@sdc.com.au>

	* awkgram.y (rule): Set first_rule to false. Catches more cases
	for gathering comments. Thanks to Hermann Peifer for the test case.

2015-01-15         Arnold D. Robbins     <arnold@skeeve.com>

	* dfa.h, dfa.c: Sync with grep. Mainly copyright updates.
	* getopt.c, getopt.h, getopt1.c getopt_int.h: Sync with GLIBC.
	Mainly copyright updates, one minor code fix.

2015-01-14         Arnold D. Robbins     <arnold@skeeve.com>

	Remove deferred variables.

	* awk.h (register_deferred_variable): Remove declaration.
	* awkgram.y (is_deferred_variable, process_deferred,
	symtab_used, extensions_used, deferred_variables,
	process_deferred): Remove declarations, bodies, and uses.
	* builtin.c (do_length): Update comment.
	* main.c (init_vars): Just call load_procinfo() and `load_environ()'.

2015-01-08         Andrew J. Schorr     <aschorr@telemetry-investments.com>

	Revert changes to API deferred variable creation -- these variables
	should be created when lookup is called, not when update is called.
	* awk.h (variable_create): Remove function declaration.
	* awkgram.y (variable_create): Remove function.
	(variable): Restore variable_create functionality inline.
	* gawkapi.c (api_sym_update): Revert to using install_symbol, since the
	deferred variable check should be done when lookup is called, not here.

2015-01-07         Andrew J. Schorr     <aschorr@telemetry-investments.com>

	* gawkapi.c (api_set_array_element): Remove stray call to
	make_aname.  I cannot see what purpose this served.  Maybe I am
	missing something.

2015-01-07         Arnold D. Robbins     <arnold@skeeve.com>

	* configure.ac: Update debug flags if developing.
	* awkgram.y (yylex): Regex parsing bug fix for bracket expressions.
	Thanks to Mike Brennan for the report.
	* builtin.c (format_tree): Catch non-use of count$ for dynamic
	field width or precision.

	Unrelated:

	Load deferred variables if extensions are used; they might
	want to access PROCINFO and/or ENVIRON. Thanks to Andrew Schorr
	for pointing out the issue.

	* awkgram.y (extensions_used): New variable. Set it on @load.
	(do_add_scrfile): Set it on -l.
	(process_deferred): Check it also.

2015-01-06         Andrew J. Schorr     <aschorr@telemetry-investments.com>

	* gawkapi.c (api_sym_update): If copying a subarray, must update
	the parent_array pointer.  Also, call the astore hook if non-NULL.
	(api_set_array_element): Call the astore hook if non-NULL.

2015-01-06         Andrew J. Schorr     <aschorr@telemetry-investments.com>

	* awk.h (variable_create): Now takes a 3rd argument to tell caller
	whether this is a deferred variable.
	* awkgram.y (variable_create): Return indicator of whether this is
	a deferred variable in a newly added 3rd arg.
	(variable): Pass 3rd arg to variable_create.
	* gawkapi.c (api_sym_update): If we triggered the creation of a deferred
	variable, we must merge the extension's array elements into the deffered
	array, not the other way around.  The ENVIRON array has special funcs
	to call setenv and unsetenv.

2015-01-06         Andrew J. Schorr     <aschorr@telemetry-investments.com>

	* awk.h (variable_create): Declare new function.
	* awkgram.y (variable_create): New function to create a variable
	taking the deferred variable list into consideration.
	(variable): Call new function variable_create if the variable is
	not found.
	* gawkapi.c (api_sym_update): If an array is being created, then
	call new function variable_create instead of install_symbol.  If this
	is the first reference to a deferred variable, than the new array
	may contain elements that must be merged into the array provided by
	the extension.

2015-01-05         Andrew J. Schorr     <aschorr@telemetry-investments.com>

	* io.c (wait_any): If the `interesting' argument is non-zero, then we
	must not return until that child process has exited, since the caller
	gawk_pclose depends on our returning its exit status.  So in that case,
	do not pass WNOHANG to waitpid.

2015-01-04         Andrew J. Schorr     <aschorr@telemetry-investments.com>

	* gawkapi.h: Fix another comment typo.

2015-01-04         Andrew J. Schorr     <aschorr@telemetry-investments.com>

	* gawkapi.h: Fix typo in comment.

2015-01-02         Andrew J. Schorr     <aschorr@telemetry-investments.com>

	* gawkapi.h (gawk_api): Modify api_get_file to remove the typelen
	argument.
	(get_file): Remove typelen argument from the macro.
	* gawkapi.c (api_get_file): Remove typelen argument.

2014-12-24         Arnold D. Robbins     <arnold@skeeve.com>

	* profile.c (pprint): Be sure to set ip2 in all paths
	through the code. Thanks to GCC 4.9 for the warning.

2014-12-18         Arnold D. Robbins     <arnold@skeeve.com>

	* builtin.c (do_sub): Do not waste a byte at the end of a string.

2014-12-14         Arnold D. Robbins     <arnold@skeeve.com>

	* awkgram.y (yyerror): Do not waste a byte at the end of a string.
	* builtin.c (do_match): Ditto.
	* command.y (append_statement): Ditto.
	* debug.c (gprintf, serialize): Ditto.
	* field.c (set_FIELDWIDTHS): Ditto.
	* io.c.c (grow_iop_buffer): Ditto.
	* profile.c (pp_string, pp_group3): Ditto.

2014-12-14         Andrew J. Schorr     <aschorr@telemetry-investments.com>

	* array.c (concat_exp): Do not waste a byte at the end of a string.
	* awkgram.y (common_exp): Ditto.
	* builtin.c (do_substr): Ditto.
	* eval.c (set_OFS): Ditto.
	* field.c (rebuild_record): Ditto.
	* gawkapi.h (r_make_string): Ditto.
	* interpret.h (r_interpret): Ditto for Op_assign_concat.
	* node.c (r_format_val, r_dupnode, make_str_node, str2wstr, wstr2str):
	Ditto.
	* re.c (make_regexp): Ditto.

2014-12-20         Arnold D. Robbins     <arnold@skeeve.com>

	Enable non-fatal output on per-file or global basis,
	via PROCINFO.

	* awk.h (RED_NON_FATAL): New redirection flag.
	* builtin.c (efwrite): If RED_NON_FATAL set, just set ERRNO and return.
	(do_printf): Check errflg and if set, set ERRNO and return.
	(do_print): Ditto.
	(do_print_rec): Ditto.
	* io.c (redflags2str): Update table.
	(redirect): Check for global PROCINFO["nonfatal"] or for
	PROCINFO[file, "nonfatal"] and don't fail on open if set.
	Add RED_NON_FATAL to flags.
	(in_PROCINFO): Make smarter and more general.

2014-12-12        Stephen Davies         <sdavies@sdc.com.au>

	Improve comment handling in pretty printing.

	* awk.h (comment_type): New field in the node.
	(EOL_COMMENT, FULL_COMMENT): New defines.
	* awkgram.y (block_comment): New variable.
	(check_comment): New function.
	(grammar): Add code to handle comments as needed.
	(get_comment): Now takes a flag indicating kind of comment.
	(yylex): Collect comments appropriately.
	(append_rule): Ditto.
	* profile.c (pprint): Smarten up comment handling.
	Have printing \n take comments into account.
	(end_line): New function.
	(pp_func): Better handling of function comments.

2014-12-10         Arnold D. Robbins     <arnold@skeeve.com>

	* dfa.c: Sync with GNU grep.

2014-11-26         Arnold D. Robbins     <arnold@skeeve.com>

	* builtin.c (do_sub): Improve wording of gensub warnings.

2014-11-25         Arnold D. Robbins     <arnold@skeeve.com>

	* builtin.c (do_sub): For gensub, add more warnings for invalid
	third argument.

2014-11-23         Arnold D. Robbins     <arnold@skeeve.com>

	* awk.h: Move all inline functions to the bottom of the file.
	Keeps modern GCC happier.

2014-11-22         Arnold D. Robbins     <arnold@skeeve.com>

	* awk.h (emalloc, realloc): Redefine in terms of ...
	(emalloc_real, eralloc_real): New static inline functions.
	(fatal): Move definition up.
	* gawkmisc.c (xmalloc): If count is zero, make it one for older
	mallocs that require size > 0 (such as z/OS).

2014-11-21         Arnold D. Robbins     <arnold@skeeve.com>

	* main.c: Remove a debugging // comment.
	* NOTES: Removed.

	Unrelated:

	Revert changes of 2014-11-20 from Paul Eggert. Causes failures
	on z/OS.

	Unrelated: Avoid unnecessary copying of $0.

	* interpret.h (UNFIELD): New macro.
	(r_interpret): Use it where *lhs is assigned to.

2014-11-20  Paul Eggert  <eggert@cs.ucla.edu>

	Port to systems where malloc (0) and/or realloc(P, 0) returns NULL.
	* gawkmisc.c (xmalloc):
	* xalloc.h (realloc):
	Do not fail if malloc(0) or realloc(P, 0) returns NULL.
	Fail only when the allocator returns null when attempting to
	allocate a nonzero number of bytes.

2014-11-19         Arnold D. Robbins     <arnold@skeeve.com>

	Infrastructure upgrades:

	* Automake 1.14.1, Gettext 0.19.3, Libtool 2.4.3.
	* compile, extension/build-aux/compile: New files.

2014-11-19  gettextize  <bug-gnu-gettext@gnu.org>

	* configure.ac (AM_GNU_GETTEXT_VERSION): Bump to 0.19.3.

2014-11-16         Arnold D. Robbins     <arnold@skeeve.com>

	* interpret.h: Revert change of 2014-11-11 since it breaks
	certain uses.

	Unrelated:

	* dfa.c: Sync with GNU grep.

2014-11-15         Arnold D. Robbins     <arnold@skeeve.com>

	* array.c, awk.h, awkgram.y, builtin.c, dfa.c, eval.c, field.c,
	interpret.h, io.c, main.c, mpfr.c, node.c, re.c, regex_internal.h,
	replace.c: Remove all uses of MBS_SUPPORT.
	* regex_internal.h: Disable wide characters on DJGPP.
	* mbsupport.h: Rework to be needed only for DJGPP.

2014-11-11         Arnold D. Robbins     <arnold@skeeve.com>

	Don't let memory used increase linearly in the size of
	the input.  Problem reported by dragan legic
	<dragan.legic@yandex.ru>.

	* field.c (set_record): NUL-terminate the buffer.
	* interpret.h (r_interpret): Op_field_spec: if it's $0, increment
	the valref.  Op_store_var: if we got $0, handle it appropriately.

2014-11-10         Arnold D. Robbins     <arnold@skeeve.com>

	Reorder main.c activities so that we can set a locale on the
	command line with the new, for now undocumented, -Z option.

	* main.c (parse_args, set_locale_stuff): New functions.
	(stopped_early): Made file level static.
	(optlist, optab): Add new argument.
	(main): Adjust ordering and move inline code into new functions.

2014-11-09         Andrew J. Schorr     <aschorr@telemetry-investments.com>

	* gawkapi.c (node_to_awk_value): When the type wanted is AWK_UNDEFINED
	and a it's a Node_val set to Nnull_string, return AWK_UNDEFINED instead
	of AWK_NUMBER 0.

2014-11-06         Andrew J. Schorr     <aschorr@telemetry-investments.com>

	* awk.h (redirect_string): First argument should be const.  Add a new
	extfd argument to enable extensions to create files with pre-opened
	file descriptors.
	(after_beginfile): Declare function used in both eval.c and gawkapi.c.
	* eval.c (after_beginfile): Remove extern declaration now in awk.h.
	* gawkapi.c (api_get_file): Implement API changes to return
	awk_input_buf_t and/or awk_output_buf_t info, as well as accept an
	fd for inserting an opened file into the table.
	* gawkapi.h (gawk_api): Modify the api_get_file declaration to
	return awk_bool_t and add 3 new arguments -- a file descriptor
	for inserting an already opened file, and awk_input_buf_t and
	awk_output_buf_t to return info about both input and output.
	(get_file): Add new arguments to the macro.
	* io.c (redirect_string): First arg should be const, and add a new
	extfd arg so extensions can pass in a file that has already been
	opened by the extension.  Use the passed-in fd when appropriate,
	and pass it into two_way_open.
	(redirect): Pass new fd -1 arg to redirect_string.
	(two_way_open): Accept new extension fd parameter and open it
	as a socket.

2014-11-05         Andrew J. Schorr     <aschorr@telemetry-investments.com>

	* io.c (retryable): New function to indicate whether I/O can be
	retried for this file instead of throwing a hard error.
	(get_a_record) Check whether this file is configured for retryable
	I/O before returning nonstandard -2.

2014-11-03         Norihiro Tanaka       <noritnk@kcn.ne.jp>

	* re.c (research): Use dfa superset to improve matching speed.

2014-11-02         Arnold D. Robbins     <arnold@skeeve.com>

	* profile.c (div_on_left_mul_on_right): New function.
	(parenthesize): Call it.

2014-10-30         Arnold D. Robbins     <arnold@skeeve.com>

	* configure: Regenerated after fix to m4/readline.m4.

	Unrelated; fixes to profiling. Thanks to Hermann Peifer and
	Manuel Collado for pointing out problems:

	* profile.c (pprint): For Op_unary_minus, parenthesize -(-x)
	correctly.
	(prec_level): Get the levels right (checked the grammar).
	(is_unary_minus): New function.
	(pp_concat): Add checks for unary minus; needs to be parenthesized.

2014-10-30         Andrew J. Schorr     <aschorr@telemetry-investments.com>

	* NEWS: Mention installation of /etc/profile.d/gawk.{csh,sh}.

2014-10-29         Andrew J. Schorr     <aschorr@telemetry-investments.com>

	* configure.ac (AC_CONFIG_FILES): Add extras/Makefile.
	* Makefile.am (SUBDIRS): Add extras.
	* extras: Add new subdirectory.

2014-10-29         Arnold D. Robbins     <arnold@skeeve.com>

	* dfa.c: Sync with GNU grep. Again, again.

2014-10-28         Arnold D. Robbins     <arnold@skeeve.com>

	* dfa.c: Sync with GNU grep. Again.

2014-10-25         Arnold D. Robbins     <arnold@skeeve.com>

	* dfa.c: Sync with GNU grep.

2014-10-17         John E. Malmberg      <wb8tyw@qsl.net>

	* ext.c (close_extensions): Test for null pointer since
	since this can be called by signal handler before the
	pointers are initialized.

2014-10-15         Arnold D. Robbins     <arnold@skeeve.com>

	Make sane the handling of AWKPATH and AWKLIBPATH:

	1. Don't explicitly search "."; it must be in the path either
	physically or as null element a la the shell's $PATH
	2. If environment's value was empty, use built-in default value.
	3. Set ENVIRON["AWK*PATH"] to the path used.

	* io.c (path_info): Remove try_cwd member.
	(get_cwd): Removed, not needed anymore.
	(do_find_source): Don't do explicit check in current directory.
	It must come from the AWKPATH or AWKLIBPATH variable.
	* main.c (path_environ): If value from environment was empty,
	set it to the default.  This is how gawk has behaved since 2.10.

2014-10-13         Arnold D. Robbins     <arnold@skeeve.com>

	* regcomp.c (__re_error_msgid): Make error message for REG_EBRACK
	more helpful - also used for unmatched [:, [., [=.
	Thanks to Davide Brini for raising the issue.

2014-10-12         KO Myung-Hun          <komh78@gmail.com>

	Fixes for OS/2:

	* Makefile.am (install-exec-hook, uninstall-links): Use $(EXEEXT).
	* getopt.h: Redefinitions if using KLIBC.
	* io.c (_S_IFDIR, _S_IRWXU): Define if the more standard versions
	are available.

2014-10-12         Arnold D. Robbins     <arnold@skeeve.com>

	* README: Remove Pat Rankin from VMS duties, per his request.

2014-10-08         Arnold D. Robbins     <arnold@skeeve.com>

	* dfa.c: Sync with GNU grep.

2014-10-05         Arnold D. Robbins     <arnold@skeeve.com>

	* profile.c (pprint): Fix typo in header. Sheesh.

	Unrelated:

	* awkgram.y (mk_program): Add a comment that we don't need to
	clear the comment* variables.

2014-10-04         Arnold D. Robbins     <arnold@skeeve.com>

	* profile.c (pp_string_fp): Fix breaklines case to actually
	output the current letter. This broke at gawk 4.0.0. Sigh.
	Thanks to Bert Bos (bert@w3.org) for the report.

2014-10-03	Stephen Davies		<sdavies@sdc.com.au>

	* awkgram.y (program_comment): Renamed from comment0.
	(function_comment): Renamed from commentf.

2014-10-02         Arnold D. Robbins     <arnold@skeeve.com>

	* awkgram.y, profile.c: Minor white space cleanups.

2014-10-01         Arnold D. Robbins     <arnold@skeeve.com>

	Fix a few compile warnings:

	* awkgram.y (split_comment): Make static.
	General: Remove some unused variables, clean up some whitepace nits.

	* profile.c (indent): Add some braces to turn off compiler warnings.

2014-09-29         Andrew J. Schorr     <aschorr@telemetry-investments.com>

	* main.c (main): In optlist, it should say "h", not "h:", since there
	is no argument for the help option.  Thanks to Joep van Delft for
	the bug report.

2014-09-29         Arnold D. Robbins     <arnold@skeeve.com>

	* gawkapi.h: Minor edits to sync with documentation. Does not
	influence the behavior of the API.

2014-09-28         Arnold D. Robbins     <arnold@skeeve.com>

	* command.y (cmdtab): Add "where" as an alias for "backtrace".
	Finally!

	Unrelated:

	* dfa.c: Sync with GNU grep.

2014-09-27         Arnold D. Robbins     <arnold@skeeve.com>

	* awkgram.y (check_for_bad): Bitwise-and the bad character with 0xFF
	to avoid sign extension into a large integer.

	Unrelated:

	* configure.ac: Add an option to enable locale letters in identifiers.
	Undocumented and subject to being rescinded at any time in the future.
	* NEWS: Mention to look at configure --help.

	Unrelated:

	* profile.c (pprint): Use "rule(s)" instead of "block(s)" in the
	header.

2014-09-23         Arnold D. Robbins     <arnold@skeeve.com>

	* awkgram.y (yylex): Don't check for junk characters inside
	quoted strings.  Caused issues on DJGPP and Solaris.

	Unrelated:

	* io.c (devopen): Straighten things out with respect to
	compatibility with BWK awk.

2014-09-19         Arnold D. Robbins     <arnold@skeeve.com>

	* awkgram.y: Further commentary as to the treacherousness
	of isalnum and isalpha.

2014-09-15         Arnold D. Robbins     <arnold@skeeve.com>

	Finish removing use of isalpha and isalnum.

	* awk.h (is_alpha, is_alnum, is_identchar): Add declarations.
	* awkgram.y (yylex): Use is_alpha.
	(is_alpha, is_alnum): New functions.
	(is_identchar): Use is_alnum.
	* builtin.c (r_format_tree): Use is_alpha, is_alnum.
	* command.y (yylex): Use is_alpha, is_identchar.
	* ext.c (is_letter): Use is_alpha.
	(is_identifier_char): Removed; replaced uses with is_identchar.
	* main.c (arg_assign): Use is_alpha, is_alnum.
	* node.c (r_force_number): Use is_alpha.

2014-09-14         Arnold D. Robbins     <arnold@skeeve.com>

	* awkgram.y (is_identchar): Change from simple macro to function
	since use of isalnum() let non-ASCII letters slip through into
	identifiers.

2014-09-13	Stephen Davies		<sdavies@sdc.com.au>

	When doing pretty-printing (but not profiling), include the original
	comments in the output.

	General rules:

	Pretty printing:
		- Do NOT indent by a tab
		- Do NOT print the header comments ("# BEGIN rules", etc.)
		- DO print the comments that are in the program

	Profiling:
		- DO indent by a tab
		- DO print the header comments
		- Do NOT print the program's original comments

	* awkgram.y (comment0, commentf): New varibles that are  pointers to
	program and function comments.
	(get_comment): New function that retrieves consecutive comment lines
	and empty lines as a unit).
	(split_comment): New function: iff first block in the program is a
	function and it is predeeded by comments, take the last non-blank
	line as function comment and any preceeding lines as program comment.)

	Following token rules were changed to handle comments:

	* awkgram.y (pattern, LEX_BEGIN, LEX_END, LEX_BEGINFILE, LEX_ENDFILE,
	action, function_prologue, statements): Update to handle comments.
				
	Following functions were changed to handle comments:

	* awkgram.y (mk_program, mk_function, allow_newline and yylex): Update
	to handle comments. (Also fixed typo in case '\\'.)

	* profile.c (print_comment): New function to format comment printing.
	(indent, pprint, dump_prog, pp_func): Changed to handle comments and
	the revised indentation rules.

2014-09-07         Arnold D. Robbins     <arnold@skeeve.com>

	* awk.h: Move libsigsegv stuff to ...
	* main.c: here. Thanks to Yehezkel Bernat for motivating
	the cleanup.
	* symbol.c (make_symbol, install, install_symbol): Add const to
	first parameter. Adjust decls and fix up uses.

2014-09-05         Arnold D. Robbins     <arnold@skeeve.com>

	Add builtin functions to FUNCTAB for consistency.

	* awk.h (Node_builtin_func): New node type.
	(install_builtins): Declare new function.
	* awkgram.y [DEBUG_USE]: New flag value for debug functions; they
	don't go into FUNCTAB.
	(install_builtins): New function.
	* eval.c (nodetypes): Add Node_builtin_func.
	* interpret.h (r_interpret): Rework indirect calls of built-ins
	since they're now in the symbol table.
	* main.c (main): Call `install_builtins'.
	* symbol.c (install): Adjust for Node_builtin_func.
	(load_symbols): Ditto.

2014-09-04         Arnold D. Robbins     <arnold@skeeve.com>

	* profile.c (pprint): Case Op_K_for: Improve printing of
	empty for loop header.

	Unrelated: Make indirect function calls work for built-in and
	extension functions.

	* awkgram.y (lookup_builtin): New function.
	* awk.h (builtin_func_t): New typedef.
	(lookup_builtin): Declare it.
	* interpret.h (r_interpret): For indirect calls, add code to
	find and call builtin functions, and call extension functions.

2014-09-01         Arnold D. Robbins     <arnold@skeeve.com>

	* builtin.c (do_substr): Return "" instead of null string in case
	result is passed to length() with --lint. Based on discussions in
	comp.lang.awk.

	Unrelated:

	* interpret.h (r_interpret): For indirect function call, separate
	error message if lookup returned NULL. Otherwise got a core dump.
	Thanks to "Kenny McKormack" for the report in comp.lang.awk.

2014-08-27         Arnold D. Robbins     <arnold@skeeve.com>

	* configure.ac: Add test for strcasecmp.
	* regcomp.c: Remove special case code around use of strcasecmp().
	* replace.c: Include missing/strncasecmp.c if either strcasecmp()
	or strncasecmp() aren't available.

2014-08-26         Arnold D. Robbins     <arnold@skeeve.com>

	* regcomp.c, regex_internal.c: Sync with GBLIC. Why not.

	Unrelated:

	Remove support for MirBSD. It uglified the code too much
	for no discernable gain.

	* configure.ac: Remove check for MirBSD and define of
	LIBC_IS_BORKED.
	* dfa.c: Remove code depending on LIBC_IS_BORKED.
	* main.c: Ditto.
	* regcomp.c: Ditto.
	* NEWS: Updated.

2014-08-24         Arnold D. Robbins     <arnold@skeeve.com>

	* regex.h: Remove underscores in names of parameters in function
	declarations. Tweak names as neeeded.

2014-08-20         Arnold D. Robbins     <arnold@skeeve.com>

	* node.c (parse_escape): Max of 2 digits after \x.

2014-08-18         Arnold D. Robbins     <arnold@skeeve.com>

	* symbol.c: General formatting cleanup.

2014-08-15         Arnold D. Robbins     <arnold@skeeve.com>

	* main.c (usage): Adjust whitespace for -L and add "invalid"
	as a possible value for it.  Report from Robert P. J. Day
	<rpjday@crashcourse.ca>.

2014-08-14         Arnold D. Robbins     <arnold@skeeve.com>

	* Makefile.am (SUBDIRS): Put awklib after doc so that examples
	get extracted when the doc changes.

2014-08-13         Arnold D. Robbins     <arnold@skeeve.com>

	* builtin.c (do_sub): Move initial allocation of the replacement
	string down towards code to do the replacement, with a (we hope)
	better guesstimate of how much to initially allocate. The idea
	is to avoid unnecessary realloc() calls by making a better guess
	at how much to allocate.  This came up in an email discussion
	with Tom Dickey about mawk's gsub().

2014-08-12         Juergen Kahrs <jkahrs@users.sourceforge.net>

	* cmake/configure.cmake:
	* cmake/package.cmake: Copyright update.
	* README.cmake:
	* README_d/README.cmake: Moved file.

2014-08-12         Arnold D. Robbins     <arnold@skeeve.com>

	OFS being set should rebuild $0 using previous OFS if $0
	needs to be rebuilt. Thanks to Mike Brennan for pointing this out.

	* awk.h (rebuild_record): Declare.
	* eval.c (set_OFS): If not being called from var_init(), check
	if $0 needs rebuilding. If so, parse the record fully and rebuild it.
	Make OFS point to a separate copy of the new OFS for next time, since
	OFS_node->var_value->stptr was already updated at this point.
	* field.c (rebuild_record): Is now extern instead of static.
	Use OFS and OFSlen instead of the value of OFS_node.

	Unrelated:

	* Makefile.am (RM): Define for makes that don't have it,
	such as on OpenBSD.  Thanks to Jeremie Courreges-Anglas
	<jca@wxcvbn.org> for the report.

2014-08-05         Arnold D. Robbins     <arnold@skeeve.com>

	Bug fix: For MPFR sqrt(), need to set precision of result to be
	the same as that of the argument. Doesn't hurt other functions.
	See test/mpfrsqrt.awk. Thank to Katie Wasserman <katie@wass.net>
	for the bug report.

	* mpfr.c (do_mpfr_func): New function. Runs code for MPFR functions
	while still enabling debugging. Add call here to mpfr_set_prec().
	Original code from SPEC_MATH macro.
	(SPEC_MATH): Change macro to call do_mpfr_func().

	Next MPFR bug fix: The % operator gave strange results for negative
	numerator. Thanks again to Katie Wasserman for the bug report.

	* mpfr.c (mpg_mod): Use mpz_tdiv_qr() instead of mpz_mod(). From
	the GMP doc, mpz_mod() should have worked; it's not clear why
	it doesn't.

2014-08-03         Arnold D. Robbins     <arnold@skeeve.com>

	* builtin.c (format_tree): Don't need to check return value of
	wctombr for -2. Thanks to Eli Zaretskii for pointing this out.
	
	Unrelated:

	* gawkapi.h: Fix doc for API get_record - errcode needs to
	be greater than zero.
	* interpret.h (r_interpret): Move setting of ERRNO to here, from ...
	* io.c (inrec): ... here. Makes the code cleaner.

2014-08-03         Andrew J. Schorr     <aschorr@telemetry-investments.com>

	* awkgram.y (getfname): Match on either ptr or ptr2 so --profile
	will work in -M (MPFR bignum) mode.

2014-07-31         Arnold D. Robbins     <arnold@skeeve.com>

	* builtin.c (format_tree): Make %c handling more sane on Windows.
	Rework the lint messages.

	Unrelated:

	* dfa.c: Sync with GNU grep. Mainly white space differences.

	Unrelated:

	* mpfr.c (cleanup_mpfr): New function to deallocate _mpf_t1
	and _mpf_t2; removes some valgrind warnings.
	* awk.h (cleanup_mpfr): Add declaration.
	* main.c (main): Add call to `cleanup_mpfr'.

	Fix memory leak:

	* mpfr.c (do_mpfr_div): Add unref to denominator and numerator
	to not leak memory. Thanks to Katie Wasserman <katie@wass.net>
	for isolating the problem to that routine.

2014-07-25         Arnold D. Robbins     <arnold@skeeve.com>

	* main.c (main): Add a warning message if -M is used and gawk was
	compiled without MPFR/GMP.

2014-07-24         Arnold D. Robbins     <arnold@skeeve.com>

	* main.c (usage): Put text for `-n' *after* text for `-m'.
	Report from Robert P. J. Day <rpjday@crashcourse.ca>.

	Fix problems with I/O errors reported by Assaf Gordon
	<assafgordon@gmail.com>:

	* io.c (inrec): Change type to bool to make calling easier. Add
	check in non-EOF case for error, and if so, return false.
	Update ERRNO in case there is an ENDFILE block.
	* awk.h (inrec): Change type in declaration.
	* interpret.h (r_interpret): Change call of inrec() to boolean
	notation.

2014-07-10         Arnold D. Robbins     <arnold@skeeve.com>

	New `div()' function to do integer division and remainder;
	mainly useful for use with GMP integers. Thanks to
	Katie Wasserman <katie@wass.net> for the suggestion.

	* awk.h (do_div, do_mpfr_div): Declare new functions.
	* builtin.c (do_div): New function.
	* mpfr.c (do_mpfr_div): New function.
	* awkgram.y (tokentab): New entry.
	(snode): Add check for do_div/do_mpfr_div to make 3rd arg
	be an array.
	* NEWS: Updated.
	* TODO: Updated.

2014-07-10         Arnold D. Robbins     <arnold@skeeve.com>

	* awkgram.y (check_for_bad): New routine to do the fatal message,
	with smarter checking.
	(nextc): Call it as appropriate.

	* builtin.c (format_tree): Add check for bad returns from mbrlen
	to avoid trying to malloc (size_t) -1 bytes. Thanks to
	mail.green.fox@gmail.com for the bug report.

2014-07-03         Arnold D. Robbins     <arnold@skeeve.com>

	* awkgram.y (nextc): Add bool check_for_bad parameter to check
	for bad characters in the source program.
	(yylex): Adjust calls.

2014-06-24         Arnold D. Robbins     <arnold@skeeve.com>

	* main.c (main): The --pretty-print option no longer runs the
	program.  This removes the need for the GAWK_NO_PP_RUN environment var.
	* NEWS: Updated.
	* TODO: Updated.

2014-06-22         Paul Eggert          <eggert@penguin.cs.ucla.edu>

	Bring in from GNULIB:

	regex: fix memory leak in compiler
	Fix by Andreas Schwab in:
	https://sourceware.org/ml/libc-alpha/2014-06/msg00462.html
	* lib/regcomp.c (parse_expression): Deallocate partially
	constructed tree before returning error.

2014-06-19         Arnold D. Robbins     <arnold@skeeve.com>

	* builtin.c (do_sub): Add more info to leading comment.
	Add some whitespace in the code.

2014-06-08         Arnold D. Robbins     <arnold@skeeve.com>

	* dfa.c: Sync with GNU grep.

2014-06-03         Arnold D. Robbins     <arnold@skeeve.com>

	* dfa.c (mbs_to_wchar): Define a macro if not MBS.

2014-05-29         Arnold D. Robbins     <arnold@skeeve.com>

	* dfa.c: Sync with GNU grep.

2014-05-26         Arnold D. Robbins     <arnold@skeeve.com>

	* io.c (inetfile): Change return type to bool.  Wrap code
	with ifdef HAVE_SOCKETS so that it'll compile on DJGPP.

2014-05-22         Andrew J. Schorr     <aschorr@telemetry-investments.com>

	Allow any redirected getline inside BEGINFILE/ENDFILE.

	* awkgram.y (LEX_GETLINE): Only require a redirection and not also
	a variable if getline is in a BEGINFILE or ENDFILE rule.
	* interpret.h (Op_K_getline_redir): Remove check and fatal error.

2014-05-20         Arnold D. Robbins     <arnold@skeeve.com>

	* dfa.c (dfaexec): Minor sync with GNU grep.

2014-05-14         Arnold D. Robbins     <arnold@skeeve.com>

	* custom.h (_GL_PURE): Move definition to here. Sigh.
	* dfa.h, dfa.c: Sync with GNU grep. Sigh.

	Unrelated:

	* custom.h: Remove stuff for Ultrix 4.3. No one has such
	systems anymore; this just got missed earlier.

2014-05-11         Arnold D. Robbins     <arnold@skeeve.com>

	* debug.c (do_eval): Repair fix of 2014-05-09 and use
	assoc_remove to take @eval out of the function table.
	* symbol.c: Fix a comment.  This file needs some work.

2014-05-10         Arnold D. Robbins     <arnold@skeeve.com>

	* io.c (get_a_record): Finish TERMNEAREND handling in case
	we don't have a regular file but aren't going to get more data.
	Added some additional comments.

2014-05-09         Arnold D. Robbins     <arnold@skeeve.com>

	* debug.c (do_eval): Don't free `f' which points into the context
	that was previously freed. Bug reported by Jan Chaloupka
	<jchaloup@redhat.com>.  Apparently introduced with move to
	SYMTAB and FUNCTAB, but only showed up on Fedora 20 and Ubuntu 14.04,
	which have a newer glibc.
	(do_eval): Fix a memory leak seen by valgrind on Fedora 20 and
	Ubuntu 14.04: the new SRCFILE that is added wasn't released.

	Unrelated:

	* io.c (get_a_record): Handle return of TERMNEAREND when the
	entire file has been read into the buffer and we're using a
	regex for RS. Bug report by Grail Dane <grail69@hotmail.com>.

2014-05-04         Arnold D. Robbins     <arnold@skeeve.com>

	* debug.c (debug_prog): Change check for GAWK_RESTART so that it
	actually works. Bug fix: run command in debugger would start
	over again but not actually start running the program.

2014-04-25         Andrew J. Schorr     <aschorr@telemetry-investments.com>

	* io.c (two_way_open): In forked child, reset SIGPIPE to SIG_DFL.
	Fixes problems with "broken pipe" errors from child processes,
	restoring 4.1.0 and earlier behavior. Thanks to Daryl F
	<wyatt@prairieturtle.ca> for the report.
	(gawk_popen): Ditto.

2014-04-25         Arnold D. Robbins     <arnold@skeeve.com>

	* dfa.h, dfa.c: Merge with GNU grep; lots of forward motion.

2014-04-24         Arnold D. Robbins     <arnold@skeeve.com>

	Update xalloc.h for pending merge with dfa.

	* xalloc.h (xstrdup): Implement this.
	(x2nrealloc): Incorporate changed logic from GNULIB.

2014-04-20         Andrew J. Schorr     <aschorr@telemetry-investments.com>

	* io.c (struct inet_socket_info): Define new structure
	for use in parsing special socket filenames.
	(inetfile): Parse all components of the special socket filename
	into the struct inet_socket_info.  Returns true only if it is a
	valid socket fliename, unlike the previous version which checked
	for the '/inet[46]?/' prefix only.
	(redirect): Patch to use updated inetfile() function.
	(devopen): Remove logic to parse socket filenames, since this has
	been moved into the inetfile() function.
	(two_way_open): Update args to inetfile().

2014-04-20         Arnold D. Robbins     <arnold@skeeve.com>

	* builtin.c (do_rand): Make calls to random() in predictable
	order to avoid order of evaluation differences amongst compilers.
	Thanks to Anders Magnusson <ragge@ludd.ltu.se> (of the PCC team)
	for the suggestion.

2014-04-18         Arnold D. Robbins     <arnold@skeeve.com>

	* configure.ac: Change adding of -export-dynamic for GCC to be
	-Wl,-export-dynamic, which then works for PCC also.

2014-04-11         Arnold D. Robbins     <arnold@skeeve.com>

	* io.c (closemabyesocket): Define if not defined, e.g. building
	without socket code. Thanks to dave.gma@googlemail.com (Dave Sines)
	for the report.

2014-04-08         Arnold D. Robbins     <arnold@skeeve.com>

	* 4.1.1: Release tar ball made.

2014-04-08         Arnold D. Robbins     <arnold@skeeve.com>

	* README: Update.
	* configure.ac: Bump version.

2014-04-03         Arnold D. Robbins     <arnold@skeeve.com>

	* regcomp.c (parse_bracket_exp): Move a call to `re_free' inside
	an ifdef. Makes the code marginally cleaner.

2014-03-30         Arnold D. Robbins     <arnold@skeeve.com>

	* dfa.c: Sync with GNU grep.

2014-03-28         Arnold D. Robbins     <arnold@skeeve.com>

	* configure.ac: Remove duplicate AC_HEADER_TIME and rearrange
	order of macros some. May help on older systems.

2014-03-23         Arnold D. Robbins     <arnold@skeeve.com>

	* dfa.c: Move include of dfa.h around for correct building
	on Irix. Thanks to Nelson H.F. Beebe for the report.

	Unrelated:

	* .gitignore: Simplify .dSYM pattern for Mac OS X.

2014-03-21         Arnold D. Robbins     <arnold@skeeve.com>

	* dfa.c (using_simple_locale): Add ifdefs in case there is no
	locale support at all. Thanks to Scott Deifik for the report.

	Unrelated:

	* main.c (UPDATE_YEAR): Set to 2014.

2014-03-17         Arnold D. Robbins     <arnold@skeeve.com>

	* .gitignore: Add .dSYM directories for Mac OS X.
	Thanks to Hermann Peifer for the suggestion.

2014-03-10         Arnold D. Robbins     <arnold@skeeve.com>

	* dfa.h, dfa.c: Sync with grep. Yet again.
	* regex_internal.c (built_wcs_upper_buffer, build_upper_buffer):
	Fixes from GNULIB for mixed case matching on Mac OS X.

	Unrelated:

	* builtin.c (format_tree): Smarten handling of %' flag. Always
	pass it in for floating point formats. Then only add the
	thousands_sep if there is one. Also, allow for thousands_sep
	to be a string, not just one character.  Thanks to Michal Jaegermann
	for the report.

2014-03-08         Andrew J. Schorr     <aschorr@telemetry-investments.com>

	* gawkapi.c (api_impl): Add memory allocation function pointers.
	* gawkapi.h (GAWK_API_MINOR_VERSION): Bump.
	(gawk_api_t): Add memory allocation function pointers api_malloc,
	api_calloc, api_realloc, and api_free.
	(gawk_malloc, gawk_calloc, gawk_realloc, gawk_free): New macros.
	(emalloc): Replace malloc with gawk_malloc.
	(erealloc): Replace erealloc with gawk_erealloc.

2014-03-05         Arnold D. Robbins     <arnold@skeeve.com>

	Straighten out enumerated types some more.

	* awk.h (add_srcfile): Fix type of first parameter.
	* awkgram.y (add_srcfile, do_add_srcfile): Ditto.
	* cmd.h (A_NONE): New enum nametypeval.
	* command.y (argtab): Use it in final value.
	* ext.c (make_builtin): Use awk_false, awk_true.
	* io.c (init_output_wrapper): Use awk_false.

	Unrelated:

	* debug.c (do_commands): Initialize num to silence warnings.
	Thanks to Michal Jaegermann.

	Unrelated:

	* builtin.c (do_mktime): Change lint warning for minutes to
	check against 59, not 60.  Thanks to Hermann Peifer for the report.

2014-03-03         Arnold D. Robbins     <arnold@skeeve.com>

	* dfa.c: Sync with grep. Yet again.

2014-02-28         Arnold D. Robbins     <arnold@skeeve.com>

	* dfa.c: Sync with grep. Looks like good improvement with
	respect to bracket expressions.

2014-02-27         Arnold D. Robbins     <arnold@skeeve.com>

	Fixes for enum/int mismatches as warned by some compilers.

	* awk.h (ANONE): New enum for array sorting.
	* array.c (assoc_list): Use it.
	* builtin.c (format_tree): New MP_NONE value.
	* gawkapi.c: Use awk_false and awk_true everywhere instead of
	false and true.

2014-02-26         Arnold D. Robbins     <arnold@skeeve.com>

	* configure.ac: Set up do-nothing extension/Makefile on
	MirBSD also.

2014-02-21         Arnold D. Robbins     <arnold@skeeve.com>

	* dfa.h, dfa.c (parse_bracket_exp): Sync with grep.

2014-02-20         Arnold D. Robbins     <arnold@skeeve.com>

	* regex.h, regex.c, regex_internal.c, regex_internal.h: Sync
	with GLIBC. Mainly copyright updates.
	* getopt.c, getopt.h, getopt1.c, getopt_int.h: Ditto.
	* dfa.c (parse_bracket_exp): Sync with grep, where they restored
	the buggy code.  Sigh.

	Unrelated:

	* NEWS: Typo fix.
	* interpret.h (r_interpret): Init a variable for BEGINFILE to avoid
	compiler warnings. Thanks to Michal Jaegermann.

2014-02-15         Arnold D. Robbins     <arnold@skeeve.com>

	* awkgram.c, command.c: Regenerated - Bison 3.0.2.

2014-02-04         Arnold D. Robbins     <arnold@skeeve.com>

	* dfa.c (to_uchar): Make use of this. Syncs with GNU grep.

2014-02-03         Arnold D. Robbins     <arnold@skeeve.com>

	* awkgram.y (negate_num): Bracket `tval' in #ifdef MPFR since it's
	only used in that code.

2014-01-31         Arnold D. Robbins     <arnold@skeeve.com>

	* Makefile.am (dist-hook): Improve creation of pc/config.h. We
	have to jump through a lot of hoops for 'make distcheck' to
	actually work.

2014-01-30         Arnold D. Robbins     <arnold@skeeve.com>

	* Makefile.am (dist-hook): Improve creation of pc/config.h to copy
	the new file into the distribution directory being created.
	Also, put the temporary files into /tmp.

2014-01-28         Arnold D. Robbins     <arnold@skeeve.com>

	* awkgram.y (negate_num): If just a double, return. Fixes a bug
	that showed up on 32-bit systems with MPFR. Thanks to Eli Zaretskii
	and Corinna Vinschen for the report.  Also, free the MPZ integer.
	Thanks to valgrind for the report.

	Unrelated:

	* dfa.c: Sync with GNU grep - removed some special cased code
	for grep.

2014-01-24         Arnold D. Robbins     <arnold@skeeve.com>

	* configure.ac, field.c: Update copyright year.

2014-01-19         Arnold D. Robbins     <arnold@skeeve.com>

	* awkgram.y (negate_num): Handle the case of -0 for MPFR; the sign
	was getting lost. Thanks to Hermann Peifer for the report.

2014-01-18         Arnold D. Robbins     <arnold@skeeve.com>

	* dfa.c (parse_bracket_exp): Sync with GNU grep, which now uses
	gawk's code for RRI in single-byte locales!  Hurray.

2014-01-16         Arnold D. Robbins     <arnold@skeeve.com>

	* configure.ac: For z/OS, restore creation of do-nothing
	Makefile in extension directory.

2014-01-14         Arnold D. Robbins     <arnold@skeeve.com>

	* field.c (do_split): Make sure split() gets FS value if no
	third arg even after FPAT was set. Thanks to Janis Papanagnou
	for the report.

2014-01-13         Arnold D. Robbins     <arnold@skeeve.com>

	* README: Fix John Malmberg's email address.

2014-01-12         Arnold D. Robbins     <arnold@skeeve.com>

	* awkgram.y:  Update copyright year.
	(func_use): Simplify code.
	* command.y:  Update copyright year.
	* ext.c:  Update copyright year.
	(make_builtin): Small simplification.
	(make_old_builtin): Make code consistent with make_builtin(), add
	call to track_ext_func().
	* bootstrap.sh: Update copyright year. Remove touch of version.c
	since that file is no longer autogenerated.

2014-01-07         Arnold D. Robbins     <arnold@skeeve.com>

	* command.y (next_word): Move into ifdef for HAVE_LIBREADLINE,
	since it's only used by that code.
	* ext.c (load_old_ext): Minor improvements.

2014-01-03         Arnold D. Robbins     <arnold@skeeve.com>

	* config.guess, config.rpath, config.sub, depcomp,
	install-sh: Updated.
	* dfa.h, dfa.c: Sync with GNU grep; comment fix and copyright year.
	* NEWS: Updated some, including copyright year.

2013-12-26         Arnold D. Robbins     <arnold@skeeve.com>

	* README: Add John Malmberg for VMS.

2013-12-24         Arnold D. Robbins     <arnold@skeeve.com>

	* getopt.h: Add `defined(__sun)' to list of system that do get to
	include stdlib.h.  Needed for Illumos. Thanks to
	Richard Palo <richard.palo@free.fr> for the report.

2013-12-21         Mike Frysinger        <vapier@gentoo.org>

	* configure.ac: Add --disable-extensions flag to control
	compiling extensions.  Better for cross-compiling.
	(AC_CANONICAL_HOST): Added. Changed case statments appropriately.
	* Makefile.am (check-for-shared-lib-support): Removed.
	(check-recursive, all-recursive): Removed.

2013-12-21         Arnold D. Robbins     <arnold@skeeve.com>

	* config.guess: Updated.
	* configure, aclocal.m4: Updated based on automake 1.13.4.

2013-12-19         Arnold D. Robbins     <arnold@skeeve.com>

	* regexec.c (re_search_internal): Make sure `dfa' pointer is
	not NULL before trying to dereference it.

2013-12-16         Arnold D. Robbins     <arnold@skeeve.com>

	* configure.ac (AC_FUNC_VPRINTF): Remove. Not needed on current
	systems.
	* awk.h (HAVE_VPRINTF): Remove check.

2013-12-12         John E. Malmberg      <wb8tyw@qsl.net>

	* io.c (redirect): Add additional VMS error codes.
	(nextfile): Retry open after closing some files.

2013-12-10         Scott Deifik          <scottd.mail@sbcglobal.net>

	* io.c (closemaybesocket): Add definition for DJGPP.

2013-12-10         Arnold D. Robbins     <arnold@skeeve.com>

	* awk.h (Floor, Ceil): Remove declarations and VMS redefinitions.
	* floatcomp.c (Floor, Ceil): Removed, not needed. Move bracketing
	ifdef to the top of the file.
	* builtin.c (double_to_int): Use floor() and ceil().

2013-12-07         Arnold D. Robbins     <arnold@skeeve.com>

	* regex_internal.h (__attribute__): Define to empty if not GCC.
	* custom.h (__attribute__): Remove the definition from here; the
	right place was regex_internal.h.

2013-12-06         Arnold D. Robbins     <arnold@skeeve.com>

	No need to generate version.c from version.in.
	Thanks to John E. Malmberg <wb8tyw@qsl.net> for the suggestion.

	* version.in: Removed.
	* version.c: Use PACKAGE_STRING directly.
	* Makefile.am (EXTRA_DIST): Remove version.in.
	(distcleancheck_listfiles): Remove this rule.
	(MAINTAINERCLEANFILES): Remove this definition.
	(version.c): Remove the rule to create it.

2013-12-05         Arnold D. Robbins     <arnold@skeeve.com>

	Fixes for Z/OS.

	* custom.h (__attribute__): Define to empty.
	* dfa.c (parse_bracket_exp): Add a cast to quiet a warning.
	* regex.c: Correctly bracket include of <sys/param.h>.

	Unrelated:

	* debug.c (find_rule): Add a FIXME comment.

2013-12-03         John E. Malmberg	<wb8tyw@qsl.net>

	* io.c (redirect): Add additional VMS error code to check.
	(do_find_source): Append "/" if not a VMS filename.

2013-12-01         Andrew J. Schorr     <aschorr@telemetry-investments.com>

	* main.c (optab): Sort by long option name.

2013-11-27         Andrew J. Schorr     <aschorr@telemetry-investments.com>

	* main.c (optab): Add entry for --include.

2013-11-23         Arnold D. Robbins     <arnold@skeeve.com>

	* dfa.c: Merge from grep; minor fixes in how bit twiddling
	is done.

2013-11-01         Arnold D. Robbins     <arnold@skeeve.com>

	* dfa.c (lex): Reset laststart so that stuff like \s* works.
	Fix from grep.

2013-10-31         Arnold D. Robbins     <arnold@skeeve.com>

	* builtin.c (efwrite): If write error to stdout is EPIPE,
	die silently.  Thanks to Hermann Peifer for helping find this.

2013-10-22         Arnold D. Robbins     <arnold@skeeve.com>

	Revise error messages when writing to standard output or standard
	error to ignore EPIPE.  Add the ability based on an environment
	variable to get the source file and line number.

	* awk.h (r_warning): Renamed from warning.
	(warning): New macro to set location and call warning.
	* io.c (flush_io): Print errors only if not EPIPE.
	(close_io): Ditto.
	* main.c (lintfunc): Init to r_warning.
	(main): Enhance explanatory comment.
	(usage): Print errors only if not EPIPE.
	(copyleft): Ditto.
	* msg.c (err): Make printing srcfile and srcline depend upon
	GAWK_MSG_SRC environment variable.
	(r_warning): Renamed from warning.

2013-10-17         Arnold D. Robbins     <arnold@skeeve.com>

	* main.c (main): Ignore SIGPIPE. See the comment in the code.
	Thanks to Alan Broder for reporting the issue.

	Unrelated:

	* rand.c (do_rand): Fix computation and loop checking against
	1.0 to use do..while.

2013-10-16         Arnold D. Robbins     <arnold@skeeve.com>

	Make -O work again.  Turns out that C99 bool variables
	are clamped to zero or one.

	* main.c (do_optimize): Init to false.
	(main): Set do_optimize to true on -O.
	* eval.c (setup_frame): Change all uses of do_optimize to be
	a boolean check instead of a test > 1.
	* awkgram.y: Ditto.
	(optimize_assignment): Remove check against do_optimize since
	it was inited to true anyway.

	Unrelated:

	* re.c (resetup): Add a comment about the joy of syntax bits.

	Unrelated:

	* builtin.c (do_rand): If result is exactly 1.0, keep trying.
	Thanks to Nelson Beebe.

2013-10-10         Arnold D. Robbins     <arnold@skeeve.com>

	* dfa.c (lex): Sync with GNU grep. Handle multibyte \s and \S.

	Unrelated:

	* awk.h [ARRAY_MAXED]: Fix value of this and subsequent flags
	after addition of NULL_FIELD.
	* eval.c (flags2str): Add NULL_FIELD. Duh.

2013-10-09         Arnold D. Robbins     <arnold@skeeve.com>

	* awkgram.y (mk_assignment): Rework switch to handle Op_assign,
	and to provide a better error message upon unknown opcode.

2013-09-28         Arnold D. Robbins     <arnold@skeeve.com>

	* dfa.c: Sync with GNU grep.

2013-09-25         Arnold D. Robbins     <arnold@skeeve.com>

	* builtin.c (do_rand): Make the result more random by calling
	random() twice. See the comment in the code. Thanks to
	Bob Jewett <jewett@bill.scs.agilent.com> for the report and
	the fix.

2013-09-24         Arnold D. Robbins     <arnold@skeeve.com>

	* debug.c (find_rule): Handle case where lineno is zero. Can happen
	if break is given without a line number on a current line. Thanks
	to Ray Song <i@maskray.me> for the report.

2013-09-19         Arnold D. Robbins     <arnold@skeeve.com>

	* dfa.c (parse_bracket_exp): Use code from grep to keep things within
	range (updates change of 2013-09-08). Fix whitespace in one of the
	gawk-only additions.

2013-09-13         Arnold D. Robbins     <arnold@skeeve.com>

	Fix use of NF after it's extended, e.g. see test/nfloop.awk.

	* awk.h (NULL_FIELD): New flag
	* builtin.c (do_print_rec): Check f0->flags instead of if
	equal to Nnull_string.
	* eval.c (r_get_field): Check (*lhs)->flags instead of if
	equal to Nnull_string or Null_field.
	* field.c (init_fields): Init field zero and Null_field with
	NULL_FIELD flag.
	(set_NF): Set parse_high_water = NF in case NF extended past the
	end. This is the actual bug fix.

2013-09-08         Arnold D. Robbins     <arnold@skeeve.com>

	Fixes based on reports from a static code checker. Thanks to
	Anders Wallin for sending in the list.

	* array.c (asort_actual): Free list if it's not NULL.
	* builtin.c (do_sub): Set buf to NULL and assert on it before using
	it.
	* cint_array.c (cint_array_init): Clamp any value of NHAT from the
	environment such that it won't overflow power_two_table when used as
	an index.
	* dfa.c (parse_bracket_exp): Check that len is in range before using it
	to index buf.
	* getopt.c (_getopt_internal_r): Change call to alloca to use malloc.
	* io.c (socket_open): Init read_len to zero.
	(two_way_open): Upon failure to fork, close the slave fd also.
	* re.c (research): Init try_backref to false.
	* regcomp.c (build_range_exp): Free any items that were allocated in
	the case where not all items were.
	(build_charclass_op): Same. Init br_token to zero with memset.
	(create_tree): Init token t to zero with memset.
	* regex_internal.c (re_dfa_add_node): Free any items that were
	allocated in the case where not all items were.
	* symbol.c (destroy_symbol): On default, break, to fall into releasing
	of resources.

2013-08-29         Arnold D. Robbins     <arnold@skeeve.com>

	* debug.c (HAVE_HISTORY_LIST): Move checks and defines to the top.
	(do_save, serialize): Adjust #if checks to depend on having both
	readline and the history functions. Needed for Mac OS X whose
	native readline is a very old version. Sigh.
	* configh.in, configure: Regenerated due to change in m4/readline.m4.
	Issue reported by Hermann Peifer and Larry Baker.

	Unrelated:

	* getopt.c: Sync with GLIBC, changes are minor.

	Unrelated:

	* dfa.c: Sync with version in grep. Primarily whitespace / comment
	wording changes.

2013-08-26         Arnold D. Robbins     <arnold@skeeve.com>

	* regcomp.c (parse_dup_op): Remove RE_TOKEN_INIT_BUG code (change of
	Feb 19 2005) since it's no longer needed.

	* regcomp.c (re_fastmap_iter): Undo addition of volatile from
	Jan 18 2007; no longer needed and is one less change to have to
	maintain aginst the upstream.

	* regcomp.c, regex.h, regex_internal.h: Sync with GLIBC.

2013-08-22         Arnold D. Robbins     <arnold@skeeve.com>

	* str_array.c (env_store): If the new value being stored is NULL,
	pass in "" instead. Avoids core dump on Mac OS X.
	Thanks to Hermann Peifer for the bug report.

2013-08-20         Arnold D. Robbins     <arnold@skeeve.com>

	* nonposix.h: New file. Contains FAKE_FD_VALUE.
	* awk.h: Include it if MinGW or EMX.
	* Makefile.am (base_sources): Add nonposix.h.

2013-08-18         Arnold D. Robbins     <arnold@skeeve.com>

	Reflect updates to ENVIRON into the real environment.

	* awk.h (init_env_array): Add declaration.
	* main.c (load_environ): Call init_env_array.
	* str_array.c (env_remove, env_store, env_clear, init_env_array):
	New functions.
	(env_array_func): New array vtable.

2013-08-18         Arnold D. Robbins     <arnold@skeeve.com>

	* array.c (force_array): Set symbol->xarray to NULL before
	initing the array if it was Node_var_new.
	(null_array): Restore assert, undoing change of 2013-05-27.

2013-08-15         Arnold D. Robbins     <arnold@skeeve.com>

	* debug.c (print_memory): Fix whitespace / indentation.

2013-08-02         Arnold D. Robbins     <arnold@skeeve.com>

	* awkgram.y (append_rule): Add attempt to insert any comment
	before a rule. Commented out at the moment.

2013-07-30         Arnold D. Robbins     <arnold@skeeve.com>

	* awk.h (enum opcodeval): Add Op_comment.
	* awkgram.y (comment): New variable to hold comment text.
	(statement): Add saved comments to lists being built.
	(allow_newline): Save comment text if necessary. Append if have
	existing text.
	(yylex): Ditto.
	* debug.c (print_instruction): Handle Op_comment.
	* eval.c (optypes): Add entry for Op_comment.
	* interpret.h (r_interpret): Ditto.
	* profile.c (pprint): For Op_comment, print the comment text.

2013-07-24         Arnold D. Robbins     <arnold@skeeve.com>

	* io.c (FAKE_FD_VALUE): Move definition from here ...
	* awk.h (FAKE_FD_VALUE): ... to here. Fixes compilation on MinGW.

2013-07-08         Arnold D. Robbins     <arnold@skeeve.com>

	* io.c (get_a_record): Change `min' to `MIN' for consistency with
	other files and general practice.

2013-07-07         Andrew J. Schorr     <aschorr@telemetry-investments.com>

	* configure.ac (AC_CHECK_FUNCS): Check for sigprocmask.
	* io.c (wait_any): If sigprocmask is available, block signals instead
	of ignoring them temporarily.

2013-07-05         Andrew J. Schorr     <aschorr@telemetry-investments.com>

	* gawkapi.h (gawk_api): Document that the api_get_file function will not
	access the file type and length arguments if the file name is empty.

2013-07-04         Andrew J. Schorr     <aschorr@telemetry-investments.com>

	* configure.ac (AC_CHECK_FUNCS): Add a check for waitpid.
	* io.c (wait_any): Enhance comment to explain why we loop reaping all
	exited children when the argument is zero.  When available, use waitpid
	with WNOHANG to avoid blocking.  Remove my previous incorrect patch to
	exit after reaping the first child.  The function is intended to
	wait for all children, since we are not careful about reaping children
	as soon as they die.

2013-07-02         Andrew J. Schorr     <aschorr@telemetry-investments.com>

	* gawkapi.h (gawk_api): Remove unused api_lookup_file hook.
	(lookup_file): Remove associated macro.
	* gawkapi.c (api_lookup_file): Remove unused function.
	(api_impl):  Remove unused api_lookup_file hook.

2013-07-02         Andrew J. Schorr     <aschorr@telemetry-investments.com>

	* awkgram.y (main_beginfile): Declare new global INSTRUCTION *.
	(parse_program): Set main_beginfile to point to the BEGINFILE
	instruction block.
	* gawkapi.c (api_get_file): After nextfile starts a new file,
	we need to run the BEGINFILE actions.  We retrieve the
	instruction pointer from main_beginfile and execute it until
	we reach the Op_after_beginfile opcode.  We then run after_beginfile
	manually and restore the value of currule and source.

2013-07-04         Andrew J. Schorr     <aschorr@telemetry-investments.com>

	* gawkapi.h (awk_element_t): Add comment indicating that the array
	element index will always be a string!
	* gawkapi.c (api_flatten_array): When converting the index to an awk
	value, request a string conversion, since we want the indices to
	appear as strings to the extensions.  This makes the call to
	force_string redundant, since node_to_awk_value does that internally
	when we request a string.

2013-07-02         Andrew J. Schorr     <aschorr@telemetry-investments.com>

	* eval.c (update_ERRNO_string): Set PROCINFO["errno"] to 0.
	* io.c (inrec): Since get_a_record may now return -2, be sure
	to throw an error in that case as well.
	(wait_any): Fix what appears to be a bug.  The old logic repeatedly
	called wait until it failed.  When a process has multiple children,
	this causes it to stall until all of them have exited.  Instead,
	we now exit the function after the first successful wait call.
	(do_getline_redir, do_getline): Handle case where get_a_record
	returns -2.
	(errno_io_retry): New function to decide whether an I/O operation should
	be retried.
	(get_a_record): When read returns an error, call errno_io_retry to
	decide whether the operation should be retried.  If so, return -2
	instead of setting the IOP_AT_EOF flag.

2013-07-01         Andrew J. Schorr     <aschorr@telemetry-investments.com>

	* eval.c (update_ERRNO_int, unset_ERRNO): Update PROCINFO["errno"].

2013-06-30         Andrew J. Schorr     <aschorr@telemetry-investments.com>

	* awk.h (redirect_string): Declare new function that provides API access
	to the redirection mechanism.
	* gawkapi.h (GAWK_API_MINOR_VERSION): Bump from 0 to 1 since 2 new
	hooks were added to the api.
	(gawk_api_t): Add 2 new functions api_lookup_file and api_get_file.
	(lookup_file, get_file): New macros to wrap the new API functions.
	* gawkapi.c (curfile): Declare this extern, since it is needed
	by lookup_file and get_flie.
	(api_lookup_file): Find an open file using curfile or getredirect().
	(api_get_file): Find or open a file using curfile or redirect_string().
	(api_impl): Add api_lookup_file and api_get_file.
	* io.c (redirect_string): Renamed from redirect and changed arguments
	to take a string instead of a 'NODE *'.  This allows it to be called
	through the API's new get_file hook.
	(redirect): Now implemented by calling redirect_string backend function.

2013-07-04         Arnold D. Robbins     <arnold@skeeve.com>

	* builtin.c (format_tree): Fixes for %c with multibyte characters
	and field width > 1. Bugs reported by Nethox <nethox@gmail.com>.

2013-07-02         Arnold D. Robbins     <arnold@skeeve.com>

	* profile.c (pp_string): Add a call to chksize and fix another.
	Avoids valgrind errors on profile5 test. Thanks to Andrew
	Schorr for the report.

2013-06-27         Arnold D. Robbins     <arnold@skeeve.com>

	* awkgram.y: Minor whitespace cleanup, remove redundant ifdef.

2013-06-24         Arnold D. Robbins     <arnold@skeeve.com>

	* dfa.c (copytoks): Rewrite to call addtok_mb() directly. Avoids
	problems with multibyte characters inside character sets.
	Thanks to Steven Daniels <stevendaniels88@gmail.com> for reporting
	the problem.  Much thanks to Mike Haertel <mike@ducky.net> for the
	analysis and fix.

2013-06-24  Eli Zaretskii  <eliz@gnu.org>

	* io.c: Move #include "popen.h" out of the HAVE_SOCKETS condition,
	as this is needed for non-sockets builds as well.  See
	http://lists.gnu.org/archive/html/bug-gawk/2013-06/msg00014.html
	for the details of the problem this caused.

2013-06-15         Arnold D. Robbins     <arnold@skeeve.com>

	* io.c: Add ifdefs for VMS so that it will compile again.
	Thanks to Anders Wallin.

2013-06-11         Arnold D. Robbins     <arnold@skeeve.com>

	* debug.c (print_lines): Move setting of binary mode to after all
	the messing with the fd. Simplifies code some.
	* io.c (srcopen): Rearrange so that can add call to setbinmode
	here too. This fixes the debugger and makes reading source
	files a little faster. Thanks again to Corinna Vinschen.

2013-06-10         Arnold D. Robbins     <arnold@skeeve.com>

	* debug.c (print_lines): Set binary mode so that calculation of the
	byte offsets will be right. Thanks to Corinna Vinschen for the
	direction.

2013-06-10         Arnold D. Robbins     <arnold@skeeve.com>

	* re.c (check_bracket_exp): Remove warning about ranges being
	locale dependent, since they aren't anymore.

2013-06-09         Arnold D. Robbins     <arnold@skeeve.com>

	* io.c (iop_finish): Change fstat call to fcntl/F_GETFL per
	Eli Z., for Windows.

2013-06-03         Arnold D. Robbins     <arnold@skeeve.com>

	* eval.c (unwind_stack): If exiting, don't worry about strange stuff
	on the stack.

	Unrelated:

	* awk.h (init_sockets): Declare.
	* io.c (init_io): Remove ifdef around call.

2013-06-01  Eli Zaretskii  <eliz@gnu.org>

	* io.c (SHUT_RD) [SD_RECEIVE]: Define to SD_RECEIVE.
	(SHUT_WR) [SD_SEND]: Define to SD_SEND.
	(SHUT_RDWR) [SD_BOTH]: Define to SD_BOTH.
	(FD_TO_SOCKET, closemaybesocket) [!FD_TO_SOCKET]: New macros.
	(SOCKET_TO_FD, SOCKET) [!SOCKET_TO_FD]: New macros.
	(PIPES_SIMULATED): Define only for DJGPP.
	(pipe) [__MINGW32__]: Define to call _pipe, unless PIPES_SIMULATED
	is defined.
	(init_io) [HAVE_SOCKETS]: Call init_sockets.
	(iop_close, socketopen): Call closemaybesocket instead of close.
	(redirect) [__MINGW32__]: Call wait_any with a non-zero argument.
	(devopen) [__EMX__ || __MINGW32__]: Don't call stat on network
	pseudo-filenames.
	(two_way_open) [HAVE_SOCKETS]: Switch input and output to binary
	mode if appropriate.
	(two_way_open) [!PIPES_SIMULATED]: Use the __EMX__ code for MinGW
	as well.
	[__MINGW32__] Call spawnl to invoke $ComSpec and pass it a
	suitably quoted command line.
	(two_way_open) [__MINGW32__]: Wait only for a specified process
	ID.  If successful, update the exit status of the exited process.
	Don't use signals that are undefined on MinGW.
	(two_way_open) [!PIPES_SIMULATED]: Use the __EMX__ code for MinGW
	as well.
	(min): Define only if not already defined.
	(read_with_timeout) [__MINGW32__]: Allow reading from sockets with
	timeout.
	(gawk_fclose) [__MINGW32__]: Close the underlying socket as well.

	* getopt.c: Include stdlib.h for MinGW as well.

2013-05-30         Arnold D. Robbins     <arnold@skeeve.com>

	More profiling fixes:

	* profile.c (pprint): For Op_in_array, parenthesize subscript if
	the precedence is lower. E.g.:  (c = tolower(foo)) in ARRAY.
	(prec_level): Merge cases for precedence of 5.
	(parenthesize): Simplify, as in 3.1.8. Avoids stuff like
	`(x == 1 && (z ==2 && (q == 4 && w == 7)))'.

	Unrelated:

	* io.c (iop_finish): fstat the fd before closing it to avoid
	errors on some operating systems. Thanks to Eli Zaretskii
	for the report.

2013-05-29         Arnold D. Robbins     <arnold@skeeve.com>

	* profile.c (pp_group3): Renamed from pp_concat. Change all calls.
	(is_binary): Change return type to bool.
	(is_scalar): New function.
	(pp_concat): New function to handle concatenation operator better.
	(pprint): Call it at case Op_concat. Fix Op_K_delete if multiple
	indexes to separate with "][".
	General: Add leading comments as needed.

2013-05-28         Arnold D. Robbins     <arnold@skeeve.com>

	* main.c (main): Add minor hack to not run code if pretty printing
	and undocumented env var GAWK_NO_PP_RUN exists.
	* profile.c (pp_string): Explicitly print NUL chars as \000.

2013-05-27         Arnold D. Robbins     <arnold@skeeve.com>

	* configure.ac (AM_INIT_AUTOMAKE): Add dist-lzip to quiet
	outside maintainer warnings.

	Unrelated:

	* configure.ac (AC_STRUCT_ST_BLKSIZE): Replaced with call to
	AC_CHECK_MEMBERS.

	Unrelated:

	* array.c (null_array): Remove the assert and just clear
	symbol->xarray.

2013-05-26         Arnold D. Robbins     <arnold@skeeve.com>

	* getopt.c: For Mac OS X, also include <stdlib.h> to avoid
	some compiler warnings.

2013-05-20         Arnold D. Robbins     <arnold@skeeve.com>

	* gawkapi.h [FAKE_FD_VALUE]: Moved from here to ...
	* io.c [FAKE_FD_VALAUE]: here.

2013-05-14  Eli Zaretskii  <eliz@gnu.org>

	* io.c (devopen) [__EMX__ || __MINGW32__]: Produce EISDIR on MinGW
	when an attempt to open() a directory fails.
	(two_way_open) [__EMX__ || __MINGW32__]: When trying to open() a
	directory fails with EISDIR, assign FAKE_FD_VALUE to the file
	descriptor and attributes of a directory to its mode bits.  This
	is needed to support the readdir extension.

	* gawkapi.h (FAKE_FD_VALUE): New macro, used in io.h and in
	extension/gawkdirfd.h.

2013-05-09         Arnold D. Robbins     <arnold@skeeve.com>

	* 4.1.0: Release tar ball made.

2013-05-09         Arnold D. Robbins     <arnold@skeeve.com>

	* awkgram.y (snode): Make it a fatal error to use a regexp constant
	as the second argument of index(). Thanks to Christopher Durant
	<christopher.durant@marquesa.net> and Brian Kernighan for the report
	and the advice.

2013-04-28  Eli Zaretskii  <eliz@gnu.org>

	* io.c (redirect): Remove the HACK that called close_one when
	errno was zero in the MinGW build.  This prevents failure in
	several tests in the test suite, e.g., closebad.

2013-04-28         Arnold D. Robbins     <arnold@skeeve.com>

	* bootstrap.sh: Fix a comment.

2013-04-24         Arnold D. Robbins     <arnold@skeeve.com>

	* io.c (do_getline_redir): Fix the leading comment.

2013-04-23         Arnold D. Robbins     <arnold@skeeve.com>

	* main.c (load_procinfo): Add PROCINFO entries for API major
	and minor versions.

2013-04-21         Arnold D. Robbins     <arnold@skeeve.com>

	* missing: Update from Automake 1.13.1.

2013-04-18         Arnold D. Robbins     <arnold@skeeve.com>

	* configure.ac: Fix a typo.

2013-04-17         Corinna Vinschen      <vinschen@redhat.com>

	* configure.ac: Remove special casing for cygwin for libiconv
	and libintl.

2013-04-16         Arnold D. Robbins     <arnold@skeeve.com>

	* bootstrap.sh: Touch gawk.texi too. Update copyright.

2013-04-16         Arnold D. Robbins     <arnold@skeeve.com>

	* awkgram.c: Regenerated from bison 2.7.1.
	* command.c: Ditto.
	* dfa.h, dfa.c: Minor edits to sync with GNU grep.
	* gettext.h: Sync with gettext 0.18.2.1.
	* random.h: Remove obsolete __P macro and use. Update copyright year.
	* Makefile.am, array.c, builtin.c, cint_array.c, cmd.h, debug.c,
	eval.c, ext.c, field.c, gawkapi.c, gawkapi.h, gettext.h, int_array.c,
	interpret.h, msg.c, node.c, profile.c, re.c, replace.c, str_array.c,
	symbol.c: Update copyright year.

	Update to automake 1.13.1:

	* configure.ac (AM_INIT_AUTOMAKE): Update version.
	* configure, Makefile.in, aclocal.m4, awklib/Makefile.in,
	doc/Makefile.in, test/Makefile.in: Regenerated.

	* getopt.c, getopt.h, getopt1.c, getopt_int.h: Sync with GLIBC.

2013-04-14         Arnold D. Robbins     <arnold@skeeve.com>

	* awkgram.y (check_funcs): Fix logic of test for called but
	not defined warning. Thanks to Scott Deifik for the bug report.

2013-04-02         Arnold D. Robbins     <arnold@skeeve.com>

	* profile.c (print_lib_list): Send final newline to prof_fp
	instead of stdout.  Thanks to Hermann Peifer for the bug report.

2013-03-27         Arnold D. Robbins     <arnold@skeeve.com>

	* Makefile.am (SUBDIRS): Move extension back into the middle of
	the list so that `make check' without a prior `make' works.

	Unrelated:

	* main.c (main): Move env_lc into ifdef for LIBC_IS_BORKED.

2013-03-20         Arnold D. Robbins     <arnold@skeeve.com>

	For systems where libc is borked (MirBSD, maybe others).

	* dfa.c: Force use of gawk_mb_cur_max instead of MB_CUR_MAX and make
	mbrtowc a macro that always fails.
	(using_utf8): Force utf8 to be 0 if libc borked and gawk_mb_cur_max
	is one.
	* main.c (main): If libc is borked and LC_ALL or LANG exist in the
	environment and are set to "C" or "c", force gawk_mb_cur_max to one.

2013-03-11         Arnold D. Robbins     <arnold@skeeve.com>

	* re.c (check_bracket_exp): Make handling of embedded ] in
	regexp smarter. Thanks to Ed Morton <mortoneccc@comcast.net>
	for reporting the bug.

2013-03-01         Arnold D. Robbins     <arnold@skeeve.com>

	Don't build extensions if API isn't supported:

	* Makefile.am (SUBDIRS): Move extension directory to last in case
	building the extensions is not supported.
	* configure.ac: Add check for MirBSD and don't even try to run the
	checks for DYNAMIC if so.

	Check for systems (MirBSD) where libc doesn't understand not
	to use UTF-8 for LC_ALL=C.

	* configure.ac (LIBC_IS_BORKED): AC_DEFINE if needed.
	* regcomp.c (init_dfa): Change logic as needed if LIBC_IS_BORKED.

2013-02-28         Arnold D. Robbins     <arnold@skeeve.com>

	Cause profiling / pretty printing to include a list of
	loaded extensions. Thanks to Hermann Peifer for the bug report.

	* awk.h (srcfiles): Add declaration.
	* profile.c (print_lib_list): New function.
	(dump_prog): Call it.

2013-02-26         Arnold D. Robbins     <arnold@skeeve.com>

	* awkgram.y (expression_list): In case of error return the list
	instead of NULL so that snode gets something it can count.

2013-02-12         Arnold D. Robbins     <arnold@skeeve.com>

	* bisonfix.awk: Comment out code for fixing contined #if
	statements. It is likely not needed anymore. Leave it there in
	case I'm wrong.

2013-02-06         Arnold D. Robbins     <arnold@skeeve.com>

	* builtin.c (printf_common): Move nargs > 0 check into assert.
	(do_sprintf): Add nargs check and fatal message to here.

2013-02-04         Arnold D. Robbins     <arnold@skeeve.com>

	* main.c (main): Remove undocumented -m option which was for
	compatibility with BWK awk. His awk dropped it back in 2007.

2013-02-03         Arnold D. Robbins     <arnold@skeeve.com>

	* configure.ac: Add Automake test for cross compiling.

2013-01-31         Arnold D. Robbins     <arnold@skeeve.com>

	* regcomp.c, regex.c, regex_internal.c, regexec.c: Update
	copyright years to sync with GLIBC.

	From: http://www.sourceware.org/ml/libc-alpha/2013-01/msg00967.html,
	by Andreas Schwab <schwab@suse.de>:

	* regexec.c (extend_buffers): Add parameter min_len.
	(check_matching): Pass minimum needed length.
	(clean_state_log_if_needed): Likewise.
	(get_subexp): Likewise.`

2013-01-31         Arnold D. Robbins     <arnold@skeeve.com>

	* dfa.c: Include "dfa.h" which includes regex.h after limits.h
	so that RE_DUP_MAX gets the correct value. Especially needed on
	OpenVMS. Thanks to Anders Wallin.

	* main.c (version): Print out API version numbers if DYNAMIC.
	Helpful also for knowing if to run the shlib tests.

	* configure: Regenerated after change in m4/readline.m4.

2013-01-31         Arnold D. Robbins     <arnold@skeeve.com>

	* PROBLEMS: Removed. It is no longer needed.
	* Makefile.am (EXTRA_DIST): Remove PROBLEMS from list.

2013-01-31         Andrew J. Schorr     <aschorr@telemetry-investments.com>

	* configure.ac: Remove TEST_MPFR conditional added in last patch.
	We will instead test for MPFR capability by looking at the output
	from gawk --version.

2013-01-27         Andrew J. Schorr     <aschorr@telemetry-investments.com>

	* configure.ac: Add MPFR test for use in test/Makefile.am.

2013-01-25         Arnold D. Robbins     <arnold@skeeve.com>

	* awkgram.y (parms_shadow): Change int param to bool.
	* cmd.h (output_is_tty): Sync type with rest of code (is bool).
	* dfa.c (MALLOC): Undef first, for Irix.
	* Makefile.am (LDADD): Use LIBREADLINE and LIBMPFR instead of
	automake substitutions.
	* configure.ac (AC_INIT): Version bump.
	(GAWK_CHECK_READLINE): Renamed from GNUPG_CHECK_READLINE.

2013-01-23         Arnold D. Robbins     <arnold@skeeve.com>

	* awk.h (list_functions): Change parameter to bool.
	* symbol.c (list_functions): Ditto.
	(get_symbols): Change sort parameter to bool. Additional
	code cleanup.

2013-01-22         Arnold D. Robbins     <arnold@skeeve.com>

	* symbol.c (get_symbols): Reset count after each loop to only
	sort the actual items retrieved. Thanks to Hermann Peifer (by
	way of Andrew Schorr) for reporting the bug.  Also add some
	commentary and fix function name in emalloc calls.

2013-01-20         Arnold D. Robbins     <arnold@skeeve.com>

	* re.c (regexflags2str): New routine.
	(resetup): If do_intervals, also turn on RE_NO_BK_BRACES.
	Thanks to Yan Lei <yanl.fnst@cn.fujitsu.com> for the
	bug report.

2013-01-18         Arnold D. Robbins     <arnold@skeeve.com>

	Fix a problem with include ordering to get ptrdiff_t definition,
	showed up on Debian Lenny. Reported by Manuel Collado.
	Fix brought over from grep.

	* dfa.h: Include regex.h and stddef.h directly.
	* dfa.c: Adjust includes.

2013-01-11         John Haque            <j.eh@mchsi.com>

	* awk.h (do_mpfr_rshift): Renamed from do_mpfr_rhift.
	* awkgram.y (do_mpfr_rshift): Renamed from do_mpfr_rhift.
	* mpfr.c (_tz1, _tz2, _mpz1, _mpz2, mpz1, mpz2, get_bit_ops,
	free_bit_ops): Removed.
	(init_mpfr): Remove calls to mpz_init.
	(get_intval, free_intval): New functions.
	(do_mpfr_rshift, do_mpfr_lshift): Rework code.
	(do_mpfr_and, do_mpfr_or, do_mpfr_xor): Accept two or more arguments
	to match regular functions.

2013-01-11         Arnold D. Robbins     <arnold@skeeve.com>

	* bisonfix.awk: Adjust ARGV / ARGC to force reading of standard
	input; apparently needed for Mac OS X. Thanks to Akim Demaille
	for the report.

2013-01-06         Arnold D. Robbins     <arnold@skeeve.com>

	* io.c (redirect, two_way_open): Set the name field in the
	awk_input_buf_t and awk_output_buf_t structures, as needed.
	Thanks to Manuel Collado for the report.

2013-01-05         Arnold D. Robbins     <arnold@skeeve.com>

	* regex_internal.h (struct re_dfa_t): Restore ifdefs around
	__libc_lock_define, they really were needed. Bleah.

2013-01-01         Arnold D. Robbins     <arnold@skeeve.com>

	Sync with GLIBC regex files.

	* regex_internal.h (struct re_dfa_t): Remove ifdefs around
	__libc_lock_define since it's already defined to empty in non-LIBC
	case.
	* regexec.c (check_node_accept_bytes): Restore decl with use from
	GLIBC code since this is LIBC case.

2012-12-27         Arnold D. Robbins     <arnold@skeeve.com>

	* builtin.c (do_print, do_printf): Use output_fp as default
	output for print/printf only if running under the debugger.
	Otherwise use stdout as Brian, Peter, and Al intended.

2012-12-25         Arnold D. Robbins     <arnold@skeeve.com>

	Remove sym-constant from API after discussions with John
	Haque and Andrew Schorr.

	* gawkapi.h (api_sym_constant): Removed field in API struct.
	(sym_constant): Remove macro.
	* gawkapi.c (set_constant, api_sym_update, api_sym_constant): Removed.
	(sym_update_real): Renamed to api_sym_update(). is_const parameter
	removed and code adjusted.

2012-12-24         Arnold D. Robbins     <arnold@skeeve.com>

	* 4.0.2: Release tar ball made.

2012-12-23         John Haque      <j.eh@mchsi.com>

	* eval.c (r_get_lhs): Node_array_ref. If original is Node_var,
	don't assign null-string as value.
	* ext.c (get_argument): Node_array_ref. Check if already a scalar.

2011-12-23         John Haque      <j.eh@mchsi.com>

	* awkgram.y (is_deferred_variable): New function.
	(func_install): Call it.
	* eval.c (r_interpret): Op_push_arg. Check for uninitialized scalar.

2012-12-23         Arnold D. Robbins     <arnold@skeeve.com>

	* awkgram.y (tokentab): Whitespace fix for "include".
	* builtin.c (printf_common): Do a fatal error if no args to printf()
	or sprintf().

2012-12-19         Arnold D. Robbins     <arnold@skeeve.com>

	* bootstrap.sh: Touch extension/aclocal.m4 also.

	Unrelated: Extend input parser API:

	* awk.h (IOBUF): Remove read_func pointer.
	* gawkapi.h (awk_input_buf_t): Move it to here.
	* io.c (iop_alloc, get_a_record, get_read_timeout): Adjust code.

	Unrelated: Make sure that variables like NF, NR, FNR are
	accessable correctly both through SYMTAB and through API.

	* gawkapi.c (api_sym_lookup): Call update_global_values().
	(api_sym_lookup_scalar): Ditto.
	* interpret.h (Op_subscript, Op_subscript_lhs): Ditto.
	* main.c (update_global_values): Adjust comment.

	Unrelated: Fix --disable-lint so that everything compiles.

	* main.c (main): Move case lable inside ifdef.
	* awkgram.y (isnoeffect): Add ifdefs around declaration, use,
	and function body.

	Unrelated: Restore building with tcc.

	* awk.h (AFUNC): Move to array.c which is the only place its used.
	(ainit_ind, atypeof_ind, etc.): New macros for use in array.c
	* array.c (AFUNC): Change to use F##_ind. Works with tcc and other
	compilers.
	* configure.ac: Only add -export-dynamic flag if compiling with gcc.

2012-12-18         Andrew J. Schorr     <aschorr@telemetry-investments.com>

	* gawkapi.c (sym_update_real): If setting a scalar variable that exists
	already in an undefined state with type set to Node_var_new, we must
	update the type to Node_var if the new value is not undefined.

2012-12-18         Arnold D. Robbins     <arnold@skeeve.com>

	* awkgram.y (tokentab): "extension" needs to be inside ifdef DYNAMIC.
	Thanks to Anders Wallin for finding this.

2012-12-16         Arnold D. Robbins     <arnold@skeeve.com>

	* debug.c (do_set_var): Fix last remaining `*assoc_lookup() = x'.

2012-12-15         Arnold D. Robbins     <arnold@skeeve.com>

	Infrastructure Updates:

	* awkgram.c, command.c: Regenerated with bison 2.7.
	* config.guess, config.sub, depcomp: Updated from automake 1.12.6.

2012-12-09         Arnold D. Robbins     <arnold@skeeve.com>

	Clean up BINMODE to use symbolic values.

	* awk.h (enum binmode_values): New enum.
	* eval.c (set_BINMODE): Use them.
	* io.c (binmode, close_rp, gawk_popen): Ditto.
	* main.c (main): Ditto.
	* builtin.c (do_system): Ditto.

	Unrelated:

	* configure.ac: Look for posix_openpt
	* io.c (two_way_open): Use posix_openpt if it's available.
	Thanks to Christian Weisgerber <naddy@mips.inka.de> for
	the changes.

	Also unrelated:

	* regex.c: Don't include <sys/param.h> on VMS. Thanks to
	Anders Wallin.

	Also unrelated:

	* ext.c (is_letter, is_identifier_char): New functions. Don't use
	<ctype.h> functions since those could rely on the locale.
	(make_builtin): Adjust test for valid name to call the new
	functions and return false instead of throwing a fatal error.
	(make_old_builtin): Adjust test for valid name to call the new
	function.
	* awk.h (is_identchar): Move from here, ...
	* awkgram.y (is_identchar): ... to here. This is safe, since
	the locale is C during parsing the program.

	Also unrelated: Make all checks for bitflags being set consistent
	in case we should wish to switch them to macro calls:

	* awkgram.y, builtin.c, cint_array.c, debug.c, eval.c, gawkapi.c,
	int_array.c, io.c, mpfr.c, node.c, profile.c, str_array.c: Fix
	as needed.

2012-12-07         Arnold D. Robbins     <arnold@skeeve.com>

	* awkgram.y (tokentab): `fflush()' is now in POSIX, remove the
	RESX flag. This was the last use, so delete the flag.
	(yylex): Don't check RESX.

	Thanks to Nathan Weeks <weeks@iastate.edu> for helping make this
	happen.

2012-12-01         Arnold D. Robbins     <arnold@skeeve.com>

	* interpret.h: For op_assign_concat, if both strings
	have WSTRCUR, then do the realloc() and append for the
	wide string too.  Thanks to Janis Papanagnou
	<janis_papanagnou@hotmail.com> for the discussion in
	comp.lang.awk.

2012-11-30         Arnold D. Robbins     <arnold@skeeve.com>

	* regcomp.c, regex.c, regex_internal.h, regexec.c: Sync
	with GLIBC.  Why not.

	* gawkapi.c (awk_bool_t): Change into an enum with awk_false and
	awk_true values.

2012-01-30         Andrew J. Schorr     <aschorr@telemetry-investments.com>

	Further cleanups of macros in awk.h

	* awk.h (_r, _t): Remove declarations.
	(unref, m_force_string): Remove macros.
	(r_unref): Move declaration.
	(r_force_string): Remove declaration.
	(DEREF, force_string, force_number, unref): Now inline functions.
	(POP_STRING, TOP_STRING): Back to macros.
	* eval.c (_t): Remove definition.
	* main.c (_r): Remove definition.
	* node.c (r_force_string): Remove.

2012-11-27         Arnold D. Robbins     <arnold@skeeve.com>

	* builtin.c (do_fflush): Make fflush() and fflush("") both
	flush everything. See the comment in the code.

2012-11-26         Arnold D. Robbins     <arnold@skeeve.com>

	* awk.h (Node_old_ext_func, Op_old_ext_func): New enum values.
	* configure.ac: Use -export-dynamic if supported for old extension
	mechanism.
	* eval.c (nodeytpes): Add Node_old_ext_func.
	(optypetab): Add Op_old_ext_func.
	* ext.c (make_old_ext_builtin): "New" function.
	* interpret.h: Special case Op_old_ext_builtin. Add checks for
	Node_old_ext_func.
	* msg.c: Adjust placement of a comment.

2012-05-02         John Haque      <j.eh@mchsi.com>

	* str_array.c (str_copy): Initialize next pointer in the linked list
	to avoid memory corruption.
	* int_array.c (int_copy): Ditto.

2012-04-21         John Haque      <j.eh@mchsi.com>

	Shutdown routine for a dynamic extension.

	* awk.h (SRCFILE): New field fini_func.
	* ext.c (load_ext): Takes an additional argument to look up and
	save the clean up routine in SRCFILE struct. 
	(INIT_FUNC, FINI_FUNC): Defines for default init and fini routine
	names.
	(do_ext): Use default for the name of the init or fini routine if
	one is not supplied. Adjust call to load_ext().
	(close_extensions): Execute fini routines.
	* interpret.h (Op_at_exit): Call close_extensions().
	* msg.c (gawk_exit): Ditto.
	* debug.c (close_all): Ditto.
	* main.c (main): Adjust call to load_ext().
	* awkgram.y (tokentab): Specify 2nd and 3rd optional arguments
	for the extension() built-in.

	Unrelated:

	* interpret.h (Op_arrayfor_init): Use assoc_length for array size. 
	
2012-04-19         John Haque      <j.eh@mchsi.com>

	Enhanced array interface to support transparent implementation
	using external storage and ...

	* awk.h (astore): Optional post-assignment store routine for
	array subscripts.
	(Op_subscript_assign): New opcode to support the store routine.
	(alength): New array interface routine for array length.
	(assoc_length): New macro.
	(assoc_empty): Renamed from array_empty.
	* awkgram.y (snode): Append Op_subscript_assign opcode if
	(g)sub variable is an array element.
	(mk_getline): Same for getline variable.
	(mk_assignment): Same if assigning to an array element.
	* field.c (set_element): Call store routine if needed.
	* builtin.c (do_match): Ditto.
	(do_length): Use length routine for array size.
	* symbol.c (print_vars): Ditto.
	* array.c (null_length): Default function for array length interface.
	(asort_actual):	Call store routine if defined.
	(asort_actual, assoc_list): Use length routine for array size.
	(null_array_func): Add length and store routine entries.
	* str_array.c (str_array_func): Same.
	* cint_array.c (cint_array_func): Same.
	* int_array.c (int_array_func): Same. 
	* eval.c (optypetab): Add Op_subscript_assign.
	* profile.c (pprint): Add case Op_subscript_assign.
	* interpret.h (set_array, set_idx): New variables to keep track
	of an array element with store routine.
	(Op_sub_array, Op_subscript_lhs, Op_store_sub, Op_subscript_assign):
	Add code to handle array store routine.
	* debug.c (print_symbol, print_array, cmp_val, watchpoint_triggered,
	initialize_watch_item): Use length routine for array size.

	* awk.h (assoc_kind_t): New typedef for enum assoc_list_flags.
	(sort_context_t): Renamed from SORT_CONTEXT.
	* array.c (asort_actual, assoc_sort): Adjust.
	* cint_array.c (cint_list, tree_list, leaf_list): Adjust.
	* int_array.c (int_list): Adjust.
	* str_array.c (str_list): Adjust.

2012-04-18         John Haque      <j.eh@mchsi.com>

	* awk.h (atypeof, AFUNC): New macros.
	(afunc_t): Renamed typedef from array_ptr.
	* array.c (register_array_func, null_lookup): Use AFUNC macro
	instead of hard-coded index for array functions.
	(asort_actual): Unref null array elements before overwriting.
	(force_array): Renamed from get_array.
	(null_array): Renamed from init_array. Also initialize flags to 0.
	(array_types): Renamed from atypes.
	(num_array_types): Renamed from num_atypes.
	* interpret.h (r_interpret): In case Op_sub_array, unref null array element.
	* str_array.c (str_array_init): Reworked for (re)initialization of array.
	* int_array.c (int_array_init): Ditto.
	* cint_array.c (cint_array_init): Ditto.

2012-11-24         Arnold D. Robbins     <arnold@skeeve.com>

	Directory cleanup.

	* TODO.xgawk, FUTURES: Merged into TODO.
	* TODO: More stuff added.
	* Makefile.am (EXTRA_DIST): Updated.

2012-11-22         Arnold D. Robbins     <arnold@skeeve.com>

	Cleanup of awk.h.

	* array.c (r_in_array): Removed.
	* awk.h (MALLOC_ARG_T): Replaced with size_t everywhere.
	(S_ISREG, setsid): Moved to io.c.
	(__extension__): Removed.
	(INT32_BIT): Moved to cint_array.c.
	(_t): Always declare.
	(DO_LINT_INVALID, et al): Moved into an enum.
	(POP_ARRAY, POP_PARAM, POP_SCALAR, TOP_SCALAR, dupnode, in_array):
	Moved into inline functions.
	(force_number, force_string): Simplified.
	(ZOS_USS): Remove undef of DYNAMIC, it's handled in configure.ac.
	* io.c (S_ISREG, setsid): Moved to here.
	* cint_array.c (INT32_BIT): Moved to here.
	* eval.c (_t): Always define.
	* protos.h: Use size_t directly instead of MALLOC_ARG_T.

	Unrelated:

	* gawkapi.h: Add `awk_' prefix to structure tags where they
	were missing.  Document the full list of include files needed.

2012-11-14         Arnold D. Robbins     <arnold@skeeve.com>

	* io.c (do_find_source): On VMS, don't add the `/' separater.
	Thanks to Anders Wallin.

	MPFR minor cleanup:

	* awk.h (mpfr_unset): Declare new function.
	* mpfr.c (mpfr_unset): New function.
	* node.c (r_unref): Call it instead of inline code.
	* gawk_api.c (api_sym_update_scalar): Call it instead of inline code.

2012-11-13         Arnold D. Robbins     <arnold@skeeve.com>

	* symbol.c (get_symbols): Check type, not vname. Keeps
	valgrind happy. Thanks to Andrew Schorr for noticing the problem.

2012-11-10         Arnold D. Robbins     <arnold@skeeve.com>

	* Update to bison 2.6.5. Various files regenerated.
	* io.c (find_source): Add a default value for SHLIBEXT.
	(read_with_timeout): For VMS also, just use read().

2012-11-10         John Haque      <j.eh@mchsi.com>

	* int_array.c (int_copy): Initialize next pointer of newchain to null.
	* eval.c (eval_condition): Force string context for an integer used
	as array index.

2012-11-10         Arnold D. Robbins     <arnold@skeeve.com>

	* gawkapi.c (api_add_ext_func, api_awk_atexit, api_clear_array,
	api_create_array, api_create_value, api_register_ext_version,
	api_release_value, api_update_ERRNO_string, node_to_awk_value,
	remove_element, run_ext_exit_handlers): Add null pointer checks.
	Everywhere: Add / fixup leading comments.

	* interpret.h (Op_store_sub): If assigning to an unitialized variable
	through SYMTAB, change it to Node_var. Add explanatory comments.
	* symbol.c (get_symbol): Rationalized. Skip non-variables in SYMTAB.

2012-11-04         Arnold D. Robbins     <arnold@skeeve.com>

	* gawkapi.h: Minor documentation edit.

2012-10-31         Arnold D. Robbins     <arnold@skeeve.com>

	* awkgram.y (want_regexp): Use as a bool, not as an int.
	* field.c: Fix a comment.
	* gawkapi.h: Add comment to include <errno.h>.
	* symbol.c (load_symbols): ``No automatic aggregate initialization.''
	Here too. Sigh again.

	* gawkapi.h: Minor documentation edits.

2012-11-27         Arnold D. Robbins     <arnold@skeeve.com>

	* builtin.c (do_fflush): Make fflush() and fflush("") both
	flush everything. See the comment in the code.

2012-10-28         Arnold D. Robbins     <arnold@skeeve.com>

	* Update to bison 2.6.4. Various files regenerated.

2012-10-27         Arnold D. Robbins     <arnold@skeeve.com>

	* gawkapi.h: Continuing the minor formatting / doc cleanups.

2012-10-26         Arnold D. Robbins     <arnold@skeeve.com>

	* gawkapi.h: Continuing the minor formatting / doc cleanups.

2012-10-24         Arnold D. Robbins     <arnold@skeeve.com>

	* gawkapi.h: Still more minor formatting / doc cleanups.

2012-10-23         Arnold D. Robbins     <arnold@skeeve.com>

	* gawkapi.h: More minor formatting / doc cleanups.

2012-10-21         Arnold D. Robbins     <arnold@skeeve.com>

	Fixes for z/OS from Dave Pitts.

	* awk.h (assoc_list_flags): No trailing comma on last enum value.
	* gawkapi.h (awk_valtype_t): Ditto.
	* symbol.c (lookup): ``No automatic aggregate initialization.'' Sigh.

	Unrelated:

	* gawkapi.h: Minor formatting / doc cleanups.

2012-10-19         Arnold D. Robbins     <arnold@skeeve.com>

	If SYMTAB is used, make sure ENVIRON and PROCINFO get loaded too.

	* awkgram.y (process_deferred): New function. Call it when program
	is completely parsed.
	(symtab_used): New variable.
	(variable): Set it to true if SYMTAB is looked up.
	* main.c (load_environ, load_procinfo): Make sure the routines are
	only called once.

	Unrelated fixes:

	* awkgram.y (yylex): Check continue_allowed and break_allowed as
	soon as they are seen in the scanner; the rules that check them
	can not be reduced until after a token that allows them is seen,
	leading to errors at execution time.
	* interpret.h (Op_K_break, Op_K_continue, Op_jmp): Add asssertion
	that pc->target_jmp is not NULL.

	* symbol.c (lookup): Correct a comment.

2012-10-14         Arnold D. Robbins     <arnold@skeeve.com>

	* gawkapi.h (IOBUF_PUBLIC): Renamed awk_input_buf_t.
	(struct iobuf_public): Renamed struct awk_input.
	* awk.h: Adjust.

2012-10-13         Arnold D. Robbins     <arnold@skeeve.com>

	* Update to Automake 1.12.4. Various files regenerated.

2012-10-11         Arnold D. Robbins     <arnold@skeeve.com>

	* awk.h (dup_ent): New member for Node_param_list.
	* symbol.c (install): For parameters, if this is a duplicate, chain
	it off the original using the dup_ent pointer.
	(remove_params): If there's a duplicate, remove it from the list.

	* awk.h: Fix flags to have unique numeric values. Oops.

2012-10-10         Arnold D. Robbins     <arnold@skeeve.com>

	* gawkapi.h: Add considerably more documentation. Rearrange order
	of functions in the struct to make more sense, grouping related
	functions together in a more logical order.
	* gawkapi.c: Adjust as needed.
	* ext.c (make_builtin): Adjust for name change in struct member.

2012-10-05         Arnold D. Robbins     <arnold@skeeve.com>

	* mbsupport.h: Add a bunch of undefs for z/OS.

2012-10-04         Arnold D. Robbins     <arnold@skeeve.com>

	* TODO.xgawk: Update.
	* awk.h (make_str_node): Removed macro.
	(make_string): Modified to call make_str_node.
	(r_make_str_node): Renamed to make_str_node.
	* gawkapi.c: Changed r_make_str_node to make_str_node everywhere.
	* node.c (make_str_node): Renamed from make_str_node.

	Update to automake 1.12.4.

	* Makefile.in, aclocal.m4, awklib/Makefile.in, doc/Makefile.in,
	extension/Makefile.in, extension/aclocal.m4, test/Makefile.in:
	Regenerated.

	* interpret.h (Op_Subscript): Added lint warnings for FUNCTAB
	and SYMTAB.

2012-10-02         Arnold D. Robbins     <arnold@skeeve.com>

	* awk.h (func_table): Declare.
	* awkgram.y: If do_posix or do_traditional, then check for
	delete on SYMTAB. Add check for delete on FUNCTAB, also.
	* interpret.h (Op_Subscript): For FUNCTAB, return the element name
	as its value too.  Avoids lots of weirdness and allows indirect calls
	after assignment from FUNCTAB["foo"] to work.
	(Op_store_sub): Disallow assignment to elements of FUNCTAB.
	(Op_indirect_func_all): Turn assert into check and fatal error.
	* symbol.c (func_table): No longer static.
	(lookup): If do_posix or do_traditional, skip the global table.
	(release_all_vars): Clear func_table too.

2012-09-25         Arnold D. Robbins     <arnold@skeeve.com>

	First cut at SYMTAB and FUNCTAB. This does the following:
	- Change symbol table handling to use gawk arrays.
	- Store symbols in SYMTAB array and allow indirect access
	  through SYMTAB to variables, both getting and setting.
	- List function names in FUNCTAB indexes; Values cannot be
	  used at the moment.
	- No documentation yet.

	* awk.h (Node_hashnode, hnext, hname, hlength, hcode, hvalue):
	Removed, not needed any more.
	(init_symbol_table, symbol_table): Add declarations.
	* awkgram.y: Disallow delete on SYMTAB, fix warning for tawk
	extension if traditional.
	* eval.c (nodetypes): Remove Node_hashnode element.
	* interpret.h (Op_subscript, Op_store_sub): Handle SYMTAB and go
	through to the actual value.
	* main.c (main): Init Nnull_string earlier. Add call to
	init_symbol_table().
	* profile.c (pp_str, pp_len): Change definitions.
	(pp_next): New macro.
	(pp_push, pp_pop): Adjust uses.
	* symbol.c (variables): Removed.
	(global_table, param_table, func_table, symbol_table,
	installing_specials): New variables.
	(lookup, make_params, install_params, remove_params, remove_symbol,
	make_symbol, install, get_symbols, release_all_vars, append_symbol,
	release_symbols, load_symbols): Rework logic considerably.
	(init_symbol_table): New function.

2012-09-23         Arnold D. Robbins     <arnold@skeeve.com>

	`delete array' and `nextfile' are now in POSIX.
	Thanks to Nathan Weeks <weeks@iastate.edu> for the
	initiative and letting us know about it.

	* awkgram.y: Make the right code changes for `delete array'
	and `nextfile'.
	(tokentab): Set flags to zero for nextfile.

2012-09-19         Arnold D. Robbins     <arnold@skeeve.com>

	* symbol.c (load_symbols): Zero out the new node. Prevents assertion
	failure on PPC Mac OS X.

2012-09-14         Arnold D. Robbins     <arnold@skeeve.com>

	Allow read-only access to built-in variables from extensions.

	* awk.h (NO_EXT_SET): New flag.
	* gawkapi.c (api_sym_lookup, api_sym_update_real): Set flag if off
	limits variable instead of failing. Adjust logic.
	(api_sym_update_scalar, api_set_array_element, api_del_array_element,
	api_release_flattened_array): Adjust logic.
	* gawkapi.h: Adjust documentation.

	Provide PROCINFO["identifiers"]. Undocumented for now.

	* awk.h (load_symbols): Add declaration.
	* awkgram.y (variable): Adjust comment formatting.
	* main.c (main): Call load_symbols().
	* symbol.c (load_symbols): New function.

2012-09-13         Arnold D. Robbins     <arnold@skeeve.com>

	* configure.ac: Determination of DYNAMIC adjusted. Hopefully is
	smarter for z/OS.

2012-09-13         Dave Pitts            <dpitts@cozx.com>

	* awk.h: Add defines for z/OS for newer types.

2012-08-31         Arnold D. Robbins     <arnold@skeeve.com>

	* gawkapi.c: Wrap various bits in #ifdef DYNAMIC so that
	gawk will compile on systems without dynamic loading.

2012-08-24         Arnold D. Robbins     <arnold@skeeve.com>

	Add version facility to API. Thanks to Manuel Collado
	for the idea.

	* awk.h (print_ext_versions): Declare.
	Rearrange includes and decls to make more sense.
	* gawkapi.h (register_ext_version): New API.
	(dl_load_func): Add code for ext_version.
	* gawkapi.c (api_register_ext_version, print_ext_versions):
	New functions.
	* main.c (do_version): New variable.
	(optab): Set it for -v / --version.
	(main): Set it in arg parsing switch. Call version() after the
	extensions have been loaded.

2012-08-22         Arnold D. Robbins     <arnold@skeeve.com>

	Add output wrapper and two-way processor to extension API.

	* awk.h (struct redirect): Replace output FILE * with awk_output_buf_t.
	(register_output_wrapper, register_two_way_processor): Declare.
	* builtin.c (efwrite): Adjust logic to use rp->output data and
	functions if rp is not NULL. Remove redundant declaration of function.
	(do_fflush, do_printf, do_print, do_print_rec): Same adjustment.
	* ext.c (make_builtin): Adjust error messages.
	* gawkapi.c (api_register_output_wrapper,
	api_register_two_way_processor): New functions.
	(sym_update_real): Adjust code formatting.
	* gawkapi.h (awk_input_parser_t): Make next pointer awk_const.
	(awk_output_buf_t, awk_two_way_processor_t): New structs.
	(api_register_output_wrapper, api_register_two_way_processor): New APIs.
	(dl_load_func): Allow for empty function table (NULL elements).
	* io.c (find_output_wrapper, init_output_wrapper, find_two_processor,
	gawk_fwrite, gawk_ferror, gawk_fflush, gawk_fclose): New functions.
	(redirect): Call init_output_wrapper, find_output_wrapper as needed.
	Adjust use of rp->fp to rp->output.fp and also function calls.
	(close_rp, close_redir, flush_io): Same adjustment.
	(two_way_open): Same adjustment. Call find_two_way_processor, and
	find_output_wrapper, as needed.

2012-08-17         Arnold D. Robbins     <arnold@skeeve.com>

	* Update infrastructure: Automake 1.12.3 and bison 2.6.2.

2012-08-15         Arnold D. Robbins     <arnold@skeeve.com>

	* dfa.c: Sync w/GNU grep.

2012-08-12         Arnold D. Robbins     <arnold@skeeve.com>

	* gawkapi.h: Make the versions enum constants instead of defines.

2012-08-11         Andrew J. Schorr     <aschorr@telemetry-investments.com>

	* awkgram.y (add_srcfile): It is now a fatal error to load the
	same file with -f and -i (or @include).
	* TODO.xgawk: Update to reflect this change.

2012-08-10         Arnold D. Robbins     <arnold@skeeve.com>

	* FUTURES, TODO.xgawk: Updates.

2012-08-08         Arnold D. Robbins     <arnold@skeeve.com>

	* configure.ac: Add -DNDEBUG to remove asserts if not developing.

	* gawkapi.h: Document how to build up arrays.
	* gawkapi.c (api_sym_update): For an array, pass the new cookie
	back out to the extension.

	* awk.h (IOBUF): Move struct stat into IOBUF_PUBLIC.
	(os_isreadable): Change to take an IOBUF_PUBLIC.
	* gawkapi.h (IOBUF_PUBLIC): Received struct stat.
	(INVALID_HANDLE): Moves to here.
	* io.c (iop_alloc): Stat the fd and fill in stat buf.
	(iop_finish): Use passed in stat info.

2012-08-05         Arnold D. Robbins     <arnold@skeeve.com>

	* README.git: More stuff added.

2012-08-01         Arnold D. Robbins     <arnold@skeeve.com>

	* io.c (iop_finish): New function.
	(iop_alloc): Add errno_val parameter. Move code into iop_finish.
	Add large explanatory leading comment.
	(after_beginfile): Rework logic. Check for input parser first, then
	check for invalid iop.
	(nextfile): Organize code better. Call iop_alloc then iop_finish.
	(redirect): Call iop_alloc, find_input_parser, iop_finish.
	(two_way_open): Call iop_alloc, find_input_parser, iop_finish.
	(gawk_popen): Call iop_alloc, find_input_parser, iop_finish.
	(find_input_parser): Set iop->valid if input parser takes control.
	(get_a_record): Rework setting RT to use macros.

2012-07-29         Andrew J. Schorr     <aschorr@telemetry-investments.com>

	* awk.h (set_RT_to_null, set_RT): Removed.
	* gawkapi.h (api_set_RT): Removed.
	(get_record): Signature changed in input parser struct.
	* gawkapi.c (api_set_RT): Removed.
	* io.c (set_RT_to_null, set_RT): Removed.
	(get_a_record): Adjustments for new API for input parser.

2012-07-29         Arnold D. Robbins     <arnold@skeeve.com>

	* awk.h (os_isreadable): Adjust declaration.
	(struct iobuf): Add new member `valid'.
	* io.c (iop_alloc): Remove do_input_parsers parameter, it's
	always true. Adjust logic to set things to invalid if could not
	find an input parser.
	(after_beginfile): Use valid member to check if iobuf is valid.
	Don't clear iop->errcode.
	(nextfile): Adjust logic to clear errcode if valid is true and
	also to update ERRNO.
	(redirect): Check iop->valid and cleanup as necessary, including
	setting ERRNO.
	(two_way_open): Ditto.
	(gawk_popen): Ditto.
	(devopen): Remove check for directory.

2012-07-27         Andrew J. Schorr     <aschorr@telemetry-investments.com>

	* io.c (find_input_parser): Issue a warning if take_control_of fails.

2012-07-27         Arnold D. Robbins     <arnold@skeeve.com>

	* awk.h (set_RT): Change to take a NODE * parameter.
	* io.c (set_RT): Change to take a NODE * parameter.
	* gawkapi.h: Change open hook to input parser in comment.
	* gawkapi.c (api_set_RT): Adjust call to set_RT.

2012-07-26         Arnold D. Robbins     <arnold@skeeve.com>

	* awk.h (set_RT_to_null, set_RT): Declare functions.
	(os_isreadable): Declare function.
	* io.c (set_RT_to_null, set_RT): New functions.
	(iop_close): Init ret to zero.
	* gawkapi.c (api_register_input_parser): Check for null pointer.
	(api_set_RT): New function.
	* gawkapi.h (api_set_RT): New function.

2012-07-26         Andrew J. Schorr     <aschorr@telemetry-investments.com>

	* gawkapi.h (IOBUF_PUBLIC): Document the get_record and close_func
	API.
	(awk_input_parser_t) Change can_take_file argument to const, and
	document the API.
	* io.c (get_a_record): Document that the caller initializes *errcode
	to 0, and remote the test for non-NULL errcode.

2012-07-26         Andrew J. Schorr     <aschorr@telemetry-investments.com>

	* gawkapi.c (api_sym_update_scalar): Fix some minor bugs.  Was
	not updating AWK_NUMBER when valref != 1.  And strings were not
	freeing MPFR values.

2012-07-25         Arnold D. Robbins     <arnold@skeeve.com>

	Start refactoring of IOBUF handling and turn "open hooks"
	into "input parsers".

	* awk.h (IOP_NOFREE_OBJ): Flag removed.
	(register_input_parser): Renamed from register_open_hook.
	* ext.c (load_ext): Make sure lib_name is not NULL.
	* gawk_api.c (api_register_input_parser): Renamed from
	api_register_open_hook.
	* gawk_api.h (api_register_input_parser): Renamed from
	api_register_open_hook.  Rework structure to have "do you want it"
	and "take control of it" functions.
	* io.c (iop_alloc): Remove third argument which is IOBUF pointer.
	Always malloc it. Remove use of IOP_NOFREE_OBJ everywhere.
	(find_input_parser): Renamed from find_open_hook.
	(nextfile): Don't use static IOBUF.
	(iop_close): Call close_func first. Then close fd or remap it
	if it's still not INVALID_HANDLE.
	(register_input_parser): Renamed from register_open_hook.
	Use a FIFO list and check if more than one parser will accept the
	file. If so, fatal error.

2012-07-25         Andrew J. Schorr     <aschorr@telemetry-investments.com>

	* configure.ac: Instead of using acl_shlibext for the shared library
	extension, define our own variable GAWKLIBEXT with a hack to work
	correctly on Mac OS X.
	* Makefile.am (SHLIBEXT): Use the value of GAWKLIBEXT instead of
	acl_shlibext.

2012-07-24         Arnold D. Robbins     <arnold@skeeve.com>

	* configure.ac: Add crude but small hack to make plug-ins work
	on Mac OS X.

2012-07-20         Arnold D. Robbins     <arnold@skeeve.com>

	* gawkapi.h: Rework table to not take up so much space.
	* gawkapi.c (api_sym_update_scalar): Rework optimization code
	to clean up the function.

2012-07-17         Andrew J. Schorr     <aschorr@telemetry-investments.com>

	* gawkapi.h: Add comments explaining new api_create_value and
	api_release_value functions.
	* gawkapi.c (sym_update_real): Allow updates with AWK_SCALAR and
	AWK_VALUE_COOKIE types.  After creating a regular variable,
	remove the call to unref(node->var_value), since this is not
	done elsewhere in the code (see, for example, main.c:init_vars).
	If the update is for an existing variable, allow any val_type
	except AWK_ARRAY (was previously disallowing AWK_SCALAR and
	AWK_VALUE_COOKIE for no apparent reason).
	(api_sym_update_scalar): The switch should return false for an
	invalid val_type value, so change the AWK_ARRAY case to default.
	(valid_subscript_type): Any scalar value is good, so accept any valid
	type except AWK_ARRAY.
	(api_create_value): Accept only AWK_NUMBER and AWK_STRING values.
	Anything else should fail.

2012-07-17         Arnold D. Robbins     <arnold@skeeve.com>

	Speedup:

	* awk.h (r_free_wstr): Renamed from free_wstr.
	(free_wstr): Macro to test the WSTRCUR flag first.
	* node.c (r_free_wstr): Renamed from free_wstr.

	Support value cookies:

	* gawkapi.h (awk_val_type_t): Add AWK_VALUE_COOKIE.
	(awk_value_cookie_t): New type.
	(awk_value_t): Support AWK_VALUE_COOKIE.
	(api_create_value, api_release_value): New function pointers.
	* gawkapi.c (awk_value_to_node, api_sym_update_scalar,
	valid_subscript_type): Handle AWK_VALUE_COOKIE.
	(api_create_value, api_release_value): New functions.

2012-07-16         Arnold D. Robbins     <arnold@skeeve.com>

	* gawkapi.c (awk_value_to_node): Support AWK_SCALAR.
	(api_sym_update_scalar): Performance improvements.

2012-07-12         Arnold D. Robbins     <arnold@skeeve.com>

	Allow creation of constants. Thanks to John Haque for the
	implementation concept.

	* gawk_api.h (api_sym_constant): Create a constant.
	* gawk_api.h (api_sym_update_real): Renamed from api_sym_update.
	Add is_const paramater and do the right thing if true.
	(api_sym_update, api_sym_constant): Call api_sym_update_real
	in the correct way.
	(set_constant): New function.

2012-07-11         Andrew J. Schorr     <aschorr@telemetry-investments.com>

	* gawkapi.h: Fix typo in comment.
	(awk_value_t): Type for scalar_cookie should be awk_scalar_t,
	not awk_array_t.
	(gawk_api): Add new api_sym_lookup_scalar function.
	(sym_lookup_scalar): New wrapper macro for api_sym_lookup_scalar hook.
	* gawkapi.c (api_sym_lookup_scalar): New function for faster scalar
	lookup.
	(api_impl): Add entry for api_sym_lookup_scalar.

2012-07-11         Andrew J. Schorr     <aschorr@telemetry-investments.com>

	* gawkapi.c (awk_value_to_node): Change to a switch statement
	so AWK_SCALAR or other invalid type is handled properly.
	(valid_subscript_type): Test whether a value type is acceptable
	for use as an array subscript (any scalar value will do).
	(api_get_array_element, api_set_array_element, api_del_array_element):
	Use new valid_subscript_type instead of restricting to string values.

2012-07-11         Arnold D. Robbins     <arnold@skeeve.com>

	Lots of API work.

	* gawkapi.h: Function pointer members renamed api_XXXX and
	macros adjusted. More documentation.
	(awk_valtype_t): New AWK_SCALAR enum for scalar cookies.
	(awk_scalar_t): New type.
	(awk_value_t): New member scalar_cookie.
	(api_sym_update_scalar): New API function.
	(erealloc): New macro.
	(make_const_string): New macro, renamed from dup_string.
	(make_malloced_string): New macro, renamed from make_string.
	(make_null_string): New inline function.
	(dl_load_func): Add call to init routine through pointer if
	not NULL.

	* gawkapi.c (awk_value_to_node): Assume that string values came
	from malloc.
	(node_to_awk_value): Handle AWK_SCALAR.
	(api_sym_update): Ditto.
	(api_sym_update_scalar): New routine.
	(api_get_array_element): Return false if the element doesn't exist.
	Always unref the subscript.
	(remove_element): New helper routine.
	(api_del_array_element): Use it.
	(api_release_flattened_array): Ditto.
	(api_impl): Add the new routine.

2012-07-11         Andrew J. Schorr     <aschorr@telemetry-investments.com>

	* gawkapi.c (api_sym_update): Allow val_type to be AWK_UNDEFINED
	for setting a variable to "", i.e. dupnode(Nnull_string).

2012-07-10         Andrew J. Schorr     <aschorr@telemetry-investments.com>

	* awkgram.y (add_srcfile): Lint warning message for a previously loaded
	shared library should say "already loaded shared library" instead
	of "already included source file".

2012-07-08         Arnold D. Robbins     <arnold@skeeve.com>

	* gawkapi.h (set_array_element): Use index + value instead
	of element structure. Matches get_array_element.
	(set_array_element_by_elem): New macro to use an element.
	* gawkapi.c (api_set_array_element): Make the necessary adjustments.

2012-07-04         Arnold D. Robbins     <arnold@skeeve.com>

	* awkgram.y (tokentab): Remove limit on number of arguments
	for "and", "or", and "xor".
	* builtin.c (do_and, do_or, do_xor): Modify code to perform the
	respective operation on any number of arguments. There must be
	at least two.

2012-06-29         Arnold D. Robbins     <arnold@skeeve.com>

	* gawkapi.h: Improve the documentation of the return values
	per Andrew Schorr.

2012-06-25         Arnold D. Robbins     <arnold@skeeve.com>

	* TODO.xgawk: Updated.
	* awk.h (track_ext_func): Declared.
	* awkgram.y (enum defref): Add option for extension function.
	(struct fdesc): Add member for extension function.
	(func_use): Handle extension function, mark as extension and defined.
	(track_ext_func): New function.
	(check_funcs): Update logic for extension functions.
	* ext.c (make_builtin): Call track_ext_func.

2012-06-24         Andrew J. Schorr     <aschorr@telemetry-investments.com>

	* TODO.xgawk: Most of IOBUF has been hidden.
	* gawkapi.h (IOBUF): Remove declaration (now back in awk.h).
	(IOBUF_PUBLIC): Declare new structure defining subset of IOBUF fields
	that should be exposed to extensions.
	(gawk_api): Update register_open_hook argument from IOBUF to
	IOBUF_PUBLIC.
	* awk.h (IOBUF): Restore declaration with 5 fields moved to new
	IOBUF_PUBLIC structure.
	(register_open_hook): Update open_func argument from IOBUF to
	IOBUF_PUBLIC.
	* gawkapi.c (api_register_open_hook): Ditto.
	* io.c (after_beginfile, nextfile, iop_close, gawk_pclose): Some fields
	such as fd and name are now inside the IOBUF public structure.
	(struct open_hook): Update open_func argument from IOBUF to
	(register_open_hook): Ditto.
	(find_open_hook): opaque now inside IOBUF_PUBLIC.
	(iop_alloc): fd and name now in IOBUF_PUBLIC.
	(get_a_record): If the get_record hook returns EOF, set the IOP_AT_EOF
	flag.  Access fd inside IOBUF_PUBLIC.
	(get_read_timeout): File name now inside IOBUF_PUBLIC.
	* interpret.h (r_interpret): File name now inside IOBUF_PUBLIC.
	* ext.c (load_ext): No need to call return at the end of a void
	function.

2012-06-24         Arnold D. Robbins     <arnold@skeeve.com>

	* ext.c (load_ext): Don't retun a value from a void function.
	* gawkapi.c (api_set_array_element): Set up vname and parent_array.

2012-06-21         Arnold D. Robbins     <arnold@skeeve.com>

	More API and cleanup:

	* awk.h (stopme): Make signature match other built-ins.
	* awkgram.y (stopme): Make signature match other built-ins.
	(regexp): Minor edit.
	* gawkapi.c (api_set_argument): Remove unused variable.
	Set parent_array field of array value.
	* TODO.xgawk: Update some.

	Remove extension() builtin.

	* awk.h (do_ext): Removed.
	(load_ext): Signature changed.
	* awkgram.y (tokentab): Remove do_ext.
	Change calls to do_ext.
	* ext.c (load_ext): Make init function a constant.
	* main.c (main): Change calls to do_ext.

2012-06-20         Arnold D. Robbins     <arnold@skeeve.com>

	Restore lost debugging function:

	* awkgram.y (stopme): Restore long lost debugging function.
	* awk.h (stopme): Add declaration.

	API work:

	* ext.c (get_argument): Make extern.
	* awk.h (get_argument): Declare it.
	* gawkapi.c (api_set_argument): Call it. Finish off the logic.
	(api_get_argument): Refine logic to use get_argument.
	* gawkapi.h (set_argument): New API.

2012-06-19         Arnold D. Robbins     <arnold@skeeve.com>

	Remove code duplication in gawkapi.c from msg.c:

	* awk.h (err): Add `isfatal' first parameter.
	* awkgram.y (err): Adjust all calls.
	* msg.c (err): Adjust all calls. Move fatal code to here ...
	(r_fatal): From here.
	* gawkapi.c: Remove code duplication and adjust calls to `err'.

	Handle deleting elements of flattened array:

	* awk.h (get_argument): Remove declaration.
	* ext.c (get_argument): Make static.
	* gawkapi.h (awk_flat_array_t): Make opaque fields const. Add
	more descriptive comments.
	* gawkapi.c (release_flattened_array): Delete elements flagged
	for deletion. Free the flattened array also.

	Add additional debugging when developing:

	* configure.ac: Add additional debugging flags.
	* configure: Regenerated.

2012-06-18         Arnold D. Robbins     <arnold@skeeve.com>

	* gawkapi.h (get_array_element): Restore `wanted' paramater.
	(awk_element_t): Use awk_value_t for index. Add awk_flat_array_t.
	(flatten_array): Change signature to use awk_flat_array_t;
	(release_flattened_array): Change signature to use awk_flat_array_t;
	* gawkapi.c (api_sym_update): Handle case where variable exists already.
	(api_get_array_element): Restore `wanted' paramater and pass it
	on to node_to_awk_value.
	(api_set_array_element): Revisse to match changed element type.
	(api_flatten_array): Revise signature, implement.
	(api_release_flattened_array): Revise signature, implement.

2012-06-17         Arnold D. Robbins     <arnold@skeeve.com>

	API Work:

	* gawkapi.h (get_array_element): Remove `wanted' parameter.
	(r_make_string): Comment the need for `api' and `ext_id' parameters.
	* gawkapi.c (api_sym_update): Move checks to front.
	Initial code for handling arrays. Still needs work.
	(api_get_array_element): Implemented.
	(api_set_array_element): Additional checking code.
	(api_del_array_element): Implemented.
	(api_create_array): Implemented.
	(init_ext_api): Force do_xxx values to be 1 or 0.
	(update_ext_api): Ditto.

2012-06-12         Arnold D. Robbins     <arnold@skeeve.com>

	API Work:

	* gawkapi.h (awk_value_t): Restore union.
	(get_curfunc_param): Renamed to get_argument. Return type changed
	to awk_bool_t. Semantics better thought out and documented.
	(awk_atexit, get_array_element): Return type now void.
	(sym_lookup): Return type now void. Argument order rationalized.
	* gawkapi.c (node_to_awk_value): Return type is now awk_bool_t.
	Semantics now match table in gawkawpi.h.
	(api_awk_atexit): Return type now void.
	(api_sym_lookup): Return type is now awk_bool_t. Change parameter
	order.
	(api_get_array_element): Return type is now awk_bool_t.

	Further API implementations and fixes for extension/testext.c:

	* awk.h (final_exit): Add declaration.
	* ext.c (load_ext): Change `func' to install_func.
	* gawkapi.c: Add casts to void for id param in all functions.
	(api_sym_update): Finish implementation.
	(api_get_array_element): Start implementation.
	(api_set_array_element): Add error checking.
	(api_get_element_count): Add error checking, return the right value.
	* main.c (main): Call final_exit instead of exit.
	(arg_assign): Ditto.
	* msg.c (final_exit): New routine to run the exit handlers and exit.
	(gawk_exit): Call it.
	* profile.c (dump_and_exit): Ditto.

2012-06-10         Andrew J. Schorr     <aschorr@telemetry-investments.com>

	* TODO.xgawk: Addition of time extension moved to "done" section.

2012-06-10         Andrew J. Schorr     <aschorr@telemetry-investments.com>

	* gawkapi.c (api_update_ERRNO_string): Treat boolean true as a request
	for TRANSLATE, and false as DONT_TRANSLATE.

2012-06-06         Arnold D. Robbins     <arnold@skeeve.com>

	* cint_array.c (tree_print, leaf_print): Add additional casts
	for printf warnings.

	* awk.h (update_ext_api): Add declaration.
	* gawkapi.c (update_ext_api): New function.
	* eval.c (set_LINT): Call update_ext_api() at the end.
	* gawkapi.h: Document that do_XXX could change on the fly.

	* awk.h (run_ext_exit_handlers): Add declaration.
	* msg.c (gawk_exit): Call it.

2012-06-05         Arnold D. Robbins     <arnold@skeeve.com>

	* ext.c (load_ext): Remove use of RTLD_GLOBAL. Not needed in new
	scheme. Clean up error messages.

2012-06-04         Arnold D. Robbins     <arnold@skeeve.com>

	* configure.ac: Remove use of -export-dynamic for GCC.
	* configure: Regenerated.

2012-05-30         Arnold D. Robbins     <arnold@skeeve.com>

	* main.c (is_off_limits_var): Minor coding style edit.
	* gawkapi.c (awk_value_to_node): More cleanup.
	(node_to_awk_value): Use `wanted' for decision making.
	(api_sym_update): Start implementation. Needs more work.
	General: More cleanup, comments.
	* gawkapi.h (api_sym_update): Add additional comments.

2012-05-29         Arnold D. Robbins     <arnold@skeeve.com>

	* gawkapi.c (node_to_awk_value): Add third parameter indicating type
	of value desired. Based on that, do force_string or force_number
	to get the "other" type.
	(awk_value_to_node): Clean up the code a bit.
	(get_curfunc_param): Move forcing of values into node_to_awk_value.
	(api_sym_lookup): Add third parameter indicating type of value wanted.
	(api_get_array_element): Ditto.
	* gawk_api.h: Additional comments and clarifications. Revise APIs
	to take third 'wanted' argument as above.
	(awk_value_t): No longer a union so that both values may be accessed.
	All macros: Parenthesized the bodies.
	* bootstrap.sh: Rationalize a bit.

2012-05-26         Andrew J. Schorr     <aschorr@telemetry-investments.com>

	* Makefile.am (include_HEADERS): Add so gawkapi.h will be installed.
	(base_sources): Add gawkapi.h so that it is in dist tarball.
	* TODO.xgawk: Update.
	* main.c (is_off_limits_var): Stop returning true for everything
	except PROCINFO.

2012-05-25         Arnold D. Robbins     <arnold@skeeve.com>

	* main.c (is_off_limits_var): New function to check if a variable
	is one that an extension function may not change.
	* awk.h (is_off_limits_var): Declare it.
	* gawkapi.c (api_sym_lookup): Use it.

	* bootstrap.sh: Touch various files in the extension directory also.

2012-05-24         Andrew J. Schorr     <aschorr@telemetry-investments.com>

	* gawkapi.h (awk_param_type_t): Remove (use awk_valtype_t instead).
	(awk_ext_func_t): Pass a result argument, and return an awk_value_t *.
	(gawk_api.get_curfunc_param): Add a result argument.
	(gawk_api.set_return_value): Remove obsolete function.
	(gawk_api.sym_lookup, gawk_api.get_array_element): Add a result
	argument.
	(gawk_api.api_make_string, gawk_api.api_make_number): Remove hooks,
	since access to gawk internal state is not required to do this.
	(set_return_value): Remove obsolete macro.
	(get_curfunc_param, sym_lookup, get_array_element): Add result argument.
	(r_make_string, make_number): New static inline functions.
	(make_string, dup_string): Revise macro definitions.
	(dl_load_func): Remove global_api_p and global_ext_id args,
	and fix SEGV by setting api prior to checking its version members.
	(GAWK): Expand ifdef to include more stuff.
	* gawkapi.c (node_to_awk_value): Add result argument.
	(api_get_curfunc_param): Add result argument, and use awk_valtype_t.
	(api_set_return_value): Remove obsolete function.
	(awk_value_to_node): New global function to convert back into internal
	format.
	(api_add_ext_func): Simply call make_builtin.
	(node_to_awk_value): Add result argument, and handle Node_val case.
	(api_sym_lookup, api_get_array_element): Add result argument.
	(api_set_array_element): Implement.
	(api_make_string, api_make_number): Remove functions that belong on
	client side.
	(api_impl): Remove 3 obsolete entries.
	* TODO.xgawk: Update to reflect progress.
	* Makefile.am (base_sources): Add gawkapi.c.
	* awk.h: Include gawkapi.h earlier.
	(api_impl, init_ext_api, awk_value_to_node): Add declarations
	so we can hook in new API.
	(INSTRUCTION): Add new union type efptr for external functions.
	(extfunc): New define for d.efptr.
	(load_ext): Remove 3rd obj argument that was never used for anything.
	(make_builtin): Change signature for new API.
	* awkgram.y (load_library): Change 2nd argument to load_ext
	from dlload to dl_load, and remove pointless 3rd argument.
	* main.c (main): Call init_ext_api() before loading shared libraries.
	Change 2nd argument to load_ext from dlload to dl_load, and remove
	pointless 3rd argument.
	* ext.c (do_ext): Remove pointless 3rd argument to load_ext.
	(load_ext): Remove 3rd argument.  Port to new API (change initialization
	function signature).  If initialization function fails, issue a warning
	and return -1, else return 0.
	(make_builtin): Port to new API.
	* interpret.h (r_interpret): For Op_ext_builtin, call external functions
	with an awk_value_t result buffer, and convert the returned value
	to a NODE *.  For Node_ext_func, code now in extfunc instead of builtin.

2012-05-21         Andrew J. Schorr     <aschorr@telemetry-investments.com>

	* configure.ac: Remove libtool, and call configure in the
	extension subdirectory.  Change pkgextensiondir to remove the
	version number, since the new API has builtin version checks.
	* TODO.xgawk: Update.
	* ltmain.sh: Removed, since libtool no longer used here.

2012-05-19         Andrew J. Schorr     <aschorr@telemetry-investments.com>

	* TODO.xgawk: Update to reflect progress and new issues.
	* main.c (main): Add -i (--include) option.
	(usage): Ditto.
	* awkgram.y (add_srcfile): Eliminate duplicates only for SRC_INC
	and SRC_EXTLIB sources (i.e. -f duplicates should not be removed).
	* io.c (find_source): Set DEFAULT_FILETYPE to ".awk" if not defined
	elsewhere.

2012-05-15         Arnold D. Robbins     <arnold@skeeve.com>

	* awk.h: Include "gawkapi.h" to get IOBUF.
	* gawkapi.h: Considerable updates.
	* gawkapi.c: New file. Start at implementing the APIs.

2012-05-13         Andrew J. Schorr     <aschorr@telemetry-investments.com>

	* TODO.xgawk: Update to reflect recent discussions and deletion of
	extension/xreadlink.[ch].

2012-05-11         Arnold D. Robbins     <arnold@skeeve.com>

	Sweeping change: Use `bool', `true', and `false' everywhere.

2012-04-09         Andrew J. Schorr     <aschorr@telemetry-investments.com>

	* eval.c (unset_ERRNO): Fix memory management bug -- need to use
	dupnode with Nnull_string.

2012-04-08         Andrew J. Schorr     <aschorr@telemetry-investments.com>

	* Makefile.am (valgrind): Define VALGRIND instead of redefining AWK.
	This allows test/Makefile.am to set up the command environment as
	desired.
	(valgrind-noleak): Ditto, plus set --leak-check=no instead of the
	default summary setting.

2012-04-07         Andrew J. Schorr     <aschorr@telemetry-investments.com>

	* TODO.xgawk: Update to reflect progress.

2012-04-01         Andrew J. Schorr     <aschorr@telemetry-investments.com>

	* TODO.xgawk: Move valgrind-noleak item into "done" section.
	* Makefile.am (valgrind-noleak): Add new valgrind rule that omits
	the "--leak-check=full" option to help spot more serious problems.

2012-04-01         Andrew J. Schorr     <aschorr@telemetry-investments.com>

	* TODO.xgawk: Move ERRNO item into "done" section.
	* awk.h (update_ERRNO, update_ERRNO_saved): Remove declarations.
	(update_ERRNO_int, enum errno_translate, update_ERRNO_string,
	unset_ERRNO): Add new declarations.
	* eval.c (update_ERRNO_saved): Renamed to update_ERRNO_int.
	(update_ERRNO_string, unset_ERRNO): New functions.
	* ext.c (do_ext): Use new update_ERRNO_string function.
	* io.c (ERRNO_node): Remove redundant extern declaration (in awk.h).
	(after_beginfile, nextfile): Replace update_ERRNO() with
	update_ERRNO_int(errno).
	(inrec): Replace update_ERRNO_saved with update_ERRNO_int.
	(do_close): Use new function update_ERRNO_string.
	(close_redir, do_getline_redir, do_getline): Replace update_ERRNO_saved
	with update_ERRNO_int.

2012-03-27         Andrew J. Schorr     <aschorr@telemetry-investments.com>

	* TODO.xgawk: Update to reflect debate about how to support Cygwin
	and other platforms that cannot link shared libraries with unresolved
	references.
	* awkgram.y (add_srcfile): Minor bug fix: reverse sense of test
	added by Arnold in last patch.
	* configure.ac: AC_DISABLE_STATIC must come before AC_PROG_LIBTOOL.

2012-03-26         Arnold D. Robbins     <arnold@skeeve.com>

	Some cleanups.

	* awkgram.y (add_srcfile): Use whole messages, better for
	translations.
	* io.c (init_awkpath): Small style tweak.
	* main.c (path_environ): Straighten out initial comment, fix
	compiler warning by making `val' const char *.

2012-03-25         Andrew J. Schorr     <aschorr@telemetry-investments.com>

	* configure.ac (AC_DISABLE_STATIC): Add this to avoid building useless
	static extension libraries.

2012-03-25         Andrew J. Schorr     <aschorr@telemetry-investments.com>

	* TODO.xgawk: New file listing completed and pending xgawk enhancements.

2012-03-24         Andrew J. Schorr     <aschorr@telemetry-investments.com>

	* io.c (path_info): Fix white space.
	(pi_awkpath, pi_awklibpath): Avoid structure initializers.
	(do_find_source): Eliminate pointless parentheses.
	(find_source): Leave a space after "&".
	* main.c (load_environ): Fix typo in comment.

2012-03-21         Andrew J. Schorr     <aschorr@telemetry-investments.com>

	* awkgram.y (LEX_LOAD): New token to support @load.
	(grammar): Add rules to support @load.
	(tokentab): Add "load".
	(add_srcfile): Improve error message to distinguish between source files
	and shared libraries.
	(load_library): New function to load libraries specified with @load.
	(yylex): Add support for LEX_LOAD (treated the same way as LEX_INCLUDE).

2012-03-20         Andrew J. Schorr     <aschorr@telemetry-investments.com>

	* Makefile.am (EXTRA_DIST): Remove extension.
	(SUBDIRS): Add extension so libraries will be built.
	(DEFS): Define DEFLIBPATH and SHLIBEXT so we can find shared libraries.
	* awk.h (deflibpath): New extern declaration.
	* configure.ac: Add support for building shared libraries by adding
	AC_PROG_LIBTOOL and AC_SUBST for acl_shlibext and pkgextensiondir.
	(AC_CONFIG_FILES): Add extension/Makefile.
	* io.c (pi_awkpath, pi_awklibpath): New static structures to contain
	path information.
	(awkpath, max_pathlen): Remove static variables now inside pi_awkpath.
	(init_awkpath): Operate on path_info structure to support both
	AWKPATH and AWKLIBPATH.  No need for max_path to be static, since
	this should be called only once for each environment variable.
	(do_find_source): Add a path_info arg to specify which path to search.
	Check the try_cwd parameter to decide whether to search the current
	directory (not desirable for AWKLIBPATH).
	(find_source): Choose appropriate path_info structure based on value
	of the is_extlib argument.  Set EXTLIB_SUFFIX using SHLIBEXT define
	instead of hardcoding ".so".
	* main.c (path_environ): New function to add AWKPATH or AWKLIBPATH
	to the ENVIRON array.
	(load_environ): Call path_environ for AWKPATH and AWKLIBPATH.

2012-06-19         Arnold D. Robbins     <arnold@skeeve.com>

	* main.c (main): Do setlocale to "C" if --characters-as-bytes.
	Thanks to "SP" for the bug report.

2012-05-09         Arnold D. Robbins     <arnold@skeeve.com>

	* configure.ac: Added AC_HEADER_STDBOOL
	* awk.h, dfa.c, regex.c: Reworked to use results
	of test and include missing_d/gawkbool.h.

2012-05-07         Arnold D. Robbins     <arnold@skeeve.com>

	* array.c (prnode): Add casts to void* for %p format.
	* debug.c (print_instruction): Ditto.
	* builtin.c: Fix %lf format to be %f everywhere.

	Unrelated:

	* replace.c: Don't include "config.h", awk.h gets it for us.

2012-05-04         Arnold D. Robbins     <arnold@skeeve.com>

	* getopt.c [DJGPP]: Change to __DJGPP__.
	* mbsupport.h [DJGPP]: Change to __DJGPP__.

	Unrelated:

	* awk.h: Workarounds for _TANDEM_SOURCE.

2012-05-01         Arnold D. Robbins     <arnold@skeeve.com>

	* dfa.c: Sync with GNU grep. RRI code now there, needed additional
	change for gawk.
	* configure.ac: Add check for stdbool.h.
	* regex.c: Add check for if not have stdbool.h, then define the
	bool stuff.

2012-04-27         Arnold D. Robbins     <arnold@skeeve.com>

	* dfa.c: Sync with GNU grep.
	* xalloc.h (xmemdup): Added, from grep, for dfa.c. Sigh.

2012-04-27         Arnold D. Robbins     <arnold@skeeve.com>

	Update to autoconf 2.69, automake 1.12.

	* INSTALL, aclocal.m4, configh.in, depcomp, install-sh, missing,
	mkinstalldirs, ylwrap: Updated.
	* configure.ac (AC_TYPE_LONG_LONG_INT, AC_TYPE_UNSIGNED_LONG_LONG_INT,
	AC_TYPE_INTMAX_T, AC_TYPE_UINTMAX_T): Renamed from gl_* versions.
	* configure: Regenerated.

2012-04-24         Arnold D. Robbins     <arnold@skeeve.com>

	* cmd.h (dPrompt, commands_Prompt, eval_Prompt, dgawk_Prompt): Changed
	to dbg_prompt, commands_prompt, eval_prompt, dgawk_prompt.
	* debug.c: Ditto.
	* command.y: Ditto.  Some minor whitespace and comments cleanup.

2012-04-24         Arnold D. Robbins     <arnold@skeeve.com>

	io.c cleanup and some speedup for RS as regexp parsing.

	* awk.h (Regexp): New members has_meta and maybe_long.
	(enum redirval): Add redirect_none as value 0.
	(remaybelong): Remove function declaration.
	* awkgram.y: Use redirect_none instead of 0 for no redirect cases.
	* io.c (go_getline_redir): Second arg now of type enum redirval.
	Changed intovar into into_variable.
	(comments and whitespace): Lots of general cleanup.
	(socket_open): readle changed to read_len.
	(two_way_open): Add additional calls to os_close_on_exec.
	(rsrescan): Simplify code a bit and use RS->maybe_long.
	* re.c (make_regexp): Set up new members in Regexp struct.
	(remaybelong): Remove function.
	(reisstring): Simplified code.

2012-04-16  Eli Zaretskii  <eliz@gnu.org>

	* io.c (read_with_timeout) [__MINGW32__]: Just call the blocking
	'read', as 'select' is only available for sockets.
	* mpfr.c (set_ROUNDMODE) [!HAVE_MPFR]: Renamed from set_RNDMODE.
	* main.c (load_procinfo): Declare name[] also when HAVE_MPFR is
	defined even though HAVE_GETGROUPS etc. are not.

2012-04-12         John Haque      <j.eh@mchsi.com>

	* array.c, awk.h, awkgram.y, builtin.c, command.y, debug.c,
	field.c, mpfr.c, profile.c: Change RND_MODE to ROUND_MODE.

2012-04-11         John Haque      <j.eh@mchsi.com>

	* main.c (varinit): Change RNDMODE to ROUNDMODE.

2012-04-11         Arnold D. Robbins     <arnold@skeeve.com>

	* main.c: Change --arbitrary-precision to --bignum.

2012-04-02         John Haque      <j.eh@mchsi.com>
	
	Add support for arbitrary-precision arithmetic.

	* mpfr.c: New file.
	* awk.h (struct exp_node): Add union to handle different number types.
	(MPFN, MPZN): New flag values.
	(DO_MPFR, do_mpfr): New defines.
	(PREC_node, RNDMODE_node): Add declarations.
	(PRECISION, RND_MODE, MNR, MFNR, mpzval, do_ieee_fmt): Add declarations.
	(make_number, str2number, format_val, cmp_numbers): Ditto.
	(force_number): Change definition.
	(Func_pre_exec, Func_post_exec): New typedefs.
	(POP_NUMBER, TOP_NUMBER): Change definitions.
	(get_number_ui, get_number_si, get_number_d, get_number_uj,
	iszero, IEEE_FMT, mpg_float, mpg_integer, mpg_float,
	mpg_integer): New defines.
	* awkgram.y (tokentab):	Add alternate function entries for MPFR/GMP.
	(snode): Choose the appropriate function.
	(negate_num): New function to negate a number.
	(grammar): Use it.
	(yylex): Adjust number handling code.
	* array.c (value_info, asort_actual, sort_user_func): Adjust for
	MPFR/GMP numbers.
	(do_adump, indent): Minor changes.
	(sort_up_index_number, sort_up_value_number, sort_up_value_type): Use
	cmp_numbers() for numeric comparisons.
	* builtin.c (mpz2mpfr): New function.
	(format_tree): Adjust to handle MPFR and GMP numbers.
	* eval.c (register_exec_hook): New function to manage interpreter hooks.
	(num_exec_hook, pre_execute, post_execute): New and adjusted definitions.
	(h_interpret): Renamed from debug_interpret.
	(init_interpret): Changed to use the new name.  
	(flags2str): New entries for MPFN and MPZN.
	(cmp_nodes): Reworked to use seperate routine for numeric comparisons.
	(set_IGNORECASE, set_BINMODE, set_LINT, update_NR, update_FNR,
	update_NF): Adjust code and some cleanup.
	* field.c (rebuild_record): Field copying code reworked to handle
	MPFR/GMP numbers.
	(set_NF): Minor adjustment.
	* io.c (INCREMENT_REC): New macro.
	(inrec, do_getline): Use the new macro.
	(nextfile, set_NR, set_FNR, get_read_timeout, pty_vs_pipe): Adjust code
	to handle MPFR/GMP numbers.
	* interpret.h (r_interpret): Adjust TOP_NUMBER/POP_NUMBER usage.
	(EXEC_HOOK): New macro and definition.
	(DEBUGGING): Removed.
	* main.c (DEFAULT_PREC, DEFAULT_RNDMODE): New defines.
	(opttab): New entry for option arbitrary-precision.
	(main): Handle the new option.
	(usage): Add to usage message.
	(varinit): Add PREC and RNDMODE.
	(load_procinfo): Install MPFR and GMP related items.
	(version): Append MPFR and GMP versions to message.
	* msg.c (err) : Adjust FNR handling with MPFR/GMP.
	* node.c (r_format_val): Renamed from format_val.
	(r_force_number): Return NODE * instead of AWKNUM.
	(make_number, str2number, format_val, cmp_numpers: Defined and initialized.
	(r_unref): Free MPFR/MPZ numbers.
	(get_numbase): Renamed from isnondecimal and return the base.
	(cmp_awknums): New function to compare two AWKNUMs.
	* command.y (yylex): Adjust number handling code.
	(grammar): Minor adjustments to handle negative numbers.
	* debug.c (init_debug): New function.
	(do_info, do_set_var, watchpoint_triggered, serialize,
	initialize_watch_item, do_watch, print_watch_item): Minor adjustments.
	(debug_pre_execute): Adjusted to handle MPFR and GMP numbers.

2012-04-09         Arnold D. Robbins     <arnold@skeeve.com>

	* INSTALL, config.guess, config.sub, depcomp, install-sh,
	missing, mkinstalldirs, ylwrap: Update to latest from automake 1.11.4.

2012-04-08         Arnold D. Robbins     <arnold@skeeve.com>

	* Update various files to automake 1.11.4.

2012-03-30         Arnold D. Robbins     <arnold@skeeve.com>

	* configure.ac (GAWK_AC_NORETURN): Do as macro instead of inline.

2012-03-29         Arnold D. Robbins     <arnold@skeeve.com>

	* dfa.h, dfa.c: Sync with grep. Major cleanups and some changes
	there.
	* re.c (research): Pass size_t* to dfaexec to match type change.
	* configure.ac (AH_VERBATIM[_Noreturn]): Added from Paul Eggert to
	ease compiling.
	(AC_INIT): Bump version.
	* configure, configh.in, version.c: Regenerated.

2012-03-28         Arnold D. Robbins     <arnold@skeeve.com>

	* 4.0.1: Release tar ball made.

2012-03-28         Arnold D. Robbins     <arnold@skeeve.com>

	* getopt.c: Add DJGPP to list of platforms where it's ok
	to include <stdlib.h>.
	* awkgram.y, builtin.c, ext.c, mbsupport.h, re.c: Update
	copyright year.

2012-03-21         Corinna Vinschen      <vinschen@redhat.com>

	* getopt.c: Add Cygwin to list of platforms where it's ok
	to include <stdlib.h>.

2012-03-20         Arnold D. Robbins     <arnold@skeeve.com>

	Get new getopt to work on Linux and C90 compilers:

	* getopt.c: Undef ELIDE_CODE for gawk.
	(_getopt_internal_r): Init first.needs_free to 0. In test for -W
	move executable code to after declarations for C90 compilers.
	* getopt1.c: Undef ELIDE_CODE for gawk.

	Minor bug fix with printf, thanks to John Haque:

	* builtin.c (format_tree): Initialize base to zero at the top
	of the while loop.

	Getting next tar ball ready:

	* configure.ac: Remove duplicate check for wcscoll. Thanks
	to Stepan Kasal.

2012-03-16         Arnold D. Robbins     <arnold@skeeve.com>

	* getopt.c, getopt.h, getopt1.c, getopt_int.h, regcomp.c,
	regex.c, regex.h, regex_internal.c, regex_internal.h,
	regexec.c: Sync with GLIBC, what the heck.

2012-03-14         Eli Zaretskii  <eliz@gnu.org>

	* mbsupport.h (btowc): Change for non-DJGPP.
	* re.c (dfaerror): Add call to exit for DJGPP.

2012-03-14         Arnold D. Robbins     <arnold@skeeve.com>

	* regex_internal.c (re_string_skip_chars): Fix calculation of
	remain_len with m.b. chars. Thanks to Stanislav Brabec
	<sbrabec@suse.cz>.

2012-02-28         Arnold D. Robbins     <arnold@skeeve.com>

	* main.c (init_groupset): Make `getgroups' failing a non-fatal
	error.  After all, what's the big deal?  Should help on Plan 9.

2012-02-27         Arnold D. Robbins     <arnold@skeeve.com>

	* dfa.c (parse_bracket_exp): Revert changes 2012-02-15 to stay
	in sync with grep.
	* dfa.h (dfarerror): Add __attribute__ from grep.

2012-02-15         Arnold D. Robbins     <arnold@skeeve.com>

	Fix warnings from GCC 4.6.2 -Wall option.

	* awkgram.y (newline_eof): New function to replace body of
	NEWLINE_EOF macro.
	(yylex): Replace body of NEWLINE_EOF macro.
	* dfa.c (parse_bracket_exp): Init variables to zero.
	* ext.c (dummy, junk): Remove.
	* regex_internal.c (re_string_reconstruct): Remove buf array. It was
	set but not used.

2012-02-10         Arnold D. Robbins     <arnold@skeeve.com>

	* dfa.c: Sync with GNU grep.

2012-02-07         Arnold D. Robbins     <arnold@skeeve.com>

	* main.c (main): Move init of `output_fp' to before parsing of
	program so that error messages from msg.c don't dump core.
	Thanks to Michael Haardt <michael@moria.de>.

2012-01-13         Arnold D. Robbins     <arnold@skeeve.com>

	* dfa.c [is_valid_unibtye_character]: Fix from GNU grep to 
	bug reported by me from Scott Deifik for DJGPP.

2012-01-03         Arnold D. Robbins     <arnold@skeeve.com>

	* dfa.c: Sync with GNU grep.

2012-01-02         Arnold D. Robbins     <arnold@skeeve.com>

	* io.c (Read_can_timeout, Read_timeout, Read_default_timeout):
	Renamed to use lower case.
	Other minor stylistic edits.

2012-01-01         John Haque      <j.eh@mchsi.com>

	* awk.h (struct iobuf): New entry read_func.
	* io.c (Read_can_timeout, Read_timeout, Read_default_timeout):
	New variables.
	(init_io): New routine to initialize the variables.
	(in_PROCINFO): New "clever" routine to parse elements with indices
	seperated by a SUPSEP.
	(get_read_timeout): New routine to read timeout value for an IOBUF.
	(read_with_timeout): New routine to read from a fd with a timeout.
	(pty_vs_pipe): Use in_PROCINFO().
	(get_a_record): Set the timeout value and the read routine as necessary.
	* main.c (main): Call init_io().

2011-12-31         Arnold D. Robbins     <arnold@skeeve.com>

	* profile_p.c: Remove the file.
	* msg.c (err): Remove check for name being dgawk.

2011-12-31         Arnold D. Robbins     <arnold@skeeve.com>

	* awk.h [STREQ, STREQN]: Remove macros.
	* awkgram.y, builtin.c, command.y, debug.c, eval.c,
	io.c, msg.c: Change all uses to call strcmp, strncmp.

2011-12-28         Arnold D. Robbins     <arnold@skeeve.com>

	* int_array.c, str_array.c: Fix some compiler warnings 32/64
	bit system differences.

2011-12-26         John Haque      <j.eh@mchsi.com>

	Merge gawk, pgawk and dgawk into a single executable gawk.

	* awk.h (DO_PRETTY_PRINT, DO_PROFILE, DO_DEBUG,
	do_pretty_print, do_debug): New defines.
	(interpret): New variable, a pointer to an interpreter routine.
	(enum exe_mode): Nuked.
	* main.c (opttab): New options --pretty-print and --debug;
	Remove option --command.
	(usage): Update usage messages.
	* interpret.h: New file.
	* eval.c (r_interpret): Move to the new file.
	(debug_interpret): New interpreter routine when debugging.
	(init_interpret): New routine to initialize interpreter related
	variables.
	* eval_d.c, eval_p.c: Delete files.
	* debug.c (interpret): Renamed to debug_prog.
	(DEFAULT_PROMPT, DEFAULT_HISTFILE, DEFAULT_OPTFILE): Remove prefix 'd'.
	* profile.c (init_profiling): Nuked.
	* Makefile.am: Adjusted.

	Add command line option --load for loading extensions.

	* awk.h (srctype): Add new source type SRC_EXTLIB.
	* ext.c(load_ext): New routine to load extension.
	(do_ext): Adjust to use load_ext().
	* main.c (opttab): Add new option --load.
	(main): Call load_ext() to load extensions.
	(usage): Add usage message for the new option.
	* io.c (get_cwd): New routine.
	(do_find_source): Use the new routine.
	(find_source): Handle new type SRC_EXTLIB.
	* awkgram.y (parse_program, next_sourcefile): Skip type SRC_EXTLIB.
	(add_srcfile): Adjust call to find_source.
	* debug.c (source_find): Same.

	Unrelated:

	* ext.c (get_argument): Fixed argument parsing.
	* array.c (null_array_func): Reworked array routines for an empty array.
	* str_array.c, int_array.c: Make GCC happy, use %u instead of %lu
	printf formats.
	* eval.c (node_Boolean): New array for TRUE and FALSE nodes.
	(init_interpret): Create the new nodes.
	(eval_condition): Add test for the new nodes.
	(setup_frame): Disable tail-recursion optimization when profiling.
	* interpret.h (r_interpret): Use the boolean nodes instead of making
	new ones when needed.

2011-12-26         Arnold D. Robbins     <arnold@skeeve.com>

	Finish Rational Range Interpretation (!)

	* dfa.c (match_mb_charset): Compare wide characters directly
	instead of using wcscoll().
	* regexec.c (check_node_accept_byte): Ditto.

	Thanks to Paolo Bonzini for pointing these out.

2011-12-06         John Haque      <j.eh@mchsi.com>

	* debug.c (source_find): Fix misplaced call to efree.
	* profile.c (redir2str): Add a missing comma in the redirtab array.
	* eval.c (r_interpret): Disallow call to exit if currule is undefined.
	This avoids the possiblity of running END blocks more than once when
	used in a user-defined sorted-in comparision function.
	* array.c (sort_user_func): Adjust appropriately.

2011-12-06         Arnold D. Robbins     <arnold@skeeve.com>

	* awk.h, mbsupport.h: Changes for MBS support on DJGPP
	and z/OS.
	* io.c: Disable pty support on z/OS.

2011-11-27         Arnold D. Robbins     <arnold@skeeve.com>

	* dfa.c: Sync with GNU grep.
	* dfa.h: Add _GL_ATTRIBUTE_PURE macro. Bleah.

2011-11-14         John Haque      <j.eh@mchsi.com>

	* debug.c (set_breakpoint_at): Fix problem with setting
	breakpoints in a switch statement. Thanks to Giorgio Palandri
	<giorgio.palandri@gmail.com> for the bug report.

2011-11-14         Arnold D. Robbins     <arnold@skeeve.com>

	* mbsupport.h: Add check for HAVE_BTOWC, per Pat Rankin.

2011-11-12         Eli Zaretskii  <eliz@gnu.org>

	* mbsupport.h: Additional glop for dfa.c in Windows environment.

2011-11-01         Arnold D. Robbins     <arnold@skeeve.com>

	* dfa.c: Move glop for ! MBS_SUPPORT to ...
	* mbsupport.h: ... here.
	* replace.c: Include missing_d/wcmisc.c if ! MBS_SUPPORT.
	* regex_internal.h: Move include of mbsupport.h up and add
	additional checks to avoid inclusion of wctype.h and wchar.h.

2011-10-27         Arnold D. Robbins     <arnold@skeeve.com>

	* builtin.c (do_strftime): Per Pat Rankin, instead of casting
	fclock, use a long variable and check for negative or overflow.

2011-10-25         Arnold D. Robbins     <arnold@skeeve.com>

	Merge with gawk_performance branch done. Additionally:

	* cint_array.c, int_array.c, str_array.c: Fix compiler complaints
	about printf formats (signed / unsigned vs. %d / %u).
	* eval.c (setup_frame): Add a missing return value.

2011-10-25         Arnold D. Robbins     <arnold@skeeve.com>

	* Makefile.am (dist-hook): Use `cd $(srcdir)/pc' so that
	`make distcheck' works completely.
	* builtin.c (do_strftime): Add cast to long int in check
	for fclock < 0 for systems where time_t is unsigned (e.g., VMS).

2011-10-25  Stefano Lattarini  <stefano.lattarini@gmail.com>

	dist: generated file `version.c' is not removed by "make distclean"

	* Makefile.am (distcleancheck_listfiles): Define to ignore the
	generated `version.c' file.

2011-10-24         Arnold D. Robbins     <arnold@skeeve.com>

	* dfa.c (wcscoll): Create for VMS.
	* Makefile.am (dist-hook): Run sed scripts to make pc/config.h.

2011-10-24  Eli Zaretskii  <eliz@gnu.org>

	* builtin.c [HAVE_POPEN_H]: Include "popen.h".
	* README.git: Update for pc/ systems.

2011-10-21         Arnold D. Robbins     <arnold@skeeve.com>

	* Makefile.am (distcleancheck_listfiles): Added, per advice from
	Stefano Lattarini <stefano.lattarini@gmail.com>.
	* dfa.c: Additional faking of mbsupport for systems without it;
	mainly VMS.

2011-10-21  Stefano Lattarini  <stefano.lattarini@gmail.com>

	* configure.ac (AM_C_PROTOTYPES): Remove call to this macro.
	The comments in configure.ac said that the call to AM_C_PROTOTYPES
	was needed for dfa.h, synced from GNU grep; but this statement is
	not true anymore in grep since commit v2.5.4-24-g9b5e7d4 "replace
	AC_CHECK_* with gnulib modules", dating back to 2009-11-26.  Also,
	the support for automatic de-ANSI-fication has been deprecated in
	automake 1.11.2, and will be removed altogether in automake 1.12.
	* vms/vms-conf.h (PROTOTYPES, __PROTOTYPES): Remove these #define,
	they are not used anymore.
	* pc/config.h (PROTOTYPES): Likewise.

2011-10-18         Dave Pitts            <dpitts@cozx.com>

	* dfa.c: Move some decls to the top of their functions for
	C90 compilers.

2011-10-18         Arnold D. Robbins     <arnold@skeeve.com>

	* builtin.c (do_strftime): Add check for negative / overflowed
	time_t value with fatal error. Thanks to Hermann Peifer
	<peifer@gmx.eu> for the bug report.
	* dfa.c (setbit_wc): Non-MBS version. Add a return false
	since VMS compiler doesn't understand that abort doesn't return.

2011-10-10         Arnold D. Robbins     <arnold@skeeve.com>

	* builtin.c (do_sub): Init textlen to zero to avoid "may be
	used unitialized" warning. Thanks to Corinna Vinschen for
	pointing this out.
	* eval.c (unwind_stack): Add parentheses around condition in while
	to avoid overzealous warning from GCC.

2011-09-30  Eli Zaretskii  <eliz@gnu.org>

	* io.c (remap_std_file): Fix non-portable code that caused
	redirected "print" to fail if a previous read from standard input
	returned EOF.  Reported by David Millis <tvtronix@yahoo.com>.
	(remap_std_file): Per Eli's suggestion, removed the leading close
	of oldfd and will let dup2 do the close for us.

2011-10-11         John Haque     <j.eh@mchsi.com>

	* symbol.c: Add licence notice.
	* array.c (PREC_NUM, PREC_STR): Define as macros.

2011-10-09         Arnold D. Robbins     <arnold@skeeve.com>

	* dfa.c: Sync with GNU grep.

2011-10-07         John Haque     <j.eh@mchsi.com>

	Tail recursion optimization.
	* awkgram.y (grammar, mk_function): Recognize tail-recursive
	calls.
	* awk.h (tail_call, num_tail_calls): New defines.
	* eval.c (setup_frame): Reuse function call stack for
	tail-recursive calls.
	(dump_fcall_stack): Reworked.

2011-10-04         Arnold D. Robbins     <arnold@skeeve.com>

	* awk.h, main.c (gawk_mb_cur_max): Make it a constant 1 when
	MBS_SUPPORT isn't available to allow GCC dead code constant
	expression computation and dead code elimination to help out.

2011-10-02         Arnold D. Robbins     <arnold@skeeve.com>

	* io.c (rsnullscan, get_a_record): Fix the cases where terminators
	are incomplete when RS == "". Also fix the case where the new value
	is shorter than the old one.  Based on patch from Rogier
	<rogier777@gmail.com> as submitted by Jeroen Schot
	<schot@A-Eskwadraat.nl>.

2011-09-24         Arnold D. Robbins     <arnold@skeeve.com>

	* eval.c, io.c, re.c: Fix some spelling errors. Thanks to
	Jeroen Schot <schot@A-Eskwadraat.nl>.

2011-09-21         Arnold D. Robbins     <arnold@skeeve.com>

	* dfa.c, mbsupport.h: Sync with GNU grep. Large amount of changes
	that remove many ifdefs, moving many conditions for multibyte
	support into regular C code and relying GCC's dead code optimization
	to elimnate code that won't be needed.
	* dfa.c: For gawk, add a number of additional defines so that things
	will compile if MBS_SUPPORT is 0.
	* array.c, awk.h, awkgram.y, builtin.c, eval.c, field.c, main.c,
	node.c, re.c: Change `#ifdef MBS_SUPPORT' to `#if MBS_SUPPORT'.
	* awk.h, regex_internal.h: Move NO_MBSUPPORT handling to ...
	* mbsupport.h: ...here.

2011-09-16         Arnold D. Robbins     <arnold@skeeve.com>

	* dfa.c: Sync with GNU grep.

2011-09-08         John Haque     <j.eh@mchsi.com>

	Optimization for compound assignment, increment and
	decrement operators; Avoid unref and make_number calls
	when there is no extra references to the value NODE.

2011-09-03         Arnold D. Robbins     <arnold@skeeve.com>

	* dfa.c: Sync with GNU grep.

2011-08-31         John Haque     <j.eh@mchsi.com>

	Grammar related changes: Simplify grammar for user-defined
	functions and general cleanups.

	* symbol.c: New file.
	* awkgram.y: Move symbol table related routines to the
	new file.
	(rule, func_name, function_prologue, param_list): Reworked.
	(install_function, check_params): Do all error checkings
	for the function name and parameters before installing in
	the symbol table.
	(mk_function): Finalize function definition.
	(func_install, append_param, dup_params): Nuked.
	* symbol.c (make_params): allocate function parameter nodes
	for the symbol table. Use the hash node as Node_param_list;
	Saves a NODE for each parameter.
	(install_params): Install function parameters into the symbol
	table.
	(remove_params): Remove parameters out of the symbol table.
	* awk.h (parmlist, FUNC): Nuked.
	(fparms): New define.


	Dynamically loaded function parameters are now handled like
	those for a builtin.

	* awk.h (Node_ext_func, Op_ext_builtin): New types.
	(Op_ext_func): Nuked.
	* ext.c (make_builtin): Simplified.
	(get_curfunc_arg_count): Nuked; Use the argument 'nargs' of
	the extension function instead.
	(get_argument, get_actual_argument): Adjust.
	* eval.c (r_interpret): Update case Op_func_call for a dynamic
	extension function. Handle the new opcode Op_ext_builtin.
	* pprint (profile.c): Adjust.


	Use a single variable to process gawk options.

	* awk.h (do_flags): New variable.
	(DO_LINT_INVALID, DO_LINT_ALL, DO_LINT_OLD, DO_TRADITIONAL,
	DO_POSIX, DO_INTL, DO_NON_DEC_DATA, DO_INTERVALS,
	DO_PROFILING, DO_DUMP_VARS, DO_TIDY_MEM,
	DO_SANDBOX): New defines.
	(do_traditional, do_posix, do_intervals, do_intl,
	do_non_decimal_data, do_profiling, do_dump_vars,
	do_tidy_mem, do_sandbox, do_lint,
	do_lint_old): Defined as macros.	
	* main.c: Remove definitions of the do_XX variables. Add
	do_flags definition.
	* debug.c (execute_code, do_eval, parse_condition): Save
	do_flags before executing/parsing and restore afterwards.


	Nuke PERM flag. Always increment/decrement the reference
	count for a Node_val. Simplifies macros and avoids
	occassional memory leaks, specially in the debugger.

	* awk.h (UPREF, DEREF, dupnode, unref): Simplified.
	(mk_number): Nuked.
	* (*.c): Increment the reference count of Nnull_string before
	assigning as a value.


	Revamped array handling mechanism for more speed and
	less memory consumption.

	* awk.h (union bucket_item, BUCKET): New definitions. Used as
	bucket elements for the hash table implementations of arrays;
	40% space saving in 32 bit x86.
	(buckets, nodes, array_funcs, array_base, array_capacity,
	xarray, alookup, aexists, aclear, aremove, alist,
	acopy, adump, NUM_AFUNCS): New defines.
	(array_empty): New macro to test for an empty array.
	(assoc_lookup, in_array): Defined as macros.
	(enum assoc_list_flags): New declaration.
	(Node_ahash, NUMIND): Nuked.
	* eval.c (r_interpret): Adjust cases Op_subscript,
	Op_subscript_lhs, Op_store_var and Op_arrayfor_incr.
	* node.c (dupnode, unref): Removed code related to Node_ahash. 
	* str_array.c: New file to handle array with string indices.
	* int_array.c: New file to handle array with integer indices.
	* cint_array.c: New file. Special handling of arrays with
	(mostly) consecutive integer indices.


	Memory pool management reworked to handle NODE and BUCKET.

	* awk.h (struct block_item, BLOCK, block_id): New definitions.
	(getblock, freeblock): New macros.
	(getbucket, freebucket): New macros to allocate and deallocate
	a BUCKET.
	(getnode, freenode): Adjusted.
	* node.c (more_nodes): Nuked.
	(more_blocks): New routine to allocate blocks of memory.

2011-08-24         Arnold D. Robbins     <arnold@skeeve.com>

	Fix pty co-process communication on Ubuntu GNU/Linux.

	* io.c: Add include of <sys/ioctl.h> to get definition of TIOCSCTTY.
	(two_way_open): Move call for this ioctl to after setsid() call.

2011-08-23         Arnold D. Robbins     <arnold@skeeve.com>

	* regex_internal.c (re_string_fetch_byte_case ): Remove
	__attribute((pure)) since it causes failures with gcc -O2
	-fno-inline. Thanks to Neil Cahill <ncahill_alt@yahoo.com>
	for reporting the bug.

2011-08-10         John Haque      <j.eh@mchsi.com>

	BEGINFILE/ENDFILE related code redone.

	* awk.h (prev_frame_size, has_endfile, target_get_record,
	target_newfile): New defines.
	* awkgram.y (mk_program): Initialize has_endfile appropriately for
	Op_get_record.
	(parse_program): Initialize new jump targets for
	Op_get_record and Op_newfile.
	* eval.c (unwind_stack): Change argument to number of
	items to be left in the stack. Adjust code.
	(pop_fcall, pop_stack): New defines.
	(setup_frame): Initialize prev_frame_size.
	(exec_state, EXEC_STATE): New structure and typedef.
	(exec_state_stack): New variable.
	(push_exec_state, pop_exec_state): New functions to save and
	later retrieve an execution state.
	(r_interpret): Use the new functions and the defines in
	cases Op_K_getline, Op_after_beginfile, Op_after_endfile,
	Op_newfile and Op_K_exit.
	* io.c (after_beginfile): When skipping a file using nextfile,
	return zero in case there was an error opening the file. 
	(has_endfile): Nuke global variable.
	(inrec): Add a second argument to pass errno to the calling
	routine.
	* debug.c (print_instruction): Update cases.

2011-08-10         Arnold D. Robbins     <arnold@skeeve.com>

	Fix (apparently long-standing) problem with FIELDWIDTHS.
	Thanks to Johannes Meixner <jsmeix@suse.de>.

	* field.c (set_FIELDWIDTHS): Adjust calculations.

	Fix problem with FPAT, reported by "T. X. G." <leopardie333@yahoo.com>

	* awk.h (Regexp): Add new member 'non_empty'.
	* field.c (fpat_parse_field): Save/restore local variable non_empty
	from member in Regexp struct.

2011-08-09         Arnold D. Robbins     <arnold@skeeve.com>

	Fix pty issue reported by "T. X. G." <leopardie333@yahoo.com>

	* configure.ac: Check for setsid.
	* awk.h: If not HAVE_SETSID define it as an empty macro.
	* io.c (two_way_open): Call setsid if using pty's.

2011-07-29  Eli Zaretskii  <eliz@gnu.org>

	* builtin.c (format_tree): Rename small -> small_flag,
	big -> big_flag, bigbig -> bigbig_flag.  Solves compilation errors
	when building Gawk with libsigsegv on MS-Windows, see
	https://lists.gnu.org/archive/html/bug-gawk/2011-07/msg00029.html.

2011-07-28         Arnold D. Robbins     <arnold@skeeve.com>

	* builtin.c (do_sub): Revert to gawk 3.1 behavior for backslash
	handling. It was stupid to think I could break compatibility.
	Thanks to John Ellson <ellson@research.att.com> for raising
	the issue.

2011-07-26         John Haque      <j.eh@mchsi.com>

	* eval.c (r_interpret): In cases Op_var_assign and Op_field_assign,
	include Op_K_getline_redir in the test for skipping the routine.

2011-07-26         John Haque      <j.eh@mchsi.com>

	Fix handling of assign routines for 'getline var'.
	Rework the previous fix for (g)sub.

	* awk.h: New define assign_ctxt for use in Op_var_assign
	and Op_field_assign opcodes. Remove define AFTER_ASSIGN.
	* awkgram.y (snode, mk_getline): Initialize assign_ctxt.
	* builtin.c (do_sub): Adjust to take only the first two
	arguments.
	* eval.c (r_interpret): In cases Op_var_assign and Op_field_assign,
	skip the routine as appropriate. Adjust case Op_sub_builtin.
	* main.c (get_spec_varname): New function.
	* debug.c (print_instruction): Use the new function to get
	special variable name.

2011-07-17         Arnold D. Robbins     <arnold@skeeve.com>

	* main.c (varinit): Mark FPAT as NON_STANDARD. Thanks to
	Wolfgang Seeberg <wolfgang.seeberg@yahoo.com> for the report.
	* Makefile.am (EXTRA_DIST): Add po/README, per advice from
	Bruno Haible.
	* dfa.c: Sync with GNU grep.
	* xalloc.h (xzalloc): New function, from GNU grep, for dfa.c.
	* README: Note that bug list is really a real mailing list.

2011-07-16         Arnold D. Robbins     <arnold@skeeve.com>

	* Makefile.am (AUTOMAKE_OPTIONS): Removed.
	* configure.ac (AM_INIT_AUTOMAKE): Removed dist-bzip2 option, on
	advice from Karl Berry.

2011-07-15         John Haque      <j.eh@mchsi.com>

	* awk.h (Op_sub_builtin): New opcode.
	(GSUB, GENSUB, AFTER_ASSIGN, LITERAL): New flags for 
	Op_sub_builtin.
	* awkgram.y (struct tokentab): Change opcode to	Op_sub_builtin
	for sub, gsub and gensub.
	(snode): Update processing of sub, gsub and gensub.
	* builtin.c (do_sub, do_gsub, do_gensub): Nuke.
	(sub_common): Renamed to do_sub. Relocate gensub argument
	handling code from do_gensub to here; Simplify the code a
	little bit. 
	* eval.c (r_interpret): Handle Op_sub_builtin. Avoid field
	re-splitting or $0 rebuilding if (g)sub target string is
	a field and no substitutions were done.
	* pprint (profile.c): Add case for the new opcode.
	* print_instruction (debug.c): Ditto.

	Take out translation for errno strings; extensions will
	need to use their own domain.

	* awk.h (enum errno_translate): Removed.
	(update_ERRNO_string): Remove second translate paramater.
	* eval.c (update_ERRNO_string): Remove second translate paramater
	and code that used it.
	* gawkapi.h (api_update_ERRNO_string): Remove third translate
	parameter.
	* gawkapi.c (api_update_ERRNO_string): Remove third translate
	paramater and change call to update_ERRNO_string.
	* io.c (do_close): Fix call to update_ERRNO_string.

2011-07-15         Arnold D. Robbins     <arnold@skeeve.com>

	* awk.h: Typo fix: "loner" --> longer. Thanks to Nelson Beebe.
	* builtin.c (efwrite): Fix flushing test back to what it was 
	in 3.1.8. Thanks to Strefil <strefil@yandex.ru> for the problem
	report.
	* configure.ac: Bump version to 4.0.0a for stable branch.

2011-06-24         Arnold D. Robbins     <arnold@skeeve.com>

	* Makefile.am (EXTRA_DIST): Add ChangeLog.0.
	* 4.0.0: Remake the tar ball.

2011-06-23         Arnold D. Robbins     <arnold@skeeve.com>

	* configure.ac: Update version to 4.0.0.
	* configure: Regenerated.
	* ChangeLog.0: Rotated ChangeLog into this file.
	* ChangeLog: Created anew for gawk 4.0.0 and on.
	* README: Bump version to 4.0.0.
	* 4.0.0: Release tar ball made.<|MERGE_RESOLUTION|>--- conflicted
+++ resolved
@@ -1,21 +1,21 @@
 2015-04-14         Arnold D. Robbins     <arnold@skeeve.com>
 
-<<<<<<< HEAD
-	* builtin.c (do_sub): Improve some variable names for readability
-	and add / expand some comments.
-
-2015-04-14         Andrew J. Schorr      <aschorr@telemetry-investments.com>
-		   Arnold D. Robbins     <arnold@skeeve.com>
-
-	* builtin.c (do_sub): Make computations smarter; initial len
-	to malloc, test for final amount after all matches done and
-	need to copy in the final part of the original string.
-=======
 	* builtin.c (do_strftime): Restore checking for negative result and
 	add check that time_t is > 0 --- means we're assigning a negative value
 	to an unsigned time_t. Thanks again to Glaudiston Gomes da Silva
 	<glaudistong@gmail.com>.
->>>>>>> d3d01be8
+
+	Unrelated:
+
+	* builtin.c (do_sub): Improve some variable names for readability
+	and add / expand some comments.
+
+2015-04-14         Andrew J. Schorr      <aschorr@telemetry-investments.com>
+		   Arnold D. Robbins     <arnold@skeeve.com>
+
+	* builtin.c (do_sub): Make computations smarter; initial len
+	to malloc, test for final amount after all matches done and
+	need to copy in the final part of the original string.
 
 2015-04-13         Arnold D. Robbins     <arnold@skeeve.com>
 
