<<<<<<< HEAD
2017-04-13         Arnold D. Robbins     <arnold@skeeve.com>

	* awk.h (make_number_node): Simplify.
	* mpfr.c (mpg_node): Change parameter name to `flags'.
=======
2017-04-16         Arnold D. Robbins     <arnold@skeeve.com>

	* builtin.c (do_intdiv): Use DEREF on the arguments.
	Thanks to Andrew Schorr for finding the problem.
	* mpfr.c (do_mpfr_intdiv): Return -1 if numerator or denominator
	are not valid numbers.  Unref various bits first.
>>>>>>> 67f4d070

2017-04-12         Arnold D. Robbins     <arnold@skeeve.com>

	* mpfr.c (mpg_format_val): Set STRCUR flag when we're done.
	Fixes a memory leak. Thanks to valgrind for the report.

	* builtin.c (do_dcgettext): Move declaration of reslen to
	outside the ifdefs. Thanks to Hermann Peifer for the report.

	* gawkapi.c (awk_value_to_node): Initialize ext_ret_val to NULL
	to avoid compiler warnings.

2017-04-12         Manuel Collado        <m-collado@users.sourceforge.net>

	Fix the FPAT bug reported by Ed Morton in the gawk-bug mailing list.

	* awk.h (Regexp): Remove the non_empty flag.
	* field.c (fpat_parse_field): Restructure the code to reduce complexity
	and document the new structure.

	* field.c (fpat_parse_field): Further restructuring to avoid
	invalid reads as reported by valgrind.

2017-04-10         Andrew J. Schorr     <aschorr@telemetry-investments.com>

	* awk.h (enum opcodeval): For the avoidance of doubt, specify that
	Op_illegal must equal zero.
	* symbol.c (bcfree): Improve clarity by setting opcode to Op_illegal
	instead of 0.
	(free_bc_mempool): Improve clarity by comparing opcode to Op_illegal
	instead of to 0.

	* field.c (set_FIELDWIDTHS): Set use_chars to awk_true, since its
	type is awk_bool_t.

2017-04-10         Arnold D. Robbins     <arnold@skeeve.com>

	* symbol.c (free_bc_mempool): Change `first' from int to bool.

2017-04-09         Andrew J. Schorr     <aschorr@telemetry-investments.com>

	* field.c (fw_parse_field): Edit comment about resetting shift state.
	* gawkapi.h (awk_fieldwidth_info_t): Make white space more uniform.

2017-04-08  Eli Zaretskii  <eliz@gnu.org>

	* main.c (usage, copyleft) [__MINGW32__]:
	* io.c (non_fatal_flush_std_file, close_io) [__MINGW32__]: Call
	w32_maybe_set_errno to correctly set errno to EPIPE when appropriate.

	* awk.h (die_via_sigpipe) [__MINGW32__]: MinGW-specific definition.

2017-04-07         Andrew J. Schorr     <aschorr@telemetry-investments.com>

	* awk.h (INSTRUCTION_POOL): Redefine as an array of structures so we
	can track allocated blocks.
	* symbol.c (pools): Make it a pointer to avoid copying.
	(struct instruction_block): Define structure to hold a block of
	allocated instructions.
	(bcfree): Update to use new INSTRUCTION_POOL definition.
	(bcalloc): Allocate an instruction by searching first on the free
	list, second for free space in the current block, or third by
	allocating a new block.
	(set_context): Update to reflect that pools is now a pointer.
	(free_bc_mempool): New helper function to free a pool of a certain size.
	(fre_bcpool): Call free_bc_mempool for each pool.

2017-04-04         Arnold D. Robbins     <arnold@skeeve.com>

	* awk.h (INSTRUCTION): Add pool_size member.
	[MAX_INSTRUCTION_ALLOC]: New macro.
	(INSTRUCTION_POOL): New type.
	(struct context): Use INSTRUCTION_POOL.
	* array.c (assoc_list): Reorg the code a bit to make sure
	to alway free the INSTRUCTIONs allocated for calling a
	user-supplied sorting function. Based on code by
	Andrew Schorr.
	* symbol.c (free_bcpool): Rework to use an INSTRUCTION_POOL.
	(bcfree, bcalloc): Rework to use separate chains in
	the instruction pool.
	(set_context): Update appropriately.

2017-03-27         Arnold D. Robbins     <arnold@skeeve.com>

	* field.c (parse_field_func_t): New typedef. Used as needed.
	(fw_parse_field): Edit comment about resetting shift state.
	(set_parser): Fix leading comment's style and type of argument.
	(set_FIELDWIDTHS): Improve the fatal error message.
	* gawkapi.h: Minor edits in some comments.

2017-03-27         Arnold D. Robbins     <arnold@skeeve.com>

	Cause EPIPE errors to stdout to generate a real SIGPIPE.

	* awk.h (die_via_sigpipe): New macro.
	* builtin.c (efwrite): Use it.
	* io.c (non_fatal_flush_std_file): Ditto.
	* main.c (usage): Ditto.

2017-03-25         Arnold D. Robbins     <arnold@skeeve.com>

	* io.c (flush_io): Use r_fatal and r_warning for messagefunc
	in the loop.

2017-03-24         Arnold D. Robbins     <arnold@skeeve.com>

	* builtin.c (efwrite): Exit successfully upon EPIPE, as SIGPIPE
	done. Improve error messages upon failure to write.
	(do_fflush): Update ERRNO for non-fatal flush failures.
	* io.c (non_fatal_flush_std_file): Update ERRNO when flush is
	non-fatal.
	(flush_io): If a redirect is marked non-fatal, only warning,
	not fatal message.

2017-03-23         Arnold D. Robbins     <arnold@skeeve.com>

	* config.sub: Updated again.

2017-03-22         Andrew J. Schorr     <aschorr@telemetry-investments.com>

	* NEWS: Document new PROCINFO["FS"] value of "API".

2017-03-22         Andrew J. Schorr     <aschorr@telemetry-investments.com>

	* NEWS: Document new FIELDWIDTHS skip capability and API input parser
	field parsing enhancement.

2017-03-22         Andrew J. Schorr     <aschorr@telemetry-investments.com>

	* gawkapi.h (awk_input_buf_t): Update get_record comment regarding the
	new field_width argument.

2017-03-21         Andrew J. Schorr     <aschorr@telemetry-investments.com>

	* gawkapi.h (awk_fieldwidth_info_t): Define new structure to contain
	API field parsing info, replacing the previous awk_input_field_info_t
	array.
	(awk_fieldwidth_info_size): Define macro to calculate size of the
	variable-length awk_fieldwidth_info_t structure.
	(awk_input_buf_t): Update get_record prototype to update the type
	of the final field_width argument from 'const awk_input_field_info_t **'
	to 'const awk_fieldwidth_info_t **'.
	* awk.h (set_record): Change 3rd argument from
	'const awk_input_field_info_t *' to 'const awk_fieldwidth_info_t *'.
	* io.c (inrec, do_getline_redir, do_getline): Change field_width type
	from 'const awk_input_field_info_t *' to
	'const awk_fieldwidth_info_t *'.
	(get_a_record): Change field_width argument type from
	'const awk_input_field_info_t **' to 'const awk_fieldwidth_info_t **'.
	* field.c (api_parser_override): Define new boolean to track whether
	API parsing is currently overriding default parsing behavior.
	(api_fw): Change type from 'const awk_input_field_info_t *'
	to 'const awk_fieldwidth_info_t *'.
	(FIELDWIDTHS): Change type from 'int *' to 'awk_fieldwidth_info_t *'.
	(set_record): Use new boolean api_parser_override to track whether
	API parsing override is in effect, since we can no longer discern
	this from the value of parse_field -- FIELDWIDTHS parsing uses the
	same function.
	(calc_mbslen): New function to calculate the length of a multi-byte 
	string.
	(fw_parse_field): Enhance to support the awk_fieldwidth_info_t 
	structure instead of simply using an array of integer field widths.
	(api_parse_field): Remove function no longer needed since fw_parse_field
	now supports both FIELDWIDTHS and API parsing.
	(set_parser): Use api_parser_override instead of comparing parse_field
	to api_parse_field.
	(set_FIELDWIDTHS): Enhance to use new awk_fieldwidth_info_t structure
	and parse new skip prefix for each field.
	(current_field_sep): Use api_parser_override flag instead of comparing
	to api_parse_field.
	(current_field_sep_str): Ditto.

2017-03-20         Arnold D. Robbins     <arnold@skeeve.com>

	Improve handling of EPIPE. Problems reported by
	Alexandre Ferrieux <alexandre.ferrieux@orange.com>
	and David Kerns <david.t.kerns@gmail.com>.

	* awk.h (ignore_sigpipe, set_sigpipe_to_default,
	non_fatal_flush_std): Declare new functions.
	(ignore_sigpipe, set_sigpipe_to_default,
	non_fatal_flush_std): New macros.
	* builtin.c (do_fflush): When nonfatal not in force, flush
	of stdout/stderr and EPIPE exits, simulating SIGPIPE, as
	in nawk/mawk. Flush of other redirections with EPIPE now
	also fatals.
	(do_system): Use ignore_sipipe and set_sigpipe_to_default
	instead of uglier inline ifdefed code.
	* main.c (main): Ditto.
	* io.c (redirect_string, two_way_open, gawk_popen): Ditto.
	(flush_io): Use non_fatal_flush_std for stdout and stderr.

	Unrelated:

	* config.guess, config.rpath, config.sub, install-sh:
	Sync with GNULIB.

2017-03-16         Arnold D. Robbins     <arnold@skeeve.com>

	* configure.ac: Some cleanups.

2017-03-09         Andrew J. Schorr     <aschorr@telemetry-investments.com>

	* gawkapi.h (awk_input_field_info_t): Define new structure to contain
	API field parsing info.
	(awk_input_buf_t): Update get_record prototype to use an array of
	awk_input_field_info_t instead of integers.
	* awk.h (set_record): Change 3rd argument from 'const int *' to
	'const awk_input_field_info_t *'.
	* field.c (api_fw): Now points to an array of awk_input_field_info_t
	instead of integers.
	(set_record): Change 3rd argument to point to an array of
	awk_input_field_info_t.
	(api_parse_field): Update parsing logic to use awk_input_field_info_t
	structures instead of an array of integers.
	* io.c (inrec, do_getline_redir, do_getline): Change field_width type
	from 'const int *' to 'const awk_input_field_info_t *'.
	(get_a_record): Change field_width argument type from 'const int **'
	to 'const awk_input_field_info_t **'.

2017-03-09         Arnold D. Robbins     <arnold@skeeve.com>

	* field.c: Minor style edits.

2017-03-06         Andrew J. Schorr     <aschorr@telemetry-investments.com>

	* field.c (normal_parse_field): Renamed from save_parse_field to reflect
	better its purpose. Added a comment to explain more clearly what's
	going on.
	(set_record, set_parser): Rename save_parse_field to normal_parse_field.

2017-03-06         Andrew J. Schorr     <aschorr@telemetry-investments.com>

	* gawkapi.h (awk_input_buf_t): Remove field_width array and instead
	add it as a 6th argument to the get_record function. This should
	not break existing code, since it's fine to ignore the additional
	argument. Document the behavior of the field_width argument.
	* io.c (inrec): Pass pointer to field_width array to get_a_record,
	and then hand it off to set_record.
	(do_getline_redir): If not reading into a variable, pass pointer to
	field_width array to get_a_record and then hand it off to set_record.
	(do_getline): Ditto.
	(get_a_record): Add a 4th field_width argument to pass through to
	the API get_record method.

2017-03-05         Andrew J. Schorr     <aschorr@telemetry-investments.com>

	* awk.h (set_record): Add a new argument containing a field-width
	array returned by an API parser.
	(field_sep_type): Add new enum value Using_API.
	(current_field_sep_str): Declare new function.
	* field.c (save_parse_field): New static variable to save the
	parse_field value in cases where it's overridden by API parsing.
	(api_fw): New static variable to hold pointer to API parser fieldwidth
	array.
	(set_record): Add new field-width array argument. If present, API
	parsing will override the default parsing mechanism.
	(api_parse_field): New field parser using field widths supplied by the
	API. This is very similar to the existing fw_parse_field function.
	(get_field): Fix typo in comment.
	(set_parser): New function to set default parser and check whether
	there's an API parser override in effect. Update PROCINFO["FS"] if
	something has changed.
	(set_FIELDWIDTHS): Use set_parser and stop updating PROCINFO["FS"].
	(set_FS): Ditto.
	(set_FPAT): Ditto.
	(current_field_sep): Return Using_API when using the API field parsing
	widths.
	(current_field_sep_str): New function to return the proper string
	value for PROCINFO["FS"].
	* gawkapi.h (awk_input_buf_t): Add field_width array to enable the
	parser get_record function to supply field widths to override the
	default gawk field parsing mechanism.
	* io.c (inrec): Pass iop->public.field_width to set_record as the
	3rd argument to enable API field parsing overrides.
	(do_getline_redir, do_getline): Ditto.
	* main.c (load_procinfo): Use new current_field_sep_str function
	instead of switching on the return value from current_field_sep.

2017-02-23         Arnold D. Robbins     <arnold@skeeve.com>

	* awk.h (boolval): Return bool instead of int.
	* eval.c (eval_condition): Same.
	* io.c (pty_vs_pipe): Same
	Thanks to Andrew Schorr for pointing these out.

2017-02-21         Andrew J. Schorr     <aschorr@telemetry-investments.com>

	* NEWS: Document that mktime now takes an optional utc-flag argument.
	* awkgram.y (tokentab): Modify mktime entry to indicate that it may
	accept two arguments.
	* builtin.c (mktime_tz): New function to run mktime in an arbitrary
	time zone. Code was copied from the Linux timegm man page.
	(do_mktime): Add support for new optional 2nd argument utc-flag by
	using the new mktime_tz function.
	(do_strftime): Change do_gmt type from int to bool.

2017-02-17         Arnold D. Robbins     <arnold@skeeve.com>

	* builtin.c (do_typeof): Handle arguments that have
	the NULL_FIELD flag set.

2017-02-03         Andrew J. Schorr     <aschorr@telemetry-investments.com>

	* awkgram.y (set_profile_text): Improve code clarity by using emalloc
	to allocate the string instead of abusing estrdup.

2017-02-02         Arnold D. Robbins     <arnold@skeeve.com>

	* awkgram.y (set_profile_next): Allocate an extra byte at the
	end for the NUL in case we add a sign. Thanks to Andrew Schorr
	for making me look at this code.

	And later in the same day:

	* awkgram.y (set_profile_next): Undo previous change, since estrdup
	handles it, but updated the comments.

2017-02-01         Arnold D. Robbins     <arnold@skeeve.com>

	* builtin.c (mbc_char_count): Remove spurious multiplies by
	gawk_mb_cur_max. Thanks to Andrew Schorr for making me look
	at this code.

	Unrelated:

	* awkgram.y (make_profile_number): Renamed to ...
	(set_profile_next): New function. All calls adjusted. Also improved
	use at MPFR number case.

2017-01-28         Andrew J. Schorr     <aschorr@telemetry-investments.com>

	* io.c (inetfile): Replace strncmp with memcmp in a few places, now
	that we are checking string length beforehand.

2017-01-27         Andrew J. Schorr     <aschorr@telemetry-investments.com>

	* io.c (redirect_string): Check explen positive before accessing *str.
	In lintwarn message, use explen string length. Pass length to inetfile.
	(devopen): Pass name length to inetfile.
	Stop assuming that remoteport is NUL-terminated.
	(two_way_open): Pass name length to inetfile.
	(inetfile): Stop assuming NUL string termination; add checks to avoid 
	string overrun.

2017-01-27         Andrew J. Schorr     <aschorr@telemetry-investments.com>

	* awk.h (str_terminate_f): New helper function for terminating a string
	NODE.
	(str_terminate): Macro wrapper to call str_terminate_f.
	(str_restore): New macro to restore the string.
	* builtin.c (do_strftime): Use str_terminate and str_restore.
	(do_dcgettext): Ditto, and remove saved_end flag since equivalent
	to testing (t2 != NULL). Fix overrun bug in calculating result
	length when !ENABLE_NLS.
	(do_dcngettext, do_bindtextdomain): Use str_terminate and str_restore.
	* interpret.h (Op_arrayfor_init, Op_indirect_func_call): Ditto.
	* str_array.c (env_remove): Ditto.

2017-01-27         Andrew J. Schorr     <aschorr@telemetry-investments.com>

	* interpret.h [UNFIELD]: Fix condition for assignment from
	value with valref == 1. Fixes problems introduced at gawk 4.1.2.

2017-01-27         Arnold D. Robbins     <arnold@skeeve.com>

	* interpret.h: Update copyright year.
	* debug.c (do_run): Rework error message to ease translation.
	Thanks to Rafael Fontenelle <rafaelff@gnome.org> and to
	Eli Zaretskii <eliz@gnu.org>.

2017-01-26         Andrew J. Schorr     <aschorr@telemetry-investments.com>

	* builtin.c (do_dcgettext): First argument also needs protection
	from string overrun.
	(do_dcngettext): Need to terminate string1 and string2 also,
	and replace strlen(the_result), which could overrun.
	(do_bindtextdomain): Terminate both string args, and eliminate
	saved_end boolean which is redundant with (t2 != NULL).

2017-01-26         Andrew J. Schorr     <aschorr@telemetry-investments.com>

	* interpret.h (Op_arrayfor_init): Protect against string overrun
	on sorting method.
	(Op_indirect_func_call): Terminate function name.

2017-01-26         Andrew J. Schorr     <aschorr@telemetry-investments.com>

	* str_array.c (env_remove): Terminate string before calling unsetenv.

2017-01-26         Andrew J. Schorr     <aschorr@telemetry-investments.com>

	* node.c (is_hex): Add a new argument pointing to the end of the string
	so we can check for string overrun.
	(r_force_number): Pass string end to is_hex.

2017-01-26         Andrew J. Schorr     <aschorr@telemetry-investments.com>

	* awk.h (get_numbase): Add string length argument so we can operate
	on unterminated strings.
	* awkgram.y: Call get_numbase with string length, and fix off-by-one
	error in length passed to nondec2awknum: should be strlen(tokstart)-1
	based on surrounding code.
	* builtin.c (do_strtonum): Pass string length to get_numbase.
	(nondec2awknum): Check string length before accessing characters.
	* mpfr.c (force_mpnum): Pass string length to get_numbase.
	* node.c (r_force_number): Pass string length to get_numbase.
	(get_numbase): Add string length argument and honor it.

2017-01-26         Andrew J. Schorr     <aschorr@telemetry-investments.com>

	* builtin.c (do_strftime): If format argument is passed, we need
	to terminate it in case it's a field variable.

2017-01-26         Andrew J. Schorr     <aschorr@telemetry-investments.com>

	* node.c (r_format_val): Before we free s->stptr, make sure that it
	was malloced.
	(wstr2str): Add comment explaining why it's safe to free n->stptr
	without doing any checks.
	* mpfr.c (mpg_format_val): Ditto. And no need to reset the STRCUR flag
	that we just checked.

2017-01-26         Andrew J. Schorr     <aschorr@telemetry-investments.com>

	* awk.h (enum block_id): Remove BLOCK_INVALID, since it serves no
	useful purpose and seems to slow things down a bit.
	* node.c (nextfree): Remove first invalid entry.

2017-01-25         Andrew J. Schorr     <aschorr@telemetry-investments.com>

	* awk.h (BLOCK): Remove typedef. BLOCK was used for 2 different
	purposes: to contain a block allocation list header, and to hold
	each individual allocated item. This was confusing, because the "size"
	field was set only in the header, but not in each element.
	(struct block_header): The block header contains a pointer to the first
	element and the element size.
	(struct block_item): Represent a single allocated item. This contains
	only a pointer to the next element. This reduces the minimum allocated
	item size from 2 pointers to 1 (16 bytes to 8 bytes on x86_64).
	(nextfree): Change array item type from BLOCK to struct block_header.
	(getblock, freeblock): Change cast from 'BLOCK' to 'struct block_item'.
	* node.c (nextfree): Now an array of 'struct block_header' instead of
	BLOCK. Switch the ordering to put the next pointer before the size.
	(more_blocks): Replace 'BLOCK' with 'struct block_item', and add
	an assert to ensure that the allocation size is at least as large
	as 'struct block_item', i.e. 1 pointer.

2017-01-22         Andrew J. Schorr     <aschorr@telemetry-investments.com>

	* awk.h (numtype_choose): New backend macro used to implement
	various macros whose calculations depend on how a number is
	actually represented. This improves readability and should give
	a small performance improvement when not using extended precision.
	(get_number_ui, get_number_si, get_number_d, get_number_uj, iszero):
	Rewrite using new numtype_choose macro.

2017-01-04         Arnold Robbins        <arnold@skeeve.com>

	Trade space for time for programs that toggle IGNORECASE a lot.
	Brings 25% to 39% speedup.  NODE does not actually grow in size.

	* awk.h (NODE::preg): Now an array of size two.
	[CASE]: Flag no longer needed, so removed.
	(IGNORECASE): Change type from int to bool.
	* awkgram.y (make_regnode): Build two copies of the compiled regexp,
	one without ignorecase, and one with.
	* io.c (RS_re): Array replacing RS_re_yes_case and RS_re_no_case.
	(set_RS): Use RS_re[IGNORECASE] as appropriate. Free and recompute
	as needed.
	* main.c (IGNORECASE): Change type from int to bool.
	* re.c (re_update): Simplify the code. No need to check CASE flag
	any longer. Recompute only if text of regexp changed.
	* symbol.c (free_bc_internal): Adjust to free both elements of
	m_re_reg.

2017-01-18         Andrew J. Schorr     <aschorr@telemetry-investments.com>

	* interpret.h (r_interpret): Increase robustness of the optimization
	logic in Op_assign_concat -- check that the node has MALLOC set,
	and make sure to wipe all flags other than MALLOC, STRING, STRCUR,
	and possibly WSTRCUR. Use STFMT_UNUSED define.

2017-01-15         Andrew J. Schorr     <aschorr@telemetry-investments.com>

	* interpret.h (r_interpret): Fix bug in Op_assign_concat reported
	on Cygwin mailing list. The string concatenation optimization was
	not updating the node correctly by setting STRING and STRCUR flags
	and setting stfmt.

2017-01-06         Andrew J. Schorr     <aschorr@telemetry-investments.com>

	Enhance API to support extended-precision arithmetic.
	* awk.h (enum block_id): Add new values BLOCK_MPFR and BLOCK_MPZ.
	(make_number_node): New inline function to reduce code duplication
	for creating numeric nodes.
	* gawkapi.h (gawk_api_major_version): Bump to 3.
	(awk_number_t): New typedef to represent numbers with varying internal
	representations.
	(awk_value_t): For numbers, replace double with awk_number_t.
	(num_value): Redefine.
	(num_type, num_ptr): New defines for awk_number_t union members.
	(gawk_api_t): Add constants for version checking: gmp_major_version,
	gmp_minor_version, mpfr_major_version, and mpfr_minor_version.
	Add functions api_get_mpfr and api_get_mpz to allocate memory for
	extended-precision numbers to hand to gawk.
	(get_mpfr_ptr, get_mpz_ptr): Helper macros to wrap api_get_mpfr and
	api_get_mpz.
	(make_number): Modify to populate awk_number_t correctly.
	(make_number_mpz, make_number_mpfr): New helper functions to create
	extended-precision numeric nodes.
	(check_mpfr_version): New macro to check GMP/MPFR version compatibility
	in extensions that want to support extended-precision math.
	* gawkapi.c (getmpfr, freempfr, getmpz, freempz): New macros to
	allocate and free memory blocks for extended-precision math.
	(awk_value_to_node): For AWK_NUMBER values, support three different
	kinds of internal numbers: double, mpz_t, and mpfr_t.
	(assign_number): New helper function to convert a numeric node to
	an awk_value_t.
	(node_to_awk_value): Use assign_number to pass numbers properly.
	(api_get_mpfr): Implement new api_get_mpfr hook.
	(api_get_mpfz): Implement new api_get_mpz hook.
	(api_impl): Add GMP & MPFR versions, api_get_mpfr, and api_get_mpz.
	* node.c (r_make_number): Use new make_number_node inline function
	to reduce code duplication.
	(nextfree): Add block allocators for mpfr_t and mpz_t.
	(more_blocks): Add an assert to protect against cases where the block
	size is too small to hold our structure.
	* mpfr.c (mpg_node): Use new make_number_node inline function
	to reduce code duplication.

2017-01-04         Arnold Robbins        <arnold@skeeve.com>

	* config.guess, config.sub, compile, depcomp: Sync from latest
	in GNULIB.

2016-12-27         Juergen Kahrs         <Juergen.Kahrs@googlemail.com>

	* CMakeLists.txt: Updated after adding support library.

2016-12-23         Arnold D. Robbins     <arnold@skeeve.com>

	* configure.ac (GNUPG_CHECK_MPFR): Don't call on PowerPC
	Macintosh.  C99 and the last version of MPFR that works on
	that platform don't get along. Sigh.

2016-12-22         Arnold D. Robbins     <arnold@skeeve.com>

	* dfa.c: Sync with GNULIB.
	* intprops.h: New file.
	* Makefile.am (base_sources): Add intprops.h.

	Unrelated.  Import GNULIB fix for regex: fix integer-overflow
	bug in never-used code.
	Problem reported by Clément Pit–Claudel in:
	http://lists.gnu.org/archive/html/emacs-devel/2016-12/msg00654.html
	Fix by Paul Eggert  <eggert@cs.ucla.edu>:

	* regex_internal.h: Include intprops.h.
	* regexec.c (re_search_2_stub): Use it to avoid undefined
	behavior on integer overflow.

	Unrelated. Set up a support directory for externally obtained
	support files.

	* Makefile.am (base_sources, EXTRA_DIST): Edit lists.
	(SUBDIRS): Get ordering right.
	(LDADD): Add support/libsupport.a.
	(DEFS): Add -I for support directory.
	* dfa.c, dfa.h, getopt.c, getopt.h, getopt1.c, getopt_int.h,
	intprops.h, localeinfo.c, localeinfo.h, random.c, random.h,
	regcomp.c, regex.c, regex.h, regex_internal.c, regex_internal.h,
	regexec.c, verify.h, xalloc.h: Moved to support.

	Unrelated: Totally break binary compatibility in the API
	after merging in API min/max changes and REGEX and STRNUM
	support in the API:

	* gawkapi.c (valtype2str): New function.
	(node_to_awk_value): Minor simplification in a switch.
	(api_flatten_array): Removed.
	(api_flatten_array_typed): Use valtype2str in error message.
	(api_impl): Reorder functions to group related ones together again.
	* gawkapi.h (awk_valtype_t): Reorder enum values.
	(struct gawk_api): Remove api_flatten_array field.  Reorder
	functions to group related ones together again.

2016-12-17         Arnold D. Robbins     <arnold@skeeve.com>

	* gawkapi.h (api_add_ext_func): Add comment about point to
	awk_ext_func_t not being const but gawk doesn't use it.
	* * interpret.h (Op_ext_builtin): Simplify code, check only
	if do_lint and ! f->suppress_lint and num_args > max_expected.

2016-12-16         Arnold D. Robbins     <arnold@skeeve.com>

	* gawkapi.h (awk_ext_func_t): Put max back before min. Restores
	source compatibility, although there will be compile warnings
	because of the 3rd argument for the C function being missing.
	* interpret.h (Op_ext_builtin): Used size_t instead of int for
	the various variables. Add a check that max expected > 0.

2016-12-14         Arnold D. Robbins     <arnold@skeeve.com>

	MAJOR BREAKING API CHANGE.

	* awk.h (INSTRUCTION): Update extension function pointer to
	take 3rd argument of pointer to struct awk_ext_func.
	* gawkapi.c (api_add_ext_func): Update third arg to not be const.
	* gawkapi.h (awk_ext_func_t): Put min before max. Add suppress_lint
	and data pointer.
	[gawk_api_major_version]: Update to 2.
	[gawk_api_minor_version]: Reset to 0.
	(api_add_ext_func): Update third arg to not be const.
	* interpret.h (Op_ext_symbol): Revise lint check.

2016-12-12         Arnold D. Robbins     <arnold@skeeve.com>

	* awk.h (INSTRUCTION): Replace min_required and max_expected
	with a pointer to the extension functions awk_ext_func_t struct.
	* ext.c (make_builtin): Store a pointer to the extension function
	struct into the INSTRUCTION instead of the min and max.
	* gawkapi.h (awk_ext_func): Use size_t instead of unsigned short.
	Put min second, which preserves source code compatibility.
	* interpret.h (Op_ext_builtin): Use the pointer for the info
	directly. If lint and max_expected > 0 and args > max_expected
	print a message and set max_expected to zero so we only print once
	per function. Remove special case of both min and max being zero.
	(Op_ext_func): Adjust creation of the data structures.

2016-12-11         Arnold D. Robbins     <arnold@skeeve.com>

	* dfa.c: Sync with GNULIB.

2016-12-05         Andrew J. Schorr     <aschorr@telemetry-investments.com>

	Add API support for strnum values.
	* gawkapi.c (awk_value_to_node): Add AWK_STRNUM.
	(assign_string): Add a type argument so we can use this for AWK_STRING
	or AWK_STRNUM.
	(node_to_awk_value): When AWK_NUMBER is requested, a regex value
	should return false, as per the header file documentation.
	Add support for AWK_STRNUM requests. When AWK_REGEX is requested,
	implement the cases properly instead of always returning true.
	Fix AWK_SCALAR logic. For AWK_UNDEFINED, rewrite using a switch
	and support AWK_STRNUM.
	(api_sym_update): Add AWK_STRNUM.
	(api_sym_update_scalar): Add optimized support for updating AWK_STRNUM.
	(valid_subscript_type): Add AWK_STRNUM.
	(api_create_value): Add AWK_STRNUM.
	* gawkapi.h (awk_valtype_t): Add AWK_STRNUM.
	(strnum_value): New macro.
	(Value fetching table): Updated.

2016-12-04         Andrew J. Schorr     <aschorr@telemetry-investments.com>

	* gawkapi.c (assign_regex): Do not call assign_string, since we
	know that a REGEX value is not an unterminated field string.
	* gawkapi.h (make_regex): Delete macro.
	(make_const_regex, make_malloced_regex): Add new macros to replace
	make_regex with necessary memory management support.

2016-12-04         Andrew J. Schorr     <aschorr@telemetry-investments.com>

	* awk.h (fixtype): Remove conditional checking if the node type
	is Node_val. This is already covered by the assert, and if it's not
	true, we have serious bugs.
	* builtin.c (do_typeof): Do not treat Node_var the same way as
	Node_val, since they are different beasts. In reality, the argument
	to this function will never have type Node_var.

2016-12-04         Andrew J. Schorr     <aschorr@telemetry-investments.com>

	* gawkapi.h (awk_element_t): Remove obsolete comment claiming that
	the index will always be a string.
	(gawk_api_t): Add new api_flatten_array_typed function and indicate
	that api_flatten_array has been superseded.
	(flatten_array_typed): New macro to call api_flatten_array_typed.
	(flatten_array): Redefine using the new flatten_array_typed macro.
	* gawkapi.c (api_flatten_array_typed): New function renamed from
	api_flatten_array to flatten an array with the types requested by the
	caller. Also update the comments and error messages.
	(api_flatten_array): Now a wrapper around api_flatten_array_typed.
	(api_impl): Add new api_flatten_array_typed hook.

2016-12-06         Arnold D. Robbins     <arnold@skeeve.com>

	Add minimum required and maximum expected number of arguments
	to the API.

	* awk.h (INSTRUCTION): Add new members min_required and max_expected.
	* ext.c (make_builtin): Store values from extension function struct
	into the INSTRUCTION.
	* gawkapi.h (awk_ext_func): Add min_required args. Make both it and
	max_expected_args into unsigned short to match type in INSTRUCTION.
	* interpret.h (Op_ext_builtin): Store min_required and max_expected
	in instructions. Add checking code and lint checks.
	(Op_ext_func): Copy min_required and max_expected from function info.


2016-12-04         Andrew J. Schorr     <aschorr@telemetry-investments.com>

	* gawkapi.h (r_make_string_type): New inline function to create strings
	of any type, currently AWK_STRING or AWK_REGEX.
	(r_make_string): Now a wrapper around r_make_string_type.
	(make_regex): Convert from an inline function to a macro that
	calls r_make_string_type.

2016-11-30         Arnold D. Robbins     <arnold@skeeve.com>

	* dfa.c: Sync with fixes in GNULIB.

	Unrelated:

	* gawkapi.h (make_regex): New function.

2016-11-29         Arnold D. Robbins     <arnold@skeeve.com>

	Add support for typed regex variables to the API.

	* awk.h (make_typed_regex): Declare function.
	* awkgram.y (typed_regexp): Call make_typed_regex instead of
	using inline code.
	* gawkapi.h (AWK_REGEX): New value type.
	(regex_value): New macro.
	(Value fetching table): Updated.
	* gawkapi.c (awk_value_to_node, node_to_awk_value, api_sym_update,
	api_sym_update_scalar, valid_subscript_type, api_create_value):
	Add support for AWK_REGEX.
	(assign_regex): New function.
	(api_flatten_array): Adjust comment.
	* node.c (make_typed_regex): New function; moved code from grammar.

2016-11-29         Arnold D. Robbins     <arnold@skeeve.com>

	Remove redundant flag from dfa:

	* dfa.c (dfasyntax): Use RE_ICASE instead of DFA_CASE_FOLD.
	* dfa.h (DFA_CASE_FOLD): Removed.
	* re.c (make_regexp): Use RE_ICASE for regex and dfa. Yay!

	Unrelated: Don't have to recompute syntax stuff every time
	we compile a regexp.

	* dfa.c (dfacopysyntax): New function.
	(dfaalloc): Zero out the newly allocated memory.
	* dfa.h (dfacopysyntax): Declare it.
	* re.c (make_regexp): Declare two static dfaregs, one for
	with and without ignorecase. Compute the syntax once for each,
	then use dfacopysyntax to copy the settings when compiling
	a regexp.

2016-11-28         Arnold D. Robbins     <arnold@skeeve.com>

	Make gawk compile on HP-UX 11.33.

	* debug.c (serialize_list): Renamed from `serialize'.
	(unserialize_list): Renamed from `unserialize', for consistency.

	Unrelated:

	* dfa.c: Sync with GNULIB. Twice in one day.

2016-11-21         Arnold D. Robbins     <arnold@skeeve.com>

	* dfa.c: Sync with GNULIB.

2016-11-17         Arnold D. Robbins     <arnold@skeeve.com>

	General cleanup for zero termination of strings.

	* array.c (do_delete): Use %.*s.
	(value_info): Get length and use %.*s.
	(asort_actual): Save and restore character after end.
	* awkgram.y (split_comment): Use make_string, not make_str_node.
	* builtin.c (do_fflush): Use %.*s.
	(locale_category_from_argument, do_dcgettext, do_dcngettext,
	do_bindtextdomain): Save and restore character after end.
	* debug.c (do_info, print_array, print_subscript, do_print_var,
	do_set_var, display, do_watch, print_watch_item, serialize_subscript,
	do_print_f): Use %.*s.
	* eval.c (cmp_nodes, fmt_index): Save and restore character after end.
	* interpret.h (r_interpret): Fix compuation for concatenation of
	wide strings.
	* io.c (is_non_fatal_redirect): Add length parameter; save and
	restore character after last. Adjust all other declarations and calls.
	(do_close): Save and restore character after end.
	* mpfr.c (ieee_fmts): Adjust table indentation.
	(do_mpfr_strtonum): Clear wide string members of the union.
	* msg.c (err): Use %.*s.

2016-11-07         Arnold D. Robbins     <arnold@skeeve.com>

	* awk.h [USER_INPUT]: Renamed from MAYBE_NUM.
	* builtin.c, eval.c, field.c, int_array.c, io.c, main.c,
	mpfr.c, node.c: Change all uses.

2016-11-15         Arnold D. Robbins     <arnold@skeeve.com>

	Finish reworking typed regexes.

	* awk.h (typed_re): Replaces tre_reg.
	* awkgram.y (typed_regexp production): Node_val points to a regular
	Node_regex and also has string value and length.
	(make_regnode): Simplified back to its original form.
	* builtin.c (call_sub, call_match, call_split_func): For REGEX,
	get n->typed_re.
	* field.c (do_split, do_patsplit): Ditto, for separator regexp.
	* profile.c (pprint): Op_match_rec, handle REGEX correctly.
	* re.c (re_update): If REGEX, get t->typed_re->re_reg.

2016-11-15         Arnold D. Robbins     <arnold@skeeve.com>

	Start reworking typed regexes.

	* awk.h (Node_typedregex): Nuked.
	[REGEX]: New flag.
	(tre_reg): New member in val part of NODE union.
	(force_string, force_number, fixtype): Remove use of Node_typedregex.
	* awkgram.y (grammer): Use REGEX flag instead of node type.
	(valinfo); Ditto.
	(make_regnode): Adjust creation based on node type.
	* builtin.c (do_length, do_print, call_sub, call_match,
	call_split_func, do_typeof): Adjust code.
	* debug.c (watchpoint_triggered, initialize_watch_item,
	print_memory): Adjust code.
	* eval.c (nodetypes): Remove Node_typedregex.
	(flags2str): Add REGEX.
	(setup_frame): Adjust code after removal of Node_typedregex.
	* interpret.h (r_interpret): Adjust code after removal
	of Node_typedregex.
	* profile.c (pp_typed_regex): Renamed from pp_strong_regex.
	(pp_string_or_strong_regex): Renamed from pp_string_or_strong_regex.
	(pprint): Adjust code after removal of Node_typedregex.
	* re.c (re_update): Adjust code after removal of Node_typedregex.

2016-11-04  Eli Zaretskii  <eliz@gnu.org>

	* builtin.c (efwrite) [__MINGW32__]: Call w32_maybe_set_errno if
	errno is not set or set to EINVAL.

	* nonposix.h (w32_maybe_set_errno) [__MINGW32__]: Add prototype.

2016-11-01         Arnold D. Robbins     <arnold@skeeve.com>

	* eval.c (flags2str): Add NO_EXT_SET and NUMCONSTSTR.

2016-10-31         Arnold D. Robbins     <arnold@skeeve.com>

	Fix valgrind issues.

	* io.c (init_awkpath): Need to allocate max_path+3 pointers.
	* awkgram.y (make_profile_number): Need to add STRCUR flag and
	set n->stfmt to STFMT_UNUSED. See the comment in the code.

2016-10-26         Arnold D. Robbins     <arnold@skeeve.com>

	* io.c (init_awkpath): Set max path len for leading separator.

2016-10-25         Arnold D. Robbins     <arnold@skeeve.com>

	* io.c (init_awkpath): Restore documented behavior whereby
	null elements represent the current directory. Sheesh.
	Bug reported by "Jun T." <takimoto-j@kba.biglobe.ne.jp>.

	Disallow negative arguments to the bitwise functions.

	* NEWS: Document this.
	* builtin.c (do_lshift, do_rshift, do_and, do_or, do_xor, do_compl):
	Make negative arguments a fatal error.
	* mpfr.c (do_mpfr_compl, get_intval): Ditto.

2016-10-23         Arnold D. Robbins     <arnold@skeeve.com>

	* General: Remove trailing whitespace from all relevant files.
	* mpfr.c: Replace Unicode sequences with ASCII.
	* cint_array.c: Ditto.

2016-10-16         Arnold D. Robbins     <arnold@skeeve.com>

	* awkgram.y: Typo fix in call to add_sign_to_num.

2016-10-16         Arnold D. Robbins     <arnold@skeeve.com>

	* awk.h (enum opcodeval): Add Op_unary_plus.
	* awkgram.y (add_sign_to_num): New routine to put in a sign on
	profiling constants.  Call it as necessary.
	In unary plus production, use new opcode, or set up a
	constant as for unary minus.
	(negate_num): Call add_sign_to_num instead of doing it directly.
	* eval.c (optypetab): Add entry for Op_unary_plus.
	* interpret.h (r_interpret): Add case for Op_unary_plus.
	* profile.c (pprint, prec_level, is_scalar): Ditto.

2016-10-13         Arnold D. Robbins     <arnold@skeeve.com>

	* dfa.c: Sync with GNULIB.

2016-10-12         Arnold D. Robbins     <arnold@skeeve.com>

	* awkgram.y (make_profile_number): Allocate an extra byte for the
	string, so there's room for a minus if necessary. Store '\0'
	in the right place.
	(negate_num): Use memmove to shift the string up and then
	insert a minus, instead of doing a fresh alloc + copy + free.

2016-10-11         Arnold D. Robbins     <arnold@skeeve.com>

	* awk.h (NUMCONSTSTR): New flag value.
	* awkgram.y (make_profile_number): New function. Use it
	wherever we make a number.  This calls make_number and then, if
	pretty printing, save the original string value and sets NUMCONSTSTR.
	(negate_num): If NUNCONSTSTR set, update the saved string value.
	* profile.c (pp_number): Assert NUMCONSSTR set, use that value.
	Remove previous code.

2016-09-24  Eli Zaretskii  <eliz@gnu.org>

	* debug.c (restart) [__MINGW32__]: Cast 2nd argument of execvp to
	avoid compiler warnings about prototype mismatch.  Reported by
	Marc de Bourget <marcdebourget@gmail.com>.

2016-09-09         Norihiro Tanaka      <noritnk@kcn.ne.jp>

	* awk.h (struct Regexp): Remove member has_anchor.  All uses removed.
	* re.c (make_regexp, research): Use dfa matcher for regex with anchor.

2016-09-09         Arnold D. Robbins     <arnold@skeeve.com>

	* dfa.c: Sync with grep.

2016-09-08  Paul Eggert  <eggert@cs.ucla.edu>

	* dfa.c, dfa.h: Sync with grep.
	* re.c (make_regexp): Adjust to DFA API changes.

2016-09-08         Arnold D. Robbins     <arnold@skeeve.com>

	* command.y: Update license text to version 3. Oops.

2016-09-07         Arnold D. Robbins     <arnold@skeeve.com>

	* cmd.h, debug.c: Update license text to version citing
	GPLv3+ and with correct FSF address. Thanks to
	David Kaspar <dkaspar@redhat.com> for pointing out the need.

2016-09-02         Arnold D. Robbins     <arnold@skeeve.com>

	* dfa.c: Sync with grep.

2016-09-01         Arnold D. Robbins     <arnold@skeeve.com>

	Merge grep's now thread-safe dfa. Wheee.

	* dfa.h, dfa.c: Sync with grep.
	* localeinfo.h, localeinfo.c, verify.h: New files.
	* Makefile.am (base_sources): Adjust.
	* awk.h (using_utf8): Declare new function.
	* node.c (str2wstr): Use using_utf8 instead of now-gone dfa function.
	* re.c: Include "localeinfo.h".
	(localeinfo): New static variable.
	(make_regexp): Adjust call to dfa_syntax.
	(resetup): Call init_localeinfo on localeinfo. Remove call to
	now-gone function dfa_init.
	(using_utf8): New function.

2016-08-29         Arnold D. Robbins     <arnold@skeeve.com>

	* configure.ac (fwrite_unlocked): Check for it.
	* awk.h (fwrite): Define to fwrite_unlocked if we have it.
	* NEWS: Make note of speed improvement.

2016-08-25         Arnold D. Robbins     <arnold@skeeve.com>

	POSIX now says use strcmp for == and !=. Thanks to Chet Ramey
	for pointing me at the change.  Make it so:

	* awk.h (cmp_nodes): New 3rd param indicating strcmp, not strcoll.
	* debug.c (cmp_val): Update call to cmp_nodes.
	* eval.c (cmp_nodes): New 3rd param indicating strcmp, not strcoll.
	Adjust code and all callers.
	(scalar_cmp_t): New enum type. Used in ...
	(cmp_scalars): ... in order to call cmp_nodes correctly.
	* interpret.h: Use the enum type in calls to cmp_scalars.
	* re.c (re_update): Adjust call to cmp_nodes.

2016-08-25         Norihiro Tanaka      <noritnk@kcn.ne.jp>

	* awk.h (struct Regexp): Remove dfa.  Now dfareg instead of it.  All
	referers changed.
	* re.c (research): Arrange caller of dfaexec and research.
	* (avoid_dfa): Removed.  All callers changed.
	* awk.h (avoid_dfa): Removed.

	Other changes by Arnold Robbins:

	* awk.h (struct Regexp): Change various boolean members to bool.
	(RE_NO_FLAGS): New #define.
	* interpret.h: Use RE_NO_FLAGS instead of zero.
	* re.c (research): Prettify the logic a little bit.

2016-08-25         Arnold D. Robbins     <arnold@skeeve.com>

	* dfa.c: Sync with grep.

2016-08-25         Arnold D. Robbins     <arnold@skeeve.com>

	* 4.1.4: Release tar ball made.

2016-08-23         Arnold D. Robbins     <arnold@skeeve.com>

	* dfa.h: Sync with grep. API changes.
	* dfa.c: Sync with grep.
	* re.c (make_regexp): Adjust for API changes, move call to dfasyntax
	into stanza that compiles the regex.
	(resetup): Call dfa_init.
	* node.c (str2wstr): using_utf8 is now called dfa_using_utf8.

	Unrelated:

	* Makefile.am: Quote all uses of $(srcdir) and $(distdir).
	(spell): New target.

2016-08-18         Arnold D. Robbins     <arnold@skeeve.com>

	* dfa.c: Sync with grep.

2016-08-15         Andrew J. Schorr     <aschorr@telemetry-investments.com>

	* int_array.c (is_integer): Fix merge of stable changes to remove
	obsolete string formatting check that has been superseded by
	the new standard_integer_string check.

2016-08-14         Arnold D. Robbins     <arnold@skeeve.com>

	* re.c (make_regexp): Only call dfasyntax if actually using
	dfa. Gives a 14% speedup on this test: https://raw.githubusercontent.com/chadbrewbaker/awka/master/benchmark/regexp.awk.
	From blathering in comp.lang.awk.

2016-08-12         Arnold D. Robbins     <arnold@skeeve.com>

	* dfa.c: Sync with GNU grep.

	Unrelated:

	* int_array.c: Minor text and formatting edits.

2016-08-09         Andrew J. Schorr     <aschorr@telemetry-investments.com>

	* awk.h: Add a comment explaining the NUMINT flag in more detail.
	* int_array.c (standard_integer_string): New function to test whether
	a string matches what would be produced by sprintf("%ld", <value>).
	(is_integer): Fix bug -- if NUMBER was set, then the function was
	accepting strnum values with nonstandard string representations. We
	now call standard_integer_string to check that the string looks OK.
	Also added ifdef'ed code to simplify the function by relying upon
	force_number to parse the string, but this is disabled due to possible
	negative performance impact.

2016-08-03         Arnold D. Robbins     <arnold@skeeve.com>

	Remove typed regexes until they can be done properly.

	* NEWS: Updated.
	* awk.h (enum nodevals): Remove Node_typedregex.
	(force_string, force_number): Remove check for Node_typedregex.
	* awkgram.y (TYPED_REGEXP): Remove token.
	(grammar): Remove productions related to typed regexps. 
	(yylex): Don't find a typed regex or return it.
	(valinfo): Remove code for Node_typedregex.
	* builtin.c (do_length, do_print, call_sub, call_match,
	call_split_func, do_typeof): Remove code for Node_typedregex.
	* debug.c (watchpoint_triggered, print_memory): Remove code
	for Node_typedregex.
	* eval.c (nodetypes, setup_frame): Remove code for Node_typedregex.
	* interpret.h (r_interpret): Remove code for Node_typedregex.
	* profile.c (pprint): Remove code for Node_typedregex.
	(pp_strong_regex): Removed.
	(pp_string_or_strong_regex): Remove code for Node_typedregex.
	* re.c (re_update): Remove code for Node_typedregex.

2016-08-01         Arnold D. Robbins     <arnold@skeeve.com>

	* README, NEWS: Mark DJGPP port as unsupported.

2016-08-01         Andrew J. Schorr     <aschorr@telemetry-investments.com>

	* mpfr.c (mpg_tofloat): Always set precision to avoid hysteresis effects
	from previous calculations using the same temporary mpfr variables.

2016-08-01         Andrew J. Schorr     <aschorr@telemetry-investments.com>

	* mpfr.c (default_prec): Add new static variable to show current PREC
	setting in effect.
	(init_mpfr, set_PREC): Save mpfr_set_default_prec argument in
	default_prec.
	(do_mpfr_func): If the argument's precision exceeds the default
	precision, boost the result's precision to match it. This fixes a
	bug where we used to copy the argument's precision, regardless of
	whether it was higher or lower than the PREC setting.

2016-07-24         Norihiro Tanaka      <noritnk@kcn.ne.jp>

	* re.c (research): Now that the dfa matcher correctly runs even
	in multibyte locales, try it if even if need_start is true.
	However, if start > 0, avoid dfa matcher, since it can't handle
	the case where the search starts in the middle of a string.

	Unrelated:

	* eval.c (load_casetable): Reset casetable[i] to `i' if i
	should not be mapped to upper case. Fixes inconsistencies between
	dfa and regex in some single bytes locales; notably el_GR.iso88597.

2016-07-23         Arnold D. Robbins     <arnold@skeeve.com>

	Make result of close on a pipe match result of system.
	Thanks to Mike Brennan for the encouragement.

	* awk.h (sanitize_exit_status): Declare routine.
	* builtin.c (sanitize_exit_status): New routine.
	(do_system): Use it.
	* io.c (close_rp): Use it on pclose result.
	(gawk_pclose): Use it.

2016-07-23         Andrew J. Schorr     <aschorr@telemetry-investments.com>

	* builtin.c (do_print): Improve logic for formatting
	numeric values.

2016-07-19         Andrew J. Schorr     <aschorr@telemetry-investments.com>

	* eval.c (set_LINT): Simplify the code considerably.

2016-07-19         Arnold D. Robbins     <arnold@skeeve.com>

	* awkgram.y (shadow_funcs): Change test at end to be
	`lintfunc == r_fatal' instead of `lintfunc != warning'.
	Thank to Andrew Schorr for the suggestion.

2016-07-18         Arnold D. Robbins     <arnold@skeeve.com>

	* main.c (locale_dir): New variable, init to LOCALEDIR (set by
	configure).
	(set_locale_stuff): Move calls to bindtextdomain and
	textdomain to here; they must be done after calling setlocale.
	Use locale_dir instead of LOCALEDIR.
	(main): Move call to set_locale_stuff() to before parsing arguments.
	Check for GAWK_LOCALE_DIR env var and use it if there. If doing
	locale debugging, call set_locale_stuff again if arg parsing changed
	the locale.

	Unrelated:

	* dfa.c: Sync with GNU grep.

	Unrelated:

	* config.sub: Updated from GNULIB.

2016-07-17         Arnold D. Robbins     <arnold@skeeve.com>

	* eval.c (set_LINT): Reset lintfunc to `warning' for LINT="invalid".
	Thanks to Andy Schorr for the report.

2016-07-08         Andrew J. Schorr     <aschorr@telemetry-investments.com>

	* awk.h: Restore previous comment about unterminated strings, since
	I am removing the string termination patches from field.c
	(free_api_string_copies): Declare new gawkapi function.
	* builtin.c (do_mktime, do_system): Restore temporary string
	termination to protect against unterminated field values.
	(nondec2awknum): Remove comment about unnecessary termination.
	* eval.c (posix_compare): Restore temporary string termination.
	* field.c (databuf): Remove struct, no longer needed.
	(set_field): Remove memcpy for string termination, since we will support
	unterminated field string values.
	(rebuild_record): Ditto. Also no need to allocate space for terminated
	string copies.
	(allocate_databuf): Remove function, since memory management can again
	be done inside set_record.
	(set_record): Restore inline buffer management logic.
	(reset_record): Remove calls to allocate_databuf, since we no longer
	need space for making terminated copies of field strings.
	* gawkapi.c (free_api_string_copies): New function to free strings
	that we made to provide terminated copies to API functions.
	(assign_string): New function to convert a string to an awk_value,
	making sure to copy it if we need to terminate it.
	(node_to_awk_value): Use assign_string to return string values with
	NUL termination protection.
	* int_array.c (is_integer): Restore temporary string termination.
	* interpret.h (Op_push_i): Ditto.
	(Op_ext_builtin): After external function returns, call
	free_api_string_copies to free temporary string copies.
	* mpfr.c (force_mpnum): Restore temporary string termination.
	* node.c (r_force_number, get_ieee_magic_val): Ditto.

2016-07-08         Arnold D. Robbins     <arnold@skeeve.com>

	* dfa.c: Sync with GNU grep.

	Unrelated:

	* builtin.c (do_print): Coding style change.  (This change obsoleted
	by earlier changes in the fixtype branch.)

2016-07-06         Andrew J. Schorr     <aschorr@telemetry-investments.com>

	* awk.h: Modify comments to indicate that MAYBE_NUM will now be
	left enabled to indicate strnum values by the NUMBER|MAYBE_NUM
	combination, whereas STRING|MAYBE_NUM indicates a potential strnum.
	(fixtype): Modify MAYBE_NUM test to avoid calling force_number if
	NUMCUR is already set.
	* builtin.c (do_typeof): Call fixtype to resolve argument type.
	This forces parsing of numeric strings, so there's a performance
	penalty, but we must do this to give a correct result. The meaning
	of "strnum" changes from "potential strnum" to "actual strnum".
	* eval.c (set_TEXTDOMAIN): Remove some dead code left over from last
	patch.
	* int_array.c (is_integer): When a MAYBE_NUM is converted successfully
	to a NUMBER, leave the MAYBE_NUM flag enabled.
	* mpfr.c (mpg_force_number): Ditto.
	* node.c (r_force_number): Ditto.

2016-07-06         Andrew J. Schorr     <aschorr@telemetry-investments.com>

	* awk.h: Modify stptr comment to indicate that all strings are now
	NUL-terminated.
	* builtin.c (do_mktime): Remove unnecessary logic to terminate
	the string with '\0' temporarily.
	(do_system) Ditto.
	(nondec2awknum): Add a comment about termination.
	* eval.c (posix_compare): Remove logic to terminate strings temporarily.
	(set_ORS): No need to terminate ORS, since the string node is already
	terminated. What gave us the right to modify that node anyway?
	(fmt_index): Remove code to terminate string. This seems to have been
	invalid anyway, since we don't own that memory.
	(set_TEXTDOMAIN): Do not terminate TEXTDOMAIN string, since the node
	is already terminated. We didn't have the right to modify that node
	anyway.
	* gawkapi.c (node_to_awk_value): Add assert checks to confirm that the
	string is NUL-terminated.
	* gawkapi.h: Modify awk_string comment to indicate that strings are
	always terminated with '\0'.
	* int_array.c (isinteger): Remove unnecessary logic to terminate string
	with '\0' temporarily.
	* interpret.h (Op_push_i): Ditto.
	* io.c (nextfile): Remove string termination. We didn't own that memory
	anyway.
	* mpfr.c (force_mpnum): Remove unnecessary logic to terminate the
	string with '\0' temporarily.
	* node.c (r_force_number): Remove NUL termination around strtod call,
	since we already know that there is either a white space or '\0'
	character there. Either one will stop strtod.
	(get_ieee_magic_val): Ditto.
	* profile.c (pp_number): No need to terminate string returned by
	r_format_val.

2016-07-06         Andrew J. Schorr     <aschorr@telemetry-investments.com>

	* interpret.h (Op_field_spec): Now that all $n field values are
	NUL-terminated, there is no reason to call dupnode for $n where n > 0.
	This saves malloc and copying overhead, thereby more than offsetting the
	performance hit of the additional copying and NUL-termination in the
	last patch to field.c. It also eliminates repeated parsing in cases
	where $n, for n > 1, was accessed more than once in a numeric context,
	so the new approach should be a performance win.

2016-07-06         Andrew J. Schorr     <aschorr@telemetry-investments.com>

	Make sure that all field values, and therefore all strings inside gawk,
	are terminated with a '\0' character!

	* field.c (databuf): New static struct to hold info about our buffer to
	contain the field string values.
	(allocate_databuf): New function to make sure the databuf is large
	enough to hold $0 and copies of $1 through $NF.
	(set_field): Copy $n into free space previously allocated in databuf
	and add a '\0' at the end.
	(rebuild_record): Call allocate_databuf to ensure sufficient space
	for copying non-malloced field values. When copying field values,
	use databuf to create a NUL-terminated copy.
	(purge_record): New function extracted from reset_record to initialize
	$1 through $NF to null values.
	(set_record): Buffer management moved to new allocate_databuf function.
	Call purge_record instead of reset_record, since reset_record contains
	some extra logic not needed in this case.
	(reset_record): Call purge_record to do most of the work, and call
	allocate_databuf to make sure we have a big enough buffer to contain
	copies of the $1 through $NF.

2016-07-06         Andrew J. Schorr     <aschorr@telemetry-investments.com>

	* awk.h: Renumber flags to remove gap created when FIELD was removed.

2016-07-05         Andrew J. Schorr     <aschorr@telemetry-investments.com>

	* field.c (rebuild_record): Need to set MALLOC flag if we allocate
	memory for a residual field node with valref > 1.

2016-07-05         Andrew J. Schorr     <aschorr@telemetry-investments.com>

	* field.c (rebuild_record): Do not bother to create new field nodes
	to replace malloc'ed nodes when rebuilding $0.

2016-07-05         Andrew J. Schorr     <aschorr@telemetry-investments.com>

	* awk.h (FIELD): Remove unnecessary flag.
	(MALLOC): Move definition to join the others, and improve the comment.
	* array.c (value_info): Replace FIELD test with MALLOC test.
	* eval.c (flags2str): Remove FIELD flag.
	* field.c (init_fields): Remove FIELD bit from Null_field->flags.
	(set_field): Remove FIELD bit from flags.
	(rebuild_record): Test against MALLOC instead of FIELD. If a field
	node has valref > 1, we should make a copy, although I don't think
	it is valid for this to happen.
	(set_record): Remove FIELD bit from flags.
	* interpret.h (UNFIELD): Add comment, and test MALLOC flag instead of
	FIELD. Remove probably buggy code to disable the FIELD flag when
	valref is 1; that would have created a node where neither the FIELD
	nor MALLOC flag was set, which seems invalid.
	* node.c (r_dupnode): Remove code disabling FIELD flag.

2016-07-04         Andrew J. Schorr     <aschorr@telemetry-investments.com>

	* awk.h (force_string_fmt): New inline function to get the string
	representation in a requested format.
	(force_string): Reimplement as a macro using force_string_fmt function.
	(force_string_ofmt): New macro to get a value's OFMT representation.
	* builtin.c (do_print): Use new force_string_ofmt macro instead of
	duplicating the logic inline.

2016-07-04         Andrew J. Schorr     <aschorr@telemetry-investments.com>

	* str_array.c (str_lookup): There is no need to worry about the
	MAYBE_NUM flag, since the code has been patched to make sure to
	preserve the string value of strnum values, and the integer array
	code should no longer mistakenly claim a strnum integer with a
	nonstandard string representation.

2016-07-03         Andrew J. Schorr     <aschorr@telemetry-investments.com>

	* field.c (rebuild_record): Revert warning message regarding flags,
	since I'm not yet totally confident that it is invalid to have FIELD
	and MALLOC set at the same time.

2016-07-03         Andrew J. Schorr     <aschorr@telemetry-investments.com>

	* field.c (rebuild_record): Do not turn off the STRING flag when
	copying a FIELD node, and issue a warning if MALLOC is enabled.

2016-07-01         Arnold D. Robbins     <arnold@skeeve.com>

	* array.c (value_info): Print something reasonable when stfmt
	is -1.
	* mpfr.c (mpg_format_val): Don't cast index to char.
	* node.c (r_format_val): Ditto.
	Thanks to Andrew Schorr for pointing these out.

	Unrelated:

	* gawkapi.c (api_warning): Fix the comment header.
	(api_lintwarn): Factor out the call to va_end to after the if.

	Unrelated:

	* symbol.c (get_symbols): Add FUNCTAB and SYMTAB to the list
	for the -d option.
	* awkgram.y (dump_vars): Allow "-" to mean print to stdout.
	Thanks to Hermann Peifer for the reports.

2016-06-30         Arnold D. Robbins     <arnold@skeeve.com>

	* node.c (r_force_number): Coding style change.

2016-06-30         Andrew J. Schorr     <aschorr@telemetry-investments.com>

	* awk.h (STFMT_UNUSED): New define indicating that the string
	representation does not depend on CONVFMT or OFMT.
	(force_string): Use STFMT_UNUSED to improve code clarity.
	* array.c (value_info): Fix stfmt logic.
	* builtin.c (do_print): Use STFMT_UNUSED to improve code clarity.
	* field.c (set_record): Ditto.
	* gawkapi.c (api_sym_update_scalar): Ditto.
	* int_array.c (is_integer): Check stfmt equals STFMT_UNUSED before
	bothering to inspect the string.
	* mpfr.c (mpg_format_val): Use STFMT_UNUSED to improve code clarity.
	Remove buggy cast to char in stfmt assignment.
	* node.c (r_format_val): Ditto.
	* str_array.c (str_lookup): Use STFMT_UNUSED to improve code clarity.
	* symbol.c (check_param_names): Ditto.

2016-06-29         Andrew J. Schorr     <aschorr@telemetry-investments.com>

	* node.c (r_force_number): Optimize by trimming leading and trailing
	white space before we inspect the string contents.
	(get_ieee_magic_val): Must terminate the string with '\0' before
	calling strtod.

2016-06-27         Andrew J. Schorr     <aschorr@telemetry-investments.com>

	* gawkapi.h (awk_string): Add comment about the potential lack of
	NUL-termination.

2016-06-27         Andrew J. Schorr     <aschorr@telemetry-investments.com>

	* awk.h: Add a comment regarding the potential lack of NUL-termination
	for Node_val strings.

2016-06-27         Andrew J. Schorr     <aschorr@telemetry-investments.com>

	* node.c (r_format_val): Do not free stptr unless STRCUR is set.
	This is safer than testing for non-NULL stptr, since, for example,
	pp_number copies a node and calls r_format_val, but does not bother
	to set stptr to NULL beforehand.

2016-06-26         Andrew J. Schorr     <aschorr@telemetry-investments.com>

	* node.c (r_force_number): When checking for trailing spaces, protect
	against running off the end of the string.
	* mpfr.c (force_mpnum): Ditto.

2016-06-26         Andrew J. Schorr     <aschorr@telemetry-investments.com>

	* builtin.c (do_print): There's actually no reason to test whether a
	value is a number, since the STRCUR flag and stfmt value contain all
	the necessary info, as in awk.h:force_string.

2016-06-26         Andrew J. Schorr     <aschorr@telemetry-investments.com>

	* builtin.c (do_print): Do not use OFMT to print strnum values. We
	accomplish this by calling format_val for a NUMBER only
	if there is no string currently available, or if stfmt equals
	neither -1 nor OFMTidx.

2016-06-26         Arnold D. Robbins     <arnold@skeeve.com>

	* awk.h: Edit some comments. Add others. Minor coding style changes.
	* builtin.c (format_tree): Restore a comment.
	(do_mktime): Restore saving/restoring of byte after format string.
	(do_sub): Coding style. Use %.*s in warning message.
	(nondec2awknum): Restore saving/restoring of byte after string value
	being converted.
	* eval.c: Minor coding style edits.
	* int_array.c (is_integer): Fix order of checks for not
	updating string value: check length == 0 before testing values.
	Coding style edits.
	* mpfr.c (do_mpfr_strtonum): Coding style edits.
	* node.c (r_force_number): Restore saving/restoring of byte after
	string value being converted. Edit comments some.

2016-06-26         Arnold D. Robbins     <arnold@skeeve.com>

	Repair change of 2015-08-25 to handling of MAYBE_NUM.
	* mpfr.c (mpg_force_number): Just clear MAYBE_NUM.
	* node.c (r_force_number): Clear STRING separately after
	setting NUMBER.

	Thanks to Andrew Schorr for reporting the problem.
	A test case will eventually be merged into master.

	Only in stable and master.

2016-06-20         Andrew J. Schorr     <aschorr@telemetry-investments.com>

	* builtin.c (do_strftime): Call fixtype before checking flags for
	STRING type.
	(do_print): Call fixtype before checking whether argument is a NUMBER.
	* eval.c (set_BINMODE): Call fixtype before checking value type.
	No need to call force_number if the flags say it's a number.
	(r_get_field): Fix lint check for non-numeric argument.
	* io.c (redirect): Call fixtype before checking whether it's a string.

2016-06-18         Andrew J. Schorr     <aschorr@telemetry-investments.com>

	* node.c (r_force_number): Fix typo in comment.

2016-06-16         Arnold D. Robbins     <arnold@skeeve.com>

	* awk.h: Add comment headers for several functions.
	* builtin.c (nondec2awknum): Actually set a '\0' before
	calling to strtod() so that the save and restore do something.

2016-06-15         Arnold D. Robbins     <arnold@skeeve.com>

	* config.sub: Update from GNULIB.

2016-06-14         Andrew J. Schorr     <aschorr@telemetry-investments.com>

	* awk.h (boolval): New inline function to standardize testing whether
	a node's value is true.
	* builtin.c (do_strftime): Use boolval to handle 3rd argument.
	* eval.c (set_IGNORECASE, eval_condition): Use new boolval function.
	* io.c (pty_vs_pipe): Use new boolval function.

2016-06-14         Andrew J. Schorr     <aschorr@telemetry-investments.com>

	* builtin.c (do_strftime): Fix handling of 3rd argument to work
	as a standard boolean: non-null or non-zero.

2016-06-14         Andrew J. Schorr     <aschorr@telemetry-investments.com>

	* gawkapi.c (node_to_awk_value): When caller requests AWK_SCALAR
	or AWK_UNDEFINED, we need to call fixtype before we check the type.

2016-06-13         Andrew J. Schorr     <aschorr@telemetry-investments.com>

	* awkgram.y: Eliminate STRCUR tests. Must use STRING to test whether
	a scalar is a string.

2016-06-12         Andrew J. Schorr     <aschorr@telemetry-investments.com>
	
	* awk.h: Improve comment about STRING and NUMBER type assignment.
	(nondec2awknum): Add endptr argument.
	(fixtype): New inline function to clarify a scalar's type.
	* array.c (sort_up_value_type): Call fixtype before checking the value
	types.
	* awkgram.y (yylex): Pass NULL endptr argument to nondec2awknum.
	(valinfo): Remove dead tests: either STRING or NUMBER or both
	must be set, so there's no reason to continue with checks for NUMCUR or
	STRCUR.
	* builtin.c (do_exp, do_int, do_log, do_sqrt, do_sin, do_cos, do_srand):
	Fix lint check for non-numeric argument.
	(do_string): Fix lint check for 1st and 2nd args being strings.
	(do_length): Fix assert to allow for Node_typedregex.
	Fix lint check for non-string argument.
	(format_tree): Fix type detection for '%c' arguments.
	(do_strftime): Fix lint check for non-numeric 2nd argument and
	lint check for non-string 1st argument.
	(do_mktime): Fix lint check for non-string argument. Eliminate useless
	logic to save and restore terminating NUL.
	(do_system, do_tolower, do_toupper): Fix lint check for non-string
	argument.
	(do_atan2, do_lshift, do_rshift, do_and, do_or, do_xor, do_compl,
	do_intdiv): Fix lint checks for non-numeric args.
	(do_sub): Attempt to clean up treatment of 3rd argument to gensub
	despite vague documentation of expected behavior.
	(do_strnum): Fix bug in number detection logic, and pass new endptr
	arg to nondec2awknum.
	(nondec2awknum): Add endptr argument so caller can detect how much
	of the string was consumed. Eliminate unnecessary logic to save
	and restore terminating NUL char.
	(do_typeof): Use a switch to specify which cases are supported, and
	issue a warning message when a corrupt type is detected.
	* debug.c (print_memory): At least one of NUMBER and STRING should
	be set, so no need to check for NUMCUR or STRCUR in addition.
	* eval.c (cmp_nodes): Use fixtype function to fix arg types.
	(set_IGNORECASE): Fix logic for acting on value type. Note that
	setting IGNORECASE to a string value of "0" with NUMCUR set now enables
	ignorecase, so that's a subtle change in behavior that seems to match
	the docs.
	(set_LINT): Try to clean up configuration logic based on type.
	* ext.c (get_argument): Remove unused variable pcount.
	* gawkapi.c (node_to_awk_value): Remove pointless test for NUMCUR
	after calling force_number. Similarly, no need to test for STRCUR
	after calling force_string.
	* int_array.c (is_integer): Reject cases where a string value is
	present that will not be correctly regenerated from the integer;
	in particular, this could happen where blank space padding is present,
	leading zeroes are present, or for hex or octal values.
	Also fix some bugs where a strnum was converted to a NUMBER without
	turning off the STRING bit.
	* io.c (redirect_string): Make lint warning message more accurate.
	(redirect): Change not_string test to use STRING bit, not STRCUR.
	(pty_vs_pipe): Use fixtype to correct logic for detecting whether a
	value is anumber.
	* mpfr.c (mpg_force_number): If NUMCUR is set, there's no need to
	test is_mpg_number. If it's not, the NODE is corrupt and we've got
	bigger problems. Fix flag manipulation logic. Always set NUMCUR and
	clear MAYBE_NUM, 
	(set_PREC): Fix logic using fixtype function.
	(do_mpfr_atan2, do_mpfr_intdiv): Fix lint check for non-numeric
	arguments.
	(do_mpfr_func, do_mpfr_int, do_mpfr_compl, get_intval, do_mpfr_srand):
	Fix lint check for non-numeric argument.
	(do_mpfr_strtonum): Use fixtype and stop testing for NUMCUR bit.
	* node.c (r_force_number): Eliminate pointless save and restore of
	terminating NUL char. Always set NUMCUR and clear MAYBE_NUM, and
	convert STRING to NUMBER if appropriate, fixing bugs in flag
	manipulations. For non-decimal data, need to consider whether there
	is trailing non-numeric data in deciding whether a MAYBE_NUM should
	be converted to a NUMBER, so take advantage of new endptr arg
	to nondec2awknum.

2016-06-14         Arnold D. Robbins     <arnold@skeeve.com>

	* builtin.c (do_sub): Fix sub for long runs of backslashes.
	Thanks to Mike Brennan for the report.
	
	Unrelated:
	* ext.c (get_argument): Remove unused variable pcount.

2016-06-10         Arnold D. Robbins     <arnold@skeeve.com>

	* config.guess, config.sub: Get latest from Gnulib master.
	* main.c (UPDATE_YEAR): Bump to 2016.

2016-06-09         Arnold D. Robbins     <arnold@skeeve.com>

	* dfa.c: Sync with GNU grep.

	Unrelated:

	* configure.ac: Move AM_CONDITIONAL[ENABLE_EXTENSIONS] outside
	the enclosing if. Thanks to Assaf Gordon <assafgordon@gmail.com>
	for the report.

2016-06-08         Arnold D. Robbins     <arnold@skeeve.com>

	* symbol.c (lookup): If got Node_val, it's a non-variable
	in SYMTAB, return NULL. Can affect watchpoints in the debugger,
	maybe other places. Thanks to Hermann Peifer for the
	test case and report.

2016-06-05         Arnold D. Robbins     <arnold@skeeve.com>

	* dfa.c: Sync with GNU grep.

2016-06-01         Arnold D. Robbins     <arnold@skeeve.com>

	* nonposix.h (getpgrp): Wrap declaration in ifdef so it doesn't
	mess things up on POSIX systems (like Solaris). Thanks to
	Nelson Beebe for the report.
	* node.c (is_hex): New function to check for 0x preceded by
	optional sign.
	(r_force_number): Use it. Thanks to Mike Brennan for the report.

2016-05-30         Andrew J. Schorr     <aschorr@telemetry-investments.com>

	* gawkapi.h (awk_ext_func_t): Rename num_expected_args to
	max_expected_args, and explain in the comment that it doesn't really
	matter.
	* ext.c (make_builtin): Replace num_expected_args with
	max_expected_args.
	(get_argument): Do not check whether the argument number exceeds
	the maximum expected by the function.

2016-05-30         Arnold D. Robbins     <arnold@skeeve.com>

	* main.c (arg_assign): Fully bracket ifdefs around call
	to force_number. Thanks to Andrew Schorr for pointing out
	that force_number was called only if LC_NUMERIC was defined.
	
	Lots of files: Update copyright date.

	* field.c (set_FS): Handle FS = "\0" if RS = "". Thanks to
	Janis Papanagnou for the report.

	* getopt.c, getopt.h, getopt1.c, getopt_int.h: Sync with GLIBC.

2016-05-26         Andrew J. Schorr     <aschorr@telemetry-investments.com>

	* awk.h (get_actual_argument): Remove unused "optional" argument.
	(get_scalar_argument, get_array_argument): Change macro definition to
	remove 3rd "optional" argument.
	* ext.c (get_actual_argument): Remove unused "optional" argument.
	* gawkapi.c (api_get_argument, api_set_argument): Remove unused final
	argument to get_array_argument and get_scalar_argument.

2016-05-26         Arnold D. Robbins     <arnold@skeeve.com>

	* awk.h [fatal]: Make parentheses and use of indirection
	consistent with warning and lintwarn. Thanks to Andrew Schorr
	for pointing this out.
	* str_array.c (str_lookup): Move test for MAYBE_NUM to where
	we duplicate the subscript. Removing it across the board is
	wrong if there are multiple references to the value. Thanks
	to Andrew Schorr for discussion and test case.

2016-05-26         Andrew J. Schorr     <aschorr@telemetry-investments.com>

	* awk.h (get_actual_argument): Add an initial argument containing 
	the (NODE *) previously returned by get_argument. This allows us to
	eliminate a call to get_argument from inside get_actual_argument.
	(get_scalar_argument, get_array_argument): Change macro definition to
	add an initial node argument to pass through to get_actual_argument.
	* ext.c (get_actual_argument): Add initial (NODE *) argument to contain
	the value previously returned by get_argument. This allows us to
	avoid repeating the call to get_argument. We can also eliminate the
	check for a NULL value, since the caller did that already.
	* gawkapi.c (api_get_argument): Pass (NODE *) returned by get_argument
	to get_array_argument and get_scalar_argument.
	(api_set_argument): Pass (NODE *) returned by get_argument to
	get_array_argument.

2016-05-25         Manuel Collado        <mcollado2011@gmail.com>.

	* gawkapi.c (api_nonfatal): New function.
	(api_impl): Include it.
	* gawkapi.h (struct gawk_api): Add api_nonfatal member.
	(nonfatal): New macro.

2016-05-12         Arnold Robbins       <arnold@skeeve.com>

	* str_array.c (str_lookup): Remove MAYBE_NUM from subscript flags.
	Bug reported by Andres Legarra <Andres.Legarra@toulouse.inra.fr>.

	Unrelated: Fix issues with SIGPIPE. Reported by
	Ian Jackson <ijackson@chiark.greenend.org.uk>.

	* builtin.c (do_system): Reset/restore SIGPIPE to/from default around
	call to system.
	* io.c (redirect, gawk_popen [PIPES_SIMULATED]): Same.

2016-05-12  Eli Zaretskii  <eliz@gnu.org>

	* nonposix.h: Add prototypes for Posix functions emulated in pc/*
	files.

2016-05-09         Andrew J. Schorr     <aschorr@telemetry-investments.com>

	* interpret.h (r_interpret): Op_ext_builtin. No need to test whether
	op == Op_ext_builtin, since we wouldn't be here otherwise.

2016-05-03         Andrew J. Schorr     <aschorr@telemetry-investments.com>

	* builtin.c (format_tree): Do not waste a byte at the end of a string.

2016-05-03         Andrew J. Schorr     <aschorr@telemetry-investments.com>

	* builtin.c (format_tree): After the string has been rendered, use
	realloc to shrink the buffer to the needed size. Otherwise, the minimum
	buffer size of 512 bytes can result in lots of wasted memory if many
	sprintf results are stored in an array.

2016-05-02         Andrew J. Schorr     <aschorr@telemetry-investments.com>

	* gawkapi.h (gawk_api_major_version, gawk_api_minor_version): Add
	CPP #define values to support conditional compilation.

2016-05-02         Arnold D. Robbins     <arnold@skeeve.com>

	* dfa.h, dfa.c: Sync with grep.
	* re.c (research): Adjust type of try_backref.

2016-05-02         Arnold D. Robbins     <arnold@skeeve.com>

	* awk.h (success_node): Declare.
	* array.c (success_node): Define.
	* cint_array.c, int_array.c, str_array.c: Use `& success_node'
	instead of `(NODE **) ! NULL' to indicate success throughout.
	Thanks to Pat Rankin for the cleanup suggestion.

2016-04-27         Arnold D. Robbins     <arnold@skeeve.com>

	* io.c (set_RS): Use rs1scan if do_traditional, even if length
	of RS is > 1.  Bug reported by Glauco Ciullini
	<glauco.ciullini6245@gmail.com>.

2016-04-24         Arnold D. Robbins     <arnold@skeeve.com>

	* dfa.c: Sync with GNU grep.

2016-04-11         Arnold D. Robbins     <arnold@skeeve.com>

	* regex_internal.c: Replace _GL_ATTRIBUTE_PURE with
	__attribute__.

2016-04-11         Arnold D. Robbins     <arnold@skeeve.com>

	* regexec.c: Stamp out last remaining use of __attribute.
	* regcomp.c: Undo change of 2016-01-24 when parsing single-byte
	ranges. Go back to treating them as bytes and not as characters.
	The change broke things on Windows in non-UTF-8 character sets.
	* mbsupport.h (mbstate_t): Define to int.
	Update copyright.

2016-04-10         John E. Malmberg      <wb8tyw@qsl.net>

	* regex_internal.c: Use _GL_ATTRIBUTE_PURE macro

2016-04-07         Arnold D. Robbins     <arnold@skeeve.com>

	* awk.h (two_way_close_type): Move here from io.c.
	(close_rp): Add declaration.
	* builtin.c (do_printf): Call close_rp before fatal message when
	attempting to write the closed write end of a two way pipe.
	(do_print): Ditto.
	(do_print_rec): Ditto.
	* io.c (do_getline_redir): Same, for reading closed read end.
	(close_rp): Make not static.

2016-04-07  Eli Zaretskii  <eliz@gnu.org>

	* nonposix.h (WEXITSTATUS, WIFEXITED, WIFSIGNALED, WTERMSIG)
	(WIFSTOPPED, WSTOPSIG) [__MINGW32__]: New macros to replace the
	missing header sys/wait.h.
	(w32_status_to_termsig): Add prototype.

	* builtin.c (do_system) [__MINGW32__]: Compute the exit status of
	'system' differently under --traditional, as the low 8 bits are
	the most interesting.

2016-04-06         Arnold D. Robbins     <arnold@skeeve.com>

	* builtin.c (do_printf): Allow a write to the closed write-end of
	a two-way pipe to be nonfatal if NONFATAL is set for it.
	(do_print): Ditto.
	(do_print_rec): Ditto.
	* io.c (do_getline_redir): Same thing for reading from a closed
	read end of a two-way pipe. Fatal error.

2016-04-04         Arnold D. Robbins     <arnold@skeeve.com>

	* builtin.c (do_fflush): Add warning for flush to two-way
	pipe where write end was closed.
	* io.c (flush_io): Add some braces for the for loop.

2016-04-02         Arnold D. Robbins     <arnold@skeeve.com>

	* builtin.c (do_printf): If the redirection is two way but the
	fp is NULL, it means we're writing to the closed write-end of
	a two-way pipe. Issue a fatal error message.
	(do_print): Ditto.
	(do_print_rec): Ditto.
	* io.c (do_getline_redir): Same thing for reading from a closed
	read end of a two-way pipe. Fatal error.
	* NEWS: Updated.

2016-03-27         Stephen Davies        <sdavies@sdc.com.au>

	* awkgram.y (get_comment): Strip CRs from comment. Strip
	off trailing newlines.

2016-03-21         Arnold D. Robbins     <arnold@skeeve.com>

	* profile.c (pprint): Improve handling of comment after
	and if statement without an else.

2016-03-19         Arnold D. Robbins     <arnold@skeeve.com>

	Considerable improvements to handling of comments when pretty
	printing, particularly for end-of-line comments.

	* awkgram.y (prior_comment, comment_to_save): New variables.
	(add_pending_comment): New function.
	(grammar): Jump through lots more hoops to capture comments.
	Due to shift-reduce parsing, there can be up to two comments
	captured and waiting to be saved; be sure to get them both and
	at the right times.  This is difficult since comments have no
	real syntactic exisitence. Call add_pending_comment on most of
	the simple statements.
	(get_comment): Save a pre-existing comment in prior_comment.
	(split_comment): Use comment_to_save instead of `comment'.
	* profile.c (end_line): Change to return the instruction after
	the comment that gets printed; adjust return type.
	(pprint): Add skip_comment static variable. Adjust logic for
	skipping an end-of-line comment; only do it if skip_comment is
	true. This is set to true in places where we can't use the
	return value from end_line().  Call end_line() in many more places.
	(pp_func): Handle end-of-line comments after a function header.

2016-03-17         Arnold D. Robbins     <arnold@skeeve.com>

	* debug.c (print_instruction): For Op_comment, improve notation as
	to whether it's a full comment or an end of line comment.

2016-03-14         Arnold D. Robbins     <arnold@skeeve.com>

	* io.c (socketopen): For SOCK_DGRAM, set read_len to sizeof
	remote_addr. Makes UDP more or less work again.
	Thanks to Juergen Kahrs for the fix.

2016-03-11         Arnold D. Robbins     <arnold@skeeve.com>

	* debug.c (print_instruction): Normalize printing of comment dump.

2016-03-10         Arnold D. Robbins     <arnold@skeeve.com>

	* builtin.c (do_system): Further improvements. Catch core dump
	flag.

2016-03-11         Arnold D. Robbins     <arnold@skeeve.com>

	* builtin.c (do_system): Improve return values of system().

2016-03-08         Arnold D. Robbins     <arnold@skeeve.com>

	* profile.c (print_instruction): Fix duplicate case not caught
	by TinyCC. Grrr.

2016-03-07         Arnold D. Robbins     <arnold@skeeve.com>

	* profile.c (print_instruction): Further improvements in
	instruction dump, especially for when pretty-printing.
	* builtin.c (do_system): Augment the logic for the return
	value so that death-by-signal info is available too.

2016-03-03         Arnold D. Robbins     <arnold@skeeve.com>

	* profile.c (pp_list): Unconditionally compute delimlen. Avoids
	compiler warning.

2016-03-02         Arnold D. Robbins     <arnold@skeeve.com>

	* debug.c (print_instruction): Improvements in instruction dump
	for if and else.

2016-03-01         Arnold D. Robbins     <arnold@skeeve.com>

	* debug.c (print_instruction): For Op_comment, add notation as
	to whether it's a full comment or an end of line comment.

2016-02-29         Arnold D. Robbins     <arnold@skeeve.com>

	* profile.c (pp_list): Handle the case of nargs equal to zero.
	Thanks to Hermann Peifer for the report.

2016-02-28         Arnold D. Robbins     <arnold@skeeve.com>

	* profile.c (pprint): Fix copy-paste error in else handling.
	Thanks to Michal Jaegermann for the report.

2016-02-23         Arnold D. Robbins     <arnold@skeeve.com>

	* config.guess, config.rpath, config.sub: Update to latest
	from GNULIB.

2016-02-23         Arnold D. Robbins     <arnold@skeeve.com>

	* NEWS: Update full list of infrastructure tools.

2016-02-22        gettextize             <bug-gnu-gettext@gnu.org>

	* configure.ac (AM_GNU_GETTEXT_VERSION): Bump to 0.19.7.

2016-02-21         Nelson H.F. Beebe     <beebe@math.utah.edu>

	* random.c [SHUFFLE_BITS, SHUFFLE_MAX, SHUFFLE_MASK]: New macros.
	(shuffle_init, shuffle_buffer): New static variables.
	(random_old): Renamed from random.
	(random): New function wrapping random_old and providing a
	shuffle buffer to increase the period. See the literature citations
	and other notes in the code.

2016-02-21         Arnold D. Robbins     <arnold@skeeve.com>

	* regexec.c (prune_impossible_nodes): Remove attribute that
	keeps it from compiling with 32 bit GCC. Who the heck knows
	why or how. Sigh. Double sigh.

2016-02-20         Arnold D. Robbins     <arnold@skeeve.com>

	* regcomp.c, regex.c, regex.h, regex_internal.c, regex_internal.h,
	regexec.c: Sync with GLIBC, mostly prototype changes.

2016-02-18         Arnold D. Robbins     <arnold@skeeve.com>

	Fix profile / pretty-printing to chain else-ifs.

	* profile.c (pprint): Change third argument into a set of flags
	for in the for header or in an else if. Adjust case Op_K_else to
	make the right checks and format the code properly. In Op_K_if
	clear the flag so that any following else gets indented properly.
	Adjust all calls.

2016-02-14         Arnold D. Robbins     <arnold@skeeve.com>

	* README, NEWS: Updated to reflect use of Texinfo 6.1.

	Unrelated:

	* configure.ac: Switch to AC_PROG_CC_C99 to enable C99
	compilation and features.
	* dfa.c: Sync with GNU grep, go back to C99 style declarations
	at point of use.

2016-02-05         Arnold D. Robbins     <arnold@skeeve.com>

	Make optimization (constant folding and tail call recursion)
	be on by default.

	* awkgram.y (common_exp): Only do concatenation of two strings(!)
	* main.c (do_optimize): Init to true.
	(optab): Add new -s/--no-optimize option.
	(usage): Update message to include it.
	(parse_args): Parse it. Set do_optimize to false if pretty
	printing or profiling.
	* NEWS: Updated.

2016-01-28         Arnold D. Robbins     <arnold@skeeve.com>

	* Makefile.am (SUBDIRS): Include extras. Otherwise dist does
	doesn't work.

2016-01-27         Arnold D. Robbins     <arnold@skeeve.com>

	* configure.ac (GAWK_AC_AIX_TWEAK): Remove call.
	* configure: Regenerated.
	* io.c (GAWK_AIX): Check _AIX instead.
	* custom.h (_AIX): Add define of _XOPEN_SOURCE_EXTENDED.

	Unrelated:

	* configure.ac: Remove old stuff for ISC Unix, no longer needed.
	* configure: Regenerated.

2016-01-25         John E. Malmberg      <wb8tyw@qsl.net>

	* io.c (redirect): Need to call close_one more than once after
	  running out of file handles.

2016-01-25         Arnold D. Robbins     <arnold@skeeve.com>

	* NEWS: Document VMS support updated.

2016-01-24         Arnold D. Robbins     <arnold@skeeve.com>

	Regex: treat [x] as x if x is a unibyte encoding error.
	This change removes an ifdef GAWK.

	* regcomp.c (parse_byte) [ !_LIBC && RE_ENABLE_I18N]: New function.
	(build_range_exp) [ !_LIBC && RE_ENABLE_I18N]: Use it.
	From Paul Eggert  <eggert@cs.ucla.edu>.

2016-01-22         Arnold D. Robbins     <arnold@skeeve.com>

	* regexec.c (prune_impossible_nodes): Remove all attributes, on
	both declaration and definition.  Fixes a Linux Mint 17 compilation
	braino reported by Antonio Colombo.
	* regex_internal.h (test_malloc): Add cast to silence a warning
	on the same system.
	(test_realloc): Ditto.

2016-01-20         Arnold D. Robbins     <arnold@skeeve.com>

	* regex_internal.h [attribute_hidden]: Remove definition.
	* regcomp.c [attribute_hidden]: Remove uses. Not needed since
	the variables are static. Thanks to Paul Eggert for pointing
	this out.

2016-01-18         Paul Eggert  <eggert@cs.ucla.edu>

	Diagnose ERE '()|\1'
	Problem reported by Hanno Boeck in: http://bugs.gnu.org/21513

	* lib/regcomp.c (parse_reg_exp): While parsing alternatives, keep
	track of the set of previously-completed subexpressions available
	before the first alternative, and restore this set just before
	parsing each subsequent alternative.  This lets us diagnose the
	invalid back-reference in the ERE '()|\1'.

	Unrelated:  General minor cleanups (spelling, code) from Gnulib:

	* regex.h, regex_internal.c, regex_internal.h, regexec.c: Minor
	cleanups.

2016-01-14         Arnold D. Robbins     <arnold@skeeve.com>

	* eval.c (r_get_lhs): If original array was Node_var_new,
	assign value that is dupnode of Nnull_string and not
	Nnull_string directly. Fixes core dump reported by
	ruyk <Lonely.ruyk@mail.ru>.

	Unrelated:

	* ChangeLog: Cleanup spurious extra whitespace.

2016-01-03         Arnold D. Robbins     <arnold@skeeve.com>

	* configure.ac (GAWK_AC_LINUX_ALPHA): Remove call.
	* configure: Regenerated.
	* NEWS: Document removal of support for GNU/Linux on Alpha.

2016-01-02         Arnold D. Robbins     <arnold@skeeve.com>

	* dfa.c (add_utf8_anychar): Minor change in declaration of
	utf8_classes to keep Tiny CC happy.  Also syncs with grep.
	* dfa.h: Sync with grep (update copyright year).

2015-12-27         Arnold D. Robbins     <arnold@skeeve.com>

	* awkgram.y (mk_condition): Revise to correctly handle
	empty else part for pretty printing. Bug report by
	ziyunfei <446240525@qq.com>.

2015-12-20         Arnold D. Robbins     <arnold@skeeve.com>

	* io.c (nonfatal): New static constant string.
	* is_non_fatal, is_non_fatal_redirect: Use it.

2015-12-16         Arnold D. Robbins     <arnold@skeeve.com>

	* io.c (two_way_open): Remove unneeded close of slave in the
	parent.

2015-12-16         Arnold D. Robbins     <arnold@skeeve.com>

	* profile.c (pp_number): Move count into ifdef for MPFR. Avoids
	an unused variable warning if not compiling for MPFR.

	Unrelated:

	* io.c (two_way_open): If using a pty instead of pipes, open the
	slave in the child. Fixes AIX and doesn't seem to break GNU/Linux.

2015-11-26         Arnold D. Robbins     <arnold@skeeve.com>

	* command.y (cmdtab): Add "exit" as synonym for "quit".
	Suggested by Joep van Delft <joepvandelft@xs4all.nl>.
	* NEWS: Document this.

2015-11-24         Arnold D. Robbins     <arnold@skeeve.com>

	* debug.c (debug_pre_execute): Fix to check watchpoints before
	checking breakpoints. Gives more natural behavior for the user.
	* NEWS: Document this.
	Issue reported by Joep van Delft <joepvandelft@xs4all.nl>.

2015-10-28         Arnold D. Robbins     <arnold@skeeve.com>

	* awkgram.y (nextc): Don't allow '\0' even if check_for_bad
	is false. Fixes a problem reported by Hanno Boeck <hanno@hboeck.de>.

	Unrelated:

	* dfa.c: Sync with GNU grep.

2015-10-25         Arnold D. Robbins     <arnold@skeeve.com>

	* awkgram.y (yylex): Fix invalid write problems.
	Reported by Hanno Boeck <hanno@hboeck.de>.
	Only appeared in master. Harumph.

2015-10-16         Arnold D. Robbins     <arnold@skeeve.com>

	* Makefile.am (SUBDIRS): Fix ordering so that
	make check directly after configure works properly.
	Thanks to Michal Jaegermann <michal.jnn@gmail.com>
	for the report.

	Unrelated:

	* dfa.c: Sync with GNU grep.

2015-10-11         Arnold D. Robbins     <arnold@skeeve.com>

	* awkgram.y (yylex): Fix invalid read problems.
	Reported by Hanno Boeck <hanno@hboeck.de>.

2015-10-04         Arnold D. Robbins     <arnold@skeeve.com>

	* configure.ac: Bump version to 4.1.3a.

2015-09-26         Arnold D. Robbins     <arnold@skeeve.com>

	* awkgram.y (yylex): Diagnose multidimensional arrays for
	traditional/posix (fatal) or lint. Thanks to Ed Morton
	for the bug report.

2015-09-25         Arnold D. Robbins     <arnold@skeeve.com>

	* config.guess, config.sub, config.rpath: Updated.

2015-09-18         Arnold D. Robbins     <arnold@skeeve.com>

	* field.c (fpat_parse_field): Always use rp->non_empty instead
	of only if in_middle. The latter can be true even if we've
	already parsed part of the record. Thanks to Ed Morton
	for the bug report.

2015-09-11	Daniel Richard G.	<skunk@iSKUNK.ORG>

	* regcomp.c: Include strings.h, wrapped in ifdef. Revise
	defines for BTOWC.
	* regex_internal.h: Remove ZOS_USS bracketing ifdefs.

2015-09-04         Arnold D. Robbins     <arnold@skeeve.com>

	* profile.c (pp_num): Use format_val to print integral values
	as integers. Thanks to Hermann Peifer for the report.

2015-08-28	Daniel Richard G.	<skunk@iSKUNK.ORG>

	* Makefile.am, configure.ac: Use an Automake conditional to
	enable/disable the "extensions" subdirectory instead of
	producing a stub Makefile therein from the configure script.
	* awk.h, custom.h, regex_internal.h: Removed z/OS-specific code
	that is no longer needed due to improvements in Gawk's general
	Autotools support.
	* awk.h: Allow <strings.h> to be #included together with
	<string.h> as this is required on some systems (z/OS).
	* io.c, configure.ac: <sys/select.h> is needed for select()
	and related bits on z/OS.
	* awk.h: Handle the redefinition of EXIT_FAILURE on z/OS in a
	more elegant/general way.
	* awkgram.y, command.y, configure.ac, eval.c,
	helpers/testdfa.c: Define and use the USE_EBCDIC cpp symbol
	instead of checking the value of 'a' whenever we want to know
	if we're on an EBCDIC system. Also, don't assume that z/OS
	necessarily means EBCDIC, as the compiler does have an ASCII
	mode (-qascii).
	* awkgram.y, command.y, configure.ac: On EBCDIC systems,
	convert singleton EBCDIC characters in the input stream to
	ASCII on the fly so that the generated awkgram.c/command.c in
	the distributed sources can be used, i.e. we don't have to
	require the user to build Bison and re-generate those files
	themselves. This implementation uses a z/OS-specific function
	(__etoa_l()) to do the conversion, but support for other
	systems can be added in the future as necessary.
	* io.c: No need to protect this block of "#if
	defined(HAVE_TERMIOS_H)" code from z/OS; it works just fine
	there.
	* configure.ac: Check for the "struct passwd.pw_passwd" and
	"struct group.gr_passwd" fields and conditionalize their use,
	as they don't exist on z/OS.  Needed for doc/gawktexi.in.

2015-08-25         Arnold D. Robbins     <arnold@skeeve.com>

	* node.c (str2wstr): Upon finding an invalid character, if
	using UTF-8, use the replacement character instead of skipping
	it. Helps match() and other functions work better in the face
	of unexpected data.  Make the lint warning an unconditional
	warning.

	Unrelated:

	* awk.h: Add explanatory comment on the flags related to
	types and values.
	* mpfr.c (mpg_force_number): If setting NUMBER, clear STRING also
	when clearing MAYBE_NUM.
	(set_PREC): Check STRCUR instead of STRING.
	* node.c (r_force_number): If setting NUMBER, clear STRING also
	when clearing MAYBE_NUM.

2015-08-15         Arnold D. Robbins     <arnold@skeeve.com>

	* dfa.c (dfamust): Restore c90 compat by moving some
	variable declarations to the top of the routine.

2015-08-12         Arnold D. Robbins     <arnold@skeeve.com>

	* dfa.c: Sync with GNU grep. Yet again, again.

2015-08-02         Arnold D. Robbins     <arnold@skeeve.com>

	* dfa.c: Sync with GNU grep. Yet again.

2015-07-21         Arnold D. Robbins     <arnold@skeeve.com>

	* dfa.c: Sync with GNU grep.

2015-07-18         Arnold D. Robbins     <arnold@skeeve.com>

	* dfa.c: Sync with GNU grep.

2015-07-08         Arnold D. Robbins     <arnold@skeeve.com>

	* dfa.h, dfa.c: Sync with GNU grep.

2015-06-29         Arnold D. Robbins     <arnold@skeeve.com>

	* awkgram.y (yylex): If gawk extension function is found as
	a function in a user-defined function body, treat it normally.
	Makes eval "print and(a, 1)" work in the debugger again.
	Thanks, yet again, to Hermann Peifer.
	* interpret.h (r_interpret): Op_subscript. UPREF if the
	element value is a typed regexp.  Thanks to Hermann Peifer.

2015-06-28         Arnold D. Robbins     <arnold@skeeve.com>

	Improve memory tracking of typed regexps.

	* awkgram.y (make_regnode): Set valref to 1.
	* interpret.h (r_interpret): Have Op_push_re upref typed regexp.
	* builtin.c (do_typeof): OK to deref typed regex.
	* awk.h (force_string): Do dupnode on the regexp text.

2015-06-26         Arnold D. Robbins     <arnold@skeeve.com>

	Remove support for old-style extensions.

	* awk.h (Node_old_ext_func, Op_old_ext_func): Removed.
	Remove all uses throughout the code.
	(load_old_ext, make_old_builtin): Remove declarations.
	* ext.c (load_old_ext, make_old_builtin): Removed.
	* awkgram.y (tokentab): Remove "extension" entry.
	* eval.c (Node_old_ext_funci, Op_old_ext_func): Remove from tables.
	* interpret.h (interpret): Remove stuff for old extensions.

	Unrelated:

	* builtin.c (do_typeof): Add support for strnum, distinguish
	untyped from unassigned, use "string" and "number". Thanks to
	Hermann Peifer for suggesting inclusion of strnum.

2015-06-25         Arnold D. Robbins     <arnold@skeeve.com>

	Further work straightening out memory management for typeof.

	* awk.h (DEREF): Add an assert.
	* builtin.c (do_typeof): Add comments, cases where not to deref.
	* debug.c (print_instruction): Add Op_push_arg_untyped.
	* interpret.h (r_interpret): Additional comments / tweaks for
	Op_push_arg_untyped.

	Unrelated. Make `x = @/foo/ ; print x' print something.

	* builtin.c (do_print): Check for Node_typedregex and handle it.
	Needed for adding test code.

	Unrelated. Typo fix.

	* debug.c (initialize_watch_item): Dupnode the right thing.

2015-06-22         Arnold D. Robbins     <arnold@skeeve.com>

	* awkgram.y (snode): Make isarray not scalarize untyped parameters
	also.
	* profile.c (pprint): Add Op_push_arg_untyped.

	Improve debugger support for typed regexps.
	Thanks to Hermann Peifer for the bug report.

	* awkgram.y (valinfo): Add support for Node_typedregex.
	* debug.c (watchpoint_triggerred): Handle Node_typedregex.
	(initialize_watch_item): Ditto.
	(print_memory): Ditto.

	Fix typeof to work on subarrays.  Thanks, yet again, to
	Hermann Peifer for the bug report.

	* builtin.c (do_typeof): Don't deref Node_var_array.

2015-06-21         Arnold D. Robbins     <arnold@skeeve.com>

	Fixes for typeof - Don't let typeof change an untyped variable
	into a scalar.

	* awk.h (opcodeval): Add Op_push_arg_untyped.
	* awkgram.y (snode): Separate out case for do_typeof, use
	Op_push_arg_untyped.
	* builtin.c (do_typeof): Arg will be equal to Nnull_string
	if it's untyped.
	* eval.c (optypes): Add Op_push_arg_untyped.
	* interpret.h (r_interpret): Add Op_push_arg_untyped handling.

2015-06-19         Arnold D. Robbins     <arnold@skeeve.com>

	* builtin.c (do_isarray): Minor edit to lint warning.
	* TODO: Updated.

2015-06-14         Arnold D. Robbins     <arnold@skeeve.com>

	* regcomp.c, regex_internal.h, regexec.c: Sync with GLIBC.

	Unrelated:

	* regex_internal.c, regexec.c: __attribute --> __attribute__.

	Related:

	* regex_internal.h: Clean up defines for non-GCC for attribute;
	essentially sync it with GLIBC.

2015-06-12         Arnold D. Robbins     <arnold@skeeve.com>

	* awkgram.y: Finish converting "hard" regex to "typed" regex.

2015-05-31         Arnold D. Robbins     <arnold@skeeve.com>

	* field.c (posix_def_parse_field): Removed. It's no longer
	needed after updates to the POSIX standard. Thanks to
	Michael Klement <michael.klement@usa.net> for pointing this out.

2015-05-26  Paul Eggert  <eggert@Penguin.CS.UCLA.EDU>

	* floatcomp.c (count_trailing_zeros): New function.
	This compiles to a single TZCNT instruction on the x86-64.
	(adjust_uint): Use it to keep more high-order bits when
	some of the lowest-order bits are zero.  This implements
	the documented behavior: "If the result cannot be represented
	exactly as a C 'double', leading nonzero bits are removed one by
	one until it can be represented exactly."

2015-05-26         Arnold D. Robbins     <arnold@skeeve.com>

	* regcomp.c: Fix offsets so error messages come out correct
	once again.

2015-05-19         Arnold D. Robbins     <arnold@skeeve.com>

	* 4.1.3: Release tar ball made.

2015-05-15         Andrew J. Schorr     <aschorr@telemetry-investments.com>

	* symbol.c (load_symbols): Plug minor memory leak by calling unref(tmp)
	on "identifiers" string after assoc_lookup is done with it.

2015-05-15         Andrew J. Schorr     <aschorr@telemetry-investments.com>

	* main.c (load_procinfo_argv): New function to save argv array values
	in PROCINFO["argv"][0..argc-1].
	(load_procinfo): Call load_procinfo_argv.

2015-05-11         Arnold D. Robbins     <arnold@skeeve.com>

	* awk.h, awkgram.y, builtin.c, eval.c profile.c, re.c:
	Change Node_hardregex to Node_typedregex everywhere.

2015-05-05         Arnold D. Robbins     <arnold@skeeve.com>

	* awkgram.y (yylex): Yet Another Fix for parsing bracket
	expressions. Thanks yet again to Andrew Schorr. Maybe it's
	even finally nailed down now.

	Unrelated:

	* config.guess, config.sub: Get latest versions.

	Make profiling for hard regexes work.

	* profile.c (pp_string_or_hard_regex): Renamed from pp_string.
	Add bool param for hard regex and add @ if so.
	(pp_string): New function, calls pp_string_or_hard_regex.
	(pp_hard_regex): New function, calls pp_string_or_hard_regex.
	(pprint): Adjust to print a hard regex correctly.

2015-05-01         Arnold D. Robbins     <arnold@skeeve.com>

	* awkgram.y: Make sure values are not null in param list.
	Avoids core dump for `function f(func, a) {}'. Thanks to
	Tibor Palinkas <libmawk@igor2.repo.hu>.

2015-04-30         Arnold D. Robbins     <arnold@skeeve.com>

	* Makefile.am: Take --program-prefix into account when
	installing/uninstalling the symlinks, especially 'awk'.
	Thanks to Steffen Nurpmeso <sdaoden@yandex.com> for
	the report.

	Unrelated:

	* awkgram.y (yylex): Yet Another Fix for parsing bracket
	expressions. Thanks again to Andrew Schorr.

2015-04-29         Arnold D. Robbins     <arnold@skeeve.com>

	* 4.1.2: Release tar ball made.

2015-04-28         Arnold D. Robbins     <arnold@skeeve.com>

	* builtin.c (isarray): Add lint warning that isarray()
	is deprecated.

2015-04-28         Arnold D. Robbins     <arnold@skeeve.com>

	* awkgram.y (yylex): Rework the bracket handling from zero.
	Thanks to Michal Jaegermann for yet another test case.

	Unrelated:

	* eval.c (setup_frame): Restore call-by-value for $0. This was
	necessitated by the changes on 2014-11-11 for conserving
	memory use. Thanks to Andrew Schorr for the report and isolating
	the cause of the problem.

2015-04-27         Arnold D. Robbins     <arnold@skeeve.com>

	* awkgram.y (yylex): Make change of Jan 7 for parsing regexps
	work better. Thanks to Nelson Beebe.

2015-04-26         Arnold D. Robbins     <arnold@skeeve.com>

	* dfa.c: Sync with grep.

2015-04-16         Arnold D. Robbins     <arnold@skeeve.com>

	* builtin.c (do_strftime): For bad time_t values, return "".

2015-04-16         Andrew J. Schorr     <aschorr@telemetry-investments.com>

	* node.c (r_force_number): If strtod sets errno, then force the
	numeric value in node->numbr to zero. For subnormal values, strtod
	sets errno but does not return zero, and we don't want to retain
	those subnormal values.

2015-04-16         Arnold D. Robbins     <arnold@skeeve.com>

	Let parameter names shadow the names of gawk additional built-ins.
	Make it actually work.

	* awkgram.y (want_param_names): Now an enum, there are three states.
	(grammar): Set states properly.
	(yylex): Improve checking logic.

2015-04-16         Arnold D. Robbins     <arnold@skeeve.com>

	* configure.ac: Updated by autoupdate.
	* configure, aclocal.m4: Regenerated.
	* io.c, main.c, profile.c: Removed use of RETSIGTYPE.

2015-04-16         Arnold D. Robbins     <arnold@skeeve.com>

	* builtin.c (do_strftime): Use a double for the timestamp and
	check that the value is within range for a time_t.

	Unrelated:

	* regex_internal.h (test_malloc, test_realloc): Use %lu in printf
	format for error messages. Thanks to Michal Jaegermann for
	pointing this out.

	Unrelated:

	* NEWS: Updated.

2015-04-15         Arnold D. Robbins     <arnold@skeeve.com>

	Let parameter names shadow the names of gawk additional built-ins.

	* awkgram.y (want_param_names): New variable.
	(yylex): Check it before returning a built-in token.
	(grammar): Set and clear it in the right places.

2015-04-14         Arnold D. Robbins     <arnold@skeeve.com>

	* builtin.c (do_strftime): Restore checking for negative result and
	add check that time_t is > 0 --- means we're assigning a negative value
	to an unsigned time_t. Thanks again to Glaudiston Gomes da Silva
	<glaudistong@gmail.com>.

	If localtime() or gmtime() return NULL, return a null string.
	Thanks to Andrew Schorr.

	Unrelated:
	* builtin.c (call_sub): Fix for indirect gensub, 3 args now works.

	Unrelated:

	* builtin.c (do_sub): Improve some variable names for readability
	and add / expand some comments.

	Unrelated:

	* builtin.c (call_sub, call_match, call_split_func): Allow for
	regex to be Node_hardregex.

2015-04-14         Andrew J. Schorr      <aschorr@telemetry-investments.com>
		   Arnold D. Robbins     <arnold@skeeve.com>

	* builtin.c (do_sub): Make computations smarter; initial len
	to malloc, test for final amount after all matches done and
	need to copy in the final part of the original string.

2015-04-13         Arnold D. Robbins     <arnold@skeeve.com>

	* regcomp.c (analyze): Prevent malloc(0).
	* regex_internal.h (test_malloc, test_realloc): New functions
	that check for zero count.
	(re_malloc, re_realloc): Adjust to call the new functions for gawk.
	* regexec.c (buid_trtable, match_ctx_clean): Replace malloc/free
	with re_malloc/re_free.

	Unrelated:

	* builtin.c (do_strftime): Disable checking timestamp value for less
	than zero. Allows times before the epoch to work with strftime.
	Thanks to Glaudiston Gomes da Silva <glaudistong@gmail.com>
	for raising the issue.

2015-04-12         Arnold D. Robbins     <arnold@skeeve.com>

	* Makefile.am (efence): Make this link again.
	Thanks to Michal Jaegermann for pointing out the problem.

2015-04-09         Andrew J. Schorr     <aschorr@telemetry-investments.com>

	* awkgram.y (yyerror): Rationalize buffer size computations. Remove
	old valgrind workarounds.
	* debug.c (gprintf): Rationalize buffer size computations.
	(serialize_subscript): Ditto.
	* io.c (iop_finish): Rationalize buffer size computations.
	* profile.c (pp_string): Correct space allocation computation.

2015-04-08        John E. Malmberg       <wb8tyw@qsl.net>

	* custom.h: VMS shares some code paths with ZOS_USS in
	building gawkfts extension.

2015-04-08         Arnold D. Robbins     <arnold@skeeve.com>

	Factor out opening of /dev/XXX files from /inet.
	Enable interpretation of special filenames for profiling output.

	* awk.h (devopen_simple): Add declaration.
	* io.c (devopen_simple): New routine.
	(devopen): Call devopen_simple as appropriate.
	* profile.c (set_prof_file): Call devopen_simple as appropriate,
	some additonal logic to hande fd to fp conversion.

	Unrelated:

	* main.c (usage): Add a comment for translators.

2015-04-08  Eli Zaretskii  <eliz@gnu.org>

	* profile.c (set_prof_file): Interpret a file name of "-" to mean
	standard output.

2015-04-06         Arnold D. Robbins     <arnold@skeeve.com>

	* awk.h (force_number): Add `!= 0' check to bitwise operation.
	* awkgram.y: Same, many places.
	(check_special): Simplify code for checking extension flags.

2015-04-05         Arnold D. Robbins     <arnold@skeeve.com>

	* awkgram.y (install_builtins): If do_traditional is true, do not
	install gawk extensions flagged with GAWKX.  Similarly, if do_posix
	is true, do not install functions flagged with NOT_POSIX.
	This fixes a problem with spurious lint complaints about shadowing
	a global variable that is not valid in traditional or posix mode.
	Thanks to Andrew Schorr for finding the problem and supplying
	initial code; I did it slightly differently.

2015-04-03         Arnold D. Robbins     <arnold@skeeve.com>

	* awk.h (force_string): If hard_regex, return string text of the regex.
	(force_string, force_number): If hard_regex, return Nnull_string.
	* awkgram.y: Fix ~ and !~ with @/.../.
	* eval.c (setup_frame): Handle a hard regex.
	* re.c (avoid_dfa): Ditto.

2015-04-02         Andrew J. Schorr     <aschorr@telemetry-investments.com>

	* NEWS: Rename div to intdiv.

2015-04-02         Arnold D. Robbins     <arnold@skeeve.com>

	Rename div() to intdiv().

	* builtin.c (do_intdiv): Renamed from do_div.
	* mfpr.c (do_mpfr_intdiv): Renamed from do_mpfr_div.
	* awk.h: Update declarations.
	* awkgram.y (tokentab, snode): Revise accordingly.

2015-03-31         Arnold D. Robbins     <arnold@skeeve.com>

	* awk.h (call_sub): Renamed from call_sub_func.
	(call_match, call_split_func): Declare.
	* builtin.c (call_sub): Renamed from call_sub_func.
	(call_match, call_split_func): New functions.
	* interpret.h (r_interpret): Call new functions as appropriate.
	* node.c (r_unref): Revert change to handle Node_regex, not needed.

2015-03-31         Arnold D. Robbins     <arnold@skeeve.com>

	* awk.h (r_get_field): Declare.
	* builtin.c (call_sub_func): Rearrange the stack to be what
	the buitin function expects.
	* eval.c (r_get_field): Make extern.

2015-03-27         Arnold D. Robbins     <arnold@skeeve.com>

	* io.c (redirect): Change not_string from int to bool.
	* gawkapi.c (api_get_file): Minor stylistic improvements.
	* NEWS: Updated for retryable I/O and new API function.

2015-03-24         Arnold D. Robbins     <arnold@skeeve.com>

	* awkgram.y (make_regnode): Make extern.
	* awk.h (make_regnode): Declare.
	* builtin.c (call_sub_func): Start on reworking the stack to
	be what do_sub() expects. Still needs work.
	* interpret.h (r_interpret): Add a cast in comparison with do_sub().
	* node.c (r_unref): Handle Node_regex nodes.

2015-03-24         Andrew J. Schorr     <aschorr@telemetry-investments.com>

	* interpret.h (r_interpret): When Op_K_exit has an argument of
	Nnull_string, do not update exit_val, since no value was supplied.

2015-03-24         Arnold D. Robbins     <arnold@skeeve.com>

	* awk.h, gawkapi.c, io.c: Minor code reformatting.

2015-03-20         Arnold D. Robbins     <arnold@skeeve.com>

	Start on fixing indirect calls of builtins.

	* awk.h (call_sub_func): Add declaration.
	* awkgram.y (lookup_builtin): Handle length, sub functions.
	(install_builtin): Handle length function.
	* builtin.c (call_sub_func): New function.
	* interpret.h (r_interpret): If calling do_sub, do it through
	call_sub_func().

2015-03-19         Arnold D. Robbins     <arnold@skeeve.com>

	* re.c (re_update): Handle hard regex - for sub/gsub/gensub.
	* awkgram.y (grammar): Add support for hard_regex with ~ and !~;
	allowed only on the right hand side.
	(mk_rexp): Handle a hard regex.

2015-03-18         Arnold D. Robbins     <arnold@skeeve.com>

	* builtin.c (do_typeof): Be smarter about checking for uninitialized
	values; can now detect and return "untyped" for such values.
	* awkgram.y (yylex): Collect @/.../ entirely in the lexer and return
	a new terminal (HARD_REGEX).
	(regexp): Reverted to just a regular awk regexp constant.
	(hard_regexp): New nonterminal, can be used only in direct
	assignment and as an argument in function call. New set of nonterminals
	for function call expression lists.  More work still to do.

2015-03-18         Arnold D. Robbins     <arnold@skeeve.com>

	* config.guess, config.sub: Updated, from libtool 2.4.6.

2015-03-17         Arnold D. Robbins     <arnold@skeeve.com>

	* profile.c (pp_number): Allocate enough room to print the number
	in all cases. Was a problem mixing -M with profiling with a really
	big number. Thanks to Hermann Peifer for the bug report.

2015-03-08         Arnold D. Robbins     <arnold@skeeve.com>

	* re.c (regexflags2str): Removed. It was redundant.

	* io.c (devopen): Change the logic such that if nonfatal is true
	for the socket, don't do retries.  Also clean up the formatting
	some.  At strictopen, check if errno is ENOENT and if so, propagate
	the error from getaddrinfo() up to the caller. Add explanatory
	comments.

2015-02-28         Andrew J. Schorr     <aschorr@telemetry-investments.com>

	* io.c (pty_vs_pipe): Remove check for NULL PROCINFO_node, since
	this is now checked inside in_PROCINFO.

2015-02-27         Andrew J. Schorr     <aschorr@telemetry-investments.com>

	* io.c (socketopen): New parameter hard_error; set it if
	getaddrinfo() fails. Change fatals to warnings.
	(devopen): Pass in address of boolean hard_error variable
	and stop trying to open the file if hard_error is true.
	Save and restore errno around call to socketopen() and
	use restored errno if open() fails at strictopen.

2015-02-27         Arnold D. Robbins     <arnold@skeeve.com>

	* symbol.c (check_param_names): Fix argument order in memset() call.
	* configure.ac: Use AC_SEARCH_LIBS instead of AC_CHECK_LIB. This fixes
	a long-standing problem where `-lm' was used twice in the final
	compilation line.

2015-02-27         Arnold D. Robbins     <arnold@skeeve.com>

	Start on making regexp a real type.

	* awk.h (Node_hardregex): New node type.
	(do_typeof): Add declaration.
	* awkgram.y: Make @/.../ a hard regex.
	(tokentab): New entry for typeof() function.
	(snode): Try to handle typeof().
	(make_regnode): Handle Node_hardregex.
	* builtin.c (do_typeof): New function.
	* eval.c (nodetypes): Add Node_hardregex.
	* re.c (re_update): Check for hardregex too in assert.

2015-02-24         Arnold D. Robbins     <arnold@skeeve.com>

	* POSIX.STD: Update copyright year.
	* awkgram.y (yylex): Allow \r after \\ line continuation everywhere.
	Thanks to Scott Rush <scott.rush@honeywell.com> for the report.

2015-02-13         Arnold D. Robbins     <arnold@skeeve.com>

	* awkgram.y (yylex): Be more careful about passing true to
	nextc() when collecting a regexp.  Some systems' iscntrl()
	are not as forgiving as GLIBC's. E.g., Solaris.
	Thanks to Dagobert Michelsen <dam@baltic-online.de> for
	the bug report and access to systems to check the fix.

2015-02-12         Arnold D. Robbins     <arnold@skeeve.com>

	* POSIX.STD: Update with info about function parameters.
	* configure.ac: Remove test for / use of dbug library.

2015-02-11         Arnold D. Robbins     <arnold@skeeve.com>

	* gawkapi.h: Fix spelling error in comment.

2015-02-10         Arnold D. Robbins     <arnold@skeeve.com>

	* profile.c (pprint): Restore printing of count for rules.
	Bug report by Hermann Peifer.

2015-02-08         Arnold D. Robbins     <arnold@skeeve.com>

	* io.c: Make it "NONFATAL" everywhere.

2015-02-08         Andrew J. Schorr     <aschorr@telemetry-investments.com>

	* awk.h (RED_NON_FATAL): Removed.
	(redirect): Add new failure_fatal parameter.
	(is_non_fatal_redirect): Add declaration.
	* builtin.c (efwrite): Rework check for non-fatal.
	(do_printf): Adjust calls to redirect.
	(do_print_rec): Ditto. Move check for redirection error up.
	* io.c (redflags2str): Remove RED_NON_FATAL.
	(redirect): Add new failure_fatal parameter. Simplify the code.
	(is_non_fatal_redirect): New function.
	(do_getline_redir): Adjust calls to redirect.

2014-12-27         Arnold D. Robbins     <arnold@skeeve.com>

	* awk.h (is_non_fatal_std): Declare new function.
	* io.c (is_non_fatal_std): New function.
	* builtin.c (efwrite): Call it.

2015-02-07         Arnold D. Robbins     <arnold@skeeve.com>

	* regcomp.c, regex.c, regex.h, regex_internal.c, regex_internal.h,
	regexec.c: Sync with GLIBC. Mostly copyright date updates.

2015-02-05         Andrew J. Schorr     <aschorr@telemetry-investments.com>

	* eval.c (set_IGNORECASE): If IGNORECASE has a numeric value, try
	using that before treating it as a string.  This fixes a problem
	where setting -v IGNORECASE=0 on the command line was not working
	properly.

2015-02-01         Arnold D. Robbins     <arnold@skeeve.com>

	Move POSIX requirement for disallowing paramater names with the
	same name as a function into --posix.

	* NEWS: Document it.
	* awkgram.y (parse_program): Check do_posix before calling
	check_param_names().
	* symbol.c (check_param_names): Set up a fake node and call
	in_array() for function parameter names instead of linear
	searching the function list a second time. Thanks to Andrew
	Schorr for the motivation.

2015-01-30         Arnold D. Robbins     <arnold@skeeve.com>

	Don't allow function parameter names to be the same as function
	names - required by POSIX. Bug first reported in comp.lang.awk.

	In addition, don't allow use of a parameter as a function name
	in a call (but it's ok in indirect calls).

	* NEWS: Updated.
	* awk.h (check_param_names): Add declaration.
	* awkgram.y (at_seen): New variable. Communicates between
	yylex() and the parser.
	(FUNC_CALL production): Check at_seen and check that the identifier
	is a function name.
	(parse_program): Call check_param_names() and set errcount.
	(yylex): Set at_seen after seeing an at-sign.
	* symbol.c (check_param_names): New function.

2015-01-24         Arnold D. Robbins     <arnold@skeeve.com>

	Infrastructure updates.

	Bison 3.0.4. Automake 1.15. Gettext 0.19.4.

2015-01-20         Arnold D. Robbins     <arnold@skeeve.com>

	* gawkapi.c (api_set_array_element): Remove useless call to
	make_aname.
	* symbol.c (load_symbols): Ditto.
	Thanks to Andrew Schorr for pointing out the problem.

2015-01-19         Arnold D. Robbins     <arnold@skeeve.com>

	* awkgram.c: Update to bison 3.0.3.
	* command.c: Ditto.
	* NEWS: Note same.

2015-01-16         Stephen Davies        <sdavies@sdc.com.au>

	* awkgram.y (rule): Set first_rule to false. Catches more cases
	for gathering comments. Thanks to Hermann Peifer for the test case.

2015-01-15         Arnold D. Robbins     <arnold@skeeve.com>

	* dfa.h, dfa.c: Sync with grep. Mainly copyright updates.
	* getopt.c, getopt.h, getopt1.c getopt_int.h: Sync with GLIBC.
	Mainly copyright updates, one minor code fix.

2015-01-14         Arnold D. Robbins     <arnold@skeeve.com>

	Remove deferred variables.

	* awk.h (register_deferred_variable): Remove declaration.
	* awkgram.y (is_deferred_variable, process_deferred,
	symtab_used, extensions_used, deferred_variables,
	process_deferred): Remove declarations, bodies, and uses.
	* builtin.c (do_length): Update comment.
	* main.c (init_vars): Just call load_procinfo() and `load_environ()'.

2015-01-08         Andrew J. Schorr     <aschorr@telemetry-investments.com>

	Revert changes to API deferred variable creation -- these variables
	should be created when lookup is called, not when update is called.
	* awk.h (variable_create): Remove function declaration.
	* awkgram.y (variable_create): Remove function.
	(variable): Restore variable_create functionality inline.
	* gawkapi.c (api_sym_update): Revert to using install_symbol, since the
	deferred variable check should be done when lookup is called, not here.

2015-01-07         Andrew J. Schorr     <aschorr@telemetry-investments.com>

	* gawkapi.c (api_set_array_element): Remove stray call to
	make_aname.  I cannot see what purpose this served.  Maybe I am
	missing something.

2015-01-07         Arnold D. Robbins     <arnold@skeeve.com>

	* configure.ac: Update debug flags if developing.
	* awkgram.y (yylex): Regex parsing bug fix for bracket expressions.
	Thanks to Mike Brennan for the report.
	* builtin.c (format_tree): Catch non-use of count$ for dynamic
	field width or precision.

	Unrelated:

	Load deferred variables if extensions are used; they might
	want to access PROCINFO and/or ENVIRON. Thanks to Andrew Schorr
	for pointing out the issue.

	* awkgram.y (extensions_used): New variable. Set it on @load.
	(do_add_scrfile): Set it on -l.
	(process_deferred): Check it also.

2015-01-06         Andrew J. Schorr     <aschorr@telemetry-investments.com>

	* gawkapi.c (api_sym_update): If copying a subarray, must update
	the parent_array pointer.  Also, call the astore hook if non-NULL.
	(api_set_array_element): Call the astore hook if non-NULL.

2015-01-06         Andrew J. Schorr     <aschorr@telemetry-investments.com>

	* awk.h (variable_create): Now takes a 3rd argument to tell caller
	whether this is a deferred variable.
	* awkgram.y (variable_create): Return indicator of whether this is
	a deferred variable in a newly added 3rd arg.
	(variable): Pass 3rd arg to variable_create.
	* gawkapi.c (api_sym_update): If we triggered the creation of a deferred
	variable, we must merge the extension's array elements into the deffered
	array, not the other way around.  The ENVIRON array has special funcs
	to call setenv and unsetenv.

2015-01-06         Andrew J. Schorr     <aschorr@telemetry-investments.com>

	* awk.h (variable_create): Declare new function.
	* awkgram.y (variable_create): New function to create a variable
	taking the deferred variable list into consideration.
	(variable): Call new function variable_create if the variable is
	not found.
	* gawkapi.c (api_sym_update): If an array is being created, then
	call new function variable_create instead of install_symbol.  If this
	is the first reference to a deferred variable, than the new array
	may contain elements that must be merged into the array provided by
	the extension.

2015-01-05         Andrew J. Schorr     <aschorr@telemetry-investments.com>

	* io.c (wait_any): If the `interesting' argument is non-zero, then we
	must not return until that child process has exited, since the caller
	gawk_pclose depends on our returning its exit status.  So in that case,
	do not pass WNOHANG to waitpid.

2015-01-04         Andrew J. Schorr     <aschorr@telemetry-investments.com>

	* gawkapi.h: Fix another comment typo.

2015-01-04         Andrew J. Schorr     <aschorr@telemetry-investments.com>

	* gawkapi.h: Fix typo in comment.

2015-01-02         Andrew J. Schorr     <aschorr@telemetry-investments.com>

	* gawkapi.h (gawk_api): Modify api_get_file to remove the typelen
	argument.
	(get_file): Remove typelen argument from the macro.
	* gawkapi.c (api_get_file): Remove typelen argument.

2014-12-24         Arnold D. Robbins     <arnold@skeeve.com>

	* profile.c (pprint): Be sure to set ip2 in all paths
	through the code. Thanks to GCC 4.9 for the warning.

2014-12-18         Arnold D. Robbins     <arnold@skeeve.com>

	* builtin.c (do_sub): Do not waste a byte at the end of a string.

2014-12-14         Arnold D. Robbins     <arnold@skeeve.com>

	* awkgram.y (yyerror): Do not waste a byte at the end of a string.
	* builtin.c (do_match): Ditto.
	* command.y (append_statement): Ditto.
	* debug.c (gprintf, serialize): Ditto.
	* field.c (set_FIELDWIDTHS): Ditto.
	* io.c.c (grow_iop_buffer): Ditto.
	* profile.c (pp_string, pp_group3): Ditto.

2014-12-14         Andrew J. Schorr     <aschorr@telemetry-investments.com>

	* array.c (concat_exp): Do not waste a byte at the end of a string.
	* awkgram.y (common_exp): Ditto.
	* builtin.c (do_substr): Ditto.
	* eval.c (set_OFS): Ditto.
	* field.c (rebuild_record): Ditto.
	* gawkapi.h (r_make_string): Ditto.
	* interpret.h (r_interpret): Ditto for Op_assign_concat.
	* node.c (r_format_val, r_dupnode, make_str_node, str2wstr, wstr2str):
	Ditto.
	* re.c (make_regexp): Ditto.

2014-12-20         Arnold D. Robbins     <arnold@skeeve.com>

	Enable non-fatal output on per-file or global basis,
	via PROCINFO.

	* awk.h (RED_NON_FATAL): New redirection flag.
	* builtin.c (efwrite): If RED_NON_FATAL set, just set ERRNO and return.
	(do_printf): Check errflg and if set, set ERRNO and return.
	(do_print): Ditto.
	(do_print_rec): Ditto.
	* io.c (redflags2str): Update table.
	(redirect): Check for global PROCINFO["nonfatal"] or for
	PROCINFO[file, "nonfatal"] and don't fail on open if set.
	Add RED_NON_FATAL to flags.
	(in_PROCINFO): Make smarter and more general.

2014-12-12        Stephen Davies         <sdavies@sdc.com.au>

	Improve comment handling in pretty printing.

	* awk.h (comment_type): New field in the node.
	(EOL_COMMENT, FULL_COMMENT): New defines.
	* awkgram.y (block_comment): New variable.
	(check_comment): New function.
	(grammar): Add code to handle comments as needed.
	(get_comment): Now takes a flag indicating kind of comment.
	(yylex): Collect comments appropriately.
	(append_rule): Ditto.
	* profile.c (pprint): Smarten up comment handling.
	Have printing \n take comments into account.
	(end_line): New function.
	(pp_func): Better handling of function comments.

2014-12-10         Arnold D. Robbins     <arnold@skeeve.com>

	* dfa.c: Sync with GNU grep.

2014-11-26         Arnold D. Robbins     <arnold@skeeve.com>

	* builtin.c (do_sub): Improve wording of gensub warnings.

2014-11-25         Arnold D. Robbins     <arnold@skeeve.com>

	* builtin.c (do_sub): For gensub, add more warnings for invalid
	third argument.

2014-11-23         Arnold D. Robbins     <arnold@skeeve.com>

	* awk.h: Move all inline functions to the bottom of the file.
	Keeps modern GCC happier.

2014-11-22         Arnold D. Robbins     <arnold@skeeve.com>

	* awk.h (emalloc, realloc): Redefine in terms of ...
	(emalloc_real, eralloc_real): New static inline functions.
	(fatal): Move definition up.
	* gawkmisc.c (xmalloc): If count is zero, make it one for older
	mallocs that require size > 0 (such as z/OS).

2014-11-21         Arnold D. Robbins     <arnold@skeeve.com>

	* main.c: Remove a debugging // comment.
	* NOTES: Removed.

	Unrelated:

	Revert changes of 2014-11-20 from Paul Eggert. Causes failures
	on z/OS.

	Unrelated: Avoid unnecessary copying of $0.

	* interpret.h (UNFIELD): New macro.
	(r_interpret): Use it where *lhs is assigned to.

2014-11-20  Paul Eggert  <eggert@cs.ucla.edu>

	Port to systems where malloc (0) and/or realloc(P, 0) returns NULL.
	* gawkmisc.c (xmalloc):
	* xalloc.h (realloc):
	Do not fail if malloc(0) or realloc(P, 0) returns NULL.
	Fail only when the allocator returns null when attempting to
	allocate a nonzero number of bytes.

2014-11-19         Arnold D. Robbins     <arnold@skeeve.com>

	Infrastructure upgrades:

	* Automake 1.14.1, Gettext 0.19.3, Libtool 2.4.3.
	* compile, extension/build-aux/compile: New files.

2014-11-19  gettextize  <bug-gnu-gettext@gnu.org>

	* configure.ac (AM_GNU_GETTEXT_VERSION): Bump to 0.19.3.

2014-11-16         Arnold D. Robbins     <arnold@skeeve.com>

	* interpret.h: Revert change of 2014-11-11 since it breaks
	certain uses.

	Unrelated:

	* dfa.c: Sync with GNU grep.

2014-11-15         Arnold D. Robbins     <arnold@skeeve.com>

	* array.c, awk.h, awkgram.y, builtin.c, dfa.c, eval.c, field.c,
	interpret.h, io.c, main.c, mpfr.c, node.c, re.c, regex_internal.h,
	replace.c: Remove all uses of MBS_SUPPORT.
	* regex_internal.h: Disable wide characters on DJGPP.
	* mbsupport.h: Rework to be needed only for DJGPP.

2014-11-11         Arnold D. Robbins     <arnold@skeeve.com>

	Don't let memory used increase linearly in the size of
	the input.  Problem reported by dragan legic
	<dragan.legic@yandex.ru>.

	* field.c (set_record): NUL-terminate the buffer.
	* interpret.h (r_interpret): Op_field_spec: if it's $0, increment
	the valref.  Op_store_var: if we got $0, handle it appropriately.

2014-11-10         Arnold D. Robbins     <arnold@skeeve.com>

	Reorder main.c activities so that we can set a locale on the
	command line with the new, for now undocumented, -Z option.

	* main.c (parse_args, set_locale_stuff): New functions.
	(stopped_early): Made file level static.
	(optlist, optab): Add new argument.
	(main): Adjust ordering and move inline code into new functions.

2014-11-09         Andrew J. Schorr     <aschorr@telemetry-investments.com>

	* gawkapi.c (node_to_awk_value): When the type wanted is AWK_UNDEFINED
	and a it's a Node_val set to Nnull_string, return AWK_UNDEFINED instead
	of AWK_NUMBER 0.

2014-11-06         Andrew J. Schorr     <aschorr@telemetry-investments.com>

	* awk.h (redirect_string): First argument should be const.  Add a new
	extfd argument to enable extensions to create files with pre-opened
	file descriptors.
	(after_beginfile): Declare function used in both eval.c and gawkapi.c.
	* eval.c (after_beginfile): Remove extern declaration now in awk.h.
	* gawkapi.c (api_get_file): Implement API changes to return
	awk_input_buf_t and/or awk_output_buf_t info, as well as accept an
	fd for inserting an opened file into the table.
	* gawkapi.h (gawk_api): Modify the api_get_file declaration to
	return awk_bool_t and add 3 new arguments -- a file descriptor
	for inserting an already opened file, and awk_input_buf_t and
	awk_output_buf_t to return info about both input and output.
	(get_file): Add new arguments to the macro.
	* io.c (redirect_string): First arg should be const, and add a new
	extfd arg so extensions can pass in a file that has already been
	opened by the extension.  Use the passed-in fd when appropriate,
	and pass it into two_way_open.
	(redirect): Pass new fd -1 arg to redirect_string.
	(two_way_open): Accept new extension fd parameter and open it
	as a socket.

2014-11-05         Andrew J. Schorr     <aschorr@telemetry-investments.com>

	* io.c (retryable): New function to indicate whether I/O can be
	retried for this file instead of throwing a hard error.
	(get_a_record) Check whether this file is configured for retryable
	I/O before returning nonstandard -2.

2014-11-03         Norihiro Tanaka       <noritnk@kcn.ne.jp>

	* re.c (research): Use dfa superset to improve matching speed.

2014-11-02         Arnold D. Robbins     <arnold@skeeve.com>

	* profile.c (div_on_left_mul_on_right): New function.
	(parenthesize): Call it.

2014-10-30         Arnold D. Robbins     <arnold@skeeve.com>

	* configure: Regenerated after fix to m4/readline.m4.

	Unrelated; fixes to profiling. Thanks to Hermann Peifer and
	Manuel Collado for pointing out problems:

	* profile.c (pprint): For Op_unary_minus, parenthesize -(-x)
	correctly.
	(prec_level): Get the levels right (checked the grammar).
	(is_unary_minus): New function.
	(pp_concat): Add checks for unary minus; needs to be parenthesized.

2014-10-30         Andrew J. Schorr     <aschorr@telemetry-investments.com>

	* NEWS: Mention installation of /etc/profile.d/gawk.{csh,sh}.

2014-10-29         Andrew J. Schorr     <aschorr@telemetry-investments.com>

	* configure.ac (AC_CONFIG_FILES): Add extras/Makefile.
	* Makefile.am (SUBDIRS): Add extras.
	* extras: Add new subdirectory.

2014-10-29         Arnold D. Robbins     <arnold@skeeve.com>

	* dfa.c: Sync with GNU grep. Again, again.

2014-10-28         Arnold D. Robbins     <arnold@skeeve.com>

	* dfa.c: Sync with GNU grep. Again.

2014-10-25         Arnold D. Robbins     <arnold@skeeve.com>

	* dfa.c: Sync with GNU grep.

2014-10-17         John E. Malmberg      <wb8tyw@qsl.net>

	* ext.c (close_extensions): Test for null pointer since
	since this can be called by signal handler before the
	pointers are initialized.

2014-10-15         Arnold D. Robbins     <arnold@skeeve.com>

	Make sane the handling of AWKPATH and AWKLIBPATH:

	1. Don't explicitly search "."; it must be in the path either
	physically or as null element a la the shell's $PATH
	2. If environment's value was empty, use built-in default value.
	3. Set ENVIRON["AWK*PATH"] to the path used.

	* io.c (path_info): Remove try_cwd member.
	(get_cwd): Removed, not needed anymore.
	(do_find_source): Don't do explicit check in current directory.
	It must come from the AWKPATH or AWKLIBPATH variable.
	* main.c (path_environ): If value from environment was empty,
	set it to the default.  This is how gawk has behaved since 2.10.

2014-10-13         Arnold D. Robbins     <arnold@skeeve.com>

	* regcomp.c (__re_error_msgid): Make error message for REG_EBRACK
	more helpful - also used for unmatched [:, [., [=.
	Thanks to Davide Brini for raising the issue.

2014-10-12         KO Myung-Hun          <komh78@gmail.com>

	Fixes for OS/2:

	* Makefile.am (install-exec-hook, uninstall-links): Use $(EXEEXT).
	* getopt.h: Redefinitions if using KLIBC.
	* io.c (_S_IFDIR, _S_IRWXU): Define if the more standard versions
	are available.

2014-10-12         Arnold D. Robbins     <arnold@skeeve.com>

	* README: Remove Pat Rankin from VMS duties, per his request.

2014-10-08         Arnold D. Robbins     <arnold@skeeve.com>

	* dfa.c: Sync with GNU grep.

2014-10-05         Arnold D. Robbins     <arnold@skeeve.com>

	* profile.c (pprint): Fix typo in header. Sheesh.

	Unrelated:

	* awkgram.y (mk_program): Add a comment that we don't need to
	clear the comment* variables.

2014-10-04         Arnold D. Robbins     <arnold@skeeve.com>

	* profile.c (pp_string_fp): Fix breaklines case to actually
	output the current letter. This broke at gawk 4.0.0. Sigh.
	Thanks to Bert Bos (bert@w3.org) for the report.

2014-10-03	Stephen Davies		<sdavies@sdc.com.au>

	* awkgram.y (program_comment): Renamed from comment0.
	(function_comment): Renamed from commentf.

2014-10-02         Arnold D. Robbins     <arnold@skeeve.com>

	* awkgram.y, profile.c: Minor white space cleanups.

2014-10-01         Arnold D. Robbins     <arnold@skeeve.com>

	Fix a few compile warnings:

	* awkgram.y (split_comment): Make static.
	General: Remove some unused variables, clean up some whitepace nits.

	* profile.c (indent): Add some braces to turn off compiler warnings.

2014-09-29         Andrew J. Schorr     <aschorr@telemetry-investments.com>

	* main.c (main): In optlist, it should say "h", not "h:", since there
	is no argument for the help option.  Thanks to Joep van Delft for
	the bug report.

2014-09-29         Arnold D. Robbins     <arnold@skeeve.com>

	* gawkapi.h: Minor edits to sync with documentation. Does not
	influence the behavior of the API.

2014-09-28         Arnold D. Robbins     <arnold@skeeve.com>

	* command.y (cmdtab): Add "where" as an alias for "backtrace".
	Finally!

	Unrelated:

	* dfa.c: Sync with GNU grep.

2014-09-27         Arnold D. Robbins     <arnold@skeeve.com>

	* awkgram.y (check_for_bad): Bitwise-and the bad character with 0xFF
	to avoid sign extension into a large integer.

	Unrelated:

	* configure.ac: Add an option to enable locale letters in identifiers.
	Undocumented and subject to being rescinded at any time in the future.
	* NEWS: Mention to look at configure --help.

	Unrelated:

	* profile.c (pprint): Use "rule(s)" instead of "block(s)" in the
	header.

2014-09-23         Arnold D. Robbins     <arnold@skeeve.com>

	* awkgram.y (yylex): Don't check for junk characters inside
	quoted strings.  Caused issues on DJGPP and Solaris.

	Unrelated:

	* io.c (devopen): Straighten things out with respect to
	compatibility with BWK awk.

2014-09-19         Arnold D. Robbins     <arnold@skeeve.com>

	* awkgram.y: Further commentary as to the treacherousness
	of isalnum and isalpha.

2014-09-15         Arnold D. Robbins     <arnold@skeeve.com>

	Finish removing use of isalpha and isalnum.

	* awk.h (is_alpha, is_alnum, is_identchar): Add declarations.
	* awkgram.y (yylex): Use is_alpha.
	(is_alpha, is_alnum): New functions.
	(is_identchar): Use is_alnum.
	* builtin.c (r_format_tree): Use is_alpha, is_alnum.
	* command.y (yylex): Use is_alpha, is_identchar.
	* ext.c (is_letter): Use is_alpha.
	(is_identifier_char): Removed; replaced uses with is_identchar.
	* main.c (arg_assign): Use is_alpha, is_alnum.
	* node.c (r_force_number): Use is_alpha.

2014-09-14         Arnold D. Robbins     <arnold@skeeve.com>

	* awkgram.y (is_identchar): Change from simple macro to function
	since use of isalnum() let non-ASCII letters slip through into
	identifiers.

2014-09-13	Stephen Davies		<sdavies@sdc.com.au>

	When doing pretty-printing (but not profiling), include the original
	comments in the output.

	General rules:

	Pretty printing:
		- Do NOT indent by a tab
		- Do NOT print the header comments ("# BEGIN rules", etc.)
		- DO print the comments that are in the program

	Profiling:
		- DO indent by a tab
		- DO print the header comments
		- Do NOT print the program's original comments

	* awkgram.y (comment0, commentf): New varibles that are  pointers to
	program and function comments.
	(get_comment): New function that retrieves consecutive comment lines
	and empty lines as a unit).
	(split_comment): New function: iff first block in the program is a
	function and it is predeeded by comments, take the last non-blank
	line as function comment and any preceeding lines as program comment.)

	Following token rules were changed to handle comments:

	* awkgram.y (pattern, LEX_BEGIN, LEX_END, LEX_BEGINFILE, LEX_ENDFILE,
	action, function_prologue, statements): Update to handle comments.
				
	Following functions were changed to handle comments:

	* awkgram.y (mk_program, mk_function, allow_newline and yylex): Update
	to handle comments. (Also fixed typo in case '\\'.)

	* profile.c (print_comment): New function to format comment printing.
	(indent, pprint, dump_prog, pp_func): Changed to handle comments and
	the revised indentation rules.

2014-09-07         Arnold D. Robbins     <arnold@skeeve.com>

	* awk.h: Move libsigsegv stuff to ...
	* main.c: here. Thanks to Yehezkel Bernat for motivating
	the cleanup.
	* symbol.c (make_symbol, install, install_symbol): Add const to
	first parameter. Adjust decls and fix up uses.

2014-09-05         Arnold D. Robbins     <arnold@skeeve.com>

	Add builtin functions to FUNCTAB for consistency.

	* awk.h (Node_builtin_func): New node type.
	(install_builtins): Declare new function.
	* awkgram.y [DEBUG_USE]: New flag value for debug functions; they
	don't go into FUNCTAB.
	(install_builtins): New function.
	* eval.c (nodetypes): Add Node_builtin_func.
	* interpret.h (r_interpret): Rework indirect calls of built-ins
	since they're now in the symbol table.
	* main.c (main): Call `install_builtins'.
	* symbol.c (install): Adjust for Node_builtin_func.
	(load_symbols): Ditto.

2014-09-04         Arnold D. Robbins     <arnold@skeeve.com>

	* profile.c (pprint): Case Op_K_for: Improve printing of
	empty for loop header.

	Unrelated: Make indirect function calls work for built-in and
	extension functions.

	* awkgram.y (lookup_builtin): New function.
	* awk.h (builtin_func_t): New typedef.
	(lookup_builtin): Declare it.
	* interpret.h (r_interpret): For indirect calls, add code to
	find and call builtin functions, and call extension functions.

2014-09-01         Arnold D. Robbins     <arnold@skeeve.com>

	* builtin.c (do_substr): Return "" instead of null string in case
	result is passed to length() with --lint. Based on discussions in
	comp.lang.awk.

	Unrelated:

	* interpret.h (r_interpret): For indirect function call, separate
	error message if lookup returned NULL. Otherwise got a core dump.
	Thanks to "Kenny McKormack" for the report in comp.lang.awk.

2014-08-27         Arnold D. Robbins     <arnold@skeeve.com>

	* configure.ac: Add test for strcasecmp.
	* regcomp.c: Remove special case code around use of strcasecmp().
	* replace.c: Include missing/strncasecmp.c if either strcasecmp()
	or strncasecmp() aren't available.

2014-08-26         Arnold D. Robbins     <arnold@skeeve.com>

	* regcomp.c, regex_internal.c: Sync with GBLIC. Why not.

	Unrelated:

	Remove support for MirBSD. It uglified the code too much
	for no discernable gain.

	* configure.ac: Remove check for MirBSD and define of
	LIBC_IS_BORKED.
	* dfa.c: Remove code depending on LIBC_IS_BORKED.
	* main.c: Ditto.
	* regcomp.c: Ditto.
	* NEWS: Updated.

2014-08-24         Arnold D. Robbins     <arnold@skeeve.com>

	* regex.h: Remove underscores in names of parameters in function
	declarations. Tweak names as neeeded.

2014-08-20         Arnold D. Robbins     <arnold@skeeve.com>

	* node.c (parse_escape): Max of 2 digits after \x.

2014-08-18         Arnold D. Robbins     <arnold@skeeve.com>

	* symbol.c: General formatting cleanup.

2014-08-15         Arnold D. Robbins     <arnold@skeeve.com>

	* main.c (usage): Adjust whitespace for -L and add "invalid"
	as a possible value for it.  Report from Robert P. J. Day
	<rpjday@crashcourse.ca>.

2014-08-14         Arnold D. Robbins     <arnold@skeeve.com>

	* Makefile.am (SUBDIRS): Put awklib after doc so that examples
	get extracted when the doc changes.

2014-08-13         Arnold D. Robbins     <arnold@skeeve.com>

	* builtin.c (do_sub): Move initial allocation of the replacement
	string down towards code to do the replacement, with a (we hope)
	better guesstimate of how much to initially allocate. The idea
	is to avoid unnecessary realloc() calls by making a better guess
	at how much to allocate.  This came up in an email discussion
	with Tom Dickey about mawk's gsub().

2014-08-12         Juergen Kahrs <jkahrs@users.sourceforge.net>

	* cmake/configure.cmake:
	* cmake/package.cmake: Copyright update.
	* README.cmake:
	* README_d/README.cmake: Moved file.

2014-08-12         Arnold D. Robbins     <arnold@skeeve.com>

	OFS being set should rebuild $0 using previous OFS if $0
	needs to be rebuilt. Thanks to Mike Brennan for pointing this out.

	* awk.h (rebuild_record): Declare.
	* eval.c (set_OFS): If not being called from var_init(), check
	if $0 needs rebuilding. If so, parse the record fully and rebuild it.
	Make OFS point to a separate copy of the new OFS for next time, since
	OFS_node->var_value->stptr was already updated at this point.
	* field.c (rebuild_record): Is now extern instead of static.
	Use OFS and OFSlen instead of the value of OFS_node.

	Unrelated:

	* Makefile.am (RM): Define for makes that don't have it,
	such as on OpenBSD.  Thanks to Jeremie Courreges-Anglas
	<jca@wxcvbn.org> for the report.

2014-08-05         Arnold D. Robbins     <arnold@skeeve.com>

	Bug fix: For MPFR sqrt(), need to set precision of result to be
	the same as that of the argument. Doesn't hurt other functions.
	See test/mpfrsqrt.awk. Thank to Katie Wasserman <katie@wass.net>
	for the bug report.

	* mpfr.c (do_mpfr_func): New function. Runs code for MPFR functions
	while still enabling debugging. Add call here to mpfr_set_prec().
	Original code from SPEC_MATH macro.
	(SPEC_MATH): Change macro to call do_mpfr_func().

	Next MPFR bug fix: The % operator gave strange results for negative
	numerator. Thanks again to Katie Wasserman for the bug report.

	* mpfr.c (mpg_mod): Use mpz_tdiv_qr() instead of mpz_mod(). From
	the GMP doc, mpz_mod() should have worked; it's not clear why
	it doesn't.

2014-08-03         Arnold D. Robbins     <arnold@skeeve.com>

	* builtin.c (format_tree): Don't need to check return value of
	wctombr for -2. Thanks to Eli Zaretskii for pointing this out.

	Unrelated:

	* gawkapi.h: Fix doc for API get_record - errcode needs to
	be greater than zero.
	* interpret.h (r_interpret): Move setting of ERRNO to here, from ...
	* io.c (inrec): ... here. Makes the code cleaner.

2014-08-03         Andrew J. Schorr     <aschorr@telemetry-investments.com>

	* awkgram.y (getfname): Match on either ptr or ptr2 so --profile
	will work in -M (MPFR bignum) mode.

2014-07-31         Arnold D. Robbins     <arnold@skeeve.com>

	* builtin.c (format_tree): Make %c handling more sane on Windows.
	Rework the lint messages.

	Unrelated:

	* dfa.c: Sync with GNU grep. Mainly white space differences.

	Unrelated:

	* mpfr.c (cleanup_mpfr): New function to deallocate _mpf_t1
	and _mpf_t2; removes some valgrind warnings.
	* awk.h (cleanup_mpfr): Add declaration.
	* main.c (main): Add call to `cleanup_mpfr'.

	Fix memory leak:

	* mpfr.c (do_mpfr_div): Add unref to denominator and numerator
	to not leak memory. Thanks to Katie Wasserman <katie@wass.net>
	for isolating the problem to that routine.

2014-07-25         Arnold D. Robbins     <arnold@skeeve.com>

	* main.c (main): Add a warning message if -M is used and gawk was
	compiled without MPFR/GMP.

2014-07-24         Arnold D. Robbins     <arnold@skeeve.com>

	* main.c (usage): Put text for `-n' *after* text for `-m'.
	Report from Robert P. J. Day <rpjday@crashcourse.ca>.

	Fix problems with I/O errors reported by Assaf Gordon
	<assafgordon@gmail.com>:

	* io.c (inrec): Change type to bool to make calling easier. Add
	check in non-EOF case for error, and if so, return false.
	Update ERRNO in case there is an ENDFILE block.
	* awk.h (inrec): Change type in declaration.
	* interpret.h (r_interpret): Change call of inrec() to boolean
	notation.

2014-07-10         Arnold D. Robbins     <arnold@skeeve.com>

	New `div()' function to do integer division and remainder;
	mainly useful for use with GMP integers. Thanks to
	Katie Wasserman <katie@wass.net> for the suggestion.

	* awk.h (do_div, do_mpfr_div): Declare new functions.
	* builtin.c (do_div): New function.
	* mpfr.c (do_mpfr_div): New function.
	* awkgram.y (tokentab): New entry.
	(snode): Add check for do_div/do_mpfr_div to make 3rd arg
	be an array.
	* NEWS: Updated.
	* TODO: Updated.

2014-07-10         Arnold D. Robbins     <arnold@skeeve.com>

	* awkgram.y (check_for_bad): New routine to do the fatal message,
	with smarter checking.
	(nextc): Call it as appropriate.

	* builtin.c (format_tree): Add check for bad returns from mbrlen
	to avoid trying to malloc (size_t) -1 bytes. Thanks to
	mail.green.fox@gmail.com for the bug report.

2014-07-03         Arnold D. Robbins     <arnold@skeeve.com>

	* awkgram.y (nextc): Add bool check_for_bad parameter to check
	for bad characters in the source program.
	(yylex): Adjust calls.

2014-06-24         Arnold D. Robbins     <arnold@skeeve.com>

	* main.c (main): The --pretty-print option no longer runs the
	program.  This removes the need for the GAWK_NO_PP_RUN environment var.
	* NEWS: Updated.
	* TODO: Updated.

2014-06-22         Paul Eggert          <eggert@penguin.cs.ucla.edu>

	Bring in from GNULIB:

	regex: fix memory leak in compiler
	Fix by Andreas Schwab in:
	https://sourceware.org/ml/libc-alpha/2014-06/msg00462.html
	* lib/regcomp.c (parse_expression): Deallocate partially
	constructed tree before returning error.

2014-06-19         Arnold D. Robbins     <arnold@skeeve.com>

	* builtin.c (do_sub): Add more info to leading comment.
	Add some whitespace in the code.

2014-06-08         Arnold D. Robbins     <arnold@skeeve.com>

	* dfa.c: Sync with GNU grep.

2014-06-03         Arnold D. Robbins     <arnold@skeeve.com>

	* dfa.c (mbs_to_wchar): Define a macro if not MBS.

2014-05-29         Arnold D. Robbins     <arnold@skeeve.com>

	* dfa.c: Sync with GNU grep.

2014-05-26         Arnold D. Robbins     <arnold@skeeve.com>

	* io.c (inetfile): Change return type to bool.  Wrap code
	with ifdef HAVE_SOCKETS so that it'll compile on DJGPP.

2014-05-22         Andrew J. Schorr     <aschorr@telemetry-investments.com>

	Allow any redirected getline inside BEGINFILE/ENDFILE.

	* awkgram.y (LEX_GETLINE): Only require a redirection and not also
	a variable if getline is in a BEGINFILE or ENDFILE rule.
	* interpret.h (Op_K_getline_redir): Remove check and fatal error.

2014-05-20         Arnold D. Robbins     <arnold@skeeve.com>

	* dfa.c (dfaexec): Minor sync with GNU grep.

2014-05-14         Arnold D. Robbins     <arnold@skeeve.com>

	* custom.h (_GL_PURE): Move definition to here. Sigh.
	* dfa.h, dfa.c: Sync with GNU grep. Sigh.

	Unrelated:

	* custom.h: Remove stuff for Ultrix 4.3. No one has such
	systems anymore; this just got missed earlier.

2014-05-11         Arnold D. Robbins     <arnold@skeeve.com>

	* debug.c (do_eval): Repair fix of 2014-05-09 and use
	assoc_remove to take @eval out of the function table.
	* symbol.c: Fix a comment.  This file needs some work.

2014-05-10         Arnold D. Robbins     <arnold@skeeve.com>

	* io.c (get_a_record): Finish TERMNEAREND handling in case
	we don't have a regular file but aren't going to get more data.
	Added some additional comments.

2014-05-09         Arnold D. Robbins     <arnold@skeeve.com>

	* debug.c (do_eval): Don't free `f' which points into the context
	that was previously freed. Bug reported by Jan Chaloupka
	<jchaloup@redhat.com>.  Apparently introduced with move to
	SYMTAB and FUNCTAB, but only showed up on Fedora 20 and Ubuntu 14.04,
	which have a newer glibc.
	(do_eval): Fix a memory leak seen by valgrind on Fedora 20 and
	Ubuntu 14.04: the new SRCFILE that is added wasn't released.

	Unrelated:

	* io.c (get_a_record): Handle return of TERMNEAREND when the
	entire file has been read into the buffer and we're using a
	regex for RS. Bug report by Grail Dane <grail69@hotmail.com>.

2014-05-04         Arnold D. Robbins     <arnold@skeeve.com>

	* debug.c (debug_prog): Change check for GAWK_RESTART so that it
	actually works. Bug fix: run command in debugger would start
	over again but not actually start running the program.

2014-04-25         Andrew J. Schorr     <aschorr@telemetry-investments.com>

	* io.c (two_way_open): In forked child, reset SIGPIPE to SIG_DFL.
	Fixes problems with "broken pipe" errors from child processes,
	restoring 4.1.0 and earlier behavior. Thanks to Daryl F
	<wyatt@prairieturtle.ca> for the report.
	(gawk_popen): Ditto.

2014-04-25         Arnold D. Robbins     <arnold@skeeve.com>

	* dfa.h, dfa.c: Merge with GNU grep; lots of forward motion.

2014-04-24         Arnold D. Robbins     <arnold@skeeve.com>

	Update xalloc.h for pending merge with dfa.

	* xalloc.h (xstrdup): Implement this.
	(x2nrealloc): Incorporate changed logic from GNULIB.

2014-04-20         Andrew J. Schorr     <aschorr@telemetry-investments.com>

	* io.c (struct inet_socket_info): Define new structure
	for use in parsing special socket filenames.
	(inetfile): Parse all components of the special socket filename
	into the struct inet_socket_info.  Returns true only if it is a
	valid socket fliename, unlike the previous version which checked
	for the '/inet[46]?/' prefix only.
	(redirect): Patch to use updated inetfile() function.
	(devopen): Remove logic to parse socket filenames, since this has
	been moved into the inetfile() function.
	(two_way_open): Update args to inetfile().

2014-04-20         Arnold D. Robbins     <arnold@skeeve.com>

	* builtin.c (do_rand): Make calls to random() in predictable
	order to avoid order of evaluation differences amongst compilers.
	Thanks to Anders Magnusson <ragge@ludd.ltu.se> (of the PCC team)
	for the suggestion.

2014-04-18         Arnold D. Robbins     <arnold@skeeve.com>

	* configure.ac: Change adding of -export-dynamic for GCC to be
	-Wl,-export-dynamic, which then works for PCC also.

2014-04-11         Arnold D. Robbins     <arnold@skeeve.com>

	* io.c (closemabyesocket): Define if not defined, e.g. building
	without socket code. Thanks to dave.gma@googlemail.com (Dave Sines)
	for the report.

2014-04-08         Arnold D. Robbins     <arnold@skeeve.com>

	* 4.1.1: Release tar ball made.

2014-04-08         Arnold D. Robbins     <arnold@skeeve.com>

	* README: Update.
	* configure.ac: Bump version.

2014-04-03         Arnold D. Robbins     <arnold@skeeve.com>

	* regcomp.c (parse_bracket_exp): Move a call to `re_free' inside
	an ifdef. Makes the code marginally cleaner.

2014-03-30         Arnold D. Robbins     <arnold@skeeve.com>

	* dfa.c: Sync with GNU grep.

2014-03-28         Arnold D. Robbins     <arnold@skeeve.com>

	* configure.ac: Remove duplicate AC_HEADER_TIME and rearrange
	order of macros some. May help on older systems.

2014-03-23         Arnold D. Robbins     <arnold@skeeve.com>

	* dfa.c: Move include of dfa.h around for correct building
	on Irix. Thanks to Nelson H.F. Beebe for the report.

	Unrelated:

	* .gitignore: Simplify .dSYM pattern for Mac OS X.

2014-03-21         Arnold D. Robbins     <arnold@skeeve.com>

	* dfa.c (using_simple_locale): Add ifdefs in case there is no
	locale support at all. Thanks to Scott Deifik for the report.

	Unrelated:

	* main.c (UPDATE_YEAR): Set to 2014.

2014-03-17         Arnold D. Robbins     <arnold@skeeve.com>

	* .gitignore: Add .dSYM directories for Mac OS X.
	Thanks to Hermann Peifer for the suggestion.

2014-03-10         Arnold D. Robbins     <arnold@skeeve.com>

	* dfa.h, dfa.c: Sync with grep. Yet again.
	* regex_internal.c (built_wcs_upper_buffer, build_upper_buffer):
	Fixes from GNULIB for mixed case matching on Mac OS X.

	Unrelated:

	* builtin.c (format_tree): Smarten handling of %' flag. Always
	pass it in for floating point formats. Then only add the
	thousands_sep if there is one. Also, allow for thousands_sep
	to be a string, not just one character.  Thanks to Michal Jaegermann
	for the report.

2014-03-08         Andrew J. Schorr     <aschorr@telemetry-investments.com>

	* gawkapi.c (api_impl): Add memory allocation function pointers.
	* gawkapi.h (GAWK_API_MINOR_VERSION): Bump.
	(gawk_api_t): Add memory allocation function pointers api_malloc,
	api_calloc, api_realloc, and api_free.
	(gawk_malloc, gawk_calloc, gawk_realloc, gawk_free): New macros.
	(emalloc): Replace malloc with gawk_malloc.
	(erealloc): Replace erealloc with gawk_erealloc.

2014-03-05         Arnold D. Robbins     <arnold@skeeve.com>

	Straighten out enumerated types some more.

	* awk.h (add_srcfile): Fix type of first parameter.
	* awkgram.y (add_srcfile, do_add_srcfile): Ditto.
	* cmd.h (A_NONE): New enum nametypeval.
	* command.y (argtab): Use it in final value.
	* ext.c (make_builtin): Use awk_false, awk_true.
	* io.c (init_output_wrapper): Use awk_false.

	Unrelated:

	* debug.c (do_commands): Initialize num to silence warnings.
	Thanks to Michal Jaegermann.

	Unrelated:

	* builtin.c (do_mktime): Change lint warning for minutes to
	check against 59, not 60.  Thanks to Hermann Peifer for the report.

2014-03-03         Arnold D. Robbins     <arnold@skeeve.com>

	* dfa.c: Sync with grep. Yet again.

2014-02-28         Arnold D. Robbins     <arnold@skeeve.com>

	* dfa.c: Sync with grep. Looks like good improvement with
	respect to bracket expressions.

2014-02-27         Arnold D. Robbins     <arnold@skeeve.com>

	Fixes for enum/int mismatches as warned by some compilers.

	* awk.h (ANONE): New enum for array sorting.
	* array.c (assoc_list): Use it.
	* builtin.c (format_tree): New MP_NONE value.
	* gawkapi.c: Use awk_false and awk_true everywhere instead of
	false and true.

2014-02-26         Arnold D. Robbins     <arnold@skeeve.com>

	* configure.ac: Set up do-nothing extension/Makefile on
	MirBSD also.

2014-02-21         Arnold D. Robbins     <arnold@skeeve.com>

	* dfa.h, dfa.c (parse_bracket_exp): Sync with grep.

2014-02-20         Arnold D. Robbins     <arnold@skeeve.com>

	* regex.h, regex.c, regex_internal.c, regex_internal.h: Sync
	with GLIBC. Mainly copyright updates.
	* getopt.c, getopt.h, getopt1.c, getopt_int.h: Ditto.
	* dfa.c (parse_bracket_exp): Sync with grep, where they restored
	the buggy code.  Sigh.

	Unrelated:

	* NEWS: Typo fix.
	* interpret.h (r_interpret): Init a variable for BEGINFILE to avoid
	compiler warnings. Thanks to Michal Jaegermann.

2014-02-15         Arnold D. Robbins     <arnold@skeeve.com>

	* awkgram.c, command.c: Regenerated - Bison 3.0.2.

2014-02-04         Arnold D. Robbins     <arnold@skeeve.com>

	* dfa.c (to_uchar): Make use of this. Syncs with GNU grep.

2014-02-03         Arnold D. Robbins     <arnold@skeeve.com>

	* awkgram.y (negate_num): Bracket `tval' in #ifdef MPFR since it's
	only used in that code.

2014-01-31         Arnold D. Robbins     <arnold@skeeve.com>

	* Makefile.am (dist-hook): Improve creation of pc/config.h. We
	have to jump through a lot of hoops for 'make distcheck' to
	actually work.

2014-01-30         Arnold D. Robbins     <arnold@skeeve.com>

	* Makefile.am (dist-hook): Improve creation of pc/config.h to copy
	the new file into the distribution directory being created.
	Also, put the temporary files into /tmp.

2014-01-28         Arnold D. Robbins     <arnold@skeeve.com>

	* awkgram.y (negate_num): If just a double, return. Fixes a bug
	that showed up on 32-bit systems with MPFR. Thanks to Eli Zaretskii
	and Corinna Vinschen for the report.  Also, free the MPZ integer.
	Thanks to valgrind for the report.

	Unrelated:

	* dfa.c: Sync with GNU grep - removed some special cased code
	for grep.

2014-01-24         Arnold D. Robbins     <arnold@skeeve.com>

	* configure.ac, field.c: Update copyright year.

2014-01-19         Arnold D. Robbins     <arnold@skeeve.com>

	* awkgram.y (negate_num): Handle the case of -0 for MPFR; the sign
	was getting lost. Thanks to Hermann Peifer for the report.

2014-01-18         Arnold D. Robbins     <arnold@skeeve.com>

	* dfa.c (parse_bracket_exp): Sync with GNU grep, which now uses
	gawk's code for RRI in single-byte locales!  Hurray.

2014-01-16         Arnold D. Robbins     <arnold@skeeve.com>

	* configure.ac: For z/OS, restore creation of do-nothing
	Makefile in extension directory.

2014-01-14         Arnold D. Robbins     <arnold@skeeve.com>

	* field.c (do_split): Make sure split() gets FS value if no
	third arg even after FPAT was set. Thanks to Janis Papanagnou
	for the report.

2014-01-13         Arnold D. Robbins     <arnold@skeeve.com>

	* README: Fix John Malmberg's email address.

2014-01-12         Arnold D. Robbins     <arnold@skeeve.com>

	* awkgram.y:  Update copyright year.
	(func_use): Simplify code.
	* command.y:  Update copyright year.
	* ext.c:  Update copyright year.
	(make_builtin): Small simplification.
	(make_old_builtin): Make code consistent with make_builtin(), add
	call to track_ext_func().
	* bootstrap.sh: Update copyright year. Remove touch of version.c
	since that file is no longer autogenerated.

2014-01-07         Arnold D. Robbins     <arnold@skeeve.com>

	* command.y (next_word): Move into ifdef for HAVE_LIBREADLINE,
	since it's only used by that code.
	* ext.c (load_old_ext): Minor improvements.

2014-01-03         Arnold D. Robbins     <arnold@skeeve.com>

	* config.guess, config.rpath, config.sub, depcomp,
	install-sh: Updated.
	* dfa.h, dfa.c: Sync with GNU grep; comment fix and copyright year.
	* NEWS: Updated some, including copyright year.

2013-12-26         Arnold D. Robbins     <arnold@skeeve.com>

	* README: Add John Malmberg for VMS.

2013-12-24         Arnold D. Robbins     <arnold@skeeve.com>

	* getopt.h: Add `defined(__sun)' to list of system that do get to
	include stdlib.h.  Needed for Illumos. Thanks to
	Richard Palo <richard.palo@free.fr> for the report.

2013-12-21         Mike Frysinger        <vapier@gentoo.org>

	* configure.ac: Add --disable-extensions flag to control
	compiling extensions.  Better for cross-compiling.
	(AC_CANONICAL_HOST): Added. Changed case statments appropriately.
	* Makefile.am (check-for-shared-lib-support): Removed.
	(check-recursive, all-recursive): Removed.

2013-12-21         Arnold D. Robbins     <arnold@skeeve.com>

	* config.guess: Updated.
	* configure, aclocal.m4: Updated based on automake 1.13.4.

2013-12-19         Arnold D. Robbins     <arnold@skeeve.com>

	* regexec.c (re_search_internal): Make sure `dfa' pointer is
	not NULL before trying to dereference it.

2013-12-16         Arnold D. Robbins     <arnold@skeeve.com>

	* configure.ac (AC_FUNC_VPRINTF): Remove. Not needed on current
	systems.
	* awk.h (HAVE_VPRINTF): Remove check.

2013-12-12         John E. Malmberg      <wb8tyw@qsl.net>

	* io.c (redirect): Add additional VMS error codes.
	(nextfile): Retry open after closing some files.

2013-12-10         Scott Deifik          <scottd.mail@sbcglobal.net>

	* io.c (closemaybesocket): Add definition for DJGPP.

2013-12-10         Arnold D. Robbins     <arnold@skeeve.com>

	* awk.h (Floor, Ceil): Remove declarations and VMS redefinitions.
	* floatcomp.c (Floor, Ceil): Removed, not needed. Move bracketing
	ifdef to the top of the file.
	* builtin.c (double_to_int): Use floor() and ceil().

2013-12-07         Arnold D. Robbins     <arnold@skeeve.com>

	* regex_internal.h (__attribute__): Define to empty if not GCC.
	* custom.h (__attribute__): Remove the definition from here; the
	right place was regex_internal.h.

2013-12-06         Arnold D. Robbins     <arnold@skeeve.com>

	No need to generate version.c from version.in.
	Thanks to John E. Malmberg <wb8tyw@qsl.net> for the suggestion.

	* version.in: Removed.
	* version.c: Use PACKAGE_STRING directly.
	* Makefile.am (EXTRA_DIST): Remove version.in.
	(distcleancheck_listfiles): Remove this rule.
	(MAINTAINERCLEANFILES): Remove this definition.
	(version.c): Remove the rule to create it.

2013-12-05         Arnold D. Robbins     <arnold@skeeve.com>

	Fixes for Z/OS.

	* custom.h (__attribute__): Define to empty.
	* dfa.c (parse_bracket_exp): Add a cast to quiet a warning.
	* regex.c: Correctly bracket include of <sys/param.h>.

	Unrelated:

	* debug.c (find_rule): Add a FIXME comment.

2013-12-03         John E. Malmberg	<wb8tyw@qsl.net>

	* io.c (redirect): Add additional VMS error code to check.
	(do_find_source): Append "/" if not a VMS filename.

2013-12-01         Andrew J. Schorr     <aschorr@telemetry-investments.com>

	* main.c (optab): Sort by long option name.

2013-11-27         Andrew J. Schorr     <aschorr@telemetry-investments.com>

	* main.c (optab): Add entry for --include.

2013-11-23         Arnold D. Robbins     <arnold@skeeve.com>

	* dfa.c: Merge from grep; minor fixes in how bit twiddling
	is done.

2013-11-01         Arnold D. Robbins     <arnold@skeeve.com>

	* dfa.c (lex): Reset laststart so that stuff like \s* works.
	Fix from grep.

2013-10-31         Arnold D. Robbins     <arnold@skeeve.com>

	* builtin.c (efwrite): If write error to stdout is EPIPE,
	die silently.  Thanks to Hermann Peifer for helping find this.

2013-10-22         Arnold D. Robbins     <arnold@skeeve.com>

	Revise error messages when writing to standard output or standard
	error to ignore EPIPE.  Add the ability based on an environment
	variable to get the source file and line number.

	* awk.h (r_warning): Renamed from warning.
	(warning): New macro to set location and call warning.
	* io.c (flush_io): Print errors only if not EPIPE.
	(close_io): Ditto.
	* main.c (lintfunc): Init to r_warning.
	(main): Enhance explanatory comment.
	(usage): Print errors only if not EPIPE.
	(copyleft): Ditto.
	* msg.c (err): Make printing srcfile and srcline depend upon
	GAWK_MSG_SRC environment variable.
	(r_warning): Renamed from warning.

2013-10-17         Arnold D. Robbins     <arnold@skeeve.com>

	* main.c (main): Ignore SIGPIPE. See the comment in the code.
	Thanks to Alan Broder for reporting the issue.

	Unrelated:

	* rand.c (do_rand): Fix computation and loop checking against
	1.0 to use do..while.

2013-10-16         Arnold D. Robbins     <arnold@skeeve.com>

	Make -O work again.  Turns out that C99 bool variables
	are clamped to zero or one.

	* main.c (do_optimize): Init to false.
	(main): Set do_optimize to true on -O.
	* eval.c (setup_frame): Change all uses of do_optimize to be
	a boolean check instead of a test > 1.
	* awkgram.y: Ditto.
	(optimize_assignment): Remove check against do_optimize since
	it was inited to true anyway.

	Unrelated:

	* re.c (resetup): Add a comment about the joy of syntax bits.

	Unrelated:

	* builtin.c (do_rand): If result is exactly 1.0, keep trying.
	Thanks to Nelson Beebe.

2013-10-10         Arnold D. Robbins     <arnold@skeeve.com>

	* dfa.c (lex): Sync with GNU grep. Handle multibyte \s and \S.

	Unrelated:

	* awk.h [ARRAY_MAXED]: Fix value of this and subsequent flags
	after addition of NULL_FIELD.
	* eval.c (flags2str): Add NULL_FIELD. Duh.

2013-10-09         Arnold D. Robbins     <arnold@skeeve.com>

	* awkgram.y (mk_assignment): Rework switch to handle Op_assign,
	and to provide a better error message upon unknown opcode.

2013-09-28         Arnold D. Robbins     <arnold@skeeve.com>

	* dfa.c: Sync with GNU grep.

2013-09-25         Arnold D. Robbins     <arnold@skeeve.com>

	* builtin.c (do_rand): Make the result more random by calling
	random() twice. See the comment in the code. Thanks to
	Bob Jewett <jewett@bill.scs.agilent.com> for the report and
	the fix.

2013-09-24         Arnold D. Robbins     <arnold@skeeve.com>

	* debug.c (find_rule): Handle case where lineno is zero. Can happen
	if break is given without a line number on a current line. Thanks
	to Ray Song <i@maskray.me> for the report.

2013-09-19         Arnold D. Robbins     <arnold@skeeve.com>

	* dfa.c (parse_bracket_exp): Use code from grep to keep things within
	range (updates change of 2013-09-08). Fix whitespace in one of the
	gawk-only additions.

2013-09-13         Arnold D. Robbins     <arnold@skeeve.com>

	Fix use of NF after it's extended, e.g. see test/nfloop.awk.

	* awk.h (NULL_FIELD): New flag
	* builtin.c (do_print_rec): Check f0->flags instead of if
	equal to Nnull_string.
	* eval.c (r_get_field): Check (*lhs)->flags instead of if
	equal to Nnull_string or Null_field.
	* field.c (init_fields): Init field zero and Null_field with
	NULL_FIELD flag.
	(set_NF): Set parse_high_water = NF in case NF extended past the
	end. This is the actual bug fix.

2013-09-08         Arnold D. Robbins     <arnold@skeeve.com>

	Fixes based on reports from a static code checker. Thanks to
	Anders Wallin for sending in the list.

	* array.c (asort_actual): Free list if it's not NULL.
	* builtin.c (do_sub): Set buf to NULL and assert on it before using
	it.
	* cint_array.c (cint_array_init): Clamp any value of NHAT from the
	environment such that it won't overflow power_two_table when used as
	an index.
	* dfa.c (parse_bracket_exp): Check that len is in range before using it
	to index buf.
	* getopt.c (_getopt_internal_r): Change call to alloca to use malloc.
	* io.c (socket_open): Init read_len to zero.
	(two_way_open): Upon failure to fork, close the slave fd also.
	* re.c (research): Init try_backref to false.
	* regcomp.c (build_range_exp): Free any items that were allocated in
	the case where not all items were.
	(build_charclass_op): Same. Init br_token to zero with memset.
	(create_tree): Init token t to zero with memset.
	* regex_internal.c (re_dfa_add_node): Free any items that were
	allocated in the case where not all items were.
	* symbol.c (destroy_symbol): On default, break, to fall into releasing
	of resources.

2013-08-29         Arnold D. Robbins     <arnold@skeeve.com>

	* debug.c (HAVE_HISTORY_LIST): Move checks and defines to the top.
	(do_save, serialize): Adjust #if checks to depend on having both
	readline and the history functions. Needed for Mac OS X whose
	native readline is a very old version. Sigh.
	* configh.in, configure: Regenerated due to change in m4/readline.m4.
	Issue reported by Hermann Peifer and Larry Baker.

	Unrelated:

	* getopt.c: Sync with GLIBC, changes are minor.

	Unrelated:

	* dfa.c: Sync with version in grep. Primarily whitespace / comment
	wording changes.

2013-08-26         Arnold D. Robbins     <arnold@skeeve.com>

	* regcomp.c (parse_dup_op): Remove RE_TOKEN_INIT_BUG code (change of
	Feb 19 2005) since it's no longer needed.

	* regcomp.c (re_fastmap_iter): Undo addition of volatile from
	Jan 18 2007; no longer needed and is one less change to have to
	maintain aginst the upstream.

	* regcomp.c, regex.h, regex_internal.h: Sync with GLIBC.

2013-08-22         Arnold D. Robbins     <arnold@skeeve.com>

	* str_array.c (env_store): If the new value being stored is NULL,
	pass in "" instead. Avoids core dump on Mac OS X.
	Thanks to Hermann Peifer for the bug report.

2013-08-20         Arnold D. Robbins     <arnold@skeeve.com>

	* nonposix.h: New file. Contains FAKE_FD_VALUE.
	* awk.h: Include it if MinGW or EMX.
	* Makefile.am (base_sources): Add nonposix.h.

2013-08-18         Arnold D. Robbins     <arnold@skeeve.com>

	Reflect updates to ENVIRON into the real environment.

	* awk.h (init_env_array): Add declaration.
	* main.c (load_environ): Call init_env_array.
	* str_array.c (env_remove, env_store, env_clear, init_env_array):
	New functions.
	(env_array_func): New array vtable.

2013-08-18         Arnold D. Robbins     <arnold@skeeve.com>

	* array.c (force_array): Set symbol->xarray to NULL before
	initing the array if it was Node_var_new.
	(null_array): Restore assert, undoing change of 2013-05-27.

2013-08-15         Arnold D. Robbins     <arnold@skeeve.com>

	* debug.c (print_memory): Fix whitespace / indentation.

2013-08-02         Arnold D. Robbins     <arnold@skeeve.com>

	* awkgram.y (append_rule): Add attempt to insert any comment
	before a rule. Commented out at the moment.

2013-07-30         Arnold D. Robbins     <arnold@skeeve.com>

	* awk.h (enum opcodeval): Add Op_comment.
	* awkgram.y (comment): New variable to hold comment text.
	(statement): Add saved comments to lists being built.
	(allow_newline): Save comment text if necessary. Append if have
	existing text.
	(yylex): Ditto.
	* debug.c (print_instruction): Handle Op_comment.
	* eval.c (optypes): Add entry for Op_comment.
	* interpret.h (r_interpret): Ditto.
	* profile.c (pprint): For Op_comment, print the comment text.

2013-07-24         Arnold D. Robbins     <arnold@skeeve.com>

	* io.c (FAKE_FD_VALUE): Move definition from here ...
	* awk.h (FAKE_FD_VALUE): ... to here. Fixes compilation on MinGW.

2013-07-08         Arnold D. Robbins     <arnold@skeeve.com>

	* io.c (get_a_record): Change `min' to `MIN' for consistency with
	other files and general practice.

2013-07-07         Andrew J. Schorr     <aschorr@telemetry-investments.com>

	* configure.ac (AC_CHECK_FUNCS): Check for sigprocmask.
	* io.c (wait_any): If sigprocmask is available, block signals instead
	of ignoring them temporarily.

2013-07-05         Andrew J. Schorr     <aschorr@telemetry-investments.com>

	* gawkapi.h (gawk_api): Document that the api_get_file function will not
	access the file type and length arguments if the file name is empty.

2013-07-04         Andrew J. Schorr     <aschorr@telemetry-investments.com>

	* configure.ac (AC_CHECK_FUNCS): Add a check for waitpid.
	* io.c (wait_any): Enhance comment to explain why we loop reaping all
	exited children when the argument is zero.  When available, use waitpid
	with WNOHANG to avoid blocking.  Remove my previous incorrect patch to
	exit after reaping the first child.  The function is intended to
	wait for all children, since we are not careful about reaping children
	as soon as they die.

2013-07-02         Andrew J. Schorr     <aschorr@telemetry-investments.com>

	* gawkapi.h (gawk_api): Remove unused api_lookup_file hook.
	(lookup_file): Remove associated macro.
	* gawkapi.c (api_lookup_file): Remove unused function.
	(api_impl):  Remove unused api_lookup_file hook.

2013-07-02         Andrew J. Schorr     <aschorr@telemetry-investments.com>

	* awkgram.y (main_beginfile): Declare new global INSTRUCTION *.
	(parse_program): Set main_beginfile to point to the BEGINFILE
	instruction block.
	* gawkapi.c (api_get_file): After nextfile starts a new file,
	we need to run the BEGINFILE actions.  We retrieve the
	instruction pointer from main_beginfile and execute it until
	we reach the Op_after_beginfile opcode.  We then run after_beginfile
	manually and restore the value of currule and source.

2013-07-04         Andrew J. Schorr     <aschorr@telemetry-investments.com>

	* gawkapi.h (awk_element_t): Add comment indicating that the array
	element index will always be a string!
	* gawkapi.c (api_flatten_array): When converting the index to an awk
	value, request a string conversion, since we want the indices to
	appear as strings to the extensions.  This makes the call to
	force_string redundant, since node_to_awk_value does that internally
	when we request a string.

2013-07-02         Andrew J. Schorr     <aschorr@telemetry-investments.com>

	* eval.c (update_ERRNO_string): Set PROCINFO["errno"] to 0.
	* io.c (inrec): Since get_a_record may now return -2, be sure
	to throw an error in that case as well.
	(wait_any): Fix what appears to be a bug.  The old logic repeatedly
	called wait until it failed.  When a process has multiple children,
	this causes it to stall until all of them have exited.  Instead,
	we now exit the function after the first successful wait call.
	(do_getline_redir, do_getline): Handle case where get_a_record
	returns -2.
	(errno_io_retry): New function to decide whether an I/O operation should
	be retried.
	(get_a_record): When read returns an error, call errno_io_retry to
	decide whether the operation should be retried.  If so, return -2
	instead of setting the IOP_AT_EOF flag.

2013-07-01         Andrew J. Schorr     <aschorr@telemetry-investments.com>

	* eval.c (update_ERRNO_int, unset_ERRNO): Update PROCINFO["errno"].

2013-06-30         Andrew J. Schorr     <aschorr@telemetry-investments.com>

	* awk.h (redirect_string): Declare new function that provides API access
	to the redirection mechanism.
	* gawkapi.h (GAWK_API_MINOR_VERSION): Bump from 0 to 1 since 2 new
	hooks were added to the api.
	(gawk_api_t): Add 2 new functions api_lookup_file and api_get_file.
	(lookup_file, get_file): New macros to wrap the new API functions.
	* gawkapi.c (curfile): Declare this extern, since it is needed
	by lookup_file and get_flie.
	(api_lookup_file): Find an open file using curfile or getredirect().
	(api_get_file): Find or open a file using curfile or redirect_string().
	(api_impl): Add api_lookup_file and api_get_file.
	* io.c (redirect_string): Renamed from redirect and changed arguments
	to take a string instead of a 'NODE *'.  This allows it to be called
	through the API's new get_file hook.
	(redirect): Now implemented by calling redirect_string backend function.

2013-07-04         Arnold D. Robbins     <arnold@skeeve.com>

	* builtin.c (format_tree): Fixes for %c with multibyte characters
	and field width > 1. Bugs reported by Nethox <nethox@gmail.com>.

2013-07-02         Arnold D. Robbins     <arnold@skeeve.com>

	* profile.c (pp_string): Add a call to chksize and fix another.
	Avoids valgrind errors on profile5 test. Thanks to Andrew
	Schorr for the report.

2013-06-27         Arnold D. Robbins     <arnold@skeeve.com>

	* awkgram.y: Minor whitespace cleanup, remove redundant ifdef.

2013-06-24         Arnold D. Robbins     <arnold@skeeve.com>

	* dfa.c (copytoks): Rewrite to call addtok_mb() directly. Avoids
	problems with multibyte characters inside character sets.
	Thanks to Steven Daniels <stevendaniels88@gmail.com> for reporting
	the problem.  Much thanks to Mike Haertel <mike@ducky.net> for the
	analysis and fix.

2013-06-24  Eli Zaretskii  <eliz@gnu.org>

	* io.c: Move #include "popen.h" out of the HAVE_SOCKETS condition,
	as this is needed for non-sockets builds as well.  See
	http://lists.gnu.org/archive/html/bug-gawk/2013-06/msg00014.html
	for the details of the problem this caused.

2013-06-15         Arnold D. Robbins     <arnold@skeeve.com>

	* io.c: Add ifdefs for VMS so that it will compile again.
	Thanks to Anders Wallin.

2013-06-11         Arnold D. Robbins     <arnold@skeeve.com>

	* debug.c (print_lines): Move setting of binary mode to after all
	the messing with the fd. Simplifies code some.
	* io.c (srcopen): Rearrange so that can add call to setbinmode
	here too. This fixes the debugger and makes reading source
	files a little faster. Thanks again to Corinna Vinschen.

2013-06-10         Arnold D. Robbins     <arnold@skeeve.com>

	* debug.c (print_lines): Set binary mode so that calculation of the
	byte offsets will be right. Thanks to Corinna Vinschen for the
	direction.

2013-06-10         Arnold D. Robbins     <arnold@skeeve.com>

	* re.c (check_bracket_exp): Remove warning about ranges being
	locale dependent, since they aren't anymore.

2013-06-09         Arnold D. Robbins     <arnold@skeeve.com>

	* io.c (iop_finish): Change fstat call to fcntl/F_GETFL per
	Eli Z., for Windows.

2013-06-03         Arnold D. Robbins     <arnold@skeeve.com>

	* eval.c (unwind_stack): If exiting, don't worry about strange stuff
	on the stack.

	Unrelated:

	* awk.h (init_sockets): Declare.
	* io.c (init_io): Remove ifdef around call.

2013-06-01  Eli Zaretskii  <eliz@gnu.org>

	* io.c (SHUT_RD) [SD_RECEIVE]: Define to SD_RECEIVE.
	(SHUT_WR) [SD_SEND]: Define to SD_SEND.
	(SHUT_RDWR) [SD_BOTH]: Define to SD_BOTH.
	(FD_TO_SOCKET, closemaybesocket) [!FD_TO_SOCKET]: New macros.
	(SOCKET_TO_FD, SOCKET) [!SOCKET_TO_FD]: New macros.
	(PIPES_SIMULATED): Define only for DJGPP.
	(pipe) [__MINGW32__]: Define to call _pipe, unless PIPES_SIMULATED
	is defined.
	(init_io) [HAVE_SOCKETS]: Call init_sockets.
	(iop_close, socketopen): Call closemaybesocket instead of close.
	(redirect) [__MINGW32__]: Call wait_any with a non-zero argument.
	(devopen) [__EMX__ || __MINGW32__]: Don't call stat on network
	pseudo-filenames.
	(two_way_open) [HAVE_SOCKETS]: Switch input and output to binary
	mode if appropriate.
	(two_way_open) [!PIPES_SIMULATED]: Use the __EMX__ code for MinGW
	as well.
	[__MINGW32__] Call spawnl to invoke $ComSpec and pass it a
	suitably quoted command line.
	(two_way_open) [__MINGW32__]: Wait only for a specified process
	ID.  If successful, update the exit status of the exited process.
	Don't use signals that are undefined on MinGW.
	(two_way_open) [!PIPES_SIMULATED]: Use the __EMX__ code for MinGW
	as well.
	(min): Define only if not already defined.
	(read_with_timeout) [__MINGW32__]: Allow reading from sockets with
	timeout.
	(gawk_fclose) [__MINGW32__]: Close the underlying socket as well.

	* getopt.c: Include stdlib.h for MinGW as well.

2013-05-30         Arnold D. Robbins     <arnold@skeeve.com>

	More profiling fixes:

	* profile.c (pprint): For Op_in_array, parenthesize subscript if
	the precedence is lower. E.g.:  (c = tolower(foo)) in ARRAY.
	(prec_level): Merge cases for precedence of 5.
	(parenthesize): Simplify, as in 3.1.8. Avoids stuff like
	`(x == 1 && (z ==2 && (q == 4 && w == 7)))'.

	Unrelated:

	* io.c (iop_finish): fstat the fd before closing it to avoid
	errors on some operating systems. Thanks to Eli Zaretskii
	for the report.

2013-05-29         Arnold D. Robbins     <arnold@skeeve.com>

	* profile.c (pp_group3): Renamed from pp_concat. Change all calls.
	(is_binary): Change return type to bool.
	(is_scalar): New function.
	(pp_concat): New function to handle concatenation operator better.
	(pprint): Call it at case Op_concat. Fix Op_K_delete if multiple
	indexes to separate with "][".
	General: Add leading comments as needed.

2013-05-28         Arnold D. Robbins     <arnold@skeeve.com>

	* main.c (main): Add minor hack to not run code if pretty printing
	and undocumented env var GAWK_NO_PP_RUN exists.
	* profile.c (pp_string): Explicitly print NUL chars as \000.

2013-05-27         Arnold D. Robbins     <arnold@skeeve.com>

	* configure.ac (AM_INIT_AUTOMAKE): Add dist-lzip to quiet
	outside maintainer warnings.

	Unrelated:

	* configure.ac (AC_STRUCT_ST_BLKSIZE): Replaced with call to
	AC_CHECK_MEMBERS.

	Unrelated:

	* array.c (null_array): Remove the assert and just clear
	symbol->xarray.

2013-05-26         Arnold D. Robbins     <arnold@skeeve.com>

	* getopt.c: For Mac OS X, also include <stdlib.h> to avoid
	some compiler warnings.

2013-05-20         Arnold D. Robbins     <arnold@skeeve.com>

	* gawkapi.h [FAKE_FD_VALUE]: Moved from here to ...
	* io.c [FAKE_FD_VALAUE]: here.

2013-05-14  Eli Zaretskii  <eliz@gnu.org>

	* io.c (devopen) [__EMX__ || __MINGW32__]: Produce EISDIR on MinGW
	when an attempt to open() a directory fails.
	(two_way_open) [__EMX__ || __MINGW32__]: When trying to open() a
	directory fails with EISDIR, assign FAKE_FD_VALUE to the file
	descriptor and attributes of a directory to its mode bits.  This
	is needed to support the readdir extension.

	* gawkapi.h (FAKE_FD_VALUE): New macro, used in io.h and in
	extension/gawkdirfd.h.

2013-05-09         Arnold D. Robbins     <arnold@skeeve.com>

	* 4.1.0: Release tar ball made.

2013-05-09         Arnold D. Robbins     <arnold@skeeve.com>

	* awkgram.y (snode): Make it a fatal error to use a regexp constant
	as the second argument of index(). Thanks to Christopher Durant
	<christopher.durant@marquesa.net> and Brian Kernighan for the report
	and the advice.

2013-04-28  Eli Zaretskii  <eliz@gnu.org>

	* io.c (redirect): Remove the HACK that called close_one when
	errno was zero in the MinGW build.  This prevents failure in
	several tests in the test suite, e.g., closebad.

2013-04-28         Arnold D. Robbins     <arnold@skeeve.com>

	* bootstrap.sh: Fix a comment.

2013-04-24         Arnold D. Robbins     <arnold@skeeve.com>

	* io.c (do_getline_redir): Fix the leading comment.

2013-04-23         Arnold D. Robbins     <arnold@skeeve.com>

	* main.c (load_procinfo): Add PROCINFO entries for API major
	and minor versions.

2013-04-21         Arnold D. Robbins     <arnold@skeeve.com>

	* missing: Update from Automake 1.13.1.

2013-04-18         Arnold D. Robbins     <arnold@skeeve.com>

	* configure.ac: Fix a typo.

2013-04-17         Corinna Vinschen      <vinschen@redhat.com>

	* configure.ac: Remove special casing for cygwin for libiconv
	and libintl.

2013-04-16         Arnold D. Robbins     <arnold@skeeve.com>

	* bootstrap.sh: Touch gawk.texi too. Update copyright.

2013-04-16         Arnold D. Robbins     <arnold@skeeve.com>

	* awkgram.c: Regenerated from bison 2.7.1.
	* command.c: Ditto.
	* dfa.h, dfa.c: Minor edits to sync with GNU grep.
	* gettext.h: Sync with gettext 0.18.2.1.
	* random.h: Remove obsolete __P macro and use. Update copyright year.
	* Makefile.am, array.c, builtin.c, cint_array.c, cmd.h, debug.c,
	eval.c, ext.c, field.c, gawkapi.c, gawkapi.h, gettext.h, int_array.c,
	interpret.h, msg.c, node.c, profile.c, re.c, replace.c, str_array.c,
	symbol.c: Update copyright year.

	Update to automake 1.13.1:

	* configure.ac (AM_INIT_AUTOMAKE): Update version.
	* configure, Makefile.in, aclocal.m4, awklib/Makefile.in,
	doc/Makefile.in, test/Makefile.in: Regenerated.

	* getopt.c, getopt.h, getopt1.c, getopt_int.h: Sync with GLIBC.

2013-04-14         Arnold D. Robbins     <arnold@skeeve.com>

	* awkgram.y (check_funcs): Fix logic of test for called but
	not defined warning. Thanks to Scott Deifik for the bug report.

2013-04-02         Arnold D. Robbins     <arnold@skeeve.com>

	* profile.c (print_lib_list): Send final newline to prof_fp
	instead of stdout.  Thanks to Hermann Peifer for the bug report.

2013-03-27         Arnold D. Robbins     <arnold@skeeve.com>

	* Makefile.am (SUBDIRS): Move extension back into the middle of
	the list so that `make check' without a prior `make' works.

	Unrelated:

	* main.c (main): Move env_lc into ifdef for LIBC_IS_BORKED.

2013-03-20         Arnold D. Robbins     <arnold@skeeve.com>

	For systems where libc is borked (MirBSD, maybe others).

	* dfa.c: Force use of gawk_mb_cur_max instead of MB_CUR_MAX and make
	mbrtowc a macro that always fails.
	(using_utf8): Force utf8 to be 0 if libc borked and gawk_mb_cur_max
	is one.
	* main.c (main): If libc is borked and LC_ALL or LANG exist in the
	environment and are set to "C" or "c", force gawk_mb_cur_max to one.

2013-03-11         Arnold D. Robbins     <arnold@skeeve.com>

	* re.c (check_bracket_exp): Make handling of embedded ] in
	regexp smarter. Thanks to Ed Morton <mortoneccc@comcast.net>
	for reporting the bug.

2013-03-01         Arnold D. Robbins     <arnold@skeeve.com>

	Don't build extensions if API isn't supported:

	* Makefile.am (SUBDIRS): Move extension directory to last in case
	building the extensions is not supported.
	* configure.ac: Add check for MirBSD and don't even try to run the
	checks for DYNAMIC if so.

	Check for systems (MirBSD) where libc doesn't understand not
	to use UTF-8 for LC_ALL=C.

	* configure.ac (LIBC_IS_BORKED): AC_DEFINE if needed.
	* regcomp.c (init_dfa): Change logic as needed if LIBC_IS_BORKED.

2013-02-28         Arnold D. Robbins     <arnold@skeeve.com>

	Cause profiling / pretty printing to include a list of
	loaded extensions. Thanks to Hermann Peifer for the bug report.

	* awk.h (srcfiles): Add declaration.
	* profile.c (print_lib_list): New function.
	(dump_prog): Call it.

2013-02-26         Arnold D. Robbins     <arnold@skeeve.com>

	* awkgram.y (expression_list): In case of error return the list
	instead of NULL so that snode gets something it can count.

2013-02-12         Arnold D. Robbins     <arnold@skeeve.com>

	* bisonfix.awk: Comment out code for fixing contined #if
	statements. It is likely not needed anymore. Leave it there in
	case I'm wrong.

2013-02-06         Arnold D. Robbins     <arnold@skeeve.com>

	* builtin.c (printf_common): Move nargs > 0 check into assert.
	(do_sprintf): Add nargs check and fatal message to here.

2013-02-04         Arnold D. Robbins     <arnold@skeeve.com>

	* main.c (main): Remove undocumented -m option which was for
	compatibility with BWK awk. His awk dropped it back in 2007.

2013-02-03         Arnold D. Robbins     <arnold@skeeve.com>

	* configure.ac: Add Automake test for cross compiling.

2013-01-31         Arnold D. Robbins     <arnold@skeeve.com>

	* regcomp.c, regex.c, regex_internal.c, regexec.c: Update
	copyright years to sync with GLIBC.

	From: http://www.sourceware.org/ml/libc-alpha/2013-01/msg00967.html,
	by Andreas Schwab <schwab@suse.de>:

	* regexec.c (extend_buffers): Add parameter min_len.
	(check_matching): Pass minimum needed length.
	(clean_state_log_if_needed): Likewise.
	(get_subexp): Likewise.`

2013-01-31         Arnold D. Robbins     <arnold@skeeve.com>

	* dfa.c: Include "dfa.h" which includes regex.h after limits.h
	so that RE_DUP_MAX gets the correct value. Especially needed on
	OpenVMS. Thanks to Anders Wallin.

	* main.c (version): Print out API version numbers if DYNAMIC.
	Helpful also for knowing if to run the shlib tests.

	* configure: Regenerated after change in m4/readline.m4.

2013-01-31         Arnold D. Robbins     <arnold@skeeve.com>

	* PROBLEMS: Removed. It is no longer needed.
	* Makefile.am (EXTRA_DIST): Remove PROBLEMS from list.

2013-01-31         Andrew J. Schorr     <aschorr@telemetry-investments.com>

	* configure.ac: Remove TEST_MPFR conditional added in last patch.
	We will instead test for MPFR capability by looking at the output
	from gawk --version.

2013-01-27         Andrew J. Schorr     <aschorr@telemetry-investments.com>

	* configure.ac: Add MPFR test for use in test/Makefile.am.

2013-01-25         Arnold D. Robbins     <arnold@skeeve.com>

	* awkgram.y (parms_shadow): Change int param to bool.
	* cmd.h (output_is_tty): Sync type with rest of code (is bool).
	* dfa.c (MALLOC): Undef first, for Irix.
	* Makefile.am (LDADD): Use LIBREADLINE and LIBMPFR instead of
	automake substitutions.
	* configure.ac (AC_INIT): Version bump.
	(GAWK_CHECK_READLINE): Renamed from GNUPG_CHECK_READLINE.

2013-01-23         Arnold D. Robbins     <arnold@skeeve.com>

	* awk.h (list_functions): Change parameter to bool.
	* symbol.c (list_functions): Ditto.
	(get_symbols): Change sort parameter to bool. Additional
	code cleanup.

2013-01-22         Arnold D. Robbins     <arnold@skeeve.com>

	* symbol.c (get_symbols): Reset count after each loop to only
	sort the actual items retrieved. Thanks to Hermann Peifer (by
	way of Andrew Schorr) for reporting the bug.  Also add some
	commentary and fix function name in emalloc calls.

2013-01-20         Arnold D. Robbins     <arnold@skeeve.com>

	* re.c (regexflags2str): New routine.
	(resetup): If do_intervals, also turn on RE_NO_BK_BRACES.
	Thanks to Yan Lei <yanl.fnst@cn.fujitsu.com> for the
	bug report.

2013-01-18         Arnold D. Robbins     <arnold@skeeve.com>

	Fix a problem with include ordering to get ptrdiff_t definition,
	showed up on Debian Lenny. Reported by Manuel Collado.
	Fix brought over from grep.

	* dfa.h: Include regex.h and stddef.h directly.
	* dfa.c: Adjust includes.

2013-01-11         John Haque            <j.eh@mchsi.com>

	* awk.h (do_mpfr_rshift): Renamed from do_mpfr_rhift.
	* awkgram.y (do_mpfr_rshift): Renamed from do_mpfr_rhift.
	* mpfr.c (_tz1, _tz2, _mpz1, _mpz2, mpz1, mpz2, get_bit_ops,
	free_bit_ops): Removed.
	(init_mpfr): Remove calls to mpz_init.
	(get_intval, free_intval): New functions.
	(do_mpfr_rshift, do_mpfr_lshift): Rework code.
	(do_mpfr_and, do_mpfr_or, do_mpfr_xor): Accept two or more arguments
	to match regular functions.

2013-01-11         Arnold D. Robbins     <arnold@skeeve.com>

	* bisonfix.awk: Adjust ARGV / ARGC to force reading of standard
	input; apparently needed for Mac OS X. Thanks to Akim Demaille
	for the report.

2013-01-06         Arnold D. Robbins     <arnold@skeeve.com>

	* io.c (redirect, two_way_open): Set the name field in the
	awk_input_buf_t and awk_output_buf_t structures, as needed.
	Thanks to Manuel Collado for the report.

2013-01-05         Arnold D. Robbins     <arnold@skeeve.com>

	* regex_internal.h (struct re_dfa_t): Restore ifdefs around
	__libc_lock_define, they really were needed. Bleah.

2013-01-01         Arnold D. Robbins     <arnold@skeeve.com>

	Sync with GLIBC regex files.

	* regex_internal.h (struct re_dfa_t): Remove ifdefs around
	__libc_lock_define since it's already defined to empty in non-LIBC
	case.
	* regexec.c (check_node_accept_bytes): Restore decl with use from
	GLIBC code since this is LIBC case.

2012-12-27         Arnold D. Robbins     <arnold@skeeve.com>

	* builtin.c (do_print, do_printf): Use output_fp as default
	output for print/printf only if running under the debugger.
	Otherwise use stdout as Brian, Peter, and Al intended.

2012-12-25         Arnold D. Robbins     <arnold@skeeve.com>

	Remove sym-constant from API after discussions with John
	Haque and Andrew Schorr.

	* gawkapi.h (api_sym_constant): Removed field in API struct.
	(sym_constant): Remove macro.
	* gawkapi.c (set_constant, api_sym_update, api_sym_constant): Removed.
	(sym_update_real): Renamed to api_sym_update(). is_const parameter
	removed and code adjusted.

2012-12-24         Arnold D. Robbins     <arnold@skeeve.com>

	* 4.0.2: Release tar ball made.

2012-12-23         John Haque      <j.eh@mchsi.com>

	* eval.c (r_get_lhs): Node_array_ref. If original is Node_var,
	don't assign null-string as value.
	* ext.c (get_argument): Node_array_ref. Check if already a scalar.

2011-12-23         John Haque      <j.eh@mchsi.com>

	* awkgram.y (is_deferred_variable): New function.
	(func_install): Call it.
	* eval.c (r_interpret): Op_push_arg. Check for uninitialized scalar.

2012-12-23         Arnold D. Robbins     <arnold@skeeve.com>

	* awkgram.y (tokentab): Whitespace fix for "include".
	* builtin.c (printf_common): Do a fatal error if no args to printf()
	or sprintf().

2012-12-19         Arnold D. Robbins     <arnold@skeeve.com>

	* bootstrap.sh: Touch extension/aclocal.m4 also.

	Unrelated: Extend input parser API:

	* awk.h (IOBUF): Remove read_func pointer.
	* gawkapi.h (awk_input_buf_t): Move it to here.
	* io.c (iop_alloc, get_a_record, get_read_timeout): Adjust code.

	Unrelated: Make sure that variables like NF, NR, FNR are
	accessable correctly both through SYMTAB and through API.

	* gawkapi.c (api_sym_lookup): Call update_global_values().
	(api_sym_lookup_scalar): Ditto.
	* interpret.h (Op_subscript, Op_subscript_lhs): Ditto.
	* main.c (update_global_values): Adjust comment.

	Unrelated: Fix --disable-lint so that everything compiles.

	* main.c (main): Move case lable inside ifdef.
	* awkgram.y (isnoeffect): Add ifdefs around declaration, use,
	and function body.

	Unrelated: Restore building with tcc.

	* awk.h (AFUNC): Move to array.c which is the only place its used.
	(ainit_ind, atypeof_ind, etc.): New macros for use in array.c
	* array.c (AFUNC): Change to use F##_ind. Works with tcc and other
	compilers.
	* configure.ac: Only add -export-dynamic flag if compiling with gcc.

2012-12-18         Andrew J. Schorr     <aschorr@telemetry-investments.com>

	* gawkapi.c (sym_update_real): If setting a scalar variable that exists
	already in an undefined state with type set to Node_var_new, we must
	update the type to Node_var if the new value is not undefined.

2012-12-18         Arnold D. Robbins     <arnold@skeeve.com>

	* awkgram.y (tokentab): "extension" needs to be inside ifdef DYNAMIC.
	Thanks to Anders Wallin for finding this.

2012-12-16         Arnold D. Robbins     <arnold@skeeve.com>

	* debug.c (do_set_var): Fix last remaining `*assoc_lookup() = x'.

2012-12-15         Arnold D. Robbins     <arnold@skeeve.com>

	Infrastructure Updates:

	* awkgram.c, command.c: Regenerated with bison 2.7.
	* config.guess, config.sub, depcomp: Updated from automake 1.12.6.

2012-12-09         Arnold D. Robbins     <arnold@skeeve.com>

	Clean up BINMODE to use symbolic values.

	* awk.h (enum binmode_values): New enum.
	* eval.c (set_BINMODE): Use them.
	* io.c (binmode, close_rp, gawk_popen): Ditto.
	* main.c (main): Ditto.
	* builtin.c (do_system): Ditto.

	Unrelated:

	* configure.ac: Look for posix_openpt
	* io.c (two_way_open): Use posix_openpt if it's available.
	Thanks to Christian Weisgerber <naddy@mips.inka.de> for
	the changes.

	Also unrelated:

	* regex.c: Don't include <sys/param.h> on VMS. Thanks to
	Anders Wallin.

	Also unrelated:

	* ext.c (is_letter, is_identifier_char): New functions. Don't use
	<ctype.h> functions since those could rely on the locale.
	(make_builtin): Adjust test for valid name to call the new
	functions and return false instead of throwing a fatal error.
	(make_old_builtin): Adjust test for valid name to call the new
	function.
	* awk.h (is_identchar): Move from here, ...
	* awkgram.y (is_identchar): ... to here. This is safe, since
	the locale is C during parsing the program.

	Also unrelated: Make all checks for bitflags being set consistent
	in case we should wish to switch them to macro calls:

	* awkgram.y, builtin.c, cint_array.c, debug.c, eval.c, gawkapi.c,
	int_array.c, io.c, mpfr.c, node.c, profile.c, str_array.c: Fix
	as needed.

2012-12-07         Arnold D. Robbins     <arnold@skeeve.com>

	* awkgram.y (tokentab): `fflush()' is now in POSIX, remove the
	RESX flag. This was the last use, so delete the flag.
	(yylex): Don't check RESX.

	Thanks to Nathan Weeks <weeks@iastate.edu> for helping make this
	happen.

2012-12-01         Arnold D. Robbins     <arnold@skeeve.com>

	* interpret.h: For op_assign_concat, if both strings
	have WSTRCUR, then do the realloc() and append for the
	wide string too.  Thanks to Janis Papanagnou
	<janis_papanagnou@hotmail.com> for the discussion in
	comp.lang.awk.

2012-11-30         Arnold D. Robbins     <arnold@skeeve.com>

	* regcomp.c, regex.c, regex_internal.h, regexec.c: Sync
	with GLIBC.  Why not.

	* gawkapi.c (awk_bool_t): Change into an enum with awk_false and
	awk_true values.

2012-01-30         Andrew J. Schorr     <aschorr@telemetry-investments.com>

	Further cleanups of macros in awk.h

	* awk.h (_r, _t): Remove declarations.
	(unref, m_force_string): Remove macros.
	(r_unref): Move declaration.
	(r_force_string): Remove declaration.
	(DEREF, force_string, force_number, unref): Now inline functions.
	(POP_STRING, TOP_STRING): Back to macros.
	* eval.c (_t): Remove definition.
	* main.c (_r): Remove definition.
	* node.c (r_force_string): Remove.

2012-11-27         Arnold D. Robbins     <arnold@skeeve.com>

	* builtin.c (do_fflush): Make fflush() and fflush("") both
	flush everything. See the comment in the code.

2012-11-26         Arnold D. Robbins     <arnold@skeeve.com>

	* awk.h (Node_old_ext_func, Op_old_ext_func): New enum values.
	* configure.ac: Use -export-dynamic if supported for old extension
	mechanism.
	* eval.c (nodeytpes): Add Node_old_ext_func.
	(optypetab): Add Op_old_ext_func.
	* ext.c (make_old_ext_builtin): "New" function.
	* interpret.h: Special case Op_old_ext_builtin. Add checks for
	Node_old_ext_func.
	* msg.c: Adjust placement of a comment.

2012-05-02         John Haque      <j.eh@mchsi.com>

	* str_array.c (str_copy): Initialize next pointer in the linked list
	to avoid memory corruption.
	* int_array.c (int_copy): Ditto.

2012-04-21         John Haque      <j.eh@mchsi.com>

	Shutdown routine for a dynamic extension.

	* awk.h (SRCFILE): New field fini_func.
	* ext.c (load_ext): Takes an additional argument to look up and
	save the clean up routine in SRCFILE struct.
	(INIT_FUNC, FINI_FUNC): Defines for default init and fini routine
	names.
	(do_ext): Use default for the name of the init or fini routine if
	one is not supplied. Adjust call to load_ext().
	(close_extensions): Execute fini routines.
	* interpret.h (Op_at_exit): Call close_extensions().
	* msg.c (gawk_exit): Ditto.
	* debug.c (close_all): Ditto.
	* main.c (main): Adjust call to load_ext().
	* awkgram.y (tokentab): Specify 2nd and 3rd optional arguments
	for the extension() built-in.

	Unrelated:

	* interpret.h (Op_arrayfor_init): Use assoc_length for array size.

2012-04-19         John Haque      <j.eh@mchsi.com>

	Enhanced array interface to support transparent implementation
	using external storage and ...

	* awk.h (astore): Optional post-assignment store routine for
	array subscripts.
	(Op_subscript_assign): New opcode to support the store routine.
	(alength): New array interface routine for array length.
	(assoc_length): New macro.
	(assoc_empty): Renamed from array_empty.
	* awkgram.y (snode): Append Op_subscript_assign opcode if
	(g)sub variable is an array element.
	(mk_getline): Same for getline variable.
	(mk_assignment): Same if assigning to an array element.
	* field.c (set_element): Call store routine if needed.
	* builtin.c (do_match): Ditto.
	(do_length): Use length routine for array size.
	* symbol.c (print_vars): Ditto.
	* array.c (null_length): Default function for array length interface.
	(asort_actual):	Call store routine if defined.
	(asort_actual, assoc_list): Use length routine for array size.
	(null_array_func): Add length and store routine entries.
	* str_array.c (str_array_func): Same.
	* cint_array.c (cint_array_func): Same.
	* int_array.c (int_array_func): Same.
	* eval.c (optypetab): Add Op_subscript_assign.
	* profile.c (pprint): Add case Op_subscript_assign.
	* interpret.h (set_array, set_idx): New variables to keep track
	of an array element with store routine.
	(Op_sub_array, Op_subscript_lhs, Op_store_sub, Op_subscript_assign):
	Add code to handle array store routine.
	* debug.c (print_symbol, print_array, cmp_val, watchpoint_triggered,
	initialize_watch_item): Use length routine for array size.

	* awk.h (assoc_kind_t): New typedef for enum assoc_list_flags.
	(sort_context_t): Renamed from SORT_CONTEXT.
	* array.c (asort_actual, assoc_sort): Adjust.
	* cint_array.c (cint_list, tree_list, leaf_list): Adjust.
	* int_array.c (int_list): Adjust.
	* str_array.c (str_list): Adjust.

2012-04-18         John Haque      <j.eh@mchsi.com>

	* awk.h (atypeof, AFUNC): New macros.
	(afunc_t): Renamed typedef from array_ptr.
	* array.c (register_array_func, null_lookup): Use AFUNC macro
	instead of hard-coded index for array functions.
	(asort_actual): Unref null array elements before overwriting.
	(force_array): Renamed from get_array.
	(null_array): Renamed from init_array. Also initialize flags to 0.
	(array_types): Renamed from atypes.
	(num_array_types): Renamed from num_atypes.
	* interpret.h (r_interpret): In case Op_sub_array, unref null array element.
	* str_array.c (str_array_init): Reworked for (re)initialization of array.
	* int_array.c (int_array_init): Ditto.
	* cint_array.c (cint_array_init): Ditto.

2012-11-24         Arnold D. Robbins     <arnold@skeeve.com>

	Directory cleanup.

	* TODO.xgawk, FUTURES: Merged into TODO.
	* TODO: More stuff added.
	* Makefile.am (EXTRA_DIST): Updated.

2012-11-22         Arnold D. Robbins     <arnold@skeeve.com>

	Cleanup of awk.h.

	* array.c (r_in_array): Removed.
	* awk.h (MALLOC_ARG_T): Replaced with size_t everywhere.
	(S_ISREG, setsid): Moved to io.c.
	(__extension__): Removed.
	(INT32_BIT): Moved to cint_array.c.
	(_t): Always declare.
	(DO_LINT_INVALID, et al): Moved into an enum.
	(POP_ARRAY, POP_PARAM, POP_SCALAR, TOP_SCALAR, dupnode, in_array):
	Moved into inline functions.
	(force_number, force_string): Simplified.
	(ZOS_USS): Remove undef of DYNAMIC, it's handled in configure.ac.
	* io.c (S_ISREG, setsid): Moved to here.
	* cint_array.c (INT32_BIT): Moved to here.
	* eval.c (_t): Always define.
	* protos.h: Use size_t directly instead of MALLOC_ARG_T.

	Unrelated:

	* gawkapi.h: Add `awk_' prefix to structure tags where they
	were missing.  Document the full list of include files needed.

2012-11-14         Arnold D. Robbins     <arnold@skeeve.com>

	* io.c (do_find_source): On VMS, don't add the `/' separater.
	Thanks to Anders Wallin.

	MPFR minor cleanup:

	* awk.h (mpfr_unset): Declare new function.
	* mpfr.c (mpfr_unset): New function.
	* node.c (r_unref): Call it instead of inline code.
	* gawk_api.c (api_sym_update_scalar): Call it instead of inline code.

2012-11-13         Arnold D. Robbins     <arnold@skeeve.com>

	* symbol.c (get_symbols): Check type, not vname. Keeps
	valgrind happy. Thanks to Andrew Schorr for noticing the problem.

2012-11-10         Arnold D. Robbins     <arnold@skeeve.com>

	* Update to bison 2.6.5. Various files regenerated.
	* io.c (find_source): Add a default value for SHLIBEXT.
	(read_with_timeout): For VMS also, just use read().

2012-11-10         John Haque      <j.eh@mchsi.com>

	* int_array.c (int_copy): Initialize next pointer of newchain to null.
	* eval.c (eval_condition): Force string context for an integer used
	as array index.

2012-11-10         Arnold D. Robbins     <arnold@skeeve.com>

	* gawkapi.c (api_add_ext_func, api_awk_atexit, api_clear_array,
	api_create_array, api_create_value, api_register_ext_version,
	api_release_value, api_update_ERRNO_string, node_to_awk_value,
	remove_element, run_ext_exit_handlers): Add null pointer checks.
	Everywhere: Add / fixup leading comments.

	* interpret.h (Op_store_sub): If assigning to an unitialized variable
	through SYMTAB, change it to Node_var. Add explanatory comments.
	* symbol.c (get_symbol): Rationalized. Skip non-variables in SYMTAB.

2012-11-04         Arnold D. Robbins     <arnold@skeeve.com>

	* gawkapi.h: Minor documentation edit.

2012-10-31         Arnold D. Robbins     <arnold@skeeve.com>

	* awkgram.y (want_regexp): Use as a bool, not as an int.
	* field.c: Fix a comment.
	* gawkapi.h: Add comment to include <errno.h>.
	* symbol.c (load_symbols): ``No automatic aggregate initialization.''
	Here too. Sigh again.

	* gawkapi.h: Minor documentation edits.

2012-11-27         Arnold D. Robbins     <arnold@skeeve.com>

	* builtin.c (do_fflush): Make fflush() and fflush("") both
	flush everything. See the comment in the code.

2012-10-28         Arnold D. Robbins     <arnold@skeeve.com>

	* Update to bison 2.6.4. Various files regenerated.

2012-10-27         Arnold D. Robbins     <arnold@skeeve.com>

	* gawkapi.h: Continuing the minor formatting / doc cleanups.

2012-10-26         Arnold D. Robbins     <arnold@skeeve.com>

	* gawkapi.h: Continuing the minor formatting / doc cleanups.

2012-10-24         Arnold D. Robbins     <arnold@skeeve.com>

	* gawkapi.h: Still more minor formatting / doc cleanups.

2012-10-23         Arnold D. Robbins     <arnold@skeeve.com>

	* gawkapi.h: More minor formatting / doc cleanups.

2012-10-21         Arnold D. Robbins     <arnold@skeeve.com>

	Fixes for z/OS from Dave Pitts.

	* awk.h (assoc_list_flags): No trailing comma on last enum value.
	* gawkapi.h (awk_valtype_t): Ditto.
	* symbol.c (lookup): ``No automatic aggregate initialization.'' Sigh.

	Unrelated:

	* gawkapi.h: Minor formatting / doc cleanups.

2012-10-19         Arnold D. Robbins     <arnold@skeeve.com>

	If SYMTAB is used, make sure ENVIRON and PROCINFO get loaded too.

	* awkgram.y (process_deferred): New function. Call it when program
	is completely parsed.
	(symtab_used): New variable.
	(variable): Set it to true if SYMTAB is looked up.
	* main.c (load_environ, load_procinfo): Make sure the routines are
	only called once.

	Unrelated fixes:

	* awkgram.y (yylex): Check continue_allowed and break_allowed as
	soon as they are seen in the scanner; the rules that check them
	can not be reduced until after a token that allows them is seen,
	leading to errors at execution time.
	* interpret.h (Op_K_break, Op_K_continue, Op_jmp): Add asssertion
	that pc->target_jmp is not NULL.

	* symbol.c (lookup): Correct a comment.

2012-10-14         Arnold D. Robbins     <arnold@skeeve.com>

	* gawkapi.h (IOBUF_PUBLIC): Renamed awk_input_buf_t.
	(struct iobuf_public): Renamed struct awk_input.
	* awk.h: Adjust.

2012-10-13         Arnold D. Robbins     <arnold@skeeve.com>

	* Update to Automake 1.12.4. Various files regenerated.

2012-10-11         Arnold D. Robbins     <arnold@skeeve.com>

	* awk.h (dup_ent): New member for Node_param_list.
	* symbol.c (install): For parameters, if this is a duplicate, chain
	it off the original using the dup_ent pointer.
	(remove_params): If there's a duplicate, remove it from the list.

	* awk.h: Fix flags to have unique numeric values. Oops.

2012-10-10         Arnold D. Robbins     <arnold@skeeve.com>

	* gawkapi.h: Add considerably more documentation. Rearrange order
	of functions in the struct to make more sense, grouping related
	functions together in a more logical order.
	* gawkapi.c: Adjust as needed.
	* ext.c (make_builtin): Adjust for name change in struct member.

2012-10-05         Arnold D. Robbins     <arnold@skeeve.com>

	* mbsupport.h: Add a bunch of undefs for z/OS.

2012-10-04         Arnold D. Robbins     <arnold@skeeve.com>

	* TODO.xgawk: Update.
	* awk.h (make_str_node): Removed macro.
	(make_string): Modified to call make_str_node.
	(r_make_str_node): Renamed to make_str_node.
	* gawkapi.c: Changed r_make_str_node to make_str_node everywhere.
	* node.c (make_str_node): Renamed from make_str_node.

	Update to automake 1.12.4.

	* Makefile.in, aclocal.m4, awklib/Makefile.in, doc/Makefile.in,
	extension/Makefile.in, extension/aclocal.m4, test/Makefile.in:
	Regenerated.

	* interpret.h (Op_Subscript): Added lint warnings for FUNCTAB
	and SYMTAB.

2012-10-02         Arnold D. Robbins     <arnold@skeeve.com>

	* awk.h (func_table): Declare.
	* awkgram.y: If do_posix or do_traditional, then check for
	delete on SYMTAB. Add check for delete on FUNCTAB, also.
	* interpret.h (Op_Subscript): For FUNCTAB, return the element name
	as its value too.  Avoids lots of weirdness and allows indirect calls
	after assignment from FUNCTAB["foo"] to work.
	(Op_store_sub): Disallow assignment to elements of FUNCTAB.
	(Op_indirect_func_all): Turn assert into check and fatal error.
	* symbol.c (func_table): No longer static.
	(lookup): If do_posix or do_traditional, skip the global table.
	(release_all_vars): Clear func_table too.

2012-09-25         Arnold D. Robbins     <arnold@skeeve.com>

	First cut at SYMTAB and FUNCTAB. This does the following:
	- Change symbol table handling to use gawk arrays.
	- Store symbols in SYMTAB array and allow indirect access
	  through SYMTAB to variables, both getting and setting.
	- List function names in FUNCTAB indexes; Values cannot be
	  used at the moment.
	- No documentation yet.

	* awk.h (Node_hashnode, hnext, hname, hlength, hcode, hvalue):
	Removed, not needed any more.
	(init_symbol_table, symbol_table): Add declarations.
	* awkgram.y: Disallow delete on SYMTAB, fix warning for tawk
	extension if traditional.
	* eval.c (nodetypes): Remove Node_hashnode element.
	* interpret.h (Op_subscript, Op_store_sub): Handle SYMTAB and go
	through to the actual value.
	* main.c (main): Init Nnull_string earlier. Add call to
	init_symbol_table().
	* profile.c (pp_str, pp_len): Change definitions.
	(pp_next): New macro.
	(pp_push, pp_pop): Adjust uses.
	* symbol.c (variables): Removed.
	(global_table, param_table, func_table, symbol_table,
	installing_specials): New variables.
	(lookup, make_params, install_params, remove_params, remove_symbol,
	make_symbol, install, get_symbols, release_all_vars, append_symbol,
	release_symbols, load_symbols): Rework logic considerably.
	(init_symbol_table): New function.

2012-09-23         Arnold D. Robbins     <arnold@skeeve.com>

	`delete array' and `nextfile' are now in POSIX.
	Thanks to Nathan Weeks <weeks@iastate.edu> for the
	initiative and letting us know about it.

	* awkgram.y: Make the right code changes for `delete array'
	and `nextfile'.
	(tokentab): Set flags to zero for nextfile.

2012-09-19         Arnold D. Robbins     <arnold@skeeve.com>

	* symbol.c (load_symbols): Zero out the new node. Prevents assertion
	failure on PPC Mac OS X.

2012-09-14         Arnold D. Robbins     <arnold@skeeve.com>

	Allow read-only access to built-in variables from extensions.

	* awk.h (NO_EXT_SET): New flag.
	* gawkapi.c (api_sym_lookup, api_sym_update_real): Set flag if off
	limits variable instead of failing. Adjust logic.
	(api_sym_update_scalar, api_set_array_element, api_del_array_element,
	api_release_flattened_array): Adjust logic.
	* gawkapi.h: Adjust documentation.

	Provide PROCINFO["identifiers"]. Undocumented for now.

	* awk.h (load_symbols): Add declaration.
	* awkgram.y (variable): Adjust comment formatting.
	* main.c (main): Call load_symbols().
	* symbol.c (load_symbols): New function.

2012-09-13         Arnold D. Robbins     <arnold@skeeve.com>

	* configure.ac: Determination of DYNAMIC adjusted. Hopefully is
	smarter for z/OS.

2012-09-13         Dave Pitts            <dpitts@cozx.com>

	* awk.h: Add defines for z/OS for newer types.

2012-08-31         Arnold D. Robbins     <arnold@skeeve.com>

	* gawkapi.c: Wrap various bits in #ifdef DYNAMIC so that
	gawk will compile on systems without dynamic loading.

2012-08-24         Arnold D. Robbins     <arnold@skeeve.com>

	Add version facility to API. Thanks to Manuel Collado
	for the idea.

	* awk.h (print_ext_versions): Declare.
	Rearrange includes and decls to make more sense.
	* gawkapi.h (register_ext_version): New API.
	(dl_load_func): Add code for ext_version.
	* gawkapi.c (api_register_ext_version, print_ext_versions):
	New functions.
	* main.c (do_version): New variable.
	(optab): Set it for -v / --version.
	(main): Set it in arg parsing switch. Call version() after the
	extensions have been loaded.

2012-08-22         Arnold D. Robbins     <arnold@skeeve.com>

	Add output wrapper and two-way processor to extension API.

	* awk.h (struct redirect): Replace output FILE * with awk_output_buf_t.
	(register_output_wrapper, register_two_way_processor): Declare.
	* builtin.c (efwrite): Adjust logic to use rp->output data and
	functions if rp is not NULL. Remove redundant declaration of function.
	(do_fflush, do_printf, do_print, do_print_rec): Same adjustment.
	* ext.c (make_builtin): Adjust error messages.
	* gawkapi.c (api_register_output_wrapper,
	api_register_two_way_processor): New functions.
	(sym_update_real): Adjust code formatting.
	* gawkapi.h (awk_input_parser_t): Make next pointer awk_const.
	(awk_output_buf_t, awk_two_way_processor_t): New structs.
	(api_register_output_wrapper, api_register_two_way_processor): New APIs.
	(dl_load_func): Allow for empty function table (NULL elements).
	* io.c (find_output_wrapper, init_output_wrapper, find_two_processor,
	gawk_fwrite, gawk_ferror, gawk_fflush, gawk_fclose): New functions.
	(redirect): Call init_output_wrapper, find_output_wrapper as needed.
	Adjust use of rp->fp to rp->output.fp and also function calls.
	(close_rp, close_redir, flush_io): Same adjustment.
	(two_way_open): Same adjustment. Call find_two_way_processor, and
	find_output_wrapper, as needed.

2012-08-17         Arnold D. Robbins     <arnold@skeeve.com>

	* Update infrastructure: Automake 1.12.3 and bison 2.6.2.

2012-08-15         Arnold D. Robbins     <arnold@skeeve.com>

	* dfa.c: Sync w/GNU grep.

2012-08-12         Arnold D. Robbins     <arnold@skeeve.com>

	* gawkapi.h: Make the versions enum constants instead of defines.

2012-08-11         Andrew J. Schorr     <aschorr@telemetry-investments.com>

	* awkgram.y (add_srcfile): It is now a fatal error to load the
	same file with -f and -i (or @include).
	* TODO.xgawk: Update to reflect this change.

2012-08-10         Arnold D. Robbins     <arnold@skeeve.com>

	* FUTURES, TODO.xgawk: Updates.

2012-08-08         Arnold D. Robbins     <arnold@skeeve.com>

	* configure.ac: Add -DNDEBUG to remove asserts if not developing.

	* gawkapi.h: Document how to build up arrays.
	* gawkapi.c (api_sym_update): For an array, pass the new cookie
	back out to the extension.

	* awk.h (IOBUF): Move struct stat into IOBUF_PUBLIC.
	(os_isreadable): Change to take an IOBUF_PUBLIC.
	* gawkapi.h (IOBUF_PUBLIC): Received struct stat.
	(INVALID_HANDLE): Moves to here.
	* io.c (iop_alloc): Stat the fd and fill in stat buf.
	(iop_finish): Use passed in stat info.

2012-08-05         Arnold D. Robbins     <arnold@skeeve.com>

	* README.git: More stuff added.

2012-08-01         Arnold D. Robbins     <arnold@skeeve.com>

	* io.c (iop_finish): New function.
	(iop_alloc): Add errno_val parameter. Move code into iop_finish.
	Add large explanatory leading comment.
	(after_beginfile): Rework logic. Check for input parser first, then
	check for invalid iop.
	(nextfile): Organize code better. Call iop_alloc then iop_finish.
	(redirect): Call iop_alloc, find_input_parser, iop_finish.
	(two_way_open): Call iop_alloc, find_input_parser, iop_finish.
	(gawk_popen): Call iop_alloc, find_input_parser, iop_finish.
	(find_input_parser): Set iop->valid if input parser takes control.
	(get_a_record): Rework setting RT to use macros.

2012-07-29         Andrew J. Schorr     <aschorr@telemetry-investments.com>

	* awk.h (set_RT_to_null, set_RT): Removed.
	* gawkapi.h (api_set_RT): Removed.
	(get_record): Signature changed in input parser struct.
	* gawkapi.c (api_set_RT): Removed.
	* io.c (set_RT_to_null, set_RT): Removed.
	(get_a_record): Adjustments for new API for input parser.

2012-07-29         Arnold D. Robbins     <arnold@skeeve.com>

	* awk.h (os_isreadable): Adjust declaration.
	(struct iobuf): Add new member `valid'.
	* io.c (iop_alloc): Remove do_input_parsers parameter, it's
	always true. Adjust logic to set things to invalid if could not
	find an input parser.
	(after_beginfile): Use valid member to check if iobuf is valid.
	Don't clear iop->errcode.
	(nextfile): Adjust logic to clear errcode if valid is true and
	also to update ERRNO.
	(redirect): Check iop->valid and cleanup as necessary, including
	setting ERRNO.
	(two_way_open): Ditto.
	(gawk_popen): Ditto.
	(devopen): Remove check for directory.

2012-07-27         Andrew J. Schorr     <aschorr@telemetry-investments.com>

	* io.c (find_input_parser): Issue a warning if take_control_of fails.

2012-07-27         Arnold D. Robbins     <arnold@skeeve.com>

	* awk.h (set_RT): Change to take a NODE * parameter.
	* io.c (set_RT): Change to take a NODE * parameter.
	* gawkapi.h: Change open hook to input parser in comment.
	* gawkapi.c (api_set_RT): Adjust call to set_RT.

2012-07-26         Arnold D. Robbins     <arnold@skeeve.com>

	* awk.h (set_RT_to_null, set_RT): Declare functions.
	(os_isreadable): Declare function.
	* io.c (set_RT_to_null, set_RT): New functions.
	(iop_close): Init ret to zero.
	* gawkapi.c (api_register_input_parser): Check for null pointer.
	(api_set_RT): New function.
	* gawkapi.h (api_set_RT): New function.

2012-07-26         Andrew J. Schorr     <aschorr@telemetry-investments.com>

	* gawkapi.h (IOBUF_PUBLIC): Document the get_record and close_func
	API.
	(awk_input_parser_t) Change can_take_file argument to const, and
	document the API.
	* io.c (get_a_record): Document that the caller initializes *errcode
	to 0, and remote the test for non-NULL errcode.

2012-07-26         Andrew J. Schorr     <aschorr@telemetry-investments.com>

	* gawkapi.c (api_sym_update_scalar): Fix some minor bugs.  Was
	not updating AWK_NUMBER when valref != 1.  And strings were not
	freeing MPFR values.

2012-07-25         Arnold D. Robbins     <arnold@skeeve.com>

	Start refactoring of IOBUF handling and turn "open hooks"
	into "input parsers".

	* awk.h (IOP_NOFREE_OBJ): Flag removed.
	(register_input_parser): Renamed from register_open_hook.
	* ext.c (load_ext): Make sure lib_name is not NULL.
	* gawk_api.c (api_register_input_parser): Renamed from
	api_register_open_hook.
	* gawk_api.h (api_register_input_parser): Renamed from
	api_register_open_hook.  Rework structure to have "do you want it"
	and "take control of it" functions.
	* io.c (iop_alloc): Remove third argument which is IOBUF pointer.
	Always malloc it. Remove use of IOP_NOFREE_OBJ everywhere.
	(find_input_parser): Renamed from find_open_hook.
	(nextfile): Don't use static IOBUF.
	(iop_close): Call close_func first. Then close fd or remap it
	if it's still not INVALID_HANDLE.
	(register_input_parser): Renamed from register_open_hook.
	Use a FIFO list and check if more than one parser will accept the
	file. If so, fatal error.

2012-07-25         Andrew J. Schorr     <aschorr@telemetry-investments.com>

	* configure.ac: Instead of using acl_shlibext for the shared library
	extension, define our own variable GAWKLIBEXT with a hack to work
	correctly on Mac OS X.
	* Makefile.am (SHLIBEXT): Use the value of GAWKLIBEXT instead of
	acl_shlibext.

2012-07-24         Arnold D. Robbins     <arnold@skeeve.com>

	* configure.ac: Add crude but small hack to make plug-ins work
	on Mac OS X.

2012-07-20         Arnold D. Robbins     <arnold@skeeve.com>

	* gawkapi.h: Rework table to not take up so much space.
	* gawkapi.c (api_sym_update_scalar): Rework optimization code
	to clean up the function.

2012-07-17         Andrew J. Schorr     <aschorr@telemetry-investments.com>

	* gawkapi.h: Add comments explaining new api_create_value and
	api_release_value functions.
	* gawkapi.c (sym_update_real): Allow updates with AWK_SCALAR and
	AWK_VALUE_COOKIE types.  After creating a regular variable,
	remove the call to unref(node->var_value), since this is not
	done elsewhere in the code (see, for example, main.c:init_vars).
	If the update is for an existing variable, allow any val_type
	except AWK_ARRAY (was previously disallowing AWK_SCALAR and
	AWK_VALUE_COOKIE for no apparent reason).
	(api_sym_update_scalar): The switch should return false for an
	invalid val_type value, so change the AWK_ARRAY case to default.
	(valid_subscript_type): Any scalar value is good, so accept any valid
	type except AWK_ARRAY.
	(api_create_value): Accept only AWK_NUMBER and AWK_STRING values.
	Anything else should fail.

2012-07-17         Arnold D. Robbins     <arnold@skeeve.com>

	Speedup:

	* awk.h (r_free_wstr): Renamed from free_wstr.
	(free_wstr): Macro to test the WSTRCUR flag first.
	* node.c (r_free_wstr): Renamed from free_wstr.

	Support value cookies:

	* gawkapi.h (awk_val_type_t): Add AWK_VALUE_COOKIE.
	(awk_value_cookie_t): New type.
	(awk_value_t): Support AWK_VALUE_COOKIE.
	(api_create_value, api_release_value): New function pointers.
	* gawkapi.c (awk_value_to_node, api_sym_update_scalar,
	valid_subscript_type): Handle AWK_VALUE_COOKIE.
	(api_create_value, api_release_value): New functions.

2012-07-16         Arnold D. Robbins     <arnold@skeeve.com>

	* gawkapi.c (awk_value_to_node): Support AWK_SCALAR.
	(api_sym_update_scalar): Performance improvements.

2012-07-12         Arnold D. Robbins     <arnold@skeeve.com>

	Allow creation of constants. Thanks to John Haque for the
	implementation concept.

	* gawk_api.h (api_sym_constant): Create a constant.
	* gawk_api.h (api_sym_update_real): Renamed from api_sym_update.
	Add is_const paramater and do the right thing if true.
	(api_sym_update, api_sym_constant): Call api_sym_update_real
	in the correct way.
	(set_constant): New function.

2012-07-11         Andrew J. Schorr     <aschorr@telemetry-investments.com>

	* gawkapi.h: Fix typo in comment.
	(awk_value_t): Type for scalar_cookie should be awk_scalar_t,
	not awk_array_t.
	(gawk_api): Add new api_sym_lookup_scalar function.
	(sym_lookup_scalar): New wrapper macro for api_sym_lookup_scalar hook.
	* gawkapi.c (api_sym_lookup_scalar): New function for faster scalar
	lookup.
	(api_impl): Add entry for api_sym_lookup_scalar.

2012-07-11         Andrew J. Schorr     <aschorr@telemetry-investments.com>

	* gawkapi.c (awk_value_to_node): Change to a switch statement
	so AWK_SCALAR or other invalid type is handled properly.
	(valid_subscript_type): Test whether a value type is acceptable
	for use as an array subscript (any scalar value will do).
	(api_get_array_element, api_set_array_element, api_del_array_element):
	Use new valid_subscript_type instead of restricting to string values.

2012-07-11         Arnold D. Robbins     <arnold@skeeve.com>

	Lots of API work.

	* gawkapi.h: Function pointer members renamed api_XXXX and
	macros adjusted. More documentation.
	(awk_valtype_t): New AWK_SCALAR enum for scalar cookies.
	(awk_scalar_t): New type.
	(awk_value_t): New member scalar_cookie.
	(api_sym_update_scalar): New API function.
	(erealloc): New macro.
	(make_const_string): New macro, renamed from dup_string.
	(make_malloced_string): New macro, renamed from make_string.
	(make_null_string): New inline function.
	(dl_load_func): Add call to init routine through pointer if
	not NULL.

	* gawkapi.c (awk_value_to_node): Assume that string values came
	from malloc.
	(node_to_awk_value): Handle AWK_SCALAR.
	(api_sym_update): Ditto.
	(api_sym_update_scalar): New routine.
	(api_get_array_element): Return false if the element doesn't exist.
	Always unref the subscript.
	(remove_element): New helper routine.
	(api_del_array_element): Use it.
	(api_release_flattened_array): Ditto.
	(api_impl): Add the new routine.

2012-07-11         Andrew J. Schorr     <aschorr@telemetry-investments.com>

	* gawkapi.c (api_sym_update): Allow val_type to be AWK_UNDEFINED
	for setting a variable to "", i.e. dupnode(Nnull_string).

2012-07-10         Andrew J. Schorr     <aschorr@telemetry-investments.com>

	* awkgram.y (add_srcfile): Lint warning message for a previously loaded
	shared library should say "already loaded shared library" instead
	of "already included source file".

2012-07-08         Arnold D. Robbins     <arnold@skeeve.com>

	* gawkapi.h (set_array_element): Use index + value instead
	of element structure. Matches get_array_element.
	(set_array_element_by_elem): New macro to use an element.
	* gawkapi.c (api_set_array_element): Make the necessary adjustments.

2012-07-04         Arnold D. Robbins     <arnold@skeeve.com>

	* awkgram.y (tokentab): Remove limit on number of arguments
	for "and", "or", and "xor".
	* builtin.c (do_and, do_or, do_xor): Modify code to perform the
	respective operation on any number of arguments. There must be
	at least two.

2012-06-29         Arnold D. Robbins     <arnold@skeeve.com>

	* gawkapi.h: Improve the documentation of the return values
	per Andrew Schorr.

2012-06-25         Arnold D. Robbins     <arnold@skeeve.com>

	* TODO.xgawk: Updated.
	* awk.h (track_ext_func): Declared.
	* awkgram.y (enum defref): Add option for extension function.
	(struct fdesc): Add member for extension function.
	(func_use): Handle extension function, mark as extension and defined.
	(track_ext_func): New function.
	(check_funcs): Update logic for extension functions.
	* ext.c (make_builtin): Call track_ext_func.

2012-06-24         Andrew J. Schorr     <aschorr@telemetry-investments.com>

	* TODO.xgawk: Most of IOBUF has been hidden.
	* gawkapi.h (IOBUF): Remove declaration (now back in awk.h).
	(IOBUF_PUBLIC): Declare new structure defining subset of IOBUF fields
	that should be exposed to extensions.
	(gawk_api): Update register_open_hook argument from IOBUF to
	IOBUF_PUBLIC.
	* awk.h (IOBUF): Restore declaration with 5 fields moved to new
	IOBUF_PUBLIC structure.
	(register_open_hook): Update open_func argument from IOBUF to
	IOBUF_PUBLIC.
	* gawkapi.c (api_register_open_hook): Ditto.
	* io.c (after_beginfile, nextfile, iop_close, gawk_pclose): Some fields
	such as fd and name are now inside the IOBUF public structure.
	(struct open_hook): Update open_func argument from IOBUF to
	(register_open_hook): Ditto.
	(find_open_hook): opaque now inside IOBUF_PUBLIC.
	(iop_alloc): fd and name now in IOBUF_PUBLIC.
	(get_a_record): If the get_record hook returns EOF, set the IOP_AT_EOF
	flag.  Access fd inside IOBUF_PUBLIC.
	(get_read_timeout): File name now inside IOBUF_PUBLIC.
	* interpret.h (r_interpret): File name now inside IOBUF_PUBLIC.
	* ext.c (load_ext): No need to call return at the end of a void
	function.

2012-06-24         Arnold D. Robbins     <arnold@skeeve.com>

	* ext.c (load_ext): Don't retun a value from a void function.
	* gawkapi.c (api_set_array_element): Set up vname and parent_array.

2012-06-21         Arnold D. Robbins     <arnold@skeeve.com>

	More API and cleanup:

	* awk.h (stopme): Make signature match other built-ins.
	* awkgram.y (stopme): Make signature match other built-ins.
	(regexp): Minor edit.
	* gawkapi.c (api_set_argument): Remove unused variable.
	Set parent_array field of array value.
	* TODO.xgawk: Update some.

	Remove extension() builtin.

	* awk.h (do_ext): Removed.
	(load_ext): Signature changed.
	* awkgram.y (tokentab): Remove do_ext.
	Change calls to do_ext.
	* ext.c (load_ext): Make init function a constant.
	* main.c (main): Change calls to do_ext.

2012-06-20         Arnold D. Robbins     <arnold@skeeve.com>

	Restore lost debugging function:

	* awkgram.y (stopme): Restore long lost debugging function.
	* awk.h (stopme): Add declaration.

	API work:

	* ext.c (get_argument): Make extern.
	* awk.h (get_argument): Declare it.
	* gawkapi.c (api_set_argument): Call it. Finish off the logic.
	(api_get_argument): Refine logic to use get_argument.
	* gawkapi.h (set_argument): New API.

2012-06-19         Arnold D. Robbins     <arnold@skeeve.com>

	Remove code duplication in gawkapi.c from msg.c:

	* awk.h (err): Add `isfatal' first parameter.
	* awkgram.y (err): Adjust all calls.
	* msg.c (err): Adjust all calls. Move fatal code to here ...
	(r_fatal): From here.
	* gawkapi.c: Remove code duplication and adjust calls to `err'.

	Handle deleting elements of flattened array:

	* awk.h (get_argument): Remove declaration.
	* ext.c (get_argument): Make static.
	* gawkapi.h (awk_flat_array_t): Make opaque fields const. Add
	more descriptive comments.
	* gawkapi.c (release_flattened_array): Delete elements flagged
	for deletion. Free the flattened array also.

	Add additional debugging when developing:

	* configure.ac: Add additional debugging flags.
	* configure: Regenerated.

2012-06-18         Arnold D. Robbins     <arnold@skeeve.com>

	* gawkapi.h (get_array_element): Restore `wanted' paramater.
	(awk_element_t): Use awk_value_t for index. Add awk_flat_array_t.
	(flatten_array): Change signature to use awk_flat_array_t;
	(release_flattened_array): Change signature to use awk_flat_array_t;
	* gawkapi.c (api_sym_update): Handle case where variable exists already.
	(api_get_array_element): Restore `wanted' paramater and pass it
	on to node_to_awk_value.
	(api_set_array_element): Revisse to match changed element type.
	(api_flatten_array): Revise signature, implement.
	(api_release_flattened_array): Revise signature, implement.

2012-06-17         Arnold D. Robbins     <arnold@skeeve.com>

	API Work:

	* gawkapi.h (get_array_element): Remove `wanted' parameter.
	(r_make_string): Comment the need for `api' and `ext_id' parameters.
	* gawkapi.c (api_sym_update): Move checks to front.
	Initial code for handling arrays. Still needs work.
	(api_get_array_element): Implemented.
	(api_set_array_element): Additional checking code.
	(api_del_array_element): Implemented.
	(api_create_array): Implemented.
	(init_ext_api): Force do_xxx values to be 1 or 0.
	(update_ext_api): Ditto.

2012-06-12         Arnold D. Robbins     <arnold@skeeve.com>

	API Work:

	* gawkapi.h (awk_value_t): Restore union.
	(get_curfunc_param): Renamed to get_argument. Return type changed
	to awk_bool_t. Semantics better thought out and documented.
	(awk_atexit, get_array_element): Return type now void.
	(sym_lookup): Return type now void. Argument order rationalized.
	* gawkapi.c (node_to_awk_value): Return type is now awk_bool_t.
	Semantics now match table in gawkawpi.h.
	(api_awk_atexit): Return type now void.
	(api_sym_lookup): Return type is now awk_bool_t. Change parameter
	order.
	(api_get_array_element): Return type is now awk_bool_t.

	Further API implementations and fixes for extension/testext.c:

	* awk.h (final_exit): Add declaration.
	* ext.c (load_ext): Change `func' to install_func.
	* gawkapi.c: Add casts to void for id param in all functions.
	(api_sym_update): Finish implementation.
	(api_get_array_element): Start implementation.
	(api_set_array_element): Add error checking.
	(api_get_element_count): Add error checking, return the right value.
	* main.c (main): Call final_exit instead of exit.
	(arg_assign): Ditto.
	* msg.c (final_exit): New routine to run the exit handlers and exit.
	(gawk_exit): Call it.
	* profile.c (dump_and_exit): Ditto.

2012-06-10         Andrew J. Schorr     <aschorr@telemetry-investments.com>

	* TODO.xgawk: Addition of time extension moved to "done" section.

2012-06-10         Andrew J. Schorr     <aschorr@telemetry-investments.com>

	* gawkapi.c (api_update_ERRNO_string): Treat boolean true as a request
	for TRANSLATE, and false as DONT_TRANSLATE.

2012-06-06         Arnold D. Robbins     <arnold@skeeve.com>

	* cint_array.c (tree_print, leaf_print): Add additional casts
	for printf warnings.

	* awk.h (update_ext_api): Add declaration.
	* gawkapi.c (update_ext_api): New function.
	* eval.c (set_LINT): Call update_ext_api() at the end.
	* gawkapi.h: Document that do_XXX could change on the fly.

	* awk.h (run_ext_exit_handlers): Add declaration.
	* msg.c (gawk_exit): Call it.

2012-06-05         Arnold D. Robbins     <arnold@skeeve.com>

	* ext.c (load_ext): Remove use of RTLD_GLOBAL. Not needed in new
	scheme. Clean up error messages.

2012-06-04         Arnold D. Robbins     <arnold@skeeve.com>

	* configure.ac: Remove use of -export-dynamic for GCC.
	* configure: Regenerated.

2012-05-30         Arnold D. Robbins     <arnold@skeeve.com>

	* main.c (is_off_limits_var): Minor coding style edit.
	* gawkapi.c (awk_value_to_node): More cleanup.
	(node_to_awk_value): Use `wanted' for decision making.
	(api_sym_update): Start implementation. Needs more work.
	General: More cleanup, comments.
	* gawkapi.h (api_sym_update): Add additional comments.

2012-05-29         Arnold D. Robbins     <arnold@skeeve.com>

	* gawkapi.c (node_to_awk_value): Add third parameter indicating type
	of value desired. Based on that, do force_string or force_number
	to get the "other" type.
	(awk_value_to_node): Clean up the code a bit.
	(get_curfunc_param): Move forcing of values into node_to_awk_value.
	(api_sym_lookup): Add third parameter indicating type of value wanted.
	(api_get_array_element): Ditto.
	* gawk_api.h: Additional comments and clarifications. Revise APIs
	to take third 'wanted' argument as above.
	(awk_value_t): No longer a union so that both values may be accessed.
	All macros: Parenthesized the bodies.
	* bootstrap.sh: Rationalize a bit.

2012-05-26         Andrew J. Schorr     <aschorr@telemetry-investments.com>

	* Makefile.am (include_HEADERS): Add so gawkapi.h will be installed.
	(base_sources): Add gawkapi.h so that it is in dist tarball.
	* TODO.xgawk: Update.
	* main.c (is_off_limits_var): Stop returning true for everything
	except PROCINFO.

2012-05-25         Arnold D. Robbins     <arnold@skeeve.com>

	* main.c (is_off_limits_var): New function to check if a variable
	is one that an extension function may not change.
	* awk.h (is_off_limits_var): Declare it.
	* gawkapi.c (api_sym_lookup): Use it.

	* bootstrap.sh: Touch various files in the extension directory also.

2012-05-24         Andrew J. Schorr     <aschorr@telemetry-investments.com>

	* gawkapi.h (awk_param_type_t): Remove (use awk_valtype_t instead).
	(awk_ext_func_t): Pass a result argument, and return an awk_value_t *.
	(gawk_api.get_curfunc_param): Add a result argument.
	(gawk_api.set_return_value): Remove obsolete function.
	(gawk_api.sym_lookup, gawk_api.get_array_element): Add a result
	argument.
	(gawk_api.api_make_string, gawk_api.api_make_number): Remove hooks,
	since access to gawk internal state is not required to do this.
	(set_return_value): Remove obsolete macro.
	(get_curfunc_param, sym_lookup, get_array_element): Add result argument.
	(r_make_string, make_number): New static inline functions.
	(make_string, dup_string): Revise macro definitions.
	(dl_load_func): Remove global_api_p and global_ext_id args,
	and fix SEGV by setting api prior to checking its version members.
	(GAWK): Expand ifdef to include more stuff.
	* gawkapi.c (node_to_awk_value): Add result argument.
	(api_get_curfunc_param): Add result argument, and use awk_valtype_t.
	(api_set_return_value): Remove obsolete function.
	(awk_value_to_node): New global function to convert back into internal
	format.
	(api_add_ext_func): Simply call make_builtin.
	(node_to_awk_value): Add result argument, and handle Node_val case.
	(api_sym_lookup, api_get_array_element): Add result argument.
	(api_set_array_element): Implement.
	(api_make_string, api_make_number): Remove functions that belong on
	client side.
	(api_impl): Remove 3 obsolete entries.
	* TODO.xgawk: Update to reflect progress.
	* Makefile.am (base_sources): Add gawkapi.c.
	* awk.h: Include gawkapi.h earlier.
	(api_impl, init_ext_api, awk_value_to_node): Add declarations
	so we can hook in new API.
	(INSTRUCTION): Add new union type efptr for external functions.
	(extfunc): New define for d.efptr.
	(load_ext): Remove 3rd obj argument that was never used for anything.
	(make_builtin): Change signature for new API.
	* awkgram.y (load_library): Change 2nd argument to load_ext
	from dlload to dl_load, and remove pointless 3rd argument.
	* main.c (main): Call init_ext_api() before loading shared libraries.
	Change 2nd argument to load_ext from dlload to dl_load, and remove
	pointless 3rd argument.
	* ext.c (do_ext): Remove pointless 3rd argument to load_ext.
	(load_ext): Remove 3rd argument.  Port to new API (change initialization
	function signature).  If initialization function fails, issue a warning
	and return -1, else return 0.
	(make_builtin): Port to new API.
	* interpret.h (r_interpret): For Op_ext_builtin, call external functions
	with an awk_value_t result buffer, and convert the returned value
	to a NODE *.  For Node_ext_func, code now in extfunc instead of builtin.

2012-05-21         Andrew J. Schorr     <aschorr@telemetry-investments.com>

	* configure.ac: Remove libtool, and call configure in the
	extension subdirectory.  Change pkgextensiondir to remove the
	version number, since the new API has builtin version checks.
	* TODO.xgawk: Update.
	* ltmain.sh: Removed, since libtool no longer used here.

2012-05-19         Andrew J. Schorr     <aschorr@telemetry-investments.com>

	* TODO.xgawk: Update to reflect progress and new issues.
	* main.c (main): Add -i (--include) option.
	(usage): Ditto.
	* awkgram.y (add_srcfile): Eliminate duplicates only for SRC_INC
	and SRC_EXTLIB sources (i.e. -f duplicates should not be removed).
	* io.c (find_source): Set DEFAULT_FILETYPE to ".awk" if not defined
	elsewhere.

2012-05-15         Arnold D. Robbins     <arnold@skeeve.com>

	* awk.h: Include "gawkapi.h" to get IOBUF.
	* gawkapi.h: Considerable updates.
	* gawkapi.c: New file. Start at implementing the APIs.

2012-05-13         Andrew J. Schorr     <aschorr@telemetry-investments.com>

	* TODO.xgawk: Update to reflect recent discussions and deletion of
	extension/xreadlink.[ch].

2012-05-11         Arnold D. Robbins     <arnold@skeeve.com>

	Sweeping change: Use `bool', `true', and `false' everywhere.

2012-04-09         Andrew J. Schorr     <aschorr@telemetry-investments.com>

	* eval.c (unset_ERRNO): Fix memory management bug -- need to use
	dupnode with Nnull_string.

2012-04-08         Andrew J. Schorr     <aschorr@telemetry-investments.com>

	* Makefile.am (valgrind): Define VALGRIND instead of redefining AWK.
	This allows test/Makefile.am to set up the command environment as
	desired.
	(valgrind-noleak): Ditto, plus set --leak-check=no instead of the
	default summary setting.

2012-04-07         Andrew J. Schorr     <aschorr@telemetry-investments.com>

	* TODO.xgawk: Update to reflect progress.

2012-04-01         Andrew J. Schorr     <aschorr@telemetry-investments.com>

	* TODO.xgawk: Move valgrind-noleak item into "done" section.
	* Makefile.am (valgrind-noleak): Add new valgrind rule that omits
	the "--leak-check=full" option to help spot more serious problems.

2012-04-01         Andrew J. Schorr     <aschorr@telemetry-investments.com>

	* TODO.xgawk: Move ERRNO item into "done" section.
	* awk.h (update_ERRNO, update_ERRNO_saved): Remove declarations.
	(update_ERRNO_int, enum errno_translate, update_ERRNO_string,
	unset_ERRNO): Add new declarations.
	* eval.c (update_ERRNO_saved): Renamed to update_ERRNO_int.
	(update_ERRNO_string, unset_ERRNO): New functions.
	* ext.c (do_ext): Use new update_ERRNO_string function.
	* io.c (ERRNO_node): Remove redundant extern declaration (in awk.h).
	(after_beginfile, nextfile): Replace update_ERRNO() with
	update_ERRNO_int(errno).
	(inrec): Replace update_ERRNO_saved with update_ERRNO_int.
	(do_close): Use new function update_ERRNO_string.
	(close_redir, do_getline_redir, do_getline): Replace update_ERRNO_saved
	with update_ERRNO_int.

2012-03-27         Andrew J. Schorr     <aschorr@telemetry-investments.com>

	* TODO.xgawk: Update to reflect debate about how to support Cygwin
	and other platforms that cannot link shared libraries with unresolved
	references.
	* awkgram.y (add_srcfile): Minor bug fix: reverse sense of test
	added by Arnold in last patch.
	* configure.ac: AC_DISABLE_STATIC must come before AC_PROG_LIBTOOL.

2012-03-26         Arnold D. Robbins     <arnold@skeeve.com>

	Some cleanups.

	* awkgram.y (add_srcfile): Use whole messages, better for
	translations.
	* io.c (init_awkpath): Small style tweak.
	* main.c (path_environ): Straighten out initial comment, fix
	compiler warning by making `val' const char *.

2012-03-25         Andrew J. Schorr     <aschorr@telemetry-investments.com>

	* configure.ac (AC_DISABLE_STATIC): Add this to avoid building useless
	static extension libraries.

2012-03-25         Andrew J. Schorr     <aschorr@telemetry-investments.com>

	* TODO.xgawk: New file listing completed and pending xgawk enhancements.

2012-03-24         Andrew J. Schorr     <aschorr@telemetry-investments.com>

	* io.c (path_info): Fix white space.
	(pi_awkpath, pi_awklibpath): Avoid structure initializers.
	(do_find_source): Eliminate pointless parentheses.
	(find_source): Leave a space after "&".
	* main.c (load_environ): Fix typo in comment.

2012-03-21         Andrew J. Schorr     <aschorr@telemetry-investments.com>

	* awkgram.y (LEX_LOAD): New token to support @load.
	(grammar): Add rules to support @load.
	(tokentab): Add "load".
	(add_srcfile): Improve error message to distinguish between source files
	and shared libraries.
	(load_library): New function to load libraries specified with @load.
	(yylex): Add support for LEX_LOAD (treated the same way as LEX_INCLUDE).

2012-03-20         Andrew J. Schorr     <aschorr@telemetry-investments.com>

	* Makefile.am (EXTRA_DIST): Remove extension.
	(SUBDIRS): Add extension so libraries will be built.
	(DEFS): Define DEFLIBPATH and SHLIBEXT so we can find shared libraries.
	* awk.h (deflibpath): New extern declaration.
	* configure.ac: Add support for building shared libraries by adding
	AC_PROG_LIBTOOL and AC_SUBST for acl_shlibext and pkgextensiondir.
	(AC_CONFIG_FILES): Add extension/Makefile.
	* io.c (pi_awkpath, pi_awklibpath): New static structures to contain
	path information.
	(awkpath, max_pathlen): Remove static variables now inside pi_awkpath.
	(init_awkpath): Operate on path_info structure to support both
	AWKPATH and AWKLIBPATH.  No need for max_path to be static, since
	this should be called only once for each environment variable.
	(do_find_source): Add a path_info arg to specify which path to search.
	Check the try_cwd parameter to decide whether to search the current
	directory (not desirable for AWKLIBPATH).
	(find_source): Choose appropriate path_info structure based on value
	of the is_extlib argument.  Set EXTLIB_SUFFIX using SHLIBEXT define
	instead of hardcoding ".so".
	* main.c (path_environ): New function to add AWKPATH or AWKLIBPATH
	to the ENVIRON array.
	(load_environ): Call path_environ for AWKPATH and AWKLIBPATH.

2012-06-19         Arnold D. Robbins     <arnold@skeeve.com>

	* main.c (main): Do setlocale to "C" if --characters-as-bytes.
	Thanks to "SP" for the bug report.

2012-05-09         Arnold D. Robbins     <arnold@skeeve.com>

	* configure.ac: Added AC_HEADER_STDBOOL
	* awk.h, dfa.c, regex.c: Reworked to use results
	of test and include missing_d/gawkbool.h.

2012-05-07         Arnold D. Robbins     <arnold@skeeve.com>

	* array.c (prnode): Add casts to void* for %p format.
	* debug.c (print_instruction): Ditto.
	* builtin.c: Fix %lf format to be %f everywhere.

	Unrelated:

	* replace.c: Don't include "config.h", awk.h gets it for us.

2012-05-04         Arnold D. Robbins     <arnold@skeeve.com>

	* getopt.c [DJGPP]: Change to __DJGPP__.
	* mbsupport.h [DJGPP]: Change to __DJGPP__.

	Unrelated:

	* awk.h: Workarounds for _TANDEM_SOURCE.

2012-05-01         Arnold D. Robbins     <arnold@skeeve.com>

	* dfa.c: Sync with GNU grep. RRI code now there, needed additional
	change for gawk.
	* configure.ac: Add check for stdbool.h.
	* regex.c: Add check for if not have stdbool.h, then define the
	bool stuff.

2012-04-27         Arnold D. Robbins     <arnold@skeeve.com>

	* dfa.c: Sync with GNU grep.
	* xalloc.h (xmemdup): Added, from grep, for dfa.c. Sigh.

2012-04-27         Arnold D. Robbins     <arnold@skeeve.com>

	Update to autoconf 2.69, automake 1.12.

	* INSTALL, aclocal.m4, configh.in, depcomp, install-sh, missing,
	mkinstalldirs, ylwrap: Updated.
	* configure.ac (AC_TYPE_LONG_LONG_INT, AC_TYPE_UNSIGNED_LONG_LONG_INT,
	AC_TYPE_INTMAX_T, AC_TYPE_UINTMAX_T): Renamed from gl_* versions.
	* configure: Regenerated.

2012-04-24         Arnold D. Robbins     <arnold@skeeve.com>

	* cmd.h (dPrompt, commands_Prompt, eval_Prompt, dgawk_Prompt): Changed
	to dbg_prompt, commands_prompt, eval_prompt, dgawk_prompt.
	* debug.c: Ditto.
	* command.y: Ditto.  Some minor whitespace and comments cleanup.

2012-04-24         Arnold D. Robbins     <arnold@skeeve.com>

	io.c cleanup and some speedup for RS as regexp parsing.

	* awk.h (Regexp): New members has_meta and maybe_long.
	(enum redirval): Add redirect_none as value 0.
	(remaybelong): Remove function declaration.
	* awkgram.y: Use redirect_none instead of 0 for no redirect cases.
	* io.c (go_getline_redir): Second arg now of type enum redirval.
	Changed intovar into into_variable.
	(comments and whitespace): Lots of general cleanup.
	(socket_open): readle changed to read_len.
	(two_way_open): Add additional calls to os_close_on_exec.
	(rsrescan): Simplify code a bit and use RS->maybe_long.
	* re.c (make_regexp): Set up new members in Regexp struct.
	(remaybelong): Remove function.
	(reisstring): Simplified code.

2012-04-16  Eli Zaretskii  <eliz@gnu.org>

	* io.c (read_with_timeout) [__MINGW32__]: Just call the blocking
	'read', as 'select' is only available for sockets.
	* mpfr.c (set_ROUNDMODE) [!HAVE_MPFR]: Renamed from set_RNDMODE.
	* main.c (load_procinfo): Declare name[] also when HAVE_MPFR is
	defined even though HAVE_GETGROUPS etc. are not.

2012-04-12         John Haque      <j.eh@mchsi.com>

	* array.c, awk.h, awkgram.y, builtin.c, command.y, debug.c,
	field.c, mpfr.c, profile.c: Change RND_MODE to ROUND_MODE.

2012-04-11         John Haque      <j.eh@mchsi.com>

	* main.c (varinit): Change RNDMODE to ROUNDMODE.

2012-04-11         Arnold D. Robbins     <arnold@skeeve.com>

	* main.c: Change --arbitrary-precision to --bignum.

2012-04-02         John Haque      <j.eh@mchsi.com>

	Add support for arbitrary-precision arithmetic.

	* mpfr.c: New file.
	* awk.h (struct exp_node): Add union to handle different number types.
	(MPFN, MPZN): New flag values.
	(DO_MPFR, do_mpfr): New defines.
	(PREC_node, RNDMODE_node): Add declarations.
	(PRECISION, RND_MODE, MNR, MFNR, mpzval, do_ieee_fmt): Add declarations.
	(make_number, str2number, format_val, cmp_numbers): Ditto.
	(force_number): Change definition.
	(Func_pre_exec, Func_post_exec): New typedefs.
	(POP_NUMBER, TOP_NUMBER): Change definitions.
	(get_number_ui, get_number_si, get_number_d, get_number_uj,
	iszero, IEEE_FMT, mpg_float, mpg_integer, mpg_float,
	mpg_integer): New defines.
	* awkgram.y (tokentab):	Add alternate function entries for MPFR/GMP.
	(snode): Choose the appropriate function.
	(negate_num): New function to negate a number.
	(grammar): Use it.
	(yylex): Adjust number handling code.
	* array.c (value_info, asort_actual, sort_user_func): Adjust for
	MPFR/GMP numbers.
	(do_adump, indent): Minor changes.
	(sort_up_index_number, sort_up_value_number, sort_up_value_type): Use
	cmp_numbers() for numeric comparisons.
	* builtin.c (mpz2mpfr): New function.
	(format_tree): Adjust to handle MPFR and GMP numbers.
	* eval.c (register_exec_hook): New function to manage interpreter hooks.
	(num_exec_hook, pre_execute, post_execute): New and adjusted definitions.
	(h_interpret): Renamed from debug_interpret.
	(init_interpret): Changed to use the new name.
	(flags2str): New entries for MPFN and MPZN.
	(cmp_nodes): Reworked to use seperate routine for numeric comparisons.
	(set_IGNORECASE, set_BINMODE, set_LINT, update_NR, update_FNR,
	update_NF): Adjust code and some cleanup.
	* field.c (rebuild_record): Field copying code reworked to handle
	MPFR/GMP numbers.
	(set_NF): Minor adjustment.
	* io.c (INCREMENT_REC): New macro.
	(inrec, do_getline): Use the new macro.
	(nextfile, set_NR, set_FNR, get_read_timeout, pty_vs_pipe): Adjust code
	to handle MPFR/GMP numbers.
	* interpret.h (r_interpret): Adjust TOP_NUMBER/POP_NUMBER usage.
	(EXEC_HOOK): New macro and definition.
	(DEBUGGING): Removed.
	* main.c (DEFAULT_PREC, DEFAULT_RNDMODE): New defines.
	(opttab): New entry for option arbitrary-precision.
	(main): Handle the new option.
	(usage): Add to usage message.
	(varinit): Add PREC and RNDMODE.
	(load_procinfo): Install MPFR and GMP related items.
	(version): Append MPFR and GMP versions to message.
	* msg.c (err) : Adjust FNR handling with MPFR/GMP.
	* node.c (r_format_val): Renamed from format_val.
	(r_force_number): Return NODE * instead of AWKNUM.
	(make_number, str2number, format_val, cmp_numpers: Defined and initialized.
	(r_unref): Free MPFR/MPZ numbers.
	(get_numbase): Renamed from isnondecimal and return the base.
	(cmp_awknums): New function to compare two AWKNUMs.
	* command.y (yylex): Adjust number handling code.
	(grammar): Minor adjustments to handle negative numbers.
	* debug.c (init_debug): New function.
	(do_info, do_set_var, watchpoint_triggered, serialize,
	initialize_watch_item, do_watch, print_watch_item): Minor adjustments.
	(debug_pre_execute): Adjusted to handle MPFR and GMP numbers.

2012-04-09         Arnold D. Robbins     <arnold@skeeve.com>

	* INSTALL, config.guess, config.sub, depcomp, install-sh,
	missing, mkinstalldirs, ylwrap: Update to latest from automake 1.11.4.

2012-04-08         Arnold D. Robbins     <arnold@skeeve.com>

	* Update various files to automake 1.11.4.

2012-03-30         Arnold D. Robbins     <arnold@skeeve.com>

	* configure.ac (GAWK_AC_NORETURN): Do as macro instead of inline.

2012-03-29         Arnold D. Robbins     <arnold@skeeve.com>

	* dfa.h, dfa.c: Sync with grep. Major cleanups and some changes
	there.
	* re.c (research): Pass size_t* to dfaexec to match type change.
	* configure.ac (AH_VERBATIM[_Noreturn]): Added from Paul Eggert to
	ease compiling.
	(AC_INIT): Bump version.
	* configure, configh.in, version.c: Regenerated.

2012-03-28         Arnold D. Robbins     <arnold@skeeve.com>

	* 4.0.1: Release tar ball made.

2012-03-28         Arnold D. Robbins     <arnold@skeeve.com>

	* getopt.c: Add DJGPP to list of platforms where it's ok
	to include <stdlib.h>.
	* awkgram.y, builtin.c, ext.c, mbsupport.h, re.c: Update
	copyright year.

2012-03-21         Corinna Vinschen      <vinschen@redhat.com>

	* getopt.c: Add Cygwin to list of platforms where it's ok
	to include <stdlib.h>.

2012-03-20         Arnold D. Robbins     <arnold@skeeve.com>

	Get new getopt to work on Linux and C90 compilers:

	* getopt.c: Undef ELIDE_CODE for gawk.
	(_getopt_internal_r): Init first.needs_free to 0. In test for -W
	move executable code to after declarations for C90 compilers.
	* getopt1.c: Undef ELIDE_CODE for gawk.

	Minor bug fix with printf, thanks to John Haque:

	* builtin.c (format_tree): Initialize base to zero at the top
	of the while loop.

	Getting next tar ball ready:

	* configure.ac: Remove duplicate check for wcscoll. Thanks
	to Stepan Kasal.

2012-03-16         Arnold D. Robbins     <arnold@skeeve.com>

	* getopt.c, getopt.h, getopt1.c, getopt_int.h, regcomp.c,
	regex.c, regex.h, regex_internal.c, regex_internal.h,
	regexec.c: Sync with GLIBC, what the heck.

2012-03-14         Eli Zaretskii  <eliz@gnu.org>

	* mbsupport.h (btowc): Change for non-DJGPP.
	* re.c (dfaerror): Add call to exit for DJGPP.

2012-03-14         Arnold D. Robbins     <arnold@skeeve.com>

	* regex_internal.c (re_string_skip_chars): Fix calculation of
	remain_len with m.b. chars. Thanks to Stanislav Brabec
	<sbrabec@suse.cz>.

2012-02-28         Arnold D. Robbins     <arnold@skeeve.com>

	* main.c (init_groupset): Make `getgroups' failing a non-fatal
	error.  After all, what's the big deal?  Should help on Plan 9.

2012-02-27         Arnold D. Robbins     <arnold@skeeve.com>

	* dfa.c (parse_bracket_exp): Revert changes 2012-02-15 to stay
	in sync with grep.
	* dfa.h (dfarerror): Add __attribute__ from grep.

2012-02-15         Arnold D. Robbins     <arnold@skeeve.com>

	Fix warnings from GCC 4.6.2 -Wall option.

	* awkgram.y (newline_eof): New function to replace body of
	NEWLINE_EOF macro.
	(yylex): Replace body of NEWLINE_EOF macro.
	* dfa.c (parse_bracket_exp): Init variables to zero.
	* ext.c (dummy, junk): Remove.
	* regex_internal.c (re_string_reconstruct): Remove buf array. It was
	set but not used.

2012-02-10         Arnold D. Robbins     <arnold@skeeve.com>

	* dfa.c: Sync with GNU grep.

2012-02-07         Arnold D. Robbins     <arnold@skeeve.com>

	* main.c (main): Move init of `output_fp' to before parsing of
	program so that error messages from msg.c don't dump core.
	Thanks to Michael Haardt <michael@moria.de>.

2012-01-13         Arnold D. Robbins     <arnold@skeeve.com>

	* dfa.c [is_valid_unibtye_character]: Fix from GNU grep to
	bug reported by me from Scott Deifik for DJGPP.

2012-01-03         Arnold D. Robbins     <arnold@skeeve.com>

	* dfa.c: Sync with GNU grep.

2012-01-02         Arnold D. Robbins     <arnold@skeeve.com>

	* io.c (Read_can_timeout, Read_timeout, Read_default_timeout):
	Renamed to use lower case.
	Other minor stylistic edits.

2012-01-01         John Haque      <j.eh@mchsi.com>

	* awk.h (struct iobuf): New entry read_func.
	* io.c (Read_can_timeout, Read_timeout, Read_default_timeout):
	New variables.
	(init_io): New routine to initialize the variables.
	(in_PROCINFO): New "clever" routine to parse elements with indices
	seperated by a SUPSEP.
	(get_read_timeout): New routine to read timeout value for an IOBUF.
	(read_with_timeout): New routine to read from a fd with a timeout.
	(pty_vs_pipe): Use in_PROCINFO().
	(get_a_record): Set the timeout value and the read routine as necessary.
	* main.c (main): Call init_io().

2011-12-31         Arnold D. Robbins     <arnold@skeeve.com>

	* profile_p.c: Remove the file.
	* msg.c (err): Remove check for name being dgawk.

2011-12-31         Arnold D. Robbins     <arnold@skeeve.com>

	* awk.h [STREQ, STREQN]: Remove macros.
	* awkgram.y, builtin.c, command.y, debug.c, eval.c,
	io.c, msg.c: Change all uses to call strcmp, strncmp.

2011-12-28         Arnold D. Robbins     <arnold@skeeve.com>

	* int_array.c, str_array.c: Fix some compiler warnings 32/64
	bit system differences.

2011-12-26         John Haque      <j.eh@mchsi.com>

	Merge gawk, pgawk and dgawk into a single executable gawk.

	* awk.h (DO_PRETTY_PRINT, DO_PROFILE, DO_DEBUG,
	do_pretty_print, do_debug): New defines.
	(interpret): New variable, a pointer to an interpreter routine.
	(enum exe_mode): Nuked.
	* main.c (opttab): New options --pretty-print and --debug;
	Remove option --command.
	(usage): Update usage messages.
	* interpret.h: New file.
	* eval.c (r_interpret): Move to the new file.
	(debug_interpret): New interpreter routine when debugging.
	(init_interpret): New routine to initialize interpreter related
	variables.
	* eval_d.c, eval_p.c: Delete files.
	* debug.c (interpret): Renamed to debug_prog.
	(DEFAULT_PROMPT, DEFAULT_HISTFILE, DEFAULT_OPTFILE): Remove prefix 'd'.
	* profile.c (init_profiling): Nuked.
	* Makefile.am: Adjusted.

	Add command line option --load for loading extensions.

	* awk.h (srctype): Add new source type SRC_EXTLIB.
	* ext.c(load_ext): New routine to load extension.
	(do_ext): Adjust to use load_ext().
	* main.c (opttab): Add new option --load.
	(main): Call load_ext() to load extensions.
	(usage): Add usage message for the new option.
	* io.c (get_cwd): New routine.
	(do_find_source): Use the new routine.
	(find_source): Handle new type SRC_EXTLIB.
	* awkgram.y (parse_program, next_sourcefile): Skip type SRC_EXTLIB.
	(add_srcfile): Adjust call to find_source.
	* debug.c (source_find): Same.

	Unrelated:

	* ext.c (get_argument): Fixed argument parsing.
	* array.c (null_array_func): Reworked array routines for an empty array.
	* str_array.c, int_array.c: Make GCC happy, use %u instead of %lu
	printf formats.
	* eval.c (node_Boolean): New array for TRUE and FALSE nodes.
	(init_interpret): Create the new nodes.
	(eval_condition): Add test for the new nodes.
	(setup_frame): Disable tail-recursion optimization when profiling.
	* interpret.h (r_interpret): Use the boolean nodes instead of making
	new ones when needed.

2011-12-26         Arnold D. Robbins     <arnold@skeeve.com>

	Finish Rational Range Interpretation (!)

	* dfa.c (match_mb_charset): Compare wide characters directly
	instead of using wcscoll().
	* regexec.c (check_node_accept_byte): Ditto.

	Thanks to Paolo Bonzini for pointing these out.

2011-12-06         John Haque      <j.eh@mchsi.com>

	* debug.c (source_find): Fix misplaced call to efree.
	* profile.c (redir2str): Add a missing comma in the redirtab array.
	* eval.c (r_interpret): Disallow call to exit if currule is undefined.
	This avoids the possiblity of running END blocks more than once when
	used in a user-defined sorted-in comparision function.
	* array.c (sort_user_func): Adjust appropriately.

2011-12-06         Arnold D. Robbins     <arnold@skeeve.com>

	* awk.h, mbsupport.h: Changes for MBS support on DJGPP
	and z/OS.
	* io.c: Disable pty support on z/OS.

2011-11-27         Arnold D. Robbins     <arnold@skeeve.com>

	* dfa.c: Sync with GNU grep.
	* dfa.h: Add _GL_ATTRIBUTE_PURE macro. Bleah.

2011-11-14         John Haque      <j.eh@mchsi.com>

	* debug.c (set_breakpoint_at): Fix problem with setting
	breakpoints in a switch statement. Thanks to Giorgio Palandri
	<giorgio.palandri@gmail.com> for the bug report.

2011-11-14         Arnold D. Robbins     <arnold@skeeve.com>

	* mbsupport.h: Add check for HAVE_BTOWC, per Pat Rankin.

2011-11-12         Eli Zaretskii  <eliz@gnu.org>

	* mbsupport.h: Additional glop for dfa.c in Windows environment.

2011-11-01         Arnold D. Robbins     <arnold@skeeve.com>

	* dfa.c: Move glop for ! MBS_SUPPORT to ...
	* mbsupport.h: ... here.
	* replace.c: Include missing_d/wcmisc.c if ! MBS_SUPPORT.
	* regex_internal.h: Move include of mbsupport.h up and add
	additional checks to avoid inclusion of wctype.h and wchar.h.

2011-10-27         Arnold D. Robbins     <arnold@skeeve.com>

	* builtin.c (do_strftime): Per Pat Rankin, instead of casting
	fclock, use a long variable and check for negative or overflow.

2011-10-25         Arnold D. Robbins     <arnold@skeeve.com>

	Merge with gawk_performance branch done. Additionally:

	* cint_array.c, int_array.c, str_array.c: Fix compiler complaints
	about printf formats (signed / unsigned vs. %d / %u).
	* eval.c (setup_frame): Add a missing return value.

2011-10-25         Arnold D. Robbins     <arnold@skeeve.com>

	* Makefile.am (dist-hook): Use `cd $(srcdir)/pc' so that
	`make distcheck' works completely.
	* builtin.c (do_strftime): Add cast to long int in check
	for fclock < 0 for systems where time_t is unsigned (e.g., VMS).

2011-10-25  Stefano Lattarini  <stefano.lattarini@gmail.com>

	dist: generated file `version.c' is not removed by "make distclean"

	* Makefile.am (distcleancheck_listfiles): Define to ignore the
	generated `version.c' file.

2011-10-24         Arnold D. Robbins     <arnold@skeeve.com>

	* dfa.c (wcscoll): Create for VMS.
	* Makefile.am (dist-hook): Run sed scripts to make pc/config.h.

2011-10-24  Eli Zaretskii  <eliz@gnu.org>

	* builtin.c [HAVE_POPEN_H]: Include "popen.h".
	* README.git: Update for pc/ systems.

2011-10-21         Arnold D. Robbins     <arnold@skeeve.com>

	* Makefile.am (distcleancheck_listfiles): Added, per advice from
	Stefano Lattarini <stefano.lattarini@gmail.com>.
	* dfa.c: Additional faking of mbsupport for systems without it;
	mainly VMS.

2011-10-21  Stefano Lattarini  <stefano.lattarini@gmail.com>

	* configure.ac (AM_C_PROTOTYPES): Remove call to this macro.
	The comments in configure.ac said that the call to AM_C_PROTOTYPES
	was needed for dfa.h, synced from GNU grep; but this statement is
	not true anymore in grep since commit v2.5.4-24-g9b5e7d4 "replace
	AC_CHECK_* with gnulib modules", dating back to 2009-11-26.  Also,
	the support for automatic de-ANSI-fication has been deprecated in
	automake 1.11.2, and will be removed altogether in automake 1.12.
	* vms/vms-conf.h (PROTOTYPES, __PROTOTYPES): Remove these #define,
	they are not used anymore.
	* pc/config.h (PROTOTYPES): Likewise.

2011-10-18         Dave Pitts            <dpitts@cozx.com>

	* dfa.c: Move some decls to the top of their functions for
	C90 compilers.

2011-10-18         Arnold D. Robbins     <arnold@skeeve.com>

	* builtin.c (do_strftime): Add check for negative / overflowed
	time_t value with fatal error. Thanks to Hermann Peifer
	<peifer@gmx.eu> for the bug report.
	* dfa.c (setbit_wc): Non-MBS version. Add a return false
	since VMS compiler doesn't understand that abort doesn't return.

2011-10-10         Arnold D. Robbins     <arnold@skeeve.com>

	* builtin.c (do_sub): Init textlen to zero to avoid "may be
	used unitialized" warning. Thanks to Corinna Vinschen for
	pointing this out.
	* eval.c (unwind_stack): Add parentheses around condition in while
	to avoid overzealous warning from GCC.

2011-09-30  Eli Zaretskii  <eliz@gnu.org>

	* io.c (remap_std_file): Fix non-portable code that caused
	redirected "print" to fail if a previous read from standard input
	returned EOF.  Reported by David Millis <tvtronix@yahoo.com>.
	(remap_std_file): Per Eli's suggestion, removed the leading close
	of oldfd and will let dup2 do the close for us.

2011-10-11         John Haque     <j.eh@mchsi.com>

	* symbol.c: Add licence notice.
	* array.c (PREC_NUM, PREC_STR): Define as macros.

2011-10-09         Arnold D. Robbins     <arnold@skeeve.com>

	* dfa.c: Sync with GNU grep.

2011-10-07         John Haque     <j.eh@mchsi.com>

	Tail recursion optimization.
	* awkgram.y (grammar, mk_function): Recognize tail-recursive
	calls.
	* awk.h (tail_call, num_tail_calls): New defines.
	* eval.c (setup_frame): Reuse function call stack for
	tail-recursive calls.
	(dump_fcall_stack): Reworked.

2011-10-04         Arnold D. Robbins     <arnold@skeeve.com>

	* awk.h, main.c (gawk_mb_cur_max): Make it a constant 1 when
	MBS_SUPPORT isn't available to allow GCC dead code constant
	expression computation and dead code elimination to help out.

2011-10-02         Arnold D. Robbins     <arnold@skeeve.com>

	* io.c (rsnullscan, get_a_record): Fix the cases where terminators
	are incomplete when RS == "". Also fix the case where the new value
	is shorter than the old one.  Based on patch from Rogier
	<rogier777@gmail.com> as submitted by Jeroen Schot
	<schot@A-Eskwadraat.nl>.

2011-09-24         Arnold D. Robbins     <arnold@skeeve.com>

	* eval.c, io.c, re.c: Fix some spelling errors. Thanks to
	Jeroen Schot <schot@A-Eskwadraat.nl>.

2011-09-21         Arnold D. Robbins     <arnold@skeeve.com>

	* dfa.c, mbsupport.h: Sync with GNU grep. Large amount of changes
	that remove many ifdefs, moving many conditions for multibyte
	support into regular C code and relying GCC's dead code optimization
	to elimnate code that won't be needed.
	* dfa.c: For gawk, add a number of additional defines so that things
	will compile if MBS_SUPPORT is 0.
	* array.c, awk.h, awkgram.y, builtin.c, eval.c, field.c, main.c,
	node.c, re.c: Change `#ifdef MBS_SUPPORT' to `#if MBS_SUPPORT'.
	* awk.h, regex_internal.h: Move NO_MBSUPPORT handling to ...
	* mbsupport.h: ...here.

2011-09-16         Arnold D. Robbins     <arnold@skeeve.com>

	* dfa.c: Sync with GNU grep.

2011-09-08         John Haque     <j.eh@mchsi.com>

	Optimization for compound assignment, increment and
	decrement operators; Avoid unref and make_number calls
	when there is no extra references to the value NODE.

2011-09-03         Arnold D. Robbins     <arnold@skeeve.com>

	* dfa.c: Sync with GNU grep.

2011-08-31         John Haque     <j.eh@mchsi.com>

	Grammar related changes: Simplify grammar for user-defined
	functions and general cleanups.

	* symbol.c: New file.
	* awkgram.y: Move symbol table related routines to the
	new file.
	(rule, func_name, function_prologue, param_list): Reworked.
	(install_function, check_params): Do all error checkings
	for the function name and parameters before installing in
	the symbol table.
	(mk_function): Finalize function definition.
	(func_install, append_param, dup_params): Nuked.
	* symbol.c (make_params): allocate function parameter nodes
	for the symbol table. Use the hash node as Node_param_list;
	Saves a NODE for each parameter.
	(install_params): Install function parameters into the symbol
	table.
	(remove_params): Remove parameters out of the symbol table.
	* awk.h (parmlist, FUNC): Nuked.
	(fparms): New define.


	Dynamically loaded function parameters are now handled like
	those for a builtin.

	* awk.h (Node_ext_func, Op_ext_builtin): New types.
	(Op_ext_func): Nuked.
	* ext.c (make_builtin): Simplified.
	(get_curfunc_arg_count): Nuked; Use the argument 'nargs' of
	the extension function instead.
	(get_argument, get_actual_argument): Adjust.
	* eval.c (r_interpret): Update case Op_func_call for a dynamic
	extension function. Handle the new opcode Op_ext_builtin.
	* pprint (profile.c): Adjust.


	Use a single variable to process gawk options.

	* awk.h (do_flags): New variable.
	(DO_LINT_INVALID, DO_LINT_ALL, DO_LINT_OLD, DO_TRADITIONAL,
	DO_POSIX, DO_INTL, DO_NON_DEC_DATA, DO_INTERVALS,
	DO_PROFILING, DO_DUMP_VARS, DO_TIDY_MEM,
	DO_SANDBOX): New defines.
	(do_traditional, do_posix, do_intervals, do_intl,
	do_non_decimal_data, do_profiling, do_dump_vars,
	do_tidy_mem, do_sandbox, do_lint,
	do_lint_old): Defined as macros.
	* main.c: Remove definitions of the do_XX variables. Add
	do_flags definition.
	* debug.c (execute_code, do_eval, parse_condition): Save
	do_flags before executing/parsing and restore afterwards.


	Nuke PERM flag. Always increment/decrement the reference
	count for a Node_val. Simplifies macros and avoids
	occassional memory leaks, specially in the debugger.

	* awk.h (UPREF, DEREF, dupnode, unref): Simplified.
	(mk_number): Nuked.
	* (*.c): Increment the reference count of Nnull_string before
	assigning as a value.


	Revamped array handling mechanism for more speed and
	less memory consumption.

	* awk.h (union bucket_item, BUCKET): New definitions. Used as
	bucket elements for the hash table implementations of arrays;
	40% space saving in 32 bit x86.
	(buckets, nodes, array_funcs, array_base, array_capacity,
	xarray, alookup, aexists, aclear, aremove, alist,
	acopy, adump, NUM_AFUNCS): New defines.
	(array_empty): New macro to test for an empty array.
	(assoc_lookup, in_array): Defined as macros.
	(enum assoc_list_flags): New declaration.
	(Node_ahash, NUMIND): Nuked.
	* eval.c (r_interpret): Adjust cases Op_subscript,
	Op_subscript_lhs, Op_store_var and Op_arrayfor_incr.
	* node.c (dupnode, unref): Removed code related to Node_ahash.
	* str_array.c: New file to handle array with string indices.
	* int_array.c: New file to handle array with integer indices.
	* cint_array.c: New file. Special handling of arrays with
	(mostly) consecutive integer indices.


	Memory pool management reworked to handle NODE and BUCKET.

	* awk.h (struct block_item, BLOCK, block_id): New definitions.
	(getblock, freeblock): New macros.
	(getbucket, freebucket): New macros to allocate and deallocate
	a BUCKET.
	(getnode, freenode): Adjusted.
	* node.c (more_nodes): Nuked.
	(more_blocks): New routine to allocate blocks of memory.

2011-08-24         Arnold D. Robbins     <arnold@skeeve.com>

	Fix pty co-process communication on Ubuntu GNU/Linux.

	* io.c: Add include of <sys/ioctl.h> to get definition of TIOCSCTTY.
	(two_way_open): Move call for this ioctl to after setsid() call.

2011-08-23         Arnold D. Robbins     <arnold@skeeve.com>

	* regex_internal.c (re_string_fetch_byte_case ): Remove
	__attribute((pure)) since it causes failures with gcc -O2
	-fno-inline. Thanks to Neil Cahill <ncahill_alt@yahoo.com>
	for reporting the bug.

2011-08-10         John Haque      <j.eh@mchsi.com>

	BEGINFILE/ENDFILE related code redone.

	* awk.h (prev_frame_size, has_endfile, target_get_record,
	target_newfile): New defines.
	* awkgram.y (mk_program): Initialize has_endfile appropriately for
	Op_get_record.
	(parse_program): Initialize new jump targets for
	Op_get_record and Op_newfile.
	* eval.c (unwind_stack): Change argument to number of
	items to be left in the stack. Adjust code.
	(pop_fcall, pop_stack): New defines.
	(setup_frame): Initialize prev_frame_size.
	(exec_state, EXEC_STATE): New structure and typedef.
	(exec_state_stack): New variable.
	(push_exec_state, pop_exec_state): New functions to save and
	later retrieve an execution state.
	(r_interpret): Use the new functions and the defines in
	cases Op_K_getline, Op_after_beginfile, Op_after_endfile,
	Op_newfile and Op_K_exit.
	* io.c (after_beginfile): When skipping a file using nextfile,
	return zero in case there was an error opening the file.
	(has_endfile): Nuke global variable.
	(inrec): Add a second argument to pass errno to the calling
	routine.
	* debug.c (print_instruction): Update cases.

2011-08-10         Arnold D. Robbins     <arnold@skeeve.com>

	Fix (apparently long-standing) problem with FIELDWIDTHS.
	Thanks to Johannes Meixner <jsmeix@suse.de>.

	* field.c (set_FIELDWIDTHS): Adjust calculations.

	Fix problem with FPAT, reported by "T. X. G." <leopardie333@yahoo.com>

	* awk.h (Regexp): Add new member 'non_empty'.
	* field.c (fpat_parse_field): Save/restore local variable non_empty
	from member in Regexp struct.

2011-08-09         Arnold D. Robbins     <arnold@skeeve.com>

	Fix pty issue reported by "T. X. G." <leopardie333@yahoo.com>

	* configure.ac: Check for setsid.
	* awk.h: If not HAVE_SETSID define it as an empty macro.
	* io.c (two_way_open): Call setsid if using pty's.

2011-07-29  Eli Zaretskii  <eliz@gnu.org>

	* builtin.c (format_tree): Rename small -> small_flag,
	big -> big_flag, bigbig -> bigbig_flag.  Solves compilation errors
	when building Gawk with libsigsegv on MS-Windows, see
	https://lists.gnu.org/archive/html/bug-gawk/2011-07/msg00029.html.

2011-07-28         Arnold D. Robbins     <arnold@skeeve.com>

	* builtin.c (do_sub): Revert to gawk 3.1 behavior for backslash
	handling. It was stupid to think I could break compatibility.
	Thanks to John Ellson <ellson@research.att.com> for raising
	the issue.

2011-07-26         John Haque      <j.eh@mchsi.com>

	* eval.c (r_interpret): In cases Op_var_assign and Op_field_assign,
	include Op_K_getline_redir in the test for skipping the routine.

2011-07-26         John Haque      <j.eh@mchsi.com>

	Fix handling of assign routines for 'getline var'.
	Rework the previous fix for (g)sub.

	* awk.h: New define assign_ctxt for use in Op_var_assign
	and Op_field_assign opcodes. Remove define AFTER_ASSIGN.
	* awkgram.y (snode, mk_getline): Initialize assign_ctxt.
	* builtin.c (do_sub): Adjust to take only the first two
	arguments.
	* eval.c (r_interpret): In cases Op_var_assign and Op_field_assign,
	skip the routine as appropriate. Adjust case Op_sub_builtin.
	* main.c (get_spec_varname): New function.
	* debug.c (print_instruction): Use the new function to get
	special variable name.

2011-07-17         Arnold D. Robbins     <arnold@skeeve.com>

	* main.c (varinit): Mark FPAT as NON_STANDARD. Thanks to
	Wolfgang Seeberg <wolfgang.seeberg@yahoo.com> for the report.
	* Makefile.am (EXTRA_DIST): Add po/README, per advice from
	Bruno Haible.
	* dfa.c: Sync with GNU grep.
	* xalloc.h (xzalloc): New function, from GNU grep, for dfa.c.
	* README: Note that bug list is really a real mailing list.

2011-07-16         Arnold D. Robbins     <arnold@skeeve.com>

	* Makefile.am (AUTOMAKE_OPTIONS): Removed.
	* configure.ac (AM_INIT_AUTOMAKE): Removed dist-bzip2 option, on
	advice from Karl Berry.

2011-07-15         John Haque      <j.eh@mchsi.com>

	* awk.h (Op_sub_builtin): New opcode.
	(GSUB, GENSUB, AFTER_ASSIGN, LITERAL): New flags for
	Op_sub_builtin.
	* awkgram.y (struct tokentab): Change opcode to	Op_sub_builtin
	for sub, gsub and gensub.
	(snode): Update processing of sub, gsub and gensub.
	* builtin.c (do_sub, do_gsub, do_gensub): Nuke.
	(sub_common): Renamed to do_sub. Relocate gensub argument
	handling code from do_gensub to here; Simplify the code a
	little bit.
	* eval.c (r_interpret): Handle Op_sub_builtin. Avoid field
	re-splitting or $0 rebuilding if (g)sub target string is
	a field and no substitutions were done.
	* pprint (profile.c): Add case for the new opcode.
	* print_instruction (debug.c): Ditto.

	Take out translation for errno strings; extensions will
	need to use their own domain.

	* awk.h (enum errno_translate): Removed.
	(update_ERRNO_string): Remove second translate paramater.
	* eval.c (update_ERRNO_string): Remove second translate paramater
	and code that used it.
	* gawkapi.h (api_update_ERRNO_string): Remove third translate
	parameter.
	* gawkapi.c (api_update_ERRNO_string): Remove third translate
	paramater and change call to update_ERRNO_string.
	* io.c (do_close): Fix call to update_ERRNO_string.

2011-07-15         Arnold D. Robbins     <arnold@skeeve.com>

	* awk.h: Typo fix: "loner" --> longer. Thanks to Nelson Beebe.
	* builtin.c (efwrite): Fix flushing test back to what it was
	in 3.1.8. Thanks to Strefil <strefil@yandex.ru> for the problem
	report.
	* configure.ac: Bump version to 4.0.0a for stable branch.

2011-06-24         Arnold D. Robbins     <arnold@skeeve.com>

	* Makefile.am (EXTRA_DIST): Add ChangeLog.0.
	* 4.0.0: Remake the tar ball.

2011-06-23         Arnold D. Robbins     <arnold@skeeve.com>

	* configure.ac: Update version to 4.0.0.
	* configure: Regenerated.
	* ChangeLog.0: Rotated ChangeLog into this file.
	* ChangeLog: Created anew for gawk 4.0.0 and on.
	* README: Bump version to 4.0.0.
	* 4.0.0: Release tar ball made.<|MERGE_RESOLUTION|>--- conflicted
+++ resolved
@@ -1,16 +1,14 @@
-<<<<<<< HEAD
-2017-04-13         Arnold D. Robbins     <arnold@skeeve.com>
-
-	* awk.h (make_number_node): Simplify.
-	* mpfr.c (mpg_node): Change parameter name to `flags'.
-=======
 2017-04-16         Arnold D. Robbins     <arnold@skeeve.com>
 
 	* builtin.c (do_intdiv): Use DEREF on the arguments.
 	Thanks to Andrew Schorr for finding the problem.
 	* mpfr.c (do_mpfr_intdiv): Return -1 if numerator or denominator
 	are not valid numbers.  Unref various bits first.
->>>>>>> 67f4d070
+
+2017-04-13         Arnold D. Robbins     <arnold@skeeve.com>
+
+	* awk.h (make_number_node): Simplify.
+	* mpfr.c (mpg_node): Change parameter name to `flags'.
 
 2017-04-12         Arnold D. Robbins     <arnold@skeeve.com>
 
