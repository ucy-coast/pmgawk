<<<<<<< HEAD
2020-01-19         Arnold D. Robbins     <arnold@skeeve.com>

	* profile.c (pp_top): New macro.
	(pprint): Be smarter for print[f] with redirection that was
	parenthesized, to not print `printf(("hello\n")) > "..."'.
=======
2020-01-14         Andrew J. Schorr      <aschorr@telemetry-investments.com>

	* cint_array.c (cint_array_init): Fix off-by-one error in array 
	bounds overflow check for an NHAT value set in the environment.
	Thanks to Michael Builov <mbuilov@gmail.com> for the report.
>>>>>>> 49125fbf

2020-01-08         Arnold D. Robbins     <arnold@skeeve.com>

	Fix a number of subtle memory leaks. Thanks to the
	combination of MEMDEBUG and valgrind for finding them.

	* builtin.c (do_print): Unref tmp if force_string_ofmt
	returned something different.
	(call_sub, call_match, call_split_func): Free any
	created regexp.
	* debug.c (do_eval): Free the node holding the @eval function
	when done with it.
	* field.c (init_fields): Create fields_arr[0] and Nnull_field
	in a rational fashion.
	* interpret.h (Op_assign_concat): Handle newly created node
	better.

	Unrelated:

	* interpret.h (Op_subscript): When retrieving from SYMTAB, check
	for Node_var_new; variables can exist but have not been assigned
	a value. Thanks to Denis Shirokov <cosmogen@gmail.com> for the report.

	Unrelated:

	* builtin.c (do_typeof): Handle Node_array_ref also. Thanks to
	Denis Shirokov <cosmogen@gmail.com> for the report.

2019-12-22         Arnold D. Robbins     <arnold@skeeve.com>

	* config.guess: Updated from GNULIB.

2019-12-22         Jannick               <thirdedition@gmx.net>

	* configure.ac: Hardcode the shared object extension to dll
	on Windows platforms, i.e.whenever EXEEXT is '.exe'.

2019-12-22         Arnold D. Robbins     <arnold@skeeve.com>

	* gettext.h: Update from gettext 0.20.1.
	* NEWS: Updated.

2019-12-18  Paul Eggert  <eggert@Penguin.CS.UCLA.EDU>

	Fix memcpy issue found by -fsanitize=undefined
	* field.c (set_record): Don't memcpy (databuf, NULL, 0),
	as the C standard says the resulting behavior is undefined.

2019-12-16         Arnold D. Robbins     <arnold@skeeve.com>

	* awkgram.y, command.y: Upgrade to Bison 3.5.
	* NEWS: Updated.

2019-11-21         Arnold D. Robbins     <arnold@skeeve.com>

	* config.rpath: Update from GNULIB.

2019-11-10         Arnold D. Robbins     <arnold@skeeve.com>

	* compile, config.rpath: Update from GNULIB. Adds msys support.

2019-11-03         Arnold D. Robbins     <arnold@skeeve.com>

	* field.c (get_field): Remove special case code for fpat_parse_field.
	Fixes a bug reported by Ed Morton <mortoneccc@comcast.net.

2019-10-19         Arnold D. Robbins     <arnold@skeeve.com>

	* compile, depcomp: Update from GNULIB.

2019-10-13         Arnold D. Robbins     <arnold@skeeve.com>

	Fix handling of assigning @/.../ to FS and RS. Thanks
	to Stephane Chazelas <stephane.chazelas@gmail.com>
	for the report.

	* field.c (set_FS): Check for REGEX in the flags.
	* io.c (set_RS): Ditto.

2019-10-04         Arnold D. Robbins     <arnold@skeeve.com>

	* config.guess, config.sub, install-sh: Updated from GNULIB.

2019-09-30         John E. Malmberg     <wb8tyw@qsl.net>

	* custom.h: OpenVMS does not provide ULLONG_MAX

2019-09-20  Florian Weimer  <fweimer@redhat.com>

	* configure.ac (PRINTF_HAS_F_FORMAT): Include <string.h> for
	strcmp.
	(PRINTF_HAS_A_FORMAT): Likewise.
	* configure: Regenerate.

2019-09-17         Arnold D. Robbins     <arnold@skeeve.com>

	* awkgram.y, commands.y: Upgrade to Bison 3.4.2.
	* NEWS: Updated.

2019-09-10         Andrew J. Schorr      <aschorr@telemetry-investments.com>

	* awk.h (block_header): Remove cnt field and replace it with
	highwater. If MEMDEBUG is defined, add active counter.
	* node.c (r_getblock): The cnt field was replaced by active. Update
	highwater as appropriate.
	(r_freeblock): Decrement the active counter (renamed from cnt).
	(more_blocks): Bump the highwater counter (renamed from cnt).
	* builtin.c (do_typeof): When providing PROCINFO debug memory stats,
	replace count_<blah> with <blah>_active and <blah>_highwater. When
	MEMDEBUG is not set, we calculate the active value by subtracting the
	number of elements in the free list from the highwater value.

2019-09-01         Arnold D. Robbins     <arnold@skeeve.com>

	* profile.c (pp_list, pp_concat): Fix use-after-free errors
	in both routines. Thanks to valgrind and Andy's MEMDEBUG code.

2019-09-01         Andrew J. Schorr      <aschorr@telemetry-investments.com>

	* awk.h (block_header): Add cnt field even when MEMDEBUG is not
	defined, and add a name field.
	* node.c (nextfree): Initialize new name field.
	(more_blocks): Bump nextfree[id].cnt by BLOCKCHUNK.
	* builtin.c (do_typeof): When the 1st argument is PROCINFO and the
	2nd arg is provided, return new "count_<blah>" fields containing
	the memory allocation accounts of the various block types.

2019-08-30         Andrew J. Schorr      <aschorr@telemetry-investments.com>

	* configure.ac (.developing): Add -DMEMDEBUG to CFLAGS.
	* awk.h (block_header): If MEMDEBUG is defined, add cnt field
	to track the number of allocations.
	(getblock, freeblock): When MEMDEBUG is defined, replace these
	macros with calls to new functions r_getblock and r_freeblock.
	* node.c (r_getblock, r_freeblock): New functions that simply
	use malloc and free when MEMDEBUG is defined.

2019-08-30         Andrew J. Schorr      <aschorr@telemetry-investments.com>

	* interpret.h (r_interpret): For Op_match_rec, unref if a
	dynamic regexp. Fixes another memory issue. See the thread starting
	at https://lists.gnu.org/archive/html/bug-gawk/2019-08/msg00023.html.

2019-08-29         Arnold D. Robbins     <arnold@skeeve.com>

	Restore a modified version of the change of
	2016-05-03, which used realloc to shrink the buffer.

	* builtin.c (format_tree): Reduce INITIAL_OUT_SIZE to 64.
	At the end, call realloc only if there is more
	than (2 * INITIAL_OUT_SIZE) bytes to give back.

2019-08-23         Arnold D. Robbins     <arnold@skeeve.com>

	* main.c (main): Fix whitespace issues.
	* re.c (re_update): Small code cleanup in handling t->re_cnt.
	Thanks to Andrew Schorr.

2019-08-21         Arnold D. Robbins     <arnold@skeeve.com>

	* config.guess: Updated from GNULIB.

2019-08-15         Arnold D. Robbins     <arnold@skeeve.com>

	Revert a6df7afc605079df7d85318846a522ef64aaa44d, change of
	2016-05-03, which used realloc to shrink the buffer, in an
	attempt to save memory.  In actuality, it could cause increased
	memory usage, even though there was no memory leak. See
	https://lists.gnu.org/archive/html/bug-gawk/2019-08/msg00003.html
	and the rest of thread for more detail.

	* builtin.c (format_tree): Don't use realloc, just call
	make_str_node with the original buffer. Remove `olen_final'
	variable and its use.

2019-08-15         Andrew J. Schorr      <aschorr@telemetry-investments.com>

	Reduce memory usage by only compiling the IGNORECASE version of
	regexp when it's actually needed.

	* awkgram.y (make_regnode): Only compile the regular version.
	* re.c (re_cache_get): New function.
	(re_update): Use it as appropriate.

2019-07-23         Koichi Murase         <myoga.murase@gmail.com>

	* builtin.c (do_xor): Remove unneeded local variable `i'. Simplify
	the loop's computation.
	(do_and): Improve the initial value for the result.

2019-07-23         Andrew J. Schorr      <aschorr@telemetry-investments.com>

	Fix reporting of negative arguments for and(), or() and xor().
	Thanks to Koichi Murase <myoga.murase@gmail.com> for the
	report.

	* builtin.c (do_and): Use nargs instead of i in the loop to
	check for non-numeric and negative arguments.
	(do_or): Ditto.
	(do_xor): Ditto.

2019-07-23         Arnold D. Robbins     <arnold@skeeve.com>

	* Checklist: Updated.

2019-07-21         Arnold D. Robbins     <arnold@skeeve.com>

	* command.y, custom.h, eval.c, ext.c, field.c, io.c,
	msg.c, node.c, nonposix.h, re.c: Update copyright year.
	* NEWS: Updated.
	* README: Updated.

2019-07-16         Arnold D. Robbins     <arnold@skeeve.com>

	* TODO: Updated.
	* awkgram.y [GRAMMAR]: Change some lint warnings to use lintwarn.
	(yylex): Ditto.
	* field.c (choose_fs_function): Ditto.
	* main.c (main): Ditto.
	* node.c (parse_escape): Ditto.

2019-07-09         Arnold D. Robbins     <arnold@skeeve.com>

	* gawkapi.h: Update copyright year, fix some spelling errors.

2019-07-08         Andrew J. Schorr      <aschorr@telemetry-investments.com>
2019-07-08         Andrew J. Schorr      <aschorr@telemetry-investments.com>

	* gawkapi.h (gawk_api_major_version): Bump from 2 to 3 because the
	namespace changes altered the function signatures in gawk_api_t.
	And add a comment at the top of the structure with a reminder that
	the version number should be bumped whenever the struct is altered
	in any way.

2019-06-30         Arnold D. Robbins     <arnold@skeeve.com>

	* interpret.h (r_interpret): Fix two more cases of warning
	about gawk extensions.
	* awkgram.y [GRAMMAR]: And two more cases here. Thanks to
	Mark Krauze <daburashka@ya.ru> for making me look for them.

	Unrelated:

	* config.sub: Updated from GNULIB.

2019-06-26         Arnold D. Robbins     <arnold@skeeve.com>

	* symbol.c (install): Strip off any leading `awk::' before
	installing a symbol. Thanks to Andrew Schorr for the
	report.

2019-06-21         Arnold D. Robbins     <arnold@skeeve.com>

	* config.guess, config.sub: Updated from GNULIB.
	* awkgram.y (get_src_buf): Set buffers to zero to avoid
	possible issues with accessing uninitialized memory.
	Thanks to valgrind, as pointed out by Nadezhda Vyukova
	<qniva@yandex.ru>.
	* NEWS, README.git: Fix some typos.

2019-06-19         Arnold D. Robbins     <arnold@skeeve.com>

	* re.c (make_regexp): If do_posix, have {} in ok_to_escape.
	Thanks to Ed Morton <mortoneccc@comcast.net> for the report.

2019-06-18         Arnold D. Robbins     <arnold@skeeve.com>

	* 5.0.1: Release tar ball made.

2019-06-06         Arnold D. Robbins     <arnold@skeeve.com>

	* main.c (usage): Update comment for translators.

2019-06-02         Arnold D. Robbins     <arnold@skeeve.com>

	* awkgram.c, command.c: Update to Bison 3.4.
	* NEWS: Updated.

2019-05-22         Arnold D. Robbins     <arnold@skeeve.com>

	Add --lint=no-ext. Suggest by Mark Krauze <daburashka@ya.ru>.

	* NEWS: Updated.
	* awk.h (DO_LINT_EXTENSIONS): New enum.
	(do_lint_extensions): New macro.
	* awkgram.y (yylex, snode): Use do_lint_extensions instead of
	do_lint where appropriate.
	* builtin.c (do_length): Ditto.
	* eval.c (set_IGNORECASE, set_BINMODE): Ditto.
	(set_LINT): Revise logic.
	* field.c (do_split, set_FIELDWIDTHS, chose_fs_function, set_FPAT):
	Ditto.
	* io.c (set_RS): Ditto.
	* main.c (usage): Updated.
	(parse_args): Revise the code to handle --lint=no-ext.

2019-05-10         Arnold D. Robbins     <arnold@skeeve.com>

	* NEWS: Updated.

2019-05-06         Arnold D. Robbins     <arnold@skeeve.com>

	In sandbox mode, disallow assigning filenames that weren't
	there initially. Thanks to Nolan Woods <nolan_w@sfu.ca> for
	pointing out the gap.

	* awk.h (init_argv_array): Add declaration.
	* cint_array.c (argv_store): New vtable for ARGV.
	(argv_shadow_array): New file static variable
	(argv_store, init_argv_array): New functions.
	* main.c (init_args): If in sandbox mode, build shadow array of
	initial argv values. Call init_argv_array.

2019-05-05         Arnold D. Robbins     <arnold@skeeve.com>

	* ext.c (load_ext): Fix the message in the version for when
	extensions are not available.

2019-04-24         Arnold D. Robbins     <arnold@skeeve.com>

	* msg.c (msg): Use %ld for the line number value. Thanks to
	Michal Jaegermann for the report.

2019-04-23         Arnold D. Robbins     <arnold@skeeve.com>

	* config.sub: Updated from GNULIB.

2019-02-21         Andrew J. Schorr      <aschorr@telemetry-investments.com>

	* interpert.h (Op_store_field): Move call to force_string to
	here from unfield.  Speeds up work with fields that are numeric
	only. Thanks to Tom Gray <tom_gray@keysight.com> for the report.

2019-04-21         Arnold D. Robbins     <arnold@skeeve.com>

	* POSIX.STD: Updated.
	* field.c (get_field): If NF == -1, check parse high water to
	set in_middle correctly. Thanks to <oguzismailuysal@gmail.com>
	for the report.

2019-04-18         Arnold D. Robbins     <arnold@skeeve.com>

	* msg.c (msg): Add an undocumented feature. "Use the Source, Luke."
	* Makefile.am (EXTRA_DIST): Add ChangeLog.1 to the list. Ooops.
	* CheckList: Updated.

	Fix core dump reported by Steve Kemp <steve@steve.org.uk>:

	* awk.h (errcount): Declare.
	* awkgram.y (errcount): No longer static.
	* command.y (dbg_errcount): Renamed from errcount.
	* main.c (catchsig, catchsegv): If errcount > 0, just exit,
	don't abort.  

2019-04-12         Arnold D. Robbins     <arnold@skeeve.com>

	* configure.ac: Update version to 5.0.0.
	* configure: Regenerated.
	* ChangeLog.1: Rotated ChangeLog into this file.
	* ChangeLog: Created anew for gawk 5.0.0 and on.
	* README: Bump version to 5.0.0.
	* 5.0.0: Release tar ball made.<|MERGE_RESOLUTION|>--- conflicted
+++ resolved
@@ -1,16 +1,14 @@
-<<<<<<< HEAD
 2020-01-19         Arnold D. Robbins     <arnold@skeeve.com>
 
 	* profile.c (pp_top): New macro.
 	(pprint): Be smarter for print[f] with redirection that was
 	parenthesized, to not print `printf(("hello\n")) > "..."'.
-=======
+
 2020-01-14         Andrew J. Schorr      <aschorr@telemetry-investments.com>
 
 	* cint_array.c (cint_array_init): Fix off-by-one error in array 
 	bounds overflow check for an NHAT value set in the environment.
 	Thanks to Michael Builov <mbuilov@gmail.com> for the report.
->>>>>>> 49125fbf
 
 2020-01-08         Arnold D. Robbins     <arnold@skeeve.com>
 
