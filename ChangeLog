<<<<<<< HEAD
2017-06-26         Arnold D. Robbins     <arnold@skeeve.com>

	* configure.ac: Turn a tab into a space in AC_DEFINE(SUPPLY_INTDIV).
=======
2017-07-03         Arnold D. Robbins     <arnold@skeeve.com>

	* gawkapi.h, gawkapi.c: Typo fixes in comments.
>>>>>>> 3726632f

2017-06-25         Andrew J. Schorr     <aschorr@telemetry-investments.com>

	* gawkmisc.c (xmalloc): Remove function now in support/xalloc.h.

2017-06-22         Arnold D. Robbins     <arnold@skeeve.com>

	Make pretty-printing include parentheses that were explicitly
	in the source code. Thanks to Hermann Peifer for the bug report.

	* awk.h (OPCODE): Add Op_parens.
	* awkgram.y [Grammar]: If pretty-printing, add Op_parens ot end of
	list for parenthesized expression.
	* eval.c (optypetab): Add Op_parens.
	* interpret.h (r_interpret): Ditto.
	* profile.c (pprint): Ditto.  For ?:, don't parenthesize it.
	(pp_parenthesize): If string starts with left paren, return early.
	(parenthesize): Don't call div_on_left_mul_on_right.
	(div_on_left_mul_on_right): Remove function.
	(pp_concat): Don't add parentheses if expressions already have them.
	* NEWS: Updated.

2017-06-21         Andrew J. Schorr     <aschorr@telemetry-investments.com>

	Replace malloc/memset combinations with calloc by using the new ezalloc
	macro.
	* awkgram.y (yyerror, do_add_srcfile, funcuse): Replace emalloc+memset
	with ezalloc.
	* cint_array.c (cint_lookup, cint_copy, tree_lookup, tree_copy,
	leaf_lookup, leaf_copy): Ditto.
	* command.y (mk_cmdarg): Ditto.
	* debug.c (add_item): Ditto.
	* eval.c (setup_frame): Ditto.
	* field.c (set_record): Ditto.
	* gawkapi.c (api_flatten_array_typed): Ditto.
	* int_array.c (int_copy, grow_int_table): Ditto.
	* io.c (init_awkpath, iop_alloc): Ditto.
	* node.c (str2wstr): Ditto.
	* re.c (make_regexp): Ditto.
	* str_array.c (str_copy, grow_table): Ditto.
	* symbol.c (make_params, new_context): Ditto.

2017-06-19         Andrew J. Schorr     <aschorr@telemetry-investments.com>

	* awk.h (ezalloc): Add new macro to allocate memory initialized to zero.
	(ezalloc_real): New inline function to call calloc.
	* gawkapi.h (ezalloc): Add new API macro to allocate memory initialized
	to zero.

2017-06-18         Arnold D. Robbins     <arnold@skeeve.com>

	* builtin.c (mbc_char_count): Fix code to correctly traverse
	the string. Thanks to Hermann Peifer for the bug report.
	* config.guess, config.sub: Update to latest from GNULIB.
	* gettext.h: Pull in a few nice changes from GNULIB version.

2017-05-30         Arnold D. Robbins     <arnold@skeeve.com>

	* NEWS: Mention PROCINFO["argv"].

2017-05-24         Andrew J. Schorr     <aschorr@telemetry-investments.com>

	* field.c (set_FIELDWIDTHS): Add check to protect against blank
	characters after a `:' skip separator. 
	Fix field number in error message, thanks to a bug report
	from Michal Jaegermann.

2017-05-23         Andrew J. Schorr     <aschorr@telemetry-investments.com>

	* field.c (set_FIELDWIDTHS): Simplify the logic and consistentify
	use of UINT_MAX.  Make sure that negative value after : is caught.

2017-05-23         Arnold D. Robbins     <arnold@skeeve.com>

	* field.c (fw_parse_field): Stop upon hitting the end of the
	record; this enables correct counting of the number of fields.
	(set_FIELDWIDTHS): Add `*' at end as meaning ``all the rest
	of the data on the line.'' Allow skip:* as well.
	* NEWS: Update information about FIELDWIDTHS.

2017-05-20         Arnold D. Robbins     <arnold@skeeve.com>

	* awkgram.y (add_lint): Make ``no effect'' check smarter about
	reporting line numbers.

2017-05-01         Arnold D. Robbins     <arnold@skeeve.com>

	* awkgram.y (nextc): Fix to change of 2017-04-24 such that
	@include works in multibyte locales. Thanks to Hermann
	Peifer for the bug report.

2017-04-26         Andrew J. Schorr     <aschorr@telemetry-investments.com>

	* awkgram.y (make_regnode): Fix bug -- we should not set valref to 1
	when creating a node of type Node_regex, since valref is appropriate
	only for Node_val nodes. This fixes a bug introduced in commit
	687e6594. Also, add an assert to make it clear that this function
	supports only Node_regex and Node_dynregex.
	* awk.h (NODE): Restore sref to the `val' subportion, since it is not
	really needed for Node_regex, now that the bug in make_regnode has
	been fixed.
	(valref): Restore macro definition.

2017-04-24         Arnold D. Robbins     <arnold@skeeve.com>

	* awk.h (NODE): Additional cleanups. Removed `aq' and `param_list'
	elements from various unions and removed 'nextp' and
	`a_opaque' defines. None of these were in use.
	Rework the comment for valref, per suggestion from
	Andrew Schorr.

2017-04-23         Arnold D. Robbins     <arnold@skeeve.com>

	* awkgram.y (nextc): Adjust so that 3.1.x behavior is restored
	whereby --source arguments are concatenated. Thanks to
	"Neil R. Ormos" <ormos-gnulists17@ormos.org> for the report.

2017-04-21         Arnold D. Robbins     <arnold@skeeve.com>

	* awk.h (NODE): Put the `val' subportion back the way it
	was and move valref (formerly sref) out of the unions
	entirely. This was the real problem. Rework the corresponding
	commentary.
	[valref]: Removed the macro definition.

2017-04-20         Arnold D. Robbins     <arnold@skeeve.com>

	* configure.ac: Make letter case usage in the various
	AC_ARG_ENABLE messages consistent with the rest of configure
	output.
	(--disable-mpfr): Add this option to make it easier
	to check compiles without MPFR. Motivated by:
	* awk.h (NODE): Rearrange the layout of the 'val' subportion
	of the union to fix alignment problems when compiling without
	MPFR.  The problem only happened on 64-bit compiles, not
	32-bit compiles.

2017-04-16         Arnold D. Robbins     <arnold@skeeve.com>

	Rename intdiv it intdiv0 and require enabling at configure time.

	* awkgram.y (tokentab): Bracket intdiv0 in #ifdef SUPPLY_INTDIV.
	(snode): Similar.
	* builtin.c (do_intdiv): Bracket in #ifdef SUPPLY_INTDIV.
	* mpfr.c (do_mpfr_intdiv): Bracket in #ifdef SUPPLY_INTDIV.
	* configure.ac: Add --enable-builtin-intdiv0 option. If enabled,
	also revise doc/gawktexi.in.

2017-04-16         Arnold D. Robbins     <arnold@skeeve.com>

	* builtin.c (do_intdiv): Use DEREF on the arguments.
	Thanks to Andrew Schorr for finding the problem.
	* mpfr.c (do_mpfr_intdiv): Return -1 if numerator or denominator
	are not valid numbers.  Unref various bits first.

2017-04-13         Arnold D. Robbins     <arnold@skeeve.com>

	* awk.h (make_number_node): Simplify.
	* mpfr.c (mpg_node): Change parameter name to `flags'.

2017-04-12         Arnold D. Robbins     <arnold@skeeve.com>

	* mpfr.c (mpg_format_val): Set STRCUR flag when we're done.
	Fixes a memory leak. Thanks to valgrind for the report.

	* builtin.c (do_dcgettext): Move declaration of reslen to
	outside the ifdefs. Thanks to Hermann Peifer for the report.

	* gawkapi.c (awk_value_to_node): Initialize ext_ret_val to NULL
	to avoid compiler warnings.

2017-04-12         Manuel Collado        <m-collado@users.sourceforge.net>

	Fix the FPAT bug reported by Ed Morton in the gawk-bug mailing list.

	* awk.h (Regexp): Remove the non_empty flag.
	* field.c (fpat_parse_field): Restructure the code to reduce complexity
	and document the new structure.

	* field.c (fpat_parse_field): Further restructuring to avoid
	invalid reads as reported by valgrind.

2017-04-10         Andrew J. Schorr     <aschorr@telemetry-investments.com>

	* awk.h (enum opcodeval): For the avoidance of doubt, specify that
	Op_illegal must equal zero.
	* symbol.c (bcfree): Improve clarity by setting opcode to Op_illegal
	instead of 0.
	(free_bc_mempool): Improve clarity by comparing opcode to Op_illegal
	instead of to 0.

	* field.c (set_FIELDWIDTHS): Set use_chars to awk_true, since its
	type is awk_bool_t.

2017-04-10         Arnold D. Robbins     <arnold@skeeve.com>

	* symbol.c (free_bc_mempool): Change `first' from int to bool.

2017-04-09         Andrew J. Schorr     <aschorr@telemetry-investments.com>

	* field.c (fw_parse_field): Edit comment about resetting shift state.
	* gawkapi.h (awk_fieldwidth_info_t): Make white space more uniform.

2017-04-08  Eli Zaretskii  <eliz@gnu.org>

	* main.c (usage, copyleft) [__MINGW32__]:
	* io.c (non_fatal_flush_std_file, close_io) [__MINGW32__]: Call
	w32_maybe_set_errno to correctly set errno to EPIPE when appropriate.

	* awk.h (die_via_sigpipe) [__MINGW32__]: MinGW-specific definition.

2017-04-07         Andrew J. Schorr     <aschorr@telemetry-investments.com>

	* awk.h (INSTRUCTION_POOL): Redefine as an array of structures so we
	can track allocated blocks.
	* symbol.c (pools): Make it a pointer to avoid copying.
	(struct instruction_block): Define structure to hold a block of
	allocated instructions.
	(bcfree): Update to use new INSTRUCTION_POOL definition.
	(bcalloc): Allocate an instruction by searching first on the free
	list, second for free space in the current block, or third by
	allocating a new block.
	(set_context): Update to reflect that pools is now a pointer.
	(free_bc_mempool): New helper function to free a pool of a certain size.
	(fre_bcpool): Call free_bc_mempool for each pool.

2017-04-04         Arnold D. Robbins     <arnold@skeeve.com>

	* awk.h (INSTRUCTION): Add pool_size member.
	[MAX_INSTRUCTION_ALLOC]: New macro.
	(INSTRUCTION_POOL): New type.
	(struct context): Use INSTRUCTION_POOL.
	* array.c (assoc_list): Reorg the code a bit to make sure
	to alway free the INSTRUCTIONs allocated for calling a
	user-supplied sorting function. Based on code by
	Andrew Schorr.
	* symbol.c (free_bcpool): Rework to use an INSTRUCTION_POOL.
	(bcfree, bcalloc): Rework to use separate chains in
	the instruction pool.
	(set_context): Update appropriately.

2017-03-27         Arnold D. Robbins     <arnold@skeeve.com>

	* field.c (parse_field_func_t): New typedef. Used as needed.
	(fw_parse_field): Edit comment about resetting shift state.
	(set_parser): Fix leading comment's style and type of argument.
	(set_FIELDWIDTHS): Improve the fatal error message.
	* gawkapi.h: Minor edits in some comments.

2017-03-27         Arnold D. Robbins     <arnold@skeeve.com>

	Cause EPIPE errors to stdout to generate a real SIGPIPE.

	* awk.h (die_via_sigpipe): New macro.
	* builtin.c (efwrite): Use it.
	* io.c (non_fatal_flush_std_file): Ditto.
	* main.c (usage): Ditto.

2017-03-25         Arnold D. Robbins     <arnold@skeeve.com>

	* io.c (flush_io): Use r_fatal and r_warning for messagefunc
	in the loop.

2017-03-24         Arnold D. Robbins     <arnold@skeeve.com>

	* builtin.c (efwrite): Exit successfully upon EPIPE, as SIGPIPE
	done. Improve error messages upon failure to write.
	(do_fflush): Update ERRNO for non-fatal flush failures.
	* io.c (non_fatal_flush_std_file): Update ERRNO when flush is
	non-fatal.
	(flush_io): If a redirect is marked non-fatal, only warning,
	not fatal message.

2017-03-23         Arnold D. Robbins     <arnold@skeeve.com>

	* config.sub: Updated again.

2017-03-22         Andrew J. Schorr     <aschorr@telemetry-investments.com>

	* NEWS: Document new PROCINFO["FS"] value of "API".

2017-03-22         Andrew J. Schorr     <aschorr@telemetry-investments.com>

	* NEWS: Document new FIELDWIDTHS skip capability and API input parser
	field parsing enhancement.

2017-03-22         Andrew J. Schorr     <aschorr@telemetry-investments.com>

	* gawkapi.h (awk_input_buf_t): Update get_record comment regarding the
	new field_width argument.

2017-03-21         Andrew J. Schorr     <aschorr@telemetry-investments.com>

	* gawkapi.h (awk_fieldwidth_info_t): Define new structure to contain
	API field parsing info, replacing the previous awk_input_field_info_t
	array.
	(awk_fieldwidth_info_size): Define macro to calculate size of the
	variable-length awk_fieldwidth_info_t structure.
	(awk_input_buf_t): Update get_record prototype to update the type
	of the final field_width argument from 'const awk_input_field_info_t **'
	to 'const awk_fieldwidth_info_t **'.
	* awk.h (set_record): Change 3rd argument from
	'const awk_input_field_info_t *' to 'const awk_fieldwidth_info_t *'.
	* io.c (inrec, do_getline_redir, do_getline): Change field_width type
	from 'const awk_input_field_info_t *' to
	'const awk_fieldwidth_info_t *'.
	(get_a_record): Change field_width argument type from
	'const awk_input_field_info_t **' to 'const awk_fieldwidth_info_t **'.
	* field.c (api_parser_override): Define new boolean to track whether
	API parsing is currently overriding default parsing behavior.
	(api_fw): Change type from 'const awk_input_field_info_t *'
	to 'const awk_fieldwidth_info_t *'.
	(FIELDWIDTHS): Change type from 'int *' to 'awk_fieldwidth_info_t *'.
	(set_record): Use new boolean api_parser_override to track whether
	API parsing override is in effect, since we can no longer discern
	this from the value of parse_field -- FIELDWIDTHS parsing uses the
	same function.
	(calc_mbslen): New function to calculate the length of a multi-byte 
	string.
	(fw_parse_field): Enhance to support the awk_fieldwidth_info_t 
	structure instead of simply using an array of integer field widths.
	(api_parse_field): Remove function no longer needed since fw_parse_field
	now supports both FIELDWIDTHS and API parsing.
	(set_parser): Use api_parser_override instead of comparing parse_field
	to api_parse_field.
	(set_FIELDWIDTHS): Enhance to use new awk_fieldwidth_info_t structure
	and parse new skip prefix for each field.
	(current_field_sep): Use api_parser_override flag instead of comparing
	to api_parse_field.
	(current_field_sep_str): Ditto.

2017-03-20         Arnold D. Robbins     <arnold@skeeve.com>

	Improve handling of EPIPE. Problems reported by
	Alexandre Ferrieux <alexandre.ferrieux@orange.com>
	and David Kerns <david.t.kerns@gmail.com>.

	* awk.h (ignore_sigpipe, set_sigpipe_to_default,
	non_fatal_flush_std): Declare new functions.
	(ignore_sigpipe, set_sigpipe_to_default,
	non_fatal_flush_std): New macros.
	* builtin.c (do_fflush): When nonfatal not in force, flush
	of stdout/stderr and EPIPE exits, simulating SIGPIPE, as
	in nawk/mawk. Flush of other redirections with EPIPE now
	also fatals.
	(do_system): Use ignore_sipipe and set_sigpipe_to_default
	instead of uglier inline ifdefed code.
	* main.c (main): Ditto.
	* io.c (redirect_string, two_way_open, gawk_popen): Ditto.
	(flush_io): Use non_fatal_flush_std for stdout and stderr.

	Unrelated:

	* config.guess, config.rpath, config.sub, install-sh:
	Sync with GNULIB.

2017-03-16         Arnold D. Robbins     <arnold@skeeve.com>

	* configure.ac: Some cleanups.

2017-03-09         Andrew J. Schorr     <aschorr@telemetry-investments.com>

	* gawkapi.h (awk_input_field_info_t): Define new structure to contain
	API field parsing info.
	(awk_input_buf_t): Update get_record prototype to use an array of
	awk_input_field_info_t instead of integers.
	* awk.h (set_record): Change 3rd argument from 'const int *' to
	'const awk_input_field_info_t *'.
	* field.c (api_fw): Now points to an array of awk_input_field_info_t
	instead of integers.
	(set_record): Change 3rd argument to point to an array of
	awk_input_field_info_t.
	(api_parse_field): Update parsing logic to use awk_input_field_info_t
	structures instead of an array of integers.
	* io.c (inrec, do_getline_redir, do_getline): Change field_width type
	from 'const int *' to 'const awk_input_field_info_t *'.
	(get_a_record): Change field_width argument type from 'const int **'
	to 'const awk_input_field_info_t **'.

2017-03-09         Arnold D. Robbins     <arnold@skeeve.com>

	* field.c: Minor style edits.

2017-03-06         Andrew J. Schorr     <aschorr@telemetry-investments.com>

	* field.c (normal_parse_field): Renamed from save_parse_field to reflect
	better its purpose. Added a comment to explain more clearly what's
	going on.
	(set_record, set_parser): Rename save_parse_field to normal_parse_field.

2017-03-06         Andrew J. Schorr     <aschorr@telemetry-investments.com>

	* gawkapi.h (awk_input_buf_t): Remove field_width array and instead
	add it as a 6th argument to the get_record function. This should
	not break existing code, since it's fine to ignore the additional
	argument. Document the behavior of the field_width argument.
	* io.c (inrec): Pass pointer to field_width array to get_a_record,
	and then hand it off to set_record.
	(do_getline_redir): If not reading into a variable, pass pointer to
	field_width array to get_a_record and then hand it off to set_record.
	(do_getline): Ditto.
	(get_a_record): Add a 4th field_width argument to pass through to
	the API get_record method.

2017-03-05         Andrew J. Schorr     <aschorr@telemetry-investments.com>

	* awk.h (set_record): Add a new argument containing a field-width
	array returned by an API parser.
	(field_sep_type): Add new enum value Using_API.
	(current_field_sep_str): Declare new function.
	* field.c (save_parse_field): New static variable to save the
	parse_field value in cases where it's overridden by API parsing.
	(api_fw): New static variable to hold pointer to API parser fieldwidth
	array.
	(set_record): Add new field-width array argument. If present, API
	parsing will override the default parsing mechanism.
	(api_parse_field): New field parser using field widths supplied by the
	API. This is very similar to the existing fw_parse_field function.
	(get_field): Fix typo in comment.
	(set_parser): New function to set default parser and check whether
	there's an API parser override in effect. Update PROCINFO["FS"] if
	something has changed.
	(set_FIELDWIDTHS): Use set_parser and stop updating PROCINFO["FS"].
	(set_FS): Ditto.
	(set_FPAT): Ditto.
	(current_field_sep): Return Using_API when using the API field parsing
	widths.
	(current_field_sep_str): New function to return the proper string
	value for PROCINFO["FS"].
	* gawkapi.h (awk_input_buf_t): Add field_width array to enable the
	parser get_record function to supply field widths to override the
	default gawk field parsing mechanism.
	* io.c (inrec): Pass iop->public.field_width to set_record as the
	3rd argument to enable API field parsing overrides.
	(do_getline_redir, do_getline): Ditto.
	* main.c (load_procinfo): Use new current_field_sep_str function
	instead of switching on the return value from current_field_sep.

2017-02-23         Arnold D. Robbins     <arnold@skeeve.com>

	* awk.h (boolval): Return bool instead of int.
	* eval.c (eval_condition): Same.
	* io.c (pty_vs_pipe): Same
	Thanks to Andrew Schorr for pointing these out.

2017-02-21         Andrew J. Schorr     <aschorr@telemetry-investments.com>

	* NEWS: Document that mktime now takes an optional utc-flag argument.
	* awkgram.y (tokentab): Modify mktime entry to indicate that it may
	accept two arguments.
	* builtin.c (mktime_tz): New function to run mktime in an arbitrary
	time zone. Code was copied from the Linux timegm man page.
	(do_mktime): Add support for new optional 2nd argument utc-flag by
	using the new mktime_tz function.
	(do_strftime): Change do_gmt type from int to bool.

2017-02-17         Arnold D. Robbins     <arnold@skeeve.com>

	* builtin.c (do_typeof): Handle arguments that have
	the NULL_FIELD flag set.

2017-02-03         Andrew J. Schorr     <aschorr@telemetry-investments.com>

	* awkgram.y (set_profile_text): Improve code clarity by using emalloc
	to allocate the string instead of abusing estrdup.

2017-02-02         Arnold D. Robbins     <arnold@skeeve.com>

	* awkgram.y (set_profile_next): Allocate an extra byte at the
	end for the NUL in case we add a sign. Thanks to Andrew Schorr
	for making me look at this code.

	And later in the same day:

	* awkgram.y (set_profile_next): Undo previous change, since estrdup
	handles it, but updated the comments.

2017-02-01         Arnold D. Robbins     <arnold@skeeve.com>

	* builtin.c (mbc_char_count): Remove spurious multiplies by
	gawk_mb_cur_max. Thanks to Andrew Schorr for making me look
	at this code.

	Unrelated:

	* awkgram.y (make_profile_number): Renamed to ...
	(set_profile_next): New function. All calls adjusted. Also improved
	use at MPFR number case.

2017-01-28         Andrew J. Schorr     <aschorr@telemetry-investments.com>

	* io.c (inetfile): Replace strncmp with memcmp in a few places, now
	that we are checking string length beforehand.

2017-01-27         Andrew J. Schorr     <aschorr@telemetry-investments.com>

	* io.c (redirect_string): Check explen positive before accessing *str.
	In lintwarn message, use explen string length. Pass length to inetfile.
	(devopen): Pass name length to inetfile.
	Stop assuming that remoteport is NUL-terminated.
	(two_way_open): Pass name length to inetfile.
	(inetfile): Stop assuming NUL string termination; add checks to avoid 
	string overrun.

2017-01-27         Andrew J. Schorr     <aschorr@telemetry-investments.com>

	* awk.h (str_terminate_f): New helper function for terminating a string
	NODE.
	(str_terminate): Macro wrapper to call str_terminate_f.
	(str_restore): New macro to restore the string.
	* builtin.c (do_strftime): Use str_terminate and str_restore.
	(do_dcgettext): Ditto, and remove saved_end flag since equivalent
	to testing (t2 != NULL). Fix overrun bug in calculating result
	length when !ENABLE_NLS.
	(do_dcngettext, do_bindtextdomain): Use str_terminate and str_restore.
	* interpret.h (Op_arrayfor_init, Op_indirect_func_call): Ditto.
	* str_array.c (env_remove): Ditto.

2017-01-27         Andrew J. Schorr     <aschorr@telemetry-investments.com>

	* interpret.h [UNFIELD]: Fix condition for assignment from
	value with valref == 1. Fixes problems introduced at gawk 4.1.2.

2017-01-27         Arnold D. Robbins     <arnold@skeeve.com>

	* interpret.h: Update copyright year.
	* debug.c (do_run): Rework error message to ease translation.
	Thanks to Rafael Fontenelle <rafaelff@gnome.org> and to
	Eli Zaretskii <eliz@gnu.org>.

2017-01-26         Andrew J. Schorr     <aschorr@telemetry-investments.com>

	* builtin.c (do_dcgettext): First argument also needs protection
	from string overrun.
	(do_dcngettext): Need to terminate string1 and string2 also,
	and replace strlen(the_result), which could overrun.
	(do_bindtextdomain): Terminate both string args, and eliminate
	saved_end boolean which is redundant with (t2 != NULL).

2017-01-26         Andrew J. Schorr     <aschorr@telemetry-investments.com>

	* interpret.h (Op_arrayfor_init): Protect against string overrun
	on sorting method.
	(Op_indirect_func_call): Terminate function name.

2017-01-26         Andrew J. Schorr     <aschorr@telemetry-investments.com>

	* str_array.c (env_remove): Terminate string before calling unsetenv.

2017-01-26         Andrew J. Schorr     <aschorr@telemetry-investments.com>

	* node.c (is_hex): Add a new argument pointing to the end of the string
	so we can check for string overrun.
	(r_force_number): Pass string end to is_hex.

2017-01-26         Andrew J. Schorr     <aschorr@telemetry-investments.com>

	* awk.h (get_numbase): Add string length argument so we can operate
	on unterminated strings.
	* awkgram.y: Call get_numbase with string length, and fix off-by-one
	error in length passed to nondec2awknum: should be strlen(tokstart)-1
	based on surrounding code.
	* builtin.c (do_strtonum): Pass string length to get_numbase.
	(nondec2awknum): Check string length before accessing characters.
	* mpfr.c (force_mpnum): Pass string length to get_numbase.
	* node.c (r_force_number): Pass string length to get_numbase.
	(get_numbase): Add string length argument and honor it.

2017-01-26         Andrew J. Schorr     <aschorr@telemetry-investments.com>

	* builtin.c (do_strftime): If format argument is passed, we need
	to terminate it in case it's a field variable.

2017-01-26         Andrew J. Schorr     <aschorr@telemetry-investments.com>

	* node.c (r_format_val): Before we free s->stptr, make sure that it
	was malloced.
	(wstr2str): Add comment explaining why it's safe to free n->stptr
	without doing any checks.
	* mpfr.c (mpg_format_val): Ditto. And no need to reset the STRCUR flag
	that we just checked.

2017-01-26         Andrew J. Schorr     <aschorr@telemetry-investments.com>

	* awk.h (enum block_id): Remove BLOCK_INVALID, since it serves no
	useful purpose and seems to slow things down a bit.
	* node.c (nextfree): Remove first invalid entry.

2017-01-25         Andrew J. Schorr     <aschorr@telemetry-investments.com>

	* awk.h (BLOCK): Remove typedef. BLOCK was used for 2 different
	purposes: to contain a block allocation list header, and to hold
	each individual allocated item. This was confusing, because the "size"
	field was set only in the header, but not in each element.
	(struct block_header): The block header contains a pointer to the first
	element and the element size.
	(struct block_item): Represent a single allocated item. This contains
	only a pointer to the next element. This reduces the minimum allocated
	item size from 2 pointers to 1 (16 bytes to 8 bytes on x86_64).
	(nextfree): Change array item type from BLOCK to struct block_header.
	(getblock, freeblock): Change cast from 'BLOCK' to 'struct block_item'.
	* node.c (nextfree): Now an array of 'struct block_header' instead of
	BLOCK. Switch the ordering to put the next pointer before the size.
	(more_blocks): Replace 'BLOCK' with 'struct block_item', and add
	an assert to ensure that the allocation size is at least as large
	as 'struct block_item', i.e. 1 pointer.

2017-01-22         Andrew J. Schorr     <aschorr@telemetry-investments.com>

	* awk.h (numtype_choose): New backend macro used to implement
	various macros whose calculations depend on how a number is
	actually represented. This improves readability and should give
	a small performance improvement when not using extended precision.
	(get_number_ui, get_number_si, get_number_d, get_number_uj, iszero):
	Rewrite using new numtype_choose macro.

2017-01-04         Arnold Robbins        <arnold@skeeve.com>

	Trade space for time for programs that toggle IGNORECASE a lot.
	Brings 25% to 39% speedup.  NODE does not actually grow in size.

	* awk.h (NODE::preg): Now an array of size two.
	[CASE]: Flag no longer needed, so removed.
	(IGNORECASE): Change type from int to bool.
	* awkgram.y (make_regnode): Build two copies of the compiled regexp,
	one without ignorecase, and one with.
	* io.c (RS_re): Array replacing RS_re_yes_case and RS_re_no_case.
	(set_RS): Use RS_re[IGNORECASE] as appropriate. Free and recompute
	as needed.
	* main.c (IGNORECASE): Change type from int to bool.
	* re.c (re_update): Simplify the code. No need to check CASE flag
	any longer. Recompute only if text of regexp changed.
	* symbol.c (free_bc_internal): Adjust to free both elements of
	m_re_reg.

2017-01-18         Andrew J. Schorr     <aschorr@telemetry-investments.com>

	* interpret.h (r_interpret): Increase robustness of the optimization
	logic in Op_assign_concat -- check that the node has MALLOC set,
	and make sure to wipe all flags other than MALLOC, STRING, STRCUR,
	and possibly WSTRCUR. Use STFMT_UNUSED define.

2017-01-15         Andrew J. Schorr     <aschorr@telemetry-investments.com>

	* interpret.h (r_interpret): Fix bug in Op_assign_concat reported
	on Cygwin mailing list. The string concatenation optimization was
	not updating the node correctly by setting STRING and STRCUR flags
	and setting stfmt.

2017-01-06         Andrew J. Schorr     <aschorr@telemetry-investments.com>

	Enhance API to support extended-precision arithmetic.
	* awk.h (enum block_id): Add new values BLOCK_MPFR and BLOCK_MPZ.
	(make_number_node): New inline function to reduce code duplication
	for creating numeric nodes.
	* gawkapi.h (gawk_api_major_version): Bump to 3.
	(awk_number_t): New typedef to represent numbers with varying internal
	representations.
	(awk_value_t): For numbers, replace double with awk_number_t.
	(num_value): Redefine.
	(num_type, num_ptr): New defines for awk_number_t union members.
	(gawk_api_t): Add constants for version checking: gmp_major_version,
	gmp_minor_version, mpfr_major_version, and mpfr_minor_version.
	Add functions api_get_mpfr and api_get_mpz to allocate memory for
	extended-precision numbers to hand to gawk.
	(get_mpfr_ptr, get_mpz_ptr): Helper macros to wrap api_get_mpfr and
	api_get_mpz.
	(make_number): Modify to populate awk_number_t correctly.
	(make_number_mpz, make_number_mpfr): New helper functions to create
	extended-precision numeric nodes.
	(check_mpfr_version): New macro to check GMP/MPFR version compatibility
	in extensions that want to support extended-precision math.
	* gawkapi.c (getmpfr, freempfr, getmpz, freempz): New macros to
	allocate and free memory blocks for extended-precision math.
	(awk_value_to_node): For AWK_NUMBER values, support three different
	kinds of internal numbers: double, mpz_t, and mpfr_t.
	(assign_number): New helper function to convert a numeric node to
	an awk_value_t.
	(node_to_awk_value): Use assign_number to pass numbers properly.
	(api_get_mpfr): Implement new api_get_mpfr hook.
	(api_get_mpfz): Implement new api_get_mpz hook.
	(api_impl): Add GMP & MPFR versions, api_get_mpfr, and api_get_mpz.
	* node.c (r_make_number): Use new make_number_node inline function
	to reduce code duplication.
	(nextfree): Add block allocators for mpfr_t and mpz_t.
	(more_blocks): Add an assert to protect against cases where the block
	size is too small to hold our structure.
	* mpfr.c (mpg_node): Use new make_number_node inline function
	to reduce code duplication.

2017-01-04         Arnold Robbins        <arnold@skeeve.com>

	* config.guess, config.sub, compile, depcomp: Sync from latest
	in GNULIB.

2016-12-27         Juergen Kahrs         <Juergen.Kahrs@googlemail.com>

	* CMakeLists.txt: Updated after adding support library.

2016-12-23         Arnold D. Robbins     <arnold@skeeve.com>

	* configure.ac (GNUPG_CHECK_MPFR): Don't call on PowerPC
	Macintosh.  C99 and the last version of MPFR that works on
	that platform don't get along. Sigh.

2016-12-22         Arnold D. Robbins     <arnold@skeeve.com>

	* dfa.c: Sync with GNULIB.
	* intprops.h: New file.
	* Makefile.am (base_sources): Add intprops.h.

	Unrelated.  Import GNULIB fix for regex: fix integer-overflow
	bug in never-used code.
	Problem reported by Clément Pit–Claudel in:
	http://lists.gnu.org/archive/html/emacs-devel/2016-12/msg00654.html
	Fix by Paul Eggert  <eggert@cs.ucla.edu>:

	* regex_internal.h: Include intprops.h.
	* regexec.c (re_search_2_stub): Use it to avoid undefined
	behavior on integer overflow.

	Unrelated. Set up a support directory for externally obtained
	support files.

	* Makefile.am (base_sources, EXTRA_DIST): Edit lists.
	(SUBDIRS): Get ordering right.
	(LDADD): Add support/libsupport.a.
	(DEFS): Add -I for support directory.
	* dfa.c, dfa.h, getopt.c, getopt.h, getopt1.c, getopt_int.h,
	intprops.h, localeinfo.c, localeinfo.h, random.c, random.h,
	regcomp.c, regex.c, regex.h, regex_internal.c, regex_internal.h,
	regexec.c, verify.h, xalloc.h: Moved to support.

	Unrelated: Totally break binary compatibility in the API
	after merging in API min/max changes and REGEX and STRNUM
	support in the API:

	* gawkapi.c (valtype2str): New function.
	(node_to_awk_value): Minor simplification in a switch.
	(api_flatten_array): Removed.
	(api_flatten_array_typed): Use valtype2str in error message.
	(api_impl): Reorder functions to group related ones together again.
	* gawkapi.h (awk_valtype_t): Reorder enum values.
	(struct gawk_api): Remove api_flatten_array field.  Reorder
	functions to group related ones together again.

2016-12-17         Arnold D. Robbins     <arnold@skeeve.com>

	* gawkapi.h (api_add_ext_func): Add comment about point to
	awk_ext_func_t not being const but gawk doesn't use it.
	* * interpret.h (Op_ext_builtin): Simplify code, check only
	if do_lint and ! f->suppress_lint and num_args > max_expected.

2016-12-16         Arnold D. Robbins     <arnold@skeeve.com>

	* gawkapi.h (awk_ext_func_t): Put max back before min. Restores
	source compatibility, although there will be compile warnings
	because of the 3rd argument for the C function being missing.
	* interpret.h (Op_ext_builtin): Used size_t instead of int for
	the various variables. Add a check that max expected > 0.

2016-12-14         Arnold D. Robbins     <arnold@skeeve.com>

	MAJOR BREAKING API CHANGE.

	* awk.h (INSTRUCTION): Update extension function pointer to
	take 3rd argument of pointer to struct awk_ext_func.
	* gawkapi.c (api_add_ext_func): Update third arg to not be const.
	* gawkapi.h (awk_ext_func_t): Put min before max. Add suppress_lint
	and data pointer.
	[gawk_api_major_version]: Update to 2.
	[gawk_api_minor_version]: Reset to 0.
	(api_add_ext_func): Update third arg to not be const.
	* interpret.h (Op_ext_symbol): Revise lint check.

2016-12-12         Arnold D. Robbins     <arnold@skeeve.com>

	* awk.h (INSTRUCTION): Replace min_required and max_expected
	with a pointer to the extension functions awk_ext_func_t struct.
	* ext.c (make_builtin): Store a pointer to the extension function
	struct into the INSTRUCTION instead of the min and max.
	* gawkapi.h (awk_ext_func): Use size_t instead of unsigned short.
	Put min second, which preserves source code compatibility.
	* interpret.h (Op_ext_builtin): Use the pointer for the info
	directly. If lint and max_expected > 0 and args > max_expected
	print a message and set max_expected to zero so we only print once
	per function. Remove special case of both min and max being zero.
	(Op_ext_func): Adjust creation of the data structures.

2016-12-11         Arnold D. Robbins     <arnold@skeeve.com>

	* dfa.c: Sync with GNULIB.

2016-12-05         Andrew J. Schorr     <aschorr@telemetry-investments.com>

	Add API support for strnum values.
	* gawkapi.c (awk_value_to_node): Add AWK_STRNUM.
	(assign_string): Add a type argument so we can use this for AWK_STRING
	or AWK_STRNUM.
	(node_to_awk_value): When AWK_NUMBER is requested, a regex value
	should return false, as per the header file documentation.
	Add support for AWK_STRNUM requests. When AWK_REGEX is requested,
	implement the cases properly instead of always returning true.
	Fix AWK_SCALAR logic. For AWK_UNDEFINED, rewrite using a switch
	and support AWK_STRNUM.
	(api_sym_update): Add AWK_STRNUM.
	(api_sym_update_scalar): Add optimized support for updating AWK_STRNUM.
	(valid_subscript_type): Add AWK_STRNUM.
	(api_create_value): Add AWK_STRNUM.
	* gawkapi.h (awk_valtype_t): Add AWK_STRNUM.
	(strnum_value): New macro.
	(Value fetching table): Updated.

2016-12-04         Andrew J. Schorr     <aschorr@telemetry-investments.com>

	* gawkapi.c (assign_regex): Do not call assign_string, since we
	know that a REGEX value is not an unterminated field string.
	* gawkapi.h (make_regex): Delete macro.
	(make_const_regex, make_malloced_regex): Add new macros to replace
	make_regex with necessary memory management support.

2016-12-04         Andrew J. Schorr     <aschorr@telemetry-investments.com>

	* awk.h (fixtype): Remove conditional checking if the node type
	is Node_val. This is already covered by the assert, and if it's not
	true, we have serious bugs.
	* builtin.c (do_typeof): Do not treat Node_var the same way as
	Node_val, since they are different beasts. In reality, the argument
	to this function will never have type Node_var.

2016-12-04         Andrew J. Schorr     <aschorr@telemetry-investments.com>

	* gawkapi.h (awk_element_t): Remove obsolete comment claiming that
	the index will always be a string.
	(gawk_api_t): Add new api_flatten_array_typed function and indicate
	that api_flatten_array has been superseded.
	(flatten_array_typed): New macro to call api_flatten_array_typed.
	(flatten_array): Redefine using the new flatten_array_typed macro.
	* gawkapi.c (api_flatten_array_typed): New function renamed from
	api_flatten_array to flatten an array with the types requested by the
	caller. Also update the comments and error messages.
	(api_flatten_array): Now a wrapper around api_flatten_array_typed.
	(api_impl): Add new api_flatten_array_typed hook.

2016-12-06         Arnold D. Robbins     <arnold@skeeve.com>

	Add minimum required and maximum expected number of arguments
	to the API.

	* awk.h (INSTRUCTION): Add new members min_required and max_expected.
	* ext.c (make_builtin): Store values from extension function struct
	into the INSTRUCTION.
	* gawkapi.h (awk_ext_func): Add min_required args. Make both it and
	max_expected_args into unsigned short to match type in INSTRUCTION.
	* interpret.h (Op_ext_builtin): Store min_required and max_expected
	in instructions. Add checking code and lint checks.
	(Op_ext_func): Copy min_required and max_expected from function info.


2016-12-04         Andrew J. Schorr     <aschorr@telemetry-investments.com>

	* gawkapi.h (r_make_string_type): New inline function to create strings
	of any type, currently AWK_STRING or AWK_REGEX.
	(r_make_string): Now a wrapper around r_make_string_type.
	(make_regex): Convert from an inline function to a macro that
	calls r_make_string_type.

2016-11-30         Arnold D. Robbins     <arnold@skeeve.com>

	* dfa.c: Sync with fixes in GNULIB.

	Unrelated:

	* gawkapi.h (make_regex): New function.

2016-11-29         Arnold D. Robbins     <arnold@skeeve.com>

	Add support for typed regex variables to the API.

	* awk.h (make_typed_regex): Declare function.
	* awkgram.y (typed_regexp): Call make_typed_regex instead of
	using inline code.
	* gawkapi.h (AWK_REGEX): New value type.
	(regex_value): New macro.
	(Value fetching table): Updated.
	* gawkapi.c (awk_value_to_node, node_to_awk_value, api_sym_update,
	api_sym_update_scalar, valid_subscript_type, api_create_value):
	Add support for AWK_REGEX.
	(assign_regex): New function.
	(api_flatten_array): Adjust comment.
	* node.c (make_typed_regex): New function; moved code from grammar.

2016-11-29         Arnold D. Robbins     <arnold@skeeve.com>

	Remove redundant flag from dfa:

	* dfa.c (dfasyntax): Use RE_ICASE instead of DFA_CASE_FOLD.
	* dfa.h (DFA_CASE_FOLD): Removed.
	* re.c (make_regexp): Use RE_ICASE for regex and dfa. Yay!

	Unrelated: Don't have to recompute syntax stuff every time
	we compile a regexp.

	* dfa.c (dfacopysyntax): New function.
	(dfaalloc): Zero out the newly allocated memory.
	* dfa.h (dfacopysyntax): Declare it.
	* re.c (make_regexp): Declare two static dfaregs, one for
	with and without ignorecase. Compute the syntax once for each,
	then use dfacopysyntax to copy the settings when compiling
	a regexp.

2016-11-28         Arnold D. Robbins     <arnold@skeeve.com>

	Make gawk compile on HP-UX 11.33.

	* debug.c (serialize_list): Renamed from `serialize'.
	(unserialize_list): Renamed from `unserialize', for consistency.

	Unrelated:

	* dfa.c: Sync with GNULIB. Twice in one day.

2016-11-21         Arnold D. Robbins     <arnold@skeeve.com>

	* dfa.c: Sync with GNULIB.

2016-11-17         Arnold D. Robbins     <arnold@skeeve.com>

	General cleanup for zero termination of strings.

	* array.c (do_delete): Use %.*s.
	(value_info): Get length and use %.*s.
	(asort_actual): Save and restore character after end.
	* awkgram.y (split_comment): Use make_string, not make_str_node.
	* builtin.c (do_fflush): Use %.*s.
	(locale_category_from_argument, do_dcgettext, do_dcngettext,
	do_bindtextdomain): Save and restore character after end.
	* debug.c (do_info, print_array, print_subscript, do_print_var,
	do_set_var, display, do_watch, print_watch_item, serialize_subscript,
	do_print_f): Use %.*s.
	* eval.c (cmp_nodes, fmt_index): Save and restore character after end.
	* interpret.h (r_interpret): Fix compuation for concatenation of
	wide strings.
	* io.c (is_non_fatal_redirect): Add length parameter; save and
	restore character after last. Adjust all other declarations and calls.
	(do_close): Save and restore character after end.
	* mpfr.c (ieee_fmts): Adjust table indentation.
	(do_mpfr_strtonum): Clear wide string members of the union.
	* msg.c (err): Use %.*s.

2016-11-07         Arnold D. Robbins     <arnold@skeeve.com>

	* awk.h [USER_INPUT]: Renamed from MAYBE_NUM.
	* builtin.c, eval.c, field.c, int_array.c, io.c, main.c,
	mpfr.c, node.c: Change all uses.

2016-11-15         Arnold D. Robbins     <arnold@skeeve.com>

	Finish reworking typed regexes.

	* awk.h (typed_re): Replaces tre_reg.
	* awkgram.y (typed_regexp production): Node_val points to a regular
	Node_regex and also has string value and length.
	(make_regnode): Simplified back to its original form.
	* builtin.c (call_sub, call_match, call_split_func): For REGEX,
	get n->typed_re.
	* field.c (do_split, do_patsplit): Ditto, for separator regexp.
	* profile.c (pprint): Op_match_rec, handle REGEX correctly.
	* re.c (re_update): If REGEX, get t->typed_re->re_reg.

2016-11-15         Arnold D. Robbins     <arnold@skeeve.com>

	Start reworking typed regexes.

	* awk.h (Node_typedregex): Nuked.
	[REGEX]: New flag.
	(tre_reg): New member in val part of NODE union.
	(force_string, force_number, fixtype): Remove use of Node_typedregex.
	* awkgram.y (grammer): Use REGEX flag instead of node type.
	(valinfo); Ditto.
	(make_regnode): Adjust creation based on node type.
	* builtin.c (do_length, do_print, call_sub, call_match,
	call_split_func, do_typeof): Adjust code.
	* debug.c (watchpoint_triggered, initialize_watch_item,
	print_memory): Adjust code.
	* eval.c (nodetypes): Remove Node_typedregex.
	(flags2str): Add REGEX.
	(setup_frame): Adjust code after removal of Node_typedregex.
	* interpret.h (r_interpret): Adjust code after removal
	of Node_typedregex.
	* profile.c (pp_typed_regex): Renamed from pp_strong_regex.
	(pp_string_or_strong_regex): Renamed from pp_string_or_strong_regex.
	(pprint): Adjust code after removal of Node_typedregex.
	* re.c (re_update): Adjust code after removal of Node_typedregex.

2016-11-04  Eli Zaretskii  <eliz@gnu.org>

	* builtin.c (efwrite) [__MINGW32__]: Call w32_maybe_set_errno if
	errno is not set or set to EINVAL.

	* nonposix.h (w32_maybe_set_errno) [__MINGW32__]: Add prototype.

2016-11-01         Arnold D. Robbins     <arnold@skeeve.com>

	* eval.c (flags2str): Add NO_EXT_SET and NUMCONSTSTR.

2016-10-31         Arnold D. Robbins     <arnold@skeeve.com>

	Fix valgrind issues.

	* io.c (init_awkpath): Need to allocate max_path+3 pointers.
	* awkgram.y (make_profile_number): Need to add STRCUR flag and
	set n->stfmt to STFMT_UNUSED. See the comment in the code.

2016-10-26         Arnold D. Robbins     <arnold@skeeve.com>

	* io.c (init_awkpath): Set max path len for leading separator.

2016-10-25         Arnold D. Robbins     <arnold@skeeve.com>

	* io.c (init_awkpath): Restore documented behavior whereby
	null elements represent the current directory. Sheesh.
	Bug reported by "Jun T." <takimoto-j@kba.biglobe.ne.jp>.

	Disallow negative arguments to the bitwise functions.

	* NEWS: Document this.
	* builtin.c (do_lshift, do_rshift, do_and, do_or, do_xor, do_compl):
	Make negative arguments a fatal error.
	* mpfr.c (do_mpfr_compl, get_intval): Ditto.

2016-10-23         Arnold D. Robbins     <arnold@skeeve.com>

	* General: Remove trailing whitespace from all relevant files.
	* mpfr.c: Replace Unicode sequences with ASCII.
	* cint_array.c: Ditto.

2016-10-16         Arnold D. Robbins     <arnold@skeeve.com>

	* awkgram.y: Typo fix in call to add_sign_to_num.

2016-10-16         Arnold D. Robbins     <arnold@skeeve.com>

	* awk.h (enum opcodeval): Add Op_unary_plus.
	* awkgram.y (add_sign_to_num): New routine to put in a sign on
	profiling constants.  Call it as necessary.
	In unary plus production, use new opcode, or set up a
	constant as for unary minus.
	(negate_num): Call add_sign_to_num instead of doing it directly.
	* eval.c (optypetab): Add entry for Op_unary_plus.
	* interpret.h (r_interpret): Add case for Op_unary_plus.
	* profile.c (pprint, prec_level, is_scalar): Ditto.

2016-10-13         Arnold D. Robbins     <arnold@skeeve.com>

	* dfa.c: Sync with GNULIB.

2016-10-12         Arnold D. Robbins     <arnold@skeeve.com>

	* awkgram.y (make_profile_number): Allocate an extra byte for the
	string, so there's room for a minus if necessary. Store '\0'
	in the right place.
	(negate_num): Use memmove to shift the string up and then
	insert a minus, instead of doing a fresh alloc + copy + free.

2016-10-11         Arnold D. Robbins     <arnold@skeeve.com>

	* awk.h (NUMCONSTSTR): New flag value.
	* awkgram.y (make_profile_number): New function. Use it
	wherever we make a number.  This calls make_number and then, if
	pretty printing, save the original string value and sets NUMCONSTSTR.
	(negate_num): If NUNCONSTSTR set, update the saved string value.
	* profile.c (pp_number): Assert NUMCONSSTR set, use that value.
	Remove previous code.

2016-09-24  Eli Zaretskii  <eliz@gnu.org>

	* debug.c (restart) [__MINGW32__]: Cast 2nd argument of execvp to
	avoid compiler warnings about prototype mismatch.  Reported by
	Marc de Bourget <marcdebourget@gmail.com>.

2016-09-09         Norihiro Tanaka      <noritnk@kcn.ne.jp>

	* awk.h (struct Regexp): Remove member has_anchor.  All uses removed.
	* re.c (make_regexp, research): Use dfa matcher for regex with anchor.

2016-09-09         Arnold D. Robbins     <arnold@skeeve.com>

	* dfa.c: Sync with grep.

2016-09-08  Paul Eggert  <eggert@cs.ucla.edu>

	* dfa.c, dfa.h: Sync with grep.
	* re.c (make_regexp): Adjust to DFA API changes.

2016-09-08         Arnold D. Robbins     <arnold@skeeve.com>

	* command.y: Update license text to version 3. Oops.

2016-09-07         Arnold D. Robbins     <arnold@skeeve.com>

	* cmd.h, debug.c: Update license text to version citing
	GPLv3+ and with correct FSF address. Thanks to
	David Kaspar <dkaspar@redhat.com> for pointing out the need.

2016-09-02         Arnold D. Robbins     <arnold@skeeve.com>

	* dfa.c: Sync with grep.

2016-09-01         Arnold D. Robbins     <arnold@skeeve.com>

	Merge grep's now thread-safe dfa. Wheee.

	* dfa.h, dfa.c: Sync with grep.
	* localeinfo.h, localeinfo.c, verify.h: New files.
	* Makefile.am (base_sources): Adjust.
	* awk.h (using_utf8): Declare new function.
	* node.c (str2wstr): Use using_utf8 instead of now-gone dfa function.
	* re.c: Include "localeinfo.h".
	(localeinfo): New static variable.
	(make_regexp): Adjust call to dfa_syntax.
	(resetup): Call init_localeinfo on localeinfo. Remove call to
	now-gone function dfa_init.
	(using_utf8): New function.

2016-08-29         Arnold D. Robbins     <arnold@skeeve.com>

	* configure.ac (fwrite_unlocked): Check for it.
	* awk.h (fwrite): Define to fwrite_unlocked if we have it.
	* NEWS: Make note of speed improvement.

2016-08-25         Arnold D. Robbins     <arnold@skeeve.com>

	POSIX now says use strcmp for == and !=. Thanks to Chet Ramey
	for pointing me at the change.  Make it so:

	* awk.h (cmp_nodes): New 3rd param indicating strcmp, not strcoll.
	* debug.c (cmp_val): Update call to cmp_nodes.
	* eval.c (cmp_nodes): New 3rd param indicating strcmp, not strcoll.
	Adjust code and all callers.
	(scalar_cmp_t): New enum type. Used in ...
	(cmp_scalars): ... in order to call cmp_nodes correctly.
	* interpret.h: Use the enum type in calls to cmp_scalars.
	* re.c (re_update): Adjust call to cmp_nodes.

2016-08-25         Norihiro Tanaka      <noritnk@kcn.ne.jp>

	* awk.h (struct Regexp): Remove dfa.  Now dfareg instead of it.  All
	referers changed.
	* re.c (research): Arrange caller of dfaexec and research.
	* (avoid_dfa): Removed.  All callers changed.
	* awk.h (avoid_dfa): Removed.

	Other changes by Arnold Robbins:

	* awk.h (struct Regexp): Change various boolean members to bool.
	(RE_NO_FLAGS): New #define.
	* interpret.h: Use RE_NO_FLAGS instead of zero.
	* re.c (research): Prettify the logic a little bit.

2016-08-25         Arnold D. Robbins     <arnold@skeeve.com>

	* dfa.c: Sync with grep.

2016-08-25         Arnold D. Robbins     <arnold@skeeve.com>

	* 4.1.4: Release tar ball made.

2016-08-23         Arnold D. Robbins     <arnold@skeeve.com>

	* dfa.h: Sync with grep. API changes.
	* dfa.c: Sync with grep.
	* re.c (make_regexp): Adjust for API changes, move call to dfasyntax
	into stanza that compiles the regex.
	(resetup): Call dfa_init.
	* node.c (str2wstr): using_utf8 is now called dfa_using_utf8.

	Unrelated:

	* Makefile.am: Quote all uses of $(srcdir) and $(distdir).
	(spell): New target.

2016-08-18         Arnold D. Robbins     <arnold@skeeve.com>

	* dfa.c: Sync with grep.

2016-08-15         Andrew J. Schorr     <aschorr@telemetry-investments.com>

	* int_array.c (is_integer): Fix merge of stable changes to remove
	obsolete string formatting check that has been superseded by
	the new standard_integer_string check.

2016-08-14         Arnold D. Robbins     <arnold@skeeve.com>

	* re.c (make_regexp): Only call dfasyntax if actually using
	dfa. Gives a 14% speedup on this test: https://raw.githubusercontent.com/chadbrewbaker/awka/master/benchmark/regexp.awk.
	From blathering in comp.lang.awk.

2016-08-12         Arnold D. Robbins     <arnold@skeeve.com>

	* dfa.c: Sync with GNU grep.

	Unrelated:

	* int_array.c: Minor text and formatting edits.

2016-08-09         Andrew J. Schorr     <aschorr@telemetry-investments.com>

	* awk.h: Add a comment explaining the NUMINT flag in more detail.
	* int_array.c (standard_integer_string): New function to test whether
	a string matches what would be produced by sprintf("%ld", <value>).
	(is_integer): Fix bug -- if NUMBER was set, then the function was
	accepting strnum values with nonstandard string representations. We
	now call standard_integer_string to check that the string looks OK.
	Also added ifdef'ed code to simplify the function by relying upon
	force_number to parse the string, but this is disabled due to possible
	negative performance impact.

2016-08-03         Arnold D. Robbins     <arnold@skeeve.com>

	Remove typed regexes until they can be done properly.

	* NEWS: Updated.
	* awk.h (enum nodevals): Remove Node_typedregex.
	(force_string, force_number): Remove check for Node_typedregex.
	* awkgram.y (TYPED_REGEXP): Remove token.
	(grammar): Remove productions related to typed regexps. 
	(yylex): Don't find a typed regex or return it.
	(valinfo): Remove code for Node_typedregex.
	* builtin.c (do_length, do_print, call_sub, call_match,
	call_split_func, do_typeof): Remove code for Node_typedregex.
	* debug.c (watchpoint_triggered, print_memory): Remove code
	for Node_typedregex.
	* eval.c (nodetypes, setup_frame): Remove code for Node_typedregex.
	* interpret.h (r_interpret): Remove code for Node_typedregex.
	* profile.c (pprint): Remove code for Node_typedregex.
	(pp_strong_regex): Removed.
	(pp_string_or_strong_regex): Remove code for Node_typedregex.
	* re.c (re_update): Remove code for Node_typedregex.

2016-08-01         Arnold D. Robbins     <arnold@skeeve.com>

	* README, NEWS: Mark DJGPP port as unsupported.

2016-08-01         Andrew J. Schorr     <aschorr@telemetry-investments.com>

	* mpfr.c (mpg_tofloat): Always set precision to avoid hysteresis effects
	from previous calculations using the same temporary mpfr variables.

2016-08-01         Andrew J. Schorr     <aschorr@telemetry-investments.com>

	* mpfr.c (default_prec): Add new static variable to show current PREC
	setting in effect.
	(init_mpfr, set_PREC): Save mpfr_set_default_prec argument in
	default_prec.
	(do_mpfr_func): If the argument's precision exceeds the default
	precision, boost the result's precision to match it. This fixes a
	bug where we used to copy the argument's precision, regardless of
	whether it was higher or lower than the PREC setting.

2016-07-24         Norihiro Tanaka      <noritnk@kcn.ne.jp>

	* re.c (research): Now that the dfa matcher correctly runs even
	in multibyte locales, try it if even if need_start is true.
	However, if start > 0, avoid dfa matcher, since it can't handle
	the case where the search starts in the middle of a string.

	Unrelated:

	* eval.c (load_casetable): Reset casetable[i] to `i' if i
	should not be mapped to upper case. Fixes inconsistencies between
	dfa and regex in some single bytes locales; notably el_GR.iso88597.

2016-07-23         Arnold D. Robbins     <arnold@skeeve.com>

	Make result of close on a pipe match result of system.
	Thanks to Mike Brennan for the encouragement.

	* awk.h (sanitize_exit_status): Declare routine.
	* builtin.c (sanitize_exit_status): New routine.
	(do_system): Use it.
	* io.c (close_rp): Use it on pclose result.
	(gawk_pclose): Use it.

2016-07-23         Andrew J. Schorr     <aschorr@telemetry-investments.com>

	* builtin.c (do_print): Improve logic for formatting
	numeric values.

2016-07-19         Andrew J. Schorr     <aschorr@telemetry-investments.com>

	* eval.c (set_LINT): Simplify the code considerably.

2016-07-19         Arnold D. Robbins     <arnold@skeeve.com>

	* awkgram.y (shadow_funcs): Change test at end to be
	`lintfunc == r_fatal' instead of `lintfunc != warning'.
	Thank to Andrew Schorr for the suggestion.

2016-07-18         Arnold D. Robbins     <arnold@skeeve.com>

	* main.c (locale_dir): New variable, init to LOCALEDIR (set by
	configure).
	(set_locale_stuff): Move calls to bindtextdomain and
	textdomain to here; they must be done after calling setlocale.
	Use locale_dir instead of LOCALEDIR.
	(main): Move call to set_locale_stuff() to before parsing arguments.
	Check for GAWK_LOCALE_DIR env var and use it if there. If doing
	locale debugging, call set_locale_stuff again if arg parsing changed
	the locale.

	Unrelated:

	* dfa.c: Sync with GNU grep.

	Unrelated:

	* config.sub: Updated from GNULIB.

2016-07-17         Arnold D. Robbins     <arnold@skeeve.com>

	* eval.c (set_LINT): Reset lintfunc to `warning' for LINT="invalid".
	Thanks to Andy Schorr for the report.

2016-07-08         Andrew J. Schorr     <aschorr@telemetry-investments.com>

	* awk.h: Restore previous comment about unterminated strings, since
	I am removing the string termination patches from field.c
	(free_api_string_copies): Declare new gawkapi function.
	* builtin.c (do_mktime, do_system): Restore temporary string
	termination to protect against unterminated field values.
	(nondec2awknum): Remove comment about unnecessary termination.
	* eval.c (posix_compare): Restore temporary string termination.
	* field.c (databuf): Remove struct, no longer needed.
	(set_field): Remove memcpy for string termination, since we will support
	unterminated field string values.
	(rebuild_record): Ditto. Also no need to allocate space for terminated
	string copies.
	(allocate_databuf): Remove function, since memory management can again
	be done inside set_record.
	(set_record): Restore inline buffer management logic.
	(reset_record): Remove calls to allocate_databuf, since we no longer
	need space for making terminated copies of field strings.
	* gawkapi.c (free_api_string_copies): New function to free strings
	that we made to provide terminated copies to API functions.
	(assign_string): New function to convert a string to an awk_value,
	making sure to copy it if we need to terminate it.
	(node_to_awk_value): Use assign_string to return string values with
	NUL termination protection.
	* int_array.c (is_integer): Restore temporary string termination.
	* interpret.h (Op_push_i): Ditto.
	(Op_ext_builtin): After external function returns, call
	free_api_string_copies to free temporary string copies.
	* mpfr.c (force_mpnum): Restore temporary string termination.
	* node.c (r_force_number, get_ieee_magic_val): Ditto.

2016-07-08         Arnold D. Robbins     <arnold@skeeve.com>

	* dfa.c: Sync with GNU grep.

	Unrelated:

	* builtin.c (do_print): Coding style change.  (This change obsoleted
	by earlier changes in the fixtype branch.)

2016-07-06         Andrew J. Schorr     <aschorr@telemetry-investments.com>

	* awk.h: Modify comments to indicate that MAYBE_NUM will now be
	left enabled to indicate strnum values by the NUMBER|MAYBE_NUM
	combination, whereas STRING|MAYBE_NUM indicates a potential strnum.
	(fixtype): Modify MAYBE_NUM test to avoid calling force_number if
	NUMCUR is already set.
	* builtin.c (do_typeof): Call fixtype to resolve argument type.
	This forces parsing of numeric strings, so there's a performance
	penalty, but we must do this to give a correct result. The meaning
	of "strnum" changes from "potential strnum" to "actual strnum".
	* eval.c (set_TEXTDOMAIN): Remove some dead code left over from last
	patch.
	* int_array.c (is_integer): When a MAYBE_NUM is converted successfully
	to a NUMBER, leave the MAYBE_NUM flag enabled.
	* mpfr.c (mpg_force_number): Ditto.
	* node.c (r_force_number): Ditto.

2016-07-06         Andrew J. Schorr     <aschorr@telemetry-investments.com>

	* awk.h: Modify stptr comment to indicate that all strings are now
	NUL-terminated.
	* builtin.c (do_mktime): Remove unnecessary logic to terminate
	the string with '\0' temporarily.
	(do_system) Ditto.
	(nondec2awknum): Add a comment about termination.
	* eval.c (posix_compare): Remove logic to terminate strings temporarily.
	(set_ORS): No need to terminate ORS, since the string node is already
	terminated. What gave us the right to modify that node anyway?
	(fmt_index): Remove code to terminate string. This seems to have been
	invalid anyway, since we don't own that memory.
	(set_TEXTDOMAIN): Do not terminate TEXTDOMAIN string, since the node
	is already terminated. We didn't have the right to modify that node
	anyway.
	* gawkapi.c (node_to_awk_value): Add assert checks to confirm that the
	string is NUL-terminated.
	* gawkapi.h: Modify awk_string comment to indicate that strings are
	always terminated with '\0'.
	* int_array.c (isinteger): Remove unnecessary logic to terminate string
	with '\0' temporarily.
	* interpret.h (Op_push_i): Ditto.
	* io.c (nextfile): Remove string termination. We didn't own that memory
	anyway.
	* mpfr.c (force_mpnum): Remove unnecessary logic to terminate the
	string with '\0' temporarily.
	* node.c (r_force_number): Remove NUL termination around strtod call,
	since we already know that there is either a white space or '\0'
	character there. Either one will stop strtod.
	(get_ieee_magic_val): Ditto.
	* profile.c (pp_number): No need to terminate string returned by
	r_format_val.

2016-07-06         Andrew J. Schorr     <aschorr@telemetry-investments.com>

	* interpret.h (Op_field_spec): Now that all $n field values are
	NUL-terminated, there is no reason to call dupnode for $n where n > 0.
	This saves malloc and copying overhead, thereby more than offsetting the
	performance hit of the additional copying and NUL-termination in the
	last patch to field.c. It also eliminates repeated parsing in cases
	where $n, for n > 1, was accessed more than once in a numeric context,
	so the new approach should be a performance win.

2016-07-06         Andrew J. Schorr     <aschorr@telemetry-investments.com>

	Make sure that all field values, and therefore all strings inside gawk,
	are terminated with a '\0' character!

	* field.c (databuf): New static struct to hold info about our buffer to
	contain the field string values.
	(allocate_databuf): New function to make sure the databuf is large
	enough to hold $0 and copies of $1 through $NF.
	(set_field): Copy $n into free space previously allocated in databuf
	and add a '\0' at the end.
	(rebuild_record): Call allocate_databuf to ensure sufficient space
	for copying non-malloced field values. When copying field values,
	use databuf to create a NUL-terminated copy.
	(purge_record): New function extracted from reset_record to initialize
	$1 through $NF to null values.
	(set_record): Buffer management moved to new allocate_databuf function.
	Call purge_record instead of reset_record, since reset_record contains
	some extra logic not needed in this case.
	(reset_record): Call purge_record to do most of the work, and call
	allocate_databuf to make sure we have a big enough buffer to contain
	copies of the $1 through $NF.

2016-07-06         Andrew J. Schorr     <aschorr@telemetry-investments.com>

	* awk.h: Renumber flags to remove gap created when FIELD was removed.

2016-07-05         Andrew J. Schorr     <aschorr@telemetry-investments.com>

	* field.c (rebuild_record): Need to set MALLOC flag if we allocate
	memory for a residual field node with valref > 1.

2016-07-05         Andrew J. Schorr     <aschorr@telemetry-investments.com>

	* field.c (rebuild_record): Do not bother to create new field nodes
	to replace malloc'ed nodes when rebuilding $0.

2016-07-05         Andrew J. Schorr     <aschorr@telemetry-investments.com>

	* awk.h (FIELD): Remove unnecessary flag.
	(MALLOC): Move definition to join the others, and improve the comment.
	* array.c (value_info): Replace FIELD test with MALLOC test.
	* eval.c (flags2str): Remove FIELD flag.
	* field.c (init_fields): Remove FIELD bit from Null_field->flags.
	(set_field): Remove FIELD bit from flags.
	(rebuild_record): Test against MALLOC instead of FIELD. If a field
	node has valref > 1, we should make a copy, although I don't think
	it is valid for this to happen.
	(set_record): Remove FIELD bit from flags.
	* interpret.h (UNFIELD): Add comment, and test MALLOC flag instead of
	FIELD. Remove probably buggy code to disable the FIELD flag when
	valref is 1; that would have created a node where neither the FIELD
	nor MALLOC flag was set, which seems invalid.
	* node.c (r_dupnode): Remove code disabling FIELD flag.

2016-07-04         Andrew J. Schorr     <aschorr@telemetry-investments.com>

	* awk.h (force_string_fmt): New inline function to get the string
	representation in a requested format.
	(force_string): Reimplement as a macro using force_string_fmt function.
	(force_string_ofmt): New macro to get a value's OFMT representation.
	* builtin.c (do_print): Use new force_string_ofmt macro instead of
	duplicating the logic inline.

2016-07-04         Andrew J. Schorr     <aschorr@telemetry-investments.com>

	* str_array.c (str_lookup): There is no need to worry about the
	MAYBE_NUM flag, since the code has been patched to make sure to
	preserve the string value of strnum values, and the integer array
	code should no longer mistakenly claim a strnum integer with a
	nonstandard string representation.

2016-07-03         Andrew J. Schorr     <aschorr@telemetry-investments.com>

	* field.c (rebuild_record): Revert warning message regarding flags,
	since I'm not yet totally confident that it is invalid to have FIELD
	and MALLOC set at the same time.

2016-07-03         Andrew J. Schorr     <aschorr@telemetry-investments.com>

	* field.c (rebuild_record): Do not turn off the STRING flag when
	copying a FIELD node, and issue a warning if MALLOC is enabled.

2016-07-01         Arnold D. Robbins     <arnold@skeeve.com>

	* array.c (value_info): Print something reasonable when stfmt
	is -1.
	* mpfr.c (mpg_format_val): Don't cast index to char.
	* node.c (r_format_val): Ditto.
	Thanks to Andrew Schorr for pointing these out.

	Unrelated:

	* gawkapi.c (api_warning): Fix the comment header.
	(api_lintwarn): Factor out the call to va_end to after the if.

	Unrelated:

	* symbol.c (get_symbols): Add FUNCTAB and SYMTAB to the list
	for the -d option.
	* awkgram.y (dump_vars): Allow "-" to mean print to stdout.
	Thanks to Hermann Peifer for the reports.

2016-06-30         Arnold D. Robbins     <arnold@skeeve.com>

	* node.c (r_force_number): Coding style change.

2016-06-30         Andrew J. Schorr     <aschorr@telemetry-investments.com>

	* awk.h (STFMT_UNUSED): New define indicating that the string
	representation does not depend on CONVFMT or OFMT.
	(force_string): Use STFMT_UNUSED to improve code clarity.
	* array.c (value_info): Fix stfmt logic.
	* builtin.c (do_print): Use STFMT_UNUSED to improve code clarity.
	* field.c (set_record): Ditto.
	* gawkapi.c (api_sym_update_scalar): Ditto.
	* int_array.c (is_integer): Check stfmt equals STFMT_UNUSED before
	bothering to inspect the string.
	* mpfr.c (mpg_format_val): Use STFMT_UNUSED to improve code clarity.
	Remove buggy cast to char in stfmt assignment.
	* node.c (r_format_val): Ditto.
	* str_array.c (str_lookup): Use STFMT_UNUSED to improve code clarity.
	* symbol.c (check_param_names): Ditto.

2016-06-29         Andrew J. Schorr     <aschorr@telemetry-investments.com>

	* node.c (r_force_number): Optimize by trimming leading and trailing
	white space before we inspect the string contents.
	(get_ieee_magic_val): Must terminate the string with '\0' before
	calling strtod.

2016-06-27         Andrew J. Schorr     <aschorr@telemetry-investments.com>

	* gawkapi.h (awk_string): Add comment about the potential lack of
	NUL-termination.

2016-06-27         Andrew J. Schorr     <aschorr@telemetry-investments.com>

	* awk.h: Add a comment regarding the potential lack of NUL-termination
	for Node_val strings.

2016-06-27         Andrew J. Schorr     <aschorr@telemetry-investments.com>

	* node.c (r_format_val): Do not free stptr unless STRCUR is set.
	This is safer than testing for non-NULL stptr, since, for example,
	pp_number copies a node and calls r_format_val, but does not bother
	to set stptr to NULL beforehand.

2016-06-26         Andrew J. Schorr     <aschorr@telemetry-investments.com>

	* node.c (r_force_number): When checking for trailing spaces, protect
	against running off the end of the string.
	* mpfr.c (force_mpnum): Ditto.

2016-06-26         Andrew J. Schorr     <aschorr@telemetry-investments.com>

	* builtin.c (do_print): There's actually no reason to test whether a
	value is a number, since the STRCUR flag and stfmt value contain all
	the necessary info, as in awk.h:force_string.

2016-06-26         Andrew J. Schorr     <aschorr@telemetry-investments.com>

	* builtin.c (do_print): Do not use OFMT to print strnum values. We
	accomplish this by calling format_val for a NUMBER only
	if there is no string currently available, or if stfmt equals
	neither -1 nor OFMTidx.

2016-06-26         Arnold D. Robbins     <arnold@skeeve.com>

	* awk.h: Edit some comments. Add others. Minor coding style changes.
	* builtin.c (format_tree): Restore a comment.
	(do_mktime): Restore saving/restoring of byte after format string.
	(do_sub): Coding style. Use %.*s in warning message.
	(nondec2awknum): Restore saving/restoring of byte after string value
	being converted.
	* eval.c: Minor coding style edits.
	* int_array.c (is_integer): Fix order of checks for not
	updating string value: check length == 0 before testing values.
	Coding style edits.
	* mpfr.c (do_mpfr_strtonum): Coding style edits.
	* node.c (r_force_number): Restore saving/restoring of byte after
	string value being converted. Edit comments some.

2016-06-26         Arnold D. Robbins     <arnold@skeeve.com>

	Repair change of 2015-08-25 to handling of MAYBE_NUM.
	* mpfr.c (mpg_force_number): Just clear MAYBE_NUM.
	* node.c (r_force_number): Clear STRING separately after
	setting NUMBER.

	Thanks to Andrew Schorr for reporting the problem.
	A test case will eventually be merged into master.

	Only in stable and master.

2016-06-20         Andrew J. Schorr     <aschorr@telemetry-investments.com>

	* builtin.c (do_strftime): Call fixtype before checking flags for
	STRING type.
	(do_print): Call fixtype before checking whether argument is a NUMBER.
	* eval.c (set_BINMODE): Call fixtype before checking value type.
	No need to call force_number if the flags say it's a number.
	(r_get_field): Fix lint check for non-numeric argument.
	* io.c (redirect): Call fixtype before checking whether it's a string.

2016-06-18         Andrew J. Schorr     <aschorr@telemetry-investments.com>

	* node.c (r_force_number): Fix typo in comment.

2016-06-16         Arnold D. Robbins     <arnold@skeeve.com>

	* awk.h: Add comment headers for several functions.
	* builtin.c (nondec2awknum): Actually set a '\0' before
	calling to strtod() so that the save and restore do something.

2016-06-15         Arnold D. Robbins     <arnold@skeeve.com>

	* config.sub: Update from GNULIB.

2016-06-14         Andrew J. Schorr     <aschorr@telemetry-investments.com>

	* awk.h (boolval): New inline function to standardize testing whether
	a node's value is true.
	* builtin.c (do_strftime): Use boolval to handle 3rd argument.
	* eval.c (set_IGNORECASE, eval_condition): Use new boolval function.
	* io.c (pty_vs_pipe): Use new boolval function.

2016-06-14         Andrew J. Schorr     <aschorr@telemetry-investments.com>

	* builtin.c (do_strftime): Fix handling of 3rd argument to work
	as a standard boolean: non-null or non-zero.

2016-06-14         Andrew J. Schorr     <aschorr@telemetry-investments.com>

	* gawkapi.c (node_to_awk_value): When caller requests AWK_SCALAR
	or AWK_UNDEFINED, we need to call fixtype before we check the type.

2016-06-13         Andrew J. Schorr     <aschorr@telemetry-investments.com>

	* awkgram.y: Eliminate STRCUR tests. Must use STRING to test whether
	a scalar is a string.

2016-06-12         Andrew J. Schorr     <aschorr@telemetry-investments.com>
	
	* awk.h: Improve comment about STRING and NUMBER type assignment.
	(nondec2awknum): Add endptr argument.
	(fixtype): New inline function to clarify a scalar's type.
	* array.c (sort_up_value_type): Call fixtype before checking the value
	types.
	* awkgram.y (yylex): Pass NULL endptr argument to nondec2awknum.
	(valinfo): Remove dead tests: either STRING or NUMBER or both
	must be set, so there's no reason to continue with checks for NUMCUR or
	STRCUR.
	* builtin.c (do_exp, do_int, do_log, do_sqrt, do_sin, do_cos, do_srand):
	Fix lint check for non-numeric argument.
	(do_string): Fix lint check for 1st and 2nd args being strings.
	(do_length): Fix assert to allow for Node_typedregex.
	Fix lint check for non-string argument.
	(format_tree): Fix type detection for '%c' arguments.
	(do_strftime): Fix lint check for non-numeric 2nd argument and
	lint check for non-string 1st argument.
	(do_mktime): Fix lint check for non-string argument. Eliminate useless
	logic to save and restore terminating NUL.
	(do_system, do_tolower, do_toupper): Fix lint check for non-string
	argument.
	(do_atan2, do_lshift, do_rshift, do_and, do_or, do_xor, do_compl,
	do_intdiv): Fix lint checks for non-numeric args.
	(do_sub): Attempt to clean up treatment of 3rd argument to gensub
	despite vague documentation of expected behavior.
	(do_strnum): Fix bug in number detection logic, and pass new endptr
	arg to nondec2awknum.
	(nondec2awknum): Add endptr argument so caller can detect how much
	of the string was consumed. Eliminate unnecessary logic to save
	and restore terminating NUL char.
	(do_typeof): Use a switch to specify which cases are supported, and
	issue a warning message when a corrupt type is detected.
	* debug.c (print_memory): At least one of NUMBER and STRING should
	be set, so no need to check for NUMCUR or STRCUR in addition.
	* eval.c (cmp_nodes): Use fixtype function to fix arg types.
	(set_IGNORECASE): Fix logic for acting on value type. Note that
	setting IGNORECASE to a string value of "0" with NUMCUR set now enables
	ignorecase, so that's a subtle change in behavior that seems to match
	the docs.
	(set_LINT): Try to clean up configuration logic based on type.
	* ext.c (get_argument): Remove unused variable pcount.
	* gawkapi.c (node_to_awk_value): Remove pointless test for NUMCUR
	after calling force_number. Similarly, no need to test for STRCUR
	after calling force_string.
	* int_array.c (is_integer): Reject cases where a string value is
	present that will not be correctly regenerated from the integer;
	in particular, this could happen where blank space padding is present,
	leading zeroes are present, or for hex or octal values.
	Also fix some bugs where a strnum was converted to a NUMBER without
	turning off the STRING bit.
	* io.c (redirect_string): Make lint warning message more accurate.
	(redirect): Change not_string test to use STRING bit, not STRCUR.
	(pty_vs_pipe): Use fixtype to correct logic for detecting whether a
	value is anumber.
	* mpfr.c (mpg_force_number): If NUMCUR is set, there's no need to
	test is_mpg_number. If it's not, the NODE is corrupt and we've got
	bigger problems. Fix flag manipulation logic. Always set NUMCUR and
	clear MAYBE_NUM, 
	(set_PREC): Fix logic using fixtype function.
	(do_mpfr_atan2, do_mpfr_intdiv): Fix lint check for non-numeric
	arguments.
	(do_mpfr_func, do_mpfr_int, do_mpfr_compl, get_intval, do_mpfr_srand):
	Fix lint check for non-numeric argument.
	(do_mpfr_strtonum): Use fixtype and stop testing for NUMCUR bit.
	* node.c (r_force_number): Eliminate pointless save and restore of
	terminating NUL char. Always set NUMCUR and clear MAYBE_NUM, and
	convert STRING to NUMBER if appropriate, fixing bugs in flag
	manipulations. For non-decimal data, need to consider whether there
	is trailing non-numeric data in deciding whether a MAYBE_NUM should
	be converted to a NUMBER, so take advantage of new endptr arg
	to nondec2awknum.

2016-06-14         Arnold D. Robbins     <arnold@skeeve.com>

	* builtin.c (do_sub): Fix sub for long runs of backslashes.
	Thanks to Mike Brennan for the report.
	
	Unrelated:
	* ext.c (get_argument): Remove unused variable pcount.

2016-06-10         Arnold D. Robbins     <arnold@skeeve.com>

	* config.guess, config.sub: Get latest from Gnulib master.
	* main.c (UPDATE_YEAR): Bump to 2016.

2016-06-09         Arnold D. Robbins     <arnold@skeeve.com>

	* dfa.c: Sync with GNU grep.

	Unrelated:

	* configure.ac: Move AM_CONDITIONAL[ENABLE_EXTENSIONS] outside
	the enclosing if. Thanks to Assaf Gordon <assafgordon@gmail.com>
	for the report.

2016-06-08         Arnold D. Robbins     <arnold@skeeve.com>

	* symbol.c (lookup): If got Node_val, it's a non-variable
	in SYMTAB, return NULL. Can affect watchpoints in the debugger,
	maybe other places. Thanks to Hermann Peifer for the
	test case and report.

2016-06-05         Arnold D. Robbins     <arnold@skeeve.com>

	* dfa.c: Sync with GNU grep.

2016-06-01         Arnold D. Robbins     <arnold@skeeve.com>

	* nonposix.h (getpgrp): Wrap declaration in ifdef so it doesn't
	mess things up on POSIX systems (like Solaris). Thanks to
	Nelson Beebe for the report.
	* node.c (is_hex): New function to check for 0x preceded by
	optional sign.
	(r_force_number): Use it. Thanks to Mike Brennan for the report.

2016-05-30         Andrew J. Schorr     <aschorr@telemetry-investments.com>

	* gawkapi.h (awk_ext_func_t): Rename num_expected_args to
	max_expected_args, and explain in the comment that it doesn't really
	matter.
	* ext.c (make_builtin): Replace num_expected_args with
	max_expected_args.
	(get_argument): Do not check whether the argument number exceeds
	the maximum expected by the function.

2016-05-30         Arnold D. Robbins     <arnold@skeeve.com>

	* main.c (arg_assign): Fully bracket ifdefs around call
	to force_number. Thanks to Andrew Schorr for pointing out
	that force_number was called only if LC_NUMERIC was defined.
	
	Lots of files: Update copyright date.

	* field.c (set_FS): Handle FS = "\0" if RS = "". Thanks to
	Janis Papanagnou for the report.

	* getopt.c, getopt.h, getopt1.c, getopt_int.h: Sync with GLIBC.

2016-05-26         Andrew J. Schorr     <aschorr@telemetry-investments.com>

	* awk.h (get_actual_argument): Remove unused "optional" argument.
	(get_scalar_argument, get_array_argument): Change macro definition to
	remove 3rd "optional" argument.
	* ext.c (get_actual_argument): Remove unused "optional" argument.
	* gawkapi.c (api_get_argument, api_set_argument): Remove unused final
	argument to get_array_argument and get_scalar_argument.

2016-05-26         Arnold D. Robbins     <arnold@skeeve.com>

	* awk.h [fatal]: Make parentheses and use of indirection
	consistent with warning and lintwarn. Thanks to Andrew Schorr
	for pointing this out.
	* str_array.c (str_lookup): Move test for MAYBE_NUM to where
	we duplicate the subscript. Removing it across the board is
	wrong if there are multiple references to the value. Thanks
	to Andrew Schorr for discussion and test case.

2016-05-26         Andrew J. Schorr     <aschorr@telemetry-investments.com>

	* awk.h (get_actual_argument): Add an initial argument containing 
	the (NODE *) previously returned by get_argument. This allows us to
	eliminate a call to get_argument from inside get_actual_argument.
	(get_scalar_argument, get_array_argument): Change macro definition to
	add an initial node argument to pass through to get_actual_argument.
	* ext.c (get_actual_argument): Add initial (NODE *) argument to contain
	the value previously returned by get_argument. This allows us to
	avoid repeating the call to get_argument. We can also eliminate the
	check for a NULL value, since the caller did that already.
	* gawkapi.c (api_get_argument): Pass (NODE *) returned by get_argument
	to get_array_argument and get_scalar_argument.
	(api_set_argument): Pass (NODE *) returned by get_argument to
	get_array_argument.

2016-05-25         Manuel Collado        <mcollado2011@gmail.com>.

	* gawkapi.c (api_nonfatal): New function.
	(api_impl): Include it.
	* gawkapi.h (struct gawk_api): Add api_nonfatal member.
	(nonfatal): New macro.

2016-05-12         Arnold Robbins       <arnold@skeeve.com>

	* str_array.c (str_lookup): Remove MAYBE_NUM from subscript flags.
	Bug reported by Andres Legarra <Andres.Legarra@toulouse.inra.fr>.

	Unrelated: Fix issues with SIGPIPE. Reported by
	Ian Jackson <ijackson@chiark.greenend.org.uk>.

	* builtin.c (do_system): Reset/restore SIGPIPE to/from default around
	call to system.
	* io.c (redirect, gawk_popen [PIPES_SIMULATED]): Same.

2016-05-12  Eli Zaretskii  <eliz@gnu.org>

	* nonposix.h: Add prototypes for Posix functions emulated in pc/*
	files.

2016-05-09         Andrew J. Schorr     <aschorr@telemetry-investments.com>

	* interpret.h (r_interpret): Op_ext_builtin. No need to test whether
	op == Op_ext_builtin, since we wouldn't be here otherwise.

2016-05-03         Andrew J. Schorr     <aschorr@telemetry-investments.com>

	* builtin.c (format_tree): Do not waste a byte at the end of a string.

2016-05-03         Andrew J. Schorr     <aschorr@telemetry-investments.com>

	* builtin.c (format_tree): After the string has been rendered, use
	realloc to shrink the buffer to the needed size. Otherwise, the minimum
	buffer size of 512 bytes can result in lots of wasted memory if many
	sprintf results are stored in an array.

2016-05-02         Andrew J. Schorr     <aschorr@telemetry-investments.com>

	* gawkapi.h (gawk_api_major_version, gawk_api_minor_version): Add
	CPP #define values to support conditional compilation.

2016-05-02         Arnold D. Robbins     <arnold@skeeve.com>

	* dfa.h, dfa.c: Sync with grep.
	* re.c (research): Adjust type of try_backref.

2016-05-02         Arnold D. Robbins     <arnold@skeeve.com>

	* awk.h (success_node): Declare.
	* array.c (success_node): Define.
	* cint_array.c, int_array.c, str_array.c: Use `& success_node'
	instead of `(NODE **) ! NULL' to indicate success throughout.
	Thanks to Pat Rankin for the cleanup suggestion.

2016-04-27         Arnold D. Robbins     <arnold@skeeve.com>

	* io.c (set_RS): Use rs1scan if do_traditional, even if length
	of RS is > 1.  Bug reported by Glauco Ciullini
	<glauco.ciullini6245@gmail.com>.

2016-04-24         Arnold D. Robbins     <arnold@skeeve.com>

	* dfa.c: Sync with GNU grep.

2016-04-11         Arnold D. Robbins     <arnold@skeeve.com>

	* regex_internal.c: Replace _GL_ATTRIBUTE_PURE with
	__attribute__.

2016-04-11         Arnold D. Robbins     <arnold@skeeve.com>

	* regexec.c: Stamp out last remaining use of __attribute.
	* regcomp.c: Undo change of 2016-01-24 when parsing single-byte
	ranges. Go back to treating them as bytes and not as characters.
	The change broke things on Windows in non-UTF-8 character sets.
	* mbsupport.h (mbstate_t): Define to int.
	Update copyright.

2016-04-10         John E. Malmberg      <wb8tyw@qsl.net>

	* regex_internal.c: Use _GL_ATTRIBUTE_PURE macro

2016-04-07         Arnold D. Robbins     <arnold@skeeve.com>

	* awk.h (two_way_close_type): Move here from io.c.
	(close_rp): Add declaration.
	* builtin.c (do_printf): Call close_rp before fatal message when
	attempting to write the closed write end of a two way pipe.
	(do_print): Ditto.
	(do_print_rec): Ditto.
	* io.c (do_getline_redir): Same, for reading closed read end.
	(close_rp): Make not static.

2016-04-07  Eli Zaretskii  <eliz@gnu.org>

	* nonposix.h (WEXITSTATUS, WIFEXITED, WIFSIGNALED, WTERMSIG)
	(WIFSTOPPED, WSTOPSIG) [__MINGW32__]: New macros to replace the
	missing header sys/wait.h.
	(w32_status_to_termsig): Add prototype.

	* builtin.c (do_system) [__MINGW32__]: Compute the exit status of
	'system' differently under --traditional, as the low 8 bits are
	the most interesting.

2016-04-06         Arnold D. Robbins     <arnold@skeeve.com>

	* builtin.c (do_printf): Allow a write to the closed write-end of
	a two-way pipe to be nonfatal if NONFATAL is set for it.
	(do_print): Ditto.
	(do_print_rec): Ditto.
	* io.c (do_getline_redir): Same thing for reading from a closed
	read end of a two-way pipe. Fatal error.

2016-04-04         Arnold D. Robbins     <arnold@skeeve.com>

	* builtin.c (do_fflush): Add warning for flush to two-way
	pipe where write end was closed.
	* io.c (flush_io): Add some braces for the for loop.

2016-04-02         Arnold D. Robbins     <arnold@skeeve.com>

	* builtin.c (do_printf): If the redirection is two way but the
	fp is NULL, it means we're writing to the closed write-end of
	a two-way pipe. Issue a fatal error message.
	(do_print): Ditto.
	(do_print_rec): Ditto.
	* io.c (do_getline_redir): Same thing for reading from a closed
	read end of a two-way pipe. Fatal error.
	* NEWS: Updated.

2016-03-27         Stephen Davies        <sdavies@sdc.com.au>

	* awkgram.y (get_comment): Strip CRs from comment. Strip
	off trailing newlines.

2016-03-21         Arnold D. Robbins     <arnold@skeeve.com>

	* profile.c (pprint): Improve handling of comment after
	and if statement without an else.

2016-03-19         Arnold D. Robbins     <arnold@skeeve.com>

	Considerable improvements to handling of comments when pretty
	printing, particularly for end-of-line comments.

	* awkgram.y (prior_comment, comment_to_save): New variables.
	(add_pending_comment): New function.
	(grammar): Jump through lots more hoops to capture comments.
	Due to shift-reduce parsing, there can be up to two comments
	captured and waiting to be saved; be sure to get them both and
	at the right times.  This is difficult since comments have no
	real syntactic exisitence. Call add_pending_comment on most of
	the simple statements.
	(get_comment): Save a pre-existing comment in prior_comment.
	(split_comment): Use comment_to_save instead of `comment'.
	* profile.c (end_line): Change to return the instruction after
	the comment that gets printed; adjust return type.
	(pprint): Add skip_comment static variable. Adjust logic for
	skipping an end-of-line comment; only do it if skip_comment is
	true. This is set to true in places where we can't use the
	return value from end_line().  Call end_line() in many more places.
	(pp_func): Handle end-of-line comments after a function header.

2016-03-17         Arnold D. Robbins     <arnold@skeeve.com>

	* debug.c (print_instruction): For Op_comment, improve notation as
	to whether it's a full comment or an end of line comment.

2016-03-14         Arnold D. Robbins     <arnold@skeeve.com>

	* io.c (socketopen): For SOCK_DGRAM, set read_len to sizeof
	remote_addr. Makes UDP more or less work again.
	Thanks to Juergen Kahrs for the fix.

2016-03-11         Arnold D. Robbins     <arnold@skeeve.com>

	* debug.c (print_instruction): Normalize printing of comment dump.

2016-03-10         Arnold D. Robbins     <arnold@skeeve.com>

	* builtin.c (do_system): Further improvements. Catch core dump
	flag.

2016-03-11         Arnold D. Robbins     <arnold@skeeve.com>

	* builtin.c (do_system): Improve return values of system().

2016-03-08         Arnold D. Robbins     <arnold@skeeve.com>

	* profile.c (print_instruction): Fix duplicate case not caught
	by TinyCC. Grrr.

2016-03-07         Arnold D. Robbins     <arnold@skeeve.com>

	* profile.c (print_instruction): Further improvements in
	instruction dump, especially for when pretty-printing.
	* builtin.c (do_system): Augment the logic for the return
	value so that death-by-signal info is available too.

2016-03-03         Arnold D. Robbins     <arnold@skeeve.com>

	* profile.c (pp_list): Unconditionally compute delimlen. Avoids
	compiler warning.

2016-03-02         Arnold D. Robbins     <arnold@skeeve.com>

	* debug.c (print_instruction): Improvements in instruction dump
	for if and else.

2016-03-01         Arnold D. Robbins     <arnold@skeeve.com>

	* debug.c (print_instruction): For Op_comment, add notation as
	to whether it's a full comment or an end of line comment.

2016-02-29         Arnold D. Robbins     <arnold@skeeve.com>

	* profile.c (pp_list): Handle the case of nargs equal to zero.
	Thanks to Hermann Peifer for the report.

2016-02-28         Arnold D. Robbins     <arnold@skeeve.com>

	* profile.c (pprint): Fix copy-paste error in else handling.
	Thanks to Michal Jaegermann for the report.

2016-02-23         Arnold D. Robbins     <arnold@skeeve.com>

	* config.guess, config.rpath, config.sub: Update to latest
	from GNULIB.

2016-02-23         Arnold D. Robbins     <arnold@skeeve.com>

	* NEWS: Update full list of infrastructure tools.

2016-02-22        gettextize             <bug-gnu-gettext@gnu.org>

	* configure.ac (AM_GNU_GETTEXT_VERSION): Bump to 0.19.7.

2016-02-21         Nelson H.F. Beebe     <beebe@math.utah.edu>

	* random.c [SHUFFLE_BITS, SHUFFLE_MAX, SHUFFLE_MASK]: New macros.
	(shuffle_init, shuffle_buffer): New static variables.
	(random_old): Renamed from random.
	(random): New function wrapping random_old and providing a
	shuffle buffer to increase the period. See the literature citations
	and other notes in the code.

2016-02-21         Arnold D. Robbins     <arnold@skeeve.com>

	* regexec.c (prune_impossible_nodes): Remove attribute that
	keeps it from compiling with 32 bit GCC. Who the heck knows
	why or how. Sigh. Double sigh.

2016-02-20         Arnold D. Robbins     <arnold@skeeve.com>

	* regcomp.c, regex.c, regex.h, regex_internal.c, regex_internal.h,
	regexec.c: Sync with GLIBC, mostly prototype changes.

2016-02-18         Arnold D. Robbins     <arnold@skeeve.com>

	Fix profile / pretty-printing to chain else-ifs.

	* profile.c (pprint): Change third argument into a set of flags
	for in the for header or in an else if. Adjust case Op_K_else to
	make the right checks and format the code properly. In Op_K_if
	clear the flag so that any following else gets indented properly.
	Adjust all calls.

2016-02-14         Arnold D. Robbins     <arnold@skeeve.com>

	* README, NEWS: Updated to reflect use of Texinfo 6.1.

	Unrelated:

	* configure.ac: Switch to AC_PROG_CC_C99 to enable C99
	compilation and features.
	* dfa.c: Sync with GNU grep, go back to C99 style declarations
	at point of use.

2016-02-05         Arnold D. Robbins     <arnold@skeeve.com>

	Make optimization (constant folding and tail call recursion)
	be on by default.

	* awkgram.y (common_exp): Only do concatenation of two strings(!)
	* main.c (do_optimize): Init to true.
	(optab): Add new -s/--no-optimize option.
	(usage): Update message to include it.
	(parse_args): Parse it. Set do_optimize to false if pretty
	printing or profiling.
	* NEWS: Updated.

2016-01-28         Arnold D. Robbins     <arnold@skeeve.com>

	* Makefile.am (SUBDIRS): Include extras. Otherwise dist does
	doesn't work.

2016-01-27         Arnold D. Robbins     <arnold@skeeve.com>

	* configure.ac (GAWK_AC_AIX_TWEAK): Remove call.
	* configure: Regenerated.
	* io.c (GAWK_AIX): Check _AIX instead.
	* custom.h (_AIX): Add define of _XOPEN_SOURCE_EXTENDED.

	Unrelated:

	* configure.ac: Remove old stuff for ISC Unix, no longer needed.
	* configure: Regenerated.

2016-01-25         John E. Malmberg      <wb8tyw@qsl.net>

	* io.c (redirect): Need to call close_one more than once after
	  running out of file handles.

2016-01-25         Arnold D. Robbins     <arnold@skeeve.com>

	* NEWS: Document VMS support updated.

2016-01-24         Arnold D. Robbins     <arnold@skeeve.com>

	Regex: treat [x] as x if x is a unibyte encoding error.
	This change removes an ifdef GAWK.

	* regcomp.c (parse_byte) [ !_LIBC && RE_ENABLE_I18N]: New function.
	(build_range_exp) [ !_LIBC && RE_ENABLE_I18N]: Use it.
	From Paul Eggert  <eggert@cs.ucla.edu>.

2016-01-22         Arnold D. Robbins     <arnold@skeeve.com>

	* regexec.c (prune_impossible_nodes): Remove all attributes, on
	both declaration and definition.  Fixes a Linux Mint 17 compilation
	braino reported by Antonio Colombo.
	* regex_internal.h (test_malloc): Add cast to silence a warning
	on the same system.
	(test_realloc): Ditto.

2016-01-20         Arnold D. Robbins     <arnold@skeeve.com>

	* regex_internal.h [attribute_hidden]: Remove definition.
	* regcomp.c [attribute_hidden]: Remove uses. Not needed since
	the variables are static. Thanks to Paul Eggert for pointing
	this out.

2016-01-18         Paul Eggert  <eggert@cs.ucla.edu>

	Diagnose ERE '()|\1'
	Problem reported by Hanno Boeck in: http://bugs.gnu.org/21513

	* lib/regcomp.c (parse_reg_exp): While parsing alternatives, keep
	track of the set of previously-completed subexpressions available
	before the first alternative, and restore this set just before
	parsing each subsequent alternative.  This lets us diagnose the
	invalid back-reference in the ERE '()|\1'.

	Unrelated:  General minor cleanups (spelling, code) from Gnulib:

	* regex.h, regex_internal.c, regex_internal.h, regexec.c: Minor
	cleanups.

2016-01-14         Arnold D. Robbins     <arnold@skeeve.com>

	* eval.c (r_get_lhs): If original array was Node_var_new,
	assign value that is dupnode of Nnull_string and not
	Nnull_string directly. Fixes core dump reported by
	ruyk <Lonely.ruyk@mail.ru>.

	Unrelated:

	* ChangeLog: Cleanup spurious extra whitespace.

2016-01-03         Arnold D. Robbins     <arnold@skeeve.com>

	* configure.ac (GAWK_AC_LINUX_ALPHA): Remove call.
	* configure: Regenerated.
	* NEWS: Document removal of support for GNU/Linux on Alpha.

2016-01-02         Arnold D. Robbins     <arnold@skeeve.com>

	* dfa.c (add_utf8_anychar): Minor change in declaration of
	utf8_classes to keep Tiny CC happy.  Also syncs with grep.
	* dfa.h: Sync with grep (update copyright year).

2015-12-27         Arnold D. Robbins     <arnold@skeeve.com>

	* awkgram.y (mk_condition): Revise to correctly handle
	empty else part for pretty printing. Bug report by
	ziyunfei <446240525@qq.com>.

2015-12-20         Arnold D. Robbins     <arnold@skeeve.com>

	* io.c (nonfatal): New static constant string.
	* is_non_fatal, is_non_fatal_redirect: Use it.

2015-12-16         Arnold D. Robbins     <arnold@skeeve.com>

	* io.c (two_way_open): Remove unneeded close of slave in the
	parent.

2015-12-16         Arnold D. Robbins     <arnold@skeeve.com>

	* profile.c (pp_number): Move count into ifdef for MPFR. Avoids
	an unused variable warning if not compiling for MPFR.

	Unrelated:

	* io.c (two_way_open): If using a pty instead of pipes, open the
	slave in the child. Fixes AIX and doesn't seem to break GNU/Linux.

2015-11-26         Arnold D. Robbins     <arnold@skeeve.com>

	* command.y (cmdtab): Add "exit" as synonym for "quit".
	Suggested by Joep van Delft <joepvandelft@xs4all.nl>.
	* NEWS: Document this.

2015-11-24         Arnold D. Robbins     <arnold@skeeve.com>

	* debug.c (debug_pre_execute): Fix to check watchpoints before
	checking breakpoints. Gives more natural behavior for the user.
	* NEWS: Document this.
	Issue reported by Joep van Delft <joepvandelft@xs4all.nl>.

2015-10-28         Arnold D. Robbins     <arnold@skeeve.com>

	* awkgram.y (nextc): Don't allow '\0' even if check_for_bad
	is false. Fixes a problem reported by Hanno Boeck <hanno@hboeck.de>.

	Unrelated:

	* dfa.c: Sync with GNU grep.

2015-10-25         Arnold D. Robbins     <arnold@skeeve.com>

	* awkgram.y (yylex): Fix invalid write problems.
	Reported by Hanno Boeck <hanno@hboeck.de>.
	Only appeared in master. Harumph.

2015-10-16         Arnold D. Robbins     <arnold@skeeve.com>

	* Makefile.am (SUBDIRS): Fix ordering so that
	make check directly after configure works properly.
	Thanks to Michal Jaegermann <michal.jnn@gmail.com>
	for the report.

	Unrelated:

	* dfa.c: Sync with GNU grep.

2015-10-11         Arnold D. Robbins     <arnold@skeeve.com>

	* awkgram.y (yylex): Fix invalid read problems.
	Reported by Hanno Boeck <hanno@hboeck.de>.

2015-10-04         Arnold D. Robbins     <arnold@skeeve.com>

	* configure.ac: Bump version to 4.1.3a.

2015-09-26         Arnold D. Robbins     <arnold@skeeve.com>

	* awkgram.y (yylex): Diagnose multidimensional arrays for
	traditional/posix (fatal) or lint. Thanks to Ed Morton
	for the bug report.

2015-09-25         Arnold D. Robbins     <arnold@skeeve.com>

	* config.guess, config.sub, config.rpath: Updated.

2015-09-18         Arnold D. Robbins     <arnold@skeeve.com>

	* field.c (fpat_parse_field): Always use rp->non_empty instead
	of only if in_middle. The latter can be true even if we've
	already parsed part of the record. Thanks to Ed Morton
	for the bug report.

2015-09-11	Daniel Richard G.	<skunk@iSKUNK.ORG>

	* regcomp.c: Include strings.h, wrapped in ifdef. Revise
	defines for BTOWC.
	* regex_internal.h: Remove ZOS_USS bracketing ifdefs.

2015-09-04         Arnold D. Robbins     <arnold@skeeve.com>

	* profile.c (pp_num): Use format_val to print integral values
	as integers. Thanks to Hermann Peifer for the report.

2015-08-28	Daniel Richard G.	<skunk@iSKUNK.ORG>

	* Makefile.am, configure.ac: Use an Automake conditional to
	enable/disable the "extensions" subdirectory instead of
	producing a stub Makefile therein from the configure script.
	* awk.h, custom.h, regex_internal.h: Removed z/OS-specific code
	that is no longer needed due to improvements in Gawk's general
	Autotools support.
	* awk.h: Allow <strings.h> to be #included together with
	<string.h> as this is required on some systems (z/OS).
	* io.c, configure.ac: <sys/select.h> is needed for select()
	and related bits on z/OS.
	* awk.h: Handle the redefinition of EXIT_FAILURE on z/OS in a
	more elegant/general way.
	* awkgram.y, command.y, configure.ac, eval.c,
	helpers/testdfa.c: Define and use the USE_EBCDIC cpp symbol
	instead of checking the value of 'a' whenever we want to know
	if we're on an EBCDIC system. Also, don't assume that z/OS
	necessarily means EBCDIC, as the compiler does have an ASCII
	mode (-qascii).
	* awkgram.y, command.y, configure.ac: On EBCDIC systems,
	convert singleton EBCDIC characters in the input stream to
	ASCII on the fly so that the generated awkgram.c/command.c in
	the distributed sources can be used, i.e. we don't have to
	require the user to build Bison and re-generate those files
	themselves. This implementation uses a z/OS-specific function
	(__etoa_l()) to do the conversion, but support for other
	systems can be added in the future as necessary.
	* io.c: No need to protect this block of "#if
	defined(HAVE_TERMIOS_H)" code from z/OS; it works just fine
	there.
	* configure.ac: Check for the "struct passwd.pw_passwd" and
	"struct group.gr_passwd" fields and conditionalize their use,
	as they don't exist on z/OS.  Needed for doc/gawktexi.in.

2015-08-25         Arnold D. Robbins     <arnold@skeeve.com>

	* node.c (str2wstr): Upon finding an invalid character, if
	using UTF-8, use the replacement character instead of skipping
	it. Helps match() and other functions work better in the face
	of unexpected data.  Make the lint warning an unconditional
	warning.

	Unrelated:

	* awk.h: Add explanatory comment on the flags related to
	types and values.
	* mpfr.c (mpg_force_number): If setting NUMBER, clear STRING also
	when clearing MAYBE_NUM.
	(set_PREC): Check STRCUR instead of STRING.
	* node.c (r_force_number): If setting NUMBER, clear STRING also
	when clearing MAYBE_NUM.

2015-08-15         Arnold D. Robbins     <arnold@skeeve.com>

	* dfa.c (dfamust): Restore c90 compat by moving some
	variable declarations to the top of the routine.

2015-08-12         Arnold D. Robbins     <arnold@skeeve.com>

	* dfa.c: Sync with GNU grep. Yet again, again.

2015-08-02         Arnold D. Robbins     <arnold@skeeve.com>

	* dfa.c: Sync with GNU grep. Yet again.

2015-07-21         Arnold D. Robbins     <arnold@skeeve.com>

	* dfa.c: Sync with GNU grep.

2015-07-18         Arnold D. Robbins     <arnold@skeeve.com>

	* dfa.c: Sync with GNU grep.

2015-07-08         Arnold D. Robbins     <arnold@skeeve.com>

	* dfa.h, dfa.c: Sync with GNU grep.

2015-06-29         Arnold D. Robbins     <arnold@skeeve.com>

	* awkgram.y (yylex): If gawk extension function is found as
	a function in a user-defined function body, treat it normally.
	Makes eval "print and(a, 1)" work in the debugger again.
	Thanks, yet again, to Hermann Peifer.
	* interpret.h (r_interpret): Op_subscript. UPREF if the
	element value is a typed regexp.  Thanks to Hermann Peifer.

2015-06-28         Arnold D. Robbins     <arnold@skeeve.com>

	Improve memory tracking of typed regexps.

	* awkgram.y (make_regnode): Set valref to 1.
	* interpret.h (r_interpret): Have Op_push_re upref typed regexp.
	* builtin.c (do_typeof): OK to deref typed regex.
	* awk.h (force_string): Do dupnode on the regexp text.

2015-06-26         Arnold D. Robbins     <arnold@skeeve.com>

	Remove support for old-style extensions.

	* awk.h (Node_old_ext_func, Op_old_ext_func): Removed.
	Remove all uses throughout the code.
	(load_old_ext, make_old_builtin): Remove declarations.
	* ext.c (load_old_ext, make_old_builtin): Removed.
	* awkgram.y (tokentab): Remove "extension" entry.
	* eval.c (Node_old_ext_funci, Op_old_ext_func): Remove from tables.
	* interpret.h (interpret): Remove stuff for old extensions.

	Unrelated:

	* builtin.c (do_typeof): Add support for strnum, distinguish
	untyped from unassigned, use "string" and "number". Thanks to
	Hermann Peifer for suggesting inclusion of strnum.

2015-06-25         Arnold D. Robbins     <arnold@skeeve.com>

	Further work straightening out memory management for typeof.

	* awk.h (DEREF): Add an assert.
	* builtin.c (do_typeof): Add comments, cases where not to deref.
	* debug.c (print_instruction): Add Op_push_arg_untyped.
	* interpret.h (r_interpret): Additional comments / tweaks for
	Op_push_arg_untyped.

	Unrelated. Make `x = @/foo/ ; print x' print something.

	* builtin.c (do_print): Check for Node_typedregex and handle it.
	Needed for adding test code.

	Unrelated. Typo fix.

	* debug.c (initialize_watch_item): Dupnode the right thing.

2015-06-22         Arnold D. Robbins     <arnold@skeeve.com>

	* awkgram.y (snode): Make isarray not scalarize untyped parameters
	also.
	* profile.c (pprint): Add Op_push_arg_untyped.

	Improve debugger support for typed regexps.
	Thanks to Hermann Peifer for the bug report.

	* awkgram.y (valinfo): Add support for Node_typedregex.
	* debug.c (watchpoint_triggerred): Handle Node_typedregex.
	(initialize_watch_item): Ditto.
	(print_memory): Ditto.

	Fix typeof to work on subarrays.  Thanks, yet again, to
	Hermann Peifer for the bug report.

	* builtin.c (do_typeof): Don't deref Node_var_array.

2015-06-21         Arnold D. Robbins     <arnold@skeeve.com>

	Fixes for typeof - Don't let typeof change an untyped variable
	into a scalar.

	* awk.h (opcodeval): Add Op_push_arg_untyped.
	* awkgram.y (snode): Separate out case for do_typeof, use
	Op_push_arg_untyped.
	* builtin.c (do_typeof): Arg will be equal to Nnull_string
	if it's untyped.
	* eval.c (optypes): Add Op_push_arg_untyped.
	* interpret.h (r_interpret): Add Op_push_arg_untyped handling.

2015-06-19         Arnold D. Robbins     <arnold@skeeve.com>

	* builtin.c (do_isarray): Minor edit to lint warning.
	* TODO: Updated.

2015-06-14         Arnold D. Robbins     <arnold@skeeve.com>

	* regcomp.c, regex_internal.h, regexec.c: Sync with GLIBC.

	Unrelated:

	* regex_internal.c, regexec.c: __attribute --> __attribute__.

	Related:

	* regex_internal.h: Clean up defines for non-GCC for attribute;
	essentially sync it with GLIBC.

2015-06-12         Arnold D. Robbins     <arnold@skeeve.com>

	* awkgram.y: Finish converting "hard" regex to "typed" regex.

2015-05-31         Arnold D. Robbins     <arnold@skeeve.com>

	* field.c (posix_def_parse_field): Removed. It's no longer
	needed after updates to the POSIX standard. Thanks to
	Michael Klement <michael.klement@usa.net> for pointing this out.

2015-05-26  Paul Eggert  <eggert@Penguin.CS.UCLA.EDU>

	* floatcomp.c (count_trailing_zeros): New function.
	This compiles to a single TZCNT instruction on the x86-64.
	(adjust_uint): Use it to keep more high-order bits when
	some of the lowest-order bits are zero.  This implements
	the documented behavior: "If the result cannot be represented
	exactly as a C 'double', leading nonzero bits are removed one by
	one until it can be represented exactly."

2015-05-26         Arnold D. Robbins     <arnold@skeeve.com>

	* regcomp.c: Fix offsets so error messages come out correct
	once again.

2015-05-19         Arnold D. Robbins     <arnold@skeeve.com>

	* 4.1.3: Release tar ball made.

2015-05-15         Andrew J. Schorr     <aschorr@telemetry-investments.com>

	* symbol.c (load_symbols): Plug minor memory leak by calling unref(tmp)
	on "identifiers" string after assoc_lookup is done with it.

2015-05-15         Andrew J. Schorr     <aschorr@telemetry-investments.com>

	* main.c (load_procinfo_argv): New function to save argv array values
	in PROCINFO["argv"][0..argc-1].
	(load_procinfo): Call load_procinfo_argv.

2015-05-11         Arnold D. Robbins     <arnold@skeeve.com>

	* awk.h, awkgram.y, builtin.c, eval.c profile.c, re.c:
	Change Node_hardregex to Node_typedregex everywhere.

2015-05-05         Arnold D. Robbins     <arnold@skeeve.com>

	* awkgram.y (yylex): Yet Another Fix for parsing bracket
	expressions. Thanks yet again to Andrew Schorr. Maybe it's
	even finally nailed down now.

	Unrelated:

	* config.guess, config.sub: Get latest versions.

	Make profiling for hard regexes work.

	* profile.c (pp_string_or_hard_regex): Renamed from pp_string.
	Add bool param for hard regex and add @ if so.
	(pp_string): New function, calls pp_string_or_hard_regex.
	(pp_hard_regex): New function, calls pp_string_or_hard_regex.
	(pprint): Adjust to print a hard regex correctly.

2015-05-01         Arnold D. Robbins     <arnold@skeeve.com>

	* awkgram.y: Make sure values are not null in param list.
	Avoids core dump for `function f(func, a) {}'. Thanks to
	Tibor Palinkas <libmawk@igor2.repo.hu>.

2015-04-30         Arnold D. Robbins     <arnold@skeeve.com>

	* Makefile.am: Take --program-prefix into account when
	installing/uninstalling the symlinks, especially 'awk'.
	Thanks to Steffen Nurpmeso <sdaoden@yandex.com> for
	the report.

	Unrelated:

	* awkgram.y (yylex): Yet Another Fix for parsing bracket
	expressions. Thanks again to Andrew Schorr.

2015-04-29         Arnold D. Robbins     <arnold@skeeve.com>

	* 4.1.2: Release tar ball made.

2015-04-28         Arnold D. Robbins     <arnold@skeeve.com>

	* builtin.c (isarray): Add lint warning that isarray()
	is deprecated.

2015-04-28         Arnold D. Robbins     <arnold@skeeve.com>

	* awkgram.y (yylex): Rework the bracket handling from zero.
	Thanks to Michal Jaegermann for yet another test case.

	Unrelated:

	* eval.c (setup_frame): Restore call-by-value for $0. This was
	necessitated by the changes on 2014-11-11 for conserving
	memory use. Thanks to Andrew Schorr for the report and isolating
	the cause of the problem.

2015-04-27         Arnold D. Robbins     <arnold@skeeve.com>

	* awkgram.y (yylex): Make change of Jan 7 for parsing regexps
	work better. Thanks to Nelson Beebe.

2015-04-26         Arnold D. Robbins     <arnold@skeeve.com>

	* dfa.c: Sync with grep.

2015-04-16         Arnold D. Robbins     <arnold@skeeve.com>

	* builtin.c (do_strftime): For bad time_t values, return "".

2015-04-16         Andrew J. Schorr     <aschorr@telemetry-investments.com>

	* node.c (r_force_number): If strtod sets errno, then force the
	numeric value in node->numbr to zero. For subnormal values, strtod
	sets errno but does not return zero, and we don't want to retain
	those subnormal values.

2015-04-16         Arnold D. Robbins     <arnold@skeeve.com>

	Let parameter names shadow the names of gawk additional built-ins.
	Make it actually work.

	* awkgram.y (want_param_names): Now an enum, there are three states.
	(grammar): Set states properly.
	(yylex): Improve checking logic.

2015-04-16         Arnold D. Robbins     <arnold@skeeve.com>

	* configure.ac: Updated by autoupdate.
	* configure, aclocal.m4: Regenerated.
	* io.c, main.c, profile.c: Removed use of RETSIGTYPE.

2015-04-16         Arnold D. Robbins     <arnold@skeeve.com>

	* builtin.c (do_strftime): Use a double for the timestamp and
	check that the value is within range for a time_t.

	Unrelated:

	* regex_internal.h (test_malloc, test_realloc): Use %lu in printf
	format for error messages. Thanks to Michal Jaegermann for
	pointing this out.

	Unrelated:

	* NEWS: Updated.

2015-04-15         Arnold D. Robbins     <arnold@skeeve.com>

	Let parameter names shadow the names of gawk additional built-ins.

	* awkgram.y (want_param_names): New variable.
	(yylex): Check it before returning a built-in token.
	(grammar): Set and clear it in the right places.

2015-04-14         Arnold D. Robbins     <arnold@skeeve.com>

	* builtin.c (do_strftime): Restore checking for negative result and
	add check that time_t is > 0 --- means we're assigning a negative value
	to an unsigned time_t. Thanks again to Glaudiston Gomes da Silva
	<glaudistong@gmail.com>.

	If localtime() or gmtime() return NULL, return a null string.
	Thanks to Andrew Schorr.

	Unrelated:
	* builtin.c (call_sub): Fix for indirect gensub, 3 args now works.

	Unrelated:

	* builtin.c (do_sub): Improve some variable names for readability
	and add / expand some comments.

	Unrelated:

	* builtin.c (call_sub, call_match, call_split_func): Allow for
	regex to be Node_hardregex.

2015-04-14         Andrew J. Schorr      <aschorr@telemetry-investments.com>
		   Arnold D. Robbins     <arnold@skeeve.com>

	* builtin.c (do_sub): Make computations smarter; initial len
	to malloc, test for final amount after all matches done and
	need to copy in the final part of the original string.

2015-04-13         Arnold D. Robbins     <arnold@skeeve.com>

	* regcomp.c (analyze): Prevent malloc(0).
	* regex_internal.h (test_malloc, test_realloc): New functions
	that check for zero count.
	(re_malloc, re_realloc): Adjust to call the new functions for gawk.
	* regexec.c (buid_trtable, match_ctx_clean): Replace malloc/free
	with re_malloc/re_free.

	Unrelated:

	* builtin.c (do_strftime): Disable checking timestamp value for less
	than zero. Allows times before the epoch to work with strftime.
	Thanks to Glaudiston Gomes da Silva <glaudistong@gmail.com>
	for raising the issue.

2015-04-12         Arnold D. Robbins     <arnold@skeeve.com>

	* Makefile.am (efence): Make this link again.
	Thanks to Michal Jaegermann for pointing out the problem.

2015-04-09         Andrew J. Schorr     <aschorr@telemetry-investments.com>

	* awkgram.y (yyerror): Rationalize buffer size computations. Remove
	old valgrind workarounds.
	* debug.c (gprintf): Rationalize buffer size computations.
	(serialize_subscript): Ditto.
	* io.c (iop_finish): Rationalize buffer size computations.
	* profile.c (pp_string): Correct space allocation computation.

2015-04-08        John E. Malmberg       <wb8tyw@qsl.net>

	* custom.h: VMS shares some code paths with ZOS_USS in
	building gawkfts extension.

2015-04-08         Arnold D. Robbins     <arnold@skeeve.com>

	Factor out opening of /dev/XXX files from /inet.
	Enable interpretation of special filenames for profiling output.

	* awk.h (devopen_simple): Add declaration.
	* io.c (devopen_simple): New routine.
	(devopen): Call devopen_simple as appropriate.
	* profile.c (set_prof_file): Call devopen_simple as appropriate,
	some additonal logic to hande fd to fp conversion.

	Unrelated:

	* main.c (usage): Add a comment for translators.

2015-04-08  Eli Zaretskii  <eliz@gnu.org>

	* profile.c (set_prof_file): Interpret a file name of "-" to mean
	standard output.

2015-04-06         Arnold D. Robbins     <arnold@skeeve.com>

	* awk.h (force_number): Add `!= 0' check to bitwise operation.
	* awkgram.y: Same, many places.
	(check_special): Simplify code for checking extension flags.

2015-04-05         Arnold D. Robbins     <arnold@skeeve.com>

	* awkgram.y (install_builtins): If do_traditional is true, do not
	install gawk extensions flagged with GAWKX.  Similarly, if do_posix
	is true, do not install functions flagged with NOT_POSIX.
	This fixes a problem with spurious lint complaints about shadowing
	a global variable that is not valid in traditional or posix mode.
	Thanks to Andrew Schorr for finding the problem and supplying
	initial code; I did it slightly differently.

2015-04-03         Arnold D. Robbins     <arnold@skeeve.com>

	* awk.h (force_string): If hard_regex, return string text of the regex.
	(force_string, force_number): If hard_regex, return Nnull_string.
	* awkgram.y: Fix ~ and !~ with @/.../.
	* eval.c (setup_frame): Handle a hard regex.
	* re.c (avoid_dfa): Ditto.

2015-04-02         Andrew J. Schorr     <aschorr@telemetry-investments.com>

	* NEWS: Rename div to intdiv.

2015-04-02         Arnold D. Robbins     <arnold@skeeve.com>

	Rename div() to intdiv().

	* builtin.c (do_intdiv): Renamed from do_div.
	* mfpr.c (do_mpfr_intdiv): Renamed from do_mpfr_div.
	* awk.h: Update declarations.
	* awkgram.y (tokentab, snode): Revise accordingly.

2015-03-31         Arnold D. Robbins     <arnold@skeeve.com>

	* awk.h (call_sub): Renamed from call_sub_func.
	(call_match, call_split_func): Declare.
	* builtin.c (call_sub): Renamed from call_sub_func.
	(call_match, call_split_func): New functions.
	* interpret.h (r_interpret): Call new functions as appropriate.
	* node.c (r_unref): Revert change to handle Node_regex, not needed.

2015-03-31         Arnold D. Robbins     <arnold@skeeve.com>

	* awk.h (r_get_field): Declare.
	* builtin.c (call_sub_func): Rearrange the stack to be what
	the buitin function expects.
	* eval.c (r_get_field): Make extern.

2015-03-27         Arnold D. Robbins     <arnold@skeeve.com>

	* io.c (redirect): Change not_string from int to bool.
	* gawkapi.c (api_get_file): Minor stylistic improvements.
	* NEWS: Updated for retryable I/O and new API function.

2015-03-24         Arnold D. Robbins     <arnold@skeeve.com>

	* awkgram.y (make_regnode): Make extern.
	* awk.h (make_regnode): Declare.
	* builtin.c (call_sub_func): Start on reworking the stack to
	be what do_sub() expects. Still needs work.
	* interpret.h (r_interpret): Add a cast in comparison with do_sub().
	* node.c (r_unref): Handle Node_regex nodes.

2015-03-24         Andrew J. Schorr     <aschorr@telemetry-investments.com>

	* interpret.h (r_interpret): When Op_K_exit has an argument of
	Nnull_string, do not update exit_val, since no value was supplied.

2015-03-24         Arnold D. Robbins     <arnold@skeeve.com>

	* awk.h, gawkapi.c, io.c: Minor code reformatting.

2015-03-20         Arnold D. Robbins     <arnold@skeeve.com>

	Start on fixing indirect calls of builtins.

	* awk.h (call_sub_func): Add declaration.
	* awkgram.y (lookup_builtin): Handle length, sub functions.
	(install_builtin): Handle length function.
	* builtin.c (call_sub_func): New function.
	* interpret.h (r_interpret): If calling do_sub, do it through
	call_sub_func().

2015-03-19         Arnold D. Robbins     <arnold@skeeve.com>

	* re.c (re_update): Handle hard regex - for sub/gsub/gensub.
	* awkgram.y (grammar): Add support for hard_regex with ~ and !~;
	allowed only on the right hand side.
	(mk_rexp): Handle a hard regex.

2015-03-18         Arnold D. Robbins     <arnold@skeeve.com>

	* builtin.c (do_typeof): Be smarter about checking for uninitialized
	values; can now detect and return "untyped" for such values.
	* awkgram.y (yylex): Collect @/.../ entirely in the lexer and return
	a new terminal (HARD_REGEX).
	(regexp): Reverted to just a regular awk regexp constant.
	(hard_regexp): New nonterminal, can be used only in direct
	assignment and as an argument in function call. New set of nonterminals
	for function call expression lists.  More work still to do.

2015-03-18         Arnold D. Robbins     <arnold@skeeve.com>

	* config.guess, config.sub: Updated, from libtool 2.4.6.

2015-03-17         Arnold D. Robbins     <arnold@skeeve.com>

	* profile.c (pp_number): Allocate enough room to print the number
	in all cases. Was a problem mixing -M with profiling with a really
	big number. Thanks to Hermann Peifer for the bug report.

2015-03-08         Arnold D. Robbins     <arnold@skeeve.com>

	* re.c (regexflags2str): Removed. It was redundant.

	* io.c (devopen): Change the logic such that if nonfatal is true
	for the socket, don't do retries.  Also clean up the formatting
	some.  At strictopen, check if errno is ENOENT and if so, propagate
	the error from getaddrinfo() up to the caller. Add explanatory
	comments.

2015-02-28         Andrew J. Schorr     <aschorr@telemetry-investments.com>

	* io.c (pty_vs_pipe): Remove check for NULL PROCINFO_node, since
	this is now checked inside in_PROCINFO.

2015-02-27         Andrew J. Schorr     <aschorr@telemetry-investments.com>

	* io.c (socketopen): New parameter hard_error; set it if
	getaddrinfo() fails. Change fatals to warnings.
	(devopen): Pass in address of boolean hard_error variable
	and stop trying to open the file if hard_error is true.
	Save and restore errno around call to socketopen() and
	use restored errno if open() fails at strictopen.

2015-02-27         Arnold D. Robbins     <arnold@skeeve.com>

	* symbol.c (check_param_names): Fix argument order in memset() call.
	* configure.ac: Use AC_SEARCH_LIBS instead of AC_CHECK_LIB. This fixes
	a long-standing problem where `-lm' was used twice in the final
	compilation line.

2015-02-27         Arnold D. Robbins     <arnold@skeeve.com>

	Start on making regexp a real type.

	* awk.h (Node_hardregex): New node type.
	(do_typeof): Add declaration.
	* awkgram.y: Make @/.../ a hard regex.
	(tokentab): New entry for typeof() function.
	(snode): Try to handle typeof().
	(make_regnode): Handle Node_hardregex.
	* builtin.c (do_typeof): New function.
	* eval.c (nodetypes): Add Node_hardregex.
	* re.c (re_update): Check for hardregex too in assert.

2015-02-24         Arnold D. Robbins     <arnold@skeeve.com>

	* POSIX.STD: Update copyright year.
	* awkgram.y (yylex): Allow \r after \\ line continuation everywhere.
	Thanks to Scott Rush <scott.rush@honeywell.com> for the report.

2015-02-13         Arnold D. Robbins     <arnold@skeeve.com>

	* awkgram.y (yylex): Be more careful about passing true to
	nextc() when collecting a regexp.  Some systems' iscntrl()
	are not as forgiving as GLIBC's. E.g., Solaris.
	Thanks to Dagobert Michelsen <dam@baltic-online.de> for
	the bug report and access to systems to check the fix.

2015-02-12         Arnold D. Robbins     <arnold@skeeve.com>

	* POSIX.STD: Update with info about function parameters.
	* configure.ac: Remove test for / use of dbug library.

2015-02-11         Arnold D. Robbins     <arnold@skeeve.com>

	* gawkapi.h: Fix spelling error in comment.

2015-02-10         Arnold D. Robbins     <arnold@skeeve.com>

	* profile.c (pprint): Restore printing of count for rules.
	Bug report by Hermann Peifer.

2015-02-08         Arnold D. Robbins     <arnold@skeeve.com>

	* io.c: Make it "NONFATAL" everywhere.

2015-02-08         Andrew J. Schorr     <aschorr@telemetry-investments.com>

	* awk.h (RED_NON_FATAL): Removed.
	(redirect): Add new failure_fatal parameter.
	(is_non_fatal_redirect): Add declaration.
	* builtin.c (efwrite): Rework check for non-fatal.
	(do_printf): Adjust calls to redirect.
	(do_print_rec): Ditto. Move check for redirection error up.
	* io.c (redflags2str): Remove RED_NON_FATAL.
	(redirect): Add new failure_fatal parameter. Simplify the code.
	(is_non_fatal_redirect): New function.
	(do_getline_redir): Adjust calls to redirect.

2014-12-27         Arnold D. Robbins     <arnold@skeeve.com>

	* awk.h (is_non_fatal_std): Declare new function.
	* io.c (is_non_fatal_std): New function.
	* builtin.c (efwrite): Call it.

2015-02-07         Arnold D. Robbins     <arnold@skeeve.com>

	* regcomp.c, regex.c, regex.h, regex_internal.c, regex_internal.h,
	regexec.c: Sync with GLIBC. Mostly copyright date updates.

2015-02-05         Andrew J. Schorr     <aschorr@telemetry-investments.com>

	* eval.c (set_IGNORECASE): If IGNORECASE has a numeric value, try
	using that before treating it as a string.  This fixes a problem
	where setting -v IGNORECASE=0 on the command line was not working
	properly.

2015-02-01         Arnold D. Robbins     <arnold@skeeve.com>

	Move POSIX requirement for disallowing paramater names with the
	same name as a function into --posix.

	* NEWS: Document it.
	* awkgram.y (parse_program): Check do_posix before calling
	check_param_names().
	* symbol.c (check_param_names): Set up a fake node and call
	in_array() for function parameter names instead of linear
	searching the function list a second time. Thanks to Andrew
	Schorr for the motivation.

2015-01-30         Arnold D. Robbins     <arnold@skeeve.com>

	Don't allow function parameter names to be the same as function
	names - required by POSIX. Bug first reported in comp.lang.awk.

	In addition, don't allow use of a parameter as a function name
	in a call (but it's ok in indirect calls).

	* NEWS: Updated.
	* awk.h (check_param_names): Add declaration.
	* awkgram.y (at_seen): New variable. Communicates between
	yylex() and the parser.
	(FUNC_CALL production): Check at_seen and check that the identifier
	is a function name.
	(parse_program): Call check_param_names() and set errcount.
	(yylex): Set at_seen after seeing an at-sign.
	* symbol.c (check_param_names): New function.

2015-01-24         Arnold D. Robbins     <arnold@skeeve.com>

	Infrastructure updates.

	Bison 3.0.4. Automake 1.15. Gettext 0.19.4.

2015-01-20         Arnold D. Robbins     <arnold@skeeve.com>

	* gawkapi.c (api_set_array_element): Remove useless call to
	make_aname.
	* symbol.c (load_symbols): Ditto.
	Thanks to Andrew Schorr for pointing out the problem.

2015-01-19         Arnold D. Robbins     <arnold@skeeve.com>

	* awkgram.c: Update to bison 3.0.3.
	* command.c: Ditto.
	* NEWS: Note same.

2015-01-16         Stephen Davies        <sdavies@sdc.com.au>

	* awkgram.y (rule): Set first_rule to false. Catches more cases
	for gathering comments. Thanks to Hermann Peifer for the test case.

2015-01-15         Arnold D. Robbins     <arnold@skeeve.com>

	* dfa.h, dfa.c: Sync with grep. Mainly copyright updates.
	* getopt.c, getopt.h, getopt1.c getopt_int.h: Sync with GLIBC.
	Mainly copyright updates, one minor code fix.

2015-01-14         Arnold D. Robbins     <arnold@skeeve.com>

	Remove deferred variables.

	* awk.h (register_deferred_variable): Remove declaration.
	* awkgram.y (is_deferred_variable, process_deferred,
	symtab_used, extensions_used, deferred_variables,
	process_deferred): Remove declarations, bodies, and uses.
	* builtin.c (do_length): Update comment.
	* main.c (init_vars): Just call load_procinfo() and `load_environ()'.

2015-01-08         Andrew J. Schorr     <aschorr@telemetry-investments.com>

	Revert changes to API deferred variable creation -- these variables
	should be created when lookup is called, not when update is called.
	* awk.h (variable_create): Remove function declaration.
	* awkgram.y (variable_create): Remove function.
	(variable): Restore variable_create functionality inline.
	* gawkapi.c (api_sym_update): Revert to using install_symbol, since the
	deferred variable check should be done when lookup is called, not here.

2015-01-07         Andrew J. Schorr     <aschorr@telemetry-investments.com>

	* gawkapi.c (api_set_array_element): Remove stray call to
	make_aname.  I cannot see what purpose this served.  Maybe I am
	missing something.

2015-01-07         Arnold D. Robbins     <arnold@skeeve.com>

	* configure.ac: Update debug flags if developing.
	* awkgram.y (yylex): Regex parsing bug fix for bracket expressions.
	Thanks to Mike Brennan for the report.
	* builtin.c (format_tree): Catch non-use of count$ for dynamic
	field width or precision.

	Unrelated:

	Load deferred variables if extensions are used; they might
	want to access PROCINFO and/or ENVIRON. Thanks to Andrew Schorr
	for pointing out the issue.

	* awkgram.y (extensions_used): New variable. Set it on @load.
	(do_add_scrfile): Set it on -l.
	(process_deferred): Check it also.

2015-01-06         Andrew J. Schorr     <aschorr@telemetry-investments.com>

	* gawkapi.c (api_sym_update): If copying a subarray, must update
	the parent_array pointer.  Also, call the astore hook if non-NULL.
	(api_set_array_element): Call the astore hook if non-NULL.

2015-01-06         Andrew J. Schorr     <aschorr@telemetry-investments.com>

	* awk.h (variable_create): Now takes a 3rd argument to tell caller
	whether this is a deferred variable.
	* awkgram.y (variable_create): Return indicator of whether this is
	a deferred variable in a newly added 3rd arg.
	(variable): Pass 3rd arg to variable_create.
	* gawkapi.c (api_sym_update): If we triggered the creation of a deferred
	variable, we must merge the extension's array elements into the deffered
	array, not the other way around.  The ENVIRON array has special funcs
	to call setenv and unsetenv.

2015-01-06         Andrew J. Schorr     <aschorr@telemetry-investments.com>

	* awk.h (variable_create): Declare new function.
	* awkgram.y (variable_create): New function to create a variable
	taking the deferred variable list into consideration.
	(variable): Call new function variable_create if the variable is
	not found.
	* gawkapi.c (api_sym_update): If an array is being created, then
	call new function variable_create instead of install_symbol.  If this
	is the first reference to a deferred variable, than the new array
	may contain elements that must be merged into the array provided by
	the extension.

2015-01-05         Andrew J. Schorr     <aschorr@telemetry-investments.com>

	* io.c (wait_any): If the `interesting' argument is non-zero, then we
	must not return until that child process has exited, since the caller
	gawk_pclose depends on our returning its exit status.  So in that case,
	do not pass WNOHANG to waitpid.

2015-01-04         Andrew J. Schorr     <aschorr@telemetry-investments.com>

	* gawkapi.h: Fix another comment typo.

2015-01-04         Andrew J. Schorr     <aschorr@telemetry-investments.com>

	* gawkapi.h: Fix typo in comment.

2015-01-02         Andrew J. Schorr     <aschorr@telemetry-investments.com>

	* gawkapi.h (gawk_api): Modify api_get_file to remove the typelen
	argument.
	(get_file): Remove typelen argument from the macro.
	* gawkapi.c (api_get_file): Remove typelen argument.

2014-12-24         Arnold D. Robbins     <arnold@skeeve.com>

	* profile.c (pprint): Be sure to set ip2 in all paths
	through the code. Thanks to GCC 4.9 for the warning.

2014-12-18         Arnold D. Robbins     <arnold@skeeve.com>

	* builtin.c (do_sub): Do not waste a byte at the end of a string.

2014-12-14         Arnold D. Robbins     <arnold@skeeve.com>

	* awkgram.y (yyerror): Do not waste a byte at the end of a string.
	* builtin.c (do_match): Ditto.
	* command.y (append_statement): Ditto.
	* debug.c (gprintf, serialize): Ditto.
	* field.c (set_FIELDWIDTHS): Ditto.
	* io.c.c (grow_iop_buffer): Ditto.
	* profile.c (pp_string, pp_group3): Ditto.

2014-12-14         Andrew J. Schorr     <aschorr@telemetry-investments.com>

	* array.c (concat_exp): Do not waste a byte at the end of a string.
	* awkgram.y (common_exp): Ditto.
	* builtin.c (do_substr): Ditto.
	* eval.c (set_OFS): Ditto.
	* field.c (rebuild_record): Ditto.
	* gawkapi.h (r_make_string): Ditto.
	* interpret.h (r_interpret): Ditto for Op_assign_concat.
	* node.c (r_format_val, r_dupnode, make_str_node, str2wstr, wstr2str):
	Ditto.
	* re.c (make_regexp): Ditto.

2014-12-20         Arnold D. Robbins     <arnold@skeeve.com>

	Enable non-fatal output on per-file or global basis,
	via PROCINFO.

	* awk.h (RED_NON_FATAL): New redirection flag.
	* builtin.c (efwrite): If RED_NON_FATAL set, just set ERRNO and return.
	(do_printf): Check errflg and if set, set ERRNO and return.
	(do_print): Ditto.
	(do_print_rec): Ditto.
	* io.c (redflags2str): Update table.
	(redirect): Check for global PROCINFO["nonfatal"] or for
	PROCINFO[file, "nonfatal"] and don't fail on open if set.
	Add RED_NON_FATAL to flags.
	(in_PROCINFO): Make smarter and more general.

2014-12-12        Stephen Davies         <sdavies@sdc.com.au>

	Improve comment handling in pretty printing.

	* awk.h (comment_type): New field in the node.
	(EOL_COMMENT, FULL_COMMENT): New defines.
	* awkgram.y (block_comment): New variable.
	(check_comment): New function.
	(grammar): Add code to handle comments as needed.
	(get_comment): Now takes a flag indicating kind of comment.
	(yylex): Collect comments appropriately.
	(append_rule): Ditto.
	* profile.c (pprint): Smarten up comment handling.
	Have printing \n take comments into account.
	(end_line): New function.
	(pp_func): Better handling of function comments.

2014-12-10         Arnold D. Robbins     <arnold@skeeve.com>

	* dfa.c: Sync with GNU grep.

2014-11-26         Arnold D. Robbins     <arnold@skeeve.com>

	* builtin.c (do_sub): Improve wording of gensub warnings.

2014-11-25         Arnold D. Robbins     <arnold@skeeve.com>

	* builtin.c (do_sub): For gensub, add more warnings for invalid
	third argument.

2014-11-23         Arnold D. Robbins     <arnold@skeeve.com>

	* awk.h: Move all inline functions to the bottom of the file.
	Keeps modern GCC happier.

2014-11-22         Arnold D. Robbins     <arnold@skeeve.com>

	* awk.h (emalloc, realloc): Redefine in terms of ...
	(emalloc_real, eralloc_real): New static inline functions.
	(fatal): Move definition up.
	* gawkmisc.c (xmalloc): If count is zero, make it one for older
	mallocs that require size > 0 (such as z/OS).

2014-11-21         Arnold D. Robbins     <arnold@skeeve.com>

	* main.c: Remove a debugging // comment.
	* NOTES: Removed.

	Unrelated:

	Revert changes of 2014-11-20 from Paul Eggert. Causes failures
	on z/OS.

	Unrelated: Avoid unnecessary copying of $0.

	* interpret.h (UNFIELD): New macro.
	(r_interpret): Use it where *lhs is assigned to.

2014-11-20  Paul Eggert  <eggert@cs.ucla.edu>

	Port to systems where malloc (0) and/or realloc(P, 0) returns NULL.
	* gawkmisc.c (xmalloc):
	* xalloc.h (realloc):
	Do not fail if malloc(0) or realloc(P, 0) returns NULL.
	Fail only when the allocator returns null when attempting to
	allocate a nonzero number of bytes.

2014-11-19         Arnold D. Robbins     <arnold@skeeve.com>

	Infrastructure upgrades:

	* Automake 1.14.1, Gettext 0.19.3, Libtool 2.4.3.
	* compile, extension/build-aux/compile: New files.

2014-11-19  gettextize  <bug-gnu-gettext@gnu.org>

	* configure.ac (AM_GNU_GETTEXT_VERSION): Bump to 0.19.3.

2014-11-16         Arnold D. Robbins     <arnold@skeeve.com>

	* interpret.h: Revert change of 2014-11-11 since it breaks
	certain uses.

	Unrelated:

	* dfa.c: Sync with GNU grep.

2014-11-15         Arnold D. Robbins     <arnold@skeeve.com>

	* array.c, awk.h, awkgram.y, builtin.c, dfa.c, eval.c, field.c,
	interpret.h, io.c, main.c, mpfr.c, node.c, re.c, regex_internal.h,
	replace.c: Remove all uses of MBS_SUPPORT.
	* regex_internal.h: Disable wide characters on DJGPP.
	* mbsupport.h: Rework to be needed only for DJGPP.

2014-11-11         Arnold D. Robbins     <arnold@skeeve.com>

	Don't let memory used increase linearly in the size of
	the input.  Problem reported by dragan legic
	<dragan.legic@yandex.ru>.

	* field.c (set_record): NUL-terminate the buffer.
	* interpret.h (r_interpret): Op_field_spec: if it's $0, increment
	the valref.  Op_store_var: if we got $0, handle it appropriately.

2014-11-10         Arnold D. Robbins     <arnold@skeeve.com>

	Reorder main.c activities so that we can set a locale on the
	command line with the new, for now undocumented, -Z option.

	* main.c (parse_args, set_locale_stuff): New functions.
	(stopped_early): Made file level static.
	(optlist, optab): Add new argument.
	(main): Adjust ordering and move inline code into new functions.

2014-11-09         Andrew J. Schorr     <aschorr@telemetry-investments.com>

	* gawkapi.c (node_to_awk_value): When the type wanted is AWK_UNDEFINED
	and a it's a Node_val set to Nnull_string, return AWK_UNDEFINED instead
	of AWK_NUMBER 0.

2014-11-06         Andrew J. Schorr     <aschorr@telemetry-investments.com>

	* awk.h (redirect_string): First argument should be const.  Add a new
	extfd argument to enable extensions to create files with pre-opened
	file descriptors.
	(after_beginfile): Declare function used in both eval.c and gawkapi.c.
	* eval.c (after_beginfile): Remove extern declaration now in awk.h.
	* gawkapi.c (api_get_file): Implement API changes to return
	awk_input_buf_t and/or awk_output_buf_t info, as well as accept an
	fd for inserting an opened file into the table.
	* gawkapi.h (gawk_api): Modify the api_get_file declaration to
	return awk_bool_t and add 3 new arguments -- a file descriptor
	for inserting an already opened file, and awk_input_buf_t and
	awk_output_buf_t to return info about both input and output.
	(get_file): Add new arguments to the macro.
	* io.c (redirect_string): First arg should be const, and add a new
	extfd arg so extensions can pass in a file that has already been
	opened by the extension.  Use the passed-in fd when appropriate,
	and pass it into two_way_open.
	(redirect): Pass new fd -1 arg to redirect_string.
	(two_way_open): Accept new extension fd parameter and open it
	as a socket.

2014-11-05         Andrew J. Schorr     <aschorr@telemetry-investments.com>

	* io.c (retryable): New function to indicate whether I/O can be
	retried for this file instead of throwing a hard error.
	(get_a_record) Check whether this file is configured for retryable
	I/O before returning nonstandard -2.

2014-11-03         Norihiro Tanaka       <noritnk@kcn.ne.jp>

	* re.c (research): Use dfa superset to improve matching speed.

2014-11-02         Arnold D. Robbins     <arnold@skeeve.com>

	* profile.c (div_on_left_mul_on_right): New function.
	(parenthesize): Call it.

2014-10-30         Arnold D. Robbins     <arnold@skeeve.com>

	* configure: Regenerated after fix to m4/readline.m4.

	Unrelated; fixes to profiling. Thanks to Hermann Peifer and
	Manuel Collado for pointing out problems:

	* profile.c (pprint): For Op_unary_minus, parenthesize -(-x)
	correctly.
	(prec_level): Get the levels right (checked the grammar).
	(is_unary_minus): New function.
	(pp_concat): Add checks for unary minus; needs to be parenthesized.

2014-10-30         Andrew J. Schorr     <aschorr@telemetry-investments.com>

	* NEWS: Mention installation of /etc/profile.d/gawk.{csh,sh}.

2014-10-29         Andrew J. Schorr     <aschorr@telemetry-investments.com>

	* configure.ac (AC_CONFIG_FILES): Add extras/Makefile.
	* Makefile.am (SUBDIRS): Add extras.
	* extras: Add new subdirectory.

2014-10-29         Arnold D. Robbins     <arnold@skeeve.com>

	* dfa.c: Sync with GNU grep. Again, again.

2014-10-28         Arnold D. Robbins     <arnold@skeeve.com>

	* dfa.c: Sync with GNU grep. Again.

2014-10-25         Arnold D. Robbins     <arnold@skeeve.com>

	* dfa.c: Sync with GNU grep.

2014-10-17         John E. Malmberg      <wb8tyw@qsl.net>

	* ext.c (close_extensions): Test for null pointer since
	since this can be called by signal handler before the
	pointers are initialized.

2014-10-15         Arnold D. Robbins     <arnold@skeeve.com>

	Make sane the handling of AWKPATH and AWKLIBPATH:

	1. Don't explicitly search "."; it must be in the path either
	physically or as null element a la the shell's $PATH
	2. If environment's value was empty, use built-in default value.
	3. Set ENVIRON["AWK*PATH"] to the path used.

	* io.c (path_info): Remove try_cwd member.
	(get_cwd): Removed, not needed anymore.
	(do_find_source): Don't do explicit check in current directory.
	It must come from the AWKPATH or AWKLIBPATH variable.
	* main.c (path_environ): If value from environment was empty,
	set it to the default.  This is how gawk has behaved since 2.10.

2014-10-13         Arnold D. Robbins     <arnold@skeeve.com>

	* regcomp.c (__re_error_msgid): Make error message for REG_EBRACK
	more helpful - also used for unmatched [:, [., [=.
	Thanks to Davide Brini for raising the issue.

2014-10-12         KO Myung-Hun          <komh78@gmail.com>

	Fixes for OS/2:

	* Makefile.am (install-exec-hook, uninstall-links): Use $(EXEEXT).
	* getopt.h: Redefinitions if using KLIBC.
	* io.c (_S_IFDIR, _S_IRWXU): Define if the more standard versions
	are available.

2014-10-12         Arnold D. Robbins     <arnold@skeeve.com>

	* README: Remove Pat Rankin from VMS duties, per his request.

2014-10-08         Arnold D. Robbins     <arnold@skeeve.com>

	* dfa.c: Sync with GNU grep.

2014-10-05         Arnold D. Robbins     <arnold@skeeve.com>

	* profile.c (pprint): Fix typo in header. Sheesh.

	Unrelated:

	* awkgram.y (mk_program): Add a comment that we don't need to
	clear the comment* variables.

2014-10-04         Arnold D. Robbins     <arnold@skeeve.com>

	* profile.c (pp_string_fp): Fix breaklines case to actually
	output the current letter. This broke at gawk 4.0.0. Sigh.
	Thanks to Bert Bos (bert@w3.org) for the report.

2014-10-03	Stephen Davies		<sdavies@sdc.com.au>

	* awkgram.y (program_comment): Renamed from comment0.
	(function_comment): Renamed from commentf.

2014-10-02         Arnold D. Robbins     <arnold@skeeve.com>

	* awkgram.y, profile.c: Minor white space cleanups.

2014-10-01         Arnold D. Robbins     <arnold@skeeve.com>

	Fix a few compile warnings:

	* awkgram.y (split_comment): Make static.
	General: Remove some unused variables, clean up some whitepace nits.

	* profile.c (indent): Add some braces to turn off compiler warnings.

2014-09-29         Andrew J. Schorr     <aschorr@telemetry-investments.com>

	* main.c (main): In optlist, it should say "h", not "h:", since there
	is no argument for the help option.  Thanks to Joep van Delft for
	the bug report.

2014-09-29         Arnold D. Robbins     <arnold@skeeve.com>

	* gawkapi.h: Minor edits to sync with documentation. Does not
	influence the behavior of the API.

2014-09-28         Arnold D. Robbins     <arnold@skeeve.com>

	* command.y (cmdtab): Add "where" as an alias for "backtrace".
	Finally!

	Unrelated:

	* dfa.c: Sync with GNU grep.

2014-09-27         Arnold D. Robbins     <arnold@skeeve.com>

	* awkgram.y (check_for_bad): Bitwise-and the bad character with 0xFF
	to avoid sign extension into a large integer.

	Unrelated:

	* configure.ac: Add an option to enable locale letters in identifiers.
	Undocumented and subject to being rescinded at any time in the future.
	* NEWS: Mention to look at configure --help.

	Unrelated:

	* profile.c (pprint): Use "rule(s)" instead of "block(s)" in the
	header.

2014-09-23         Arnold D. Robbins     <arnold@skeeve.com>

	* awkgram.y (yylex): Don't check for junk characters inside
	quoted strings.  Caused issues on DJGPP and Solaris.

	Unrelated:

	* io.c (devopen): Straighten things out with respect to
	compatibility with BWK awk.

2014-09-19         Arnold D. Robbins     <arnold@skeeve.com>

	* awkgram.y: Further commentary as to the treacherousness
	of isalnum and isalpha.

2014-09-15         Arnold D. Robbins     <arnold@skeeve.com>

	Finish removing use of isalpha and isalnum.

	* awk.h (is_alpha, is_alnum, is_identchar): Add declarations.
	* awkgram.y (yylex): Use is_alpha.
	(is_alpha, is_alnum): New functions.
	(is_identchar): Use is_alnum.
	* builtin.c (r_format_tree): Use is_alpha, is_alnum.
	* command.y (yylex): Use is_alpha, is_identchar.
	* ext.c (is_letter): Use is_alpha.
	(is_identifier_char): Removed; replaced uses with is_identchar.
	* main.c (arg_assign): Use is_alpha, is_alnum.
	* node.c (r_force_number): Use is_alpha.

2014-09-14         Arnold D. Robbins     <arnold@skeeve.com>

	* awkgram.y (is_identchar): Change from simple macro to function
	since use of isalnum() let non-ASCII letters slip through into
	identifiers.

2014-09-13	Stephen Davies		<sdavies@sdc.com.au>

	When doing pretty-printing (but not profiling), include the original
	comments in the output.

	General rules:

	Pretty printing:
		- Do NOT indent by a tab
		- Do NOT print the header comments ("# BEGIN rules", etc.)
		- DO print the comments that are in the program

	Profiling:
		- DO indent by a tab
		- DO print the header comments
		- Do NOT print the program's original comments

	* awkgram.y (comment0, commentf): New varibles that are  pointers to
	program and function comments.
	(get_comment): New function that retrieves consecutive comment lines
	and empty lines as a unit).
	(split_comment): New function: iff first block in the program is a
	function and it is predeeded by comments, take the last non-blank
	line as function comment and any preceeding lines as program comment.)

	Following token rules were changed to handle comments:

	* awkgram.y (pattern, LEX_BEGIN, LEX_END, LEX_BEGINFILE, LEX_ENDFILE,
	action, function_prologue, statements): Update to handle comments.
				
	Following functions were changed to handle comments:

	* awkgram.y (mk_program, mk_function, allow_newline and yylex): Update
	to handle comments. (Also fixed typo in case '\\'.)

	* profile.c (print_comment): New function to format comment printing.
	(indent, pprint, dump_prog, pp_func): Changed to handle comments and
	the revised indentation rules.

2014-09-07         Arnold D. Robbins     <arnold@skeeve.com>

	* awk.h: Move libsigsegv stuff to ...
	* main.c: here. Thanks to Yehezkel Bernat for motivating
	the cleanup.
	* symbol.c (make_symbol, install, install_symbol): Add const to
	first parameter. Adjust decls and fix up uses.

2014-09-05         Arnold D. Robbins     <arnold@skeeve.com>

	Add builtin functions to FUNCTAB for consistency.

	* awk.h (Node_builtin_func): New node type.
	(install_builtins): Declare new function.
	* awkgram.y [DEBUG_USE]: New flag value for debug functions; they
	don't go into FUNCTAB.
	(install_builtins): New function.
	* eval.c (nodetypes): Add Node_builtin_func.
	* interpret.h (r_interpret): Rework indirect calls of built-ins
	since they're now in the symbol table.
	* main.c (main): Call `install_builtins'.
	* symbol.c (install): Adjust for Node_builtin_func.
	(load_symbols): Ditto.

2014-09-04         Arnold D. Robbins     <arnold@skeeve.com>

	* profile.c (pprint): Case Op_K_for: Improve printing of
	empty for loop header.

	Unrelated: Make indirect function calls work for built-in and
	extension functions.

	* awkgram.y (lookup_builtin): New function.
	* awk.h (builtin_func_t): New typedef.
	(lookup_builtin): Declare it.
	* interpret.h (r_interpret): For indirect calls, add code to
	find and call builtin functions, and call extension functions.

2014-09-01         Arnold D. Robbins     <arnold@skeeve.com>

	* builtin.c (do_substr): Return "" instead of null string in case
	result is passed to length() with --lint. Based on discussions in
	comp.lang.awk.

	Unrelated:

	* interpret.h (r_interpret): For indirect function call, separate
	error message if lookup returned NULL. Otherwise got a core dump.
	Thanks to "Kenny McKormack" for the report in comp.lang.awk.

2014-08-27         Arnold D. Robbins     <arnold@skeeve.com>

	* configure.ac: Add test for strcasecmp.
	* regcomp.c: Remove special case code around use of strcasecmp().
	* replace.c: Include missing/strncasecmp.c if either strcasecmp()
	or strncasecmp() aren't available.

2014-08-26         Arnold D. Robbins     <arnold@skeeve.com>

	* regcomp.c, regex_internal.c: Sync with GBLIC. Why not.

	Unrelated:

	Remove support for MirBSD. It uglified the code too much
	for no discernable gain.

	* configure.ac: Remove check for MirBSD and define of
	LIBC_IS_BORKED.
	* dfa.c: Remove code depending on LIBC_IS_BORKED.
	* main.c: Ditto.
	* regcomp.c: Ditto.
	* NEWS: Updated.

2014-08-24         Arnold D. Robbins     <arnold@skeeve.com>

	* regex.h: Remove underscores in names of parameters in function
	declarations. Tweak names as neeeded.

2014-08-20         Arnold D. Robbins     <arnold@skeeve.com>

	* node.c (parse_escape): Max of 2 digits after \x.

2014-08-18         Arnold D. Robbins     <arnold@skeeve.com>

	* symbol.c: General formatting cleanup.

2014-08-15         Arnold D. Robbins     <arnold@skeeve.com>

	* main.c (usage): Adjust whitespace for -L and add "invalid"
	as a possible value for it.  Report from Robert P. J. Day
	<rpjday@crashcourse.ca>.

2014-08-14         Arnold D. Robbins     <arnold@skeeve.com>

	* Makefile.am (SUBDIRS): Put awklib after doc so that examples
	get extracted when the doc changes.

2014-08-13         Arnold D. Robbins     <arnold@skeeve.com>

	* builtin.c (do_sub): Move initial allocation of the replacement
	string down towards code to do the replacement, with a (we hope)
	better guesstimate of how much to initially allocate. The idea
	is to avoid unnecessary realloc() calls by making a better guess
	at how much to allocate.  This came up in an email discussion
	with Tom Dickey about mawk's gsub().

2014-08-12         Juergen Kahrs <jkahrs@users.sourceforge.net>

	* cmake/configure.cmake:
	* cmake/package.cmake: Copyright update.
	* README.cmake:
	* README_d/README.cmake: Moved file.

2014-08-12         Arnold D. Robbins     <arnold@skeeve.com>

	OFS being set should rebuild $0 using previous OFS if $0
	needs to be rebuilt. Thanks to Mike Brennan for pointing this out.

	* awk.h (rebuild_record): Declare.
	* eval.c (set_OFS): If not being called from var_init(), check
	if $0 needs rebuilding. If so, parse the record fully and rebuild it.
	Make OFS point to a separate copy of the new OFS for next time, since
	OFS_node->var_value->stptr was already updated at this point.
	* field.c (rebuild_record): Is now extern instead of static.
	Use OFS and OFSlen instead of the value of OFS_node.

	Unrelated:

	* Makefile.am (RM): Define for makes that don't have it,
	such as on OpenBSD.  Thanks to Jeremie Courreges-Anglas
	<jca@wxcvbn.org> for the report.

2014-08-05         Arnold D. Robbins     <arnold@skeeve.com>

	Bug fix: For MPFR sqrt(), need to set precision of result to be
	the same as that of the argument. Doesn't hurt other functions.
	See test/mpfrsqrt.awk. Thank to Katie Wasserman <katie@wass.net>
	for the bug report.

	* mpfr.c (do_mpfr_func): New function. Runs code for MPFR functions
	while still enabling debugging. Add call here to mpfr_set_prec().
	Original code from SPEC_MATH macro.
	(SPEC_MATH): Change macro to call do_mpfr_func().

	Next MPFR bug fix: The % operator gave strange results for negative
	numerator. Thanks again to Katie Wasserman for the bug report.

	* mpfr.c (mpg_mod): Use mpz_tdiv_qr() instead of mpz_mod(). From
	the GMP doc, mpz_mod() should have worked; it's not clear why
	it doesn't.

2014-08-03         Arnold D. Robbins     <arnold@skeeve.com>

	* builtin.c (format_tree): Don't need to check return value of
	wctombr for -2. Thanks to Eli Zaretskii for pointing this out.

	Unrelated:

	* gawkapi.h: Fix doc for API get_record - errcode needs to
	be greater than zero.
	* interpret.h (r_interpret): Move setting of ERRNO to here, from ...
	* io.c (inrec): ... here. Makes the code cleaner.

2014-08-03         Andrew J. Schorr     <aschorr@telemetry-investments.com>

	* awkgram.y (getfname): Match on either ptr or ptr2 so --profile
	will work in -M (MPFR bignum) mode.

2014-07-31         Arnold D. Robbins     <arnold@skeeve.com>

	* builtin.c (format_tree): Make %c handling more sane on Windows.
	Rework the lint messages.

	Unrelated:

	* dfa.c: Sync with GNU grep. Mainly white space differences.

	Unrelated:

	* mpfr.c (cleanup_mpfr): New function to deallocate _mpf_t1
	and _mpf_t2; removes some valgrind warnings.
	* awk.h (cleanup_mpfr): Add declaration.
	* main.c (main): Add call to `cleanup_mpfr'.

	Fix memory leak:

	* mpfr.c (do_mpfr_div): Add unref to denominator and numerator
	to not leak memory. Thanks to Katie Wasserman <katie@wass.net>
	for isolating the problem to that routine.

2014-07-25         Arnold D. Robbins     <arnold@skeeve.com>

	* main.c (main): Add a warning message if -M is used and gawk was
	compiled without MPFR/GMP.

2014-07-24         Arnold D. Robbins     <arnold@skeeve.com>

	* main.c (usage): Put text for `-n' *after* text for `-m'.
	Report from Robert P. J. Day <rpjday@crashcourse.ca>.

	Fix problems with I/O errors reported by Assaf Gordon
	<assafgordon@gmail.com>:

	* io.c (inrec): Change type to bool to make calling easier. Add
	check in non-EOF case for error, and if so, return false.
	Update ERRNO in case there is an ENDFILE block.
	* awk.h (inrec): Change type in declaration.
	* interpret.h (r_interpret): Change call of inrec() to boolean
	notation.

2014-07-10         Arnold D. Robbins     <arnold@skeeve.com>

	New `div()' function to do integer division and remainder;
	mainly useful for use with GMP integers. Thanks to
	Katie Wasserman <katie@wass.net> for the suggestion.

	* awk.h (do_div, do_mpfr_div): Declare new functions.
	* builtin.c (do_div): New function.
	* mpfr.c (do_mpfr_div): New function.
	* awkgram.y (tokentab): New entry.
	(snode): Add check for do_div/do_mpfr_div to make 3rd arg
	be an array.
	* NEWS: Updated.
	* TODO: Updated.

2014-07-10         Arnold D. Robbins     <arnold@skeeve.com>

	* awkgram.y (check_for_bad): New routine to do the fatal message,
	with smarter checking.
	(nextc): Call it as appropriate.

	* builtin.c (format_tree): Add check for bad returns from mbrlen
	to avoid trying to malloc (size_t) -1 bytes. Thanks to
	mail.green.fox@gmail.com for the bug report.

2014-07-03         Arnold D. Robbins     <arnold@skeeve.com>

	* awkgram.y (nextc): Add bool check_for_bad parameter to check
	for bad characters in the source program.
	(yylex): Adjust calls.

2014-06-24         Arnold D. Robbins     <arnold@skeeve.com>

	* main.c (main): The --pretty-print option no longer runs the
	program.  This removes the need for the GAWK_NO_PP_RUN environment var.
	* NEWS: Updated.
	* TODO: Updated.

2014-06-22         Paul Eggert          <eggert@penguin.cs.ucla.edu>

	Bring in from GNULIB:

	regex: fix memory leak in compiler
	Fix by Andreas Schwab in:
	https://sourceware.org/ml/libc-alpha/2014-06/msg00462.html
	* lib/regcomp.c (parse_expression): Deallocate partially
	constructed tree before returning error.

2014-06-19         Arnold D. Robbins     <arnold@skeeve.com>

	* builtin.c (do_sub): Add more info to leading comment.
	Add some whitespace in the code.

2014-06-08         Arnold D. Robbins     <arnold@skeeve.com>

	* dfa.c: Sync with GNU grep.

2014-06-03         Arnold D. Robbins     <arnold@skeeve.com>

	* dfa.c (mbs_to_wchar): Define a macro if not MBS.

2014-05-29         Arnold D. Robbins     <arnold@skeeve.com>

	* dfa.c: Sync with GNU grep.

2014-05-26         Arnold D. Robbins     <arnold@skeeve.com>

	* io.c (inetfile): Change return type to bool.  Wrap code
	with ifdef HAVE_SOCKETS so that it'll compile on DJGPP.

2014-05-22         Andrew J. Schorr     <aschorr@telemetry-investments.com>

	Allow any redirected getline inside BEGINFILE/ENDFILE.

	* awkgram.y (LEX_GETLINE): Only require a redirection and not also
	a variable if getline is in a BEGINFILE or ENDFILE rule.
	* interpret.h (Op_K_getline_redir): Remove check and fatal error.

2014-05-20         Arnold D. Robbins     <arnold@skeeve.com>

	* dfa.c (dfaexec): Minor sync with GNU grep.

2014-05-14         Arnold D. Robbins     <arnold@skeeve.com>

	* custom.h (_GL_PURE): Move definition to here. Sigh.
	* dfa.h, dfa.c: Sync with GNU grep. Sigh.

	Unrelated:

	* custom.h: Remove stuff for Ultrix 4.3. No one has such
	systems anymore; this just got missed earlier.

2014-05-11         Arnold D. Robbins     <arnold@skeeve.com>

	* debug.c (do_eval): Repair fix of 2014-05-09 and use
	assoc_remove to take @eval out of the function table.
	* symbol.c: Fix a comment.  This file needs some work.

2014-05-10         Arnold D. Robbins     <arnold@skeeve.com>

	* io.c (get_a_record): Finish TERMNEAREND handling in case
	we don't have a regular file but aren't going to get more data.
	Added some additional comments.

2014-05-09         Arnold D. Robbins     <arnold@skeeve.com>

	* debug.c (do_eval): Don't free `f' which points into the context
	that was previously freed. Bug reported by Jan Chaloupka
	<jchaloup@redhat.com>.  Apparently introduced with move to
	SYMTAB and FUNCTAB, but only showed up on Fedora 20 and Ubuntu 14.04,
	which have a newer glibc.
	(do_eval): Fix a memory leak seen by valgrind on Fedora 20 and
	Ubuntu 14.04: the new SRCFILE that is added wasn't released.

	Unrelated:

	* io.c (get_a_record): Handle return of TERMNEAREND when the
	entire file has been read into the buffer and we're using a
	regex for RS. Bug report by Grail Dane <grail69@hotmail.com>.

2014-05-04         Arnold D. Robbins     <arnold@skeeve.com>

	* debug.c (debug_prog): Change check for GAWK_RESTART so that it
	actually works. Bug fix: run command in debugger would start
	over again but not actually start running the program.

2014-04-25         Andrew J. Schorr     <aschorr@telemetry-investments.com>

	* io.c (two_way_open): In forked child, reset SIGPIPE to SIG_DFL.
	Fixes problems with "broken pipe" errors from child processes,
	restoring 4.1.0 and earlier behavior. Thanks to Daryl F
	<wyatt@prairieturtle.ca> for the report.
	(gawk_popen): Ditto.

2014-04-25         Arnold D. Robbins     <arnold@skeeve.com>

	* dfa.h, dfa.c: Merge with GNU grep; lots of forward motion.

2014-04-24         Arnold D. Robbins     <arnold@skeeve.com>

	Update xalloc.h for pending merge with dfa.

	* xalloc.h (xstrdup): Implement this.
	(x2nrealloc): Incorporate changed logic from GNULIB.

2014-04-20         Andrew J. Schorr     <aschorr@telemetry-investments.com>

	* io.c (struct inet_socket_info): Define new structure
	for use in parsing special socket filenames.
	(inetfile): Parse all components of the special socket filename
	into the struct inet_socket_info.  Returns true only if it is a
	valid socket fliename, unlike the previous version which checked
	for the '/inet[46]?/' prefix only.
	(redirect): Patch to use updated inetfile() function.
	(devopen): Remove logic to parse socket filenames, since this has
	been moved into the inetfile() function.
	(two_way_open): Update args to inetfile().

2014-04-20         Arnold D. Robbins     <arnold@skeeve.com>

	* builtin.c (do_rand): Make calls to random() in predictable
	order to avoid order of evaluation differences amongst compilers.
	Thanks to Anders Magnusson <ragge@ludd.ltu.se> (of the PCC team)
	for the suggestion.

2014-04-18         Arnold D. Robbins     <arnold@skeeve.com>

	* configure.ac: Change adding of -export-dynamic for GCC to be
	-Wl,-export-dynamic, which then works for PCC also.

2014-04-11         Arnold D. Robbins     <arnold@skeeve.com>

	* io.c (closemabyesocket): Define if not defined, e.g. building
	without socket code. Thanks to dave.gma@googlemail.com (Dave Sines)
	for the report.

2014-04-08         Arnold D. Robbins     <arnold@skeeve.com>

	* 4.1.1: Release tar ball made.

2014-04-08         Arnold D. Robbins     <arnold@skeeve.com>

	* README: Update.
	* configure.ac: Bump version.

2014-04-03         Arnold D. Robbins     <arnold@skeeve.com>

	* regcomp.c (parse_bracket_exp): Move a call to `re_free' inside
	an ifdef. Makes the code marginally cleaner.

2014-03-30         Arnold D. Robbins     <arnold@skeeve.com>

	* dfa.c: Sync with GNU grep.

2014-03-28         Arnold D. Robbins     <arnold@skeeve.com>

	* configure.ac: Remove duplicate AC_HEADER_TIME and rearrange
	order of macros some. May help on older systems.

2014-03-23         Arnold D. Robbins     <arnold@skeeve.com>

	* dfa.c: Move include of dfa.h around for correct building
	on Irix. Thanks to Nelson H.F. Beebe for the report.

	Unrelated:

	* .gitignore: Simplify .dSYM pattern for Mac OS X.

2014-03-21         Arnold D. Robbins     <arnold@skeeve.com>

	* dfa.c (using_simple_locale): Add ifdefs in case there is no
	locale support at all. Thanks to Scott Deifik for the report.

	Unrelated:

	* main.c (UPDATE_YEAR): Set to 2014.

2014-03-17         Arnold D. Robbins     <arnold@skeeve.com>

	* .gitignore: Add .dSYM directories for Mac OS X.
	Thanks to Hermann Peifer for the suggestion.

2014-03-10         Arnold D. Robbins     <arnold@skeeve.com>

	* dfa.h, dfa.c: Sync with grep. Yet again.
	* regex_internal.c (built_wcs_upper_buffer, build_upper_buffer):
	Fixes from GNULIB for mixed case matching on Mac OS X.

	Unrelated:

	* builtin.c (format_tree): Smarten handling of %' flag. Always
	pass it in for floating point formats. Then only add the
	thousands_sep if there is one. Also, allow for thousands_sep
	to be a string, not just one character.  Thanks to Michal Jaegermann
	for the report.

2014-03-08         Andrew J. Schorr     <aschorr@telemetry-investments.com>

	* gawkapi.c (api_impl): Add memory allocation function pointers.
	* gawkapi.h (GAWK_API_MINOR_VERSION): Bump.
	(gawk_api_t): Add memory allocation function pointers api_malloc,
	api_calloc, api_realloc, and api_free.
	(gawk_malloc, gawk_calloc, gawk_realloc, gawk_free): New macros.
	(emalloc): Replace malloc with gawk_malloc.
	(erealloc): Replace erealloc with gawk_erealloc.

2014-03-05         Arnold D. Robbins     <arnold@skeeve.com>

	Straighten out enumerated types some more.

	* awk.h (add_srcfile): Fix type of first parameter.
	* awkgram.y (add_srcfile, do_add_srcfile): Ditto.
	* cmd.h (A_NONE): New enum nametypeval.
	* command.y (argtab): Use it in final value.
	* ext.c (make_builtin): Use awk_false, awk_true.
	* io.c (init_output_wrapper): Use awk_false.

	Unrelated:

	* debug.c (do_commands): Initialize num to silence warnings.
	Thanks to Michal Jaegermann.

	Unrelated:

	* builtin.c (do_mktime): Change lint warning for minutes to
	check against 59, not 60.  Thanks to Hermann Peifer for the report.

2014-03-03         Arnold D. Robbins     <arnold@skeeve.com>

	* dfa.c: Sync with grep. Yet again.

2014-02-28         Arnold D. Robbins     <arnold@skeeve.com>

	* dfa.c: Sync with grep. Looks like good improvement with
	respect to bracket expressions.

2014-02-27         Arnold D. Robbins     <arnold@skeeve.com>

	Fixes for enum/int mismatches as warned by some compilers.

	* awk.h (ANONE): New enum for array sorting.
	* array.c (assoc_list): Use it.
	* builtin.c (format_tree): New MP_NONE value.
	* gawkapi.c: Use awk_false and awk_true everywhere instead of
	false and true.

2014-02-26         Arnold D. Robbins     <arnold@skeeve.com>

	* configure.ac: Set up do-nothing extension/Makefile on
	MirBSD also.

2014-02-21         Arnold D. Robbins     <arnold@skeeve.com>

	* dfa.h, dfa.c (parse_bracket_exp): Sync with grep.

2014-02-20         Arnold D. Robbins     <arnold@skeeve.com>

	* regex.h, regex.c, regex_internal.c, regex_internal.h: Sync
	with GLIBC. Mainly copyright updates.
	* getopt.c, getopt.h, getopt1.c, getopt_int.h: Ditto.
	* dfa.c (parse_bracket_exp): Sync with grep, where they restored
	the buggy code.  Sigh.

	Unrelated:

	* NEWS: Typo fix.
	* interpret.h (r_interpret): Init a variable for BEGINFILE to avoid
	compiler warnings. Thanks to Michal Jaegermann.

2014-02-15         Arnold D. Robbins     <arnold@skeeve.com>

	* awkgram.c, command.c: Regenerated - Bison 3.0.2.

2014-02-04         Arnold D. Robbins     <arnold@skeeve.com>

	* dfa.c (to_uchar): Make use of this. Syncs with GNU grep.

2014-02-03         Arnold D. Robbins     <arnold@skeeve.com>

	* awkgram.y (negate_num): Bracket `tval' in #ifdef MPFR since it's
	only used in that code.

2014-01-31         Arnold D. Robbins     <arnold@skeeve.com>

	* Makefile.am (dist-hook): Improve creation of pc/config.h. We
	have to jump through a lot of hoops for 'make distcheck' to
	actually work.

2014-01-30         Arnold D. Robbins     <arnold@skeeve.com>

	* Makefile.am (dist-hook): Improve creation of pc/config.h to copy
	the new file into the distribution directory being created.
	Also, put the temporary files into /tmp.

2014-01-28         Arnold D. Robbins     <arnold@skeeve.com>

	* awkgram.y (negate_num): If just a double, return. Fixes a bug
	that showed up on 32-bit systems with MPFR. Thanks to Eli Zaretskii
	and Corinna Vinschen for the report.  Also, free the MPZ integer.
	Thanks to valgrind for the report.

	Unrelated:

	* dfa.c: Sync with GNU grep - removed some special cased code
	for grep.

2014-01-24         Arnold D. Robbins     <arnold@skeeve.com>

	* configure.ac, field.c: Update copyright year.

2014-01-19         Arnold D. Robbins     <arnold@skeeve.com>

	* awkgram.y (negate_num): Handle the case of -0 for MPFR; the sign
	was getting lost. Thanks to Hermann Peifer for the report.

2014-01-18         Arnold D. Robbins     <arnold@skeeve.com>

	* dfa.c (parse_bracket_exp): Sync with GNU grep, which now uses
	gawk's code for RRI in single-byte locales!  Hurray.

2014-01-16         Arnold D. Robbins     <arnold@skeeve.com>

	* configure.ac: For z/OS, restore creation of do-nothing
	Makefile in extension directory.

2014-01-14         Arnold D. Robbins     <arnold@skeeve.com>

	* field.c (do_split): Make sure split() gets FS value if no
	third arg even after FPAT was set. Thanks to Janis Papanagnou
	for the report.

2014-01-13         Arnold D. Robbins     <arnold@skeeve.com>

	* README: Fix John Malmberg's email address.

2014-01-12         Arnold D. Robbins     <arnold@skeeve.com>

	* awkgram.y:  Update copyright year.
	(func_use): Simplify code.
	* command.y:  Update copyright year.
	* ext.c:  Update copyright year.
	(make_builtin): Small simplification.
	(make_old_builtin): Make code consistent with make_builtin(), add
	call to track_ext_func().
	* bootstrap.sh: Update copyright year. Remove touch of version.c
	since that file is no longer autogenerated.

2014-01-07         Arnold D. Robbins     <arnold@skeeve.com>

	* command.y (next_word): Move into ifdef for HAVE_LIBREADLINE,
	since it's only used by that code.
	* ext.c (load_old_ext): Minor improvements.

2014-01-03         Arnold D. Robbins     <arnold@skeeve.com>

	* config.guess, config.rpath, config.sub, depcomp,
	install-sh: Updated.
	* dfa.h, dfa.c: Sync with GNU grep; comment fix and copyright year.
	* NEWS: Updated some, including copyright year.

2013-12-26         Arnold D. Robbins     <arnold@skeeve.com>

	* README: Add John Malmberg for VMS.

2013-12-24         Arnold D. Robbins     <arnold@skeeve.com>

	* getopt.h: Add `defined(__sun)' to list of system that do get to
	include stdlib.h.  Needed for Illumos. Thanks to
	Richard Palo <richard.palo@free.fr> for the report.

2013-12-21         Mike Frysinger        <vapier@gentoo.org>

	* configure.ac: Add --disable-extensions flag to control
	compiling extensions.  Better for cross-compiling.
	(AC_CANONICAL_HOST): Added. Changed case statments appropriately.
	* Makefile.am (check-for-shared-lib-support): Removed.
	(check-recursive, all-recursive): Removed.

2013-12-21         Arnold D. Robbins     <arnold@skeeve.com>

	* config.guess: Updated.
	* configure, aclocal.m4: Updated based on automake 1.13.4.

2013-12-19         Arnold D. Robbins     <arnold@skeeve.com>

	* regexec.c (re_search_internal): Make sure `dfa' pointer is
	not NULL before trying to dereference it.

2013-12-16         Arnold D. Robbins     <arnold@skeeve.com>

	* configure.ac (AC_FUNC_VPRINTF): Remove. Not needed on current
	systems.
	* awk.h (HAVE_VPRINTF): Remove check.

2013-12-12         John E. Malmberg      <wb8tyw@qsl.net>

	* io.c (redirect): Add additional VMS error codes.
	(nextfile): Retry open after closing some files.

2013-12-10         Scott Deifik          <scottd.mail@sbcglobal.net>

	* io.c (closemaybesocket): Add definition for DJGPP.

2013-12-10         Arnold D. Robbins     <arnold@skeeve.com>

	* awk.h (Floor, Ceil): Remove declarations and VMS redefinitions.
	* floatcomp.c (Floor, Ceil): Removed, not needed. Move bracketing
	ifdef to the top of the file.
	* builtin.c (double_to_int): Use floor() and ceil().

2013-12-07         Arnold D. Robbins     <arnold@skeeve.com>

	* regex_internal.h (__attribute__): Define to empty if not GCC.
	* custom.h (__attribute__): Remove the definition from here; the
	right place was regex_internal.h.

2013-12-06         Arnold D. Robbins     <arnold@skeeve.com>

	No need to generate version.c from version.in.
	Thanks to John E. Malmberg <wb8tyw@qsl.net> for the suggestion.

	* version.in: Removed.
	* version.c: Use PACKAGE_STRING directly.
	* Makefile.am (EXTRA_DIST): Remove version.in.
	(distcleancheck_listfiles): Remove this rule.
	(MAINTAINERCLEANFILES): Remove this definition.
	(version.c): Remove the rule to create it.

2013-12-05         Arnold D. Robbins     <arnold@skeeve.com>

	Fixes for Z/OS.

	* custom.h (__attribute__): Define to empty.
	* dfa.c (parse_bracket_exp): Add a cast to quiet a warning.
	* regex.c: Correctly bracket include of <sys/param.h>.

	Unrelated:

	* debug.c (find_rule): Add a FIXME comment.

2013-12-03         John E. Malmberg	<wb8tyw@qsl.net>

	* io.c (redirect): Add additional VMS error code to check.
	(do_find_source): Append "/" if not a VMS filename.

2013-12-01         Andrew J. Schorr     <aschorr@telemetry-investments.com>

	* main.c (optab): Sort by long option name.

2013-11-27         Andrew J. Schorr     <aschorr@telemetry-investments.com>

	* main.c (optab): Add entry for --include.

2013-11-23         Arnold D. Robbins     <arnold@skeeve.com>

	* dfa.c: Merge from grep; minor fixes in how bit twiddling
	is done.

2013-11-01         Arnold D. Robbins     <arnold@skeeve.com>

	* dfa.c (lex): Reset laststart so that stuff like \s* works.
	Fix from grep.

2013-10-31         Arnold D. Robbins     <arnold@skeeve.com>

	* builtin.c (efwrite): If write error to stdout is EPIPE,
	die silently.  Thanks to Hermann Peifer for helping find this.

2013-10-22         Arnold D. Robbins     <arnold@skeeve.com>

	Revise error messages when writing to standard output or standard
	error to ignore EPIPE.  Add the ability based on an environment
	variable to get the source file and line number.

	* awk.h (r_warning): Renamed from warning.
	(warning): New macro to set location and call warning.
	* io.c (flush_io): Print errors only if not EPIPE.
	(close_io): Ditto.
	* main.c (lintfunc): Init to r_warning.
	(main): Enhance explanatory comment.
	(usage): Print errors only if not EPIPE.
	(copyleft): Ditto.
	* msg.c (err): Make printing srcfile and srcline depend upon
	GAWK_MSG_SRC environment variable.
	(r_warning): Renamed from warning.

2013-10-17         Arnold D. Robbins     <arnold@skeeve.com>

	* main.c (main): Ignore SIGPIPE. See the comment in the code.
	Thanks to Alan Broder for reporting the issue.

	Unrelated:

	* rand.c (do_rand): Fix computation and loop checking against
	1.0 to use do..while.

2013-10-16         Arnold D. Robbins     <arnold@skeeve.com>

	Make -O work again.  Turns out that C99 bool variables
	are clamped to zero or one.

	* main.c (do_optimize): Init to false.
	(main): Set do_optimize to true on -O.
	* eval.c (setup_frame): Change all uses of do_optimize to be
	a boolean check instead of a test > 1.
	* awkgram.y: Ditto.
	(optimize_assignment): Remove check against do_optimize since
	it was inited to true anyway.

	Unrelated:

	* re.c (resetup): Add a comment about the joy of syntax bits.

	Unrelated:

	* builtin.c (do_rand): If result is exactly 1.0, keep trying.
	Thanks to Nelson Beebe.

2013-10-10         Arnold D. Robbins     <arnold@skeeve.com>

	* dfa.c (lex): Sync with GNU grep. Handle multibyte \s and \S.

	Unrelated:

	* awk.h [ARRAY_MAXED]: Fix value of this and subsequent flags
	after addition of NULL_FIELD.
	* eval.c (flags2str): Add NULL_FIELD. Duh.

2013-10-09         Arnold D. Robbins     <arnold@skeeve.com>

	* awkgram.y (mk_assignment): Rework switch to handle Op_assign,
	and to provide a better error message upon unknown opcode.

2013-09-28         Arnold D. Robbins     <arnold@skeeve.com>

	* dfa.c: Sync with GNU grep.

2013-09-25         Arnold D. Robbins     <arnold@skeeve.com>

	* builtin.c (do_rand): Make the result more random by calling
	random() twice. See the comment in the code. Thanks to
	Bob Jewett <jewett@bill.scs.agilent.com> for the report and
	the fix.

2013-09-24         Arnold D. Robbins     <arnold@skeeve.com>

	* debug.c (find_rule): Handle case where lineno is zero. Can happen
	if break is given without a line number on a current line. Thanks
	to Ray Song <i@maskray.me> for the report.

2013-09-19         Arnold D. Robbins     <arnold@skeeve.com>

	* dfa.c (parse_bracket_exp): Use code from grep to keep things within
	range (updates change of 2013-09-08). Fix whitespace in one of the
	gawk-only additions.

2013-09-13         Arnold D. Robbins     <arnold@skeeve.com>

	Fix use of NF after it's extended, e.g. see test/nfloop.awk.

	* awk.h (NULL_FIELD): New flag
	* builtin.c (do_print_rec): Check f0->flags instead of if
	equal to Nnull_string.
	* eval.c (r_get_field): Check (*lhs)->flags instead of if
	equal to Nnull_string or Null_field.
	* field.c (init_fields): Init field zero and Null_field with
	NULL_FIELD flag.
	(set_NF): Set parse_high_water = NF in case NF extended past the
	end. This is the actual bug fix.

2013-09-08         Arnold D. Robbins     <arnold@skeeve.com>

	Fixes based on reports from a static code checker. Thanks to
	Anders Wallin for sending in the list.

	* array.c (asort_actual): Free list if it's not NULL.
	* builtin.c (do_sub): Set buf to NULL and assert on it before using
	it.
	* cint_array.c (cint_array_init): Clamp any value of NHAT from the
	environment such that it won't overflow power_two_table when used as
	an index.
	* dfa.c (parse_bracket_exp): Check that len is in range before using it
	to index buf.
	* getopt.c (_getopt_internal_r): Change call to alloca to use malloc.
	* io.c (socket_open): Init read_len to zero.
	(two_way_open): Upon failure to fork, close the slave fd also.
	* re.c (research): Init try_backref to false.
	* regcomp.c (build_range_exp): Free any items that were allocated in
	the case where not all items were.
	(build_charclass_op): Same. Init br_token to zero with memset.
	(create_tree): Init token t to zero with memset.
	* regex_internal.c (re_dfa_add_node): Free any items that were
	allocated in the case where not all items were.
	* symbol.c (destroy_symbol): On default, break, to fall into releasing
	of resources.

2013-08-29         Arnold D. Robbins     <arnold@skeeve.com>

	* debug.c (HAVE_HISTORY_LIST): Move checks and defines to the top.
	(do_save, serialize): Adjust #if checks to depend on having both
	readline and the history functions. Needed for Mac OS X whose
	native readline is a very old version. Sigh.
	* configh.in, configure: Regenerated due to change in m4/readline.m4.
	Issue reported by Hermann Peifer and Larry Baker.

	Unrelated:

	* getopt.c: Sync with GLIBC, changes are minor.

	Unrelated:

	* dfa.c: Sync with version in grep. Primarily whitespace / comment
	wording changes.

2013-08-26         Arnold D. Robbins     <arnold@skeeve.com>

	* regcomp.c (parse_dup_op): Remove RE_TOKEN_INIT_BUG code (change of
	Feb 19 2005) since it's no longer needed.

	* regcomp.c (re_fastmap_iter): Undo addition of volatile from
	Jan 18 2007; no longer needed and is one less change to have to
	maintain aginst the upstream.

	* regcomp.c, regex.h, regex_internal.h: Sync with GLIBC.

2013-08-22         Arnold D. Robbins     <arnold@skeeve.com>

	* str_array.c (env_store): If the new value being stored is NULL,
	pass in "" instead. Avoids core dump on Mac OS X.
	Thanks to Hermann Peifer for the bug report.

2013-08-20         Arnold D. Robbins     <arnold@skeeve.com>

	* nonposix.h: New file. Contains FAKE_FD_VALUE.
	* awk.h: Include it if MinGW or EMX.
	* Makefile.am (base_sources): Add nonposix.h.

2013-08-18         Arnold D. Robbins     <arnold@skeeve.com>

	Reflect updates to ENVIRON into the real environment.

	* awk.h (init_env_array): Add declaration.
	* main.c (load_environ): Call init_env_array.
	* str_array.c (env_remove, env_store, env_clear, init_env_array):
	New functions.
	(env_array_func): New array vtable.

2013-08-18         Arnold D. Robbins     <arnold@skeeve.com>

	* array.c (force_array): Set symbol->xarray to NULL before
	initing the array if it was Node_var_new.
	(null_array): Restore assert, undoing change of 2013-05-27.

2013-08-15         Arnold D. Robbins     <arnold@skeeve.com>

	* debug.c (print_memory): Fix whitespace / indentation.

2013-08-02         Arnold D. Robbins     <arnold@skeeve.com>

	* awkgram.y (append_rule): Add attempt to insert any comment
	before a rule. Commented out at the moment.

2013-07-30         Arnold D. Robbins     <arnold@skeeve.com>

	* awk.h (enum opcodeval): Add Op_comment.
	* awkgram.y (comment): New variable to hold comment text.
	(statement): Add saved comments to lists being built.
	(allow_newline): Save comment text if necessary. Append if have
	existing text.
	(yylex): Ditto.
	* debug.c (print_instruction): Handle Op_comment.
	* eval.c (optypes): Add entry for Op_comment.
	* interpret.h (r_interpret): Ditto.
	* profile.c (pprint): For Op_comment, print the comment text.

2013-07-24         Arnold D. Robbins     <arnold@skeeve.com>

	* io.c (FAKE_FD_VALUE): Move definition from here ...
	* awk.h (FAKE_FD_VALUE): ... to here. Fixes compilation on MinGW.

2013-07-08         Arnold D. Robbins     <arnold@skeeve.com>

	* io.c (get_a_record): Change `min' to `MIN' for consistency with
	other files and general practice.

2013-07-07         Andrew J. Schorr     <aschorr@telemetry-investments.com>

	* configure.ac (AC_CHECK_FUNCS): Check for sigprocmask.
	* io.c (wait_any): If sigprocmask is available, block signals instead
	of ignoring them temporarily.

2013-07-05         Andrew J. Schorr     <aschorr@telemetry-investments.com>

	* gawkapi.h (gawk_api): Document that the api_get_file function will not
	access the file type and length arguments if the file name is empty.

2013-07-04         Andrew J. Schorr     <aschorr@telemetry-investments.com>

	* configure.ac (AC_CHECK_FUNCS): Add a check for waitpid.
	* io.c (wait_any): Enhance comment to explain why we loop reaping all
	exited children when the argument is zero.  When available, use waitpid
	with WNOHANG to avoid blocking.  Remove my previous incorrect patch to
	exit after reaping the first child.  The function is intended to
	wait for all children, since we are not careful about reaping children
	as soon as they die.

2013-07-02         Andrew J. Schorr     <aschorr@telemetry-investments.com>

	* gawkapi.h (gawk_api): Remove unused api_lookup_file hook.
	(lookup_file): Remove associated macro.
	* gawkapi.c (api_lookup_file): Remove unused function.
	(api_impl):  Remove unused api_lookup_file hook.

2013-07-02         Andrew J. Schorr     <aschorr@telemetry-investments.com>

	* awkgram.y (main_beginfile): Declare new global INSTRUCTION *.
	(parse_program): Set main_beginfile to point to the BEGINFILE
	instruction block.
	* gawkapi.c (api_get_file): After nextfile starts a new file,
	we need to run the BEGINFILE actions.  We retrieve the
	instruction pointer from main_beginfile and execute it until
	we reach the Op_after_beginfile opcode.  We then run after_beginfile
	manually and restore the value of currule and source.

2013-07-04         Andrew J. Schorr     <aschorr@telemetry-investments.com>

	* gawkapi.h (awk_element_t): Add comment indicating that the array
	element index will always be a string!
	* gawkapi.c (api_flatten_array): When converting the index to an awk
	value, request a string conversion, since we want the indices to
	appear as strings to the extensions.  This makes the call to
	force_string redundant, since node_to_awk_value does that internally
	when we request a string.

2013-07-02         Andrew J. Schorr     <aschorr@telemetry-investments.com>

	* eval.c (update_ERRNO_string): Set PROCINFO["errno"] to 0.
	* io.c (inrec): Since get_a_record may now return -2, be sure
	to throw an error in that case as well.
	(wait_any): Fix what appears to be a bug.  The old logic repeatedly
	called wait until it failed.  When a process has multiple children,
	this causes it to stall until all of them have exited.  Instead,
	we now exit the function after the first successful wait call.
	(do_getline_redir, do_getline): Handle case where get_a_record
	returns -2.
	(errno_io_retry): New function to decide whether an I/O operation should
	be retried.
	(get_a_record): When read returns an error, call errno_io_retry to
	decide whether the operation should be retried.  If so, return -2
	instead of setting the IOP_AT_EOF flag.

2013-07-01         Andrew J. Schorr     <aschorr@telemetry-investments.com>

	* eval.c (update_ERRNO_int, unset_ERRNO): Update PROCINFO["errno"].

2013-06-30         Andrew J. Schorr     <aschorr@telemetry-investments.com>

	* awk.h (redirect_string): Declare new function that provides API access
	to the redirection mechanism.
	* gawkapi.h (GAWK_API_MINOR_VERSION): Bump from 0 to 1 since 2 new
	hooks were added to the api.
	(gawk_api_t): Add 2 new functions api_lookup_file and api_get_file.
	(lookup_file, get_file): New macros to wrap the new API functions.
	* gawkapi.c (curfile): Declare this extern, since it is needed
	by lookup_file and get_flie.
	(api_lookup_file): Find an open file using curfile or getredirect().
	(api_get_file): Find or open a file using curfile or redirect_string().
	(api_impl): Add api_lookup_file and api_get_file.
	* io.c (redirect_string): Renamed from redirect and changed arguments
	to take a string instead of a 'NODE *'.  This allows it to be called
	through the API's new get_file hook.
	(redirect): Now implemented by calling redirect_string backend function.

2013-07-04         Arnold D. Robbins     <arnold@skeeve.com>

	* builtin.c (format_tree): Fixes for %c with multibyte characters
	and field width > 1. Bugs reported by Nethox <nethox@gmail.com>.

2013-07-02         Arnold D. Robbins     <arnold@skeeve.com>

	* profile.c (pp_string): Add a call to chksize and fix another.
	Avoids valgrind errors on profile5 test. Thanks to Andrew
	Schorr for the report.

2013-06-27         Arnold D. Robbins     <arnold@skeeve.com>

	* awkgram.y: Minor whitespace cleanup, remove redundant ifdef.

2013-06-24         Arnold D. Robbins     <arnold@skeeve.com>

	* dfa.c (copytoks): Rewrite to call addtok_mb() directly. Avoids
	problems with multibyte characters inside character sets.
	Thanks to Steven Daniels <stevendaniels88@gmail.com> for reporting
	the problem.  Much thanks to Mike Haertel <mike@ducky.net> for the
	analysis and fix.

2013-06-24  Eli Zaretskii  <eliz@gnu.org>

	* io.c: Move #include "popen.h" out of the HAVE_SOCKETS condition,
	as this is needed for non-sockets builds as well.  See
	http://lists.gnu.org/archive/html/bug-gawk/2013-06/msg00014.html
	for the details of the problem this caused.

2013-06-15         Arnold D. Robbins     <arnold@skeeve.com>

	* io.c: Add ifdefs for VMS so that it will compile again.
	Thanks to Anders Wallin.

2013-06-11         Arnold D. Robbins     <arnold@skeeve.com>

	* debug.c (print_lines): Move setting of binary mode to after all
	the messing with the fd. Simplifies code some.
	* io.c (srcopen): Rearrange so that can add call to setbinmode
	here too. This fixes the debugger and makes reading source
	files a little faster. Thanks again to Corinna Vinschen.

2013-06-10         Arnold D. Robbins     <arnold@skeeve.com>

	* debug.c (print_lines): Set binary mode so that calculation of the
	byte offsets will be right. Thanks to Corinna Vinschen for the
	direction.

2013-06-10         Arnold D. Robbins     <arnold@skeeve.com>

	* re.c (check_bracket_exp): Remove warning about ranges being
	locale dependent, since they aren't anymore.

2013-06-09         Arnold D. Robbins     <arnold@skeeve.com>

	* io.c (iop_finish): Change fstat call to fcntl/F_GETFL per
	Eli Z., for Windows.

2013-06-03         Arnold D. Robbins     <arnold@skeeve.com>

	* eval.c (unwind_stack): If exiting, don't worry about strange stuff
	on the stack.

	Unrelated:

	* awk.h (init_sockets): Declare.
	* io.c (init_io): Remove ifdef around call.

2013-06-01  Eli Zaretskii  <eliz@gnu.org>

	* io.c (SHUT_RD) [SD_RECEIVE]: Define to SD_RECEIVE.
	(SHUT_WR) [SD_SEND]: Define to SD_SEND.
	(SHUT_RDWR) [SD_BOTH]: Define to SD_BOTH.
	(FD_TO_SOCKET, closemaybesocket) [!FD_TO_SOCKET]: New macros.
	(SOCKET_TO_FD, SOCKET) [!SOCKET_TO_FD]: New macros.
	(PIPES_SIMULATED): Define only for DJGPP.
	(pipe) [__MINGW32__]: Define to call _pipe, unless PIPES_SIMULATED
	is defined.
	(init_io) [HAVE_SOCKETS]: Call init_sockets.
	(iop_close, socketopen): Call closemaybesocket instead of close.
	(redirect) [__MINGW32__]: Call wait_any with a non-zero argument.
	(devopen) [__EMX__ || __MINGW32__]: Don't call stat on network
	pseudo-filenames.
	(two_way_open) [HAVE_SOCKETS]: Switch input and output to binary
	mode if appropriate.
	(two_way_open) [!PIPES_SIMULATED]: Use the __EMX__ code for MinGW
	as well.
	[__MINGW32__] Call spawnl to invoke $ComSpec and pass it a
	suitably quoted command line.
	(two_way_open) [__MINGW32__]: Wait only for a specified process
	ID.  If successful, update the exit status of the exited process.
	Don't use signals that are undefined on MinGW.
	(two_way_open) [!PIPES_SIMULATED]: Use the __EMX__ code for MinGW
	as well.
	(min): Define only if not already defined.
	(read_with_timeout) [__MINGW32__]: Allow reading from sockets with
	timeout.
	(gawk_fclose) [__MINGW32__]: Close the underlying socket as well.

	* getopt.c: Include stdlib.h for MinGW as well.

2013-05-30         Arnold D. Robbins     <arnold@skeeve.com>

	More profiling fixes:

	* profile.c (pprint): For Op_in_array, parenthesize subscript if
	the precedence is lower. E.g.:  (c = tolower(foo)) in ARRAY.
	(prec_level): Merge cases for precedence of 5.
	(parenthesize): Simplify, as in 3.1.8. Avoids stuff like
	`(x == 1 && (z ==2 && (q == 4 && w == 7)))'.

	Unrelated:

	* io.c (iop_finish): fstat the fd before closing it to avoid
	errors on some operating systems. Thanks to Eli Zaretskii
	for the report.

2013-05-29         Arnold D. Robbins     <arnold@skeeve.com>

	* profile.c (pp_group3): Renamed from pp_concat. Change all calls.
	(is_binary): Change return type to bool.
	(is_scalar): New function.
	(pp_concat): New function to handle concatenation operator better.
	(pprint): Call it at case Op_concat. Fix Op_K_delete if multiple
	indexes to separate with "][".
	General: Add leading comments as needed.

2013-05-28         Arnold D. Robbins     <arnold@skeeve.com>

	* main.c (main): Add minor hack to not run code if pretty printing
	and undocumented env var GAWK_NO_PP_RUN exists.
	* profile.c (pp_string): Explicitly print NUL chars as \000.

2013-05-27         Arnold D. Robbins     <arnold@skeeve.com>

	* configure.ac (AM_INIT_AUTOMAKE): Add dist-lzip to quiet
	outside maintainer warnings.

	Unrelated:

	* configure.ac (AC_STRUCT_ST_BLKSIZE): Replaced with call to
	AC_CHECK_MEMBERS.

	Unrelated:

	* array.c (null_array): Remove the assert and just clear
	symbol->xarray.

2013-05-26         Arnold D. Robbins     <arnold@skeeve.com>

	* getopt.c: For Mac OS X, also include <stdlib.h> to avoid
	some compiler warnings.

2013-05-20         Arnold D. Robbins     <arnold@skeeve.com>

	* gawkapi.h [FAKE_FD_VALUE]: Moved from here to ...
	* io.c [FAKE_FD_VALAUE]: here.

2013-05-14  Eli Zaretskii  <eliz@gnu.org>

	* io.c (devopen) [__EMX__ || __MINGW32__]: Produce EISDIR on MinGW
	when an attempt to open() a directory fails.
	(two_way_open) [__EMX__ || __MINGW32__]: When trying to open() a
	directory fails with EISDIR, assign FAKE_FD_VALUE to the file
	descriptor and attributes of a directory to its mode bits.  This
	is needed to support the readdir extension.

	* gawkapi.h (FAKE_FD_VALUE): New macro, used in io.h and in
	extension/gawkdirfd.h.

2013-05-09         Arnold D. Robbins     <arnold@skeeve.com>

	* 4.1.0: Release tar ball made.

2013-05-09         Arnold D. Robbins     <arnold@skeeve.com>

	* awkgram.y (snode): Make it a fatal error to use a regexp constant
	as the second argument of index(). Thanks to Christopher Durant
	<christopher.durant@marquesa.net> and Brian Kernighan for the report
	and the advice.

2013-04-28  Eli Zaretskii  <eliz@gnu.org>

	* io.c (redirect): Remove the HACK that called close_one when
	errno was zero in the MinGW build.  This prevents failure in
	several tests in the test suite, e.g., closebad.

2013-04-28         Arnold D. Robbins     <arnold@skeeve.com>

	* bootstrap.sh: Fix a comment.

2013-04-24         Arnold D. Robbins     <arnold@skeeve.com>

	* io.c (do_getline_redir): Fix the leading comment.

2013-04-23         Arnold D. Robbins     <arnold@skeeve.com>

	* main.c (load_procinfo): Add PROCINFO entries for API major
	and minor versions.

2013-04-21         Arnold D. Robbins     <arnold@skeeve.com>

	* missing: Update from Automake 1.13.1.

2013-04-18         Arnold D. Robbins     <arnold@skeeve.com>

	* configure.ac: Fix a typo.

2013-04-17         Corinna Vinschen      <vinschen@redhat.com>

	* configure.ac: Remove special casing for cygwin for libiconv
	and libintl.

2013-04-16         Arnold D. Robbins     <arnold@skeeve.com>

	* bootstrap.sh: Touch gawk.texi too. Update copyright.

2013-04-16         Arnold D. Robbins     <arnold@skeeve.com>

	* awkgram.c: Regenerated from bison 2.7.1.
	* command.c: Ditto.
	* dfa.h, dfa.c: Minor edits to sync with GNU grep.
	* gettext.h: Sync with gettext 0.18.2.1.
	* random.h: Remove obsolete __P macro and use. Update copyright year.
	* Makefile.am, array.c, builtin.c, cint_array.c, cmd.h, debug.c,
	eval.c, ext.c, field.c, gawkapi.c, gawkapi.h, gettext.h, int_array.c,
	interpret.h, msg.c, node.c, profile.c, re.c, replace.c, str_array.c,
	symbol.c: Update copyright year.

	Update to automake 1.13.1:

	* configure.ac (AM_INIT_AUTOMAKE): Update version.
	* configure, Makefile.in, aclocal.m4, awklib/Makefile.in,
	doc/Makefile.in, test/Makefile.in: Regenerated.

	* getopt.c, getopt.h, getopt1.c, getopt_int.h: Sync with GLIBC.

2013-04-14         Arnold D. Robbins     <arnold@skeeve.com>

	* awkgram.y (check_funcs): Fix logic of test for called but
	not defined warning. Thanks to Scott Deifik for the bug report.

2013-04-02         Arnold D. Robbins     <arnold@skeeve.com>

	* profile.c (print_lib_list): Send final newline to prof_fp
	instead of stdout.  Thanks to Hermann Peifer for the bug report.

2013-03-27         Arnold D. Robbins     <arnold@skeeve.com>

	* Makefile.am (SUBDIRS): Move extension back into the middle of
	the list so that `make check' without a prior `make' works.

	Unrelated:

	* main.c (main): Move env_lc into ifdef for LIBC_IS_BORKED.

2013-03-20         Arnold D. Robbins     <arnold@skeeve.com>

	For systems where libc is borked (MirBSD, maybe others).

	* dfa.c: Force use of gawk_mb_cur_max instead of MB_CUR_MAX and make
	mbrtowc a macro that always fails.
	(using_utf8): Force utf8 to be 0 if libc borked and gawk_mb_cur_max
	is one.
	* main.c (main): If libc is borked and LC_ALL or LANG exist in the
	environment and are set to "C" or "c", force gawk_mb_cur_max to one.

2013-03-11         Arnold D. Robbins     <arnold@skeeve.com>

	* re.c (check_bracket_exp): Make handling of embedded ] in
	regexp smarter. Thanks to Ed Morton <mortoneccc@comcast.net>
	for reporting the bug.

2013-03-01         Arnold D. Robbins     <arnold@skeeve.com>

	Don't build extensions if API isn't supported:

	* Makefile.am (SUBDIRS): Move extension directory to last in case
	building the extensions is not supported.
	* configure.ac: Add check for MirBSD and don't even try to run the
	checks for DYNAMIC if so.

	Check for systems (MirBSD) where libc doesn't understand not
	to use UTF-8 for LC_ALL=C.

	* configure.ac (LIBC_IS_BORKED): AC_DEFINE if needed.
	* regcomp.c (init_dfa): Change logic as needed if LIBC_IS_BORKED.

2013-02-28         Arnold D. Robbins     <arnold@skeeve.com>

	Cause profiling / pretty printing to include a list of
	loaded extensions. Thanks to Hermann Peifer for the bug report.

	* awk.h (srcfiles): Add declaration.
	* profile.c (print_lib_list): New function.
	(dump_prog): Call it.

2013-02-26         Arnold D. Robbins     <arnold@skeeve.com>

	* awkgram.y (expression_list): In case of error return the list
	instead of NULL so that snode gets something it can count.

2013-02-12         Arnold D. Robbins     <arnold@skeeve.com>

	* bisonfix.awk: Comment out code for fixing contined #if
	statements. It is likely not needed anymore. Leave it there in
	case I'm wrong.

2013-02-06         Arnold D. Robbins     <arnold@skeeve.com>

	* builtin.c (printf_common): Move nargs > 0 check into assert.
	(do_sprintf): Add nargs check and fatal message to here.

2013-02-04         Arnold D. Robbins     <arnold@skeeve.com>

	* main.c (main): Remove undocumented -m option which was for
	compatibility with BWK awk. His awk dropped it back in 2007.

2013-02-03         Arnold D. Robbins     <arnold@skeeve.com>

	* configure.ac: Add Automake test for cross compiling.

2013-01-31         Arnold D. Robbins     <arnold@skeeve.com>

	* regcomp.c, regex.c, regex_internal.c, regexec.c: Update
	copyright years to sync with GLIBC.

	From: http://www.sourceware.org/ml/libc-alpha/2013-01/msg00967.html,
	by Andreas Schwab <schwab@suse.de>:

	* regexec.c (extend_buffers): Add parameter min_len.
	(check_matching): Pass minimum needed length.
	(clean_state_log_if_needed): Likewise.
	(get_subexp): Likewise.`

2013-01-31         Arnold D. Robbins     <arnold@skeeve.com>

	* dfa.c: Include "dfa.h" which includes regex.h after limits.h
	so that RE_DUP_MAX gets the correct value. Especially needed on
	OpenVMS. Thanks to Anders Wallin.

	* main.c (version): Print out API version numbers if DYNAMIC.
	Helpful also for knowing if to run the shlib tests.

	* configure: Regenerated after change in m4/readline.m4.

2013-01-31         Arnold D. Robbins     <arnold@skeeve.com>

	* PROBLEMS: Removed. It is no longer needed.
	* Makefile.am (EXTRA_DIST): Remove PROBLEMS from list.

2013-01-31         Andrew J. Schorr     <aschorr@telemetry-investments.com>

	* configure.ac: Remove TEST_MPFR conditional added in last patch.
	We will instead test for MPFR capability by looking at the output
	from gawk --version.

2013-01-27         Andrew J. Schorr     <aschorr@telemetry-investments.com>

	* configure.ac: Add MPFR test for use in test/Makefile.am.

2013-01-25         Arnold D. Robbins     <arnold@skeeve.com>

	* awkgram.y (parms_shadow): Change int param to bool.
	* cmd.h (output_is_tty): Sync type with rest of code (is bool).
	* dfa.c (MALLOC): Undef first, for Irix.
	* Makefile.am (LDADD): Use LIBREADLINE and LIBMPFR instead of
	automake substitutions.
	* configure.ac (AC_INIT): Version bump.
	(GAWK_CHECK_READLINE): Renamed from GNUPG_CHECK_READLINE.

2013-01-23         Arnold D. Robbins     <arnold@skeeve.com>

	* awk.h (list_functions): Change parameter to bool.
	* symbol.c (list_functions): Ditto.
	(get_symbols): Change sort parameter to bool. Additional
	code cleanup.

2013-01-22         Arnold D. Robbins     <arnold@skeeve.com>

	* symbol.c (get_symbols): Reset count after each loop to only
	sort the actual items retrieved. Thanks to Hermann Peifer (by
	way of Andrew Schorr) for reporting the bug.  Also add some
	commentary and fix function name in emalloc calls.

2013-01-20         Arnold D. Robbins     <arnold@skeeve.com>

	* re.c (regexflags2str): New routine.
	(resetup): If do_intervals, also turn on RE_NO_BK_BRACES.
	Thanks to Yan Lei <yanl.fnst@cn.fujitsu.com> for the
	bug report.

2013-01-18         Arnold D. Robbins     <arnold@skeeve.com>

	Fix a problem with include ordering to get ptrdiff_t definition,
	showed up on Debian Lenny. Reported by Manuel Collado.
	Fix brought over from grep.

	* dfa.h: Include regex.h and stddef.h directly.
	* dfa.c: Adjust includes.

2013-01-11         John Haque            <j.eh@mchsi.com>

	* awk.h (do_mpfr_rshift): Renamed from do_mpfr_rhift.
	* awkgram.y (do_mpfr_rshift): Renamed from do_mpfr_rhift.
	* mpfr.c (_tz1, _tz2, _mpz1, _mpz2, mpz1, mpz2, get_bit_ops,
	free_bit_ops): Removed.
	(init_mpfr): Remove calls to mpz_init.
	(get_intval, free_intval): New functions.
	(do_mpfr_rshift, do_mpfr_lshift): Rework code.
	(do_mpfr_and, do_mpfr_or, do_mpfr_xor): Accept two or more arguments
	to match regular functions.

2013-01-11         Arnold D. Robbins     <arnold@skeeve.com>

	* bisonfix.awk: Adjust ARGV / ARGC to force reading of standard
	input; apparently needed for Mac OS X. Thanks to Akim Demaille
	for the report.

2013-01-06         Arnold D. Robbins     <arnold@skeeve.com>

	* io.c (redirect, two_way_open): Set the name field in the
	awk_input_buf_t and awk_output_buf_t structures, as needed.
	Thanks to Manuel Collado for the report.

2013-01-05         Arnold D. Robbins     <arnold@skeeve.com>

	* regex_internal.h (struct re_dfa_t): Restore ifdefs around
	__libc_lock_define, they really were needed. Bleah.

2013-01-01         Arnold D. Robbins     <arnold@skeeve.com>

	Sync with GLIBC regex files.

	* regex_internal.h (struct re_dfa_t): Remove ifdefs around
	__libc_lock_define since it's already defined to empty in non-LIBC
	case.
	* regexec.c (check_node_accept_bytes): Restore decl with use from
	GLIBC code since this is LIBC case.

2012-12-27         Arnold D. Robbins     <arnold@skeeve.com>

	* builtin.c (do_print, do_printf): Use output_fp as default
	output for print/printf only if running under the debugger.
	Otherwise use stdout as Brian, Peter, and Al intended.

2012-12-25         Arnold D. Robbins     <arnold@skeeve.com>

	Remove sym-constant from API after discussions with John
	Haque and Andrew Schorr.

	* gawkapi.h (api_sym_constant): Removed field in API struct.
	(sym_constant): Remove macro.
	* gawkapi.c (set_constant, api_sym_update, api_sym_constant): Removed.
	(sym_update_real): Renamed to api_sym_update(). is_const parameter
	removed and code adjusted.

2012-12-24         Arnold D. Robbins     <arnold@skeeve.com>

	* 4.0.2: Release tar ball made.

2012-12-23         John Haque      <j.eh@mchsi.com>

	* eval.c (r_get_lhs): Node_array_ref. If original is Node_var,
	don't assign null-string as value.
	* ext.c (get_argument): Node_array_ref. Check if already a scalar.

2011-12-23         John Haque      <j.eh@mchsi.com>

	* awkgram.y (is_deferred_variable): New function.
	(func_install): Call it.
	* eval.c (r_interpret): Op_push_arg. Check for uninitialized scalar.

2012-12-23         Arnold D. Robbins     <arnold@skeeve.com>

	* awkgram.y (tokentab): Whitespace fix for "include".
	* builtin.c (printf_common): Do a fatal error if no args to printf()
	or sprintf().

2012-12-19         Arnold D. Robbins     <arnold@skeeve.com>

	* bootstrap.sh: Touch extension/aclocal.m4 also.

	Unrelated: Extend input parser API:

	* awk.h (IOBUF): Remove read_func pointer.
	* gawkapi.h (awk_input_buf_t): Move it to here.
	* io.c (iop_alloc, get_a_record, get_read_timeout): Adjust code.

	Unrelated: Make sure that variables like NF, NR, FNR are
	accessable correctly both through SYMTAB and through API.

	* gawkapi.c (api_sym_lookup): Call update_global_values().
	(api_sym_lookup_scalar): Ditto.
	* interpret.h (Op_subscript, Op_subscript_lhs): Ditto.
	* main.c (update_global_values): Adjust comment.

	Unrelated: Fix --disable-lint so that everything compiles.

	* main.c (main): Move case lable inside ifdef.
	* awkgram.y (isnoeffect): Add ifdefs around declaration, use,
	and function body.

	Unrelated: Restore building with tcc.

	* awk.h (AFUNC): Move to array.c which is the only place its used.
	(ainit_ind, atypeof_ind, etc.): New macros for use in array.c
	* array.c (AFUNC): Change to use F##_ind. Works with tcc and other
	compilers.
	* configure.ac: Only add -export-dynamic flag if compiling with gcc.

2012-12-18         Andrew J. Schorr     <aschorr@telemetry-investments.com>

	* gawkapi.c (sym_update_real): If setting a scalar variable that exists
	already in an undefined state with type set to Node_var_new, we must
	update the type to Node_var if the new value is not undefined.

2012-12-18         Arnold D. Robbins     <arnold@skeeve.com>

	* awkgram.y (tokentab): "extension" needs to be inside ifdef DYNAMIC.
	Thanks to Anders Wallin for finding this.

2012-12-16         Arnold D. Robbins     <arnold@skeeve.com>

	* debug.c (do_set_var): Fix last remaining `*assoc_lookup() = x'.

2012-12-15         Arnold D. Robbins     <arnold@skeeve.com>

	Infrastructure Updates:

	* awkgram.c, command.c: Regenerated with bison 2.7.
	* config.guess, config.sub, depcomp: Updated from automake 1.12.6.

2012-12-09         Arnold D. Robbins     <arnold@skeeve.com>

	Clean up BINMODE to use symbolic values.

	* awk.h (enum binmode_values): New enum.
	* eval.c (set_BINMODE): Use them.
	* io.c (binmode, close_rp, gawk_popen): Ditto.
	* main.c (main): Ditto.
	* builtin.c (do_system): Ditto.

	Unrelated:

	* configure.ac: Look for posix_openpt
	* io.c (two_way_open): Use posix_openpt if it's available.
	Thanks to Christian Weisgerber <naddy@mips.inka.de> for
	the changes.

	Also unrelated:

	* regex.c: Don't include <sys/param.h> on VMS. Thanks to
	Anders Wallin.

	Also unrelated:

	* ext.c (is_letter, is_identifier_char): New functions. Don't use
	<ctype.h> functions since those could rely on the locale.
	(make_builtin): Adjust test for valid name to call the new
	functions and return false instead of throwing a fatal error.
	(make_old_builtin): Adjust test for valid name to call the new
	function.
	* awk.h (is_identchar): Move from here, ...
	* awkgram.y (is_identchar): ... to here. This is safe, since
	the locale is C during parsing the program.

	Also unrelated: Make all checks for bitflags being set consistent
	in case we should wish to switch them to macro calls:

	* awkgram.y, builtin.c, cint_array.c, debug.c, eval.c, gawkapi.c,
	int_array.c, io.c, mpfr.c, node.c, profile.c, str_array.c: Fix
	as needed.

2012-12-07         Arnold D. Robbins     <arnold@skeeve.com>

	* awkgram.y (tokentab): `fflush()' is now in POSIX, remove the
	RESX flag. This was the last use, so delete the flag.
	(yylex): Don't check RESX.

	Thanks to Nathan Weeks <weeks@iastate.edu> for helping make this
	happen.

2012-12-01         Arnold D. Robbins     <arnold@skeeve.com>

	* interpret.h: For op_assign_concat, if both strings
	have WSTRCUR, then do the realloc() and append for the
	wide string too.  Thanks to Janis Papanagnou
	<janis_papanagnou@hotmail.com> for the discussion in
	comp.lang.awk.

2012-11-30         Arnold D. Robbins     <arnold@skeeve.com>

	* regcomp.c, regex.c, regex_internal.h, regexec.c: Sync
	with GLIBC.  Why not.

	* gawkapi.c (awk_bool_t): Change into an enum with awk_false and
	awk_true values.

2012-01-30         Andrew J. Schorr     <aschorr@telemetry-investments.com>

	Further cleanups of macros in awk.h

	* awk.h (_r, _t): Remove declarations.
	(unref, m_force_string): Remove macros.
	(r_unref): Move declaration.
	(r_force_string): Remove declaration.
	(DEREF, force_string, force_number, unref): Now inline functions.
	(POP_STRING, TOP_STRING): Back to macros.
	* eval.c (_t): Remove definition.
	* main.c (_r): Remove definition.
	* node.c (r_force_string): Remove.

2012-11-27         Arnold D. Robbins     <arnold@skeeve.com>

	* builtin.c (do_fflush): Make fflush() and fflush("") both
	flush everything. See the comment in the code.

2012-11-26         Arnold D. Robbins     <arnold@skeeve.com>

	* awk.h (Node_old_ext_func, Op_old_ext_func): New enum values.
	* configure.ac: Use -export-dynamic if supported for old extension
	mechanism.
	* eval.c (nodeytpes): Add Node_old_ext_func.
	(optypetab): Add Op_old_ext_func.
	* ext.c (make_old_ext_builtin): "New" function.
	* interpret.h: Special case Op_old_ext_builtin. Add checks for
	Node_old_ext_func.
	* msg.c: Adjust placement of a comment.

2012-05-02         John Haque      <j.eh@mchsi.com>

	* str_array.c (str_copy): Initialize next pointer in the linked list
	to avoid memory corruption.
	* int_array.c (int_copy): Ditto.

2012-04-21         John Haque      <j.eh@mchsi.com>

	Shutdown routine for a dynamic extension.

	* awk.h (SRCFILE): New field fini_func.
	* ext.c (load_ext): Takes an additional argument to look up and
	save the clean up routine in SRCFILE struct.
	(INIT_FUNC, FINI_FUNC): Defines for default init and fini routine
	names.
	(do_ext): Use default for the name of the init or fini routine if
	one is not supplied. Adjust call to load_ext().
	(close_extensions): Execute fini routines.
	* interpret.h (Op_at_exit): Call close_extensions().
	* msg.c (gawk_exit): Ditto.
	* debug.c (close_all): Ditto.
	* main.c (main): Adjust call to load_ext().
	* awkgram.y (tokentab): Specify 2nd and 3rd optional arguments
	for the extension() built-in.

	Unrelated:

	* interpret.h (Op_arrayfor_init): Use assoc_length for array size.

2012-04-19         John Haque      <j.eh@mchsi.com>

	Enhanced array interface to support transparent implementation
	using external storage and ...

	* awk.h (astore): Optional post-assignment store routine for
	array subscripts.
	(Op_subscript_assign): New opcode to support the store routine.
	(alength): New array interface routine for array length.
	(assoc_length): New macro.
	(assoc_empty): Renamed from array_empty.
	* awkgram.y (snode): Append Op_subscript_assign opcode if
	(g)sub variable is an array element.
	(mk_getline): Same for getline variable.
	(mk_assignment): Same if assigning to an array element.
	* field.c (set_element): Call store routine if needed.
	* builtin.c (do_match): Ditto.
	(do_length): Use length routine for array size.
	* symbol.c (print_vars): Ditto.
	* array.c (null_length): Default function for array length interface.
	(asort_actual):	Call store routine if defined.
	(asort_actual, assoc_list): Use length routine for array size.
	(null_array_func): Add length and store routine entries.
	* str_array.c (str_array_func): Same.
	* cint_array.c (cint_array_func): Same.
	* int_array.c (int_array_func): Same.
	* eval.c (optypetab): Add Op_subscript_assign.
	* profile.c (pprint): Add case Op_subscript_assign.
	* interpret.h (set_array, set_idx): New variables to keep track
	of an array element with store routine.
	(Op_sub_array, Op_subscript_lhs, Op_store_sub, Op_subscript_assign):
	Add code to handle array store routine.
	* debug.c (print_symbol, print_array, cmp_val, watchpoint_triggered,
	initialize_watch_item): Use length routine for array size.

	* awk.h (assoc_kind_t): New typedef for enum assoc_list_flags.
	(sort_context_t): Renamed from SORT_CONTEXT.
	* array.c (asort_actual, assoc_sort): Adjust.
	* cint_array.c (cint_list, tree_list, leaf_list): Adjust.
	* int_array.c (int_list): Adjust.
	* str_array.c (str_list): Adjust.

2012-04-18         John Haque      <j.eh@mchsi.com>

	* awk.h (atypeof, AFUNC): New macros.
	(afunc_t): Renamed typedef from array_ptr.
	* array.c (register_array_func, null_lookup): Use AFUNC macro
	instead of hard-coded index for array functions.
	(asort_actual): Unref null array elements before overwriting.
	(force_array): Renamed from get_array.
	(null_array): Renamed from init_array. Also initialize flags to 0.
	(array_types): Renamed from atypes.
	(num_array_types): Renamed from num_atypes.
	* interpret.h (r_interpret): In case Op_sub_array, unref null array element.
	* str_array.c (str_array_init): Reworked for (re)initialization of array.
	* int_array.c (int_array_init): Ditto.
	* cint_array.c (cint_array_init): Ditto.

2012-11-24         Arnold D. Robbins     <arnold@skeeve.com>

	Directory cleanup.

	* TODO.xgawk, FUTURES: Merged into TODO.
	* TODO: More stuff added.
	* Makefile.am (EXTRA_DIST): Updated.

2012-11-22         Arnold D. Robbins     <arnold@skeeve.com>

	Cleanup of awk.h.

	* array.c (r_in_array): Removed.
	* awk.h (MALLOC_ARG_T): Replaced with size_t everywhere.
	(S_ISREG, setsid): Moved to io.c.
	(__extension__): Removed.
	(INT32_BIT): Moved to cint_array.c.
	(_t): Always declare.
	(DO_LINT_INVALID, et al): Moved into an enum.
	(POP_ARRAY, POP_PARAM, POP_SCALAR, TOP_SCALAR, dupnode, in_array):
	Moved into inline functions.
	(force_number, force_string): Simplified.
	(ZOS_USS): Remove undef of DYNAMIC, it's handled in configure.ac.
	* io.c (S_ISREG, setsid): Moved to here.
	* cint_array.c (INT32_BIT): Moved to here.
	* eval.c (_t): Always define.
	* protos.h: Use size_t directly instead of MALLOC_ARG_T.

	Unrelated:

	* gawkapi.h: Add `awk_' prefix to structure tags where they
	were missing.  Document the full list of include files needed.

2012-11-14         Arnold D. Robbins     <arnold@skeeve.com>

	* io.c (do_find_source): On VMS, don't add the `/' separater.
	Thanks to Anders Wallin.

	MPFR minor cleanup:

	* awk.h (mpfr_unset): Declare new function.
	* mpfr.c (mpfr_unset): New function.
	* node.c (r_unref): Call it instead of inline code.
	* gawk_api.c (api_sym_update_scalar): Call it instead of inline code.

2012-11-13         Arnold D. Robbins     <arnold@skeeve.com>

	* symbol.c (get_symbols): Check type, not vname. Keeps
	valgrind happy. Thanks to Andrew Schorr for noticing the problem.

2012-11-10         Arnold D. Robbins     <arnold@skeeve.com>

	* Update to bison 2.6.5. Various files regenerated.
	* io.c (find_source): Add a default value for SHLIBEXT.
	(read_with_timeout): For VMS also, just use read().

2012-11-10         John Haque      <j.eh@mchsi.com>

	* int_array.c (int_copy): Initialize next pointer of newchain to null.
	* eval.c (eval_condition): Force string context for an integer used
	as array index.

2012-11-10         Arnold D. Robbins     <arnold@skeeve.com>

	* gawkapi.c (api_add_ext_func, api_awk_atexit, api_clear_array,
	api_create_array, api_create_value, api_register_ext_version,
	api_release_value, api_update_ERRNO_string, node_to_awk_value,
	remove_element, run_ext_exit_handlers): Add null pointer checks.
	Everywhere: Add / fixup leading comments.

	* interpret.h (Op_store_sub): If assigning to an unitialized variable
	through SYMTAB, change it to Node_var. Add explanatory comments.
	* symbol.c (get_symbol): Rationalized. Skip non-variables in SYMTAB.

2012-11-04         Arnold D. Robbins     <arnold@skeeve.com>

	* gawkapi.h: Minor documentation edit.

2012-10-31         Arnold D. Robbins     <arnold@skeeve.com>

	* awkgram.y (want_regexp): Use as a bool, not as an int.
	* field.c: Fix a comment.
	* gawkapi.h: Add comment to include <errno.h>.
	* symbol.c (load_symbols): ``No automatic aggregate initialization.''
	Here too. Sigh again.

	* gawkapi.h: Minor documentation edits.

2012-11-27         Arnold D. Robbins     <arnold@skeeve.com>

	* builtin.c (do_fflush): Make fflush() and fflush("") both
	flush everything. See the comment in the code.

2012-10-28         Arnold D. Robbins     <arnold@skeeve.com>

	* Update to bison 2.6.4. Various files regenerated.

2012-10-27         Arnold D. Robbins     <arnold@skeeve.com>

	* gawkapi.h: Continuing the minor formatting / doc cleanups.

2012-10-26         Arnold D. Robbins     <arnold@skeeve.com>

	* gawkapi.h: Continuing the minor formatting / doc cleanups.

2012-10-24         Arnold D. Robbins     <arnold@skeeve.com>

	* gawkapi.h: Still more minor formatting / doc cleanups.

2012-10-23         Arnold D. Robbins     <arnold@skeeve.com>

	* gawkapi.h: More minor formatting / doc cleanups.

2012-10-21         Arnold D. Robbins     <arnold@skeeve.com>

	Fixes for z/OS from Dave Pitts.

	* awk.h (assoc_list_flags): No trailing comma on last enum value.
	* gawkapi.h (awk_valtype_t): Ditto.
	* symbol.c (lookup): ``No automatic aggregate initialization.'' Sigh.

	Unrelated:

	* gawkapi.h: Minor formatting / doc cleanups.

2012-10-19         Arnold D. Robbins     <arnold@skeeve.com>

	If SYMTAB is used, make sure ENVIRON and PROCINFO get loaded too.

	* awkgram.y (process_deferred): New function. Call it when program
	is completely parsed.
	(symtab_used): New variable.
	(variable): Set it to true if SYMTAB is looked up.
	* main.c (load_environ, load_procinfo): Make sure the routines are
	only called once.

	Unrelated fixes:

	* awkgram.y (yylex): Check continue_allowed and break_allowed as
	soon as they are seen in the scanner; the rules that check them
	can not be reduced until after a token that allows them is seen,
	leading to errors at execution time.
	* interpret.h (Op_K_break, Op_K_continue, Op_jmp): Add asssertion
	that pc->target_jmp is not NULL.

	* symbol.c (lookup): Correct a comment.

2012-10-14         Arnold D. Robbins     <arnold@skeeve.com>

	* gawkapi.h (IOBUF_PUBLIC): Renamed awk_input_buf_t.
	(struct iobuf_public): Renamed struct awk_input.
	* awk.h: Adjust.

2012-10-13         Arnold D. Robbins     <arnold@skeeve.com>

	* Update to Automake 1.12.4. Various files regenerated.

2012-10-11         Arnold D. Robbins     <arnold@skeeve.com>

	* awk.h (dup_ent): New member for Node_param_list.
	* symbol.c (install): For parameters, if this is a duplicate, chain
	it off the original using the dup_ent pointer.
	(remove_params): If there's a duplicate, remove it from the list.

	* awk.h: Fix flags to have unique numeric values. Oops.

2012-10-10         Arnold D. Robbins     <arnold@skeeve.com>

	* gawkapi.h: Add considerably more documentation. Rearrange order
	of functions in the struct to make more sense, grouping related
	functions together in a more logical order.
	* gawkapi.c: Adjust as needed.
	* ext.c (make_builtin): Adjust for name change in struct member.

2012-10-05         Arnold D. Robbins     <arnold@skeeve.com>

	* mbsupport.h: Add a bunch of undefs for z/OS.

2012-10-04         Arnold D. Robbins     <arnold@skeeve.com>

	* TODO.xgawk: Update.
	* awk.h (make_str_node): Removed macro.
	(make_string): Modified to call make_str_node.
	(r_make_str_node): Renamed to make_str_node.
	* gawkapi.c: Changed r_make_str_node to make_str_node everywhere.
	* node.c (make_str_node): Renamed from make_str_node.

	Update to automake 1.12.4.

	* Makefile.in, aclocal.m4, awklib/Makefile.in, doc/Makefile.in,
	extension/Makefile.in, extension/aclocal.m4, test/Makefile.in:
	Regenerated.

	* interpret.h (Op_Subscript): Added lint warnings for FUNCTAB
	and SYMTAB.

2012-10-02         Arnold D. Robbins     <arnold@skeeve.com>

	* awk.h (func_table): Declare.
	* awkgram.y: If do_posix or do_traditional, then check for
	delete on SYMTAB. Add check for delete on FUNCTAB, also.
	* interpret.h (Op_Subscript): For FUNCTAB, return the element name
	as its value too.  Avoids lots of weirdness and allows indirect calls
	after assignment from FUNCTAB["foo"] to work.
	(Op_store_sub): Disallow assignment to elements of FUNCTAB.
	(Op_indirect_func_all): Turn assert into check and fatal error.
	* symbol.c (func_table): No longer static.
	(lookup): If do_posix or do_traditional, skip the global table.
	(release_all_vars): Clear func_table too.

2012-09-25         Arnold D. Robbins     <arnold@skeeve.com>

	First cut at SYMTAB and FUNCTAB. This does the following:
	- Change symbol table handling to use gawk arrays.
	- Store symbols in SYMTAB array and allow indirect access
	  through SYMTAB to variables, both getting and setting.
	- List function names in FUNCTAB indexes; Values cannot be
	  used at the moment.
	- No documentation yet.

	* awk.h (Node_hashnode, hnext, hname, hlength, hcode, hvalue):
	Removed, not needed any more.
	(init_symbol_table, symbol_table): Add declarations.
	* awkgram.y: Disallow delete on SYMTAB, fix warning for tawk
	extension if traditional.
	* eval.c (nodetypes): Remove Node_hashnode element.
	* interpret.h (Op_subscript, Op_store_sub): Handle SYMTAB and go
	through to the actual value.
	* main.c (main): Init Nnull_string earlier. Add call to
	init_symbol_table().
	* profile.c (pp_str, pp_len): Change definitions.
	(pp_next): New macro.
	(pp_push, pp_pop): Adjust uses.
	* symbol.c (variables): Removed.
	(global_table, param_table, func_table, symbol_table,
	installing_specials): New variables.
	(lookup, make_params, install_params, remove_params, remove_symbol,
	make_symbol, install, get_symbols, release_all_vars, append_symbol,
	release_symbols, load_symbols): Rework logic considerably.
	(init_symbol_table): New function.

2012-09-23         Arnold D. Robbins     <arnold@skeeve.com>

	`delete array' and `nextfile' are now in POSIX.
	Thanks to Nathan Weeks <weeks@iastate.edu> for the
	initiative and letting us know about it.

	* awkgram.y: Make the right code changes for `delete array'
	and `nextfile'.
	(tokentab): Set flags to zero for nextfile.

2012-09-19         Arnold D. Robbins     <arnold@skeeve.com>

	* symbol.c (load_symbols): Zero out the new node. Prevents assertion
	failure on PPC Mac OS X.

2012-09-14         Arnold D. Robbins     <arnold@skeeve.com>

	Allow read-only access to built-in variables from extensions.

	* awk.h (NO_EXT_SET): New flag.
	* gawkapi.c (api_sym_lookup, api_sym_update_real): Set flag if off
	limits variable instead of failing. Adjust logic.
	(api_sym_update_scalar, api_set_array_element, api_del_array_element,
	api_release_flattened_array): Adjust logic.
	* gawkapi.h: Adjust documentation.

	Provide PROCINFO["identifiers"]. Undocumented for now.

	* awk.h (load_symbols): Add declaration.
	* awkgram.y (variable): Adjust comment formatting.
	* main.c (main): Call load_symbols().
	* symbol.c (load_symbols): New function.

2012-09-13         Arnold D. Robbins     <arnold@skeeve.com>

	* configure.ac: Determination of DYNAMIC adjusted. Hopefully is
	smarter for z/OS.

2012-09-13         Dave Pitts            <dpitts@cozx.com>

	* awk.h: Add defines for z/OS for newer types.

2012-08-31         Arnold D. Robbins     <arnold@skeeve.com>

	* gawkapi.c: Wrap various bits in #ifdef DYNAMIC so that
	gawk will compile on systems without dynamic loading.

2012-08-24         Arnold D. Robbins     <arnold@skeeve.com>

	Add version facility to API. Thanks to Manuel Collado
	for the idea.

	* awk.h (print_ext_versions): Declare.
	Rearrange includes and decls to make more sense.
	* gawkapi.h (register_ext_version): New API.
	(dl_load_func): Add code for ext_version.
	* gawkapi.c (api_register_ext_version, print_ext_versions):
	New functions.
	* main.c (do_version): New variable.
	(optab): Set it for -v / --version.
	(main): Set it in arg parsing switch. Call version() after the
	extensions have been loaded.

2012-08-22         Arnold D. Robbins     <arnold@skeeve.com>

	Add output wrapper and two-way processor to extension API.

	* awk.h (struct redirect): Replace output FILE * with awk_output_buf_t.
	(register_output_wrapper, register_two_way_processor): Declare.
	* builtin.c (efwrite): Adjust logic to use rp->output data and
	functions if rp is not NULL. Remove redundant declaration of function.
	(do_fflush, do_printf, do_print, do_print_rec): Same adjustment.
	* ext.c (make_builtin): Adjust error messages.
	* gawkapi.c (api_register_output_wrapper,
	api_register_two_way_processor): New functions.
	(sym_update_real): Adjust code formatting.
	* gawkapi.h (awk_input_parser_t): Make next pointer awk_const.
	(awk_output_buf_t, awk_two_way_processor_t): New structs.
	(api_register_output_wrapper, api_register_two_way_processor): New APIs.
	(dl_load_func): Allow for empty function table (NULL elements).
	* io.c (find_output_wrapper, init_output_wrapper, find_two_processor,
	gawk_fwrite, gawk_ferror, gawk_fflush, gawk_fclose): New functions.
	(redirect): Call init_output_wrapper, find_output_wrapper as needed.
	Adjust use of rp->fp to rp->output.fp and also function calls.
	(close_rp, close_redir, flush_io): Same adjustment.
	(two_way_open): Same adjustment. Call find_two_way_processor, and
	find_output_wrapper, as needed.

2012-08-17         Arnold D. Robbins     <arnold@skeeve.com>

	* Update infrastructure: Automake 1.12.3 and bison 2.6.2.

2012-08-15         Arnold D. Robbins     <arnold@skeeve.com>

	* dfa.c: Sync w/GNU grep.

2012-08-12         Arnold D. Robbins     <arnold@skeeve.com>

	* gawkapi.h: Make the versions enum constants instead of defines.

2012-08-11         Andrew J. Schorr     <aschorr@telemetry-investments.com>

	* awkgram.y (add_srcfile): It is now a fatal error to load the
	same file with -f and -i (or @include).
	* TODO.xgawk: Update to reflect this change.

2012-08-10         Arnold D. Robbins     <arnold@skeeve.com>

	* FUTURES, TODO.xgawk: Updates.

2012-08-08         Arnold D. Robbins     <arnold@skeeve.com>

	* configure.ac: Add -DNDEBUG to remove asserts if not developing.

	* gawkapi.h: Document how to build up arrays.
	* gawkapi.c (api_sym_update): For an array, pass the new cookie
	back out to the extension.

	* awk.h (IOBUF): Move struct stat into IOBUF_PUBLIC.
	(os_isreadable): Change to take an IOBUF_PUBLIC.
	* gawkapi.h (IOBUF_PUBLIC): Received struct stat.
	(INVALID_HANDLE): Moves to here.
	* io.c (iop_alloc): Stat the fd and fill in stat buf.
	(iop_finish): Use passed in stat info.

2012-08-05         Arnold D. Robbins     <arnold@skeeve.com>

	* README.git: More stuff added.

2012-08-01         Arnold D. Robbins     <arnold@skeeve.com>

	* io.c (iop_finish): New function.
	(iop_alloc): Add errno_val parameter. Move code into iop_finish.
	Add large explanatory leading comment.
	(after_beginfile): Rework logic. Check for input parser first, then
	check for invalid iop.
	(nextfile): Organize code better. Call iop_alloc then iop_finish.
	(redirect): Call iop_alloc, find_input_parser, iop_finish.
	(two_way_open): Call iop_alloc, find_input_parser, iop_finish.
	(gawk_popen): Call iop_alloc, find_input_parser, iop_finish.
	(find_input_parser): Set iop->valid if input parser takes control.
	(get_a_record): Rework setting RT to use macros.

2012-07-29         Andrew J. Schorr     <aschorr@telemetry-investments.com>

	* awk.h (set_RT_to_null, set_RT): Removed.
	* gawkapi.h (api_set_RT): Removed.
	(get_record): Signature changed in input parser struct.
	* gawkapi.c (api_set_RT): Removed.
	* io.c (set_RT_to_null, set_RT): Removed.
	(get_a_record): Adjustments for new API for input parser.

2012-07-29         Arnold D. Robbins     <arnold@skeeve.com>

	* awk.h (os_isreadable): Adjust declaration.
	(struct iobuf): Add new member `valid'.
	* io.c (iop_alloc): Remove do_input_parsers parameter, it's
	always true. Adjust logic to set things to invalid if could not
	find an input parser.
	(after_beginfile): Use valid member to check if iobuf is valid.
	Don't clear iop->errcode.
	(nextfile): Adjust logic to clear errcode if valid is true and
	also to update ERRNO.
	(redirect): Check iop->valid and cleanup as necessary, including
	setting ERRNO.
	(two_way_open): Ditto.
	(gawk_popen): Ditto.
	(devopen): Remove check for directory.

2012-07-27         Andrew J. Schorr     <aschorr@telemetry-investments.com>

	* io.c (find_input_parser): Issue a warning if take_control_of fails.

2012-07-27         Arnold D. Robbins     <arnold@skeeve.com>

	* awk.h (set_RT): Change to take a NODE * parameter.
	* io.c (set_RT): Change to take a NODE * parameter.
	* gawkapi.h: Change open hook to input parser in comment.
	* gawkapi.c (api_set_RT): Adjust call to set_RT.

2012-07-26         Arnold D. Robbins     <arnold@skeeve.com>

	* awk.h (set_RT_to_null, set_RT): Declare functions.
	(os_isreadable): Declare function.
	* io.c (set_RT_to_null, set_RT): New functions.
	(iop_close): Init ret to zero.
	* gawkapi.c (api_register_input_parser): Check for null pointer.
	(api_set_RT): New function.
	* gawkapi.h (api_set_RT): New function.

2012-07-26         Andrew J. Schorr     <aschorr@telemetry-investments.com>

	* gawkapi.h (IOBUF_PUBLIC): Document the get_record and close_func
	API.
	(awk_input_parser_t) Change can_take_file argument to const, and
	document the API.
	* io.c (get_a_record): Document that the caller initializes *errcode
	to 0, and remote the test for non-NULL errcode.

2012-07-26         Andrew J. Schorr     <aschorr@telemetry-investments.com>

	* gawkapi.c (api_sym_update_scalar): Fix some minor bugs.  Was
	not updating AWK_NUMBER when valref != 1.  And strings were not
	freeing MPFR values.

2012-07-25         Arnold D. Robbins     <arnold@skeeve.com>

	Start refactoring of IOBUF handling and turn "open hooks"
	into "input parsers".

	* awk.h (IOP_NOFREE_OBJ): Flag removed.
	(register_input_parser): Renamed from register_open_hook.
	* ext.c (load_ext): Make sure lib_name is not NULL.
	* gawk_api.c (api_register_input_parser): Renamed from
	api_register_open_hook.
	* gawk_api.h (api_register_input_parser): Renamed from
	api_register_open_hook.  Rework structure to have "do you want it"
	and "take control of it" functions.
	* io.c (iop_alloc): Remove third argument which is IOBUF pointer.
	Always malloc it. Remove use of IOP_NOFREE_OBJ everywhere.
	(find_input_parser): Renamed from find_open_hook.
	(nextfile): Don't use static IOBUF.
	(iop_close): Call close_func first. Then close fd or remap it
	if it's still not INVALID_HANDLE.
	(register_input_parser): Renamed from register_open_hook.
	Use a FIFO list and check if more than one parser will accept the
	file. If so, fatal error.

2012-07-25         Andrew J. Schorr     <aschorr@telemetry-investments.com>

	* configure.ac: Instead of using acl_shlibext for the shared library
	extension, define our own variable GAWKLIBEXT with a hack to work
	correctly on Mac OS X.
	* Makefile.am (SHLIBEXT): Use the value of GAWKLIBEXT instead of
	acl_shlibext.

2012-07-24         Arnold D. Robbins     <arnold@skeeve.com>

	* configure.ac: Add crude but small hack to make plug-ins work
	on Mac OS X.

2012-07-20         Arnold D. Robbins     <arnold@skeeve.com>

	* gawkapi.h: Rework table to not take up so much space.
	* gawkapi.c (api_sym_update_scalar): Rework optimization code
	to clean up the function.

2012-07-17         Andrew J. Schorr     <aschorr@telemetry-investments.com>

	* gawkapi.h: Add comments explaining new api_create_value and
	api_release_value functions.
	* gawkapi.c (sym_update_real): Allow updates with AWK_SCALAR and
	AWK_VALUE_COOKIE types.  After creating a regular variable,
	remove the call to unref(node->var_value), since this is not
	done elsewhere in the code (see, for example, main.c:init_vars).
	If the update is for an existing variable, allow any val_type
	except AWK_ARRAY (was previously disallowing AWK_SCALAR and
	AWK_VALUE_COOKIE for no apparent reason).
	(api_sym_update_scalar): The switch should return false for an
	invalid val_type value, so change the AWK_ARRAY case to default.
	(valid_subscript_type): Any scalar value is good, so accept any valid
	type except AWK_ARRAY.
	(api_create_value): Accept only AWK_NUMBER and AWK_STRING values.
	Anything else should fail.

2012-07-17         Arnold D. Robbins     <arnold@skeeve.com>

	Speedup:

	* awk.h (r_free_wstr): Renamed from free_wstr.
	(free_wstr): Macro to test the WSTRCUR flag first.
	* node.c (r_free_wstr): Renamed from free_wstr.

	Support value cookies:

	* gawkapi.h (awk_val_type_t): Add AWK_VALUE_COOKIE.
	(awk_value_cookie_t): New type.
	(awk_value_t): Support AWK_VALUE_COOKIE.
	(api_create_value, api_release_value): New function pointers.
	* gawkapi.c (awk_value_to_node, api_sym_update_scalar,
	valid_subscript_type): Handle AWK_VALUE_COOKIE.
	(api_create_value, api_release_value): New functions.

2012-07-16         Arnold D. Robbins     <arnold@skeeve.com>

	* gawkapi.c (awk_value_to_node): Support AWK_SCALAR.
	(api_sym_update_scalar): Performance improvements.

2012-07-12         Arnold D. Robbins     <arnold@skeeve.com>

	Allow creation of constants. Thanks to John Haque for the
	implementation concept.

	* gawk_api.h (api_sym_constant): Create a constant.
	* gawk_api.h (api_sym_update_real): Renamed from api_sym_update.
	Add is_const paramater and do the right thing if true.
	(api_sym_update, api_sym_constant): Call api_sym_update_real
	in the correct way.
	(set_constant): New function.

2012-07-11         Andrew J. Schorr     <aschorr@telemetry-investments.com>

	* gawkapi.h: Fix typo in comment.
	(awk_value_t): Type for scalar_cookie should be awk_scalar_t,
	not awk_array_t.
	(gawk_api): Add new api_sym_lookup_scalar function.
	(sym_lookup_scalar): New wrapper macro for api_sym_lookup_scalar hook.
	* gawkapi.c (api_sym_lookup_scalar): New function for faster scalar
	lookup.
	(api_impl): Add entry for api_sym_lookup_scalar.

2012-07-11         Andrew J. Schorr     <aschorr@telemetry-investments.com>

	* gawkapi.c (awk_value_to_node): Change to a switch statement
	so AWK_SCALAR or other invalid type is handled properly.
	(valid_subscript_type): Test whether a value type is acceptable
	for use as an array subscript (any scalar value will do).
	(api_get_array_element, api_set_array_element, api_del_array_element):
	Use new valid_subscript_type instead of restricting to string values.

2012-07-11         Arnold D. Robbins     <arnold@skeeve.com>

	Lots of API work.

	* gawkapi.h: Function pointer members renamed api_XXXX and
	macros adjusted. More documentation.
	(awk_valtype_t): New AWK_SCALAR enum for scalar cookies.
	(awk_scalar_t): New type.
	(awk_value_t): New member scalar_cookie.
	(api_sym_update_scalar): New API function.
	(erealloc): New macro.
	(make_const_string): New macro, renamed from dup_string.
	(make_malloced_string): New macro, renamed from make_string.
	(make_null_string): New inline function.
	(dl_load_func): Add call to init routine through pointer if
	not NULL.

	* gawkapi.c (awk_value_to_node): Assume that string values came
	from malloc.
	(node_to_awk_value): Handle AWK_SCALAR.
	(api_sym_update): Ditto.
	(api_sym_update_scalar): New routine.
	(api_get_array_element): Return false if the element doesn't exist.
	Always unref the subscript.
	(remove_element): New helper routine.
	(api_del_array_element): Use it.
	(api_release_flattened_array): Ditto.
	(api_impl): Add the new routine.

2012-07-11         Andrew J. Schorr     <aschorr@telemetry-investments.com>

	* gawkapi.c (api_sym_update): Allow val_type to be AWK_UNDEFINED
	for setting a variable to "", i.e. dupnode(Nnull_string).

2012-07-10         Andrew J. Schorr     <aschorr@telemetry-investments.com>

	* awkgram.y (add_srcfile): Lint warning message for a previously loaded
	shared library should say "already loaded shared library" instead
	of "already included source file".

2012-07-08         Arnold D. Robbins     <arnold@skeeve.com>

	* gawkapi.h (set_array_element): Use index + value instead
	of element structure. Matches get_array_element.
	(set_array_element_by_elem): New macro to use an element.
	* gawkapi.c (api_set_array_element): Make the necessary adjustments.

2012-07-04         Arnold D. Robbins     <arnold@skeeve.com>

	* awkgram.y (tokentab): Remove limit on number of arguments
	for "and", "or", and "xor".
	* builtin.c (do_and, do_or, do_xor): Modify code to perform the
	respective operation on any number of arguments. There must be
	at least two.

2012-06-29         Arnold D. Robbins     <arnold@skeeve.com>

	* gawkapi.h: Improve the documentation of the return values
	per Andrew Schorr.

2012-06-25         Arnold D. Robbins     <arnold@skeeve.com>

	* TODO.xgawk: Updated.
	* awk.h (track_ext_func): Declared.
	* awkgram.y (enum defref): Add option for extension function.
	(struct fdesc): Add member for extension function.
	(func_use): Handle extension function, mark as extension and defined.
	(track_ext_func): New function.
	(check_funcs): Update logic for extension functions.
	* ext.c (make_builtin): Call track_ext_func.

2012-06-24         Andrew J. Schorr     <aschorr@telemetry-investments.com>

	* TODO.xgawk: Most of IOBUF has been hidden.
	* gawkapi.h (IOBUF): Remove declaration (now back in awk.h).
	(IOBUF_PUBLIC): Declare new structure defining subset of IOBUF fields
	that should be exposed to extensions.
	(gawk_api): Update register_open_hook argument from IOBUF to
	IOBUF_PUBLIC.
	* awk.h (IOBUF): Restore declaration with 5 fields moved to new
	IOBUF_PUBLIC structure.
	(register_open_hook): Update open_func argument from IOBUF to
	IOBUF_PUBLIC.
	* gawkapi.c (api_register_open_hook): Ditto.
	* io.c (after_beginfile, nextfile, iop_close, gawk_pclose): Some fields
	such as fd and name are now inside the IOBUF public structure.
	(struct open_hook): Update open_func argument from IOBUF to
	(register_open_hook): Ditto.
	(find_open_hook): opaque now inside IOBUF_PUBLIC.
	(iop_alloc): fd and name now in IOBUF_PUBLIC.
	(get_a_record): If the get_record hook returns EOF, set the IOP_AT_EOF
	flag.  Access fd inside IOBUF_PUBLIC.
	(get_read_timeout): File name now inside IOBUF_PUBLIC.
	* interpret.h (r_interpret): File name now inside IOBUF_PUBLIC.
	* ext.c (load_ext): No need to call return at the end of a void
	function.

2012-06-24         Arnold D. Robbins     <arnold@skeeve.com>

	* ext.c (load_ext): Don't retun a value from a void function.
	* gawkapi.c (api_set_array_element): Set up vname and parent_array.

2012-06-21         Arnold D. Robbins     <arnold@skeeve.com>

	More API and cleanup:

	* awk.h (stopme): Make signature match other built-ins.
	* awkgram.y (stopme): Make signature match other built-ins.
	(regexp): Minor edit.
	* gawkapi.c (api_set_argument): Remove unused variable.
	Set parent_array field of array value.
	* TODO.xgawk: Update some.

	Remove extension() builtin.

	* awk.h (do_ext): Removed.
	(load_ext): Signature changed.
	* awkgram.y (tokentab): Remove do_ext.
	Change calls to do_ext.
	* ext.c (load_ext): Make init function a constant.
	* main.c (main): Change calls to do_ext.

2012-06-20         Arnold D. Robbins     <arnold@skeeve.com>

	Restore lost debugging function:

	* awkgram.y (stopme): Restore long lost debugging function.
	* awk.h (stopme): Add declaration.

	API work:

	* ext.c (get_argument): Make extern.
	* awk.h (get_argument): Declare it.
	* gawkapi.c (api_set_argument): Call it. Finish off the logic.
	(api_get_argument): Refine logic to use get_argument.
	* gawkapi.h (set_argument): New API.

2012-06-19         Arnold D. Robbins     <arnold@skeeve.com>

	Remove code duplication in gawkapi.c from msg.c:

	* awk.h (err): Add `isfatal' first parameter.
	* awkgram.y (err): Adjust all calls.
	* msg.c (err): Adjust all calls. Move fatal code to here ...
	(r_fatal): From here.
	* gawkapi.c: Remove code duplication and adjust calls to `err'.

	Handle deleting elements of flattened array:

	* awk.h (get_argument): Remove declaration.
	* ext.c (get_argument): Make static.
	* gawkapi.h (awk_flat_array_t): Make opaque fields const. Add
	more descriptive comments.
	* gawkapi.c (release_flattened_array): Delete elements flagged
	for deletion. Free the flattened array also.

	Add additional debugging when developing:

	* configure.ac: Add additional debugging flags.
	* configure: Regenerated.

2012-06-18         Arnold D. Robbins     <arnold@skeeve.com>

	* gawkapi.h (get_array_element): Restore `wanted' paramater.
	(awk_element_t): Use awk_value_t for index. Add awk_flat_array_t.
	(flatten_array): Change signature to use awk_flat_array_t;
	(release_flattened_array): Change signature to use awk_flat_array_t;
	* gawkapi.c (api_sym_update): Handle case where variable exists already.
	(api_get_array_element): Restore `wanted' paramater and pass it
	on to node_to_awk_value.
	(api_set_array_element): Revisse to match changed element type.
	(api_flatten_array): Revise signature, implement.
	(api_release_flattened_array): Revise signature, implement.

2012-06-17         Arnold D. Robbins     <arnold@skeeve.com>

	API Work:

	* gawkapi.h (get_array_element): Remove `wanted' parameter.
	(r_make_string): Comment the need for `api' and `ext_id' parameters.
	* gawkapi.c (api_sym_update): Move checks to front.
	Initial code for handling arrays. Still needs work.
	(api_get_array_element): Implemented.
	(api_set_array_element): Additional checking code.
	(api_del_array_element): Implemented.
	(api_create_array): Implemented.
	(init_ext_api): Force do_xxx values to be 1 or 0.
	(update_ext_api): Ditto.

2012-06-12         Arnold D. Robbins     <arnold@skeeve.com>

	API Work:

	* gawkapi.h (awk_value_t): Restore union.
	(get_curfunc_param): Renamed to get_argument. Return type changed
	to awk_bool_t. Semantics better thought out and documented.
	(awk_atexit, get_array_element): Return type now void.
	(sym_lookup): Return type now void. Argument order rationalized.
	* gawkapi.c (node_to_awk_value): Return type is now awk_bool_t.
	Semantics now match table in gawkawpi.h.
	(api_awk_atexit): Return type now void.
	(api_sym_lookup): Return type is now awk_bool_t. Change parameter
	order.
	(api_get_array_element): Return type is now awk_bool_t.

	Further API implementations and fixes for extension/testext.c:

	* awk.h (final_exit): Add declaration.
	* ext.c (load_ext): Change `func' to install_func.
	* gawkapi.c: Add casts to void for id param in all functions.
	(api_sym_update): Finish implementation.
	(api_get_array_element): Start implementation.
	(api_set_array_element): Add error checking.
	(api_get_element_count): Add error checking, return the right value.
	* main.c (main): Call final_exit instead of exit.
	(arg_assign): Ditto.
	* msg.c (final_exit): New routine to run the exit handlers and exit.
	(gawk_exit): Call it.
	* profile.c (dump_and_exit): Ditto.

2012-06-10         Andrew J. Schorr     <aschorr@telemetry-investments.com>

	* TODO.xgawk: Addition of time extension moved to "done" section.

2012-06-10         Andrew J. Schorr     <aschorr@telemetry-investments.com>

	* gawkapi.c (api_update_ERRNO_string): Treat boolean true as a request
	for TRANSLATE, and false as DONT_TRANSLATE.

2012-06-06         Arnold D. Robbins     <arnold@skeeve.com>

	* cint_array.c (tree_print, leaf_print): Add additional casts
	for printf warnings.

	* awk.h (update_ext_api): Add declaration.
	* gawkapi.c (update_ext_api): New function.
	* eval.c (set_LINT): Call update_ext_api() at the end.
	* gawkapi.h: Document that do_XXX could change on the fly.

	* awk.h (run_ext_exit_handlers): Add declaration.
	* msg.c (gawk_exit): Call it.

2012-06-05         Arnold D. Robbins     <arnold@skeeve.com>

	* ext.c (load_ext): Remove use of RTLD_GLOBAL. Not needed in new
	scheme. Clean up error messages.

2012-06-04         Arnold D. Robbins     <arnold@skeeve.com>

	* configure.ac: Remove use of -export-dynamic for GCC.
	* configure: Regenerated.

2012-05-30         Arnold D. Robbins     <arnold@skeeve.com>

	* main.c (is_off_limits_var): Minor coding style edit.
	* gawkapi.c (awk_value_to_node): More cleanup.
	(node_to_awk_value): Use `wanted' for decision making.
	(api_sym_update): Start implementation. Needs more work.
	General: More cleanup, comments.
	* gawkapi.h (api_sym_update): Add additional comments.

2012-05-29         Arnold D. Robbins     <arnold@skeeve.com>

	* gawkapi.c (node_to_awk_value): Add third parameter indicating type
	of value desired. Based on that, do force_string or force_number
	to get the "other" type.
	(awk_value_to_node): Clean up the code a bit.
	(get_curfunc_param): Move forcing of values into node_to_awk_value.
	(api_sym_lookup): Add third parameter indicating type of value wanted.
	(api_get_array_element): Ditto.
	* gawk_api.h: Additional comments and clarifications. Revise APIs
	to take third 'wanted' argument as above.
	(awk_value_t): No longer a union so that both values may be accessed.
	All macros: Parenthesized the bodies.
	* bootstrap.sh: Rationalize a bit.

2012-05-26         Andrew J. Schorr     <aschorr@telemetry-investments.com>

	* Makefile.am (include_HEADERS): Add so gawkapi.h will be installed.
	(base_sources): Add gawkapi.h so that it is in dist tarball.
	* TODO.xgawk: Update.
	* main.c (is_off_limits_var): Stop returning true for everything
	except PROCINFO.

2012-05-25         Arnold D. Robbins     <arnold@skeeve.com>

	* main.c (is_off_limits_var): New function to check if a variable
	is one that an extension function may not change.
	* awk.h (is_off_limits_var): Declare it.
	* gawkapi.c (api_sym_lookup): Use it.

	* bootstrap.sh: Touch various files in the extension directory also.

2012-05-24         Andrew J. Schorr     <aschorr@telemetry-investments.com>

	* gawkapi.h (awk_param_type_t): Remove (use awk_valtype_t instead).
	(awk_ext_func_t): Pass a result argument, and return an awk_value_t *.
	(gawk_api.get_curfunc_param): Add a result argument.
	(gawk_api.set_return_value): Remove obsolete function.
	(gawk_api.sym_lookup, gawk_api.get_array_element): Add a result
	argument.
	(gawk_api.api_make_string, gawk_api.api_make_number): Remove hooks,
	since access to gawk internal state is not required to do this.
	(set_return_value): Remove obsolete macro.
	(get_curfunc_param, sym_lookup, get_array_element): Add result argument.
	(r_make_string, make_number): New static inline functions.
	(make_string, dup_string): Revise macro definitions.
	(dl_load_func): Remove global_api_p and global_ext_id args,
	and fix SEGV by setting api prior to checking its version members.
	(GAWK): Expand ifdef to include more stuff.
	* gawkapi.c (node_to_awk_value): Add result argument.
	(api_get_curfunc_param): Add result argument, and use awk_valtype_t.
	(api_set_return_value): Remove obsolete function.
	(awk_value_to_node): New global function to convert back into internal
	format.
	(api_add_ext_func): Simply call make_builtin.
	(node_to_awk_value): Add result argument, and handle Node_val case.
	(api_sym_lookup, api_get_array_element): Add result argument.
	(api_set_array_element): Implement.
	(api_make_string, api_make_number): Remove functions that belong on
	client side.
	(api_impl): Remove 3 obsolete entries.
	* TODO.xgawk: Update to reflect progress.
	* Makefile.am (base_sources): Add gawkapi.c.
	* awk.h: Include gawkapi.h earlier.
	(api_impl, init_ext_api, awk_value_to_node): Add declarations
	so we can hook in new API.
	(INSTRUCTION): Add new union type efptr for external functions.
	(extfunc): New define for d.efptr.
	(load_ext): Remove 3rd obj argument that was never used for anything.
	(make_builtin): Change signature for new API.
	* awkgram.y (load_library): Change 2nd argument to load_ext
	from dlload to dl_load, and remove pointless 3rd argument.
	* main.c (main): Call init_ext_api() before loading shared libraries.
	Change 2nd argument to load_ext from dlload to dl_load, and remove
	pointless 3rd argument.
	* ext.c (do_ext): Remove pointless 3rd argument to load_ext.
	(load_ext): Remove 3rd argument.  Port to new API (change initialization
	function signature).  If initialization function fails, issue a warning
	and return -1, else return 0.
	(make_builtin): Port to new API.
	* interpret.h (r_interpret): For Op_ext_builtin, call external functions
	with an awk_value_t result buffer, and convert the returned value
	to a NODE *.  For Node_ext_func, code now in extfunc instead of builtin.

2012-05-21         Andrew J. Schorr     <aschorr@telemetry-investments.com>

	* configure.ac: Remove libtool, and call configure in the
	extension subdirectory.  Change pkgextensiondir to remove the
	version number, since the new API has builtin version checks.
	* TODO.xgawk: Update.
	* ltmain.sh: Removed, since libtool no longer used here.

2012-05-19         Andrew J. Schorr     <aschorr@telemetry-investments.com>

	* TODO.xgawk: Update to reflect progress and new issues.
	* main.c (main): Add -i (--include) option.
	(usage): Ditto.
	* awkgram.y (add_srcfile): Eliminate duplicates only for SRC_INC
	and SRC_EXTLIB sources (i.e. -f duplicates should not be removed).
	* io.c (find_source): Set DEFAULT_FILETYPE to ".awk" if not defined
	elsewhere.

2012-05-15         Arnold D. Robbins     <arnold@skeeve.com>

	* awk.h: Include "gawkapi.h" to get IOBUF.
	* gawkapi.h: Considerable updates.
	* gawkapi.c: New file. Start at implementing the APIs.

2012-05-13         Andrew J. Schorr     <aschorr@telemetry-investments.com>

	* TODO.xgawk: Update to reflect recent discussions and deletion of
	extension/xreadlink.[ch].

2012-05-11         Arnold D. Robbins     <arnold@skeeve.com>

	Sweeping change: Use `bool', `true', and `false' everywhere.

2012-04-09         Andrew J. Schorr     <aschorr@telemetry-investments.com>

	* eval.c (unset_ERRNO): Fix memory management bug -- need to use
	dupnode with Nnull_string.

2012-04-08         Andrew J. Schorr     <aschorr@telemetry-investments.com>

	* Makefile.am (valgrind): Define VALGRIND instead of redefining AWK.
	This allows test/Makefile.am to set up the command environment as
	desired.
	(valgrind-noleak): Ditto, plus set --leak-check=no instead of the
	default summary setting.

2012-04-07         Andrew J. Schorr     <aschorr@telemetry-investments.com>

	* TODO.xgawk: Update to reflect progress.

2012-04-01         Andrew J. Schorr     <aschorr@telemetry-investments.com>

	* TODO.xgawk: Move valgrind-noleak item into "done" section.
	* Makefile.am (valgrind-noleak): Add new valgrind rule that omits
	the "--leak-check=full" option to help spot more serious problems.

2012-04-01         Andrew J. Schorr     <aschorr@telemetry-investments.com>

	* TODO.xgawk: Move ERRNO item into "done" section.
	* awk.h (update_ERRNO, update_ERRNO_saved): Remove declarations.
	(update_ERRNO_int, enum errno_translate, update_ERRNO_string,
	unset_ERRNO): Add new declarations.
	* eval.c (update_ERRNO_saved): Renamed to update_ERRNO_int.
	(update_ERRNO_string, unset_ERRNO): New functions.
	* ext.c (do_ext): Use new update_ERRNO_string function.
	* io.c (ERRNO_node): Remove redundant extern declaration (in awk.h).
	(after_beginfile, nextfile): Replace update_ERRNO() with
	update_ERRNO_int(errno).
	(inrec): Replace update_ERRNO_saved with update_ERRNO_int.
	(do_close): Use new function update_ERRNO_string.
	(close_redir, do_getline_redir, do_getline): Replace update_ERRNO_saved
	with update_ERRNO_int.

2012-03-27         Andrew J. Schorr     <aschorr@telemetry-investments.com>

	* TODO.xgawk: Update to reflect debate about how to support Cygwin
	and other platforms that cannot link shared libraries with unresolved
	references.
	* awkgram.y (add_srcfile): Minor bug fix: reverse sense of test
	added by Arnold in last patch.
	* configure.ac: AC_DISABLE_STATIC must come before AC_PROG_LIBTOOL.

2012-03-26         Arnold D. Robbins     <arnold@skeeve.com>

	Some cleanups.

	* awkgram.y (add_srcfile): Use whole messages, better for
	translations.
	* io.c (init_awkpath): Small style tweak.
	* main.c (path_environ): Straighten out initial comment, fix
	compiler warning by making `val' const char *.

2012-03-25         Andrew J. Schorr     <aschorr@telemetry-investments.com>

	* configure.ac (AC_DISABLE_STATIC): Add this to avoid building useless
	static extension libraries.

2012-03-25         Andrew J. Schorr     <aschorr@telemetry-investments.com>

	* TODO.xgawk: New file listing completed and pending xgawk enhancements.

2012-03-24         Andrew J. Schorr     <aschorr@telemetry-investments.com>

	* io.c (path_info): Fix white space.
	(pi_awkpath, pi_awklibpath): Avoid structure initializers.
	(do_find_source): Eliminate pointless parentheses.
	(find_source): Leave a space after "&".
	* main.c (load_environ): Fix typo in comment.

2012-03-21         Andrew J. Schorr     <aschorr@telemetry-investments.com>

	* awkgram.y (LEX_LOAD): New token to support @load.
	(grammar): Add rules to support @load.
	(tokentab): Add "load".
	(add_srcfile): Improve error message to distinguish between source files
	and shared libraries.
	(load_library): New function to load libraries specified with @load.
	(yylex): Add support for LEX_LOAD (treated the same way as LEX_INCLUDE).

2012-03-20         Andrew J. Schorr     <aschorr@telemetry-investments.com>

	* Makefile.am (EXTRA_DIST): Remove extension.
	(SUBDIRS): Add extension so libraries will be built.
	(DEFS): Define DEFLIBPATH and SHLIBEXT so we can find shared libraries.
	* awk.h (deflibpath): New extern declaration.
	* configure.ac: Add support for building shared libraries by adding
	AC_PROG_LIBTOOL and AC_SUBST for acl_shlibext and pkgextensiondir.
	(AC_CONFIG_FILES): Add extension/Makefile.
	* io.c (pi_awkpath, pi_awklibpath): New static structures to contain
	path information.
	(awkpath, max_pathlen): Remove static variables now inside pi_awkpath.
	(init_awkpath): Operate on path_info structure to support both
	AWKPATH and AWKLIBPATH.  No need for max_path to be static, since
	this should be called only once for each environment variable.
	(do_find_source): Add a path_info arg to specify which path to search.
	Check the try_cwd parameter to decide whether to search the current
	directory (not desirable for AWKLIBPATH).
	(find_source): Choose appropriate path_info structure based on value
	of the is_extlib argument.  Set EXTLIB_SUFFIX using SHLIBEXT define
	instead of hardcoding ".so".
	* main.c (path_environ): New function to add AWKPATH or AWKLIBPATH
	to the ENVIRON array.
	(load_environ): Call path_environ for AWKPATH and AWKLIBPATH.

2012-06-19         Arnold D. Robbins     <arnold@skeeve.com>

	* main.c (main): Do setlocale to "C" if --characters-as-bytes.
	Thanks to "SP" for the bug report.

2012-05-09         Arnold D. Robbins     <arnold@skeeve.com>

	* configure.ac: Added AC_HEADER_STDBOOL
	* awk.h, dfa.c, regex.c: Reworked to use results
	of test and include missing_d/gawkbool.h.

2012-05-07         Arnold D. Robbins     <arnold@skeeve.com>

	* array.c (prnode): Add casts to void* for %p format.
	* debug.c (print_instruction): Ditto.
	* builtin.c: Fix %lf format to be %f everywhere.

	Unrelated:

	* replace.c: Don't include "config.h", awk.h gets it for us.

2012-05-04         Arnold D. Robbins     <arnold@skeeve.com>

	* getopt.c [DJGPP]: Change to __DJGPP__.
	* mbsupport.h [DJGPP]: Change to __DJGPP__.

	Unrelated:

	* awk.h: Workarounds for _TANDEM_SOURCE.

2012-05-01         Arnold D. Robbins     <arnold@skeeve.com>

	* dfa.c: Sync with GNU grep. RRI code now there, needed additional
	change for gawk.
	* configure.ac: Add check for stdbool.h.
	* regex.c: Add check for if not have stdbool.h, then define the
	bool stuff.

2012-04-27         Arnold D. Robbins     <arnold@skeeve.com>

	* dfa.c: Sync with GNU grep.
	* xalloc.h (xmemdup): Added, from grep, for dfa.c. Sigh.

2012-04-27         Arnold D. Robbins     <arnold@skeeve.com>

	Update to autoconf 2.69, automake 1.12.

	* INSTALL, aclocal.m4, configh.in, depcomp, install-sh, missing,
	mkinstalldirs, ylwrap: Updated.
	* configure.ac (AC_TYPE_LONG_LONG_INT, AC_TYPE_UNSIGNED_LONG_LONG_INT,
	AC_TYPE_INTMAX_T, AC_TYPE_UINTMAX_T): Renamed from gl_* versions.
	* configure: Regenerated.

2012-04-24         Arnold D. Robbins     <arnold@skeeve.com>

	* cmd.h (dPrompt, commands_Prompt, eval_Prompt, dgawk_Prompt): Changed
	to dbg_prompt, commands_prompt, eval_prompt, dgawk_prompt.
	* debug.c: Ditto.
	* command.y: Ditto.  Some minor whitespace and comments cleanup.

2012-04-24         Arnold D. Robbins     <arnold@skeeve.com>

	io.c cleanup and some speedup for RS as regexp parsing.

	* awk.h (Regexp): New members has_meta and maybe_long.
	(enum redirval): Add redirect_none as value 0.
	(remaybelong): Remove function declaration.
	* awkgram.y: Use redirect_none instead of 0 for no redirect cases.
	* io.c (go_getline_redir): Second arg now of type enum redirval.
	Changed intovar into into_variable.
	(comments and whitespace): Lots of general cleanup.
	(socket_open): readle changed to read_len.
	(two_way_open): Add additional calls to os_close_on_exec.
	(rsrescan): Simplify code a bit and use RS->maybe_long.
	* re.c (make_regexp): Set up new members in Regexp struct.
	(remaybelong): Remove function.
	(reisstring): Simplified code.

2012-04-16  Eli Zaretskii  <eliz@gnu.org>

	* io.c (read_with_timeout) [__MINGW32__]: Just call the blocking
	'read', as 'select' is only available for sockets.
	* mpfr.c (set_ROUNDMODE) [!HAVE_MPFR]: Renamed from set_RNDMODE.
	* main.c (load_procinfo): Declare name[] also when HAVE_MPFR is
	defined even though HAVE_GETGROUPS etc. are not.

2012-04-12         John Haque      <j.eh@mchsi.com>

	* array.c, awk.h, awkgram.y, builtin.c, command.y, debug.c,
	field.c, mpfr.c, profile.c: Change RND_MODE to ROUND_MODE.

2012-04-11         John Haque      <j.eh@mchsi.com>

	* main.c (varinit): Change RNDMODE to ROUNDMODE.

2012-04-11         Arnold D. Robbins     <arnold@skeeve.com>

	* main.c: Change --arbitrary-precision to --bignum.

2012-04-02         John Haque      <j.eh@mchsi.com>

	Add support for arbitrary-precision arithmetic.

	* mpfr.c: New file.
	* awk.h (struct exp_node): Add union to handle different number types.
	(MPFN, MPZN): New flag values.
	(DO_MPFR, do_mpfr): New defines.
	(PREC_node, RNDMODE_node): Add declarations.
	(PRECISION, RND_MODE, MNR, MFNR, mpzval, do_ieee_fmt): Add declarations.
	(make_number, str2number, format_val, cmp_numbers): Ditto.
	(force_number): Change definition.
	(Func_pre_exec, Func_post_exec): New typedefs.
	(POP_NUMBER, TOP_NUMBER): Change definitions.
	(get_number_ui, get_number_si, get_number_d, get_number_uj,
	iszero, IEEE_FMT, mpg_float, mpg_integer, mpg_float,
	mpg_integer): New defines.
	* awkgram.y (tokentab):	Add alternate function entries for MPFR/GMP.
	(snode): Choose the appropriate function.
	(negate_num): New function to negate a number.
	(grammar): Use it.
	(yylex): Adjust number handling code.
	* array.c (value_info, asort_actual, sort_user_func): Adjust for
	MPFR/GMP numbers.
	(do_adump, indent): Minor changes.
	(sort_up_index_number, sort_up_value_number, sort_up_value_type): Use
	cmp_numbers() for numeric comparisons.
	* builtin.c (mpz2mpfr): New function.
	(format_tree): Adjust to handle MPFR and GMP numbers.
	* eval.c (register_exec_hook): New function to manage interpreter hooks.
	(num_exec_hook, pre_execute, post_execute): New and adjusted definitions.
	(h_interpret): Renamed from debug_interpret.
	(init_interpret): Changed to use the new name.
	(flags2str): New entries for MPFN and MPZN.
	(cmp_nodes): Reworked to use seperate routine for numeric comparisons.
	(set_IGNORECASE, set_BINMODE, set_LINT, update_NR, update_FNR,
	update_NF): Adjust code and some cleanup.
	* field.c (rebuild_record): Field copying code reworked to handle
	MPFR/GMP numbers.
	(set_NF): Minor adjustment.
	* io.c (INCREMENT_REC): New macro.
	(inrec, do_getline): Use the new macro.
	(nextfile, set_NR, set_FNR, get_read_timeout, pty_vs_pipe): Adjust code
	to handle MPFR/GMP numbers.
	* interpret.h (r_interpret): Adjust TOP_NUMBER/POP_NUMBER usage.
	(EXEC_HOOK): New macro and definition.
	(DEBUGGING): Removed.
	* main.c (DEFAULT_PREC, DEFAULT_RNDMODE): New defines.
	(opttab): New entry for option arbitrary-precision.
	(main): Handle the new option.
	(usage): Add to usage message.
	(varinit): Add PREC and RNDMODE.
	(load_procinfo): Install MPFR and GMP related items.
	(version): Append MPFR and GMP versions to message.
	* msg.c (err) : Adjust FNR handling with MPFR/GMP.
	* node.c (r_format_val): Renamed from format_val.
	(r_force_number): Return NODE * instead of AWKNUM.
	(make_number, str2number, format_val, cmp_numpers: Defined and initialized.
	(r_unref): Free MPFR/MPZ numbers.
	(get_numbase): Renamed from isnondecimal and return the base.
	(cmp_awknums): New function to compare two AWKNUMs.
	* command.y (yylex): Adjust number handling code.
	(grammar): Minor adjustments to handle negative numbers.
	* debug.c (init_debug): New function.
	(do_info, do_set_var, watchpoint_triggered, serialize,
	initialize_watch_item, do_watch, print_watch_item): Minor adjustments.
	(debug_pre_execute): Adjusted to handle MPFR and GMP numbers.

2012-04-09         Arnold D. Robbins     <arnold@skeeve.com>

	* INSTALL, config.guess, config.sub, depcomp, install-sh,
	missing, mkinstalldirs, ylwrap: Update to latest from automake 1.11.4.

2012-04-08         Arnold D. Robbins     <arnold@skeeve.com>

	* Update various files to automake 1.11.4.

2012-03-30         Arnold D. Robbins     <arnold@skeeve.com>

	* configure.ac (GAWK_AC_NORETURN): Do as macro instead of inline.

2012-03-29         Arnold D. Robbins     <arnold@skeeve.com>

	* dfa.h, dfa.c: Sync with grep. Major cleanups and some changes
	there.
	* re.c (research): Pass size_t* to dfaexec to match type change.
	* configure.ac (AH_VERBATIM[_Noreturn]): Added from Paul Eggert to
	ease compiling.
	(AC_INIT): Bump version.
	* configure, configh.in, version.c: Regenerated.

2012-03-28         Arnold D. Robbins     <arnold@skeeve.com>

	* 4.0.1: Release tar ball made.

2012-03-28         Arnold D. Robbins     <arnold@skeeve.com>

	* getopt.c: Add DJGPP to list of platforms where it's ok
	to include <stdlib.h>.
	* awkgram.y, builtin.c, ext.c, mbsupport.h, re.c: Update
	copyright year.

2012-03-21         Corinna Vinschen      <vinschen@redhat.com>

	* getopt.c: Add Cygwin to list of platforms where it's ok
	to include <stdlib.h>.

2012-03-20         Arnold D. Robbins     <arnold@skeeve.com>

	Get new getopt to work on Linux and C90 compilers:

	* getopt.c: Undef ELIDE_CODE for gawk.
	(_getopt_internal_r): Init first.needs_free to 0. In test for -W
	move executable code to after declarations for C90 compilers.
	* getopt1.c: Undef ELIDE_CODE for gawk.

	Minor bug fix with printf, thanks to John Haque:

	* builtin.c (format_tree): Initialize base to zero at the top
	of the while loop.

	Getting next tar ball ready:

	* configure.ac: Remove duplicate check for wcscoll. Thanks
	to Stepan Kasal.

2012-03-16         Arnold D. Robbins     <arnold@skeeve.com>

	* getopt.c, getopt.h, getopt1.c, getopt_int.h, regcomp.c,
	regex.c, regex.h, regex_internal.c, regex_internal.h,
	regexec.c: Sync with GLIBC, what the heck.

2012-03-14         Eli Zaretskii  <eliz@gnu.org>

	* mbsupport.h (btowc): Change for non-DJGPP.
	* re.c (dfaerror): Add call to exit for DJGPP.

2012-03-14         Arnold D. Robbins     <arnold@skeeve.com>

	* regex_internal.c (re_string_skip_chars): Fix calculation of
	remain_len with m.b. chars. Thanks to Stanislav Brabec
	<sbrabec@suse.cz>.

2012-02-28         Arnold D. Robbins     <arnold@skeeve.com>

	* main.c (init_groupset): Make `getgroups' failing a non-fatal
	error.  After all, what's the big deal?  Should help on Plan 9.

2012-02-27         Arnold D. Robbins     <arnold@skeeve.com>

	* dfa.c (parse_bracket_exp): Revert changes 2012-02-15 to stay
	in sync with grep.
	* dfa.h (dfarerror): Add __attribute__ from grep.

2012-02-15         Arnold D. Robbins     <arnold@skeeve.com>

	Fix warnings from GCC 4.6.2 -Wall option.

	* awkgram.y (newline_eof): New function to replace body of
	NEWLINE_EOF macro.
	(yylex): Replace body of NEWLINE_EOF macro.
	* dfa.c (parse_bracket_exp): Init variables to zero.
	* ext.c (dummy, junk): Remove.
	* regex_internal.c (re_string_reconstruct): Remove buf array. It was
	set but not used.

2012-02-10         Arnold D. Robbins     <arnold@skeeve.com>

	* dfa.c: Sync with GNU grep.

2012-02-07         Arnold D. Robbins     <arnold@skeeve.com>

	* main.c (main): Move init of `output_fp' to before parsing of
	program so that error messages from msg.c don't dump core.
	Thanks to Michael Haardt <michael@moria.de>.

2012-01-13         Arnold D. Robbins     <arnold@skeeve.com>

	* dfa.c [is_valid_unibtye_character]: Fix from GNU grep to
	bug reported by me from Scott Deifik for DJGPP.

2012-01-03         Arnold D. Robbins     <arnold@skeeve.com>

	* dfa.c: Sync with GNU grep.

2012-01-02         Arnold D. Robbins     <arnold@skeeve.com>

	* io.c (Read_can_timeout, Read_timeout, Read_default_timeout):
	Renamed to use lower case.
	Other minor stylistic edits.

2012-01-01         John Haque      <j.eh@mchsi.com>

	* awk.h (struct iobuf): New entry read_func.
	* io.c (Read_can_timeout, Read_timeout, Read_default_timeout):
	New variables.
	(init_io): New routine to initialize the variables.
	(in_PROCINFO): New "clever" routine to parse elements with indices
	seperated by a SUPSEP.
	(get_read_timeout): New routine to read timeout value for an IOBUF.
	(read_with_timeout): New routine to read from a fd with a timeout.
	(pty_vs_pipe): Use in_PROCINFO().
	(get_a_record): Set the timeout value and the read routine as necessary.
	* main.c (main): Call init_io().

2011-12-31         Arnold D. Robbins     <arnold@skeeve.com>

	* profile_p.c: Remove the file.
	* msg.c (err): Remove check for name being dgawk.

2011-12-31         Arnold D. Robbins     <arnold@skeeve.com>

	* awk.h [STREQ, STREQN]: Remove macros.
	* awkgram.y, builtin.c, command.y, debug.c, eval.c,
	io.c, msg.c: Change all uses to call strcmp, strncmp.

2011-12-28         Arnold D. Robbins     <arnold@skeeve.com>

	* int_array.c, str_array.c: Fix some compiler warnings 32/64
	bit system differences.

2011-12-26         John Haque      <j.eh@mchsi.com>

	Merge gawk, pgawk and dgawk into a single executable gawk.

	* awk.h (DO_PRETTY_PRINT, DO_PROFILE, DO_DEBUG,
	do_pretty_print, do_debug): New defines.
	(interpret): New variable, a pointer to an interpreter routine.
	(enum exe_mode): Nuked.
	* main.c (opttab): New options --pretty-print and --debug;
	Remove option --command.
	(usage): Update usage messages.
	* interpret.h: New file.
	* eval.c (r_interpret): Move to the new file.
	(debug_interpret): New interpreter routine when debugging.
	(init_interpret): New routine to initialize interpreter related
	variables.
	* eval_d.c, eval_p.c: Delete files.
	* debug.c (interpret): Renamed to debug_prog.
	(DEFAULT_PROMPT, DEFAULT_HISTFILE, DEFAULT_OPTFILE): Remove prefix 'd'.
	* profile.c (init_profiling): Nuked.
	* Makefile.am: Adjusted.

	Add command line option --load for loading extensions.

	* awk.h (srctype): Add new source type SRC_EXTLIB.
	* ext.c(load_ext): New routine to load extension.
	(do_ext): Adjust to use load_ext().
	* main.c (opttab): Add new option --load.
	(main): Call load_ext() to load extensions.
	(usage): Add usage message for the new option.
	* io.c (get_cwd): New routine.
	(do_find_source): Use the new routine.
	(find_source): Handle new type SRC_EXTLIB.
	* awkgram.y (parse_program, next_sourcefile): Skip type SRC_EXTLIB.
	(add_srcfile): Adjust call to find_source.
	* debug.c (source_find): Same.

	Unrelated:

	* ext.c (get_argument): Fixed argument parsing.
	* array.c (null_array_func): Reworked array routines for an empty array.
	* str_array.c, int_array.c: Make GCC happy, use %u instead of %lu
	printf formats.
	* eval.c (node_Boolean): New array for TRUE and FALSE nodes.
	(init_interpret): Create the new nodes.
	(eval_condition): Add test for the new nodes.
	(setup_frame): Disable tail-recursion optimization when profiling.
	* interpret.h (r_interpret): Use the boolean nodes instead of making
	new ones when needed.

2011-12-26         Arnold D. Robbins     <arnold@skeeve.com>

	Finish Rational Range Interpretation (!)

	* dfa.c (match_mb_charset): Compare wide characters directly
	instead of using wcscoll().
	* regexec.c (check_node_accept_byte): Ditto.

	Thanks to Paolo Bonzini for pointing these out.

2011-12-06         John Haque      <j.eh@mchsi.com>

	* debug.c (source_find): Fix misplaced call to efree.
	* profile.c (redir2str): Add a missing comma in the redirtab array.
	* eval.c (r_interpret): Disallow call to exit if currule is undefined.
	This avoids the possiblity of running END blocks more than once when
	used in a user-defined sorted-in comparision function.
	* array.c (sort_user_func): Adjust appropriately.

2011-12-06         Arnold D. Robbins     <arnold@skeeve.com>

	* awk.h, mbsupport.h: Changes for MBS support on DJGPP
	and z/OS.
	* io.c: Disable pty support on z/OS.

2011-11-27         Arnold D. Robbins     <arnold@skeeve.com>

	* dfa.c: Sync with GNU grep.
	* dfa.h: Add _GL_ATTRIBUTE_PURE macro. Bleah.

2011-11-14         John Haque      <j.eh@mchsi.com>

	* debug.c (set_breakpoint_at): Fix problem with setting
	breakpoints in a switch statement. Thanks to Giorgio Palandri
	<giorgio.palandri@gmail.com> for the bug report.

2011-11-14         Arnold D. Robbins     <arnold@skeeve.com>

	* mbsupport.h: Add check for HAVE_BTOWC, per Pat Rankin.

2011-11-12         Eli Zaretskii  <eliz@gnu.org>

	* mbsupport.h: Additional glop for dfa.c in Windows environment.

2011-11-01         Arnold D. Robbins     <arnold@skeeve.com>

	* dfa.c: Move glop for ! MBS_SUPPORT to ...
	* mbsupport.h: ... here.
	* replace.c: Include missing_d/wcmisc.c if ! MBS_SUPPORT.
	* regex_internal.h: Move include of mbsupport.h up and add
	additional checks to avoid inclusion of wctype.h and wchar.h.

2011-10-27         Arnold D. Robbins     <arnold@skeeve.com>

	* builtin.c (do_strftime): Per Pat Rankin, instead of casting
	fclock, use a long variable and check for negative or overflow.

2011-10-25         Arnold D. Robbins     <arnold@skeeve.com>

	Merge with gawk_performance branch done. Additionally:

	* cint_array.c, int_array.c, str_array.c: Fix compiler complaints
	about printf formats (signed / unsigned vs. %d / %u).
	* eval.c (setup_frame): Add a missing return value.

2011-10-25         Arnold D. Robbins     <arnold@skeeve.com>

	* Makefile.am (dist-hook): Use `cd $(srcdir)/pc' so that
	`make distcheck' works completely.
	* builtin.c (do_strftime): Add cast to long int in check
	for fclock < 0 for systems where time_t is unsigned (e.g., VMS).

2011-10-25  Stefano Lattarini  <stefano.lattarini@gmail.com>

	dist: generated file `version.c' is not removed by "make distclean"

	* Makefile.am (distcleancheck_listfiles): Define to ignore the
	generated `version.c' file.

2011-10-24         Arnold D. Robbins     <arnold@skeeve.com>

	* dfa.c (wcscoll): Create for VMS.
	* Makefile.am (dist-hook): Run sed scripts to make pc/config.h.

2011-10-24  Eli Zaretskii  <eliz@gnu.org>

	* builtin.c [HAVE_POPEN_H]: Include "popen.h".
	* README.git: Update for pc/ systems.

2011-10-21         Arnold D. Robbins     <arnold@skeeve.com>

	* Makefile.am (distcleancheck_listfiles): Added, per advice from
	Stefano Lattarini <stefano.lattarini@gmail.com>.
	* dfa.c: Additional faking of mbsupport for systems without it;
	mainly VMS.

2011-10-21  Stefano Lattarini  <stefano.lattarini@gmail.com>

	* configure.ac (AM_C_PROTOTYPES): Remove call to this macro.
	The comments in configure.ac said that the call to AM_C_PROTOTYPES
	was needed for dfa.h, synced from GNU grep; but this statement is
	not true anymore in grep since commit v2.5.4-24-g9b5e7d4 "replace
	AC_CHECK_* with gnulib modules", dating back to 2009-11-26.  Also,
	the support for automatic de-ANSI-fication has been deprecated in
	automake 1.11.2, and will be removed altogether in automake 1.12.
	* vms/vms-conf.h (PROTOTYPES, __PROTOTYPES): Remove these #define,
	they are not used anymore.
	* pc/config.h (PROTOTYPES): Likewise.

2011-10-18         Dave Pitts            <dpitts@cozx.com>

	* dfa.c: Move some decls to the top of their functions for
	C90 compilers.

2011-10-18         Arnold D. Robbins     <arnold@skeeve.com>

	* builtin.c (do_strftime): Add check for negative / overflowed
	time_t value with fatal error. Thanks to Hermann Peifer
	<peifer@gmx.eu> for the bug report.
	* dfa.c (setbit_wc): Non-MBS version. Add a return false
	since VMS compiler doesn't understand that abort doesn't return.

2011-10-10         Arnold D. Robbins     <arnold@skeeve.com>

	* builtin.c (do_sub): Init textlen to zero to avoid "may be
	used unitialized" warning. Thanks to Corinna Vinschen for
	pointing this out.
	* eval.c (unwind_stack): Add parentheses around condition in while
	to avoid overzealous warning from GCC.

2011-09-30  Eli Zaretskii  <eliz@gnu.org>

	* io.c (remap_std_file): Fix non-portable code that caused
	redirected "print" to fail if a previous read from standard input
	returned EOF.  Reported by David Millis <tvtronix@yahoo.com>.
	(remap_std_file): Per Eli's suggestion, removed the leading close
	of oldfd and will let dup2 do the close for us.

2011-10-11         John Haque     <j.eh@mchsi.com>

	* symbol.c: Add licence notice.
	* array.c (PREC_NUM, PREC_STR): Define as macros.

2011-10-09         Arnold D. Robbins     <arnold@skeeve.com>

	* dfa.c: Sync with GNU grep.

2011-10-07         John Haque     <j.eh@mchsi.com>

	Tail recursion optimization.
	* awkgram.y (grammar, mk_function): Recognize tail-recursive
	calls.
	* awk.h (tail_call, num_tail_calls): New defines.
	* eval.c (setup_frame): Reuse function call stack for
	tail-recursive calls.
	(dump_fcall_stack): Reworked.

2011-10-04         Arnold D. Robbins     <arnold@skeeve.com>

	* awk.h, main.c (gawk_mb_cur_max): Make it a constant 1 when
	MBS_SUPPORT isn't available to allow GCC dead code constant
	expression computation and dead code elimination to help out.

2011-10-02         Arnold D. Robbins     <arnold@skeeve.com>

	* io.c (rsnullscan, get_a_record): Fix the cases where terminators
	are incomplete when RS == "". Also fix the case where the new value
	is shorter than the old one.  Based on patch from Rogier
	<rogier777@gmail.com> as submitted by Jeroen Schot
	<schot@A-Eskwadraat.nl>.

2011-09-24         Arnold D. Robbins     <arnold@skeeve.com>

	* eval.c, io.c, re.c: Fix some spelling errors. Thanks to
	Jeroen Schot <schot@A-Eskwadraat.nl>.

2011-09-21         Arnold D. Robbins     <arnold@skeeve.com>

	* dfa.c, mbsupport.h: Sync with GNU grep. Large amount of changes
	that remove many ifdefs, moving many conditions for multibyte
	support into regular C code and relying GCC's dead code optimization
	to elimnate code that won't be needed.
	* dfa.c: For gawk, add a number of additional defines so that things
	will compile if MBS_SUPPORT is 0.
	* array.c, awk.h, awkgram.y, builtin.c, eval.c, field.c, main.c,
	node.c, re.c: Change `#ifdef MBS_SUPPORT' to `#if MBS_SUPPORT'.
	* awk.h, regex_internal.h: Move NO_MBSUPPORT handling to ...
	* mbsupport.h: ...here.

2011-09-16         Arnold D. Robbins     <arnold@skeeve.com>

	* dfa.c: Sync with GNU grep.

2011-09-08         John Haque     <j.eh@mchsi.com>

	Optimization for compound assignment, increment and
	decrement operators; Avoid unref and make_number calls
	when there is no extra references to the value NODE.

2011-09-03         Arnold D. Robbins     <arnold@skeeve.com>

	* dfa.c: Sync with GNU grep.

2011-08-31         John Haque     <j.eh@mchsi.com>

	Grammar related changes: Simplify grammar for user-defined
	functions and general cleanups.

	* symbol.c: New file.
	* awkgram.y: Move symbol table related routines to the
	new file.
	(rule, func_name, function_prologue, param_list): Reworked.
	(install_function, check_params): Do all error checkings
	for the function name and parameters before installing in
	the symbol table.
	(mk_function): Finalize function definition.
	(func_install, append_param, dup_params): Nuked.
	* symbol.c (make_params): allocate function parameter nodes
	for the symbol table. Use the hash node as Node_param_list;
	Saves a NODE for each parameter.
	(install_params): Install function parameters into the symbol
	table.
	(remove_params): Remove parameters out of the symbol table.
	* awk.h (parmlist, FUNC): Nuked.
	(fparms): New define.


	Dynamically loaded function parameters are now handled like
	those for a builtin.

	* awk.h (Node_ext_func, Op_ext_builtin): New types.
	(Op_ext_func): Nuked.
	* ext.c (make_builtin): Simplified.
	(get_curfunc_arg_count): Nuked; Use the argument 'nargs' of
	the extension function instead.
	(get_argument, get_actual_argument): Adjust.
	* eval.c (r_interpret): Update case Op_func_call for a dynamic
	extension function. Handle the new opcode Op_ext_builtin.
	* pprint (profile.c): Adjust.


	Use a single variable to process gawk options.

	* awk.h (do_flags): New variable.
	(DO_LINT_INVALID, DO_LINT_ALL, DO_LINT_OLD, DO_TRADITIONAL,
	DO_POSIX, DO_INTL, DO_NON_DEC_DATA, DO_INTERVALS,
	DO_PROFILING, DO_DUMP_VARS, DO_TIDY_MEM,
	DO_SANDBOX): New defines.
	(do_traditional, do_posix, do_intervals, do_intl,
	do_non_decimal_data, do_profiling, do_dump_vars,
	do_tidy_mem, do_sandbox, do_lint,
	do_lint_old): Defined as macros.
	* main.c: Remove definitions of the do_XX variables. Add
	do_flags definition.
	* debug.c (execute_code, do_eval, parse_condition): Save
	do_flags before executing/parsing and restore afterwards.


	Nuke PERM flag. Always increment/decrement the reference
	count for a Node_val. Simplifies macros and avoids
	occassional memory leaks, specially in the debugger.

	* awk.h (UPREF, DEREF, dupnode, unref): Simplified.
	(mk_number): Nuked.
	* (*.c): Increment the reference count of Nnull_string before
	assigning as a value.


	Revamped array handling mechanism for more speed and
	less memory consumption.

	* awk.h (union bucket_item, BUCKET): New definitions. Used as
	bucket elements for the hash table implementations of arrays;
	40% space saving in 32 bit x86.
	(buckets, nodes, array_funcs, array_base, array_capacity,
	xarray, alookup, aexists, aclear, aremove, alist,
	acopy, adump, NUM_AFUNCS): New defines.
	(array_empty): New macro to test for an empty array.
	(assoc_lookup, in_array): Defined as macros.
	(enum assoc_list_flags): New declaration.
	(Node_ahash, NUMIND): Nuked.
	* eval.c (r_interpret): Adjust cases Op_subscript,
	Op_subscript_lhs, Op_store_var and Op_arrayfor_incr.
	* node.c (dupnode, unref): Removed code related to Node_ahash.
	* str_array.c: New file to handle array with string indices.
	* int_array.c: New file to handle array with integer indices.
	* cint_array.c: New file. Special handling of arrays with
	(mostly) consecutive integer indices.


	Memory pool management reworked to handle NODE and BUCKET.

	* awk.h (struct block_item, BLOCK, block_id): New definitions.
	(getblock, freeblock): New macros.
	(getbucket, freebucket): New macros to allocate and deallocate
	a BUCKET.
	(getnode, freenode): Adjusted.
	* node.c (more_nodes): Nuked.
	(more_blocks): New routine to allocate blocks of memory.

2011-08-24         Arnold D. Robbins     <arnold@skeeve.com>

	Fix pty co-process communication on Ubuntu GNU/Linux.

	* io.c: Add include of <sys/ioctl.h> to get definition of TIOCSCTTY.
	(two_way_open): Move call for this ioctl to after setsid() call.

2011-08-23         Arnold D. Robbins     <arnold@skeeve.com>

	* regex_internal.c (re_string_fetch_byte_case ): Remove
	__attribute((pure)) since it causes failures with gcc -O2
	-fno-inline. Thanks to Neil Cahill <ncahill_alt@yahoo.com>
	for reporting the bug.

2011-08-10         John Haque      <j.eh@mchsi.com>

	BEGINFILE/ENDFILE related code redone.

	* awk.h (prev_frame_size, has_endfile, target_get_record,
	target_newfile): New defines.
	* awkgram.y (mk_program): Initialize has_endfile appropriately for
	Op_get_record.
	(parse_program): Initialize new jump targets for
	Op_get_record and Op_newfile.
	* eval.c (unwind_stack): Change argument to number of
	items to be left in the stack. Adjust code.
	(pop_fcall, pop_stack): New defines.
	(setup_frame): Initialize prev_frame_size.
	(exec_state, EXEC_STATE): New structure and typedef.
	(exec_state_stack): New variable.
	(push_exec_state, pop_exec_state): New functions to save and
	later retrieve an execution state.
	(r_interpret): Use the new functions and the defines in
	cases Op_K_getline, Op_after_beginfile, Op_after_endfile,
	Op_newfile and Op_K_exit.
	* io.c (after_beginfile): When skipping a file using nextfile,
	return zero in case there was an error opening the file.
	(has_endfile): Nuke global variable.
	(inrec): Add a second argument to pass errno to the calling
	routine.
	* debug.c (print_instruction): Update cases.

2011-08-10         Arnold D. Robbins     <arnold@skeeve.com>

	Fix (apparently long-standing) problem with FIELDWIDTHS.
	Thanks to Johannes Meixner <jsmeix@suse.de>.

	* field.c (set_FIELDWIDTHS): Adjust calculations.

	Fix problem with FPAT, reported by "T. X. G." <leopardie333@yahoo.com>

	* awk.h (Regexp): Add new member 'non_empty'.
	* field.c (fpat_parse_field): Save/restore local variable non_empty
	from member in Regexp struct.

2011-08-09         Arnold D. Robbins     <arnold@skeeve.com>

	Fix pty issue reported by "T. X. G." <leopardie333@yahoo.com>

	* configure.ac: Check for setsid.
	* awk.h: If not HAVE_SETSID define it as an empty macro.
	* io.c (two_way_open): Call setsid if using pty's.

2011-07-29  Eli Zaretskii  <eliz@gnu.org>

	* builtin.c (format_tree): Rename small -> small_flag,
	big -> big_flag, bigbig -> bigbig_flag.  Solves compilation errors
	when building Gawk with libsigsegv on MS-Windows, see
	https://lists.gnu.org/archive/html/bug-gawk/2011-07/msg00029.html.

2011-07-28         Arnold D. Robbins     <arnold@skeeve.com>

	* builtin.c (do_sub): Revert to gawk 3.1 behavior for backslash
	handling. It was stupid to think I could break compatibility.
	Thanks to John Ellson <ellson@research.att.com> for raising
	the issue.

2011-07-26         John Haque      <j.eh@mchsi.com>

	* eval.c (r_interpret): In cases Op_var_assign and Op_field_assign,
	include Op_K_getline_redir in the test for skipping the routine.

2011-07-26         John Haque      <j.eh@mchsi.com>

	Fix handling of assign routines for 'getline var'.
	Rework the previous fix for (g)sub.

	* awk.h: New define assign_ctxt for use in Op_var_assign
	and Op_field_assign opcodes. Remove define AFTER_ASSIGN.
	* awkgram.y (snode, mk_getline): Initialize assign_ctxt.
	* builtin.c (do_sub): Adjust to take only the first two
	arguments.
	* eval.c (r_interpret): In cases Op_var_assign and Op_field_assign,
	skip the routine as appropriate. Adjust case Op_sub_builtin.
	* main.c (get_spec_varname): New function.
	* debug.c (print_instruction): Use the new function to get
	special variable name.

2011-07-17         Arnold D. Robbins     <arnold@skeeve.com>

	* main.c (varinit): Mark FPAT as NON_STANDARD. Thanks to
	Wolfgang Seeberg <wolfgang.seeberg@yahoo.com> for the report.
	* Makefile.am (EXTRA_DIST): Add po/README, per advice from
	Bruno Haible.
	* dfa.c: Sync with GNU grep.
	* xalloc.h (xzalloc): New function, from GNU grep, for dfa.c.
	* README: Note that bug list is really a real mailing list.

2011-07-16         Arnold D. Robbins     <arnold@skeeve.com>

	* Makefile.am (AUTOMAKE_OPTIONS): Removed.
	* configure.ac (AM_INIT_AUTOMAKE): Removed dist-bzip2 option, on
	advice from Karl Berry.

2011-07-15         John Haque      <j.eh@mchsi.com>

	* awk.h (Op_sub_builtin): New opcode.
	(GSUB, GENSUB, AFTER_ASSIGN, LITERAL): New flags for
	Op_sub_builtin.
	* awkgram.y (struct tokentab): Change opcode to	Op_sub_builtin
	for sub, gsub and gensub.
	(snode): Update processing of sub, gsub and gensub.
	* builtin.c (do_sub, do_gsub, do_gensub): Nuke.
	(sub_common): Renamed to do_sub. Relocate gensub argument
	handling code from do_gensub to here; Simplify the code a
	little bit.
	* eval.c (r_interpret): Handle Op_sub_builtin. Avoid field
	re-splitting or $0 rebuilding if (g)sub target string is
	a field and no substitutions were done.
	* pprint (profile.c): Add case for the new opcode.
	* print_instruction (debug.c): Ditto.

	Take out translation for errno strings; extensions will
	need to use their own domain.

	* awk.h (enum errno_translate): Removed.
	(update_ERRNO_string): Remove second translate paramater.
	* eval.c (update_ERRNO_string): Remove second translate paramater
	and code that used it.
	* gawkapi.h (api_update_ERRNO_string): Remove third translate
	parameter.
	* gawkapi.c (api_update_ERRNO_string): Remove third translate
	paramater and change call to update_ERRNO_string.
	* io.c (do_close): Fix call to update_ERRNO_string.

2011-07-15         Arnold D. Robbins     <arnold@skeeve.com>

	* awk.h: Typo fix: "loner" --> longer. Thanks to Nelson Beebe.
	* builtin.c (efwrite): Fix flushing test back to what it was
	in 3.1.8. Thanks to Strefil <strefil@yandex.ru> for the problem
	report.
	* configure.ac: Bump version to 4.0.0a for stable branch.

2011-06-24         Arnold D. Robbins     <arnold@skeeve.com>

	* Makefile.am (EXTRA_DIST): Add ChangeLog.0.
	* 4.0.0: Remake the tar ball.

2011-06-23         Arnold D. Robbins     <arnold@skeeve.com>

	* configure.ac: Update version to 4.0.0.
	* configure: Regenerated.
	* ChangeLog.0: Rotated ChangeLog into this file.
	* ChangeLog: Created anew for gawk 4.0.0 and on.
	* README: Bump version to 4.0.0.
	* 4.0.0: Release tar ball made.<|MERGE_RESOLUTION|>--- conflicted
+++ resolved
@@ -1,12 +1,10 @@
-<<<<<<< HEAD
+2017-07-03         Arnold D. Robbins     <arnold@skeeve.com>
+
+	* gawkapi.h, gawkapi.c: Typo fixes in comments.
+
 2017-06-26         Arnold D. Robbins     <arnold@skeeve.com>
 
 	* configure.ac: Turn a tab into a space in AC_DEFINE(SUPPLY_INTDIV).
-=======
-2017-07-03         Arnold D. Robbins     <arnold@skeeve.com>
-
-	* gawkapi.h, gawkapi.c: Typo fixes in comments.
->>>>>>> 3726632f
 
 2017-06-25         Andrew J. Schorr     <aschorr@telemetry-investments.com>
 
