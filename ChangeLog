2017-04-12         Arnold D. Robbins     <arnold@skeeve.com>

<<<<<<< HEAD
	* gawkapi.c (awk_value_to_node): Initialize ext_ret_val to NULL
	to avoid compiler warnings.
=======
	* mpfr.c (mpg_format_val): Set STRCUR flag when we're done.
	Fixes a memory leak. Thanks to valgrind for the report.
>>>>>>> 9fff07da

2017-04-12         Manuel Collado        <m-collado@users.sourceforge.net>

	Fix the FPAT bug reported by Ed Morton in the gawk-bug mailing list.

	* awk.h (Regexp): Remove the non_empty flag.
	* field.c (fpat_parse_field): Restructure the code to reduce complexity
	and document the new structure.

	* field.c (fpat_parse_field): Further restructuring to avoid
	invalid reads as reported by valgrind.

2017-04-10         Andrew J. Schorr     <aschorr@telemetry-investments.com>

	* awk.h (enum opcodeval): For the avoidance of doubt, specify that
	Op_illegal must equal zero.
	* symbol.c (bcfree): Improve clarity by setting opcode to Op_illegal
	instead of 0.
	(free_bc_mempool): Improve clarity by comparing opcode to Op_illegal
	instead of to 0.

	* field.c (set_FIELDWIDTHS): Set use_chars to awk_true, since its
	type is awk_bool_t.

2017-04-10         Arnold D. Robbins     <arnold@skeeve.com>

	* symbol.c (free_bc_mempool): Change `first' from int to bool.

2017-04-09         Andrew J. Schorr     <aschorr@telemetry-investments.com>

	* field.c (fw_parse_field): Edit comment about resetting shift state.
	* gawkapi.h (awk_fieldwidth_info_t): Make white space more uniform.

2017-04-08  Eli Zaretskii  <eliz@gnu.org>

	* main.c (usage, copyleft) [__MINGW32__]:
	* io.c (non_fatal_flush_std_file, close_io) [__MINGW32__]: Call
	w32_maybe_set_errno to correctly set errno to EPIPE when appropriate.

	* awk.h (die_via_sigpipe) [__MINGW32__]: MinGW-specific definition.

2017-04-07         Andrew J. Schorr     <aschorr@telemetry-investments.com>

	* awk.h (INSTRUCTION_POOL): Redefine as an array of structures so we
	can track allocated blocks.
	* symbol.c (pools): Make it a pointer to avoid copying.
	(struct instruction_block): Define structure to hold a block of
	allocated instructions.
	(bcfree): Update to use new INSTRUCTION_POOL definition.
	(bcalloc): Allocate an instruction by searching first on the free
	list, second for free space in the current block, or third by
	allocating a new block.
	(set_context): Update to reflect that pools is now a pointer.
	(free_bc_mempool): New helper function to free a pool of a certain size.
	(fre_bcpool): Call free_bc_mempool for each pool.

2017-04-04         Arnold D. Robbins     <arnold@skeeve.com>

	* awk.h (INSTRUCTION): Add pool_size member.
	[MAX_INSTRUCTION_ALLOC]: New macro.
	(INSTRUCTION_POOL): New type.
	(struct context): Use INSTRUCTION_POOL.
	* array.c (assoc_list): Reorg the code a bit to make sure
	to alway free the INSTRUCTIONs allocated for calling a
	user-supplied sorting function. Based on code by
	Andrew Schorr.
	* symbol.c (free_bcpool): Rework to use an INSTRUCTION_POOL.
	(bcfree, bcalloc): Rework to use separate chains in
	the instruction pool.
	(set_context): Update appropriately.

2017-03-27         Arnold D. Robbins     <arnold@skeeve.com>

	* field.c (parse_field_func_t): New typedef. Used as needed.
	(fw_parse_field): Edit comment about resetting shift state.
	(set_parser): Fix leading comment's style and type of argument.
	(set_FIELDWIDTHS): Improve the fatal error message.
	* gawkapi.h: Minor edits in some comments.

2017-03-27         Arnold D. Robbins     <arnold@skeeve.com>

	Cause EPIPE errors to stdout to generate a real SIGPIPE.

	* awk.h (die_via_sigpipe): New macro.
	* builtin.c (efwrite): Use it.
	* io.c (non_fatal_flush_std_file): Ditto.
	* main.c (usage): Ditto.

2017-03-25         Arnold D. Robbins     <arnold@skeeve.com>

	* io.c (flush_io): Use r_fatal and r_warning for messagefunc
	in the loop.

2017-03-24         Arnold D. Robbins     <arnold@skeeve.com>

	* builtin.c (efwrite): Exit successfully upon EPIPE, as SIGPIPE
	done. Improve error messages upon failure to write.
	(do_fflush): Update ERRNO for non-fatal flush failures.
	* io.c (non_fatal_flush_std_file): Update ERRNO when flush is
	non-fatal.
	(flush_io): If a redirect is marked non-fatal, only warning,
	not fatal message.

2017-03-23         Arnold D. Robbins     <arnold@skeeve.com>

	* config.sub: Updated again.

2017-03-22         Andrew J. Schorr     <aschorr@telemetry-investments.com>

	* NEWS: Document new PROCINFO["FS"] value of "API".

2017-03-22         Andrew J. Schorr     <aschorr@telemetry-investments.com>

	* NEWS: Document new FIELDWIDTHS skip capability and API input parser
	field parsing enhancement.

2017-03-22         Andrew J. Schorr     <aschorr@telemetry-investments.com>

	* gawkapi.h (awk_input_buf_t): Update get_record comment regarding the
	new field_width argument.

2017-03-21         Andrew J. Schorr     <aschorr@telemetry-investments.com>

	* gawkapi.h (awk_fieldwidth_info_t): Define new structure to contain
	API field parsing info, replacing the previous awk_input_field_info_t
	array.
	(awk_fieldwidth_info_size): Define macro to calculate size of the
	variable-length awk_fieldwidth_info_t structure.
	(awk_input_buf_t): Update get_record prototype to update the type
	of the final field_width argument from 'const awk_input_field_info_t **'
	to 'const awk_fieldwidth_info_t **'.
	* awk.h (set_record): Change 3rd argument from
	'const awk_input_field_info_t *' to 'const awk_fieldwidth_info_t *'.
	* io.c (inrec, do_getline_redir, do_getline): Change field_width type
	from 'const awk_input_field_info_t *' to
	'const awk_fieldwidth_info_t *'.
	(get_a_record): Change field_width argument type from
	'const awk_input_field_info_t **' to 'const awk_fieldwidth_info_t **'.
	* field.c (api_parser_override): Define new boolean to track whether
	API parsing is currently overriding default parsing behavior.
	(api_fw): Change type from 'const awk_input_field_info_t *'
	to 'const awk_fieldwidth_info_t *'.
	(FIELDWIDTHS): Change type from 'int *' to 'awk_fieldwidth_info_t *'.
	(set_record): Use new boolean api_parser_override to track whether
	API parsing override is in effect, since we can no longer discern
	this from the value of parse_field -- FIELDWIDTHS parsing uses the
	same function.
	(calc_mbslen): New function to calculate the length of a multi-byte 
	string.
	(fw_parse_field): Enhance to support the awk_fieldwidth_info_t 
	structure instead of simply using an array of integer field widths.
	(api_parse_field): Remove function no longer needed since fw_parse_field
	now supports both FIELDWIDTHS and API parsing.
	(set_parser): Use api_parser_override instead of comparing parse_field
	to api_parse_field.
	(set_FIELDWIDTHS): Enhance to use new awk_fieldwidth_info_t structure
	and parse new skip prefix for each field.
	(current_field_sep): Use api_parser_override flag instead of comparing
	to api_parse_field.
	(current_field_sep_str): Ditto.

2017-03-20         Arnold D. Robbins     <arnold@skeeve.com>

	Improve handling of EPIPE. Problems reported by
	Alexandre Ferrieux <alexandre.ferrieux@orange.com>
	and David Kerns <david.t.kerns@gmail.com>.

	* awk.h (ignore_sigpipe, set_sigpipe_to_default,
	non_fatal_flush_std): Declare new functions.
	(ignore_sigpipe, set_sigpipe_to_default,
	non_fatal_flush_std): New macros.
	* builtin.c (do_fflush): When nonfatal not in force, flush
	of stdout/stderr and EPIPE exits, simulating SIGPIPE, as
	in nawk/mawk. Flush of other redirections with EPIPE now
	also fatals.
	(do_system): Use ignore_sipipe and set_sigpipe_to_default
	instead of uglier inline ifdefed code.
	* main.c (main): Ditto.
	* io.c (redirect_string, two_way_open, gawk_popen): Ditto.
	(flush_io): Use non_fatal_flush_std for stdout and stderr.

	Unrelated:

	* config.guess, config.rpath, config.sub, install-sh:
	Sync with GNULIB.

2017-03-16         Arnold D. Robbins     <arnold@skeeve.com>

	* configure.ac: Some cleanups.

2017-03-09         Andrew J. Schorr     <aschorr@telemetry-investments.com>

	* gawkapi.h (awk_input_field_info_t): Define new structure to contain
	API field parsing info.
	(awk_input_buf_t): Update get_record prototype to use an array of
	awk_input_field_info_t instead of integers.
	* awk.h (set_record): Change 3rd argument from 'const int *' to
	'const awk_input_field_info_t *'.
	* field.c (api_fw): Now points to an array of awk_input_field_info_t
	instead of integers.
	(set_record): Change 3rd argument to point to an array of
	awk_input_field_info_t.
	(api_parse_field): Update parsing logic to use awk_input_field_info_t
	structures instead of an array of integers.
	* io.c (inrec, do_getline_redir, do_getline): Change field_width type
	from 'const int *' to 'const awk_input_field_info_t *'.
	(get_a_record): Change field_width argument type from 'const int **'
	to 'const awk_input_field_info_t **'.

2017-03-09         Arnold D. Robbins     <arnold@skeeve.com>

	* field.c: Minor style edits.

2017-03-06         Andrew J. Schorr     <aschorr@telemetry-investments.com>

	* field.c (normal_parse_field): Renamed from save_parse_field to reflect
	better its purpose. Added a comment to explain more clearly what's
	going on.
	(set_record, set_parser): Rename save_parse_field to normal_parse_field.

2017-03-06         Andrew J. Schorr     <aschorr@telemetry-investments.com>

	* gawkapi.h (awk_input_buf_t): Remove field_width array and instead
	add it as a 6th argument to the get_record function. This should
	not break existing code, since it's fine to ignore the additional
	argument. Document the behavior of the field_width argument.
	* io.c (inrec): Pass pointer to field_width array to get_a_record,
	and then hand it off to set_record.
	(do_getline_redir): If not reading into a variable, pass pointer to
	field_width array to get_a_record and then hand it off to set_record.
	(do_getline): Ditto.
	(get_a_record): Add a 4th field_width argument to pass through to
	the API get_record method.

2017-03-05         Andrew J. Schorr     <aschorr@telemetry-investments.com>

	* awk.h (set_record): Add a new argument containing a field-width
	array returned by an API parser.
	(field_sep_type): Add new enum value Using_API.
	(current_field_sep_str): Declare new function.
	* field.c (save_parse_field): New static variable to save the
	parse_field value in cases where it's overridden by API parsing.
	(api_fw): New static variable to hold pointer to API parser fieldwidth
	array.
	(set_record): Add new field-width array argument. If present, API
	parsing will override the default parsing mechanism.
	(api_parse_field): New field parser using field widths supplied by the
	API. This is very similar to the existing fw_parse_field function.
	(get_field): Fix typo in comment.
	(set_parser): New function to set default parser and check whether
	there's an API parser override in effect. Update PROCINFO["FS"] if
	something has changed.
	(set_FIELDWIDTHS): Use set_parser and stop updating PROCINFO["FS"].
	(set_FS): Ditto.
	(set_FPAT): Ditto.
	(current_field_sep): Return Using_API when using the API field parsing
	widths.
	(current_field_sep_str): New function to return the proper string
	value for PROCINFO["FS"].
	* gawkapi.h (awk_input_buf_t): Add field_width array to enable the
	parser get_record function to supply field widths to override the
	default gawk field parsing mechanism.
	* io.c (inrec): Pass iop->public.field_width to set_record as the
	3rd argument to enable API field parsing overrides.
	(do_getline_redir, do_getline): Ditto.
	* main.c (load_procinfo): Use new current_field_sep_str function
	instead of switching on the return value from current_field_sep.

2017-02-23         Arnold D. Robbins     <arnold@skeeve.com>

	* awk.h (boolval): Return bool instead of int.
	* eval.c (eval_condition): Same.
	* io.c (pty_vs_pipe): Same
	Thanks to Andrew Schorr for pointing these out.

2017-02-21         Andrew J. Schorr     <aschorr@telemetry-investments.com>

	* NEWS: Document that mktime now takes an optional utc-flag argument.
	* awkgram.y (tokentab): Modify mktime entry to indicate that it may
	accept two arguments.
	* builtin.c (mktime_tz): New function to run mktime in an arbitrary
	time zone. Code was copied from the Linux timegm man page.
	(do_mktime): Add support for new optional 2nd argument utc-flag by
	using the new mktime_tz function.
	(do_strftime): Change do_gmt type from int to bool.

2017-02-17         Arnold D. Robbins     <arnold@skeeve.com>

	* builtin.c (do_typeof): Handle arguments that have
	the NULL_FIELD flag set.

2017-02-03         Andrew J. Schorr     <aschorr@telemetry-investments.com>

	* awkgram.y (set_profile_text): Improve code clarity by using emalloc
	to allocate the string instead of abusing estrdup.

2017-02-02         Arnold D. Robbins     <arnold@skeeve.com>

	* awkgram.y (set_profile_next): Allocate an extra byte at the
	end for the NUL in case we add a sign. Thanks to Andrew Schorr
	for making me look at this code.

	And later in the same day:

	* awkgram.y (set_profile_next): Undo previous change, since estrdup
	handles it, but updated the comments.

2017-02-01         Arnold D. Robbins     <arnold@skeeve.com>

	* builtin.c (mbc_char_count): Remove spurious multiplies by
	gawk_mb_cur_max. Thanks to Andrew Schorr for making me look
	at this code.

	Unrelated:

	* awkgram.y (make_profile_number): Renamed to ...
	(set_profile_next): New function. All calls adjusted. Also improved
	use at MPFR number case.

2017-01-28         Andrew J. Schorr     <aschorr@telemetry-investments.com>

	* io.c (inetfile): Replace strncmp with memcmp in a few places, now
	that we are checking string length beforehand.

2017-01-27         Andrew J. Schorr     <aschorr@telemetry-investments.com>

	* io.c (redirect_string): Check explen positive before accessing *str.
	In lintwarn message, use explen string length. Pass length to inetfile.
	(devopen): Pass name length to inetfile.
	Stop assuming that remoteport is NUL-terminated.
	(two_way_open): Pass name length to inetfile.
	(inetfile): Stop assuming NUL string termination; add checks to avoid 
	string overrun.

2017-01-27         Andrew J. Schorr     <aschorr@telemetry-investments.com>

	* awk.h (str_terminate_f): New helper function for terminating a string
	NODE.
	(str_terminate): Macro wrapper to call str_terminate_f.
	(str_restore): New macro to restore the string.
	* builtin.c (do_strftime): Use str_terminate and str_restore.
	(do_dcgettext): Ditto, and remove saved_end flag since equivalent
	to testing (t2 != NULL). Fix overrun bug in calculating result
	length when !ENABLE_NLS.
	(do_dcngettext, do_bindtextdomain): Use str_terminate and str_restore.
	* interpret.h (Op_arrayfor_init, Op_indirect_func_call): Ditto.
	* str_array.c (env_remove): Ditto.

2017-01-27         Andrew J. Schorr     <aschorr@telemetry-investments.com>

	* interpret.h [UNFIELD]: Fix condition for assignment from
	value with valref == 1. Fixes problems introduced at gawk 4.1.2.

2017-01-27         Arnold D. Robbins     <arnold@skeeve.com>

	* interpret.h: Update copyright year.
	* debug.c (do_run): Rework error message to ease translation.
	Thanks to Rafael Fontenelle <rafaelff@gnome.org> and to
	Eli Zaretskii <eliz@gnu.org>.

2017-01-26         Andrew J. Schorr     <aschorr@telemetry-investments.com>

	* builtin.c (do_dcgettext): First argument also needs protection
	from string overrun.
	(do_dcngettext): Need to terminate string1 and string2 also,
	and replace strlen(the_result), which could overrun.
	(do_bindtextdomain): Terminate both string args, and eliminate
	saved_end boolean which is redundant with (t2 != NULL).

2017-01-26         Andrew J. Schorr     <aschorr@telemetry-investments.com>

	* interpret.h (Op_arrayfor_init): Protect against string overrun
	on sorting method.
	(Op_indirect_func_call): Terminate function name.

2017-01-26         Andrew J. Schorr     <aschorr@telemetry-investments.com>

	* str_array.c (env_remove): Terminate string before calling unsetenv.

2017-01-26         Andrew J. Schorr     <aschorr@telemetry-investments.com>

	* node.c (is_hex): Add a new argument pointing to the end of the string
	so we can check for string overrun.
	(r_force_number): Pass string end to is_hex.

2017-01-26         Andrew J. Schorr     <aschorr@telemetry-investments.com>

	* awk.h (get_numbase): Add string length argument so we can operate
	on unterminated strings.
	* awkgram.y: Call get_numbase with string length, and fix off-by-one
	error in length passed to nondec2awknum: should be strlen(tokstart)-1
	based on surrounding code.
	* builtin.c (do_strtonum): Pass string length to get_numbase.
	(nondec2awknum): Check string length before accessing characters.
	* mpfr.c (force_mpnum): Pass string length to get_numbase.
	* node.c (r_force_number): Pass string length to get_numbase.
	(get_numbase): Add string length argument and honor it.

2017-01-26         Andrew J. Schorr     <aschorr@telemetry-investments.com>

	* builtin.c (do_strftime): If format argument is passed, we need
	to terminate it in case it's a field variable.

2017-01-26         Andrew J. Schorr     <aschorr@telemetry-investments.com>

	* node.c (r_format_val): Before we free s->stptr, make sure that it
	was malloced.
	(wstr2str): Add comment explaining why it's safe to free n->stptr
	without doing any checks.
	* mpfr.c (mpg_format_val): Ditto. And no need to reset the STRCUR flag
	that we just checked.

2017-01-26         Andrew J. Schorr     <aschorr@telemetry-investments.com>

	* awk.h (enum block_id): Remove BLOCK_INVALID, since it serves no
	useful purpose and seems to slow things down a bit.
	* node.c (nextfree): Remove first invalid entry.

2017-01-25         Andrew J. Schorr     <aschorr@telemetry-investments.com>

	* awk.h (BLOCK): Remove typedef. BLOCK was used for 2 different
	purposes: to contain a block allocation list header, and to hold
	each individual allocated item. This was confusing, because the "size"
	field was set only in the header, but not in each element.
	(struct block_header): The block header contains a pointer to the first
	element and the element size.
	(struct block_item): Represent a single allocated item. This contains
	only a pointer to the next element. This reduces the minimum allocated
	item size from 2 pointers to 1 (16 bytes to 8 bytes on x86_64).
	(nextfree): Change array item type from BLOCK to struct block_header.
	(getblock, freeblock): Change cast from 'BLOCK' to 'struct block_item'.
	* node.c (nextfree): Now an array of 'struct block_header' instead of
	BLOCK. Switch the ordering to put the next pointer before the size.
	(more_blocks): Replace 'BLOCK' with 'struct block_item', and add
	an assert to ensure that the allocation size is at least as large
	as 'struct block_item', i.e. 1 pointer.

2017-01-22         Andrew J. Schorr     <aschorr@telemetry-investments.com>

	* awk.h (numtype_choose): New backend macro used to implement
	various macros whose calculations depend on how a number is
	actually represented. This improves readability and should give
	a small performance improvement when not using extended precision.
	(get_number_ui, get_number_si, get_number_d, get_number_uj, iszero):
	Rewrite using new numtype_choose macro.

2017-01-04         Arnold Robbins        <arnold@skeeve.com>

	Trade space for time for programs that toggle IGNORECASE a lot.
	Brings 25% to 39% speedup.  NODE does not actually grow in size.

	* awk.h (NODE::preg): Now an array of size two.
	[CASE]: Flag no longer needed, so removed.
	(IGNORECASE): Change type from int to bool.
	* awkgram.y (make_regnode): Build two copies of the compiled regexp,
	one without ignorecase, and one with.
	* io.c (RS_re): Array replacing RS_re_yes_case and RS_re_no_case.
	(set_RS): Use RS_re[IGNORECASE] as appropriate. Free and recompute
	as needed.
	* main.c (IGNORECASE): Change type from int to bool.
	* re.c (re_update): Simplify the code. No need to check CASE flag
	any longer. Recompute only if text of regexp changed.
	* symbol.c (free_bc_internal): Adjust to free both elements of
	m_re_reg.

2017-01-18         Andrew J. Schorr     <aschorr@telemetry-investments.com>

	* interpret.h (r_interpret): Increase robustness of the optimization
	logic in Op_assign_concat -- check that the node has MALLOC set,
	and make sure to wipe all flags other than MALLOC, STRING, STRCUR,
	and possibly WSTRCUR. Use STFMT_UNUSED define.

2017-01-15         Andrew J. Schorr     <aschorr@telemetry-investments.com>

	* interpret.h (r_interpret): Fix bug in Op_assign_concat reported
	on Cygwin mailing list. The string concatenation optimization was
	not updating the node correctly by setting STRING and STRCUR flags
	and setting stfmt.

2017-01-06         Andrew J. Schorr     <aschorr@telemetry-investments.com>

	Enhance API to support extended-precision arithmetic.
	* awk.h (enum block_id): Add new values BLOCK_MPFR and BLOCK_MPZ.
	(make_number_node): New inline function to reduce code duplication
	for creating numeric nodes.
	* gawkapi.h (gawk_api_major_version): Bump to 3.
	(awk_number_t): New typedef to represent numbers with varying internal
	representations.
	(awk_value_t): For numbers, replace double with awk_number_t.
	(num_value): Redefine.
	(num_type, num_ptr): New defines for awk_number_t union members.
	(gawk_api_t): Add constants for version checking: gmp_major_version,
	gmp_minor_version, mpfr_major_version, and mpfr_minor_version.
	Add functions api_get_mpfr and api_get_mpz to allocate memory for
	extended-precision numbers to hand to gawk.
	(get_mpfr_ptr, get_mpz_ptr): Helper macros to warp api_get_mpfr and
	api_get_mpz.
	(make_number): Modify to populate awk_number_t correctly.
	(make_number_mpz, make_number_mpfr): New helper functions to create
	extended-precision numeric nodes.
	(check_mpfr_version): New macro to check GMP/MPFR version compatibility
	in extensions that want to support extended-precision math.
	* gawkapi.c (getmpfr, freempfr, getmpz, freempz): New macros to
	allocate and free memory blocks for extended-precision math.
	(awk_value_to_node): For AWK_NUMBER values, support 3 different kinds
	of internal numbers: double, mpz_t, and mpfr_t.
	(assign_number): New helper function to convert a numeric node to
	an awk_value_t.
	(node_to_awk_value): Use assign_number in a couple of places to
	pass numbers properly.
	(api_get_mpfr): Implement new api_get_mpfr hook.
	(api_get_mpfz): Implement new api_get_mpz hook.
	(api_impl): Add GMP & MPFR versions, api_get_mpfr, and api_get_mpz.
	* node.c (r_make_number): Use new make_number_node inline function
	to reduce code duplication.
	(nextfree): Add block allocators for mpfr_t and mpz_t.
	(more_blocks): Add an assert to protect against cases where the block
	size is too small to hold our structure.
	* mpfr.c (mpg_node): Use new make_number_node inline function
	to reduce code duplication.

2017-01-04         Arnold Robbins        <arnold@skeeve.com>

	* config.guess, config.sub, compile, depcomp: Sync from latest
	in GNULIB.

2016-12-27         Juergen Kahrs         <Juergen.Kahrs@googlemail.com>

	* CMakeLists.txt: Updated after adding support library.

2016-12-23         Arnold D. Robbins     <arnold@skeeve.com>

	* configure.ac (GNUPG_CHECK_MPFR): Don't call on PowerPC
	Macintosh.  C99 and the last version of MPFR that works on
	that platform don't get along. Sigh.

2016-12-22         Arnold D. Robbins     <arnold@skeeve.com>

	* dfa.c: Sync with GNULIB.
	* intprops.h: New file.
	* Makefile.am (base_sources): Add intprops.h.

	Unrelated.  Import GNULIB fix for regex: fix integer-overflow
	bug in never-used code.
	Problem reported by Clément Pit–Claudel in:
	http://lists.gnu.org/archive/html/emacs-devel/2016-12/msg00654.html
	Fix by Paul Eggert  <eggert@cs.ucla.edu>:

	* regex_internal.h: Include intprops.h.
	* regexec.c (re_search_2_stub): Use it to avoid undefined
	behavior on integer overflow.

	Unrelated. Set up a support directory for externally obtained
	support files.

	* Makefile.am (base_sources, EXTRA_DIST): Edit lists.
	(SUBDIRS): Get ordering right.
	(LDADD): Add support/libsupport.a.
	(DEFS): Add -I for support directory.
	* dfa.c, dfa.h, getopt.c, getopt.h, getopt1.c, getopt_int.h,
	intprops.h, localeinfo.c, localeinfo.h, random.c, random.h,
	regcomp.c, regex.c, regex.h, regex_internal.c, regex_internal.h,
	regexec.c, verify.h, xalloc.h: Moved to support.

	Unrelated: Totally break binary compatibility in the API
	after merging in API min/max changes and REGEX and STRNUM
	support in the API:

	* gawkapi.c (valtype2str): New function.
	(node_to_awk_value): Minor simplification in a switch.
	(api_flatten_array): Removed.
	(api_flatten_array_typed): Use valtype2str in error message.
	(api_impl): Reorder functions to group related ones together again.
	* gawkapi.h (awk_valtype_t): Reorder enum values.
	(struct gawk_api): Remove api_flatten_array field.  Reorder
	functions to group related ones together again.

2016-12-17         Arnold D. Robbins     <arnold@skeeve.com>

	* gawkapi.h (api_add_ext_func): Add comment about point to
	awk_ext_func_t not being const but gawk doesn't use it.
	* * interpret.h (Op_ext_builtin): Simplify code, check only
	if do_lint and ! f->suppress_lint and num_args > max_expected.

2016-12-16         Arnold D. Robbins     <arnold@skeeve.com>

	* gawkapi.h (awk_ext_func_t): Put max back before min. Restores
	source compatibility, although there will be compile warnings
	because of the 3rd argument for the C function being missing.
	* interpret.h (Op_ext_builtin): Used size_t instead of int for
	the various variables. Add a check that max expected > 0.

2016-12-14         Arnold D. Robbins     <arnold@skeeve.com>

	MAJOR BREAKING API CHANGE.

	* awk.h (INSTRUCTION): Update extension function pointer to
	take 3rd argument of pointer to struct awk_ext_func.
	* gawkapi.c (api_add_ext_func): Update third arg to not be const.
	* gawkapi.h (awk_ext_func_t): Put min before max. Add suppress_lint
	and data pointer.
	[gawk_api_major_version]: Update to 2.
	[gawk_api_minor_version]: Reset to 0.
	(api_add_ext_func): Update third arg to not be const.
	* interpret.h (Op_ext_symbol): Revise lint check.

2016-12-12         Arnold D. Robbins     <arnold@skeeve.com>

	* awk.h (INSTRUCTION): Replace min_required and max_expected
	with a pointer to the extension functions awk_ext_func_t struct.
	* ext.c (make_builtin): Store a pointer to the extension function
	struct into the INSTRUCTION instead of the min and max.
	* gawkapi.h (awk_ext_func): Use size_t instead of unsigned short.
	Put min second, which preserves source code compatibility.
	* interpret.h (Op_ext_builtin): Use the pointer for the info
	directly. If lint and max_expected > 0 and args > max_expected
	print a message and set max_expected to zero so we only print once
	per function. Remove special case of both min and max being zero.
	(Op_ext_func): Adjust creation of the data structures.

2016-12-11         Arnold D. Robbins     <arnold@skeeve.com>

	* dfa.c: Sync with GNULIB.

2016-12-05         Andrew J. Schorr     <aschorr@telemetry-investments.com>

	Add API support for strnum values.
	* gawkapi.c (awk_value_to_node): Add AWK_STRNUM.
	(assign_string): Add a type argument so we can use this for AWK_STRING
	or AWK_STRNUM.
	(node_to_awk_value): When AWK_NUMBER is requested, a regex value
	should return false, as per the header file documentation.
	Add support for AWK_STRNUM requests. When AWK_REGEX is requested,
	implement the cases properly instead of always returning true.
	Fix AWK_SCALAR logic. For AWK_UNDEFINED, rewrite using a switch
	and support AWK_STRNUM.
	(api_sym_update): Add AWK_STRNUM.
	(api_sym_update_scalar): Add optimized support for updating AWK_STRNUM.
	(valid_subscript_type): Add AWK_STRNUM.
	(api_create_value): Add AWK_STRNUM.
	* gawkapi.h (awk_valtype_t): Add AWK_STRNUM.
	(strnum_value): New macro.
	(Value fetching table): Updated.

2016-12-04         Andrew J. Schorr     <aschorr@telemetry-investments.com>

	* gawkapi.c (assign_regex): Do not call assign_string, since we
	know that a REGEX value is not an unterminated field string.
	* gawkapi.h (make_regex): Delete macro.
	(make_const_regex, make_malloced_regex): Add new macros to replace
	make_regex with necessary memory management support.

2016-12-04         Andrew J. Schorr     <aschorr@telemetry-investments.com>

	* awk.h (fixtype): Remove conditional checking if the node type
	is Node_val. This is already covered by the assert, and if it's not
	true, we have serious bugs.
	* builtin.c (do_typeof): Do not treat Node_var the same way as
	Node_val, since they are different beasts. In reality, the argument
	to this function will never have type Node_var.

2016-12-04         Andrew J. Schorr     <aschorr@telemetry-investments.com>

	* gawkapi.h (awk_element_t): Remove obsolete comment claiming that
	the index will always be a string.
	(gawk_api_t): Add new api_flatten_array_typed function and indicate
	that api_flatten_array has been superseded.
	(flatten_array_typed): New macro to call api_flatten_array_typed.
	(flatten_array): Redefine using the new flatten_array_typed macro.
	* gawkapi.c (api_flatten_array_typed): New function renamed from
	api_flatten_array to flatten an array with the types requested by the
	caller. Also update the comments and error messages.
	(api_flatten_array): Now a wrapper around api_flatten_array_typed.
	(api_impl): Add new api_flatten_array_typed hook.

2016-12-06         Arnold D. Robbins     <arnold@skeeve.com>

	Add minimum required and maximum expected number of arguments
	to the API.

	* awk.h (INSTRUCTION): Add new members min_required and max_expected.
	* ext.c (make_builtin): Store values from extension function struct
	into the INSTRUCTION.
	* gawkapi.h (awk_ext_func): Add min_required args. Make both it and
	max_expected_args into unsigned short to match type in INSTRUCTION.
	* interpret.h (Op_ext_builtin): Store min_required and max_expected
	in instructions. Add checking code and lint checks.
	(Op_ext_func): Copy min_required and max_expected from function info.


2016-12-04         Andrew J. Schorr     <aschorr@telemetry-investments.com>

	* gawkapi.h (r_make_string_type): New inline function to create strings
	of any type, currently AWK_STRING or AWK_REGEX.
	(r_make_string): Now a wrapper around r_make_string_type.
	(make_regex): Convert from an inline function to a macro that
	calls r_make_string_type.

2016-11-30         Arnold D. Robbins     <arnold@skeeve.com>

	* dfa.c: Sync with fixes in GNULIB.

	Unrelated:

	* gawkapi.h (make_regex): New function.

2016-11-29         Arnold D. Robbins     <arnold@skeeve.com>

	Add support for typed regex variables to the API.

	* awk.h (make_typed_regex): Declare function.
	* awkgram.y (typed_regexp): Call make_typed_regex instead of
	using inline code.
	* gawkapi.h (AWK_REGEX): New value type.
	(regex_value): New macro.
	(Value fetching table): Updated.
	* gawkapi.c (awk_value_to_node, node_to_awk_value, api_sym_update,
	api_sym_update_scalar, valid_subscript_type, api_create_value):
	Add support for AWK_REGEX.
	(assign_regex): New function.
	(api_flatten_array): Adjust comment.
	* node.c (make_typed_regex): New function; moved code from grammar.

2016-11-29         Arnold D. Robbins     <arnold@skeeve.com>

	Remove redundant flag from dfa:

	* dfa.c (dfasyntax): Use RE_ICASE instead of DFA_CASE_FOLD.
	* dfa.h (DFA_CASE_FOLD): Removed.
	* re.c (make_regexp): Use RE_ICASE for regex and dfa. Yay!

	Unrelated: Don't have to recompute syntax stuff every time
	we compile a regexp.

	* dfa.c (dfacopysyntax): New function.
	(dfaalloc): Zero out the newly allocated memory.
	* dfa.h (dfacopysyntax): Declare it.
	* re.c (make_regexp): Declare two static dfaregs, one for
	with and without ignorecase. Compute the syntax once for each,
	then use dfacopysyntax to copy the settings when compiling
	a regexp.

2016-11-28         Arnold D. Robbins     <arnold@skeeve.com>

	Make gawk compile on HP-UX 11.33.

	* debug.c (serialize_list): Renamed from `serialize'.
	(unserialize_list): Renamed from `unserialize', for consistency.

	Unrelated:

	* dfa.c: Sync with GNULIB. Twice in one day.

2016-11-21         Arnold D. Robbins     <arnold@skeeve.com>

	* dfa.c: Sync with GNULIB.

2016-11-17         Arnold D. Robbins     <arnold@skeeve.com>

	General cleanup for zero termination of strings.

	* array.c (do_delete): Use %.*s.
	(value_info): Get length and use %.*s.
	(asort_actual): Save and restore character after end.
	* awkgram.y (split_comment): Use make_string, not make_str_node.
	* builtin.c (do_fflush): Use %.*s.
	(locale_category_from_argument, do_dcgettext, do_dcngettext,
	do_bindtextdomain): Save and restore character after end.
	* debug.c (do_info, print_array, print_subscript, do_print_var,
	do_set_var, display, do_watch, print_watch_item, serialize_subscript,
	do_print_f): Use %.*s.
	* eval.c (cmp_nodes, fmt_index): Save and restore character after end.
	* interpret.h (r_interpret): Fix compuation for concatenation of
	wide strings.
	* io.c (is_non_fatal_redirect): Add length parameter; save and
	restore character after last. Adjust all other declarations and calls.
	(do_close): Save and restore character after end.
	* mpfr.c (ieee_fmts): Adjust table indentation.
	(do_mpfr_strtonum): Clear wide string members of the union.
	* msg.c (err): Use %.*s.

2016-11-07         Arnold D. Robbins     <arnold@skeeve.com>

	* awk.h [USER_INPUT]: Renamed from MAYBE_NUM.
	* builtin.c, eval.c, field.c, int_array.c, io.c, main.c,
	mpfr.c, node.c: Change all uses.

2016-11-15         Arnold D. Robbins     <arnold@skeeve.com>

	Finish reworking typed regexes.

	* awk.h (typed_re): Replaces tre_reg.
	* awkgram.y (typed_regexp production): Node_val points to a regular
	Node_regex and also has string value and length.
	(make_regnode): Simplified back to its original form.
	* builtin.c (call_sub, call_match, call_split_func): For REGEX,
	get n->typed_re.
	* field.c (do_split, do_patsplit): Ditto, for separator regexp.
	* profile.c (pprint): Op_match_rec, handle REGEX correctly.
	* re.c (re_update): If REGEX, get t->typed_re->re_reg.

2016-11-15         Arnold D. Robbins     <arnold@skeeve.com>

	Start reworking typed regexes.

	* awk.h (Node_typedregex): Nuked.
	[REGEX]: New flag.
	(tre_reg): New member in val part of NODE union.
	(force_string, force_number, fixtype): Remove use of Node_typedregex.
	* awkgram.y (grammer): Use REGEX flag instead of node type.
	(valinfo); Ditto.
	(make_regnode): Adjust creation based on node type.
	* builtin.c (do_length, do_print, call_sub, call_match,
	call_split_func, do_typeof): Adjust code.
	* debug.c (watchpoint_triggered, initialize_watch_item,
	print_memory): Adjust code.
	* eval.c (nodetypes): Remove Node_typedregex.
	(flags2str): Add REGEX.
	(setup_frame): Adjust code after removal of Node_typedregex.
	* interpret.h (r_interpret): Adjust code after removal
	of Node_typedregex.
	* profile.c (pp_typed_regex): Renamed from pp_strong_regex.
	(pp_string_or_strong_regex): Renamed from pp_string_or_strong_regex.
	(pprint): Adjust code after removal of Node_typedregex.
	* re.c (re_update): Adjust code after removal of Node_typedregex.

2016-11-04  Eli Zaretskii  <eliz@gnu.org>

	* builtin.c (efwrite) [__MINGW32__]: Call w32_maybe_set_errno if
	errno is not set or set to EINVAL.

	* nonposix.h (w32_maybe_set_errno) [__MINGW32__]: Add prototype.

2016-11-01         Arnold D. Robbins     <arnold@skeeve.com>

	* eval.c (flags2str): Add NO_EXT_SET and NUMCONSTSTR.

2016-10-31         Arnold D. Robbins     <arnold@skeeve.com>

	Fix valgrind issues.

	* io.c (init_awkpath): Need to allocate max_path+3 pointers.
	* awkgram.y (make_profile_number): Need to add STRCUR flag and
	set n->stfmt to STFMT_UNUSED. See the comment in the code.

2016-10-26         Arnold D. Robbins     <arnold@skeeve.com>

	* io.c (init_awkpath): Set max path len for leading separator.

2016-10-25         Arnold D. Robbins     <arnold@skeeve.com>

	* io.c (init_awkpath): Restore documented behavior whereby
	null elements represent the current directory. Sheesh.
	Bug reported by "Jun T." <takimoto-j@kba.biglobe.ne.jp>.

	Disallow negative arguments to the bitwise functions.

	* NEWS: Document this.
	* builtin.c (do_lshift, do_rshift, do_and, do_or, do_xor, do_compl):
	Make negative arguments a fatal error.
	* mpfr.c (do_mpfr_compl, get_intval): Ditto.

2016-10-23         Arnold D. Robbins     <arnold@skeeve.com>

	* General: Remove trailing whitespace from all relevant files.
	* mpfr.c: Replace Unicode sequences with ASCII.
	* cint_array.c: Ditto.

2016-10-16         Arnold D. Robbins     <arnold@skeeve.com>

	* awkgram.y: Typo fix in call to add_sign_to_num.

2016-10-16         Arnold D. Robbins     <arnold@skeeve.com>

	* awk.h (enum opcodeval): Add Op_unary_plus.
	* awkgram.y (add_sign_to_num): New routine to put in a sign on
	profiling constants.  Call it as necessary.
	In unary plus production, use new opcode, or set up a
	constant as for unary minus.
	(negate_num): Call add_sign_to_num instead of doing it directly.
	* eval.c (optypetab): Add entry for Op_unary_plus.
	* interpret.h (r_interpret): Add case for Op_unary_plus.
	* profile.c (pprint, prec_level, is_scalar): Ditto.

2016-10-13         Arnold D. Robbins     <arnold@skeeve.com>

	* dfa.c: Sync with GNULIB.

2016-10-12         Arnold D. Robbins     <arnold@skeeve.com>

	* awkgram.y (make_profile_number): Allocate an extra byte for the
	string, so there's room for a minus if necessary. Store '\0'
	in the right place.
	(negate_num): Use memmove to shift the string up and then
	insert a minus, instead of doing a fresh alloc + copy + free.

2016-10-11         Arnold D. Robbins     <arnold@skeeve.com>

	* awk.h (NUMCONSTSTR): New flag value.
	* awkgram.y (make_profile_number): New function. Use it
	wherever we make a number.  This calls make_number and then, if
	pretty printing, save the original string value and sets NUMCONSTSTR.
	(negate_num): If NUNCONSTSTR set, update the saved string value.
	* profile.c (pp_number): Assert NUMCONSSTR set, use that value.
	Remove previous code.

2016-09-24  Eli Zaretskii  <eliz@gnu.org>

	* debug.c (restart) [__MINGW32__]: Cast 2nd argument of execvp to
	avoid compiler warnings about prototype mismatch.  Reported by
	Marc de Bourget <marcdebourget@gmail.com>.

2016-09-09         Norihiro Tanaka      <noritnk@kcn.ne.jp>

	* awk.h (struct Regexp): Remove member has_anchor.  All uses removed.
	* re.c (make_regexp, research): Use dfa matcher for regex with anchor.

2016-09-09         Arnold D. Robbins     <arnold@skeeve.com>

	* dfa.c: Sync with grep.

2016-09-08  Paul Eggert  <eggert@cs.ucla.edu>

	* dfa.c, dfa.h: Sync with grep.
	* re.c (make_regexp): Adjust to DFA API changes.

2016-09-08         Arnold D. Robbins     <arnold@skeeve.com>

	* command.y: Update license text to version 3. Oops.

2016-09-07         Arnold D. Robbins     <arnold@skeeve.com>

	* cmd.h, debug.c: Update license text to version citing
	GPLv3+ and with correct FSF address. Thanks to
	David Kaspar <dkaspar@redhat.com> for pointing out the need.

2016-09-02         Arnold D. Robbins     <arnold@skeeve.com>

	* dfa.c: Sync with grep.

2016-09-01         Arnold D. Robbins     <arnold@skeeve.com>

	Merge grep's now thread-safe dfa. Wheee.

	* dfa.h, dfa.c: Sync with grep.
	* localeinfo.h, localeinfo.c, verify.h: New files.
	* Makefile.am (base_sources): Adjust.
	* awk.h (using_utf8): Declare new function.
	* node.c (str2wstr): Use using_utf8 instead of now-gone dfa function.
	* re.c: Include "localeinfo.h".
	(localeinfo): New static variable.
	(make_regexp): Adjust call to dfa_syntax.
	(resetup): Call init_localeinfo on localeinfo. Remove call to
	now-gone function dfa_init.
	(using_utf8): New function.

2016-08-29         Arnold D. Robbins     <arnold@skeeve.com>

	* configure.ac (fwrite_unlocked): Check for it.
	* awk.h (fwrite): Define to fwrite_unlocked if we have it.
	* NEWS: Make note of speed improvement.

2016-08-25         Arnold D. Robbins     <arnold@skeeve.com>

	POSIX now says use strcmp for == and !=. Thanks to Chet Ramey
	for pointing me at the change.  Make it so:

	* awk.h (cmp_nodes): New 3rd param indicating strcmp, not strcoll.
	* debug.c (cmp_val): Update call to cmp_nodes.
	* eval.c (cmp_nodes): New 3rd param indicating strcmp, not strcoll.
	Adjust code and all callers.
	(scalar_cmp_t): New enum type. Used in ...
	(cmp_scalars): ... in order to call cmp_nodes correctly.
	* interpret.h: Use the enum type in calls to cmp_scalars.
	* re.c (re_update): Adjust call to cmp_nodes.

2016-08-25         Norihiro Tanaka      <noritnk@kcn.ne.jp>

	* awk.h (struct Regexp): Remove dfa.  Now dfareg instead of it.  All
	referers changed.
	* re.c (research): Arrange caller of dfaexec and research.
	* (avoid_dfa): Removed.  All callers changed.
	* awk.h (avoid_dfa): Removed.

	Other changes by Arnold Robbins:

	* awk.h (struct Regexp): Change various boolean members to bool.
	(RE_NO_FLAGS): New #define.
	* interpret.h: Use RE_NO_FLAGS instead of zero.
	* re.c (research): Prettify the logic a little bit.

2016-08-25         Arnold D. Robbins     <arnold@skeeve.com>

	* dfa.c: Sync with grep.

2016-08-25         Arnold D. Robbins     <arnold@skeeve.com>

	* 4.1.4: Release tar ball made.

2016-08-23         Arnold D. Robbins     <arnold@skeeve.com>

	* dfa.h: Sync with grep. API changes.
	* dfa.c: Sync with grep.
	* re.c (make_regexp): Adjust for API changes, move call to dfasyntax
	into stanza that compiles the regex.
	(resetup): Call dfa_init.
	* node.c (str2wstr): using_utf8 is now called dfa_using_utf8.

	Unrelated:

	* Makefile.am: Quote all uses of $(srcdir) and $(distdir).
	(spell): New target.

2016-08-18         Arnold D. Robbins     <arnold@skeeve.com>

	* dfa.c: Sync with grep.

2016-08-15         Andrew J. Schorr     <aschorr@telemetry-investments.com>

	* int_array.c (is_integer): Fix merge of stable changes to remove
	obsolete string formatting check that has been superseded by
	the new standard_integer_string check.

2016-08-14         Arnold D. Robbins     <arnold@skeeve.com>

	* re.c (make_regexp): Only call dfasyntax if actually using
	dfa. Gives a 14% speedup on this test: https://raw.githubusercontent.com/chadbrewbaker/awka/master/benchmark/regexp.awk.
	From blathering in comp.lang.awk.

2016-08-12         Arnold D. Robbins     <arnold@skeeve.com>

	* dfa.c: Sync with GNU grep.

	Unrelated:

	* int_array.c: Minor text and formatting edits.

2016-08-09         Andrew J. Schorr     <aschorr@telemetry-investments.com>

	* awk.h: Add a comment explaining the NUMINT flag in more detail.
	* int_array.c (standard_integer_string): New function to test whether
	a string matches what would be produced by sprintf("%ld", <value>).
	(is_integer): Fix bug -- if NUMBER was set, then the function was
	accepting strnum values with nonstandard string representations. We
	now call standard_integer_string to check that the string looks OK.
	Also added ifdef'ed code to simplify the function by relying upon
	force_number to parse the string, but this is disabled due to possible
	negative performance impact.

2016-08-03         Arnold D. Robbins     <arnold@skeeve.com>

	Remove typed regexes until they can be done properly.

	* NEWS: Updated.
	* awk.h (enum nodevals): Remove Node_typedregex.
	(force_string, force_number): Remove check for Node_typedregex.
	* awkgram.y (TYPED_REGEXP): Remove token.
	(grammar): Remove productions related to typed regexps. 
	(yylex): Don't find a typed regex or return it.
	(valinfo): Remove code for Node_typedregex.
	* builtin.c (do_length, do_print, call_sub, call_match,
	call_split_func, do_typeof): Remove code for Node_typedregex.
	* debug.c (watchpoint_triggered, print_memory): Remove code
	for Node_typedregex.
	* eval.c (nodetypes, setup_frame): Remove code for Node_typedregex.
	* interpret.h (r_interpret): Remove code for Node_typedregex.
	* profile.c (pprint): Remove code for Node_typedregex.
	(pp_strong_regex): Removed.
	(pp_string_or_strong_regex): Remove code for Node_typedregex.
	* re.c (re_update): Remove code for Node_typedregex.

2016-08-01         Arnold D. Robbins     <arnold@skeeve.com>

	* README, NEWS: Mark DJGPP port as unsupported.

2016-08-01         Andrew J. Schorr     <aschorr@telemetry-investments.com>

	* mpfr.c (mpg_tofloat): Always set precision to avoid hysteresis effects
	from previous calculations using the same temporary mpfr variables.

2016-08-01         Andrew J. Schorr     <aschorr@telemetry-investments.com>

	* mpfr.c (default_prec): Add new static variable to show current PREC
	setting in effect.
	(init_mpfr, set_PREC): Save mpfr_set_default_prec argument in
	default_prec.
	(do_mpfr_func): If the argument's precision exceeds the default
	precision, boost the result's precision to match it. This fixes a
	bug where we used to copy the argument's precision, regardless of
	whether it was higher or lower than the PREC setting.

2016-07-24         Norihiro Tanaka      <noritnk@kcn.ne.jp>

	* re.c (research): Now that the dfa matcher correctly runs even
	in multibyte locales, try it if even if need_start is true.
	However, if start > 0, avoid dfa matcher, since it can't handle
	the case where the search starts in the middle of a string.

	Unrelated:

	* eval.c (load_casetable): Reset casetable[i] to `i' if i
	should not be mapped to upper case. Fixes inconsistencies between
	dfa and regex in some single bytes locales; notably el_GR.iso88597.

2016-07-23         Arnold D. Robbins     <arnold@skeeve.com>

	Make result of close on a pipe match result of system.
	Thanks to Mike Brennan for the encouragement.

	* awk.h (sanitize_exit_status): Declare routine.
	* builtin.c (sanitize_exit_status): New routine.
	(do_system): Use it.
	* io.c (close_rp): Use it on pclose result.
	(gawk_pclose): Use it.

2016-07-23         Andrew J. Schorr     <aschorr@telemetry-investments.com>

	* builtin.c (do_print): Improve logic for formatting
	numeric values.

2016-07-19         Andrew J. Schorr     <aschorr@telemetry-investments.com>

	* eval.c (set_LINT): Simplify the code considerably.

2016-07-19         Arnold D. Robbins     <arnold@skeeve.com>

	* awkgram.y (shadow_funcs): Change test at end to be
	`lintfunc == r_fatal' instead of `lintfunc != warning'.
	Thank to Andrew Schorr for the suggestion.

2016-07-18         Arnold D. Robbins     <arnold@skeeve.com>

	* main.c (locale_dir): New variable, init to LOCALEDIR (set by
	configure).
	(set_locale_stuff): Move calls to bindtextdomain and
	textdomain to here; they must be done after calling setlocale.
	Use locale_dir instead of LOCALEDIR.
	(main): Move call to set_locale_stuff() to before parsing arguments.
	Check for GAWK_LOCALE_DIR env var and use it if there. If doing
	locale debugging, call set_locale_stuff again if arg parsing changed
	the locale.

	Unrelated:

	* dfa.c: Sync with GNU grep.

	Unrelated:

	* config.sub: Updated from GNULIB.

2016-07-17         Arnold D. Robbins     <arnold@skeeve.com>

	* eval.c (set_LINT): Reset lintfunc to `warning' for LINT="invalid".
	Thanks to Andy Schorr for the report.

2016-07-08         Andrew J. Schorr     <aschorr@telemetry-investments.com>

	* awk.h: Restore previous comment about unterminated strings, since
	I am removing the string termination patches from field.c
	(free_api_string_copies): Declare new gawkapi function.
	* builtin.c (do_mktime, do_system): Restore temporary string
	termination to protect against unterminated field values.
	(nondec2awknum): Remove comment about unnecessary termination.
	* eval.c (posix_compare): Restore temporary string termination.
	* field.c (databuf): Remove struct, no longer needed.
	(set_field): Remove memcpy for string termination, since we will support
	unterminated field string values.
	(rebuild_record): Ditto. Also no need to allocate space for terminated
	string copies.
	(allocate_databuf): Remove function, since memory management can again
	be done inside set_record.
	(set_record): Restore inline buffer management logic.
	(reset_record): Remove calls to allocate_databuf, since we no longer
	need space for making terminated copies of field strings.
	* gawkapi.c (free_api_string_copies): New function to free strings
	that we made to provide terminated copies to API functions.
	(assign_string): New function to convert a string to an awk_value,
	making sure to copy it if we need to terminate it.
	(node_to_awk_value): Use assign_string to return string values with
	NUL termination protection.
	* int_array.c (is_integer): Restore temporary string termination.
	* interpret.h (Op_push_i): Ditto.
	(Op_ext_builtin): After external function returns, call
	free_api_string_copies to free temporary string copies.
	* mpfr.c (force_mpnum): Restore temporary string termination.
	* node.c (r_force_number, get_ieee_magic_val): Ditto.

2016-07-08         Arnold D. Robbins     <arnold@skeeve.com>

	* dfa.c: Sync with GNU grep.

	Unrelated:

	* builtin.c (do_print): Coding style change.  (This change obsoleted
	by earlier changes in the fixtype branch.)

2016-07-06         Andrew J. Schorr     <aschorr@telemetry-investments.com>

	* awk.h: Modify comments to indicate that MAYBE_NUM will now be
	left enabled to indicate strnum values by the NUMBER|MAYBE_NUM
	combination, whereas STRING|MAYBE_NUM indicates a potential strnum.
	(fixtype): Modify MAYBE_NUM test to avoid calling force_number if
	NUMCUR is already set.
	* builtin.c (do_typeof): Call fixtype to resolve argument type.
	This forces parsing of numeric strings, so there's a performance
	penalty, but we must do this to give a correct result. The meaning
	of "strnum" changes from "potential strnum" to "actual strnum".
	* eval.c (set_TEXTDOMAIN): Remove some dead code left over from last
	patch.
	* int_array.c (is_integer): When a MAYBE_NUM is converted successfully
	to a NUMBER, leave the MAYBE_NUM flag enabled.
	* mpfr.c (mpg_force_number): Ditto.
	* node.c (r_force_number): Ditto.

2016-07-06         Andrew J. Schorr     <aschorr@telemetry-investments.com>

	* awk.h: Modify stptr comment to indicate that all strings are now
	NUL-terminated.
	* builtin.c (do_mktime): Remove unnecessary logic to terminate
	the string with '\0' temporarily.
	(do_system) Ditto.
	(nondec2awknum): Add a comment about termination.
	* eval.c (posix_compare): Remove logic to terminate strings temporarily.
	(set_ORS): No need to terminate ORS, since the string node is already
	terminated. What gave us the right to modify that node anyway?
	(fmt_index): Remove code to terminate string. This seems to have been
	invalid anyway, since we don't own that memory.
	(set_TEXTDOMAIN): Do not terminate TEXTDOMAIN string, since the node
	is already terminated. We didn't have the right to modify that node
	anyway.
	* gawkapi.c (node_to_awk_value): Add assert checks to confirm that the
	string is NUL-terminated.
	* gawkapi.h: Modify awk_string comment to indicate that strings are
	always terminated with '\0'.
	* int_array.c (isinteger): Remove unnecessary logic to terminate string
	with '\0' temporarily.
	* interpret.h (Op_push_i): Ditto.
	* io.c (nextfile): Remove string termination. We didn't own that memory
	anyway.
	* mpfr.c (force_mpnum): Remove unnecessary logic to terminate the
	string with '\0' temporarily.
	* node.c (r_force_number): Remove NUL termination around strtod call,
	since we already know that there is either a white space or '\0'
	character there. Either one will stop strtod.
	(get_ieee_magic_val): Ditto.
	* profile.c (pp_number): No need to terminate string returned by
	r_format_val.

2016-07-06         Andrew J. Schorr     <aschorr@telemetry-investments.com>

	* interpret.h (Op_field_spec): Now that all $n field values are
	NUL-terminated, there is no reason to call dupnode for $n where n > 0.
	This saves malloc and copying overhead, thereby more than offsetting the
	performance hit of the additional copying and NUL-termination in the
	last patch to field.c. It also eliminates repeated parsing in cases
	where $n, for n > 1, was accessed more than once in a numeric context,
	so the new approach should be a performance win.

2016-07-06         Andrew J. Schorr     <aschorr@telemetry-investments.com>

	Make sure that all field values, and therefore all strings inside gawk,
	are terminated with a '\0' character!

	* field.c (databuf): New static struct to hold info about our buffer to
	contain the field string values.
	(allocate_databuf): New function to make sure the databuf is large
	enough to hold $0 and copies of $1 through $NF.
	(set_field): Copy $n into free space previously allocated in databuf
	and add a '\0' at the end.
	(rebuild_record): Call allocate_databuf to ensure sufficient space
	for copying non-malloced field values. When copying field values,
	use databuf to create a NUL-terminated copy.
	(purge_record): New function extracted from reset_record to initialize
	$1 through $NF to null values.
	(set_record): Buffer management moved to new allocate_databuf function.
	Call purge_record instead of reset_record, since reset_record contains
	some extra logic not needed in this case.
	(reset_record): Call purge_record to do most of the work, and call
	allocate_databuf to make sure we have a big enough buffer to contain
	copies of the $1 through $NF.

2016-07-06         Andrew J. Schorr     <aschorr@telemetry-investments.com>

	* awk.h: Renumber flags to remove gap created when FIELD was removed.

2016-07-05         Andrew J. Schorr     <aschorr@telemetry-investments.com>

	* field.c (rebuild_record): Need to set MALLOC flag if we allocate
	memory for a residual field node with valref > 1.

2016-07-05         Andrew J. Schorr     <aschorr@telemetry-investments.com>

	* field.c (rebuild_record): Do not bother to create new field nodes
	to replace malloc'ed nodes when rebuilding $0.

2016-07-05         Andrew J. Schorr     <aschorr@telemetry-investments.com>

	* awk.h (FIELD): Remove unnecessary flag.
	(MALLOC): Move definition to join the others, and improve the comment.
	* array.c (value_info): Replace FIELD test with MALLOC test.
	* eval.c (flags2str): Remove FIELD flag.
	* field.c (init_fields): Remove FIELD bit from Null_field->flags.
	(set_field): Remove FIELD bit from flags.
	(rebuild_record): Test against MALLOC instead of FIELD. If a field
	node has valref > 1, we should make a copy, although I don't think
	it is valid for this to happen.
	(set_record): Remove FIELD bit from flags.
	* interpret.h (UNFIELD): Add comment, and test MALLOC flag instead of
	FIELD. Remove probably buggy code to disable the FIELD flag when
	valref is 1; that would have created a node where neither the FIELD
	nor MALLOC flag was set, which seems invalid.
	* node.c (r_dupnode): Remove code disabling FIELD flag.

2016-07-04         Andrew J. Schorr     <aschorr@telemetry-investments.com>

	* awk.h (force_string_fmt): New inline function to get the string
	representation in a requested format.
	(force_string): Reimplement as a macro using force_string_fmt function.
	(force_string_ofmt): New macro to get a value's OFMT representation.
	* builtin.c (do_print): Use new force_string_ofmt macro instead of
	duplicating the logic inline.

2016-07-04         Andrew J. Schorr     <aschorr@telemetry-investments.com>

	* str_array.c (str_lookup): There is no need to worry about the
	MAYBE_NUM flag, since the code has been patched to make sure to
	preserve the string value of strnum values, and the integer array
	code should no longer mistakenly claim a strnum integer with a
	nonstandard string representation.

2016-07-03         Andrew J. Schorr     <aschorr@telemetry-investments.com>

	* field.c (rebuild_record): Revert warning message regarding flags,
	since I'm not yet totally confident that it is invalid to have FIELD
	and MALLOC set at the same time.

2016-07-03         Andrew J. Schorr     <aschorr@telemetry-investments.com>

	* field.c (rebuild_record): Do not turn off the STRING flag when
	copying a FIELD node, and issue a warning if MALLOC is enabled.

2016-07-01         Arnold D. Robbins     <arnold@skeeve.com>

	* array.c (value_info): Print something reasonable when stfmt
	is -1.
	* mpfr.c (mpg_format_val): Don't cast index to char.
	* node.c (r_format_val): Ditto.
	Thanks to Andrew Schorr for pointing these out.

	Unrelated:

	* gawkapi.c (api_warning): Fix the comment header.
	(api_lintwarn): Factor out the call to va_end to after the if.

	Unrelated:

	* symbol.c (get_symbols): Add FUNCTAB and SYMTAB to the list
	for the -d option.
	* awkgram.y (dump_vars): Allow "-" to mean print to stdout.
	Thanks to Hermann Peifer for the reports.

2016-06-30         Arnold D. Robbins     <arnold@skeeve.com>

	* node.c (r_force_number): Coding style change.

2016-06-30         Andrew J. Schorr     <aschorr@telemetry-investments.com>

	* awk.h (STFMT_UNUSED): New define indicating that the string
	representation does not depend on CONVFMT or OFMT.
	(force_string): Use STFMT_UNUSED to improve code clarity.
	* array.c (value_info): Fix stfmt logic.
	* builtin.c (do_print): Use STFMT_UNUSED to improve code clarity.
	* field.c (set_record): Ditto.
	* gawkapi.c (api_sym_update_scalar): Ditto.
	* int_array.c (is_integer): Check stfmt equals STFMT_UNUSED before
	bothering to inspect the string.
	* mpfr.c (mpg_format_val): Use STFMT_UNUSED to improve code clarity.
	Remove buggy cast to char in stfmt assignment.
	* node.c (r_format_val): Ditto.
	* str_array.c (str_lookup): Use STFMT_UNUSED to improve code clarity.
	* symbol.c (check_param_names): Ditto.

2016-06-29         Andrew J. Schorr     <aschorr@telemetry-investments.com>

	* node.c (r_force_number): Optimize by trimming leading and trailing
	white space before we inspect the string contents.
	(get_ieee_magic_val): Must terminate the string with '\0' before
	calling strtod.

2016-06-27         Andrew J. Schorr     <aschorr@telemetry-investments.com>

	* gawkapi.h (awk_string): Add comment about the potential lack of
	NUL-termination.

2016-06-27         Andrew J. Schorr     <aschorr@telemetry-investments.com>

	* awk.h: Add a comment regarding the potential lack of NUL-termination
	for Node_val strings.

2016-06-27         Andrew J. Schorr     <aschorr@telemetry-investments.com>

	* node.c (r_format_val): Do not free stptr unless STRCUR is set.
	This is safer than testing for non-NULL stptr, since, for example,
	pp_number copies a node and calls r_format_val, but does not bother
	to set stptr to NULL beforehand.

2016-06-26         Andrew J. Schorr     <aschorr@telemetry-investments.com>

	* node.c (r_force_number): When checking for trailing spaces, protect
	against running off the end of the string.
	* mpfr.c (force_mpnum): Ditto.

2016-06-26         Andrew J. Schorr     <aschorr@telemetry-investments.com>

	* builtin.c (do_print): There's actually no reason to test whether a
	value is a number, since the STRCUR flag and stfmt value contain all
	the necessary info, as in awk.h:force_string.

2016-06-26         Andrew J. Schorr     <aschorr@telemetry-investments.com>

	* builtin.c (do_print): Do not use OFMT to print strnum values. We
	accomplish this by calling format_val for a NUMBER only
	if there is no string currently available, or if stfmt equals
	neither -1 nor OFMTidx.

2016-06-26         Arnold D. Robbins     <arnold@skeeve.com>

	* awk.h: Edit some comments. Add others. Minor coding style changes.
	* builtin.c (format_tree): Restore a comment.
	(do_mktime): Restore saving/restoring of byte after format string.
	(do_sub): Coding style. Use %.*s in warning message.
	(nondec2awknum): Restore saving/restoring of byte after string value
	being converted.
	* eval.c: Minor coding style edits.
	* int_array.c (is_integer): Fix order of checks for not
	updating string value: check length == 0 before testing values.
	Coding style edits.
	* mpfr.c (do_mpfr_strtonum): Coding style edits.
	* node.c (r_force_number): Restore saving/restoring of byte after
	string value being converted. Edit comments some.

2016-06-26         Arnold D. Robbins     <arnold@skeeve.com>

	Repair change of 2015-08-25 to handling of MAYBE_NUM.
	* mpfr.c (mpg_force_number): Just clear MAYBE_NUM.
	* node.c (r_force_number): Clear STRING separately after
	setting NUMBER.

	Thanks to Andrew Schorr for reporting the problem.
	A test case will eventually be merged into master.

	Only in stable and master.

2016-06-20         Andrew J. Schorr     <aschorr@telemetry-investments.com>

	* builtin.c (do_strftime): Call fixtype before checking flags for
	STRING type.
	(do_print): Call fixtype before checking whether argument is a NUMBER.
	* eval.c (set_BINMODE): Call fixtype before checking value type.
	No need to call force_number if the flags say it's a number.
	(r_get_field): Fix lint check for non-numeric argument.
	* io.c (redirect): Call fixtype before checking whether it's a string.

2016-06-18         Andrew J. Schorr     <aschorr@telemetry-investments.com>

	* node.c (r_force_number): Fix typo in comment.

2016-06-16         Arnold D. Robbins     <arnold@skeeve.com>

	* awk.h: Add comment headers for several functions.
	* builtin.c (nondec2awknum): Actually set a '\0' before
	calling to strtod() so that the save and restore do something.

2016-06-15         Arnold D. Robbins     <arnold@skeeve.com>

	* config.sub: Update from GNULIB.

2016-06-14         Andrew J. Schorr     <aschorr@telemetry-investments.com>

	* awk.h (boolval): New inline function to standardize testing whether
	a node's value is true.
	* builtin.c (do_strftime): Use boolval to handle 3rd argument.
	* eval.c (set_IGNORECASE, eval_condition): Use new boolval function.
	* io.c (pty_vs_pipe): Use new boolval function.

2016-06-14         Andrew J. Schorr     <aschorr@telemetry-investments.com>

	* builtin.c (do_strftime): Fix handling of 3rd argument to work
	as a standard boolean: non-null or non-zero.

2016-06-14         Andrew J. Schorr     <aschorr@telemetry-investments.com>

	* gawkapi.c (node_to_awk_value): When caller requests AWK_SCALAR
	or AWK_UNDEFINED, we need to call fixtype before we check the type.

2016-06-13         Andrew J. Schorr     <aschorr@telemetry-investments.com>

	* awkgram.y: Eliminate STRCUR tests. Must use STRING to test whether
	a scalar is a string.

2016-06-12         Andrew J. Schorr     <aschorr@telemetry-investments.com>
	
	* awk.h: Improve comment about STRING and NUMBER type assignment.
	(nondec2awknum): Add endptr argument.
	(fixtype): New inline function to clarify a scalar's type.
	* array.c (sort_up_value_type): Call fixtype before checking the value
	types.
	* awkgram.y (yylex): Pass NULL endptr argument to nondec2awknum.
	(valinfo): Remove dead tests: either STRING or NUMBER or both
	must be set, so there's no reason to continue with checks for NUMCUR or
	STRCUR.
	* builtin.c (do_exp, do_int, do_log, do_sqrt, do_sin, do_cos, do_srand):
	Fix lint check for non-numeric argument.
	(do_string): Fix lint check for 1st and 2nd args being strings.
	(do_length): Fix assert to allow for Node_typedregex.
	Fix lint check for non-string argument.
	(format_tree): Fix type detection for '%c' arguments.
	(do_strftime): Fix lint check for non-numeric 2nd argument and
	lint check for non-string 1st argument.
	(do_mktime): Fix lint check for non-string argument. Eliminate useless
	logic to save and restore terminating NUL.
	(do_system, do_tolower, do_toupper): Fix lint check for non-string
	argument.
	(do_atan2, do_lshift, do_rshift, do_and, do_or, do_xor, do_compl,
	do_intdiv): Fix lint checks for non-numeric args.
	(do_sub): Attempt to clean up treatment of 3rd argument to gensub
	despite vague documentation of expected behavior.
	(do_strnum): Fix bug in number detection logic, and pass new endptr
	arg to nondec2awknum.
	(nondec2awknum): Add endptr argument so caller can detect how much
	of the string was consumed. Eliminate unnecessary logic to save
	and restore terminating NUL char.
	(do_typeof): Use a switch to specify which cases are supported, and
	issue a warning message when a corrupt type is detected.
	* debug.c (print_memory): At least one of NUMBER and STRING should
	be set, so no need to check for NUMCUR or STRCUR in addition.
	* eval.c (cmp_nodes): Use fixtype function to fix arg types.
	(set_IGNORECASE): Fix logic for acting on value type. Note that
	setting IGNORECASE to a string value of "0" with NUMCUR set now enables
	ignorecase, so that's a subtle change in behavior that seems to match
	the docs.
	(set_LINT): Try to clean up configuration logic based on type.
	* ext.c (get_argument): Remove unused variable pcount.
	* gawkapi.c (node_to_awk_value): Remove pointless test for NUMCUR
	after calling force_number. Similarly, no need to test for STRCUR
	after calling force_string.
	* int_array.c (is_integer): Reject cases where a string value is
	present that will not be correctly regenerated from the integer;
	in particular, this could happen where blank space padding is present,
	leading zeroes are present, or for hex or octal values.
	Also fix some bugs where a strnum was converted to a NUMBER without
	turning off the STRING bit.
	* io.c (redirect_string): Make lint warning message more accurate.
	(redirect): Change not_string test to use STRING bit, not STRCUR.
	(pty_vs_pipe): Use fixtype to correct logic for detecting whether a
	value is anumber.
	* mpfr.c (mpg_force_number): If NUMCUR is set, there's no need to
	test is_mpg_number. If it's not, the NODE is corrupt and we've got
	bigger problems. Fix flag manipulation logic. Always set NUMCUR and
	clear MAYBE_NUM, 
	(set_PREC): Fix logic using fixtype function.
	(do_mpfr_atan2, do_mpfr_intdiv): Fix lint check for non-numeric
	arguments.
	(do_mpfr_func, do_mpfr_int, do_mpfr_compl, get_intval, do_mpfr_srand):
	Fix lint check for non-numeric argument.
	(do_mpfr_strtonum): Use fixtype and stop testing for NUMCUR bit.
	* node.c (r_force_number): Eliminate pointless save and restore of
	terminating NUL char. Always set NUMCUR and clear MAYBE_NUM, and
	convert STRING to NUMBER if appropriate, fixing bugs in flag
	manipulations. For non-decimal data, need to consider whether there
	is trailing non-numeric data in deciding whether a MAYBE_NUM should
	be converted to a NUMBER, so take advantage of new endptr arg
	to nondec2awknum.

2016-06-14         Arnold D. Robbins     <arnold@skeeve.com>

	* builtin.c (do_sub): Fix sub for long runs of backslashes.
	Thanks to Mike Brennan for the report.
	
	Unrelated:
	* ext.c (get_argument): Remove unused variable pcount.

2016-06-10         Arnold D. Robbins     <arnold@skeeve.com>

	* config.guess, config.sub: Get latest from Gnulib master.
	* main.c (UPDATE_YEAR): Bump to 2016.

2016-06-09         Arnold D. Robbins     <arnold@skeeve.com>

	* dfa.c: Sync with GNU grep.

	Unrelated:

	* configure.ac: Move AM_CONDITIONAL[ENABLE_EXTENSIONS] outside
	the enclosing if. Thanks to Assaf Gordon <assafgordon@gmail.com>
	for the report.

2016-06-08         Arnold D. Robbins     <arnold@skeeve.com>

	* symbol.c (lookup): If got Node_val, it's a non-variable
	in SYMTAB, return NULL. Can affect watchpoints in the debugger,
	maybe other places. Thanks to Hermann Peifer for the
	test case and report.

2016-06-05         Arnold D. Robbins     <arnold@skeeve.com>

	* dfa.c: Sync with GNU grep.

2016-06-01         Arnold D. Robbins     <arnold@skeeve.com>

	* nonposix.h (getpgrp): Wrap declaration in ifdef so it doesn't
	mess things up on POSIX systems (like Solaris). Thanks to
	Nelson Beebe for the report.
	* node.c (is_hex): New function to check for 0x preceded by
	optional sign.
	(r_force_number): Use it. Thanks to Mike Brennan for the report.

2016-05-30         Andrew J. Schorr     <aschorr@telemetry-investments.com>

	* gawkapi.h (awk_ext_func_t): Rename num_expected_args to
	max_expected_args, and explain in the comment that it doesn't really
	matter.
	* ext.c (make_builtin): Replace num_expected_args with
	max_expected_args.
	(get_argument): Do not check whether the argument number exceeds
	the maximum expected by the function.

2016-05-30         Arnold D. Robbins     <arnold@skeeve.com>

	* main.c (arg_assign): Fully bracket ifdefs around call
	to force_number. Thanks to Andrew Schorr for pointing out
	that force_number was called only if LC_NUMERIC was defined.
	
	Lots of files: Update copyright date.

	* field.c (set_FS): Handle FS = "\0" if RS = "". Thanks to
	Janis Papanagnou for the report.

	* getopt.c, getopt.h, getopt1.c, getopt_int.h: Sync with GLIBC.

2016-05-26         Andrew J. Schorr     <aschorr@telemetry-investments.com>

	* awk.h (get_actual_argument): Remove unused "optional" argument.
	(get_scalar_argument, get_array_argument): Change macro definition to
	remove 3rd "optional" argument.
	* ext.c (get_actual_argument): Remove unused "optional" argument.
	* gawkapi.c (api_get_argument, api_set_argument): Remove unused final
	argument to get_array_argument and get_scalar_argument.

2016-05-26         Arnold D. Robbins     <arnold@skeeve.com>

	* awk.h [fatal]: Make parentheses and use of indirection
	consistent with warning and lintwarn. Thanks to Andrew Schorr
	for pointing this out.
	* str_array.c (str_lookup): Move test for MAYBE_NUM to where
	we duplicate the subscript. Removing it across the board is
	wrong if there are multiple references to the value. Thanks
	to Andrew Schorr for discussion and test case.

2016-05-26         Andrew J. Schorr     <aschorr@telemetry-investments.com>

	* awk.h (get_actual_argument): Add an initial argument containing 
	the (NODE *) previously returned by get_argument. This allows us to
	eliminate a call to get_argument from inside get_actual_argument.
	(get_scalar_argument, get_array_argument): Change macro definition to
	add an initial node argument to pass through to get_actual_argument.
	* ext.c (get_actual_argument): Add initial (NODE *) argument to contain
	the value previously returned by get_argument. This allows us to
	avoid repeating the call to get_argument. We can also eliminate the
	check for a NULL value, since the caller did that already.
	* gawkapi.c (api_get_argument): Pass (NODE *) returned by get_argument
	to get_array_argument and get_scalar_argument.
	(api_set_argument): Pass (NODE *) returned by get_argument to
	get_array_argument.

2016-05-25         Manuel Collado        <mcollado2011@gmail.com>.

	* gawkapi.c (api_nonfatal): New function.
	(api_impl): Include it.
	* gawkapi.h (struct gawk_api): Add api_nonfatal member.
	(nonfatal): New macro.

2016-05-12         Arnold Robbins       <arnold@skeeve.com>

	* str_array.c (str_lookup): Remove MAYBE_NUM from subscript flags.
	Bug reported by Andres Legarra <Andres.Legarra@toulouse.inra.fr>.

	Unrelated: Fix issues with SIGPIPE. Reported by
	Ian Jackson <ijackson@chiark.greenend.org.uk>.

	* builtin.c (do_system): Reset/restore SIGPIPE to/from default around
	call to system.
	* io.c (redirect, gawk_popen [PIPES_SIMULATED]): Same.

2016-05-12  Eli Zaretskii  <eliz@gnu.org>

	* nonposix.h: Add prototypes for Posix functions emulated in pc/*
	files.

2016-05-09         Andrew J. Schorr     <aschorr@telemetry-investments.com>

	* interpret.h (r_interpret): Op_ext_builtin. No need to test whether
	op == Op_ext_builtin, since we wouldn't be here otherwise.

2016-05-03         Andrew J. Schorr     <aschorr@telemetry-investments.com>

	* builtin.c (format_tree): Do not waste a byte at the end of a string.

2016-05-03         Andrew J. Schorr     <aschorr@telemetry-investments.com>

	* builtin.c (format_tree): After the string has been rendered, use
	realloc to shrink the buffer to the needed size. Otherwise, the minimum
	buffer size of 512 bytes can result in lots of wasted memory if many
	sprintf results are stored in an array.

2016-05-02         Andrew J. Schorr     <aschorr@telemetry-investments.com>

	* gawkapi.h (gawk_api_major_version, gawk_api_minor_version): Add
	CPP #define values to support conditional compilation.

2016-05-02         Arnold D. Robbins     <arnold@skeeve.com>

	* dfa.h, dfa.c: Sync with grep.
	* re.c (research): Adjust type of try_backref.

2016-05-02         Arnold D. Robbins     <arnold@skeeve.com>

	* awk.h (success_node): Declare.
	* array.c (success_node): Define.
	* cint_array.c, int_array.c, str_array.c: Use `& success_node'
	instead of `(NODE **) ! NULL' to indicate success throughout.
	Thanks to Pat Rankin for the cleanup suggestion.

2016-04-27         Arnold D. Robbins     <arnold@skeeve.com>

	* io.c (set_RS): Use rs1scan if do_traditional, even if length
	of RS is > 1.  Bug reported by Glauco Ciullini
	<glauco.ciullini6245@gmail.com>.

2016-04-24         Arnold D. Robbins     <arnold@skeeve.com>

	* dfa.c: Sync with GNU grep.

2016-04-11         Arnold D. Robbins     <arnold@skeeve.com>

	* regex_internal.c: Replace _GL_ATTRIBUTE_PURE with
	__attribute__.

2016-04-11         Arnold D. Robbins     <arnold@skeeve.com>

	* regexec.c: Stamp out last remaining use of __attribute.
	* regcomp.c: Undo change of 2016-01-24 when parsing single-byte
	ranges. Go back to treating them as bytes and not as characters.
	The change broke things on Windows in non-UTF-8 character sets.
	* mbsupport.h (mbstate_t): Define to int.
	Update copyright.

2016-04-10         John E. Malmberg      <wb8tyw@qsl.net>

	* regex_internal.c: Use _GL_ATTRIBUTE_PURE macro

2016-04-07         Arnold D. Robbins     <arnold@skeeve.com>

	* awk.h (two_way_close_type): Move here from io.c.
	(close_rp): Add declaration.
	* builtin.c (do_printf): Call close_rp before fatal message when
	attempting to write the closed write end of a two way pipe.
	(do_print): Ditto.
	(do_print_rec): Ditto.
	* io.c (do_getline_redir): Same, for reading closed read end.
	(close_rp): Make not static.

2016-04-07  Eli Zaretskii  <eliz@gnu.org>

	* nonposix.h (WEXITSTATUS, WIFEXITED, WIFSIGNALED, WTERMSIG)
	(WIFSTOPPED, WSTOPSIG) [__MINGW32__]: New macros to replace the
	missing header sys/wait.h.
	(w32_status_to_termsig): Add prototype.

	* builtin.c (do_system) [__MINGW32__]: Compute the exit status of
	'system' differently under --traditional, as the low 8 bits are
	the most interesting.

2016-04-06         Arnold D. Robbins     <arnold@skeeve.com>

	* builtin.c (do_printf): Allow a write to the closed write-end of
	a two-way pipe to be nonfatal if NONFATAL is set for it.
	(do_print): Ditto.
	(do_print_rec): Ditto.
	* io.c (do_getline_redir): Same thing for reading from a closed
	read end of a two-way pipe. Fatal error.

2016-04-04         Arnold D. Robbins     <arnold@skeeve.com>

	* builtin.c (do_fflush): Add warning for flush to two-way
	pipe where write end was closed.
	* io.c (flush_io): Add some braces for the for loop.

2016-04-02         Arnold D. Robbins     <arnold@skeeve.com>

	* builtin.c (do_printf): If the redirection is two way but the
	fp is NULL, it means we're writing to the closed write-end of
	a two-way pipe. Issue a fatal error message.
	(do_print): Ditto.
	(do_print_rec): Ditto.
	* io.c (do_getline_redir): Same thing for reading from a closed
	read end of a two-way pipe. Fatal error.
	* NEWS: Updated.

2016-03-27         Stephen Davies        <sdavies@sdc.com.au>

	* awkgram.y (get_comment): Strip CRs from comment. Strip
	off trailing newlines.

2016-03-21         Arnold D. Robbins     <arnold@skeeve.com>

	* profile.c (pprint): Improve handling of comment after
	and if statement without an else.

2016-03-19         Arnold D. Robbins     <arnold@skeeve.com>

	Considerable improvements to handling of comments when pretty
	printing, particularly for end-of-line comments.

	* awkgram.y (prior_comment, comment_to_save): New variables.
	(add_pending_comment): New function.
	(grammar): Jump through lots more hoops to capture comments.
	Due to shift-reduce parsing, there can be up to two comments
	captured and waiting to be saved; be sure to get them both and
	at the right times.  This is difficult since comments have no
	real syntactic exisitence. Call add_pending_comment on most of
	the simple statements.
	(get_comment): Save a pre-existing comment in prior_comment.
	(split_comment): Use comment_to_save instead of `comment'.
	* profile.c (end_line): Change to return the instruction after
	the comment that gets printed; adjust return type.
	(pprint): Add skip_comment static variable. Adjust logic for
	skipping an end-of-line comment; only do it if skip_comment is
	true. This is set to true in places where we can't use the
	return value from end_line().  Call end_line() in many more places.
	(pp_func): Handle end-of-line comments after a function header.

2016-03-17         Arnold D. Robbins     <arnold@skeeve.com>

	* debug.c (print_instruction): For Op_comment, improve notation as
	to whether it's a full comment or an end of line comment.

2016-03-14         Arnold D. Robbins     <arnold@skeeve.com>

	* io.c (socketopen): For SOCK_DGRAM, set read_len to sizeof
	remote_addr. Makes UDP more or less work again.
	Thanks to Juergen Kahrs for the fix.

2016-03-11         Arnold D. Robbins     <arnold@skeeve.com>

	* debug.c (print_instruction): Normalize printing of comment dump.

2016-03-10         Arnold D. Robbins     <arnold@skeeve.com>

	* builtin.c (do_system): Further improvements. Catch core dump
	flag.

2016-03-11         Arnold D. Robbins     <arnold@skeeve.com>

	* builtin.c (do_system): Improve return values of system().

2016-03-08         Arnold D. Robbins     <arnold@skeeve.com>

	* profile.c (print_instruction): Fix duplicate case not caught
	by TinyCC. Grrr.

2016-03-07         Arnold D. Robbins     <arnold@skeeve.com>

	* profile.c (print_instruction): Further improvements in
	instruction dump, especially for when pretty-printing.
	* builtin.c (do_system): Augment the logic for the return
	value so that death-by-signal info is available too.

2016-03-03         Arnold D. Robbins     <arnold@skeeve.com>

	* profile.c (pp_list): Unconditionally compute delimlen. Avoids
	compiler warning.

2016-03-02         Arnold D. Robbins     <arnold@skeeve.com>

	* debug.c (print_instruction): Improvements in instruction dump
	for if and else.

2016-03-01         Arnold D. Robbins     <arnold@skeeve.com>

	* debug.c (print_instruction): For Op_comment, add notation as
	to whether it's a full comment or an end of line comment.

2016-02-29         Arnold D. Robbins     <arnold@skeeve.com>

	* profile.c (pp_list): Handle the case of nargs equal to zero.
	Thanks to Hermann Peifer for the report.

2016-02-28         Arnold D. Robbins     <arnold@skeeve.com>

	* profile.c (pprint): Fix copy-paste error in else handling.
	Thanks to Michal Jaegermann for the report.

2016-02-23         Arnold D. Robbins     <arnold@skeeve.com>

	* config.guess, config.rpath, config.sub: Update to latest
	from GNULIB.

2016-02-23         Arnold D. Robbins     <arnold@skeeve.com>

	* NEWS: Update full list of infrastructure tools.

2016-02-22        gettextize             <bug-gnu-gettext@gnu.org>

	* configure.ac (AM_GNU_GETTEXT_VERSION): Bump to 0.19.7.

2016-02-21         Nelson H.F. Beebe     <beebe@math.utah.edu>

	* random.c [SHUFFLE_BITS, SHUFFLE_MAX, SHUFFLE_MASK]: New macros.
	(shuffle_init, shuffle_buffer): New static variables.
	(random_old): Renamed from random.
	(random): New function wrapping random_old and providing a
	shuffle buffer to increase the period. See the literature citations
	and other notes in the code.

2016-02-21         Arnold D. Robbins     <arnold@skeeve.com>

	* regexec.c (prune_impossible_nodes): Remove attribute that
	keeps it from compiling with 32 bit GCC. Who the heck knows
	why or how. Sigh. Double sigh.

2016-02-20         Arnold D. Robbins     <arnold@skeeve.com>

	* regcomp.c, regex.c, regex.h, regex_internal.c, regex_internal.h,
	regexec.c: Sync with GLIBC, mostly prototype changes.

2016-02-18         Arnold D. Robbins     <arnold@skeeve.com>

	Fix profile / pretty-printing to chain else-ifs.

	* profile.c (pprint): Change third argument into a set of flags
	for in the for header or in an else if. Adjust case Op_K_else to
	make the right checks and format the code properly. In Op_K_if
	clear the flag so that any following else gets indented properly.
	Adjust all calls.

2016-02-14         Arnold D. Robbins     <arnold@skeeve.com>

	* README, NEWS: Updated to reflect use of Texinfo 6.1.

	Unrelated:

	* configure.ac: Switch to AC_PROG_CC_C99 to enable C99
	compilation and features.
	* dfa.c: Sync with GNU grep, go back to C99 style declarations
	at point of use.

2016-02-05         Arnold D. Robbins     <arnold@skeeve.com>

	Make optimization (constant folding and tail call recursion)
	be on by default.

	* awkgram.y (common_exp): Only do concatenation of two strings(!)
	* main.c (do_optimize): Init to true.
	(optab): Add new -s/--no-optimize option.
	(usage): Update message to include it.
	(parse_args): Parse it. Set do_optimize to false if pretty
	printing or profiling.
	* NEWS: Updated.

2016-01-28         Arnold D. Robbins     <arnold@skeeve.com>

	* Makefile.am (SUBDIRS): Include extras. Otherwise dist does
	doesn't work.

2016-01-27         Arnold D. Robbins     <arnold@skeeve.com>

	* configure.ac (GAWK_AC_AIX_TWEAK): Remove call.
	* configure: Regenerated.
	* io.c (GAWK_AIX): Check _AIX instead.
	* custom.h (_AIX): Add define of _XOPEN_SOURCE_EXTENDED.

	Unrelated:

	* configure.ac: Remove old stuff for ISC Unix, no longer needed.
	* configure: Regenerated.

2016-01-25         John E. Malmberg      <wb8tyw@qsl.net>

	* io.c (redirect): Need to call close_one more than once after
	  running out of file handles.

2016-01-25         Arnold D. Robbins     <arnold@skeeve.com>

	* NEWS: Document VMS support updated.

2016-01-24         Arnold D. Robbins     <arnold@skeeve.com>

	Regex: treat [x] as x if x is a unibyte encoding error.
	This change removes an ifdef GAWK.

	* regcomp.c (parse_byte) [ !_LIBC && RE_ENABLE_I18N]: New function.
	(build_range_exp) [ !_LIBC && RE_ENABLE_I18N]: Use it.
	From Paul Eggert  <eggert@cs.ucla.edu>.

2016-01-22         Arnold D. Robbins     <arnold@skeeve.com>

	* regexec.c (prune_impossible_nodes): Remove all attributes, on
	both declaration and definition.  Fixes a Linux Mint 17 compilation
	braino reported by Antonio Colombo.
	* regex_internal.h (test_malloc): Add cast to silence a warning
	on the same system.
	(test_realloc): Ditto.

2016-01-20         Arnold D. Robbins     <arnold@skeeve.com>

	* regex_internal.h [attribute_hidden]: Remove definition.
	* regcomp.c [attribute_hidden]: Remove uses. Not needed since
	the variables are static. Thanks to Paul Eggert for pointing
	this out.

2016-01-18         Paul Eggert  <eggert@cs.ucla.edu>

	Diagnose ERE '()|\1'
	Problem reported by Hanno Boeck in: http://bugs.gnu.org/21513

	* lib/regcomp.c (parse_reg_exp): While parsing alternatives, keep
	track of the set of previously-completed subexpressions available
	before the first alternative, and restore this set just before
	parsing each subsequent alternative.  This lets us diagnose the
	invalid back-reference in the ERE '()|\1'.

	Unrelated:  General minor cleanups (spelling, code) from Gnulib:

	* regex.h, regex_internal.c, regex_internal.h, regexec.c: Minor
	cleanups.

2016-01-14         Arnold D. Robbins     <arnold@skeeve.com>

	* eval.c (r_get_lhs): If original array was Node_var_new,
	assign value that is dupnode of Nnull_string and not
	Nnull_string directly. Fixes core dump reported by
	ruyk <Lonely.ruyk@mail.ru>.

	Unrelated:

	* ChangeLog: Cleanup spurious extra whitespace.

2016-01-03         Arnold D. Robbins     <arnold@skeeve.com>

	* configure.ac (GAWK_AC_LINUX_ALPHA): Remove call.
	* configure: Regenerated.
	* NEWS: Document removal of support for GNU/Linux on Alpha.

2016-01-02         Arnold D. Robbins     <arnold@skeeve.com>

	* dfa.c (add_utf8_anychar): Minor change in declaration of
	utf8_classes to keep Tiny CC happy.  Also syncs with grep.
	* dfa.h: Sync with grep (update copyright year).

2015-12-27         Arnold D. Robbins     <arnold@skeeve.com>

	* awkgram.y (mk_condition): Revise to correctly handle
	empty else part for pretty printing. Bug report by
	ziyunfei <446240525@qq.com>.

2015-12-20         Arnold D. Robbins     <arnold@skeeve.com>

	* io.c (nonfatal): New static constant string.
	* is_non_fatal, is_non_fatal_redirect: Use it.

2015-12-16         Arnold D. Robbins     <arnold@skeeve.com>

	* io.c (two_way_open): Remove unneeded close of slave in the
	parent.

2015-12-16         Arnold D. Robbins     <arnold@skeeve.com>

	* profile.c (pp_number): Move count into ifdef for MPFR. Avoids
	an unused variable warning if not compiling for MPFR.

	Unrelated:

	* io.c (two_way_open): If using a pty instead of pipes, open the
	slave in the child. Fixes AIX and doesn't seem to break GNU/Linux.

2015-11-26         Arnold D. Robbins     <arnold@skeeve.com>

	* command.y (cmdtab): Add "exit" as synonym for "quit".
	Suggested by Joep van Delft <joepvandelft@xs4all.nl>.
	* NEWS: Document this.

2015-11-24         Arnold D. Robbins     <arnold@skeeve.com>

	* debug.c (debug_pre_execute): Fix to check watchpoints before
	checking breakpoints. Gives more natural behavior for the user.
	* NEWS: Document this.
	Issue reported by Joep van Delft <joepvandelft@xs4all.nl>.

2015-10-28         Arnold D. Robbins     <arnold@skeeve.com>

	* awkgram.y (nextc): Don't allow '\0' even if check_for_bad
	is false. Fixes a problem reported by Hanno Boeck <hanno@hboeck.de>.

	Unrelated:

	* dfa.c: Sync with GNU grep.

2015-10-25         Arnold D. Robbins     <arnold@skeeve.com>

	* awkgram.y (yylex): Fix invalid write problems.
	Reported by Hanno Boeck <hanno@hboeck.de>.
	Only appeared in master. Harumph.

2015-10-16         Arnold D. Robbins     <arnold@skeeve.com>

	* Makefile.am (SUBDIRS): Fix ordering so that
	make check directly after configure works properly.
	Thanks to Michal Jaegermann <michal.jnn@gmail.com>
	for the report.

	Unrelated:

	* dfa.c: Sync with GNU grep.

2015-10-11         Arnold D. Robbins     <arnold@skeeve.com>

	* awkgram.y (yylex): Fix invalid read problems.
	Reported by Hanno Boeck <hanno@hboeck.de>.

2015-10-04         Arnold D. Robbins     <arnold@skeeve.com>

	* configure.ac: Bump version to 4.1.3a.

2015-09-26         Arnold D. Robbins     <arnold@skeeve.com>

	* awkgram.y (yylex): Diagnose multidimensional arrays for
	traditional/posix (fatal) or lint. Thanks to Ed Morton
	for the bug report.

2015-09-25         Arnold D. Robbins     <arnold@skeeve.com>

	* config.guess, config.sub, config.rpath: Updated.

2015-09-18         Arnold D. Robbins     <arnold@skeeve.com>

	* field.c (fpat_parse_field): Always use rp->non_empty instead
	of only if in_middle. The latter can be true even if we've
	already parsed part of the record. Thanks to Ed Morton
	for the bug report.

2015-09-11	Daniel Richard G.	<skunk@iSKUNK.ORG>

	* regcomp.c: Include strings.h, wrapped in ifdef. Revise
	defines for BTOWC.
	* regex_internal.h: Remove ZOS_USS bracketing ifdefs.

2015-09-04         Arnold D. Robbins     <arnold@skeeve.com>

	* profile.c (pp_num): Use format_val to print integral values
	as integers. Thanks to Hermann Peifer for the report.

2015-08-28	Daniel Richard G.	<skunk@iSKUNK.ORG>

	* Makefile.am, configure.ac: Use an Automake conditional to
	enable/disable the "extensions" subdirectory instead of
	producing a stub Makefile therein from the configure script.
	* awk.h, custom.h, regex_internal.h: Removed z/OS-specific code
	that is no longer needed due to improvements in Gawk's general
	Autotools support.
	* awk.h: Allow <strings.h> to be #included together with
	<string.h> as this is required on some systems (z/OS).
	* io.c, configure.ac: <sys/select.h> is needed for select()
	and related bits on z/OS.
	* awk.h: Handle the redefinition of EXIT_FAILURE on z/OS in a
	more elegant/general way.
	* awkgram.y, command.y, configure.ac, eval.c,
	helpers/testdfa.c: Define and use the USE_EBCDIC cpp symbol
	instead of checking the value of 'a' whenever we want to know
	if we're on an EBCDIC system. Also, don't assume that z/OS
	necessarily means EBCDIC, as the compiler does have an ASCII
	mode (-qascii).
	* awkgram.y, command.y, configure.ac: On EBCDIC systems,
	convert singleton EBCDIC characters in the input stream to
	ASCII on the fly so that the generated awkgram.c/command.c in
	the distributed sources can be used, i.e. we don't have to
	require the user to build Bison and re-generate those files
	themselves. This implementation uses a z/OS-specific function
	(__etoa_l()) to do the conversion, but support for other
	systems can be added in the future as necessary.
	* io.c: No need to protect this block of "#if
	defined(HAVE_TERMIOS_H)" code from z/OS; it works just fine
	there.
	* configure.ac: Check for the "struct passwd.pw_passwd" and
	"struct group.gr_passwd" fields and conditionalize their use,
	as they don't exist on z/OS.  Needed for doc/gawktexi.in.

2015-08-25         Arnold D. Robbins     <arnold@skeeve.com>

	* node.c (str2wstr): Upon finding an invalid character, if
	using UTF-8, use the replacement character instead of skipping
	it. Helps match() and other functions work better in the face
	of unexpected data.  Make the lint warning an unconditional
	warning.

	Unrelated:

	* awk.h: Add explanatory comment on the flags related to
	types and values.
	* mpfr.c (mpg_force_number): If setting NUMBER, clear STRING also
	when clearing MAYBE_NUM.
	(set_PREC): Check STRCUR instead of STRING.
	* node.c (r_force_number): If setting NUMBER, clear STRING also
	when clearing MAYBE_NUM.

2015-08-15         Arnold D. Robbins     <arnold@skeeve.com>

	* dfa.c (dfamust): Restore c90 compat by moving some
	variable declarations to the top of the routine.

2015-08-12         Arnold D. Robbins     <arnold@skeeve.com>

	* dfa.c: Sync with GNU grep. Yet again, again.

2015-08-02         Arnold D. Robbins     <arnold@skeeve.com>

	* dfa.c: Sync with GNU grep. Yet again.

2015-07-21         Arnold D. Robbins     <arnold@skeeve.com>

	* dfa.c: Sync with GNU grep.

2015-07-18         Arnold D. Robbins     <arnold@skeeve.com>

	* dfa.c: Sync with GNU grep.

2015-07-08         Arnold D. Robbins     <arnold@skeeve.com>

	* dfa.h, dfa.c: Sync with GNU grep.

2015-06-29         Arnold D. Robbins     <arnold@skeeve.com>

	* awkgram.y (yylex): If gawk extension function is found as
	a function in a user-defined function body, treat it normally.
	Makes eval "print and(a, 1)" work in the debugger again.
	Thanks, yet again, to Hermann Peifer.
	* interpret.h (r_interpret): Op_subscript. UPREF if the
	element value is a typed regexp.  Thanks to Hermann Peifer.

2015-06-28         Arnold D. Robbins     <arnold@skeeve.com>

	Improve memory tracking of typed regexps.

	* awkgram.y (make_regnode): Set valref to 1.
	* interpret.h (r_interpret): Have Op_push_re upref typed regexp.
	* builtin.c (do_typeof): OK to deref typed regex.
	* awk.h (force_string): Do dupnode on the regexp text.

2015-06-26         Arnold D. Robbins     <arnold@skeeve.com>

	Remove support for old-style extensions.

	* awk.h (Node_old_ext_func, Op_old_ext_func): Removed.
	Remove all uses throughout the code.
	(load_old_ext, make_old_builtin): Remove declarations.
	* ext.c (load_old_ext, make_old_builtin): Removed.
	* awkgram.y (tokentab): Remove "extension" entry.
	* eval.c (Node_old_ext_funci, Op_old_ext_func): Remove from tables.
	* interpret.h (interpret): Remove stuff for old extensions.

	Unrelated:

	* builtin.c (do_typeof): Add support for strnum, distinguish
	untyped from unassigned, use "string" and "number". Thanks to
	Hermann Peifer for suggesting inclusion of strnum.

2015-06-25         Arnold D. Robbins     <arnold@skeeve.com>

	Further work straightening out memory management for typeof.

	* awk.h (DEREF): Add an assert.
	* builtin.c (do_typeof): Add comments, cases where not to deref.
	* debug.c (print_instruction): Add Op_push_arg_untyped.
	* interpret.h (r_interpret): Additional comments / tweaks for
	Op_push_arg_untyped.

	Unrelated. Make `x = @/foo/ ; print x' print something.

	* builtin.c (do_print): Check for Node_typedregex and handle it.
	Needed for adding test code.

	Unrelated. Typo fix.

	* debug.c (initialize_watch_item): Dupnode the right thing.

2015-06-22         Arnold D. Robbins     <arnold@skeeve.com>

	* awkgram.y (snode): Make isarray not scalarize untyped parameters
	also.
	* profile.c (pprint): Add Op_push_arg_untyped.

	Improve debugger support for typed regexps.
	Thanks to Hermann Peifer for the bug report.

	* awkgram.y (valinfo): Add support for Node_typedregex.
	* debug.c (watchpoint_triggerred): Handle Node_typedregex.
	(initialize_watch_item): Ditto.
	(print_memory): Ditto.

	Fix typeof to work on subarrays.  Thanks, yet again, to
	Hermann Peifer for the bug report.

	* builtin.c (do_typeof): Don't deref Node_var_array.

2015-06-21         Arnold D. Robbins     <arnold@skeeve.com>

	Fixes for typeof - Don't let typeof change an untyped variable
	into a scalar.

	* awk.h (opcodeval): Add Op_push_arg_untyped.
	* awkgram.y (snode): Separate out case for do_typeof, use
	Op_push_arg_untyped.
	* builtin.c (do_typeof): Arg will be equal to Nnull_string
	if it's untyped.
	* eval.c (optypes): Add Op_push_arg_untyped.
	* interpret.h (r_interpret): Add Op_push_arg_untyped handling.

2015-06-19         Arnold D. Robbins     <arnold@skeeve.com>

	* builtin.c (do_isarray): Minor edit to lint warning.
	* TODO: Updated.

2015-06-14         Arnold D. Robbins     <arnold@skeeve.com>

	* regcomp.c, regex_internal.h, regexec.c: Sync with GLIBC.

	Unrelated:

	* regex_internal.c, regexec.c: __attribute --> __attribute__.

	Related:

	* regex_internal.h: Clean up defines for non-GCC for attribute;
	essentially sync it with GLIBC.

2015-06-12         Arnold D. Robbins     <arnold@skeeve.com>

	* awkgram.y: Finish converting "hard" regex to "typed" regex.

2015-05-31         Arnold D. Robbins     <arnold@skeeve.com>

	* field.c (posix_def_parse_field): Removed. It's no longer
	needed after updates to the POSIX standard. Thanks to
	Michael Klement <michael.klement@usa.net> for pointing this out.

2015-05-26  Paul Eggert  <eggert@Penguin.CS.UCLA.EDU>

	* floatcomp.c (count_trailing_zeros): New function.
	This compiles to a single TZCNT instruction on the x86-64.
	(adjust_uint): Use it to keep more high-order bits when
	some of the lowest-order bits are zero.  This implements
	the documented behavior: "If the result cannot be represented
	exactly as a C 'double', leading nonzero bits are removed one by
	one until it can be represented exactly."

2015-05-26         Arnold D. Robbins     <arnold@skeeve.com>

	* regcomp.c: Fix offsets so error messages come out correct
	once again.

2015-05-19         Arnold D. Robbins     <arnold@skeeve.com>

	* 4.1.3: Release tar ball made.

2015-05-15         Andrew J. Schorr     <aschorr@telemetry-investments.com>

	* symbol.c (load_symbols): Plug minor memory leak by calling unref(tmp)
	on "identifiers" string after assoc_lookup is done with it.

2015-05-15         Andrew J. Schorr     <aschorr@telemetry-investments.com>

	* main.c (load_procinfo_argv): New function to save argv array values
	in PROCINFO["argv"][0..argc-1].
	(load_procinfo): Call load_procinfo_argv.

2015-05-11         Arnold D. Robbins     <arnold@skeeve.com>

	* awk.h, awkgram.y, builtin.c, eval.c profile.c, re.c:
	Change Node_hardregex to Node_typedregex everywhere.

2015-05-05         Arnold D. Robbins     <arnold@skeeve.com>

	* awkgram.y (yylex): Yet Another Fix for parsing bracket
	expressions. Thanks yet again to Andrew Schorr. Maybe it's
	even finally nailed down now.

	Unrelated:

	* config.guess, config.sub: Get latest versions.

	Make profiling for hard regexes work.

	* profile.c (pp_string_or_hard_regex): Renamed from pp_string.
	Add bool param for hard regex and add @ if so.
	(pp_string): New function, calls pp_string_or_hard_regex.
	(pp_hard_regex): New function, calls pp_string_or_hard_regex.
	(pprint): Adjust to print a hard regex correctly.

2015-05-01         Arnold D. Robbins     <arnold@skeeve.com>

	* awkgram.y: Make sure values are not null in param list.
	Avoids core dump for `function f(func, a) {}'. Thanks to
	Tibor Palinkas <libmawk@igor2.repo.hu>.

2015-04-30         Arnold D. Robbins     <arnold@skeeve.com>

	* Makefile.am: Take --program-prefix into account when
	installing/uninstalling the symlinks, especially 'awk'.
	Thanks to Steffen Nurpmeso <sdaoden@yandex.com> for
	the report.

	Unrelated:

	* awkgram.y (yylex): Yet Another Fix for parsing bracket
	expressions. Thanks again to Andrew Schorr.

2015-04-29         Arnold D. Robbins     <arnold@skeeve.com>

	* 4.1.2: Release tar ball made.

2015-04-28         Arnold D. Robbins     <arnold@skeeve.com>

	* builtin.c (isarray): Add lint warning that isarray()
	is deprecated.

2015-04-28         Arnold D. Robbins     <arnold@skeeve.com>

	* awkgram.y (yylex): Rework the bracket handling from zero.
	Thanks to Michal Jaegermann for yet another test case.

	Unrelated:

	* eval.c (setup_frame): Restore call-by-value for $0. This was
	necessitated by the changes on 2014-11-11 for conserving
	memory use. Thanks to Andrew Schorr for the report and isolating
	the cause of the problem.

2015-04-27         Arnold D. Robbins     <arnold@skeeve.com>

	* awkgram.y (yylex): Make change of Jan 7 for parsing regexps
	work better. Thanks to Nelson Beebe.

2015-04-26         Arnold D. Robbins     <arnold@skeeve.com>

	* dfa.c: Sync with grep.

2015-04-16         Arnold D. Robbins     <arnold@skeeve.com>

	* builtin.c (do_strftime): For bad time_t values, return "".

2015-04-16         Andrew J. Schorr     <aschorr@telemetry-investments.com>

	* node.c (r_force_number): If strtod sets errno, then force the
	numeric value in node->numbr to zero. For subnormal values, strtod
	sets errno but does not return zero, and we don't want to retain
	those subnormal values.

2015-04-16         Arnold D. Robbins     <arnold@skeeve.com>

	Let parameter names shadow the names of gawk additional built-ins.
	Make it actually work.

	* awkgram.y (want_param_names): Now an enum, there are three states.
	(grammar): Set states properly.
	(yylex): Improve checking logic.

2015-04-16         Arnold D. Robbins     <arnold@skeeve.com>

	* configure.ac: Updated by autoupdate.
	* configure, aclocal.m4: Regenerated.
	* io.c, main.c, profile.c: Removed use of RETSIGTYPE.

2015-04-16         Arnold D. Robbins     <arnold@skeeve.com>

	* builtin.c (do_strftime): Use a double for the timestamp and
	check that the value is within range for a time_t.

	Unrelated:

	* regex_internal.h (test_malloc, test_realloc): Use %lu in printf
	format for error messages. Thanks to Michal Jaegermann for
	pointing this out.

	Unrelated:

	* NEWS: Updated.

2015-04-15         Arnold D. Robbins     <arnold@skeeve.com>

	Let parameter names shadow the names of gawk additional built-ins.

	* awkgram.y (want_param_names): New variable.
	(yylex): Check it before returning a built-in token.
	(grammar): Set and clear it in the right places.

2015-04-14         Arnold D. Robbins     <arnold@skeeve.com>

	* builtin.c (do_strftime): Restore checking for negative result and
	add check that time_t is > 0 --- means we're assigning a negative value
	to an unsigned time_t. Thanks again to Glaudiston Gomes da Silva
	<glaudistong@gmail.com>.

	If localtime() or gmtime() return NULL, return a null string.
	Thanks to Andrew Schorr.

	Unrelated:
	* builtin.c (call_sub): Fix for indirect gensub, 3 args now works.

	Unrelated:

	* builtin.c (do_sub): Improve some variable names for readability
	and add / expand some comments.

	Unrelated:

	* builtin.c (call_sub, call_match, call_split_func): Allow for
	regex to be Node_hardregex.

2015-04-14         Andrew J. Schorr      <aschorr@telemetry-investments.com>
		   Arnold D. Robbins     <arnold@skeeve.com>

	* builtin.c (do_sub): Make computations smarter; initial len
	to malloc, test for final amount after all matches done and
	need to copy in the final part of the original string.

2015-04-13         Arnold D. Robbins     <arnold@skeeve.com>

	* regcomp.c (analyze): Prevent malloc(0).
	* regex_internal.h (test_malloc, test_realloc): New functions
	that check for zero count.
	(re_malloc, re_realloc): Adjust to call the new functions for gawk.
	* regexec.c (buid_trtable, match_ctx_clean): Replace malloc/free
	with re_malloc/re_free.

	Unrelated:

	* builtin.c (do_strftime): Disable checking timestamp value for less
	than zero. Allows times before the epoch to work with strftime.
	Thanks to Glaudiston Gomes da Silva <glaudistong@gmail.com>
	for raising the issue.

2015-04-12         Arnold D. Robbins     <arnold@skeeve.com>

	* Makefile.am (efence): Make this link again.
	Thanks to Michal Jaegermann for pointing out the problem.

2015-04-09         Andrew J. Schorr     <aschorr@telemetry-investments.com>

	* awkgram.y (yyerror): Rationalize buffer size computations. Remove
	old valgrind workarounds.
	* debug.c (gprintf): Rationalize buffer size computations.
	(serialize_subscript): Ditto.
	* io.c (iop_finish): Rationalize buffer size computations.
	* profile.c (pp_string): Correct space allocation computation.

2015-04-08        John E. Malmberg       <wb8tyw@qsl.net>

	* custom.h: VMS shares some code paths with ZOS_USS in
	building gawkfts extension.

2015-04-08         Arnold D. Robbins     <arnold@skeeve.com>

	Factor out opening of /dev/XXX files from /inet.
	Enable interpretation of special filenames for profiling output.

	* awk.h (devopen_simple): Add declaration.
	* io.c (devopen_simple): New routine.
	(devopen): Call devopen_simple as appropriate.
	* profile.c (set_prof_file): Call devopen_simple as appropriate,
	some additonal logic to hande fd to fp conversion.

	Unrelated:

	* main.c (usage): Add a comment for translators.

2015-04-08  Eli Zaretskii  <eliz@gnu.org>

	* profile.c (set_prof_file): Interpret a file name of "-" to mean
	standard output.

2015-04-06         Arnold D. Robbins     <arnold@skeeve.com>

	* awk.h (force_number): Add `!= 0' check to bitwise operation.
	* awkgram.y: Same, many places.
	(check_special): Simplify code for checking extension flags.

2015-04-05         Arnold D. Robbins     <arnold@skeeve.com>

	* awkgram.y (install_builtins): If do_traditional is true, do not
	install gawk extensions flagged with GAWKX.  Similarly, if do_posix
	is true, do not install functions flagged with NOT_POSIX.
	This fixes a problem with spurious lint complaints about shadowing
	a global variable that is not valid in traditional or posix mode.
	Thanks to Andrew Schorr for finding the problem and supplying
	initial code; I did it slightly differently.

2015-04-03         Arnold D. Robbins     <arnold@skeeve.com>

	* awk.h (force_string): If hard_regex, return string text of the regex.
	(force_string, force_number): If hard_regex, return Nnull_string.
	* awkgram.y: Fix ~ and !~ with @/.../.
	* eval.c (setup_frame): Handle a hard regex.
	* re.c (avoid_dfa): Ditto.

2015-04-02         Andrew J. Schorr     <aschorr@telemetry-investments.com>

	* NEWS: Rename div to intdiv.

2015-04-02         Arnold D. Robbins     <arnold@skeeve.com>

	Rename div() to intdiv().

	* builtin.c (do_intdiv): Renamed from do_div.
	* mfpr.c (do_mpfr_intdiv): Renamed from do_mpfr_div.
	* awk.h: Update declarations.
	* awkgram.y (tokentab, snode): Revise accordingly.

2015-03-31         Arnold D. Robbins     <arnold@skeeve.com>

	* awk.h (call_sub): Renamed from call_sub_func.
	(call_match, call_split_func): Declare.
	* builtin.c (call_sub): Renamed from call_sub_func.
	(call_match, call_split_func): New functions.
	* interpret.h (r_interpret): Call new functions as appropriate.
	* node.c (r_unref): Revert change to handle Node_regex, not needed.

2015-03-31         Arnold D. Robbins     <arnold@skeeve.com>

	* awk.h (r_get_field): Declare.
	* builtin.c (call_sub_func): Rearrange the stack to be what
	the buitin function expects.
	* eval.c (r_get_field): Make extern.

2015-03-27         Arnold D. Robbins     <arnold@skeeve.com>

	* io.c (redirect): Change not_string from int to bool.
	* gawkapi.c (api_get_file): Minor stylistic improvements.
	* NEWS: Updated for retryable I/O and new API function.

2015-03-24         Arnold D. Robbins     <arnold@skeeve.com>

	* awkgram.y (make_regnode): Make extern.
	* awk.h (make_regnode): Declare.
	* builtin.c (call_sub_func): Start on reworking the stack to
	be what do_sub() expects. Still needs work.
	* interpret.h (r_interpret): Add a cast in comparison with do_sub().
	* node.c (r_unref): Handle Node_regex nodes.

2015-03-24         Andrew J. Schorr     <aschorr@telemetry-investments.com>

	* interpret.h (r_interpret): When Op_K_exit has an argument of
	Nnull_string, do not update exit_val, since no value was supplied.

2015-03-24         Arnold D. Robbins     <arnold@skeeve.com>

	* awk.h, gawkapi.c, io.c: Minor code reformatting.

2015-03-20         Arnold D. Robbins     <arnold@skeeve.com>

	Start on fixing indirect calls of builtins.

	* awk.h (call_sub_func): Add declaration.
	* awkgram.y (lookup_builtin): Handle length, sub functions.
	(install_builtin): Handle length function.
	* builtin.c (call_sub_func): New function.
	* interpret.h (r_interpret): If calling do_sub, do it through
	call_sub_func().

2015-03-19         Arnold D. Robbins     <arnold@skeeve.com>

	* re.c (re_update): Handle hard regex - for sub/gsub/gensub.
	* awkgram.y (grammar): Add support for hard_regex with ~ and !~;
	allowed only on the right hand side.
	(mk_rexp): Handle a hard regex.

2015-03-18         Arnold D. Robbins     <arnold@skeeve.com>

	* builtin.c (do_typeof): Be smarter about checking for uninitialized
	values; can now detect and return "untyped" for such values.
	* awkgram.y (yylex): Collect @/.../ entirely in the lexer and return
	a new terminal (HARD_REGEX).
	(regexp): Reverted to just a regular awk regexp constant.
	(hard_regexp): New nonterminal, can be used only in direct
	assignment and as an argument in function call. New set of nonterminals
	for function call expression lists.  More work still to do.

2015-03-18         Arnold D. Robbins     <arnold@skeeve.com>

	* config.guess, config.sub: Updated, from libtool 2.4.6.

2015-03-17         Arnold D. Robbins     <arnold@skeeve.com>

	* profile.c (pp_number): Allocate enough room to print the number
	in all cases. Was a problem mixing -M with profiling with a really
	big number. Thanks to Hermann Peifer for the bug report.

2015-03-08         Arnold D. Robbins     <arnold@skeeve.com>

	* re.c (regexflags2str): Removed. It was redundant.

	* io.c (devopen): Change the logic such that if nonfatal is true
	for the socket, don't do retries.  Also clean up the formatting
	some.  At strictopen, check if errno is ENOENT and if so, propagate
	the error from getaddrinfo() up to the caller. Add explanatory
	comments.

2015-02-28         Andrew J. Schorr     <aschorr@telemetry-investments.com>

	* io.c (pty_vs_pipe): Remove check for NULL PROCINFO_node, since
	this is now checked inside in_PROCINFO.

2015-02-27         Andrew J. Schorr     <aschorr@telemetry-investments.com>

	* io.c (socketopen): New parameter hard_error; set it if
	getaddrinfo() fails. Change fatals to warnings.
	(devopen): Pass in address of boolean hard_error variable
	and stop trying to open the file if hard_error is true.
	Save and restore errno around call to socketopen() and
	use restored errno if open() fails at strictopen.

2015-02-27         Arnold D. Robbins     <arnold@skeeve.com>

	* symbol.c (check_param_names): Fix argument order in memset() call.
	* configure.ac: Use AC_SEARCH_LIBS instead of AC_CHECK_LIB. This fixes
	a long-standing problem where `-lm' was used twice in the final
	compilation line.

2015-02-27         Arnold D. Robbins     <arnold@skeeve.com>

	Start on making regexp a real type.

	* awk.h (Node_hardregex): New node type.
	(do_typeof): Add declaration.
	* awkgram.y: Make @/.../ a hard regex.
	(tokentab): New entry for typeof() function.
	(snode): Try to handle typeof().
	(make_regnode): Handle Node_hardregex.
	* builtin.c (do_typeof): New function.
	* eval.c (nodetypes): Add Node_hardregex.
	* re.c (re_update): Check for hardregex too in assert.

2015-02-24         Arnold D. Robbins     <arnold@skeeve.com>

	* POSIX.STD: Update copyright year.
	* awkgram.y (yylex): Allow \r after \\ line continuation everywhere.
	Thanks to Scott Rush <scott.rush@honeywell.com> for the report.

2015-02-13         Arnold D. Robbins     <arnold@skeeve.com>

	* awkgram.y (yylex): Be more careful about passing true to
	nextc() when collecting a regexp.  Some systems' iscntrl()
	are not as forgiving as GLIBC's. E.g., Solaris.
	Thanks to Dagobert Michelsen <dam@baltic-online.de> for
	the bug report and access to systems to check the fix.

2015-02-12         Arnold D. Robbins     <arnold@skeeve.com>

	* POSIX.STD: Update with info about function parameters.
	* configure.ac: Remove test for / use of dbug library.

2015-02-11         Arnold D. Robbins     <arnold@skeeve.com>

	* gawkapi.h: Fix spelling error in comment.

2015-02-10         Arnold D. Robbins     <arnold@skeeve.com>

	* profile.c (pprint): Restore printing of count for rules.
	Bug report by Hermann Peifer.

2015-02-08         Arnold D. Robbins     <arnold@skeeve.com>

	* io.c: Make it "NONFATAL" everywhere.

2015-02-08         Andrew J. Schorr     <aschorr@telemetry-investments.com>

	* awk.h (RED_NON_FATAL): Removed.
	(redirect): Add new failure_fatal parameter.
	(is_non_fatal_redirect): Add declaration.
	* builtin.c (efwrite): Rework check for non-fatal.
	(do_printf): Adjust calls to redirect.
	(do_print_rec): Ditto. Move check for redirection error up.
	* io.c (redflags2str): Remove RED_NON_FATAL.
	(redirect): Add new failure_fatal parameter. Simplify the code.
	(is_non_fatal_redirect): New function.
	(do_getline_redir): Adjust calls to redirect.

2014-12-27         Arnold D. Robbins     <arnold@skeeve.com>

	* awk.h (is_non_fatal_std): Declare new function.
	* io.c (is_non_fatal_std): New function.
	* builtin.c (efwrite): Call it.

2015-02-07         Arnold D. Robbins     <arnold@skeeve.com>

	* regcomp.c, regex.c, regex.h, regex_internal.c, regex_internal.h,
	regexec.c: Sync with GLIBC. Mostly copyright date updates.

2015-02-05         Andrew J. Schorr     <aschorr@telemetry-investments.com>

	* eval.c (set_IGNORECASE): If IGNORECASE has a numeric value, try
	using that before treating it as a string.  This fixes a problem
	where setting -v IGNORECASE=0 on the command line was not working
	properly.

2015-02-01         Arnold D. Robbins     <arnold@skeeve.com>

	Move POSIX requirement for disallowing paramater names with the
	same name as a function into --posix.

	* NEWS: Document it.
	* awkgram.y (parse_program): Check do_posix before calling
	check_param_names().
	* symbol.c (check_param_names): Set up a fake node and call
	in_array() for function parameter names instead of linear
	searching the function list a second time. Thanks to Andrew
	Schorr for the motivation.

2015-01-30         Arnold D. Robbins     <arnold@skeeve.com>

	Don't allow function parameter names to be the same as function
	names - required by POSIX. Bug first reported in comp.lang.awk.

	In addition, don't allow use of a parameter as a function name
	in a call (but it's ok in indirect calls).

	* NEWS: Updated.
	* awk.h (check_param_names): Add declaration.
	* awkgram.y (at_seen): New variable. Communicates between
	yylex() and the parser.
	(FUNC_CALL production): Check at_seen and check that the identifier
	is a function name.
	(parse_program): Call check_param_names() and set errcount.
	(yylex): Set at_seen after seeing an at-sign.
	* symbol.c (check_param_names): New function.

2015-01-24         Arnold D. Robbins     <arnold@skeeve.com>

	Infrastructure updates.

	Bison 3.0.4. Automake 1.15. Gettext 0.19.4.

2015-01-20         Arnold D. Robbins     <arnold@skeeve.com>

	* gawkapi.c (api_set_array_element): Remove useless call to
	make_aname.
	* symbol.c (load_symbols): Ditto.
	Thanks to Andrew Schorr for pointing out the problem.

2015-01-19         Arnold D. Robbins     <arnold@skeeve.com>

	* awkgram.c: Update to bison 3.0.3.
	* command.c: Ditto.
	* NEWS: Note same.

2015-01-16         Stephen Davies        <sdavies@sdc.com.au>

	* awkgram.y (rule): Set first_rule to false. Catches more cases
	for gathering comments. Thanks to Hermann Peifer for the test case.

2015-01-15         Arnold D. Robbins     <arnold@skeeve.com>

	* dfa.h, dfa.c: Sync with grep. Mainly copyright updates.
	* getopt.c, getopt.h, getopt1.c getopt_int.h: Sync with GLIBC.
	Mainly copyright updates, one minor code fix.

2015-01-14         Arnold D. Robbins     <arnold@skeeve.com>

	Remove deferred variables.

	* awk.h (register_deferred_variable): Remove declaration.
	* awkgram.y (is_deferred_variable, process_deferred,
	symtab_used, extensions_used, deferred_variables,
	process_deferred): Remove declarations, bodies, and uses.
	* builtin.c (do_length): Update comment.
	* main.c (init_vars): Just call load_procinfo() and `load_environ()'.

2015-01-08         Andrew J. Schorr     <aschorr@telemetry-investments.com>

	Revert changes to API deferred variable creation -- these variables
	should be created when lookup is called, not when update is called.
	* awk.h (variable_create): Remove function declaration.
	* awkgram.y (variable_create): Remove function.
	(variable): Restore variable_create functionality inline.
	* gawkapi.c (api_sym_update): Revert to using install_symbol, since the
	deferred variable check should be done when lookup is called, not here.

2015-01-07         Andrew J. Schorr     <aschorr@telemetry-investments.com>

	* gawkapi.c (api_set_array_element): Remove stray call to
	make_aname.  I cannot see what purpose this served.  Maybe I am
	missing something.

2015-01-07         Arnold D. Robbins     <arnold@skeeve.com>

	* configure.ac: Update debug flags if developing.
	* awkgram.y (yylex): Regex parsing bug fix for bracket expressions.
	Thanks to Mike Brennan for the report.
	* builtin.c (format_tree): Catch non-use of count$ for dynamic
	field width or precision.

	Unrelated:

	Load deferred variables if extensions are used; they might
	want to access PROCINFO and/or ENVIRON. Thanks to Andrew Schorr
	for pointing out the issue.

	* awkgram.y (extensions_used): New variable. Set it on @load.
	(do_add_scrfile): Set it on -l.
	(process_deferred): Check it also.

2015-01-06         Andrew J. Schorr     <aschorr@telemetry-investments.com>

	* gawkapi.c (api_sym_update): If copying a subarray, must update
	the parent_array pointer.  Also, call the astore hook if non-NULL.
	(api_set_array_element): Call the astore hook if non-NULL.

2015-01-06         Andrew J. Schorr     <aschorr@telemetry-investments.com>

	* awk.h (variable_create): Now takes a 3rd argument to tell caller
	whether this is a deferred variable.
	* awkgram.y (variable_create): Return indicator of whether this is
	a deferred variable in a newly added 3rd arg.
	(variable): Pass 3rd arg to variable_create.
	* gawkapi.c (api_sym_update): If we triggered the creation of a deferred
	variable, we must merge the extension's array elements into the deffered
	array, not the other way around.  The ENVIRON array has special funcs
	to call setenv and unsetenv.

2015-01-06         Andrew J. Schorr     <aschorr@telemetry-investments.com>

	* awk.h (variable_create): Declare new function.
	* awkgram.y (variable_create): New function to create a variable
	taking the deferred variable list into consideration.
	(variable): Call new function variable_create if the variable is
	not found.
	* gawkapi.c (api_sym_update): If an array is being created, then
	call new function variable_create instead of install_symbol.  If this
	is the first reference to a deferred variable, than the new array
	may contain elements that must be merged into the array provided by
	the extension.

2015-01-05         Andrew J. Schorr     <aschorr@telemetry-investments.com>

	* io.c (wait_any): If the `interesting' argument is non-zero, then we
	must not return until that child process has exited, since the caller
	gawk_pclose depends on our returning its exit status.  So in that case,
	do not pass WNOHANG to waitpid.

2015-01-04         Andrew J. Schorr     <aschorr@telemetry-investments.com>

	* gawkapi.h: Fix another comment typo.

2015-01-04         Andrew J. Schorr     <aschorr@telemetry-investments.com>

	* gawkapi.h: Fix typo in comment.

2015-01-02         Andrew J. Schorr     <aschorr@telemetry-investments.com>

	* gawkapi.h (gawk_api): Modify api_get_file to remove the typelen
	argument.
	(get_file): Remove typelen argument from the macro.
	* gawkapi.c (api_get_file): Remove typelen argument.

2014-12-24         Arnold D. Robbins     <arnold@skeeve.com>

	* profile.c (pprint): Be sure to set ip2 in all paths
	through the code. Thanks to GCC 4.9 for the warning.

2014-12-18         Arnold D. Robbins     <arnold@skeeve.com>

	* builtin.c (do_sub): Do not waste a byte at the end of a string.

2014-12-14         Arnold D. Robbins     <arnold@skeeve.com>

	* awkgram.y (yyerror): Do not waste a byte at the end of a string.
	* builtin.c (do_match): Ditto.
	* command.y (append_statement): Ditto.
	* debug.c (gprintf, serialize): Ditto.
	* field.c (set_FIELDWIDTHS): Ditto.
	* io.c.c (grow_iop_buffer): Ditto.
	* profile.c (pp_string, pp_group3): Ditto.

2014-12-14         Andrew J. Schorr     <aschorr@telemetry-investments.com>

	* array.c (concat_exp): Do not waste a byte at the end of a string.
	* awkgram.y (common_exp): Ditto.
	* builtin.c (do_substr): Ditto.
	* eval.c (set_OFS): Ditto.
	* field.c (rebuild_record): Ditto.
	* gawkapi.h (r_make_string): Ditto.
	* interpret.h (r_interpret): Ditto for Op_assign_concat.
	* node.c (r_format_val, r_dupnode, make_str_node, str2wstr, wstr2str):
	Ditto.
	* re.c (make_regexp): Ditto.

2014-12-20         Arnold D. Robbins     <arnold@skeeve.com>

	Enable non-fatal output on per-file or global basis,
	via PROCINFO.

	* awk.h (RED_NON_FATAL): New redirection flag.
	* builtin.c (efwrite): If RED_NON_FATAL set, just set ERRNO and return.
	(do_printf): Check errflg and if set, set ERRNO and return.
	(do_print): Ditto.
	(do_print_rec): Ditto.
	* io.c (redflags2str): Update table.
	(redirect): Check for global PROCINFO["nonfatal"] or for
	PROCINFO[file, "nonfatal"] and don't fail on open if set.
	Add RED_NON_FATAL to flags.
	(in_PROCINFO): Make smarter and more general.

2014-12-12        Stephen Davies         <sdavies@sdc.com.au>

	Improve comment handling in pretty printing.

	* awk.h (comment_type): New field in the node.
	(EOL_COMMENT, FULL_COMMENT): New defines.
	* awkgram.y (block_comment): New variable.
	(check_comment): New function.
	(grammar): Add code to handle comments as needed.
	(get_comment): Now takes a flag indicating kind of comment.
	(yylex): Collect comments appropriately.
	(append_rule): Ditto.
	* profile.c (pprint): Smarten up comment handling.
	Have printing \n take comments into account.
	(end_line): New function.
	(pp_func): Better handling of function comments.

2014-12-10         Arnold D. Robbins     <arnold@skeeve.com>

	* dfa.c: Sync with GNU grep.

2014-11-26         Arnold D. Robbins     <arnold@skeeve.com>

	* builtin.c (do_sub): Improve wording of gensub warnings.

2014-11-25         Arnold D. Robbins     <arnold@skeeve.com>

	* builtin.c (do_sub): For gensub, add more warnings for invalid
	third argument.

2014-11-23         Arnold D. Robbins     <arnold@skeeve.com>

	* awk.h: Move all inline functions to the bottom of the file.
	Keeps modern GCC happier.

2014-11-22         Arnold D. Robbins     <arnold@skeeve.com>

	* awk.h (emalloc, realloc): Redefine in terms of ...
	(emalloc_real, eralloc_real): New static inline functions.
	(fatal): Move definition up.
	* gawkmisc.c (xmalloc): If count is zero, make it one for older
	mallocs that require size > 0 (such as z/OS).

2014-11-21         Arnold D. Robbins     <arnold@skeeve.com>

	* main.c: Remove a debugging // comment.
	* NOTES: Removed.

	Unrelated:

	Revert changes of 2014-11-20 from Paul Eggert. Causes failures
	on z/OS.

	Unrelated: Avoid unnecessary copying of $0.

	* interpret.h (UNFIELD): New macro.
	(r_interpret): Use it where *lhs is assigned to.

2014-11-20  Paul Eggert  <eggert@cs.ucla.edu>

	Port to systems where malloc (0) and/or realloc(P, 0) returns NULL.
	* gawkmisc.c (xmalloc):
	* xalloc.h (realloc):
	Do not fail if malloc(0) or realloc(P, 0) returns NULL.
	Fail only when the allocator returns null when attempting to
	allocate a nonzero number of bytes.

2014-11-19         Arnold D. Robbins     <arnold@skeeve.com>

	Infrastructure upgrades:

	* Automake 1.14.1, Gettext 0.19.3, Libtool 2.4.3.
	* compile, extension/build-aux/compile: New files.

2014-11-19  gettextize  <bug-gnu-gettext@gnu.org>

	* configure.ac (AM_GNU_GETTEXT_VERSION): Bump to 0.19.3.

2014-11-16         Arnold D. Robbins     <arnold@skeeve.com>

	* interpret.h: Revert change of 2014-11-11 since it breaks
	certain uses.

	Unrelated:

	* dfa.c: Sync with GNU grep.

2014-11-15         Arnold D. Robbins     <arnold@skeeve.com>

	* array.c, awk.h, awkgram.y, builtin.c, dfa.c, eval.c, field.c,
	interpret.h, io.c, main.c, mpfr.c, node.c, re.c, regex_internal.h,
	replace.c: Remove all uses of MBS_SUPPORT.
	* regex_internal.h: Disable wide characters on DJGPP.
	* mbsupport.h: Rework to be needed only for DJGPP.

2014-11-11         Arnold D. Robbins     <arnold@skeeve.com>

	Don't let memory used increase linearly in the size of
	the input.  Problem reported by dragan legic
	<dragan.legic@yandex.ru>.

	* field.c (set_record): NUL-terminate the buffer.
	* interpret.h (r_interpret): Op_field_spec: if it's $0, increment
	the valref.  Op_store_var: if we got $0, handle it appropriately.

2014-11-10         Arnold D. Robbins     <arnold@skeeve.com>

	Reorder main.c activities so that we can set a locale on the
	command line with the new, for now undocumented, -Z option.

	* main.c (parse_args, set_locale_stuff): New functions.
	(stopped_early): Made file level static.
	(optlist, optab): Add new argument.
	(main): Adjust ordering and move inline code into new functions.

2014-11-09         Andrew J. Schorr     <aschorr@telemetry-investments.com>

	* gawkapi.c (node_to_awk_value): When the type wanted is AWK_UNDEFINED
	and a it's a Node_val set to Nnull_string, return AWK_UNDEFINED instead
	of AWK_NUMBER 0.

2014-11-06         Andrew J. Schorr     <aschorr@telemetry-investments.com>

	* awk.h (redirect_string): First argument should be const.  Add a new
	extfd argument to enable extensions to create files with pre-opened
	file descriptors.
	(after_beginfile): Declare function used in both eval.c and gawkapi.c.
	* eval.c (after_beginfile): Remove extern declaration now in awk.h.
	* gawkapi.c (api_get_file): Implement API changes to return
	awk_input_buf_t and/or awk_output_buf_t info, as well as accept an
	fd for inserting an opened file into the table.
	* gawkapi.h (gawk_api): Modify the api_get_file declaration to
	return awk_bool_t and add 3 new arguments -- a file descriptor
	for inserting an already opened file, and awk_input_buf_t and
	awk_output_buf_t to return info about both input and output.
	(get_file): Add new arguments to the macro.
	* io.c (redirect_string): First arg should be const, and add a new
	extfd arg so extensions can pass in a file that has already been
	opened by the extension.  Use the passed-in fd when appropriate,
	and pass it into two_way_open.
	(redirect): Pass new fd -1 arg to redirect_string.
	(two_way_open): Accept new extension fd parameter and open it
	as a socket.

2014-11-05         Andrew J. Schorr     <aschorr@telemetry-investments.com>

	* io.c (retryable): New function to indicate whether I/O can be
	retried for this file instead of throwing a hard error.
	(get_a_record) Check whether this file is configured for retryable
	I/O before returning nonstandard -2.

2014-11-03         Norihiro Tanaka       <noritnk@kcn.ne.jp>

	* re.c (research): Use dfa superset to improve matching speed.

2014-11-02         Arnold D. Robbins     <arnold@skeeve.com>

	* profile.c (div_on_left_mul_on_right): New function.
	(parenthesize): Call it.

2014-10-30         Arnold D. Robbins     <arnold@skeeve.com>

	* configure: Regenerated after fix to m4/readline.m4.

	Unrelated; fixes to profiling. Thanks to Hermann Peifer and
	Manuel Collado for pointing out problems:

	* profile.c (pprint): For Op_unary_minus, parenthesize -(-x)
	correctly.
	(prec_level): Get the levels right (checked the grammar).
	(is_unary_minus): New function.
	(pp_concat): Add checks for unary minus; needs to be parenthesized.

2014-10-30         Andrew J. Schorr     <aschorr@telemetry-investments.com>

	* NEWS: Mention installation of /etc/profile.d/gawk.{csh,sh}.

2014-10-29         Andrew J. Schorr     <aschorr@telemetry-investments.com>

	* configure.ac (AC_CONFIG_FILES): Add extras/Makefile.
	* Makefile.am (SUBDIRS): Add extras.
	* extras: Add new subdirectory.

2014-10-29         Arnold D. Robbins     <arnold@skeeve.com>

	* dfa.c: Sync with GNU grep. Again, again.

2014-10-28         Arnold D. Robbins     <arnold@skeeve.com>

	* dfa.c: Sync with GNU grep. Again.

2014-10-25         Arnold D. Robbins     <arnold@skeeve.com>

	* dfa.c: Sync with GNU grep.

2014-10-17         John E. Malmberg      <wb8tyw@qsl.net>

	* ext.c (close_extensions): Test for null pointer since
	since this can be called by signal handler before the
	pointers are initialized.

2014-10-15         Arnold D. Robbins     <arnold@skeeve.com>

	Make sane the handling of AWKPATH and AWKLIBPATH:

	1. Don't explicitly search "."; it must be in the path either
	physically or as null element a la the shell's $PATH
	2. If environment's value was empty, use built-in default value.
	3. Set ENVIRON["AWK*PATH"] to the path used.

	* io.c (path_info): Remove try_cwd member.
	(get_cwd): Removed, not needed anymore.
	(do_find_source): Don't do explicit check in current directory.
	It must come from the AWKPATH or AWKLIBPATH variable.
	* main.c (path_environ): If value from environment was empty,
	set it to the default.  This is how gawk has behaved since 2.10.

2014-10-13         Arnold D. Robbins     <arnold@skeeve.com>

	* regcomp.c (__re_error_msgid): Make error message for REG_EBRACK
	more helpful - also used for unmatched [:, [., [=.
	Thanks to Davide Brini for raising the issue.

2014-10-12         KO Myung-Hun          <komh78@gmail.com>

	Fixes for OS/2:

	* Makefile.am (install-exec-hook, uninstall-links): Use $(EXEEXT).
	* getopt.h: Redefinitions if using KLIBC.
	* io.c (_S_IFDIR, _S_IRWXU): Define if the more standard versions
	are available.

2014-10-12         Arnold D. Robbins     <arnold@skeeve.com>

	* README: Remove Pat Rankin from VMS duties, per his request.

2014-10-08         Arnold D. Robbins     <arnold@skeeve.com>

	* dfa.c: Sync with GNU grep.

2014-10-05         Arnold D. Robbins     <arnold@skeeve.com>

	* profile.c (pprint): Fix typo in header. Sheesh.

	Unrelated:

	* awkgram.y (mk_program): Add a comment that we don't need to
	clear the comment* variables.

2014-10-04         Arnold D. Robbins     <arnold@skeeve.com>

	* profile.c (pp_string_fp): Fix breaklines case to actually
	output the current letter. This broke at gawk 4.0.0. Sigh.
	Thanks to Bert Bos (bert@w3.org) for the report.

2014-10-03	Stephen Davies		<sdavies@sdc.com.au>

	* awkgram.y (program_comment): Renamed from comment0.
	(function_comment): Renamed from commentf.

2014-10-02         Arnold D. Robbins     <arnold@skeeve.com>

	* awkgram.y, profile.c: Minor white space cleanups.

2014-10-01         Arnold D. Robbins     <arnold@skeeve.com>

	Fix a few compile warnings:

	* awkgram.y (split_comment): Make static.
	General: Remove some unused variables, clean up some whitepace nits.

	* profile.c (indent): Add some braces to turn off compiler warnings.

2014-09-29         Andrew J. Schorr     <aschorr@telemetry-investments.com>

	* main.c (main): In optlist, it should say "h", not "h:", since there
	is no argument for the help option.  Thanks to Joep van Delft for
	the bug report.

2014-09-29         Arnold D. Robbins     <arnold@skeeve.com>

	* gawkapi.h: Minor edits to sync with documentation. Does not
	influence the behavior of the API.

2014-09-28         Arnold D. Robbins     <arnold@skeeve.com>

	* command.y (cmdtab): Add "where" as an alias for "backtrace".
	Finally!

	Unrelated:

	* dfa.c: Sync with GNU grep.

2014-09-27         Arnold D. Robbins     <arnold@skeeve.com>

	* awkgram.y (check_for_bad): Bitwise-and the bad character with 0xFF
	to avoid sign extension into a large integer.

	Unrelated:

	* configure.ac: Add an option to enable locale letters in identifiers.
	Undocumented and subject to being rescinded at any time in the future.
	* NEWS: Mention to look at configure --help.

	Unrelated:

	* profile.c (pprint): Use "rule(s)" instead of "block(s)" in the
	header.

2014-09-23         Arnold D. Robbins     <arnold@skeeve.com>

	* awkgram.y (yylex): Don't check for junk characters inside
	quoted strings.  Caused issues on DJGPP and Solaris.

	Unrelated:

	* io.c (devopen): Straighten things out with respect to
	compatibility with BWK awk.

2014-09-19         Arnold D. Robbins     <arnold@skeeve.com>

	* awkgram.y: Further commentary as to the treacherousness
	of isalnum and isalpha.

2014-09-15         Arnold D. Robbins     <arnold@skeeve.com>

	Finish removing use of isalpha and isalnum.

	* awk.h (is_alpha, is_alnum, is_identchar): Add declarations.
	* awkgram.y (yylex): Use is_alpha.
	(is_alpha, is_alnum): New functions.
	(is_identchar): Use is_alnum.
	* builtin.c (r_format_tree): Use is_alpha, is_alnum.
	* command.y (yylex): Use is_alpha, is_identchar.
	* ext.c (is_letter): Use is_alpha.
	(is_identifier_char): Removed; replaced uses with is_identchar.
	* main.c (arg_assign): Use is_alpha, is_alnum.
	* node.c (r_force_number): Use is_alpha.

2014-09-14         Arnold D. Robbins     <arnold@skeeve.com>

	* awkgram.y (is_identchar): Change from simple macro to function
	since use of isalnum() let non-ASCII letters slip through into
	identifiers.

2014-09-13	Stephen Davies		<sdavies@sdc.com.au>

	When doing pretty-printing (but not profiling), include the original
	comments in the output.

	General rules:

	Pretty printing:
		- Do NOT indent by a tab
		- Do NOT print the header comments ("# BEGIN rules", etc.)
		- DO print the comments that are in the program

	Profiling:
		- DO indent by a tab
		- DO print the header comments
		- Do NOT print the program's original comments

	* awkgram.y (comment0, commentf): New varibles that are  pointers to
	program and function comments.
	(get_comment): New function that retrieves consecutive comment lines
	and empty lines as a unit).
	(split_comment): New function: iff first block in the program is a
	function and it is predeeded by comments, take the last non-blank
	line as function comment and any preceeding lines as program comment.)

	Following token rules were changed to handle comments:

	* awkgram.y (pattern, LEX_BEGIN, LEX_END, LEX_BEGINFILE, LEX_ENDFILE,
	action, function_prologue, statements): Update to handle comments.
				
	Following functions were changed to handle comments:

	* awkgram.y (mk_program, mk_function, allow_newline and yylex): Update
	to handle comments. (Also fixed typo in case '\\'.)

	* profile.c (print_comment): New function to format comment printing.
	(indent, pprint, dump_prog, pp_func): Changed to handle comments and
	the revised indentation rules.

2014-09-07         Arnold D. Robbins     <arnold@skeeve.com>

	* awk.h: Move libsigsegv stuff to ...
	* main.c: here. Thanks to Yehezkel Bernat for motivating
	the cleanup.
	* symbol.c (make_symbol, install, install_symbol): Add const to
	first parameter. Adjust decls and fix up uses.

2014-09-05         Arnold D. Robbins     <arnold@skeeve.com>

	Add builtin functions to FUNCTAB for consistency.

	* awk.h (Node_builtin_func): New node type.
	(install_builtins): Declare new function.
	* awkgram.y [DEBUG_USE]: New flag value for debug functions; they
	don't go into FUNCTAB.
	(install_builtins): New function.
	* eval.c (nodetypes): Add Node_builtin_func.
	* interpret.h (r_interpret): Rework indirect calls of built-ins
	since they're now in the symbol table.
	* main.c (main): Call `install_builtins'.
	* symbol.c (install): Adjust for Node_builtin_func.
	(load_symbols): Ditto.

2014-09-04         Arnold D. Robbins     <arnold@skeeve.com>

	* profile.c (pprint): Case Op_K_for: Improve printing of
	empty for loop header.

	Unrelated: Make indirect function calls work for built-in and
	extension functions.

	* awkgram.y (lookup_builtin): New function.
	* awk.h (builtin_func_t): New typedef.
	(lookup_builtin): Declare it.
	* interpret.h (r_interpret): For indirect calls, add code to
	find and call builtin functions, and call extension functions.

2014-09-01         Arnold D. Robbins     <arnold@skeeve.com>

	* builtin.c (do_substr): Return "" instead of null string in case
	result is passed to length() with --lint. Based on discussions in
	comp.lang.awk.

	Unrelated:

	* interpret.h (r_interpret): For indirect function call, separate
	error message if lookup returned NULL. Otherwise got a core dump.
	Thanks to "Kenny McKormack" for the report in comp.lang.awk.

2014-08-27         Arnold D. Robbins     <arnold@skeeve.com>

	* configure.ac: Add test for strcasecmp.
	* regcomp.c: Remove special case code around use of strcasecmp().
	* replace.c: Include missing/strncasecmp.c if either strcasecmp()
	or strncasecmp() aren't available.

2014-08-26         Arnold D. Robbins     <arnold@skeeve.com>

	* regcomp.c, regex_internal.c: Sync with GBLIC. Why not.

	Unrelated:

	Remove support for MirBSD. It uglified the code too much
	for no discernable gain.

	* configure.ac: Remove check for MirBSD and define of
	LIBC_IS_BORKED.
	* dfa.c: Remove code depending on LIBC_IS_BORKED.
	* main.c: Ditto.
	* regcomp.c: Ditto.
	* NEWS: Updated.

2014-08-24         Arnold D. Robbins     <arnold@skeeve.com>

	* regex.h: Remove underscores in names of parameters in function
	declarations. Tweak names as neeeded.

2014-08-20         Arnold D. Robbins     <arnold@skeeve.com>

	* node.c (parse_escape): Max of 2 digits after \x.

2014-08-18         Arnold D. Robbins     <arnold@skeeve.com>

	* symbol.c: General formatting cleanup.

2014-08-15         Arnold D. Robbins     <arnold@skeeve.com>

	* main.c (usage): Adjust whitespace for -L and add "invalid"
	as a possible value for it.  Report from Robert P. J. Day
	<rpjday@crashcourse.ca>.

2014-08-14         Arnold D. Robbins     <arnold@skeeve.com>

	* Makefile.am (SUBDIRS): Put awklib after doc so that examples
	get extracted when the doc changes.

2014-08-13         Arnold D. Robbins     <arnold@skeeve.com>

	* builtin.c (do_sub): Move initial allocation of the replacement
	string down towards code to do the replacement, with a (we hope)
	better guesstimate of how much to initially allocate. The idea
	is to avoid unnecessary realloc() calls by making a better guess
	at how much to allocate.  This came up in an email discussion
	with Tom Dickey about mawk's gsub().

2014-08-12         Juergen Kahrs <jkahrs@users.sourceforge.net>

	* cmake/configure.cmake:
	* cmake/package.cmake: Copyright update.
	* README.cmake:
	* README_d/README.cmake: Moved file.

2014-08-12         Arnold D. Robbins     <arnold@skeeve.com>

	OFS being set should rebuild $0 using previous OFS if $0
	needs to be rebuilt. Thanks to Mike Brennan for pointing this out.

	* awk.h (rebuild_record): Declare.
	* eval.c (set_OFS): If not being called from var_init(), check
	if $0 needs rebuilding. If so, parse the record fully and rebuild it.
	Make OFS point to a separate copy of the new OFS for next time, since
	OFS_node->var_value->stptr was already updated at this point.
	* field.c (rebuild_record): Is now extern instead of static.
	Use OFS and OFSlen instead of the value of OFS_node.

	Unrelated:

	* Makefile.am (RM): Define for makes that don't have it,
	such as on OpenBSD.  Thanks to Jeremie Courreges-Anglas
	<jca@wxcvbn.org> for the report.

2014-08-05         Arnold D. Robbins     <arnold@skeeve.com>

	Bug fix: For MPFR sqrt(), need to set precision of result to be
	the same as that of the argument. Doesn't hurt other functions.
	See test/mpfrsqrt.awk. Thank to Katie Wasserman <katie@wass.net>
	for the bug report.

	* mpfr.c (do_mpfr_func): New function. Runs code for MPFR functions
	while still enabling debugging. Add call here to mpfr_set_prec().
	Original code from SPEC_MATH macro.
	(SPEC_MATH): Change macro to call do_mpfr_func().

	Next MPFR bug fix: The % operator gave strange results for negative
	numerator. Thanks again to Katie Wasserman for the bug report.

	* mpfr.c (mpg_mod): Use mpz_tdiv_qr() instead of mpz_mod(). From
	the GMP doc, mpz_mod() should have worked; it's not clear why
	it doesn't.

2014-08-03         Arnold D. Robbins     <arnold@skeeve.com>

	* builtin.c (format_tree): Don't need to check return value of
	wctombr for -2. Thanks to Eli Zaretskii for pointing this out.

	Unrelated:

	* gawkapi.h: Fix doc for API get_record - errcode needs to
	be greater than zero.
	* interpret.h (r_interpret): Move setting of ERRNO to here, from ...
	* io.c (inrec): ... here. Makes the code cleaner.

2014-08-03         Andrew J. Schorr     <aschorr@telemetry-investments.com>

	* awkgram.y (getfname): Match on either ptr or ptr2 so --profile
	will work in -M (MPFR bignum) mode.

2014-07-31         Arnold D. Robbins     <arnold@skeeve.com>

	* builtin.c (format_tree): Make %c handling more sane on Windows.
	Rework the lint messages.

	Unrelated:

	* dfa.c: Sync with GNU grep. Mainly white space differences.

	Unrelated:

	* mpfr.c (cleanup_mpfr): New function to deallocate _mpf_t1
	and _mpf_t2; removes some valgrind warnings.
	* awk.h (cleanup_mpfr): Add declaration.
	* main.c (main): Add call to `cleanup_mpfr'.

	Fix memory leak:

	* mpfr.c (do_mpfr_div): Add unref to denominator and numerator
	to not leak memory. Thanks to Katie Wasserman <katie@wass.net>
	for isolating the problem to that routine.

2014-07-25         Arnold D. Robbins     <arnold@skeeve.com>

	* main.c (main): Add a warning message if -M is used and gawk was
	compiled without MPFR/GMP.

2014-07-24         Arnold D. Robbins     <arnold@skeeve.com>

	* main.c (usage): Put text for `-n' *after* text for `-m'.
	Report from Robert P. J. Day <rpjday@crashcourse.ca>.

	Fix problems with I/O errors reported by Assaf Gordon
	<assafgordon@gmail.com>:

	* io.c (inrec): Change type to bool to make calling easier. Add
	check in non-EOF case for error, and if so, return false.
	Update ERRNO in case there is an ENDFILE block.
	* awk.h (inrec): Change type in declaration.
	* interpret.h (r_interpret): Change call of inrec() to boolean
	notation.

2014-07-10         Arnold D. Robbins     <arnold@skeeve.com>

	New `div()' function to do integer division and remainder;
	mainly useful for use with GMP integers. Thanks to
	Katie Wasserman <katie@wass.net> for the suggestion.

	* awk.h (do_div, do_mpfr_div): Declare new functions.
	* builtin.c (do_div): New function.
	* mpfr.c (do_mpfr_div): New function.
	* awkgram.y (tokentab): New entry.
	(snode): Add check for do_div/do_mpfr_div to make 3rd arg
	be an array.
	* NEWS: Updated.
	* TODO: Updated.

2014-07-10         Arnold D. Robbins     <arnold@skeeve.com>

	* awkgram.y (check_for_bad): New routine to do the fatal message,
	with smarter checking.
	(nextc): Call it as appropriate.

	* builtin.c (format_tree): Add check for bad returns from mbrlen
	to avoid trying to malloc (size_t) -1 bytes. Thanks to
	mail.green.fox@gmail.com for the bug report.

2014-07-03         Arnold D. Robbins     <arnold@skeeve.com>

	* awkgram.y (nextc): Add bool check_for_bad parameter to check
	for bad characters in the source program.
	(yylex): Adjust calls.

2014-06-24         Arnold D. Robbins     <arnold@skeeve.com>

	* main.c (main): The --pretty-print option no longer runs the
	program.  This removes the need for the GAWK_NO_PP_RUN environment var.
	* NEWS: Updated.
	* TODO: Updated.

2014-06-22         Paul Eggert          <eggert@penguin.cs.ucla.edu>

	Bring in from GNULIB:

	regex: fix memory leak in compiler
	Fix by Andreas Schwab in:
	https://sourceware.org/ml/libc-alpha/2014-06/msg00462.html
	* lib/regcomp.c (parse_expression): Deallocate partially
	constructed tree before returning error.

2014-06-19         Arnold D. Robbins     <arnold@skeeve.com>

	* builtin.c (do_sub): Add more info to leading comment.
	Add some whitespace in the code.

2014-06-08         Arnold D. Robbins     <arnold@skeeve.com>

	* dfa.c: Sync with GNU grep.

2014-06-03         Arnold D. Robbins     <arnold@skeeve.com>

	* dfa.c (mbs_to_wchar): Define a macro if not MBS.

2014-05-29         Arnold D. Robbins     <arnold@skeeve.com>

	* dfa.c: Sync with GNU grep.

2014-05-26         Arnold D. Robbins     <arnold@skeeve.com>

	* io.c (inetfile): Change return type to bool.  Wrap code
	with ifdef HAVE_SOCKETS so that it'll compile on DJGPP.

2014-05-22         Andrew J. Schorr     <aschorr@telemetry-investments.com>

	Allow any redirected getline inside BEGINFILE/ENDFILE.

	* awkgram.y (LEX_GETLINE): Only require a redirection and not also
	a variable if getline is in a BEGINFILE or ENDFILE rule.
	* interpret.h (Op_K_getline_redir): Remove check and fatal error.

2014-05-20         Arnold D. Robbins     <arnold@skeeve.com>

	* dfa.c (dfaexec): Minor sync with GNU grep.

2014-05-14         Arnold D. Robbins     <arnold@skeeve.com>

	* custom.h (_GL_PURE): Move definition to here. Sigh.
	* dfa.h, dfa.c: Sync with GNU grep. Sigh.

	Unrelated:

	* custom.h: Remove stuff for Ultrix 4.3. No one has such
	systems anymore; this just got missed earlier.

2014-05-11         Arnold D. Robbins     <arnold@skeeve.com>

	* debug.c (do_eval): Repair fix of 2014-05-09 and use
	assoc_remove to take @eval out of the function table.
	* symbol.c: Fix a comment.  This file needs some work.

2014-05-10         Arnold D. Robbins     <arnold@skeeve.com>

	* io.c (get_a_record): Finish TERMNEAREND handling in case
	we don't have a regular file but aren't going to get more data.
	Added some additional comments.

2014-05-09         Arnold D. Robbins     <arnold@skeeve.com>

	* debug.c (do_eval): Don't free `f' which points into the context
	that was previously freed. Bug reported by Jan Chaloupka
	<jchaloup@redhat.com>.  Apparently introduced with move to
	SYMTAB and FUNCTAB, but only showed up on Fedora 20 and Ubuntu 14.04,
	which have a newer glibc.
	(do_eval): Fix a memory leak seen by valgrind on Fedora 20 and
	Ubuntu 14.04: the new SRCFILE that is added wasn't released.

	Unrelated:

	* io.c (get_a_record): Handle return of TERMNEAREND when the
	entire file has been read into the buffer and we're using a
	regex for RS. Bug report by Grail Dane <grail69@hotmail.com>.

2014-05-04         Arnold D. Robbins     <arnold@skeeve.com>

	* debug.c (debug_prog): Change check for GAWK_RESTART so that it
	actually works. Bug fix: run command in debugger would start
	over again but not actually start running the program.

2014-04-25         Andrew J. Schorr     <aschorr@telemetry-investments.com>

	* io.c (two_way_open): In forked child, reset SIGPIPE to SIG_DFL.
	Fixes problems with "broken pipe" errors from child processes,
	restoring 4.1.0 and earlier behavior. Thanks to Daryl F
	<wyatt@prairieturtle.ca> for the report.
	(gawk_popen): Ditto.

2014-04-25         Arnold D. Robbins     <arnold@skeeve.com>

	* dfa.h, dfa.c: Merge with GNU grep; lots of forward motion.

2014-04-24         Arnold D. Robbins     <arnold@skeeve.com>

	Update xalloc.h for pending merge with dfa.

	* xalloc.h (xstrdup): Implement this.
	(x2nrealloc): Incorporate changed logic from GNULIB.

2014-04-20         Andrew J. Schorr     <aschorr@telemetry-investments.com>

	* io.c (struct inet_socket_info): Define new structure
	for use in parsing special socket filenames.
	(inetfile): Parse all components of the special socket filename
	into the struct inet_socket_info.  Returns true only if it is a
	valid socket fliename, unlike the previous version which checked
	for the '/inet[46]?/' prefix only.
	(redirect): Patch to use updated inetfile() function.
	(devopen): Remove logic to parse socket filenames, since this has
	been moved into the inetfile() function.
	(two_way_open): Update args to inetfile().

2014-04-20         Arnold D. Robbins     <arnold@skeeve.com>

	* builtin.c (do_rand): Make calls to random() in predictable
	order to avoid order of evaluation differences amongst compilers.
	Thanks to Anders Magnusson <ragge@ludd.ltu.se> (of the PCC team)
	for the suggestion.

2014-04-18         Arnold D. Robbins     <arnold@skeeve.com>

	* configure.ac: Change adding of -export-dynamic for GCC to be
	-Wl,-export-dynamic, which then works for PCC also.

2014-04-11         Arnold D. Robbins     <arnold@skeeve.com>

	* io.c (closemabyesocket): Define if not defined, e.g. building
	without socket code. Thanks to dave.gma@googlemail.com (Dave Sines)
	for the report.

2014-04-08         Arnold D. Robbins     <arnold@skeeve.com>

	* 4.1.1: Release tar ball made.

2014-04-08         Arnold D. Robbins     <arnold@skeeve.com>

	* README: Update.
	* configure.ac: Bump version.

2014-04-03         Arnold D. Robbins     <arnold@skeeve.com>

	* regcomp.c (parse_bracket_exp): Move a call to `re_free' inside
	an ifdef. Makes the code marginally cleaner.

2014-03-30         Arnold D. Robbins     <arnold@skeeve.com>

	* dfa.c: Sync with GNU grep.

2014-03-28         Arnold D. Robbins     <arnold@skeeve.com>

	* configure.ac: Remove duplicate AC_HEADER_TIME and rearrange
	order of macros some. May help on older systems.

2014-03-23         Arnold D. Robbins     <arnold@skeeve.com>

	* dfa.c: Move include of dfa.h around for correct building
	on Irix. Thanks to Nelson H.F. Beebe for the report.

	Unrelated:

	* .gitignore: Simplify .dSYM pattern for Mac OS X.

2014-03-21         Arnold D. Robbins     <arnold@skeeve.com>

	* dfa.c (using_simple_locale): Add ifdefs in case there is no
	locale support at all. Thanks to Scott Deifik for the report.

	Unrelated:

	* main.c (UPDATE_YEAR): Set to 2014.

2014-03-17         Arnold D. Robbins     <arnold@skeeve.com>

	* .gitignore: Add .dSYM directories for Mac OS X.
	Thanks to Hermann Peifer for the suggestion.

2014-03-10         Arnold D. Robbins     <arnold@skeeve.com>

	* dfa.h, dfa.c: Sync with grep. Yet again.
	* regex_internal.c (built_wcs_upper_buffer, build_upper_buffer):
	Fixes from GNULIB for mixed case matching on Mac OS X.

	Unrelated:

	* builtin.c (format_tree): Smarten handling of %' flag. Always
	pass it in for floating point formats. Then only add the
	thousands_sep if there is one. Also, allow for thousands_sep
	to be a string, not just one character.  Thanks to Michal Jaegermann
	for the report.

2014-03-08         Andrew J. Schorr     <aschorr@telemetry-investments.com>

	* gawkapi.c (api_impl): Add memory allocation function pointers.
	* gawkapi.h (GAWK_API_MINOR_VERSION): Bump.
	(gawk_api_t): Add memory allocation function pointers api_malloc,
	api_calloc, api_realloc, and api_free.
	(gawk_malloc, gawk_calloc, gawk_realloc, gawk_free): New macros.
	(emalloc): Replace malloc with gawk_malloc.
	(erealloc): Replace erealloc with gawk_erealloc.

2014-03-05         Arnold D. Robbins     <arnold@skeeve.com>

	Straighten out enumerated types some more.

	* awk.h (add_srcfile): Fix type of first parameter.
	* awkgram.y (add_srcfile, do_add_srcfile): Ditto.
	* cmd.h (A_NONE): New enum nametypeval.
	* command.y (argtab): Use it in final value.
	* ext.c (make_builtin): Use awk_false, awk_true.
	* io.c (init_output_wrapper): Use awk_false.

	Unrelated:

	* debug.c (do_commands): Initialize num to silence warnings.
	Thanks to Michal Jaegermann.

	Unrelated:

	* builtin.c (do_mktime): Change lint warning for minutes to
	check against 59, not 60.  Thanks to Hermann Peifer for the report.

2014-03-03         Arnold D. Robbins     <arnold@skeeve.com>

	* dfa.c: Sync with grep. Yet again.

2014-02-28         Arnold D. Robbins     <arnold@skeeve.com>

	* dfa.c: Sync with grep. Looks like good improvement with
	respect to bracket expressions.

2014-02-27         Arnold D. Robbins     <arnold@skeeve.com>

	Fixes for enum/int mismatches as warned by some compilers.

	* awk.h (ANONE): New enum for array sorting.
	* array.c (assoc_list): Use it.
	* builtin.c (format_tree): New MP_NONE value.
	* gawkapi.c: Use awk_false and awk_true everywhere instead of
	false and true.

2014-02-26         Arnold D. Robbins     <arnold@skeeve.com>

	* configure.ac: Set up do-nothing extension/Makefile on
	MirBSD also.

2014-02-21         Arnold D. Robbins     <arnold@skeeve.com>

	* dfa.h, dfa.c (parse_bracket_exp): Sync with grep.

2014-02-20         Arnold D. Robbins     <arnold@skeeve.com>

	* regex.h, regex.c, regex_internal.c, regex_internal.h: Sync
	with GLIBC. Mainly copyright updates.
	* getopt.c, getopt.h, getopt1.c, getopt_int.h: Ditto.
	* dfa.c (parse_bracket_exp): Sync with grep, where they restored
	the buggy code.  Sigh.

	Unrelated:

	* NEWS: Typo fix.
	* interpret.h (r_interpret): Init a variable for BEGINFILE to avoid
	compiler warnings. Thanks to Michal Jaegermann.

2014-02-15         Arnold D. Robbins     <arnold@skeeve.com>

	* awkgram.c, command.c: Regenerated - Bison 3.0.2.

2014-02-04         Arnold D. Robbins     <arnold@skeeve.com>

	* dfa.c (to_uchar): Make use of this. Syncs with GNU grep.

2014-02-03         Arnold D. Robbins     <arnold@skeeve.com>

	* awkgram.y (negate_num): Bracket `tval' in #ifdef MPFR since it's
	only used in that code.

2014-01-31         Arnold D. Robbins     <arnold@skeeve.com>

	* Makefile.am (dist-hook): Improve creation of pc/config.h. We
	have to jump through a lot of hoops for 'make distcheck' to
	actually work.

2014-01-30         Arnold D. Robbins     <arnold@skeeve.com>

	* Makefile.am (dist-hook): Improve creation of pc/config.h to copy
	the new file into the distribution directory being created.
	Also, put the temporary files into /tmp.

2014-01-28         Arnold D. Robbins     <arnold@skeeve.com>

	* awkgram.y (negate_num): If just a double, return. Fixes a bug
	that showed up on 32-bit systems with MPFR. Thanks to Eli Zaretskii
	and Corinna Vinschen for the report.  Also, free the MPZ integer.
	Thanks to valgrind for the report.

	Unrelated:

	* dfa.c: Sync with GNU grep - removed some special cased code
	for grep.

2014-01-24         Arnold D. Robbins     <arnold@skeeve.com>

	* configure.ac, field.c: Update copyright year.

2014-01-19         Arnold D. Robbins     <arnold@skeeve.com>

	* awkgram.y (negate_num): Handle the case of -0 for MPFR; the sign
	was getting lost. Thanks to Hermann Peifer for the report.

2014-01-18         Arnold D. Robbins     <arnold@skeeve.com>

	* dfa.c (parse_bracket_exp): Sync with GNU grep, which now uses
	gawk's code for RRI in single-byte locales!  Hurray.

2014-01-16         Arnold D. Robbins     <arnold@skeeve.com>

	* configure.ac: For z/OS, restore creation of do-nothing
	Makefile in extension directory.

2014-01-14         Arnold D. Robbins     <arnold@skeeve.com>

	* field.c (do_split): Make sure split() gets FS value if no
	third arg even after FPAT was set. Thanks to Janis Papanagnou
	for the report.

2014-01-13         Arnold D. Robbins     <arnold@skeeve.com>

	* README: Fix John Malmberg's email address.

2014-01-12         Arnold D. Robbins     <arnold@skeeve.com>

	* awkgram.y:  Update copyright year.
	(func_use): Simplify code.
	* command.y:  Update copyright year.
	* ext.c:  Update copyright year.
	(make_builtin): Small simplification.
	(make_old_builtin): Make code consistent with make_builtin(), add
	call to track_ext_func().
	* bootstrap.sh: Update copyright year. Remove touch of version.c
	since that file is no longer autogenerated.

2014-01-07         Arnold D. Robbins     <arnold@skeeve.com>

	* command.y (next_word): Move into ifdef for HAVE_LIBREADLINE,
	since it's only used by that code.
	* ext.c (load_old_ext): Minor improvements.

2014-01-03         Arnold D. Robbins     <arnold@skeeve.com>

	* config.guess, config.rpath, config.sub, depcomp,
	install-sh: Updated.
	* dfa.h, dfa.c: Sync with GNU grep; comment fix and copyright year.
	* NEWS: Updated some, including copyright year.

2013-12-26         Arnold D. Robbins     <arnold@skeeve.com>

	* README: Add John Malmberg for VMS.

2013-12-24         Arnold D. Robbins     <arnold@skeeve.com>

	* getopt.h: Add `defined(__sun)' to list of system that do get to
	include stdlib.h.  Needed for Illumos. Thanks to
	Richard Palo <richard.palo@free.fr> for the report.

2013-12-21         Mike Frysinger        <vapier@gentoo.org>

	* configure.ac: Add --disable-extensions flag to control
	compiling extensions.  Better for cross-compiling.
	(AC_CANONICAL_HOST): Added. Changed case statments appropriately.
	* Makefile.am (check-for-shared-lib-support): Removed.
	(check-recursive, all-recursive): Removed.

2013-12-21         Arnold D. Robbins     <arnold@skeeve.com>

	* config.guess: Updated.
	* configure, aclocal.m4: Updated based on automake 1.13.4.

2013-12-19         Arnold D. Robbins     <arnold@skeeve.com>

	* regexec.c (re_search_internal): Make sure `dfa' pointer is
	not NULL before trying to dereference it.

2013-12-16         Arnold D. Robbins     <arnold@skeeve.com>

	* configure.ac (AC_FUNC_VPRINTF): Remove. Not needed on current
	systems.
	* awk.h (HAVE_VPRINTF): Remove check.

2013-12-12         John E. Malmberg      <wb8tyw@qsl.net>

	* io.c (redirect): Add additional VMS error codes.
	(nextfile): Retry open after closing some files.

2013-12-10         Scott Deifik          <scottd.mail@sbcglobal.net>

	* io.c (closemaybesocket): Add definition for DJGPP.

2013-12-10         Arnold D. Robbins     <arnold@skeeve.com>

	* awk.h (Floor, Ceil): Remove declarations and VMS redefinitions.
	* floatcomp.c (Floor, Ceil): Removed, not needed. Move bracketing
	ifdef to the top of the file.
	* builtin.c (double_to_int): Use floor() and ceil().

2013-12-07         Arnold D. Robbins     <arnold@skeeve.com>

	* regex_internal.h (__attribute__): Define to empty if not GCC.
	* custom.h (__attribute__): Remove the definition from here; the
	right place was regex_internal.h.

2013-12-06         Arnold D. Robbins     <arnold@skeeve.com>

	No need to generate version.c from version.in.
	Thanks to John E. Malmberg <wb8tyw@qsl.net> for the suggestion.

	* version.in: Removed.
	* version.c: Use PACKAGE_STRING directly.
	* Makefile.am (EXTRA_DIST): Remove version.in.
	(distcleancheck_listfiles): Remove this rule.
	(MAINTAINERCLEANFILES): Remove this definition.
	(version.c): Remove the rule to create it.

2013-12-05         Arnold D. Robbins     <arnold@skeeve.com>

	Fixes for Z/OS.

	* custom.h (__attribute__): Define to empty.
	* dfa.c (parse_bracket_exp): Add a cast to quiet a warning.
	* regex.c: Correctly bracket include of <sys/param.h>.

	Unrelated:

	* debug.c (find_rule): Add a FIXME comment.

2013-12-03         John E. Malmberg	<wb8tyw@qsl.net>

	* io.c (redirect): Add additional VMS error code to check.
	(do_find_source): Append "/" if not a VMS filename.

2013-12-01         Andrew J. Schorr     <aschorr@telemetry-investments.com>

	* main.c (optab): Sort by long option name.

2013-11-27         Andrew J. Schorr     <aschorr@telemetry-investments.com>

	* main.c (optab): Add entry for --include.

2013-11-23         Arnold D. Robbins     <arnold@skeeve.com>

	* dfa.c: Merge from grep; minor fixes in how bit twiddling
	is done.

2013-11-01         Arnold D. Robbins     <arnold@skeeve.com>

	* dfa.c (lex): Reset laststart so that stuff like \s* works.
	Fix from grep.

2013-10-31         Arnold D. Robbins     <arnold@skeeve.com>

	* builtin.c (efwrite): If write error to stdout is EPIPE,
	die silently.  Thanks to Hermann Peifer for helping find this.

2013-10-22         Arnold D. Robbins     <arnold@skeeve.com>

	Revise error messages when writing to standard output or standard
	error to ignore EPIPE.  Add the ability based on an environment
	variable to get the source file and line number.

	* awk.h (r_warning): Renamed from warning.
	(warning): New macro to set location and call warning.
	* io.c (flush_io): Print errors only if not EPIPE.
	(close_io): Ditto.
	* main.c (lintfunc): Init to r_warning.
	(main): Enhance explanatory comment.
	(usage): Print errors only if not EPIPE.
	(copyleft): Ditto.
	* msg.c (err): Make printing srcfile and srcline depend upon
	GAWK_MSG_SRC environment variable.
	(r_warning): Renamed from warning.

2013-10-17         Arnold D. Robbins     <arnold@skeeve.com>

	* main.c (main): Ignore SIGPIPE. See the comment in the code.
	Thanks to Alan Broder for reporting the issue.

	Unrelated:

	* rand.c (do_rand): Fix computation and loop checking against
	1.0 to use do..while.

2013-10-16         Arnold D. Robbins     <arnold@skeeve.com>

	Make -O work again.  Turns out that C99 bool variables
	are clamped to zero or one.

	* main.c (do_optimize): Init to false.
	(main): Set do_optimize to true on -O.
	* eval.c (setup_frame): Change all uses of do_optimize to be
	a boolean check instead of a test > 1.
	* awkgram.y: Ditto.
	(optimize_assignment): Remove check against do_optimize since
	it was inited to true anyway.

	Unrelated:

	* re.c (resetup): Add a comment about the joy of syntax bits.

	Unrelated:

	* builtin.c (do_rand): If result is exactly 1.0, keep trying.
	Thanks to Nelson Beebe.

2013-10-10         Arnold D. Robbins     <arnold@skeeve.com>

	* dfa.c (lex): Sync with GNU grep. Handle multibyte \s and \S.

	Unrelated:

	* awk.h [ARRAY_MAXED]: Fix value of this and subsequent flags
	after addition of NULL_FIELD.
	* eval.c (flags2str): Add NULL_FIELD. Duh.

2013-10-09         Arnold D. Robbins     <arnold@skeeve.com>

	* awkgram.y (mk_assignment): Rework switch to handle Op_assign,
	and to provide a better error message upon unknown opcode.

2013-09-28         Arnold D. Robbins     <arnold@skeeve.com>

	* dfa.c: Sync with GNU grep.

2013-09-25         Arnold D. Robbins     <arnold@skeeve.com>

	* builtin.c (do_rand): Make the result more random by calling
	random() twice. See the comment in the code. Thanks to
	Bob Jewett <jewett@bill.scs.agilent.com> for the report and
	the fix.

2013-09-24         Arnold D. Robbins     <arnold@skeeve.com>

	* debug.c (find_rule): Handle case where lineno is zero. Can happen
	if break is given without a line number on a current line. Thanks
	to Ray Song <i@maskray.me> for the report.

2013-09-19         Arnold D. Robbins     <arnold@skeeve.com>

	* dfa.c (parse_bracket_exp): Use code from grep to keep things within
	range (updates change of 2013-09-08). Fix whitespace in one of the
	gawk-only additions.

2013-09-13         Arnold D. Robbins     <arnold@skeeve.com>

	Fix use of NF after it's extended, e.g. see test/nfloop.awk.

	* awk.h (NULL_FIELD): New flag
	* builtin.c (do_print_rec): Check f0->flags instead of if
	equal to Nnull_string.
	* eval.c (r_get_field): Check (*lhs)->flags instead of if
	equal to Nnull_string or Null_field.
	* field.c (init_fields): Init field zero and Null_field with
	NULL_FIELD flag.
	(set_NF): Set parse_high_water = NF in case NF extended past the
	end. This is the actual bug fix.

2013-09-08         Arnold D. Robbins     <arnold@skeeve.com>

	Fixes based on reports from a static code checker. Thanks to
	Anders Wallin for sending in the list.

	* array.c (asort_actual): Free list if it's not NULL.
	* builtin.c (do_sub): Set buf to NULL and assert on it before using
	it.
	* cint_array.c (cint_array_init): Clamp any value of NHAT from the
	environment such that it won't overflow power_two_table when used as
	an index.
	* dfa.c (parse_bracket_exp): Check that len is in range before using it
	to index buf.
	* getopt.c (_getopt_internal_r): Change call to alloca to use malloc.
	* io.c (socket_open): Init read_len to zero.
	(two_way_open): Upon failure to fork, close the slave fd also.
	* re.c (research): Init try_backref to false.
	* regcomp.c (build_range_exp): Free any items that were allocated in
	the case where not all items were.
	(build_charclass_op): Same. Init br_token to zero with memset.
	(create_tree): Init token t to zero with memset.
	* regex_internal.c (re_dfa_add_node): Free any items that were
	allocated in the case where not all items were.
	* symbol.c (destroy_symbol): On default, break, to fall into releasing
	of resources.

2013-08-29         Arnold D. Robbins     <arnold@skeeve.com>

	* debug.c (HAVE_HISTORY_LIST): Move checks and defines to the top.
	(do_save, serialize): Adjust #if checks to depend on having both
	readline and the history functions. Needed for Mac OS X whose
	native readline is a very old version. Sigh.
	* configh.in, configure: Regenerated due to change in m4/readline.m4.
	Issue reported by Hermann Peifer and Larry Baker.

	Unrelated:

	* getopt.c: Sync with GLIBC, changes are minor.

	Unrelated:

	* dfa.c: Sync with version in grep. Primarily whitespace / comment
	wording changes.

2013-08-26         Arnold D. Robbins     <arnold@skeeve.com>

	* regcomp.c (parse_dup_op): Remove RE_TOKEN_INIT_BUG code (change of
	Feb 19 2005) since it's no longer needed.

	* regcomp.c (re_fastmap_iter): Undo addition of volatile from
	Jan 18 2007; no longer needed and is one less change to have to
	maintain aginst the upstream.

	* regcomp.c, regex.h, regex_internal.h: Sync with GLIBC.

2013-08-22         Arnold D. Robbins     <arnold@skeeve.com>

	* str_array.c (env_store): If the new value being stored is NULL,
	pass in "" instead. Avoids core dump on Mac OS X.
	Thanks to Hermann Peifer for the bug report.

2013-08-20         Arnold D. Robbins     <arnold@skeeve.com>

	* nonposix.h: New file. Contains FAKE_FD_VALUE.
	* awk.h: Include it if MinGW or EMX.
	* Makefile.am (base_sources): Add nonposix.h.

2013-08-18         Arnold D. Robbins     <arnold@skeeve.com>

	Reflect updates to ENVIRON into the real environment.

	* awk.h (init_env_array): Add declaration.
	* main.c (load_environ): Call init_env_array.
	* str_array.c (env_remove, env_store, env_clear, init_env_array):
	New functions.
	(env_array_func): New array vtable.

2013-08-18         Arnold D. Robbins     <arnold@skeeve.com>

	* array.c (force_array): Set symbol->xarray to NULL before
	initing the array if it was Node_var_new.
	(null_array): Restore assert, undoing change of 2013-05-27.

2013-08-15         Arnold D. Robbins     <arnold@skeeve.com>

	* debug.c (print_memory): Fix whitespace / indentation.

2013-08-02         Arnold D. Robbins     <arnold@skeeve.com>

	* awkgram.y (append_rule): Add attempt to insert any comment
	before a rule. Commented out at the moment.

2013-07-30         Arnold D. Robbins     <arnold@skeeve.com>

	* awk.h (enum opcodeval): Add Op_comment.
	* awkgram.y (comment): New variable to hold comment text.
	(statement): Add saved comments to lists being built.
	(allow_newline): Save comment text if necessary. Append if have
	existing text.
	(yylex): Ditto.
	* debug.c (print_instruction): Handle Op_comment.
	* eval.c (optypes): Add entry for Op_comment.
	* interpret.h (r_interpret): Ditto.
	* profile.c (pprint): For Op_comment, print the comment text.

2013-07-24         Arnold D. Robbins     <arnold@skeeve.com>

	* io.c (FAKE_FD_VALUE): Move definition from here ...
	* awk.h (FAKE_FD_VALUE): ... to here. Fixes compilation on MinGW.

2013-07-08         Arnold D. Robbins     <arnold@skeeve.com>

	* io.c (get_a_record): Change `min' to `MIN' for consistency with
	other files and general practice.

2013-07-07         Andrew J. Schorr     <aschorr@telemetry-investments.com>

	* configure.ac (AC_CHECK_FUNCS): Check for sigprocmask.
	* io.c (wait_any): If sigprocmask is available, block signals instead
	of ignoring them temporarily.

2013-07-05         Andrew J. Schorr     <aschorr@telemetry-investments.com>

	* gawkapi.h (gawk_api): Document that the api_get_file function will not
	access the file type and length arguments if the file name is empty.

2013-07-04         Andrew J. Schorr     <aschorr@telemetry-investments.com>

	* configure.ac (AC_CHECK_FUNCS): Add a check for waitpid.
	* io.c (wait_any): Enhance comment to explain why we loop reaping all
	exited children when the argument is zero.  When available, use waitpid
	with WNOHANG to avoid blocking.  Remove my previous incorrect patch to
	exit after reaping the first child.  The function is intended to
	wait for all children, since we are not careful about reaping children
	as soon as they die.

2013-07-02         Andrew J. Schorr     <aschorr@telemetry-investments.com>

	* gawkapi.h (gawk_api): Remove unused api_lookup_file hook.
	(lookup_file): Remove associated macro.
	* gawkapi.c (api_lookup_file): Remove unused function.
	(api_impl):  Remove unused api_lookup_file hook.

2013-07-02         Andrew J. Schorr     <aschorr@telemetry-investments.com>

	* awkgram.y (main_beginfile): Declare new global INSTRUCTION *.
	(parse_program): Set main_beginfile to point to the BEGINFILE
	instruction block.
	* gawkapi.c (api_get_file): After nextfile starts a new file,
	we need to run the BEGINFILE actions.  We retrieve the
	instruction pointer from main_beginfile and execute it until
	we reach the Op_after_beginfile opcode.  We then run after_beginfile
	manually and restore the value of currule and source.

2013-07-04         Andrew J. Schorr     <aschorr@telemetry-investments.com>

	* gawkapi.h (awk_element_t): Add comment indicating that the array
	element index will always be a string!
	* gawkapi.c (api_flatten_array): When converting the index to an awk
	value, request a string conversion, since we want the indices to
	appear as strings to the extensions.  This makes the call to
	force_string redundant, since node_to_awk_value does that internally
	when we request a string.

2013-07-02         Andrew J. Schorr     <aschorr@telemetry-investments.com>

	* eval.c (update_ERRNO_string): Set PROCINFO["errno"] to 0.
	* io.c (inrec): Since get_a_record may now return -2, be sure
	to throw an error in that case as well.
	(wait_any): Fix what appears to be a bug.  The old logic repeatedly
	called wait until it failed.  When a process has multiple children,
	this causes it to stall until all of them have exited.  Instead,
	we now exit the function after the first successful wait call.
	(do_getline_redir, do_getline): Handle case where get_a_record
	returns -2.
	(errno_io_retry): New function to decide whether an I/O operation should
	be retried.
	(get_a_record): When read returns an error, call errno_io_retry to
	decide whether the operation should be retried.  If so, return -2
	instead of setting the IOP_AT_EOF flag.

2013-07-01         Andrew J. Schorr     <aschorr@telemetry-investments.com>

	* eval.c (update_ERRNO_int, unset_ERRNO): Update PROCINFO["errno"].

2013-06-30         Andrew J. Schorr     <aschorr@telemetry-investments.com>

	* awk.h (redirect_string): Declare new function that provides API access
	to the redirection mechanism.
	* gawkapi.h (GAWK_API_MINOR_VERSION): Bump from 0 to 1 since 2 new
	hooks were added to the api.
	(gawk_api_t): Add 2 new functions api_lookup_file and api_get_file.
	(lookup_file, get_file): New macros to wrap the new API functions.
	* gawkapi.c (curfile): Declare this extern, since it is needed
	by lookup_file and get_flie.
	(api_lookup_file): Find an open file using curfile or getredirect().
	(api_get_file): Find or open a file using curfile or redirect_string().
	(api_impl): Add api_lookup_file and api_get_file.
	* io.c (redirect_string): Renamed from redirect and changed arguments
	to take a string instead of a 'NODE *'.  This allows it to be called
	through the API's new get_file hook.
	(redirect): Now implemented by calling redirect_string backend function.

2013-07-04         Arnold D. Robbins     <arnold@skeeve.com>

	* builtin.c (format_tree): Fixes for %c with multibyte characters
	and field width > 1. Bugs reported by Nethox <nethox@gmail.com>.

2013-07-02         Arnold D. Robbins     <arnold@skeeve.com>

	* profile.c (pp_string): Add a call to chksize and fix another.
	Avoids valgrind errors on profile5 test. Thanks to Andrew
	Schorr for the report.

2013-06-27         Arnold D. Robbins     <arnold@skeeve.com>

	* awkgram.y: Minor whitespace cleanup, remove redundant ifdef.

2013-06-24         Arnold D. Robbins     <arnold@skeeve.com>

	* dfa.c (copytoks): Rewrite to call addtok_mb() directly. Avoids
	problems with multibyte characters inside character sets.
	Thanks to Steven Daniels <stevendaniels88@gmail.com> for reporting
	the problem.  Much thanks to Mike Haertel <mike@ducky.net> for the
	analysis and fix.

2013-06-24  Eli Zaretskii  <eliz@gnu.org>

	* io.c: Move #include "popen.h" out of the HAVE_SOCKETS condition,
	as this is needed for non-sockets builds as well.  See
	http://lists.gnu.org/archive/html/bug-gawk/2013-06/msg00014.html
	for the details of the problem this caused.

2013-06-15         Arnold D. Robbins     <arnold@skeeve.com>

	* io.c: Add ifdefs for VMS so that it will compile again.
	Thanks to Anders Wallin.

2013-06-11         Arnold D. Robbins     <arnold@skeeve.com>

	* debug.c (print_lines): Move setting of binary mode to after all
	the messing with the fd. Simplifies code some.
	* io.c (srcopen): Rearrange so that can add call to setbinmode
	here too. This fixes the debugger and makes reading source
	files a little faster. Thanks again to Corinna Vinschen.

2013-06-10         Arnold D. Robbins     <arnold@skeeve.com>

	* debug.c (print_lines): Set binary mode so that calculation of the
	byte offsets will be right. Thanks to Corinna Vinschen for the
	direction.

2013-06-10         Arnold D. Robbins     <arnold@skeeve.com>

	* re.c (check_bracket_exp): Remove warning about ranges being
	locale dependent, since they aren't anymore.

2013-06-09         Arnold D. Robbins     <arnold@skeeve.com>

	* io.c (iop_finish): Change fstat call to fcntl/F_GETFL per
	Eli Z., for Windows.

2013-06-03         Arnold D. Robbins     <arnold@skeeve.com>

	* eval.c (unwind_stack): If exiting, don't worry about strange stuff
	on the stack.

	Unrelated:

	* awk.h (init_sockets): Declare.
	* io.c (init_io): Remove ifdef around call.

2013-06-01  Eli Zaretskii  <eliz@gnu.org>

	* io.c (SHUT_RD) [SD_RECEIVE]: Define to SD_RECEIVE.
	(SHUT_WR) [SD_SEND]: Define to SD_SEND.
	(SHUT_RDWR) [SD_BOTH]: Define to SD_BOTH.
	(FD_TO_SOCKET, closemaybesocket) [!FD_TO_SOCKET]: New macros.
	(SOCKET_TO_FD, SOCKET) [!SOCKET_TO_FD]: New macros.
	(PIPES_SIMULATED): Define only for DJGPP.
	(pipe) [__MINGW32__]: Define to call _pipe, unless PIPES_SIMULATED
	is defined.
	(init_io) [HAVE_SOCKETS]: Call init_sockets.
	(iop_close, socketopen): Call closemaybesocket instead of close.
	(redirect) [__MINGW32__]: Call wait_any with a non-zero argument.
	(devopen) [__EMX__ || __MINGW32__]: Don't call stat on network
	pseudo-filenames.
	(two_way_open) [HAVE_SOCKETS]: Switch input and output to binary
	mode if appropriate.
	(two_way_open) [!PIPES_SIMULATED]: Use the __EMX__ code for MinGW
	as well.
	[__MINGW32__] Call spawnl to invoke $ComSpec and pass it a
	suitably quoted command line.
	(two_way_open) [__MINGW32__]: Wait only for a specified process
	ID.  If successful, update the exit status of the exited process.
	Don't use signals that are undefined on MinGW.
	(two_way_open) [!PIPES_SIMULATED]: Use the __EMX__ code for MinGW
	as well.
	(min): Define only if not already defined.
	(read_with_timeout) [__MINGW32__]: Allow reading from sockets with
	timeout.
	(gawk_fclose) [__MINGW32__]: Close the underlying socket as well.

	* getopt.c: Include stdlib.h for MinGW as well.

2013-05-30         Arnold D. Robbins     <arnold@skeeve.com>

	More profiling fixes:

	* profile.c (pprint): For Op_in_array, parenthesize subscript if
	the precedence is lower. E.g.:  (c = tolower(foo)) in ARRAY.
	(prec_level): Merge cases for precedence of 5.
	(parenthesize): Simplify, as in 3.1.8. Avoids stuff like
	`(x == 1 && (z ==2 && (q == 4 && w == 7)))'.

	Unrelated:

	* io.c (iop_finish): fstat the fd before closing it to avoid
	errors on some operating systems. Thanks to Eli Zaretskii
	for the report.

2013-05-29         Arnold D. Robbins     <arnold@skeeve.com>

	* profile.c (pp_group3): Renamed from pp_concat. Change all calls.
	(is_binary): Change return type to bool.
	(is_scalar): New function.
	(pp_concat): New function to handle concatenation operator better.
	(pprint): Call it at case Op_concat. Fix Op_K_delete if multiple
	indexes to separate with "][".
	General: Add leading comments as needed.

2013-05-28         Arnold D. Robbins     <arnold@skeeve.com>

	* main.c (main): Add minor hack to not run code if pretty printing
	and undocumented env var GAWK_NO_PP_RUN exists.
	* profile.c (pp_string): Explicitly print NUL chars as \000.

2013-05-27         Arnold D. Robbins     <arnold@skeeve.com>

	* configure.ac (AM_INIT_AUTOMAKE): Add dist-lzip to quiet
	outside maintainer warnings.

	Unrelated:

	* configure.ac (AC_STRUCT_ST_BLKSIZE): Replaced with call to
	AC_CHECK_MEMBERS.

	Unrelated:

	* array.c (null_array): Remove the assert and just clear
	symbol->xarray.

2013-05-26         Arnold D. Robbins     <arnold@skeeve.com>

	* getopt.c: For Mac OS X, also include <stdlib.h> to avoid
	some compiler warnings.

2013-05-20         Arnold D. Robbins     <arnold@skeeve.com>

	* gawkapi.h [FAKE_FD_VALUE]: Moved from here to ...
	* io.c [FAKE_FD_VALAUE]: here.

2013-05-14  Eli Zaretskii  <eliz@gnu.org>

	* io.c (devopen) [__EMX__ || __MINGW32__]: Produce EISDIR on MinGW
	when an attempt to open() a directory fails.
	(two_way_open) [__EMX__ || __MINGW32__]: When trying to open() a
	directory fails with EISDIR, assign FAKE_FD_VALUE to the file
	descriptor and attributes of a directory to its mode bits.  This
	is needed to support the readdir extension.

	* gawkapi.h (FAKE_FD_VALUE): New macro, used in io.h and in
	extension/gawkdirfd.h.

2013-05-09         Arnold D. Robbins     <arnold@skeeve.com>

	* 4.1.0: Release tar ball made.

2013-05-09         Arnold D. Robbins     <arnold@skeeve.com>

	* awkgram.y (snode): Make it a fatal error to use a regexp constant
	as the second argument of index(). Thanks to Christopher Durant
	<christopher.durant@marquesa.net> and Brian Kernighan for the report
	and the advice.

2013-04-28  Eli Zaretskii  <eliz@gnu.org>

	* io.c (redirect): Remove the HACK that called close_one when
	errno was zero in the MinGW build.  This prevents failure in
	several tests in the test suite, e.g., closebad.

2013-04-28         Arnold D. Robbins     <arnold@skeeve.com>

	* bootstrap.sh: Fix a comment.

2013-04-24         Arnold D. Robbins     <arnold@skeeve.com>

	* io.c (do_getline_redir): Fix the leading comment.

2013-04-23         Arnold D. Robbins     <arnold@skeeve.com>

	* main.c (load_procinfo): Add PROCINFO entries for API major
	and minor versions.

2013-04-21         Arnold D. Robbins     <arnold@skeeve.com>

	* missing: Update from Automake 1.13.1.

2013-04-18         Arnold D. Robbins     <arnold@skeeve.com>

	* configure.ac: Fix a typo.

2013-04-17         Corinna Vinschen      <vinschen@redhat.com>

	* configure.ac: Remove special casing for cygwin for libiconv
	and libintl.

2013-04-16         Arnold D. Robbins     <arnold@skeeve.com>

	* bootstrap.sh: Touch gawk.texi too. Update copyright.

2013-04-16         Arnold D. Robbins     <arnold@skeeve.com>

	* awkgram.c: Regenerated from bison 2.7.1.
	* command.c: Ditto.
	* dfa.h, dfa.c: Minor edits to sync with GNU grep.
	* gettext.h: Sync with gettext 0.18.2.1.
	* random.h: Remove obsolete __P macro and use. Update copyright year.
	* Makefile.am, array.c, builtin.c, cint_array.c, cmd.h, debug.c,
	eval.c, ext.c, field.c, gawkapi.c, gawkapi.h, gettext.h, int_array.c,
	interpret.h, msg.c, node.c, profile.c, re.c, replace.c, str_array.c,
	symbol.c: Update copyright year.

	Update to automake 1.13.1:

	* configure.ac (AM_INIT_AUTOMAKE): Update version.
	* configure, Makefile.in, aclocal.m4, awklib/Makefile.in,
	doc/Makefile.in, test/Makefile.in: Regenerated.

	* getopt.c, getopt.h, getopt1.c, getopt_int.h: Sync with GLIBC.

2013-04-14         Arnold D. Robbins     <arnold@skeeve.com>

	* awkgram.y (check_funcs): Fix logic of test for called but
	not defined warning. Thanks to Scott Deifik for the bug report.

2013-04-02         Arnold D. Robbins     <arnold@skeeve.com>

	* profile.c (print_lib_list): Send final newline to prof_fp
	instead of stdout.  Thanks to Hermann Peifer for the bug report.

2013-03-27         Arnold D. Robbins     <arnold@skeeve.com>

	* Makefile.am (SUBDIRS): Move extension back into the middle of
	the list so that `make check' without a prior `make' works.

	Unrelated:

	* main.c (main): Move env_lc into ifdef for LIBC_IS_BORKED.

2013-03-20         Arnold D. Robbins     <arnold@skeeve.com>

	For systems where libc is borked (MirBSD, maybe others).

	* dfa.c: Force use of gawk_mb_cur_max instead of MB_CUR_MAX and make
	mbrtowc a macro that always fails.
	(using_utf8): Force utf8 to be 0 if libc borked and gawk_mb_cur_max
	is one.
	* main.c (main): If libc is borked and LC_ALL or LANG exist in the
	environment and are set to "C" or "c", force gawk_mb_cur_max to one.

2013-03-11         Arnold D. Robbins     <arnold@skeeve.com>

	* re.c (check_bracket_exp): Make handling of embedded ] in
	regexp smarter. Thanks to Ed Morton <mortoneccc@comcast.net>
	for reporting the bug.

2013-03-01         Arnold D. Robbins     <arnold@skeeve.com>

	Don't build extensions if API isn't supported:

	* Makefile.am (SUBDIRS): Move extension directory to last in case
	building the extensions is not supported.
	* configure.ac: Add check for MirBSD and don't even try to run the
	checks for DYNAMIC if so.

	Check for systems (MirBSD) where libc doesn't understand not
	to use UTF-8 for LC_ALL=C.

	* configure.ac (LIBC_IS_BORKED): AC_DEFINE if needed.
	* regcomp.c (init_dfa): Change logic as needed if LIBC_IS_BORKED.

2013-02-28         Arnold D. Robbins     <arnold@skeeve.com>

	Cause profiling / pretty printing to include a list of
	loaded extensions. Thanks to Hermann Peifer for the bug report.

	* awk.h (srcfiles): Add declaration.
	* profile.c (print_lib_list): New function.
	(dump_prog): Call it.

2013-02-26         Arnold D. Robbins     <arnold@skeeve.com>

	* awkgram.y (expression_list): In case of error return the list
	instead of NULL so that snode gets something it can count.

2013-02-12         Arnold D. Robbins     <arnold@skeeve.com>

	* bisonfix.awk: Comment out code for fixing contined #if
	statements. It is likely not needed anymore. Leave it there in
	case I'm wrong.

2013-02-06         Arnold D. Robbins     <arnold@skeeve.com>

	* builtin.c (printf_common): Move nargs > 0 check into assert.
	(do_sprintf): Add nargs check and fatal message to here.

2013-02-04         Arnold D. Robbins     <arnold@skeeve.com>

	* main.c (main): Remove undocumented -m option which was for
	compatibility with BWK awk. His awk dropped it back in 2007.

2013-02-03         Arnold D. Robbins     <arnold@skeeve.com>

	* configure.ac: Add Automake test for cross compiling.

2013-01-31         Arnold D. Robbins     <arnold@skeeve.com>

	* regcomp.c, regex.c, regex_internal.c, regexec.c: Update
	copyright years to sync with GLIBC.

	From: http://www.sourceware.org/ml/libc-alpha/2013-01/msg00967.html,
	by Andreas Schwab <schwab@suse.de>:

	* regexec.c (extend_buffers): Add parameter min_len.
	(check_matching): Pass minimum needed length.
	(clean_state_log_if_needed): Likewise.
	(get_subexp): Likewise.`

2013-01-31         Arnold D. Robbins     <arnold@skeeve.com>

	* dfa.c: Include "dfa.h" which includes regex.h after limits.h
	so that RE_DUP_MAX gets the correct value. Especially needed on
	OpenVMS. Thanks to Anders Wallin.

	* main.c (version): Print out API version numbers if DYNAMIC.
	Helpful also for knowing if to run the shlib tests.

	* configure: Regenerated after change in m4/readline.m4.

2013-01-31         Arnold D. Robbins     <arnold@skeeve.com>

	* PROBLEMS: Removed. It is no longer needed.
	* Makefile.am (EXTRA_DIST): Remove PROBLEMS from list.

2013-01-31         Andrew J. Schorr     <aschorr@telemetry-investments.com>

	* configure.ac: Remove TEST_MPFR conditional added in last patch.
	We will instead test for MPFR capability by looking at the output
	from gawk --version.

2013-01-27         Andrew J. Schorr     <aschorr@telemetry-investments.com>

	* configure.ac: Add MPFR test for use in test/Makefile.am.

2013-01-25         Arnold D. Robbins     <arnold@skeeve.com>

	* awkgram.y (parms_shadow): Change int param to bool.
	* cmd.h (output_is_tty): Sync type with rest of code (is bool).
	* dfa.c (MALLOC): Undef first, for Irix.
	* Makefile.am (LDADD): Use LIBREADLINE and LIBMPFR instead of
	automake substitutions.
	* configure.ac (AC_INIT): Version bump.
	(GAWK_CHECK_READLINE): Renamed from GNUPG_CHECK_READLINE.

2013-01-23         Arnold D. Robbins     <arnold@skeeve.com>

	* awk.h (list_functions): Change parameter to bool.
	* symbol.c (list_functions): Ditto.
	(get_symbols): Change sort parameter to bool. Additional
	code cleanup.

2013-01-22         Arnold D. Robbins     <arnold@skeeve.com>

	* symbol.c (get_symbols): Reset count after each loop to only
	sort the actual items retrieved. Thanks to Hermann Peifer (by
	way of Andrew Schorr) for reporting the bug.  Also add some
	commentary and fix function name in emalloc calls.

2013-01-20         Arnold D. Robbins     <arnold@skeeve.com>

	* re.c (regexflags2str): New routine.
	(resetup): If do_intervals, also turn on RE_NO_BK_BRACES.
	Thanks to Yan Lei <yanl.fnst@cn.fujitsu.com> for the
	bug report.

2013-01-18         Arnold D. Robbins     <arnold@skeeve.com>

	Fix a problem with include ordering to get ptrdiff_t definition,
	showed up on Debian Lenny. Reported by Manuel Collado.
	Fix brought over from grep.

	* dfa.h: Include regex.h and stddef.h directly.
	* dfa.c: Adjust includes.

2013-01-11         John Haque            <j.eh@mchsi.com>

	* awk.h (do_mpfr_rshift): Renamed from do_mpfr_rhift.
	* awkgram.y (do_mpfr_rshift): Renamed from do_mpfr_rhift.
	* mpfr.c (_tz1, _tz2, _mpz1, _mpz2, mpz1, mpz2, get_bit_ops,
	free_bit_ops): Removed.
	(init_mpfr): Remove calls to mpz_init.
	(get_intval, free_intval): New functions.
	(do_mpfr_rshift, do_mpfr_lshift): Rework code.
	(do_mpfr_and, do_mpfr_or, do_mpfr_xor): Accept two or more arguments
	to match regular functions.

2013-01-11         Arnold D. Robbins     <arnold@skeeve.com>

	* bisonfix.awk: Adjust ARGV / ARGC to force reading of standard
	input; apparently needed for Mac OS X. Thanks to Akim Demaille
	for the report.

2013-01-06         Arnold D. Robbins     <arnold@skeeve.com>

	* io.c (redirect, two_way_open): Set the name field in the
	awk_input_buf_t and awk_output_buf_t structures, as needed.
	Thanks to Manuel Collado for the report.

2013-01-05         Arnold D. Robbins     <arnold@skeeve.com>

	* regex_internal.h (struct re_dfa_t): Restore ifdefs around
	__libc_lock_define, they really were needed. Bleah.

2013-01-01         Arnold D. Robbins     <arnold@skeeve.com>

	Sync with GLIBC regex files.

	* regex_internal.h (struct re_dfa_t): Remove ifdefs around
	__libc_lock_define since it's already defined to empty in non-LIBC
	case.
	* regexec.c (check_node_accept_bytes): Restore decl with use from
	GLIBC code since this is LIBC case.

2012-12-27         Arnold D. Robbins     <arnold@skeeve.com>

	* builtin.c (do_print, do_printf): Use output_fp as default
	output for print/printf only if running under the debugger.
	Otherwise use stdout as Brian, Peter, and Al intended.

2012-12-25         Arnold D. Robbins     <arnold@skeeve.com>

	Remove sym-constant from API after discussions with John
	Haque and Andrew Schorr.

	* gawkapi.h (api_sym_constant): Removed field in API struct.
	(sym_constant): Remove macro.
	* gawkapi.c (set_constant, api_sym_update, api_sym_constant): Removed.
	(sym_update_real): Renamed to api_sym_update(). is_const parameter
	removed and code adjusted.

2012-12-24         Arnold D. Robbins     <arnold@skeeve.com>

	* 4.0.2: Release tar ball made.

2012-12-23         John Haque      <j.eh@mchsi.com>

	* eval.c (r_get_lhs): Node_array_ref. If original is Node_var,
	don't assign null-string as value.
	* ext.c (get_argument): Node_array_ref. Check if already a scalar.

2011-12-23         John Haque      <j.eh@mchsi.com>

	* awkgram.y (is_deferred_variable): New function.
	(func_install): Call it.
	* eval.c (r_interpret): Op_push_arg. Check for uninitialized scalar.

2012-12-23         Arnold D. Robbins     <arnold@skeeve.com>

	* awkgram.y (tokentab): Whitespace fix for "include".
	* builtin.c (printf_common): Do a fatal error if no args to printf()
	or sprintf().

2012-12-19         Arnold D. Robbins     <arnold@skeeve.com>

	* bootstrap.sh: Touch extension/aclocal.m4 also.

	Unrelated: Extend input parser API:

	* awk.h (IOBUF): Remove read_func pointer.
	* gawkapi.h (awk_input_buf_t): Move it to here.
	* io.c (iop_alloc, get_a_record, get_read_timeout): Adjust code.

	Unrelated: Make sure that variables like NF, NR, FNR are
	accessable correctly both through SYMTAB and through API.

	* gawkapi.c (api_sym_lookup): Call update_global_values().
	(api_sym_lookup_scalar): Ditto.
	* interpret.h (Op_subscript, Op_subscript_lhs): Ditto.
	* main.c (update_global_values): Adjust comment.

	Unrelated: Fix --disable-lint so that everything compiles.

	* main.c (main): Move case lable inside ifdef.
	* awkgram.y (isnoeffect): Add ifdefs around declaration, use,
	and function body.

	Unrelated: Restore building with tcc.

	* awk.h (AFUNC): Move to array.c which is the only place its used.
	(ainit_ind, atypeof_ind, etc.): New macros for use in array.c
	* array.c (AFUNC): Change to use F##_ind. Works with tcc and other
	compilers.
	* configure.ac: Only add -export-dynamic flag if compiling with gcc.

2012-12-18         Andrew J. Schorr     <aschorr@telemetry-investments.com>

	* gawkapi.c (sym_update_real): If setting a scalar variable that exists
	already in an undefined state with type set to Node_var_new, we must
	update the type to Node_var if the new value is not undefined.

2012-12-18         Arnold D. Robbins     <arnold@skeeve.com>

	* awkgram.y (tokentab): "extension" needs to be inside ifdef DYNAMIC.
	Thanks to Anders Wallin for finding this.

2012-12-16         Arnold D. Robbins     <arnold@skeeve.com>

	* debug.c (do_set_var): Fix last remaining `*assoc_lookup() = x'.

2012-12-15         Arnold D. Robbins     <arnold@skeeve.com>

	Infrastructure Updates:

	* awkgram.c, command.c: Regenerated with bison 2.7.
	* config.guess, config.sub, depcomp: Updated from automake 1.12.6.

2012-12-09         Arnold D. Robbins     <arnold@skeeve.com>

	Clean up BINMODE to use symbolic values.

	* awk.h (enum binmode_values): New enum.
	* eval.c (set_BINMODE): Use them.
	* io.c (binmode, close_rp, gawk_popen): Ditto.
	* main.c (main): Ditto.
	* builtin.c (do_system): Ditto.

	Unrelated:

	* configure.ac: Look for posix_openpt
	* io.c (two_way_open): Use posix_openpt if it's available.
	Thanks to Christian Weisgerber <naddy@mips.inka.de> for
	the changes.

	Also unrelated:

	* regex.c: Don't include <sys/param.h> on VMS. Thanks to
	Anders Wallin.

	Also unrelated:

	* ext.c (is_letter, is_identifier_char): New functions. Don't use
	<ctype.h> functions since those could rely on the locale.
	(make_builtin): Adjust test for valid name to call the new
	functions and return false instead of throwing a fatal error.
	(make_old_builtin): Adjust test for valid name to call the new
	function.
	* awk.h (is_identchar): Move from here, ...
	* awkgram.y (is_identchar): ... to here. This is safe, since
	the locale is C during parsing the program.

	Also unrelated: Make all checks for bitflags being set consistent
	in case we should wish to switch them to macro calls:

	* awkgram.y, builtin.c, cint_array.c, debug.c, eval.c, gawkapi.c,
	int_array.c, io.c, mpfr.c, node.c, profile.c, str_array.c: Fix
	as needed.

2012-12-07         Arnold D. Robbins     <arnold@skeeve.com>

	* awkgram.y (tokentab): `fflush()' is now in POSIX, remove the
	RESX flag. This was the last use, so delete the flag.
	(yylex): Don't check RESX.

	Thanks to Nathan Weeks <weeks@iastate.edu> for helping make this
	happen.

2012-12-01         Arnold D. Robbins     <arnold@skeeve.com>

	* interpret.h: For op_assign_concat, if both strings
	have WSTRCUR, then do the realloc() and append for the
	wide string too.  Thanks to Janis Papanagnou
	<janis_papanagnou@hotmail.com> for the discussion in
	comp.lang.awk.

2012-11-30         Arnold D. Robbins     <arnold@skeeve.com>

	* regcomp.c, regex.c, regex_internal.h, regexec.c: Sync
	with GLIBC.  Why not.

	* gawkapi.c (awk_bool_t): Change into an enum with awk_false and
	awk_true values.

2012-01-30         Andrew J. Schorr     <aschorr@telemetry-investments.com>

	Further cleanups of macros in awk.h

	* awk.h (_r, _t): Remove declarations.
	(unref, m_force_string): Remove macros.
	(r_unref): Move declaration.
	(r_force_string): Remove declaration.
	(DEREF, force_string, force_number, unref): Now inline functions.
	(POP_STRING, TOP_STRING): Back to macros.
	* eval.c (_t): Remove definition.
	* main.c (_r): Remove definition.
	* node.c (r_force_string): Remove.

2012-11-27         Arnold D. Robbins     <arnold@skeeve.com>

	* builtin.c (do_fflush): Make fflush() and fflush("") both
	flush everything. See the comment in the code.

2012-11-26         Arnold D. Robbins     <arnold@skeeve.com>

	* awk.h (Node_old_ext_func, Op_old_ext_func): New enum values.
	* configure.ac: Use -export-dynamic if supported for old extension
	mechanism.
	* eval.c (nodeytpes): Add Node_old_ext_func.
	(optypetab): Add Op_old_ext_func.
	* ext.c (make_old_ext_builtin): "New" function.
	* interpret.h: Special case Op_old_ext_builtin. Add checks for
	Node_old_ext_func.
	* msg.c: Adjust placement of a comment.

2012-05-02         John Haque      <j.eh@mchsi.com>

	* str_array.c (str_copy): Initialize next pointer in the linked list
	to avoid memory corruption.
	* int_array.c (int_copy): Ditto.

2012-04-21         John Haque      <j.eh@mchsi.com>

	Shutdown routine for a dynamic extension.

	* awk.h (SRCFILE): New field fini_func.
	* ext.c (load_ext): Takes an additional argument to look up and
	save the clean up routine in SRCFILE struct.
	(INIT_FUNC, FINI_FUNC): Defines for default init and fini routine
	names.
	(do_ext): Use default for the name of the init or fini routine if
	one is not supplied. Adjust call to load_ext().
	(close_extensions): Execute fini routines.
	* interpret.h (Op_at_exit): Call close_extensions().
	* msg.c (gawk_exit): Ditto.
	* debug.c (close_all): Ditto.
	* main.c (main): Adjust call to load_ext().
	* awkgram.y (tokentab): Specify 2nd and 3rd optional arguments
	for the extension() built-in.

	Unrelated:

	* interpret.h (Op_arrayfor_init): Use assoc_length for array size.

2012-04-19         John Haque      <j.eh@mchsi.com>

	Enhanced array interface to support transparent implementation
	using external storage and ...

	* awk.h (astore): Optional post-assignment store routine for
	array subscripts.
	(Op_subscript_assign): New opcode to support the store routine.
	(alength): New array interface routine for array length.
	(assoc_length): New macro.
	(assoc_empty): Renamed from array_empty.
	* awkgram.y (snode): Append Op_subscript_assign opcode if
	(g)sub variable is an array element.
	(mk_getline): Same for getline variable.
	(mk_assignment): Same if assigning to an array element.
	* field.c (set_element): Call store routine if needed.
	* builtin.c (do_match): Ditto.
	(do_length): Use length routine for array size.
	* symbol.c (print_vars): Ditto.
	* array.c (null_length): Default function for array length interface.
	(asort_actual):	Call store routine if defined.
	(asort_actual, assoc_list): Use length routine for array size.
	(null_array_func): Add length and store routine entries.
	* str_array.c (str_array_func): Same.
	* cint_array.c (cint_array_func): Same.
	* int_array.c (int_array_func): Same.
	* eval.c (optypetab): Add Op_subscript_assign.
	* profile.c (pprint): Add case Op_subscript_assign.
	* interpret.h (set_array, set_idx): New variables to keep track
	of an array element with store routine.
	(Op_sub_array, Op_subscript_lhs, Op_store_sub, Op_subscript_assign):
	Add code to handle array store routine.
	* debug.c (print_symbol, print_array, cmp_val, watchpoint_triggered,
	initialize_watch_item): Use length routine for array size.

	* awk.h (assoc_kind_t): New typedef for enum assoc_list_flags.
	(sort_context_t): Renamed from SORT_CONTEXT.
	* array.c (asort_actual, assoc_sort): Adjust.
	* cint_array.c (cint_list, tree_list, leaf_list): Adjust.
	* int_array.c (int_list): Adjust.
	* str_array.c (str_list): Adjust.

2012-04-18         John Haque      <j.eh@mchsi.com>

	* awk.h (atypeof, AFUNC): New macros.
	(afunc_t): Renamed typedef from array_ptr.
	* array.c (register_array_func, null_lookup): Use AFUNC macro
	instead of hard-coded index for array functions.
	(asort_actual): Unref null array elements before overwriting.
	(force_array): Renamed from get_array.
	(null_array): Renamed from init_array. Also initialize flags to 0.
	(array_types): Renamed from atypes.
	(num_array_types): Renamed from num_atypes.
	* interpret.h (r_interpret): In case Op_sub_array, unref null array element.
	* str_array.c (str_array_init): Reworked for (re)initialization of array.
	* int_array.c (int_array_init): Ditto.
	* cint_array.c (cint_array_init): Ditto.

2012-11-24         Arnold D. Robbins     <arnold@skeeve.com>

	Directory cleanup.

	* TODO.xgawk, FUTURES: Merged into TODO.
	* TODO: More stuff added.
	* Makefile.am (EXTRA_DIST): Updated.

2012-11-22         Arnold D. Robbins     <arnold@skeeve.com>

	Cleanup of awk.h.

	* array.c (r_in_array): Removed.
	* awk.h (MALLOC_ARG_T): Replaced with size_t everywhere.
	(S_ISREG, setsid): Moved to io.c.
	(__extension__): Removed.
	(INT32_BIT): Moved to cint_array.c.
	(_t): Always declare.
	(DO_LINT_INVALID, et al): Moved into an enum.
	(POP_ARRAY, POP_PARAM, POP_SCALAR, TOP_SCALAR, dupnode, in_array):
	Moved into inline functions.
	(force_number, force_string): Simplified.
	(ZOS_USS): Remove undef of DYNAMIC, it's handled in configure.ac.
	* io.c (S_ISREG, setsid): Moved to here.
	* cint_array.c (INT32_BIT): Moved to here.
	* eval.c (_t): Always define.
	* protos.h: Use size_t directly instead of MALLOC_ARG_T.

	Unrelated:

	* gawkapi.h: Add `awk_' prefix to structure tags where they
	were missing.  Document the full list of include files needed.

2012-11-14         Arnold D. Robbins     <arnold@skeeve.com>

	* io.c (do_find_source): On VMS, don't add the `/' separater.
	Thanks to Anders Wallin.

	MPFR minor cleanup:

	* awk.h (mpfr_unset): Declare new function.
	* mpfr.c (mpfr_unset): New function.
	* node.c (r_unref): Call it instead of inline code.
	* gawk_api.c (api_sym_update_scalar): Call it instead of inline code.

2012-11-13         Arnold D. Robbins     <arnold@skeeve.com>

	* symbol.c (get_symbols): Check type, not vname. Keeps
	valgrind happy. Thanks to Andrew Schorr for noticing the problem.

2012-11-10         Arnold D. Robbins     <arnold@skeeve.com>

	* Update to bison 2.6.5. Various files regenerated.
	* io.c (find_source): Add a default value for SHLIBEXT.
	(read_with_timeout): For VMS also, just use read().

2012-11-10         John Haque      <j.eh@mchsi.com>

	* int_array.c (int_copy): Initialize next pointer of newchain to null.
	* eval.c (eval_condition): Force string context for an integer used
	as array index.

2012-11-10         Arnold D. Robbins     <arnold@skeeve.com>

	* gawkapi.c (api_add_ext_func, api_awk_atexit, api_clear_array,
	api_create_array, api_create_value, api_register_ext_version,
	api_release_value, api_update_ERRNO_string, node_to_awk_value,
	remove_element, run_ext_exit_handlers): Add null pointer checks.
	Everywhere: Add / fixup leading comments.

	* interpret.h (Op_store_sub): If assigning to an unitialized variable
	through SYMTAB, change it to Node_var. Add explanatory comments.
	* symbol.c (get_symbol): Rationalized. Skip non-variables in SYMTAB.

2012-11-04         Arnold D. Robbins     <arnold@skeeve.com>

	* gawkapi.h: Minor documentation edit.

2012-10-31         Arnold D. Robbins     <arnold@skeeve.com>

	* awkgram.y (want_regexp): Use as a bool, not as an int.
	* field.c: Fix a comment.
	* gawkapi.h: Add comment to include <errno.h>.
	* symbol.c (load_symbols): ``No automatic aggregate initialization.''
	Here too. Sigh again.

	* gawkapi.h: Minor documentation edits.

2012-11-27         Arnold D. Robbins     <arnold@skeeve.com>

	* builtin.c (do_fflush): Make fflush() and fflush("") both
	flush everything. See the comment in the code.

2012-10-28         Arnold D. Robbins     <arnold@skeeve.com>

	* Update to bison 2.6.4. Various files regenerated.

2012-10-27         Arnold D. Robbins     <arnold@skeeve.com>

	* gawkapi.h: Continuing the minor formatting / doc cleanups.

2012-10-26         Arnold D. Robbins     <arnold@skeeve.com>

	* gawkapi.h: Continuing the minor formatting / doc cleanups.

2012-10-24         Arnold D. Robbins     <arnold@skeeve.com>

	* gawkapi.h: Still more minor formatting / doc cleanups.

2012-10-23         Arnold D. Robbins     <arnold@skeeve.com>

	* gawkapi.h: More minor formatting / doc cleanups.

2012-10-21         Arnold D. Robbins     <arnold@skeeve.com>

	Fixes for z/OS from Dave Pitts.

	* awk.h (assoc_list_flags): No trailing comma on last enum value.
	* gawkapi.h (awk_valtype_t): Ditto.
	* symbol.c (lookup): ``No automatic aggregate initialization.'' Sigh.

	Unrelated:

	* gawkapi.h: Minor formatting / doc cleanups.

2012-10-19         Arnold D. Robbins     <arnold@skeeve.com>

	If SYMTAB is used, make sure ENVIRON and PROCINFO get loaded too.

	* awkgram.y (process_deferred): New function. Call it when program
	is completely parsed.
	(symtab_used): New variable.
	(variable): Set it to true if SYMTAB is looked up.
	* main.c (load_environ, load_procinfo): Make sure the routines are
	only called once.

	Unrelated fixes:

	* awkgram.y (yylex): Check continue_allowed and break_allowed as
	soon as they are seen in the scanner; the rules that check them
	can not be reduced until after a token that allows them is seen,
	leading to errors at execution time.
	* interpret.h (Op_K_break, Op_K_continue, Op_jmp): Add asssertion
	that pc->target_jmp is not NULL.

	* symbol.c (lookup): Correct a comment.

2012-10-14         Arnold D. Robbins     <arnold@skeeve.com>

	* gawkapi.h (IOBUF_PUBLIC): Renamed awk_input_buf_t.
	(struct iobuf_public): Renamed struct awk_input.
	* awk.h: Adjust.

2012-10-13         Arnold D. Robbins     <arnold@skeeve.com>

	* Update to Automake 1.12.4. Various files regenerated.

2012-10-11         Arnold D. Robbins     <arnold@skeeve.com>

	* awk.h (dup_ent): New member for Node_param_list.
	* symbol.c (install): For parameters, if this is a duplicate, chain
	it off the original using the dup_ent pointer.
	(remove_params): If there's a duplicate, remove it from the list.

	* awk.h: Fix flags to have unique numeric values. Oops.

2012-10-10         Arnold D. Robbins     <arnold@skeeve.com>

	* gawkapi.h: Add considerably more documentation. Rearrange order
	of functions in the struct to make more sense, grouping related
	functions together in a more logical order.
	* gawkapi.c: Adjust as needed.
	* ext.c (make_builtin): Adjust for name change in struct member.

2012-10-05         Arnold D. Robbins     <arnold@skeeve.com>

	* mbsupport.h: Add a bunch of undefs for z/OS.

2012-10-04         Arnold D. Robbins     <arnold@skeeve.com>

	* TODO.xgawk: Update.
	* awk.h (make_str_node): Removed macro.
	(make_string): Modified to call make_str_node.
	(r_make_str_node): Renamed to make_str_node.
	* gawkapi.c: Changed r_make_str_node to make_str_node everywhere.
	* node.c (make_str_node): Renamed from make_str_node.

	Update to automake 1.12.4.

	* Makefile.in, aclocal.m4, awklib/Makefile.in, doc/Makefile.in,
	extension/Makefile.in, extension/aclocal.m4, test/Makefile.in:
	Regenerated.

	* interpret.h (Op_Subscript): Added lint warnings for FUNCTAB
	and SYMTAB.

2012-10-02         Arnold D. Robbins     <arnold@skeeve.com>

	* awk.h (func_table): Declare.
	* awkgram.y: If do_posix or do_traditional, then check for
	delete on SYMTAB. Add check for delete on FUNCTAB, also.
	* interpret.h (Op_Subscript): For FUNCTAB, return the element name
	as its value too.  Avoids lots of weirdness and allows indirect calls
	after assignment from FUNCTAB["foo"] to work.
	(Op_store_sub): Disallow assignment to elements of FUNCTAB.
	(Op_indirect_func_all): Turn assert into check and fatal error.
	* symbol.c (func_table): No longer static.
	(lookup): If do_posix or do_traditional, skip the global table.
	(release_all_vars): Clear func_table too.

2012-09-25         Arnold D. Robbins     <arnold@skeeve.com>

	First cut at SYMTAB and FUNCTAB. This does the following:
	- Change symbol table handling to use gawk arrays.
	- Store symbols in SYMTAB array and allow indirect access
	  through SYMTAB to variables, both getting and setting.
	- List function names in FUNCTAB indexes; Values cannot be
	  used at the moment.
	- No documentation yet.

	* awk.h (Node_hashnode, hnext, hname, hlength, hcode, hvalue):
	Removed, not needed any more.
	(init_symbol_table, symbol_table): Add declarations.
	* awkgram.y: Disallow delete on SYMTAB, fix warning for tawk
	extension if traditional.
	* eval.c (nodetypes): Remove Node_hashnode element.
	* interpret.h (Op_subscript, Op_store_sub): Handle SYMTAB and go
	through to the actual value.
	* main.c (main): Init Nnull_string earlier. Add call to
	init_symbol_table().
	* profile.c (pp_str, pp_len): Change definitions.
	(pp_next): New macro.
	(pp_push, pp_pop): Adjust uses.
	* symbol.c (variables): Removed.
	(global_table, param_table, func_table, symbol_table,
	installing_specials): New variables.
	(lookup, make_params, install_params, remove_params, remove_symbol,
	make_symbol, install, get_symbols, release_all_vars, append_symbol,
	release_symbols, load_symbols): Rework logic considerably.
	(init_symbol_table): New function.

2012-09-23         Arnold D. Robbins     <arnold@skeeve.com>

	`delete array' and `nextfile' are now in POSIX.
	Thanks to Nathan Weeks <weeks@iastate.edu> for the
	initiative and letting us know about it.

	* awkgram.y: Make the right code changes for `delete array'
	and `nextfile'.
	(tokentab): Set flags to zero for nextfile.

2012-09-19         Arnold D. Robbins     <arnold@skeeve.com>

	* symbol.c (load_symbols): Zero out the new node. Prevents assertion
	failure on PPC Mac OS X.

2012-09-14         Arnold D. Robbins     <arnold@skeeve.com>

	Allow read-only access to built-in variables from extensions.

	* awk.h (NO_EXT_SET): New flag.
	* gawkapi.c (api_sym_lookup, api_sym_update_real): Set flag if off
	limits variable instead of failing. Adjust logic.
	(api_sym_update_scalar, api_set_array_element, api_del_array_element,
	api_release_flattened_array): Adjust logic.
	* gawkapi.h: Adjust documentation.

	Provide PROCINFO["identifiers"]. Undocumented for now.

	* awk.h (load_symbols): Add declaration.
	* awkgram.y (variable): Adjust comment formatting.
	* main.c (main): Call load_symbols().
	* symbol.c (load_symbols): New function.

2012-09-13         Arnold D. Robbins     <arnold@skeeve.com>

	* configure.ac: Determination of DYNAMIC adjusted. Hopefully is
	smarter for z/OS.

2012-09-13         Dave Pitts            <dpitts@cozx.com>

	* awk.h: Add defines for z/OS for newer types.

2012-08-31         Arnold D. Robbins     <arnold@skeeve.com>

	* gawkapi.c: Wrap various bits in #ifdef DYNAMIC so that
	gawk will compile on systems without dynamic loading.

2012-08-24         Arnold D. Robbins     <arnold@skeeve.com>

	Add version facility to API. Thanks to Manuel Collado
	for the idea.

	* awk.h (print_ext_versions): Declare.
	Rearrange includes and decls to make more sense.
	* gawkapi.h (register_ext_version): New API.
	(dl_load_func): Add code for ext_version.
	* gawkapi.c (api_register_ext_version, print_ext_versions):
	New functions.
	* main.c (do_version): New variable.
	(optab): Set it for -v / --version.
	(main): Set it in arg parsing switch. Call version() after the
	extensions have been loaded.

2012-08-22         Arnold D. Robbins     <arnold@skeeve.com>

	Add output wrapper and two-way processor to extension API.

	* awk.h (struct redirect): Replace output FILE * with awk_output_buf_t.
	(register_output_wrapper, register_two_way_processor): Declare.
	* builtin.c (efwrite): Adjust logic to use rp->output data and
	functions if rp is not NULL. Remove redundant declaration of function.
	(do_fflush, do_printf, do_print, do_print_rec): Same adjustment.
	* ext.c (make_builtin): Adjust error messages.
	* gawkapi.c (api_register_output_wrapper,
	api_register_two_way_processor): New functions.
	(sym_update_real): Adjust code formatting.
	* gawkapi.h (awk_input_parser_t): Make next pointer awk_const.
	(awk_output_buf_t, awk_two_way_processor_t): New structs.
	(api_register_output_wrapper, api_register_two_way_processor): New APIs.
	(dl_load_func): Allow for empty function table (NULL elements).
	* io.c (find_output_wrapper, init_output_wrapper, find_two_processor,
	gawk_fwrite, gawk_ferror, gawk_fflush, gawk_fclose): New functions.
	(redirect): Call init_output_wrapper, find_output_wrapper as needed.
	Adjust use of rp->fp to rp->output.fp and also function calls.
	(close_rp, close_redir, flush_io): Same adjustment.
	(two_way_open): Same adjustment. Call find_two_way_processor, and
	find_output_wrapper, as needed.

2012-08-17         Arnold D. Robbins     <arnold@skeeve.com>

	* Update infrastructure: Automake 1.12.3 and bison 2.6.2.

2012-08-15         Arnold D. Robbins     <arnold@skeeve.com>

	* dfa.c: Sync w/GNU grep.

2012-08-12         Arnold D. Robbins     <arnold@skeeve.com>

	* gawkapi.h: Make the versions enum constants instead of defines.

2012-08-11         Andrew J. Schorr     <aschorr@telemetry-investments.com>

	* awkgram.y (add_srcfile): It is now a fatal error to load the
	same file with -f and -i (or @include).
	* TODO.xgawk: Update to reflect this change.

2012-08-10         Arnold D. Robbins     <arnold@skeeve.com>

	* FUTURES, TODO.xgawk: Updates.

2012-08-08         Arnold D. Robbins     <arnold@skeeve.com>

	* configure.ac: Add -DNDEBUG to remove asserts if not developing.

	* gawkapi.h: Document how to build up arrays.
	* gawkapi.c (api_sym_update): For an array, pass the new cookie
	back out to the extension.

	* awk.h (IOBUF): Move struct stat into IOBUF_PUBLIC.
	(os_isreadable): Change to take an IOBUF_PUBLIC.
	* gawkapi.h (IOBUF_PUBLIC): Received struct stat.
	(INVALID_HANDLE): Moves to here.
	* io.c (iop_alloc): Stat the fd and fill in stat buf.
	(iop_finish): Use passed in stat info.

2012-08-05         Arnold D. Robbins     <arnold@skeeve.com>

	* README.git: More stuff added.

2012-08-01         Arnold D. Robbins     <arnold@skeeve.com>

	* io.c (iop_finish): New function.
	(iop_alloc): Add errno_val parameter. Move code into iop_finish.
	Add large explanatory leading comment.
	(after_beginfile): Rework logic. Check for input parser first, then
	check for invalid iop.
	(nextfile): Organize code better. Call iop_alloc then iop_finish.
	(redirect): Call iop_alloc, find_input_parser, iop_finish.
	(two_way_open): Call iop_alloc, find_input_parser, iop_finish.
	(gawk_popen): Call iop_alloc, find_input_parser, iop_finish.
	(find_input_parser): Set iop->valid if input parser takes control.
	(get_a_record): Rework setting RT to use macros.

2012-07-29         Andrew J. Schorr     <aschorr@telemetry-investments.com>

	* awk.h (set_RT_to_null, set_RT): Removed.
	* gawkapi.h (api_set_RT): Removed.
	(get_record): Signature changed in input parser struct.
	* gawkapi.c (api_set_RT): Removed.
	* io.c (set_RT_to_null, set_RT): Removed.
	(get_a_record): Adjustments for new API for input parser.

2012-07-29         Arnold D. Robbins     <arnold@skeeve.com>

	* awk.h (os_isreadable): Adjust declaration.
	(struct iobuf): Add new member `valid'.
	* io.c (iop_alloc): Remove do_input_parsers parameter, it's
	always true. Adjust logic to set things to invalid if could not
	find an input parser.
	(after_beginfile): Use valid member to check if iobuf is valid.
	Don't clear iop->errcode.
	(nextfile): Adjust logic to clear errcode if valid is true and
	also to update ERRNO.
	(redirect): Check iop->valid and cleanup as necessary, including
	setting ERRNO.
	(two_way_open): Ditto.
	(gawk_popen): Ditto.
	(devopen): Remove check for directory.

2012-07-27         Andrew J. Schorr     <aschorr@telemetry-investments.com>

	* io.c (find_input_parser): Issue a warning if take_control_of fails.

2012-07-27         Arnold D. Robbins     <arnold@skeeve.com>

	* awk.h (set_RT): Change to take a NODE * parameter.
	* io.c (set_RT): Change to take a NODE * parameter.
	* gawkapi.h: Change open hook to input parser in comment.
	* gawkapi.c (api_set_RT): Adjust call to set_RT.

2012-07-26         Arnold D. Robbins     <arnold@skeeve.com>

	* awk.h (set_RT_to_null, set_RT): Declare functions.
	(os_isreadable): Declare function.
	* io.c (set_RT_to_null, set_RT): New functions.
	(iop_close): Init ret to zero.
	* gawkapi.c (api_register_input_parser): Check for null pointer.
	(api_set_RT): New function.
	* gawkapi.h (api_set_RT): New function.

2012-07-26         Andrew J. Schorr     <aschorr@telemetry-investments.com>

	* gawkapi.h (IOBUF_PUBLIC): Document the get_record and close_func
	API.
	(awk_input_parser_t) Change can_take_file argument to const, and
	document the API.
	* io.c (get_a_record): Document that the caller initializes *errcode
	to 0, and remote the test for non-NULL errcode.

2012-07-26         Andrew J. Schorr     <aschorr@telemetry-investments.com>

	* gawkapi.c (api_sym_update_scalar): Fix some minor bugs.  Was
	not updating AWK_NUMBER when valref != 1.  And strings were not
	freeing MPFR values.

2012-07-25         Arnold D. Robbins     <arnold@skeeve.com>

	Start refactoring of IOBUF handling and turn "open hooks"
	into "input parsers".

	* awk.h (IOP_NOFREE_OBJ): Flag removed.
	(register_input_parser): Renamed from register_open_hook.
	* ext.c (load_ext): Make sure lib_name is not NULL.
	* gawk_api.c (api_register_input_parser): Renamed from
	api_register_open_hook.
	* gawk_api.h (api_register_input_parser): Renamed from
	api_register_open_hook.  Rework structure to have "do you want it"
	and "take control of it" functions.
	* io.c (iop_alloc): Remove third argument which is IOBUF pointer.
	Always malloc it. Remove use of IOP_NOFREE_OBJ everywhere.
	(find_input_parser): Renamed from find_open_hook.
	(nextfile): Don't use static IOBUF.
	(iop_close): Call close_func first. Then close fd or remap it
	if it's still not INVALID_HANDLE.
	(register_input_parser): Renamed from register_open_hook.
	Use a FIFO list and check if more than one parser will accept the
	file. If so, fatal error.

2012-07-25         Andrew J. Schorr     <aschorr@telemetry-investments.com>

	* configure.ac: Instead of using acl_shlibext for the shared library
	extension, define our own variable GAWKLIBEXT with a hack to work
	correctly on Mac OS X.
	* Makefile.am (SHLIBEXT): Use the value of GAWKLIBEXT instead of
	acl_shlibext.

2012-07-24         Arnold D. Robbins     <arnold@skeeve.com>

	* configure.ac: Add crude but small hack to make plug-ins work
	on Mac OS X.

2012-07-20         Arnold D. Robbins     <arnold@skeeve.com>

	* gawkapi.h: Rework table to not take up so much space.
	* gawkapi.c (api_sym_update_scalar): Rework optimization code
	to clean up the function.

2012-07-17         Andrew J. Schorr     <aschorr@telemetry-investments.com>

	* gawkapi.h: Add comments explaining new api_create_value and
	api_release_value functions.
	* gawkapi.c (sym_update_real): Allow updates with AWK_SCALAR and
	AWK_VALUE_COOKIE types.  After creating a regular variable,
	remove the call to unref(node->var_value), since this is not
	done elsewhere in the code (see, for example, main.c:init_vars).
	If the update is for an existing variable, allow any val_type
	except AWK_ARRAY (was previously disallowing AWK_SCALAR and
	AWK_VALUE_COOKIE for no apparent reason).
	(api_sym_update_scalar): The switch should return false for an
	invalid val_type value, so change the AWK_ARRAY case to default.
	(valid_subscript_type): Any scalar value is good, so accept any valid
	type except AWK_ARRAY.
	(api_create_value): Accept only AWK_NUMBER and AWK_STRING values.
	Anything else should fail.

2012-07-17         Arnold D. Robbins     <arnold@skeeve.com>

	Speedup:

	* awk.h (r_free_wstr): Renamed from free_wstr.
	(free_wstr): Macro to test the WSTRCUR flag first.
	* node.c (r_free_wstr): Renamed from free_wstr.

	Support value cookies:

	* gawkapi.h (awk_val_type_t): Add AWK_VALUE_COOKIE.
	(awk_value_cookie_t): New type.
	(awk_value_t): Support AWK_VALUE_COOKIE.
	(api_create_value, api_release_value): New function pointers.
	* gawkapi.c (awk_value_to_node, api_sym_update_scalar,
	valid_subscript_type): Handle AWK_VALUE_COOKIE.
	(api_create_value, api_release_value): New functions.

2012-07-16         Arnold D. Robbins     <arnold@skeeve.com>

	* gawkapi.c (awk_value_to_node): Support AWK_SCALAR.
	(api_sym_update_scalar): Performance improvements.

2012-07-12         Arnold D. Robbins     <arnold@skeeve.com>

	Allow creation of constants. Thanks to John Haque for the
	implementation concept.

	* gawk_api.h (api_sym_constant): Create a constant.
	* gawk_api.h (api_sym_update_real): Renamed from api_sym_update.
	Add is_const paramater and do the right thing if true.
	(api_sym_update, api_sym_constant): Call api_sym_update_real
	in the correct way.
	(set_constant): New function.

2012-07-11         Andrew J. Schorr     <aschorr@telemetry-investments.com>

	* gawkapi.h: Fix typo in comment.
	(awk_value_t): Type for scalar_cookie should be awk_scalar_t,
	not awk_array_t.
	(gawk_api): Add new api_sym_lookup_scalar function.
	(sym_lookup_scalar): New wrapper macro for api_sym_lookup_scalar hook.
	* gawkapi.c (api_sym_lookup_scalar): New function for faster scalar
	lookup.
	(api_impl): Add entry for api_sym_lookup_scalar.

2012-07-11         Andrew J. Schorr     <aschorr@telemetry-investments.com>

	* gawkapi.c (awk_value_to_node): Change to a switch statement
	so AWK_SCALAR or other invalid type is handled properly.
	(valid_subscript_type): Test whether a value type is acceptable
	for use as an array subscript (any scalar value will do).
	(api_get_array_element, api_set_array_element, api_del_array_element):
	Use new valid_subscript_type instead of restricting to string values.

2012-07-11         Arnold D. Robbins     <arnold@skeeve.com>

	Lots of API work.

	* gawkapi.h: Function pointer members renamed api_XXXX and
	macros adjusted. More documentation.
	(awk_valtype_t): New AWK_SCALAR enum for scalar cookies.
	(awk_scalar_t): New type.
	(awk_value_t): New member scalar_cookie.
	(api_sym_update_scalar): New API function.
	(erealloc): New macro.
	(make_const_string): New macro, renamed from dup_string.
	(make_malloced_string): New macro, renamed from make_string.
	(make_null_string): New inline function.
	(dl_load_func): Add call to init routine through pointer if
	not NULL.

	* gawkapi.c (awk_value_to_node): Assume that string values came
	from malloc.
	(node_to_awk_value): Handle AWK_SCALAR.
	(api_sym_update): Ditto.
	(api_sym_update_scalar): New routine.
	(api_get_array_element): Return false if the element doesn't exist.
	Always unref the subscript.
	(remove_element): New helper routine.
	(api_del_array_element): Use it.
	(api_release_flattened_array): Ditto.
	(api_impl): Add the new routine.

2012-07-11         Andrew J. Schorr     <aschorr@telemetry-investments.com>

	* gawkapi.c (api_sym_update): Allow val_type to be AWK_UNDEFINED
	for setting a variable to "", i.e. dupnode(Nnull_string).

2012-07-10         Andrew J. Schorr     <aschorr@telemetry-investments.com>

	* awkgram.y (add_srcfile): Lint warning message for a previously loaded
	shared library should say "already loaded shared library" instead
	of "already included source file".

2012-07-08         Arnold D. Robbins     <arnold@skeeve.com>

	* gawkapi.h (set_array_element): Use index + value instead
	of element structure. Matches get_array_element.
	(set_array_element_by_elem): New macro to use an element.
	* gawkapi.c (api_set_array_element): Make the necessary adjustments.

2012-07-04         Arnold D. Robbins     <arnold@skeeve.com>

	* awkgram.y (tokentab): Remove limit on number of arguments
	for "and", "or", and "xor".
	* builtin.c (do_and, do_or, do_xor): Modify code to perform the
	respective operation on any number of arguments. There must be
	at least two.

2012-06-29         Arnold D. Robbins     <arnold@skeeve.com>

	* gawkapi.h: Improve the documentation of the return values
	per Andrew Schorr.

2012-06-25         Arnold D. Robbins     <arnold@skeeve.com>

	* TODO.xgawk: Updated.
	* awk.h (track_ext_func): Declared.
	* awkgram.y (enum defref): Add option for extension function.
	(struct fdesc): Add member for extension function.
	(func_use): Handle extension function, mark as extension and defined.
	(track_ext_func): New function.
	(check_funcs): Update logic for extension functions.
	* ext.c (make_builtin): Call track_ext_func.

2012-06-24         Andrew J. Schorr     <aschorr@telemetry-investments.com>

	* TODO.xgawk: Most of IOBUF has been hidden.
	* gawkapi.h (IOBUF): Remove declaration (now back in awk.h).
	(IOBUF_PUBLIC): Declare new structure defining subset of IOBUF fields
	that should be exposed to extensions.
	(gawk_api): Update register_open_hook argument from IOBUF to
	IOBUF_PUBLIC.
	* awk.h (IOBUF): Restore declaration with 5 fields moved to new
	IOBUF_PUBLIC structure.
	(register_open_hook): Update open_func argument from IOBUF to
	IOBUF_PUBLIC.
	* gawkapi.c (api_register_open_hook): Ditto.
	* io.c (after_beginfile, nextfile, iop_close, gawk_pclose): Some fields
	such as fd and name are now inside the IOBUF public structure.
	(struct open_hook): Update open_func argument from IOBUF to
	(register_open_hook): Ditto.
	(find_open_hook): opaque now inside IOBUF_PUBLIC.
	(iop_alloc): fd and name now in IOBUF_PUBLIC.
	(get_a_record): If the get_record hook returns EOF, set the IOP_AT_EOF
	flag.  Access fd inside IOBUF_PUBLIC.
	(get_read_timeout): File name now inside IOBUF_PUBLIC.
	* interpret.h (r_interpret): File name now inside IOBUF_PUBLIC.
	* ext.c (load_ext): No need to call return at the end of a void
	function.

2012-06-24         Arnold D. Robbins     <arnold@skeeve.com>

	* ext.c (load_ext): Don't retun a value from a void function.
	* gawkapi.c (api_set_array_element): Set up vname and parent_array.

2012-06-21         Arnold D. Robbins     <arnold@skeeve.com>

	More API and cleanup:

	* awk.h (stopme): Make signature match other built-ins.
	* awkgram.y (stopme): Make signature match other built-ins.
	(regexp): Minor edit.
	* gawkapi.c (api_set_argument): Remove unused variable.
	Set parent_array field of array value.
	* TODO.xgawk: Update some.

	Remove extension() builtin.

	* awk.h (do_ext): Removed.
	(load_ext): Signature changed.
	* awkgram.y (tokentab): Remove do_ext.
	Change calls to do_ext.
	* ext.c (load_ext): Make init function a constant.
	* main.c (main): Change calls to do_ext.

2012-06-20         Arnold D. Robbins     <arnold@skeeve.com>

	Restore lost debugging function:

	* awkgram.y (stopme): Restore long lost debugging function.
	* awk.h (stopme): Add declaration.

	API work:

	* ext.c (get_argument): Make extern.
	* awk.h (get_argument): Declare it.
	* gawkapi.c (api_set_argument): Call it. Finish off the logic.
	(api_get_argument): Refine logic to use get_argument.
	* gawkapi.h (set_argument): New API.

2012-06-19         Arnold D. Robbins     <arnold@skeeve.com>

	Remove code duplication in gawkapi.c from msg.c:

	* awk.h (err): Add `isfatal' first parameter.
	* awkgram.y (err): Adjust all calls.
	* msg.c (err): Adjust all calls. Move fatal code to here ...
	(r_fatal): From here.
	* gawkapi.c: Remove code duplication and adjust calls to `err'.

	Handle deleting elements of flattened array:

	* awk.h (get_argument): Remove declaration.
	* ext.c (get_argument): Make static.
	* gawkapi.h (awk_flat_array_t): Make opaque fields const. Add
	more descriptive comments.
	* gawkapi.c (release_flattened_array): Delete elements flagged
	for deletion. Free the flattened array also.

	Add additional debugging when developing:

	* configure.ac: Add additional debugging flags.
	* configure: Regenerated.

2012-06-18         Arnold D. Robbins     <arnold@skeeve.com>

	* gawkapi.h (get_array_element): Restore `wanted' paramater.
	(awk_element_t): Use awk_value_t for index. Add awk_flat_array_t.
	(flatten_array): Change signature to use awk_flat_array_t;
	(release_flattened_array): Change signature to use awk_flat_array_t;
	* gawkapi.c (api_sym_update): Handle case where variable exists already.
	(api_get_array_element): Restore `wanted' paramater and pass it
	on to node_to_awk_value.
	(api_set_array_element): Revisse to match changed element type.
	(api_flatten_array): Revise signature, implement.
	(api_release_flattened_array): Revise signature, implement.

2012-06-17         Arnold D. Robbins     <arnold@skeeve.com>

	API Work:

	* gawkapi.h (get_array_element): Remove `wanted' parameter.
	(r_make_string): Comment the need for `api' and `ext_id' parameters.
	* gawkapi.c (api_sym_update): Move checks to front.
	Initial code for handling arrays. Still needs work.
	(api_get_array_element): Implemented.
	(api_set_array_element): Additional checking code.
	(api_del_array_element): Implemented.
	(api_create_array): Implemented.
	(init_ext_api): Force do_xxx values to be 1 or 0.
	(update_ext_api): Ditto.

2012-06-12         Arnold D. Robbins     <arnold@skeeve.com>

	API Work:

	* gawkapi.h (awk_value_t): Restore union.
	(get_curfunc_param): Renamed to get_argument. Return type changed
	to awk_bool_t. Semantics better thought out and documented.
	(awk_atexit, get_array_element): Return type now void.
	(sym_lookup): Return type now void. Argument order rationalized.
	* gawkapi.c (node_to_awk_value): Return type is now awk_bool_t.
	Semantics now match table in gawkawpi.h.
	(api_awk_atexit): Return type now void.
	(api_sym_lookup): Return type is now awk_bool_t. Change parameter
	order.
	(api_get_array_element): Return type is now awk_bool_t.

	Further API implementations and fixes for extension/testext.c:

	* awk.h (final_exit): Add declaration.
	* ext.c (load_ext): Change `func' to install_func.
	* gawkapi.c: Add casts to void for id param in all functions.
	(api_sym_update): Finish implementation.
	(api_get_array_element): Start implementation.
	(api_set_array_element): Add error checking.
	(api_get_element_count): Add error checking, return the right value.
	* main.c (main): Call final_exit instead of exit.
	(arg_assign): Ditto.
	* msg.c (final_exit): New routine to run the exit handlers and exit.
	(gawk_exit): Call it.
	* profile.c (dump_and_exit): Ditto.

2012-06-10         Andrew J. Schorr     <aschorr@telemetry-investments.com>

	* TODO.xgawk: Addition of time extension moved to "done" section.

2012-06-10         Andrew J. Schorr     <aschorr@telemetry-investments.com>

	* gawkapi.c (api_update_ERRNO_string): Treat boolean true as a request
	for TRANSLATE, and false as DONT_TRANSLATE.

2012-06-06         Arnold D. Robbins     <arnold@skeeve.com>

	* cint_array.c (tree_print, leaf_print): Add additional casts
	for printf warnings.

	* awk.h (update_ext_api): Add declaration.
	* gawkapi.c (update_ext_api): New function.
	* eval.c (set_LINT): Call update_ext_api() at the end.
	* gawkapi.h: Document that do_XXX could change on the fly.

	* awk.h (run_ext_exit_handlers): Add declaration.
	* msg.c (gawk_exit): Call it.

2012-06-05         Arnold D. Robbins     <arnold@skeeve.com>

	* ext.c (load_ext): Remove use of RTLD_GLOBAL. Not needed in new
	scheme. Clean up error messages.

2012-06-04         Arnold D. Robbins     <arnold@skeeve.com>

	* configure.ac: Remove use of -export-dynamic for GCC.
	* configure: Regenerated.

2012-05-30         Arnold D. Robbins     <arnold@skeeve.com>

	* main.c (is_off_limits_var): Minor coding style edit.
	* gawkapi.c (awk_value_to_node): More cleanup.
	(node_to_awk_value): Use `wanted' for decision making.
	(api_sym_update): Start implementation. Needs more work.
	General: More cleanup, comments.
	* gawkapi.h (api_sym_update): Add additional comments.

2012-05-29         Arnold D. Robbins     <arnold@skeeve.com>

	* gawkapi.c (node_to_awk_value): Add third parameter indicating type
	of value desired. Based on that, do force_string or force_number
	to get the "other" type.
	(awk_value_to_node): Clean up the code a bit.
	(get_curfunc_param): Move forcing of values into node_to_awk_value.
	(api_sym_lookup): Add third parameter indicating type of value wanted.
	(api_get_array_element): Ditto.
	* gawk_api.h: Additional comments and clarifications. Revise APIs
	to take third 'wanted' argument as above.
	(awk_value_t): No longer a union so that both values may be accessed.
	All macros: Parenthesized the bodies.
	* bootstrap.sh: Rationalize a bit.

2012-05-26         Andrew J. Schorr     <aschorr@telemetry-investments.com>

	* Makefile.am (include_HEADERS): Add so gawkapi.h will be installed.
	(base_sources): Add gawkapi.h so that it is in dist tarball.
	* TODO.xgawk: Update.
	* main.c (is_off_limits_var): Stop returning true for everything
	except PROCINFO.

2012-05-25         Arnold D. Robbins     <arnold@skeeve.com>

	* main.c (is_off_limits_var): New function to check if a variable
	is one that an extension function may not change.
	* awk.h (is_off_limits_var): Declare it.
	* gawkapi.c (api_sym_lookup): Use it.

	* bootstrap.sh: Touch various files in the extension directory also.

2012-05-24         Andrew J. Schorr     <aschorr@telemetry-investments.com>

	* gawkapi.h (awk_param_type_t): Remove (use awk_valtype_t instead).
	(awk_ext_func_t): Pass a result argument, and return an awk_value_t *.
	(gawk_api.get_curfunc_param): Add a result argument.
	(gawk_api.set_return_value): Remove obsolete function.
	(gawk_api.sym_lookup, gawk_api.get_array_element): Add a result
	argument.
	(gawk_api.api_make_string, gawk_api.api_make_number): Remove hooks,
	since access to gawk internal state is not required to do this.
	(set_return_value): Remove obsolete macro.
	(get_curfunc_param, sym_lookup, get_array_element): Add result argument.
	(r_make_string, make_number): New static inline functions.
	(make_string, dup_string): Revise macro definitions.
	(dl_load_func): Remove global_api_p and global_ext_id args,
	and fix SEGV by setting api prior to checking its version members.
	(GAWK): Expand ifdef to include more stuff.
	* gawkapi.c (node_to_awk_value): Add result argument.
	(api_get_curfunc_param): Add result argument, and use awk_valtype_t.
	(api_set_return_value): Remove obsolete function.
	(awk_value_to_node): New global function to convert back into internal
	format.
	(api_add_ext_func): Simply call make_builtin.
	(node_to_awk_value): Add result argument, and handle Node_val case.
	(api_sym_lookup, api_get_array_element): Add result argument.
	(api_set_array_element): Implement.
	(api_make_string, api_make_number): Remove functions that belong on
	client side.
	(api_impl): Remove 3 obsolete entries.
	* TODO.xgawk: Update to reflect progress.
	* Makefile.am (base_sources): Add gawkapi.c.
	* awk.h: Include gawkapi.h earlier.
	(api_impl, init_ext_api, awk_value_to_node): Add declarations
	so we can hook in new API.
	(INSTRUCTION): Add new union type efptr for external functions.
	(extfunc): New define for d.efptr.
	(load_ext): Remove 3rd obj argument that was never used for anything.
	(make_builtin): Change signature for new API.
	* awkgram.y (load_library): Change 2nd argument to load_ext
	from dlload to dl_load, and remove pointless 3rd argument.
	* main.c (main): Call init_ext_api() before loading shared libraries.
	Change 2nd argument to load_ext from dlload to dl_load, and remove
	pointless 3rd argument.
	* ext.c (do_ext): Remove pointless 3rd argument to load_ext.
	(load_ext): Remove 3rd argument.  Port to new API (change initialization
	function signature).  If initialization function fails, issue a warning
	and return -1, else return 0.
	(make_builtin): Port to new API.
	* interpret.h (r_interpret): For Op_ext_builtin, call external functions
	with an awk_value_t result buffer, and convert the returned value
	to a NODE *.  For Node_ext_func, code now in extfunc instead of builtin.

2012-05-21         Andrew J. Schorr     <aschorr@telemetry-investments.com>

	* configure.ac: Remove libtool, and call configure in the
	extension subdirectory.  Change pkgextensiondir to remove the
	version number, since the new API has builtin version checks.
	* TODO.xgawk: Update.
	* ltmain.sh: Removed, since libtool no longer used here.

2012-05-19         Andrew J. Schorr     <aschorr@telemetry-investments.com>

	* TODO.xgawk: Update to reflect progress and new issues.
	* main.c (main): Add -i (--include) option.
	(usage): Ditto.
	* awkgram.y (add_srcfile): Eliminate duplicates only for SRC_INC
	and SRC_EXTLIB sources (i.e. -f duplicates should not be removed).
	* io.c (find_source): Set DEFAULT_FILETYPE to ".awk" if not defined
	elsewhere.

2012-05-15         Arnold D. Robbins     <arnold@skeeve.com>

	* awk.h: Include "gawkapi.h" to get IOBUF.
	* gawkapi.h: Considerable updates.
	* gawkapi.c: New file. Start at implementing the APIs.

2012-05-13         Andrew J. Schorr     <aschorr@telemetry-investments.com>

	* TODO.xgawk: Update to reflect recent discussions and deletion of
	extension/xreadlink.[ch].

2012-05-11         Arnold D. Robbins     <arnold@skeeve.com>

	Sweeping change: Use `bool', `true', and `false' everywhere.

2012-04-09         Andrew J. Schorr     <aschorr@telemetry-investments.com>

	* eval.c (unset_ERRNO): Fix memory management bug -- need to use
	dupnode with Nnull_string.

2012-04-08         Andrew J. Schorr     <aschorr@telemetry-investments.com>

	* Makefile.am (valgrind): Define VALGRIND instead of redefining AWK.
	This allows test/Makefile.am to set up the command environment as
	desired.
	(valgrind-noleak): Ditto, plus set --leak-check=no instead of the
	default summary setting.

2012-04-07         Andrew J. Schorr     <aschorr@telemetry-investments.com>

	* TODO.xgawk: Update to reflect progress.

2012-04-01         Andrew J. Schorr     <aschorr@telemetry-investments.com>

	* TODO.xgawk: Move valgrind-noleak item into "done" section.
	* Makefile.am (valgrind-noleak): Add new valgrind rule that omits
	the "--leak-check=full" option to help spot more serious problems.

2012-04-01         Andrew J. Schorr     <aschorr@telemetry-investments.com>

	* TODO.xgawk: Move ERRNO item into "done" section.
	* awk.h (update_ERRNO, update_ERRNO_saved): Remove declarations.
	(update_ERRNO_int, enum errno_translate, update_ERRNO_string,
	unset_ERRNO): Add new declarations.
	* eval.c (update_ERRNO_saved): Renamed to update_ERRNO_int.
	(update_ERRNO_string, unset_ERRNO): New functions.
	* ext.c (do_ext): Use new update_ERRNO_string function.
	* io.c (ERRNO_node): Remove redundant extern declaration (in awk.h).
	(after_beginfile, nextfile): Replace update_ERRNO() with
	update_ERRNO_int(errno).
	(inrec): Replace update_ERRNO_saved with update_ERRNO_int.
	(do_close): Use new function update_ERRNO_string.
	(close_redir, do_getline_redir, do_getline): Replace update_ERRNO_saved
	with update_ERRNO_int.

2012-03-27         Andrew J. Schorr     <aschorr@telemetry-investments.com>

	* TODO.xgawk: Update to reflect debate about how to support Cygwin
	and other platforms that cannot link shared libraries with unresolved
	references.
	* awkgram.y (add_srcfile): Minor bug fix: reverse sense of test
	added by Arnold in last patch.
	* configure.ac: AC_DISABLE_STATIC must come before AC_PROG_LIBTOOL.

2012-03-26         Arnold D. Robbins     <arnold@skeeve.com>

	Some cleanups.

	* awkgram.y (add_srcfile): Use whole messages, better for
	translations.
	* io.c (init_awkpath): Small style tweak.
	* main.c (path_environ): Straighten out initial comment, fix
	compiler warning by making `val' const char *.

2012-03-25         Andrew J. Schorr     <aschorr@telemetry-investments.com>

	* configure.ac (AC_DISABLE_STATIC): Add this to avoid building useless
	static extension libraries.

2012-03-25         Andrew J. Schorr     <aschorr@telemetry-investments.com>

	* TODO.xgawk: New file listing completed and pending xgawk enhancements.

2012-03-24         Andrew J. Schorr     <aschorr@telemetry-investments.com>

	* io.c (path_info): Fix white space.
	(pi_awkpath, pi_awklibpath): Avoid structure initializers.
	(do_find_source): Eliminate pointless parentheses.
	(find_source): Leave a space after "&".
	* main.c (load_environ): Fix typo in comment.

2012-03-21         Andrew J. Schorr     <aschorr@telemetry-investments.com>

	* awkgram.y (LEX_LOAD): New token to support @load.
	(grammar): Add rules to support @load.
	(tokentab): Add "load".
	(add_srcfile): Improve error message to distinguish between source files
	and shared libraries.
	(load_library): New function to load libraries specified with @load.
	(yylex): Add support for LEX_LOAD (treated the same way as LEX_INCLUDE).

2012-03-20         Andrew J. Schorr     <aschorr@telemetry-investments.com>

	* Makefile.am (EXTRA_DIST): Remove extension.
	(SUBDIRS): Add extension so libraries will be built.
	(DEFS): Define DEFLIBPATH and SHLIBEXT so we can find shared libraries.
	* awk.h (deflibpath): New extern declaration.
	* configure.ac: Add support for building shared libraries by adding
	AC_PROG_LIBTOOL and AC_SUBST for acl_shlibext and pkgextensiondir.
	(AC_CONFIG_FILES): Add extension/Makefile.
	* io.c (pi_awkpath, pi_awklibpath): New static structures to contain
	path information.
	(awkpath, max_pathlen): Remove static variables now inside pi_awkpath.
	(init_awkpath): Operate on path_info structure to support both
	AWKPATH and AWKLIBPATH.  No need for max_path to be static, since
	this should be called only once for each environment variable.
	(do_find_source): Add a path_info arg to specify which path to search.
	Check the try_cwd parameter to decide whether to search the current
	directory (not desirable for AWKLIBPATH).
	(find_source): Choose appropriate path_info structure based on value
	of the is_extlib argument.  Set EXTLIB_SUFFIX using SHLIBEXT define
	instead of hardcoding ".so".
	* main.c (path_environ): New function to add AWKPATH or AWKLIBPATH
	to the ENVIRON array.
	(load_environ): Call path_environ for AWKPATH and AWKLIBPATH.

2012-06-19         Arnold D. Robbins     <arnold@skeeve.com>

	* main.c (main): Do setlocale to "C" if --characters-as-bytes.
	Thanks to "SP" for the bug report.

2012-05-09         Arnold D. Robbins     <arnold@skeeve.com>

	* configure.ac: Added AC_HEADER_STDBOOL
	* awk.h, dfa.c, regex.c: Reworked to use results
	of test and include missing_d/gawkbool.h.

2012-05-07         Arnold D. Robbins     <arnold@skeeve.com>

	* array.c (prnode): Add casts to void* for %p format.
	* debug.c (print_instruction): Ditto.
	* builtin.c: Fix %lf format to be %f everywhere.

	Unrelated:

	* replace.c: Don't include "config.h", awk.h gets it for us.

2012-05-04         Arnold D. Robbins     <arnold@skeeve.com>

	* getopt.c [DJGPP]: Change to __DJGPP__.
	* mbsupport.h [DJGPP]: Change to __DJGPP__.

	Unrelated:

	* awk.h: Workarounds for _TANDEM_SOURCE.

2012-05-01         Arnold D. Robbins     <arnold@skeeve.com>

	* dfa.c: Sync with GNU grep. RRI code now there, needed additional
	change for gawk.
	* configure.ac: Add check for stdbool.h.
	* regex.c: Add check for if not have stdbool.h, then define the
	bool stuff.

2012-04-27         Arnold D. Robbins     <arnold@skeeve.com>

	* dfa.c: Sync with GNU grep.
	* xalloc.h (xmemdup): Added, from grep, for dfa.c. Sigh.

2012-04-27         Arnold D. Robbins     <arnold@skeeve.com>

	Update to autoconf 2.69, automake 1.12.

	* INSTALL, aclocal.m4, configh.in, depcomp, install-sh, missing,
	mkinstalldirs, ylwrap: Updated.
	* configure.ac (AC_TYPE_LONG_LONG_INT, AC_TYPE_UNSIGNED_LONG_LONG_INT,
	AC_TYPE_INTMAX_T, AC_TYPE_UINTMAX_T): Renamed from gl_* versions.
	* configure: Regenerated.

2012-04-24         Arnold D. Robbins     <arnold@skeeve.com>

	* cmd.h (dPrompt, commands_Prompt, eval_Prompt, dgawk_Prompt): Changed
	to dbg_prompt, commands_prompt, eval_prompt, dgawk_prompt.
	* debug.c: Ditto.
	* command.y: Ditto.  Some minor whitespace and comments cleanup.

2012-04-24         Arnold D. Robbins     <arnold@skeeve.com>

	io.c cleanup and some speedup for RS as regexp parsing.

	* awk.h (Regexp): New members has_meta and maybe_long.
	(enum redirval): Add redirect_none as value 0.
	(remaybelong): Remove function declaration.
	* awkgram.y: Use redirect_none instead of 0 for no redirect cases.
	* io.c (go_getline_redir): Second arg now of type enum redirval.
	Changed intovar into into_variable.
	(comments and whitespace): Lots of general cleanup.
	(socket_open): readle changed to read_len.
	(two_way_open): Add additional calls to os_close_on_exec.
	(rsrescan): Simplify code a bit and use RS->maybe_long.
	* re.c (make_regexp): Set up new members in Regexp struct.
	(remaybelong): Remove function.
	(reisstring): Simplified code.

2012-04-16  Eli Zaretskii  <eliz@gnu.org>

	* io.c (read_with_timeout) [__MINGW32__]: Just call the blocking
	'read', as 'select' is only available for sockets.
	* mpfr.c (set_ROUNDMODE) [!HAVE_MPFR]: Renamed from set_RNDMODE.
	* main.c (load_procinfo): Declare name[] also when HAVE_MPFR is
	defined even though HAVE_GETGROUPS etc. are not.

2012-04-12         John Haque      <j.eh@mchsi.com>

	* array.c, awk.h, awkgram.y, builtin.c, command.y, debug.c,
	field.c, mpfr.c, profile.c: Change RND_MODE to ROUND_MODE.

2012-04-11         John Haque      <j.eh@mchsi.com>

	* main.c (varinit): Change RNDMODE to ROUNDMODE.

2012-04-11         Arnold D. Robbins     <arnold@skeeve.com>

	* main.c: Change --arbitrary-precision to --bignum.

2012-04-02         John Haque      <j.eh@mchsi.com>

	Add support for arbitrary-precision arithmetic.

	* mpfr.c: New file.
	* awk.h (struct exp_node): Add union to handle different number types.
	(MPFN, MPZN): New flag values.
	(DO_MPFR, do_mpfr): New defines.
	(PREC_node, RNDMODE_node): Add declarations.
	(PRECISION, RND_MODE, MNR, MFNR, mpzval, do_ieee_fmt): Add declarations.
	(make_number, str2number, format_val, cmp_numbers): Ditto.
	(force_number): Change definition.
	(Func_pre_exec, Func_post_exec): New typedefs.
	(POP_NUMBER, TOP_NUMBER): Change definitions.
	(get_number_ui, get_number_si, get_number_d, get_number_uj,
	iszero, IEEE_FMT, mpg_float, mpg_integer, mpg_float,
	mpg_integer): New defines.
	* awkgram.y (tokentab):	Add alternate function entries for MPFR/GMP.
	(snode): Choose the appropriate function.
	(negate_num): New function to negate a number.
	(grammar): Use it.
	(yylex): Adjust number handling code.
	* array.c (value_info, asort_actual, sort_user_func): Adjust for
	MPFR/GMP numbers.
	(do_adump, indent): Minor changes.
	(sort_up_index_number, sort_up_value_number, sort_up_value_type): Use
	cmp_numbers() for numeric comparisons.
	* builtin.c (mpz2mpfr): New function.
	(format_tree): Adjust to handle MPFR and GMP numbers.
	* eval.c (register_exec_hook): New function to manage interpreter hooks.
	(num_exec_hook, pre_execute, post_execute): New and adjusted definitions.
	(h_interpret): Renamed from debug_interpret.
	(init_interpret): Changed to use the new name.
	(flags2str): New entries for MPFN and MPZN.
	(cmp_nodes): Reworked to use seperate routine for numeric comparisons.
	(set_IGNORECASE, set_BINMODE, set_LINT, update_NR, update_FNR,
	update_NF): Adjust code and some cleanup.
	* field.c (rebuild_record): Field copying code reworked to handle
	MPFR/GMP numbers.
	(set_NF): Minor adjustment.
	* io.c (INCREMENT_REC): New macro.
	(inrec, do_getline): Use the new macro.
	(nextfile, set_NR, set_FNR, get_read_timeout, pty_vs_pipe): Adjust code
	to handle MPFR/GMP numbers.
	* interpret.h (r_interpret): Adjust TOP_NUMBER/POP_NUMBER usage.
	(EXEC_HOOK): New macro and definition.
	(DEBUGGING): Removed.
	* main.c (DEFAULT_PREC, DEFAULT_RNDMODE): New defines.
	(opttab): New entry for option arbitrary-precision.
	(main): Handle the new option.
	(usage): Add to usage message.
	(varinit): Add PREC and RNDMODE.
	(load_procinfo): Install MPFR and GMP related items.
	(version): Append MPFR and GMP versions to message.
	* msg.c (err) : Adjust FNR handling with MPFR/GMP.
	* node.c (r_format_val): Renamed from format_val.
	(r_force_number): Return NODE * instead of AWKNUM.
	(make_number, str2number, format_val, cmp_numpers: Defined and initialized.
	(r_unref): Free MPFR/MPZ numbers.
	(get_numbase): Renamed from isnondecimal and return the base.
	(cmp_awknums): New function to compare two AWKNUMs.
	* command.y (yylex): Adjust number handling code.
	(grammar): Minor adjustments to handle negative numbers.
	* debug.c (init_debug): New function.
	(do_info, do_set_var, watchpoint_triggered, serialize,
	initialize_watch_item, do_watch, print_watch_item): Minor adjustments.
	(debug_pre_execute): Adjusted to handle MPFR and GMP numbers.

2012-04-09         Arnold D. Robbins     <arnold@skeeve.com>

	* INSTALL, config.guess, config.sub, depcomp, install-sh,
	missing, mkinstalldirs, ylwrap: Update to latest from automake 1.11.4.

2012-04-08         Arnold D. Robbins     <arnold@skeeve.com>

	* Update various files to automake 1.11.4.

2012-03-30         Arnold D. Robbins     <arnold@skeeve.com>

	* configure.ac (GAWK_AC_NORETURN): Do as macro instead of inline.

2012-03-29         Arnold D. Robbins     <arnold@skeeve.com>

	* dfa.h, dfa.c: Sync with grep. Major cleanups and some changes
	there.
	* re.c (research): Pass size_t* to dfaexec to match type change.
	* configure.ac (AH_VERBATIM[_Noreturn]): Added from Paul Eggert to
	ease compiling.
	(AC_INIT): Bump version.
	* configure, configh.in, version.c: Regenerated.

2012-03-28         Arnold D. Robbins     <arnold@skeeve.com>

	* 4.0.1: Release tar ball made.

2012-03-28         Arnold D. Robbins     <arnold@skeeve.com>

	* getopt.c: Add DJGPP to list of platforms where it's ok
	to include <stdlib.h>.
	* awkgram.y, builtin.c, ext.c, mbsupport.h, re.c: Update
	copyright year.

2012-03-21         Corinna Vinschen      <vinschen@redhat.com>

	* getopt.c: Add Cygwin to list of platforms where it's ok
	to include <stdlib.h>.

2012-03-20         Arnold D. Robbins     <arnold@skeeve.com>

	Get new getopt to work on Linux and C90 compilers:

	* getopt.c: Undef ELIDE_CODE for gawk.
	(_getopt_internal_r): Init first.needs_free to 0. In test for -W
	move executable code to after declarations for C90 compilers.
	* getopt1.c: Undef ELIDE_CODE for gawk.

	Minor bug fix with printf, thanks to John Haque:

	* builtin.c (format_tree): Initialize base to zero at the top
	of the while loop.

	Getting next tar ball ready:

	* configure.ac: Remove duplicate check for wcscoll. Thanks
	to Stepan Kasal.

2012-03-16         Arnold D. Robbins     <arnold@skeeve.com>

	* getopt.c, getopt.h, getopt1.c, getopt_int.h, regcomp.c,
	regex.c, regex.h, regex_internal.c, regex_internal.h,
	regexec.c: Sync with GLIBC, what the heck.

2012-03-14         Eli Zaretskii  <eliz@gnu.org>

	* mbsupport.h (btowc): Change for non-DJGPP.
	* re.c (dfaerror): Add call to exit for DJGPP.

2012-03-14         Arnold D. Robbins     <arnold@skeeve.com>

	* regex_internal.c (re_string_skip_chars): Fix calculation of
	remain_len with m.b. chars. Thanks to Stanislav Brabec
	<sbrabec@suse.cz>.

2012-02-28         Arnold D. Robbins     <arnold@skeeve.com>

	* main.c (init_groupset): Make `getgroups' failing a non-fatal
	error.  After all, what's the big deal?  Should help on Plan 9.

2012-02-27         Arnold D. Robbins     <arnold@skeeve.com>

	* dfa.c (parse_bracket_exp): Revert changes 2012-02-15 to stay
	in sync with grep.
	* dfa.h (dfarerror): Add __attribute__ from grep.

2012-02-15         Arnold D. Robbins     <arnold@skeeve.com>

	Fix warnings from GCC 4.6.2 -Wall option.

	* awkgram.y (newline_eof): New function to replace body of
	NEWLINE_EOF macro.
	(yylex): Replace body of NEWLINE_EOF macro.
	* dfa.c (parse_bracket_exp): Init variables to zero.
	* ext.c (dummy, junk): Remove.
	* regex_internal.c (re_string_reconstruct): Remove buf array. It was
	set but not used.

2012-02-10         Arnold D. Robbins     <arnold@skeeve.com>

	* dfa.c: Sync with GNU grep.

2012-02-07         Arnold D. Robbins     <arnold@skeeve.com>

	* main.c (main): Move init of `output_fp' to before parsing of
	program so that error messages from msg.c don't dump core.
	Thanks to Michael Haardt <michael@moria.de>.

2012-01-13         Arnold D. Robbins     <arnold@skeeve.com>

	* dfa.c [is_valid_unibtye_character]: Fix from GNU grep to
	bug reported by me from Scott Deifik for DJGPP.

2012-01-03         Arnold D. Robbins     <arnold@skeeve.com>

	* dfa.c: Sync with GNU grep.

2012-01-02         Arnold D. Robbins     <arnold@skeeve.com>

	* io.c (Read_can_timeout, Read_timeout, Read_default_timeout):
	Renamed to use lower case.
	Other minor stylistic edits.

2012-01-01         John Haque      <j.eh@mchsi.com>

	* awk.h (struct iobuf): New entry read_func.
	* io.c (Read_can_timeout, Read_timeout, Read_default_timeout):
	New variables.
	(init_io): New routine to initialize the variables.
	(in_PROCINFO): New "clever" routine to parse elements with indices
	seperated by a SUPSEP.
	(get_read_timeout): New routine to read timeout value for an IOBUF.
	(read_with_timeout): New routine to read from a fd with a timeout.
	(pty_vs_pipe): Use in_PROCINFO().
	(get_a_record): Set the timeout value and the read routine as necessary.
	* main.c (main): Call init_io().

2011-12-31         Arnold D. Robbins     <arnold@skeeve.com>

	* profile_p.c: Remove the file.
	* msg.c (err): Remove check for name being dgawk.

2011-12-31         Arnold D. Robbins     <arnold@skeeve.com>

	* awk.h [STREQ, STREQN]: Remove macros.
	* awkgram.y, builtin.c, command.y, debug.c, eval.c,
	io.c, msg.c: Change all uses to call strcmp, strncmp.

2011-12-28         Arnold D. Robbins     <arnold@skeeve.com>

	* int_array.c, str_array.c: Fix some compiler warnings 32/64
	bit system differences.

2011-12-26         John Haque      <j.eh@mchsi.com>

	Merge gawk, pgawk and dgawk into a single executable gawk.

	* awk.h (DO_PRETTY_PRINT, DO_PROFILE, DO_DEBUG,
	do_pretty_print, do_debug): New defines.
	(interpret): New variable, a pointer to an interpreter routine.
	(enum exe_mode): Nuked.
	* main.c (opttab): New options --pretty-print and --debug;
	Remove option --command.
	(usage): Update usage messages.
	* interpret.h: New file.
	* eval.c (r_interpret): Move to the new file.
	(debug_interpret): New interpreter routine when debugging.
	(init_interpret): New routine to initialize interpreter related
	variables.
	* eval_d.c, eval_p.c: Delete files.
	* debug.c (interpret): Renamed to debug_prog.
	(DEFAULT_PROMPT, DEFAULT_HISTFILE, DEFAULT_OPTFILE): Remove prefix 'd'.
	* profile.c (init_profiling): Nuked.
	* Makefile.am: Adjusted.

	Add command line option --load for loading extensions.

	* awk.h (srctype): Add new source type SRC_EXTLIB.
	* ext.c(load_ext): New routine to load extension.
	(do_ext): Adjust to use load_ext().
	* main.c (opttab): Add new option --load.
	(main): Call load_ext() to load extensions.
	(usage): Add usage message for the new option.
	* io.c (get_cwd): New routine.
	(do_find_source): Use the new routine.
	(find_source): Handle new type SRC_EXTLIB.
	* awkgram.y (parse_program, next_sourcefile): Skip type SRC_EXTLIB.
	(add_srcfile): Adjust call to find_source.
	* debug.c (source_find): Same.

	Unrelated:

	* ext.c (get_argument): Fixed argument parsing.
	* array.c (null_array_func): Reworked array routines for an empty array.
	* str_array.c, int_array.c: Make GCC happy, use %u instead of %lu
	printf formats.
	* eval.c (node_Boolean): New array for TRUE and FALSE nodes.
	(init_interpret): Create the new nodes.
	(eval_condition): Add test for the new nodes.
	(setup_frame): Disable tail-recursion optimization when profiling.
	* interpret.h (r_interpret): Use the boolean nodes instead of making
	new ones when needed.

2011-12-26         Arnold D. Robbins     <arnold@skeeve.com>

	Finish Rational Range Interpretation (!)

	* dfa.c (match_mb_charset): Compare wide characters directly
	instead of using wcscoll().
	* regexec.c (check_node_accept_byte): Ditto.

	Thanks to Paolo Bonzini for pointing these out.

2011-12-06         John Haque      <j.eh@mchsi.com>

	* debug.c (source_find): Fix misplaced call to efree.
	* profile.c (redir2str): Add a missing comma in the redirtab array.
	* eval.c (r_interpret): Disallow call to exit if currule is undefined.
	This avoids the possiblity of running END blocks more than once when
	used in a user-defined sorted-in comparision function.
	* array.c (sort_user_func): Adjust appropriately.

2011-12-06         Arnold D. Robbins     <arnold@skeeve.com>

	* awk.h, mbsupport.h: Changes for MBS support on DJGPP
	and z/OS.
	* io.c: Disable pty support on z/OS.

2011-11-27         Arnold D. Robbins     <arnold@skeeve.com>

	* dfa.c: Sync with GNU grep.
	* dfa.h: Add _GL_ATTRIBUTE_PURE macro. Bleah.

2011-11-14         John Haque      <j.eh@mchsi.com>

	* debug.c (set_breakpoint_at): Fix problem with setting
	breakpoints in a switch statement. Thanks to Giorgio Palandri
	<giorgio.palandri@gmail.com> for the bug report.

2011-11-14         Arnold D. Robbins     <arnold@skeeve.com>

	* mbsupport.h: Add check for HAVE_BTOWC, per Pat Rankin.

2011-11-12         Eli Zaretskii  <eliz@gnu.org>

	* mbsupport.h: Additional glop for dfa.c in Windows environment.

2011-11-01         Arnold D. Robbins     <arnold@skeeve.com>

	* dfa.c: Move glop for ! MBS_SUPPORT to ...
	* mbsupport.h: ... here.
	* replace.c: Include missing_d/wcmisc.c if ! MBS_SUPPORT.
	* regex_internal.h: Move include of mbsupport.h up and add
	additional checks to avoid inclusion of wctype.h and wchar.h.

2011-10-27         Arnold D. Robbins     <arnold@skeeve.com>

	* builtin.c (do_strftime): Per Pat Rankin, instead of casting
	fclock, use a long variable and check for negative or overflow.

2011-10-25         Arnold D. Robbins     <arnold@skeeve.com>

	Merge with gawk_performance branch done. Additionally:

	* cint_array.c, int_array.c, str_array.c: Fix compiler complaints
	about printf formats (signed / unsigned vs. %d / %u).
	* eval.c (setup_frame): Add a missing return value.

2011-10-25         Arnold D. Robbins     <arnold@skeeve.com>

	* Makefile.am (dist-hook): Use `cd $(srcdir)/pc' so that
	`make distcheck' works completely.
	* builtin.c (do_strftime): Add cast to long int in check
	for fclock < 0 for systems where time_t is unsigned (e.g., VMS).

2011-10-25  Stefano Lattarini  <stefano.lattarini@gmail.com>

	dist: generated file `version.c' is not removed by "make distclean"

	* Makefile.am (distcleancheck_listfiles): Define to ignore the
	generated `version.c' file.

2011-10-24         Arnold D. Robbins     <arnold@skeeve.com>

	* dfa.c (wcscoll): Create for VMS.
	* Makefile.am (dist-hook): Run sed scripts to make pc/config.h.

2011-10-24  Eli Zaretskii  <eliz@gnu.org>

	* builtin.c [HAVE_POPEN_H]: Include "popen.h".
	* README.git: Update for pc/ systems.

2011-10-21         Arnold D. Robbins     <arnold@skeeve.com>

	* Makefile.am (distcleancheck_listfiles): Added, per advice from
	Stefano Lattarini <stefano.lattarini@gmail.com>.
	* dfa.c: Additional faking of mbsupport for systems without it;
	mainly VMS.

2011-10-21  Stefano Lattarini  <stefano.lattarini@gmail.com>

	* configure.ac (AM_C_PROTOTYPES): Remove call to this macro.
	The comments in configure.ac said that the call to AM_C_PROTOTYPES
	was needed for dfa.h, synced from GNU grep; but this statement is
	not true anymore in grep since commit v2.5.4-24-g9b5e7d4 "replace
	AC_CHECK_* with gnulib modules", dating back to 2009-11-26.  Also,
	the support for automatic de-ANSI-fication has been deprecated in
	automake 1.11.2, and will be removed altogether in automake 1.12.
	* vms/vms-conf.h (PROTOTYPES, __PROTOTYPES): Remove these #define,
	they are not used anymore.
	* pc/config.h (PROTOTYPES): Likewise.

2011-10-18         Dave Pitts            <dpitts@cozx.com>

	* dfa.c: Move some decls to the top of their functions for
	C90 compilers.

2011-10-18         Arnold D. Robbins     <arnold@skeeve.com>

	* builtin.c (do_strftime): Add check for negative / overflowed
	time_t value with fatal error. Thanks to Hermann Peifer
	<peifer@gmx.eu> for the bug report.
	* dfa.c (setbit_wc): Non-MBS version. Add a return false
	since VMS compiler doesn't understand that abort doesn't return.

2011-10-10         Arnold D. Robbins     <arnold@skeeve.com>

	* builtin.c (do_sub): Init textlen to zero to avoid "may be
	used unitialized" warning. Thanks to Corinna Vinschen for
	pointing this out.
	* eval.c (unwind_stack): Add parentheses around condition in while
	to avoid overzealous warning from GCC.

2011-09-30  Eli Zaretskii  <eliz@gnu.org>

	* io.c (remap_std_file): Fix non-portable code that caused
	redirected "print" to fail if a previous read from standard input
	returned EOF.  Reported by David Millis <tvtronix@yahoo.com>.
	(remap_std_file): Per Eli's suggestion, removed the leading close
	of oldfd and will let dup2 do the close for us.

2011-10-11         John Haque     <j.eh@mchsi.com>

	* symbol.c: Add licence notice.
	* array.c (PREC_NUM, PREC_STR): Define as macros.

2011-10-09         Arnold D. Robbins     <arnold@skeeve.com>

	* dfa.c: Sync with GNU grep.

2011-10-07         John Haque     <j.eh@mchsi.com>

	Tail recursion optimization.
	* awkgram.y (grammar, mk_function): Recognize tail-recursive
	calls.
	* awk.h (tail_call, num_tail_calls): New defines.
	* eval.c (setup_frame): Reuse function call stack for
	tail-recursive calls.
	(dump_fcall_stack): Reworked.

2011-10-04         Arnold D. Robbins     <arnold@skeeve.com>

	* awk.h, main.c (gawk_mb_cur_max): Make it a constant 1 when
	MBS_SUPPORT isn't available to allow GCC dead code constant
	expression computation and dead code elimination to help out.

2011-10-02         Arnold D. Robbins     <arnold@skeeve.com>

	* io.c (rsnullscan, get_a_record): Fix the cases where terminators
	are incomplete when RS == "". Also fix the case where the new value
	is shorter than the old one.  Based on patch from Rogier
	<rogier777@gmail.com> as submitted by Jeroen Schot
	<schot@A-Eskwadraat.nl>.

2011-09-24         Arnold D. Robbins     <arnold@skeeve.com>

	* eval.c, io.c, re.c: Fix some spelling errors. Thanks to
	Jeroen Schot <schot@A-Eskwadraat.nl>.

2011-09-21         Arnold D. Robbins     <arnold@skeeve.com>

	* dfa.c, mbsupport.h: Sync with GNU grep. Large amount of changes
	that remove many ifdefs, moving many conditions for multibyte
	support into regular C code and relying GCC's dead code optimization
	to elimnate code that won't be needed.
	* dfa.c: For gawk, add a number of additional defines so that things
	will compile if MBS_SUPPORT is 0.
	* array.c, awk.h, awkgram.y, builtin.c, eval.c, field.c, main.c,
	node.c, re.c: Change `#ifdef MBS_SUPPORT' to `#if MBS_SUPPORT'.
	* awk.h, regex_internal.h: Move NO_MBSUPPORT handling to ...
	* mbsupport.h: ...here.

2011-09-16         Arnold D. Robbins     <arnold@skeeve.com>

	* dfa.c: Sync with GNU grep.

2011-09-08         John Haque     <j.eh@mchsi.com>

	Optimization for compound assignment, increment and
	decrement operators; Avoid unref and make_number calls
	when there is no extra references to the value NODE.

2011-09-03         Arnold D. Robbins     <arnold@skeeve.com>

	* dfa.c: Sync with GNU grep.

2011-08-31         John Haque     <j.eh@mchsi.com>

	Grammar related changes: Simplify grammar for user-defined
	functions and general cleanups.

	* symbol.c: New file.
	* awkgram.y: Move symbol table related routines to the
	new file.
	(rule, func_name, function_prologue, param_list): Reworked.
	(install_function, check_params): Do all error checkings
	for the function name and parameters before installing in
	the symbol table.
	(mk_function): Finalize function definition.
	(func_install, append_param, dup_params): Nuked.
	* symbol.c (make_params): allocate function parameter nodes
	for the symbol table. Use the hash node as Node_param_list;
	Saves a NODE for each parameter.
	(install_params): Install function parameters into the symbol
	table.
	(remove_params): Remove parameters out of the symbol table.
	* awk.h (parmlist, FUNC): Nuked.
	(fparms): New define.


	Dynamically loaded function parameters are now handled like
	those for a builtin.

	* awk.h (Node_ext_func, Op_ext_builtin): New types.
	(Op_ext_func): Nuked.
	* ext.c (make_builtin): Simplified.
	(get_curfunc_arg_count): Nuked; Use the argument 'nargs' of
	the extension function instead.
	(get_argument, get_actual_argument): Adjust.
	* eval.c (r_interpret): Update case Op_func_call for a dynamic
	extension function. Handle the new opcode Op_ext_builtin.
	* pprint (profile.c): Adjust.


	Use a single variable to process gawk options.

	* awk.h (do_flags): New variable.
	(DO_LINT_INVALID, DO_LINT_ALL, DO_LINT_OLD, DO_TRADITIONAL,
	DO_POSIX, DO_INTL, DO_NON_DEC_DATA, DO_INTERVALS,
	DO_PROFILING, DO_DUMP_VARS, DO_TIDY_MEM,
	DO_SANDBOX): New defines.
	(do_traditional, do_posix, do_intervals, do_intl,
	do_non_decimal_data, do_profiling, do_dump_vars,
	do_tidy_mem, do_sandbox, do_lint,
	do_lint_old): Defined as macros.
	* main.c: Remove definitions of the do_XX variables. Add
	do_flags definition.
	* debug.c (execute_code, do_eval, parse_condition): Save
	do_flags before executing/parsing and restore afterwards.


	Nuke PERM flag. Always increment/decrement the reference
	count for a Node_val. Simplifies macros and avoids
	occassional memory leaks, specially in the debugger.

	* awk.h (UPREF, DEREF, dupnode, unref): Simplified.
	(mk_number): Nuked.
	* (*.c): Increment the reference count of Nnull_string before
	assigning as a value.


	Revamped array handling mechanism for more speed and
	less memory consumption.

	* awk.h (union bucket_item, BUCKET): New definitions. Used as
	bucket elements for the hash table implementations of arrays;
	40% space saving in 32 bit x86.
	(buckets, nodes, array_funcs, array_base, array_capacity,
	xarray, alookup, aexists, aclear, aremove, alist,
	acopy, adump, NUM_AFUNCS): New defines.
	(array_empty): New macro to test for an empty array.
	(assoc_lookup, in_array): Defined as macros.
	(enum assoc_list_flags): New declaration.
	(Node_ahash, NUMIND): Nuked.
	* eval.c (r_interpret): Adjust cases Op_subscript,
	Op_subscript_lhs, Op_store_var and Op_arrayfor_incr.
	* node.c (dupnode, unref): Removed code related to Node_ahash.
	* str_array.c: New file to handle array with string indices.
	* int_array.c: New file to handle array with integer indices.
	* cint_array.c: New file. Special handling of arrays with
	(mostly) consecutive integer indices.


	Memory pool management reworked to handle NODE and BUCKET.

	* awk.h (struct block_item, BLOCK, block_id): New definitions.
	(getblock, freeblock): New macros.
	(getbucket, freebucket): New macros to allocate and deallocate
	a BUCKET.
	(getnode, freenode): Adjusted.
	* node.c (more_nodes): Nuked.
	(more_blocks): New routine to allocate blocks of memory.

2011-08-24         Arnold D. Robbins     <arnold@skeeve.com>

	Fix pty co-process communication on Ubuntu GNU/Linux.

	* io.c: Add include of <sys/ioctl.h> to get definition of TIOCSCTTY.
	(two_way_open): Move call for this ioctl to after setsid() call.

2011-08-23         Arnold D. Robbins     <arnold@skeeve.com>

	* regex_internal.c (re_string_fetch_byte_case ): Remove
	__attribute((pure)) since it causes failures with gcc -O2
	-fno-inline. Thanks to Neil Cahill <ncahill_alt@yahoo.com>
	for reporting the bug.

2011-08-10         John Haque      <j.eh@mchsi.com>

	BEGINFILE/ENDFILE related code redone.

	* awk.h (prev_frame_size, has_endfile, target_get_record,
	target_newfile): New defines.
	* awkgram.y (mk_program): Initialize has_endfile appropriately for
	Op_get_record.
	(parse_program): Initialize new jump targets for
	Op_get_record and Op_newfile.
	* eval.c (unwind_stack): Change argument to number of
	items to be left in the stack. Adjust code.
	(pop_fcall, pop_stack): New defines.
	(setup_frame): Initialize prev_frame_size.
	(exec_state, EXEC_STATE): New structure and typedef.
	(exec_state_stack): New variable.
	(push_exec_state, pop_exec_state): New functions to save and
	later retrieve an execution state.
	(r_interpret): Use the new functions and the defines in
	cases Op_K_getline, Op_after_beginfile, Op_after_endfile,
	Op_newfile and Op_K_exit.
	* io.c (after_beginfile): When skipping a file using nextfile,
	return zero in case there was an error opening the file.
	(has_endfile): Nuke global variable.
	(inrec): Add a second argument to pass errno to the calling
	routine.
	* debug.c (print_instruction): Update cases.

2011-08-10         Arnold D. Robbins     <arnold@skeeve.com>

	Fix (apparently long-standing) problem with FIELDWIDTHS.
	Thanks to Johannes Meixner <jsmeix@suse.de>.

	* field.c (set_FIELDWIDTHS): Adjust calculations.

	Fix problem with FPAT, reported by "T. X. G." <leopardie333@yahoo.com>

	* awk.h (Regexp): Add new member 'non_empty'.
	* field.c (fpat_parse_field): Save/restore local variable non_empty
	from member in Regexp struct.

2011-08-09         Arnold D. Robbins     <arnold@skeeve.com>

	Fix pty issue reported by "T. X. G." <leopardie333@yahoo.com>

	* configure.ac: Check for setsid.
	* awk.h: If not HAVE_SETSID define it as an empty macro.
	* io.c (two_way_open): Call setsid if using pty's.

2011-07-29  Eli Zaretskii  <eliz@gnu.org>

	* builtin.c (format_tree): Rename small -> small_flag,
	big -> big_flag, bigbig -> bigbig_flag.  Solves compilation errors
	when building Gawk with libsigsegv on MS-Windows, see
	https://lists.gnu.org/archive/html/bug-gawk/2011-07/msg00029.html.

2011-07-28         Arnold D. Robbins     <arnold@skeeve.com>

	* builtin.c (do_sub): Revert to gawk 3.1 behavior for backslash
	handling. It was stupid to think I could break compatibility.
	Thanks to John Ellson <ellson@research.att.com> for raising
	the issue.

2011-07-26         John Haque      <j.eh@mchsi.com>

	* eval.c (r_interpret): In cases Op_var_assign and Op_field_assign,
	include Op_K_getline_redir in the test for skipping the routine.

2011-07-26         John Haque      <j.eh@mchsi.com>

	Fix handling of assign routines for 'getline var'.
	Rework the previous fix for (g)sub.

	* awk.h: New define assign_ctxt for use in Op_var_assign
	and Op_field_assign opcodes. Remove define AFTER_ASSIGN.
	* awkgram.y (snode, mk_getline): Initialize assign_ctxt.
	* builtin.c (do_sub): Adjust to take only the first two
	arguments.
	* eval.c (r_interpret): In cases Op_var_assign and Op_field_assign,
	skip the routine as appropriate. Adjust case Op_sub_builtin.
	* main.c (get_spec_varname): New function.
	* debug.c (print_instruction): Use the new function to get
	special variable name.

2011-07-17         Arnold D. Robbins     <arnold@skeeve.com>

	* main.c (varinit): Mark FPAT as NON_STANDARD. Thanks to
	Wolfgang Seeberg <wolfgang.seeberg@yahoo.com> for the report.
	* Makefile.am (EXTRA_DIST): Add po/README, per advice from
	Bruno Haible.
	* dfa.c: Sync with GNU grep.
	* xalloc.h (xzalloc): New function, from GNU grep, for dfa.c.
	* README: Note that bug list is really a real mailing list.

2011-07-16         Arnold D. Robbins     <arnold@skeeve.com>

	* Makefile.am (AUTOMAKE_OPTIONS): Removed.
	* configure.ac (AM_INIT_AUTOMAKE): Removed dist-bzip2 option, on
	advice from Karl Berry.

2011-07-15         John Haque      <j.eh@mchsi.com>

	* awk.h (Op_sub_builtin): New opcode.
	(GSUB, GENSUB, AFTER_ASSIGN, LITERAL): New flags for
	Op_sub_builtin.
	* awkgram.y (struct tokentab): Change opcode to	Op_sub_builtin
	for sub, gsub and gensub.
	(snode): Update processing of sub, gsub and gensub.
	* builtin.c (do_sub, do_gsub, do_gensub): Nuke.
	(sub_common): Renamed to do_sub. Relocate gensub argument
	handling code from do_gensub to here; Simplify the code a
	little bit.
	* eval.c (r_interpret): Handle Op_sub_builtin. Avoid field
	re-splitting or $0 rebuilding if (g)sub target string is
	a field and no substitutions were done.
	* pprint (profile.c): Add case for the new opcode.
	* print_instruction (debug.c): Ditto.

	Take out translation for errno strings; extensions will
	need to use their own domain.

	* awk.h (enum errno_translate): Removed.
	(update_ERRNO_string): Remove second translate paramater.
	* eval.c (update_ERRNO_string): Remove second translate paramater
	and code that used it.
	* gawkapi.h (api_update_ERRNO_string): Remove third translate
	parameter.
	* gawkapi.c (api_update_ERRNO_string): Remove third translate
	paramater and change call to update_ERRNO_string.
	* io.c (do_close): Fix call to update_ERRNO_string.

2011-07-15         Arnold D. Robbins     <arnold@skeeve.com>

	* awk.h: Typo fix: "loner" --> longer. Thanks to Nelson Beebe.
	* builtin.c (efwrite): Fix flushing test back to what it was
	in 3.1.8. Thanks to Strefil <strefil@yandex.ru> for the problem
	report.
	* configure.ac: Bump version to 4.0.0a for stable branch.

2011-06-24         Arnold D. Robbins     <arnold@skeeve.com>

	* Makefile.am (EXTRA_DIST): Add ChangeLog.0.
	* 4.0.0: Remake the tar ball.

2011-06-23         Arnold D. Robbins     <arnold@skeeve.com>

	* configure.ac: Update version to 4.0.0.
	* configure: Regenerated.
	* ChangeLog.0: Rotated ChangeLog into this file.
	* ChangeLog: Created anew for gawk 4.0.0 and on.
	* README: Bump version to 4.0.0.
	* 4.0.0: Release tar ball made.<|MERGE_RESOLUTION|>--- conflicted
+++ resolved
@@ -1,12 +1,10 @@
 2017-04-12         Arnold D. Robbins     <arnold@skeeve.com>
 
-<<<<<<< HEAD
+	* mpfr.c (mpg_format_val): Set STRCUR flag when we're done.
+	Fixes a memory leak. Thanks to valgrind for the report.
+
 	* gawkapi.c (awk_value_to_node): Initialize ext_ret_val to NULL
 	to avoid compiler warnings.
-=======
-	* mpfr.c (mpg_format_val): Set STRCUR flag when we're done.
-	Fixes a memory leak. Thanks to valgrind for the report.
->>>>>>> 9fff07da
 
 2017-04-12         Manuel Collado        <m-collado@users.sourceforge.net>
 
