--- conflicted
+++ resolved
@@ -1,4 +1,7 @@
-<<<<<<< HEAD
+2016-12-11         Arnold D. Robbins     <arnold@skeeve.com>
+
+	* dfa.c: Sync with GNULIB.
+
 2016-12-06         Arnold D. Robbins     <arnold@skeeve.com>
 
 	Add minimum required and maximum expected number of arguments
@@ -12,11 +15,6 @@
 	* interpret.h (Op_ext_builtin): Store min_required and max_expected
 	in instructions. Add checking code and lint checks.
 	(Op_ext_func): Copy min_required and max_expected from function info.
-=======
-2016-12-11         Arnold D. Robbins     <arnold@skeeve.com>
-
-	* dfa.c: Sync with GNULIB.
->>>>>>> 7a7d021d
 
 2016-11-30         Arnold D. Robbins     <arnold@skeeve.com>
 
