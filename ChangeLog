<<<<<<< HEAD
2013-12-12         John E. Malmberg      <wb8tyw@qsl.net>

	* io.c (redirect): Add additional VMS error codes.
	(nextfile): Retry open after closing some files.
=======
2013-12-19         Arnold D. Robbins     <arnold@skeeve.com>

	* regexec.c (re_search_internal): Make sure `dfa' pointer is
	not NULL before trying to dereference it.

2013-12-16         Arnold D. Robbins     <arnold@skeeve.com>

	* configure.ac (AC_FUNC_VPRINTF): Remove. Not needed on current
	systems.
	* awk.h (HAVE_VPRINTF): Remove check.
>>>>>>> 477cb50c

2013-12-10         Scott Deifik          <scottd.mail@sbcglobal.net>

	* io.c (closemaybesocket): Add definition for DJGPP.

2013-12-10         Arnold D. Robbins     <arnold@skeeve.com>

	* awk.h (Floor, Ceil): Remove declarations and VMS redefinitions.
	* floatcomp.c (Floor, Ceil): Removed, not needed. Move bracketing
	ifdef to the top of the file.
	* builtin.c (double_to_int): Use floor() and ceil().

2013-12-07         Arnold D. Robbins     <arnold@skeeve.com>

	* regex_internal.h (__attribute__): Define to empty if not GCC.
	* custom.h (__attribute__): Remove the definition from here; the
	right place was regex_internal.h.

2013-12-06         Arnold D. Robbins     <arnold@skeeve.com>

	No need to generate version.c from version.in.
	Thanks to John E. Malmberg <wb8tyw@qsl.net> for the suggestion.

	* version.in: Removed.
	* version.c: Use PACKAGE_STRING directly.
	* Makefile.am (EXTRA_DIST): Remove version.in.
	(distcleancheck_listfiles): Remove this rule.
	(MAINTAINERCLEANFILES): Remove this definition.
	(version.c): Remove the rule to create it.

2013-12-05         Arnold D. Robbins     <arnold@skeeve.com>

	Fixes for Z/OS.

	* custom.h (__attribute__): Define to empty.
	* dfa.c (parse_bracket_exp): Add a cast to quiet a warning.
	* regex.c: Correctly bracket include of <sys/param.h>.

	Unrelated:

	* debug.c (find_rule): Add a FIXME comment.

2013-12-03         John E. Malmberg	<wb8tyw@qsl.net>

	* io.c (redirect): Add additional VMS error code to check.
	(do_find_source): Append "/" if not a VMS filename.

2013-12-01         Andrew J. Schorr     <aschorr@telemetry-investments.com>

	* main.c (optab): Sort by long option name.

2013-11-27         Andrew J. Schorr     <aschorr@telemetry-investments.com>

	* main.c (optab): Add entry for --include.

2013-11-23         Arnold D. Robbins     <arnold@skeeve.com>

	* dfa.c: Merge from grep; minor fixes in how bit twiddling
	is done.

2013-11-01         Arnold D. Robbins     <arnold@skeeve.com>

	* dfa.c (lex): Reset laststart so that stuff like \s* works.
	Fix from grep.

2013-10-31         Arnold D. Robbins     <arnold@skeeve.com>

	* builtin.c (efwrite): If write error to stdout is EPIPE,
	die silently.  Thanks to Hermann Peifer for helping find this.

2013-10-22         Arnold D. Robbins     <arnold@skeeve.com>

	Revise error messages when writing to standard output or standard
	error to ignore EPIPE.  Add the ability based on an environment
	variable to get the source file and line number.

	* awk.h (r_warning): Renamed from warning.
	(warning): New macro to set location and call warning.
	* io.c (flush_io): Print errors only if not EPIPE.
	(close_io): Ditto.
	* main.c (lintfunc): Init to r_warning.
	(main): Enhance explanatory comment.
	(usage): Print errors only if not EPIPE.
	(copyleft): Ditto.
	* msg.c (err): Make printing srcfile and srcline depend upon
	GAWK_MSG_SRC environment variable.
	(r_warning): Renamed from warning.

2013-10-17         Arnold D. Robbins     <arnold@skeeve.com>

	* main.c (main): Ignore SIGPIPE. See the comment in the code.
	Thanks to Alan Broder for reporting the issue.

2013-10-16         Arnold D. Robbins     <arnold@skeeve.com>

	Make -O work again.  Turns out that C99 bool variables
	are clamped to zero or one.

	* main.c (do_optimize): Init to false.
	(main): Set do_optimize to true on -O.
	* eval.c (setup_frame): Change all uses of do_optimize to be
	a boolean check instead of a test > 1.
	* awkgram.y: Ditto.
	(optimize_assignment): Remove check against do_optimize since
	it was inited to true anyway.

	Unrelated:

	* re.c (resetup): Add a comment about the joy of syntax bits.

2013-10-10         Arnold D. Robbins     <arnold@skeeve.com>

	* dfa.c (lex): Sync with GNU grep. Handle multibyte \s and \S.

	Unrelated:

	* awk.h [ARRAY_MAXED]: Fix value of this and subsequent flags
	after addition of NULL_FIELD.
	* eval.c (flags2str): Add NULL_FIELD. Duh.

2013-10-09         Arnold D. Robbins     <arnold@skeeve.com>

	* awkgram.y (mk_assignment): Rework switch to handle Op_assign,
	and to provide a better error message upon unknown opcode.

2013-09-28         Arnold D. Robbins     <arnold@skeeve.com>

	* dfa.c: Sync with GNU grep.

2013-09-24         Arnold D. Robbins     <arnold@skeeve.com>

	* debug.c (find_rule): Handle case where lineno is zero. Can happen
	if break is given without a line number on a current line. Thanks
	to Ray Song <i@maskray.me> for the report.

2013-09-19         Arnold D. Robbins     <arnold@skeeve.com>

	* dfa.c (parse_bracket_exp): Use code from grep to keep things within
	range (updates change of 2013-09-08). Fix whitespace in one of the
	gawk-only additions.

2013-09-13         Arnold D. Robbins     <arnold@skeeve.com>

	Fix use of NF after it's extended, e.g. see test/nfloop.awk.

	* awk.h (NULL_FIELD): New flag
	* builtin.c (do_print_rec): Check f0->flags instead of if
	equal to Nnull_string.
	* eval.c (r_get_field): Check (*lhs)->flags instead of if
	equal to Nnull_string or Null_field.
	* field.c (init_fields): Init field zero and Null_field with
	NULL_FIELD flag.
	(set_NF): Set parse_high_water = NF in case NF extended past the
	end. This is the actual bug fix.

2013-09-08         Arnold D. Robbins     <arnold@skeeve.com>

	Fixes based on reports from a static code checker. Thanks to
	Anders Wallin for sending in the list.

	* array.c (asort_actual): Free list if it's not NULL.
	* builtin.c (do_sub): Set buf to NULL and assert on it before using
	it.
	* cint_array.c (cint_array_init): Clamp any value of NHAT from the
	environment such that it won't overflow power_two_table when used as
	an index.
	* dfa.c (parse_bracket_exp): Check that len is in range before using it
	to index buf.
	* getopt.c (_getopt_internal_r): Change call to alloca to use malloc.
	* io.c (socket_open): Init read_len to zero.
	(two_way_open): Upon failure to fork, close the slave fd also.
	* re.c (research): Init try_backref to false.
	* regcomp.c (build_range_exp): Free any items that were allocated in
	the case where not all items were.
	(build_charclass_op): Same. Init br_token to zero with memset.
	(create_tree): Init token t to zero with memset.
	* regex_internal.c (re_dfa_add_node): Free any items that were
	allocated in the case where not all items were.
	* symbol.c (destroy_symbol): On default, break, to fall into releasing
	of resources.

2013-08-29         Arnold D. Robbins     <arnold@skeeve.com>

	* debug.c (HAVE_HISTORY_LIST): Move checks and defines to the top.
	(do_save, serialize): Adjust #if checks to depend on having both
	readline and the history functions. Needed for Mac OS X whose
	native readline is a very old version. Sigh.
	* configh.in, configure: Regenerated due to change in m4/readline.m4.
	Issue reported by Hermann Peifer and Larry Baker.

	Unrelated:

	* getopt.c: Sync with GLIBC, changes are minor.

	Unrelated:

	* dfa.c: Sync with version in grep. Primarily whitespace / comment
	wording changes.

2013-08-26         Arnold D. Robbins     <arnold@skeeve.com>

	* regcomp.c (parse_dup_op): Remove RE_TOKEN_INIT_BUG code (change of
	Feb 19 2005) since it's no longer needed.

	* regcomp.c (re_fastmap_iter): Undo addition of volatile from
	Jan 18 2007; no longer needed and is one less change to have to
	maintain aginst the upstream.

	* regcomp.c, regex.h, regex_internal.h: Sync with GLIBC.

2013-08-20         Arnold D. Robbins     <arnold@skeeve.com>

	* nonposix.h: New file. Contains FAKE_FD_VALUE.
	* awk.h: Include it if MinGW or EMX.
	* Makefile.am (base_sources): Add nonposix.h.

2013-08-18         Arnold D. Robbins     <arnold@skeeve.com>

	* array.c (force_array): Set symbol->xarray to NULL before
	initing the array if it was Node_var_new.
	(null_array): Restore assert, undoing change of 2013-05-27.

2013-08-15         Arnold D. Robbins     <arnold@skeeve.com>

	* debug.c (print_memory): Fix whitespace / indentation.

2013-07-24         Arnold D. Robbins     <arnold@skeeve.com>

	* io.c (FAKE_FD_VALUE): Move definition from here ...
	* awk.h (FAKE_FD_VALUE): ... to here. Fixes compilation on MinGW.

2013-07-08         Arnold D. Robbins     <arnold@skeeve.com>

	* io.c (get_a_record): Change `min' to `MIN' for consistency with
	other files and general practice.

2013-07-04         Andrew J. Schorr     <aschorr@telemetry-investments.com>

	* gawkapi.h (awk_element_t): Add comment indicating that the array
	element index will always be a string!
	* gawkapi.c (api_flatten_array): When converting the index to an awk
	value, request a string conversion, since we want the indices to
	appear as strings to the extensions.  This makes the call to
	force_string redundant, since node_to_awk_value does that internally
	when we request a string.

2013-07-04         Arnold D. Robbins     <arnold@skeeve.com>

	* builtin.c (format_tree): Fixes for %c with multibyte characters
	and field width > 1. Bugs reported by Nethox <nethox@gmail.com>.

2013-07-02         Arnold D. Robbins     <arnold@skeeve.com>

	* profile.c (pp_string): Add a call to chksize and fix another.
	Avoids valgrind errors on profile5 test. Thanks to Andrew
	Schorr for the report.

2013-06-27         Arnold D. Robbins     <arnold@skeeve.com>

	* awkgram.y: Minor whitespace cleanup, remove redundant ifdef.

2013-06-24         Arnold D. Robbins     <arnold@skeeve.com>

	* dfa.c (copytoks): Rewrite to call addtok_mb() directly. Avoids
	problems with multibyte characters inside character sets.
	Thanks to Steven Daniels <stevendaniels88@gmail.com> for reporting
	the problem.  Much thanks to Mike Haertel <mike@ducky.net> for the
	analysis and fix.

2013-06-24  Eli Zaretskii  <eliz@gnu.org>

	* io.c: Move #include "popen.h" out of the HAVE_SOCKETS condition,
	as this is needed for non-sockets builds as well.  See
	http://lists.gnu.org/archive/html/bug-gawk/2013-06/msg00014.html
	for the details of the problem this caused.

2013-06-15         Arnold D. Robbins     <arnold@skeeve.com>

	* io.c: Add ifdefs for VMS so that it will compile again.
	Thanks to Anders Wallin.

2013-06-11         Arnold D. Robbins     <arnold@skeeve.com>

	* debug.c (print_lines): Move setting of binary mode to after all
	the messing with the fd. Simplifies code some.
	* io.c (srcopen): Rearrange so that can add call to setbinmode
	here too. This fixes the debugger and makes reading source
	files a little faster. Thanks again to Corinna Vinschen.

2013-06-10         Arnold D. Robbins     <arnold@skeeve.com>

	* debug.c (print_lines): Set binary mode so that calculation of the
	byte offsets will be right. Thanks to Corinna Vinschen for the
	direction.

2013-06-10         Arnold D. Robbins     <arnold@skeeve.com>

	* re.c (check_bracket_exp): Remove warning about ranges being
	locale dependent, since they aren't anymore.

2013-06-09         Arnold D. Robbins     <arnold@skeeve.com>

	* io.c (iop_finish): Change fstat call to fcntl/F_GETFL per
	Eli Z., for Windows.

2013-06-03         Arnold D. Robbins     <arnold@skeeve.com>

	* eval.c (unwind_stack): If exiting, don't worry about strange stuff
	on the stack.

	Unrelated:

	* awk.h (init_sockets): Declare.
	* io.c (init_io): Remove ifdef around call.

2013-06-01  Eli Zaretskii  <eliz@gnu.org>

	* io.c (SHUT_RD) [SD_RECEIVE]: Define to SD_RECEIVE.
	(SHUT_WR) [SD_SEND]: Define to SD_SEND.
	(SHUT_RDWR) [SD_BOTH]: Define to SD_BOTH.
	(FD_TO_SOCKET, closemaybesocket) [!FD_TO_SOCKET]: New macros.
	(SOCKET_TO_FD, SOCKET) [!SOCKET_TO_FD]: New macros.
	(PIPES_SIMULATED): Define only for DJGPP.
	(pipe) [__MINGW32__]: Define to call _pipe, unless PIPES_SIMULATED
	is defined.
	(init_io) [HAVE_SOCKETS]: Call init_sockets.
	(iop_close, socketopen): Call closemaybesocket instead of close.
	(redirect) [__MINGW32__]: Call wait_any with a non-zero argument.
	(devopen) [__EMX__ || __MINGW32__]: Don't call stat on network
	pseudo-filenames.
	(two_way_open) [HAVE_SOCKETS]: Switch input and output to binary
	mode if appropriate.
	(two_way_open) [!PIPES_SIMULATED]: Use the __EMX__ code for MinGW
	as well.
	[__MINGW32__] Call spawnl to invoke $ComSpec and pass it a
	suitably quoted command line.
	(two_way_open) [__MINGW32__]: Wait only for a specified process
	ID.  If successful, update the exit status of the exited process.
	Don't use signals that are undefined on MinGW.
	(two_way_open) [!PIPES_SIMULATED]: Use the __EMX__ code for MinGW
	as well.
	(min): Define only if not already defined.
	(read_with_timeout) [__MINGW32__]: Allow reading from sockets with
	timeout.
	(gawk_fclose) [__MINGW32__]: Close the underlying socket as well.

	* getopt.c: Include stdlib.h for MinGW as well.

2013-05-30         Arnold D. Robbins     <arnold@skeeve.com>

	More profiling fixes:

	* profile.c (pprint): For Op_in_array, parenthesize subscript if
	the precedence is lower. E.g.:  (c = tolower(foo)) in ARRAY.
	(prec_level): Merge cases for precedence of 5.
	(parenthesize): Simplify, as in 3.1.8. Avoids stuff like
	`(x == 1 && (z ==2 && (q == 4 && w == 7)))'.

	Unrelated:

	* io.c (iop_finish): fstat the fd before closing it to avoid
	errors on some operating systems. Thanks to Eli Zaretskii
	for the report.

2013-05-29         Arnold D. Robbins     <arnold@skeeve.com>

	* profile.c (pp_group3): Renamed from pp_concat. Change all calls.
	(is_binary): Change return type to bool.
	(is_scalar): New function.
	(pp_concat): New function to handle concatenation operator better.
	(pprint): Call it at case Op_concat. Fix Op_K_delete if multiple
	indexes to separate with "][".
	General: Add leading comments as needed.

2013-05-28         Arnold D. Robbins     <arnold@skeeve.com>

	* main.c (main): Add minor hack to not run code if pretty printing
	and undocumented env var GAWK_NO_PP_RUN exists.
	* profile.c (pp_string): Explicitly print NUL chars as \000.

2013-05-27         Arnold D. Robbins     <arnold@skeeve.com>

	* configure.ac (AM_INIT_AUTOMAKE): Add dist-lzip to quiet
	outside maintainer warnings.

	Unrelated:

	* configure.ac (AC_STRUCT_ST_BLKSIZE): Replaced with call to
	AC_CHECK_MEMBERS.

	Unrelated:

	* array.c (null_array): Remove the assert and just clear
	symbol->xarray.

2013-05-26         Arnold D. Robbins     <arnold@skeeve.com>

	* getopt.c: For Mac OS X, also include <stdlib.h> to avoid
	some compiler warnings.

2013-05-20         Arnold D. Robbins     <arnold@skeeve.com>

	* gawkapi.h [FAKE_FD_VALUE]: Moved from here to ...
	* io.c [FAKE_FD_VALAUE]: here.

2013-05-14  Eli Zaretskii  <eliz@gnu.org>

	* io.c (devopen) [__EMX__ || __MINGW32__]: Produce EISDIR on MinGW
	when an attempt to open() a directory fails.
	(two_way_open) [__EMX__ || __MINGW32__]: When trying to open() a
	directory fails with EISDIR, assign FAKE_FD_VALUE to the file
	descriptor and attributes of a directory to its mode bits.  This
	is needed to support the readdir extension.

	* gawkapi.h (FAKE_FD_VALUE): New macro, used in io.h and in
	extension/gawkdirfd.h.

2013-05-09         Arnold D. Robbins     <arnold@skeeve.com>

	* 4.1.0: Release tar ball made.

2013-05-09         Arnold D. Robbins     <arnold@skeeve.com>

	* awkgram.y (snode): Make it a fatal error to use a regexp constant
	as the second argument of index(). Thanks to Christopher Durant
	<christopher.durant@marquesa.net> and Brian Kernighan for the report
	and the advice.

2013-04-28  Eli Zaretskii  <eliz@gnu.org>

	* io.c (redirect): Remove the HACK that called close_one when
	errno was zero in the MinGW build.  This prevents failure in
	several tests in the test suite, e.g., closebad.

2013-04-28         Arnold D. Robbins     <arnold@skeeve.com>

	* bootstrap.sh: Fix a comment.

2013-04-24         Arnold D. Robbins     <arnold@skeeve.com>

	* io.c (do_getline_redir): Fix the leading comment.

2013-04-23         Arnold D. Robbins     <arnold@skeeve.com>

	* main.c (load_procinfo): Add PROCINFO entries for API major
	and minor versions.

2013-04-21         Arnold D. Robbins     <arnold@skeeve.com>

	* missing: Update from Automake 1.13.1.

2013-04-18         Arnold D. Robbins     <arnold@skeeve.com>

	* configure.ac: Fix a typo.

2013-04-17         Corinna Vinschen      <vinschen@redhat.com>

	* configure.ac: Remove special casing for cygwin for libiconv
	and libintl.

2013-04-16         Arnold D. Robbins     <arnold@skeeve.com>

	* bootstrap.sh: Touch gawk.texi too. Update copyright.

2013-04-16         Arnold D. Robbins     <arnold@skeeve.com>

	* awkgram.c: Regenerated from bison 2.7.1.
	* command.c: Ditto.
	* dfa.h, dfa.c: Minor edits to sync with GNU grep.
	* gettext.h: Sync with gettext 0.18.2.1.
	* random.h: Remove obsolete __P macro and use. Update copyright year.
	* Makefile.am, array.c, builtin.c, cint_array.c, cmd.h, debug.c,
	eval.c, ext.c, field.c, gawkapi.c, gawkapi.h, gettext.h, int_array.c,
	interpret.h, msg.c, node.c, profile.c, re.c, replace.c, str_array.c,
	symbol.c: Update copyright year.

	Update to automake 1.13.1:

	* configure.ac (AM_INIT_AUTOMAKE): Update version.
	* configure, Makefile.in, aclocal.m4, awklib/Makefile.in,
	doc/Makefile.in, test/Makefile.in: Regenerated.

	* getopt.c, getopt.h, getopt1.c, getopt_int.h: Sync with GLIBC.

2013-04-14         Arnold D. Robbins     <arnold@skeeve.com>

	* awkgram.y (check_funcs): Fix logic of test for called but
	not defined warning. Thanks to Scott Deifik for the bug report.

2013-04-02         Arnold D. Robbins     <arnold@skeeve.com>

	* profile.c (print_lib_list): Send final newline to prof_fp
	instead of stdout.  Thanks to Hermann Peifer for the bug report.

2013-03-27         Arnold D. Robbins     <arnold@skeeve.com>

	* Makefile.am (SUBDIRS): Move extension back into the middle of
	the list so that `make check' without a prior `make' works.

	Unrelated:

	* main.c (main): Move env_lc into ifdef for LIBC_IS_BORKED.

2013-03-20         Arnold D. Robbins     <arnold@skeeve.com>

	For systems where libc is borked (MirBSD, maybe others).

	* dfa.c: Force use of gawk_mb_cur_max instead of MB_CUR_MAX and make
	mbrtowc a macro that always fails.
	(using_utf8): Force utf8 to be 0 if libc borked and gawk_mb_cur_max
	is one.
	* main.c (main): If libc is borked and LC_ALL or LANG exist in the
	environment and are set to "C" or "c", force gawk_mb_cur_max to one.

2013-03-11         Arnold D. Robbins     <arnold@skeeve.com>

	* re.c (check_bracket_exp): Make handling of embedded ] in
	regexp smarter. Thanks to Ed Morton <mortoneccc@comcast.net>
	for reporting the bug.

2013-03-01         Arnold D. Robbins     <arnold@skeeve.com>

	Don't build extensions if API isn't supported:

	* Makefile.am (SUBDIRS): Move extension directory to last in case
	building the extensions is not supported.
	* configure.ac: Add check for MirBSD and don't even try to run the
	checks for DYNAMIC if so.

	Check for systems (MirBSD) where libc doesn't understand not
	to use UTF-8 for LC_ALL=C.

	* configure.ac (LIBC_IS_BORKED): AC_DEFINE if needed.
	* regcomp.c (init_dfa): Change logic as needed if LIBC_IS_BORKED.

2013-02-28         Arnold D. Robbins     <arnold@skeeve.com>

	Cause profiling / pretty printing to include a list of
	loaded extensions. Thanks to Hermann Peifer for the bug report.

	* awk.h (srcfiles): Add declaration.
	* profile.c (print_lib_list): New function.
	(dump_prog): Call it.

2013-02-26         Arnold D. Robbins     <arnold@skeeve.com>

	* awkgram.y (expression_list): In case of error return the list
	instead of NULL so that snode gets something it can count.

2013-02-12         Arnold D. Robbins     <arnold@skeeve.com>

	* bisonfix.awk: Comment out code for fixing contined #if
	statements. It is likely not needed anymore. Leave it there in
	case I'm wrong.

2013-02-06         Arnold D. Robbins     <arnold@skeeve.com>

	* builtin.c (printf_common): Move nargs > 0 check into assert.
	(do_sprintf): Add nargs check and fatal message to here.

2013-02-04         Arnold D. Robbins     <arnold@skeeve.com>

	* main.c (main): Remove undocumented -m option which was for
	compatibility with BWK awk. His awk dropped it back in 2007.

2013-02-03         Arnold D. Robbins     <arnold@skeeve.com>

	* configure.ac: Add Automake test for cross compiling.

2013-01-31         Arnold D. Robbins     <arnold@skeeve.com>

	* regcomp.c, regex.c, regex_internal.c, regexec.c: Update
	copyright years to sync with GLIBC.

	From: http://www.sourceware.org/ml/libc-alpha/2013-01/msg00967.html,
	by Andreas Schwab <schwab@suse.de>:

	* regexec.c (extend_buffers): Add parameter min_len.
	(check_matching): Pass minimum needed length.
	(clean_state_log_if_needed): Likewise.
	(get_subexp): Likewise.`

2013-01-31         Arnold D. Robbins     <arnold@skeeve.com>

	* dfa.c: Include "dfa.h" which includes regex.h after limits.h
	so that RE_DUP_MAX gets the correct value. Especially needed on
	OpenVMS. Thanks to Anders Wallin.

	* main.c (version): Print out API version numbers if DYNAMIC.
	Helpful also for knowing if to run the shlib tests.

	* configure: Regenerated after change in m4/readline.m4.

2013-01-31         Arnold D. Robbins     <arnold@skeeve.com>

	* PROBLEMS: Removed. It is no longer needed.
	* Makefile.am (EXTRA_DIST): Remove PROBLEMS from list.

2013-01-31         Andrew J. Schorr     <aschorr@telemetry-investments.com>

	* configure.ac: Remove TEST_MPFR conditional added in last patch.
	We will instead test for MPFR capability by looking at the output
	from gawk --version.

2013-01-27         Andrew J. Schorr     <aschorr@telemetry-investments.com>

	* configure.ac: Add MPFR test for use in test/Makefile.am.

2013-01-25         Arnold D. Robbins     <arnold@skeeve.com>

	* awkgram.y (parms_shadow): Change int param to bool.
	* cmd.h (output_is_tty): Sync type with rest of code (is bool).
	* dfa.c (MALLOC): Undef first, for Irix.
	* Makefile.am (LDADD): Use LIBREADLINE and LIBMPFR instead of
	automake substitutions.
	* configure.ac (AC_INIT): Version bump.
	(GAWK_CHECK_READLINE): Renamed from GNUPG_CHECK_READLINE.

2013-01-23         Arnold D. Robbins     <arnold@skeeve.com>

	* awk.h (list_functions): Change parameter to bool.
	* symbol.c (list_functions): Ditto.
	(get_symbols): Change sort parameter to bool. Additional
	code cleanup.

2013-01-22         Arnold D. Robbins     <arnold@skeeve.com>

	* symbol.c (get_symbols): Reset count after each loop to only
	sort the actual items retrieved. Thanks to Hermann Peifer (by
	way of Andrew Schorr) for reporting the bug.  Also add some
	commentary and fix function name in emalloc calls.

2013-01-20         Arnold D. Robbins     <arnold@skeeve.com>

	* re.c (regexflags2str): New routine.
	(resetup): If do_intervals, also turn on RE_NO_BK_BRACES.
	Thanks to Yan Lei <yanl.fnst@cn.fujitsu.com> for the
	bug report.

2013-01-18         Arnold D. Robbins     <arnold@skeeve.com>

	Fix a problem with include ordering to get ptrdiff_t definition,
	showed up on Debian Lenny. Reported by Manuel Collado.
	Fix brought over from grep.

	* dfa.h: Include regex.h and stddef.h directly.
	* dfa.c: Adjust includes.

2013-01-11         John Haque            <j.eh@mchsi.com>

	* awk.h (do_mpfr_rshift): Renamed from do_mpfr_rhift.
	* awkgram.y (do_mpfr_rshift): Renamed from do_mpfr_rhift.
	* mpfr.c (_tz1, _tz2, _mpz1, _mpz2, mpz1, mpz2, get_bit_ops,
	free_bit_ops): Removed.
	(init_mpfr): Remove calls to mpz_init.
	(get_intval, free_intval): New functions.
	(do_mpfr_rshift, do_mpfr_lshift): Rework code.
	(do_mpfr_and, do_mpfr_or, do_mpfr_xor): Accept two or more arguments
	to match regular functions.

2013-01-11         Arnold D. Robbins     <arnold@skeeve.com>

	* bisonfix.awk: Adjust ARGV / ARGC to force reading of standard
	input; apparently needed for Mac OS X. Thanks to Akim Demaille
	for the report.

2013-01-06         Arnold D. Robbins     <arnold@skeeve.com>

	* io.c (redirect, two_way_open): Set the name field in the
	awk_input_buf_t and awk_output_buf_t structures, as needed.
	Thanks to Manuel Collado for the report.

2013-01-05         Arnold D. Robbins     <arnold@skeeve.com>

	* regex_internal.h (struct re_dfa_t): Restore ifdefs around
	__libc_lock_define, they really were needed. Bleah.

2013-01-01         Arnold D. Robbins     <arnold@skeeve.com>

	Sync with GLIBC regex files.

	* regex_internal.h (struct re_dfa_t): Remove ifdefs around
	__libc_lock_define since it's already defined to empty in non-LIBC
	case.
	* regexec.c (check_node_accept_bytes): Restore decl with use from
	GLIBC code since this is LIBC case.

2012-12-27         Arnold D. Robbins     <arnold@skeeve.com>

	* builtin.c (do_print, do_printf): Use output_fp as default
	output for print/printf only if running under the debugger.
	Otherwise use stdout as Brian, Peter, and Al intended.

2012-12-25         Arnold D. Robbins     <arnold@skeeve.com>

	Remove sym-constant from API after discussions with John
	Haque and Andy Schorr.

	* gawkapi.h (api_sym_constant): Removed field in API struct.
	(sym_constant): Remove macro.
	* gawkapi.c (set_constant, api_sym_update, api_sym_constant): Removed.
	(sym_update_real): Renamed to api_sym_update(). is_const parameter
	removed and code adjusted.

2012-12-24         Arnold D. Robbins     <arnold@skeeve.com>

	* 4.0.2: Release tar ball made.

2012-12-23         John Haque      <j.eh@mchsi.com>

	* eval.c (r_get_lhs): Node_array_ref. If original is Node_var,
	don't assign null-string as value.
	* ext.c (get_argument): Node_array_ref. Check if already a scalar.

2011-12-23         John Haque      <j.eh@mchsi.com>

	* awkgram.y (is_deferred_variable): New function.
	(func_install): Call it.
	* eval.c (r_interpret): Op_push_arg. Check for uninitialized scalar.

2012-12-23         Arnold D. Robbins     <arnold@skeeve.com>

	* awkgram.y (tokentab): Whitespace fix for "include".
	* builtin.c (printf_common): Do a fatal error if no args to printf()
	or sprintf().

2012-12-19         Arnold D. Robbins     <arnold@skeeve.com>

	* bootstrap.sh: Touch extension/aclocal.m4 also.

	Unrelated: Extend input parser API:

	* awk.h (IOBUF): Remove read_func pointer.
	* gawkapi.h (awk_input_buf_t): Move it to here.
	* io.c (iop_alloc, get_a_record, get_read_timeout): Adjust code.

	Unrelated: Make sure that variables like NF, NR, FNR are
	accessable correctly both through SYMTAB and through API.

	* gawkapi.c (api_sym_lookup): Call update_global_values().
	(api_sym_lookup_scalar): Ditto.
	* interpret.h (Op_subscript, Op_subscript_lhs): Ditto.
	* main.c (update_global_values): Adjust comment.

	Unrelated: Fix --disable-lint so that everything compiles.

	* main.c (main): Move case lable inside ifdef.
	* awkgram.y (isnoeffect): Add ifdefs around declaration, use,
	and function body.

	Unrelated: Restore building with tcc.

	* awk.h (AFUNC): Move to array.c which is the only place its used.
	(ainit_ind, atypeof_ind, etc.): New macros for use in array.c
	* array.c (AFUNC): Change to use F##_ind. Works with tcc and other
	compilers.
	* configure.ac: Only add -export-dynamic flag if compiling with gcc.

2012-12-18         Andrew J. Schorr     <aschorr@telemetry-investments.com>

	* gawkapi.c (sym_update_real): If setting a scalar variable that exists
	already in an undefined state with type set to Node_var_new, we must
	update the type to Node_var if the new value is not undefined.

2012-12-18         Arnold D. Robbins     <arnold@skeeve.com>

	* awkgram.y (tokentab): "extension" needs to be inside ifdef DYNAMIC.
	Thanks to Anders Wallin for finding this.

2012-12-16         Arnold D. Robbins     <arnold@skeeve.com>

	* debug.c (do_set_var): Fix last remaining `*assoc_lookup() = x'.

2012-12-15         Arnold D. Robbins     <arnold@skeeve.com>

	Infrastructure Updates:

	* awkgram.c, command.c: Regenerated with bison 2.7.
	* config.guess, config.sub, depcomp: Updated from automake 1.12.6.

2012-12-09         Arnold D. Robbins     <arnold@skeeve.com>

	Clean up BINMODE to use symbolic values.

	* awk.h (enum binmode_values): New enum.
	* eval.c (set_BINMODE): Use them.
	* io.c (binmode, close_rp, gawk_popen): Ditto.
	* main.c (main): Ditto.
	* builtin.c (do_system): Ditto.

	Unrelated:

	* configure.ac: Look for posix_openpt
	* io.c (two_way_open): Use posix_openpt if it's available.
	Thanks to Christian Weisgerber <naddy@mips.inka.de> for
	the changes.

	Also unrelated:

	* regex.c: Don't include <sys/param.h> on VMS. Thanks to
	Anders Wallin.

	Also unrelated:

	* ext.c (is_letter, is_identifier_char): New functions. Don't use
	<ctype.h> functions since those could rely on the locale.
	(make_builtin): Adjust test for valid name to call the new
	functions and return false instead of throwing a fatal error.
	(make_old_builtin): Adjust test for valid name to call the new
	function.
	* awk.h (is_identchar): Move from here, ...
	* awkgram.y (is_identchar): ... to here. This is safe, since
	the locale is C during parsing the program.

	Also unrelated: Make all checks for bitflags being set consistent
	in case we should wish to switch them to macro calls:

	* awkgram.y, builtin.c, cint_array.c, debug.c, eval.c, gawkapi.c,
	int_array.c, io.c, mpfr.c, node.c, profile.c, str_array.c: Fix
	as needed.

2012-12-07         Arnold D. Robbins     <arnold@skeeve.com>

	* awkgram.y (tokentab): `fflush()' is now in POSIX, remove the
	RESX flag. This was the last use, so delete the flag.
	(yylex): Don't check RESX.

	Thanks to Nathan Weeks <weeks@iastate.edu> for helping make this
	happen.

2012-12-01         Arnold D. Robbins     <arnold@skeeve.com>

	* interpret.h: For op_assign_concat, if both strings
	have WSTRCUR, then do the realloc() and append for the
	wide string too.  Thanks to Janis Papanagnou
	<janis_papanagnou@hotmail.com> for the discussion in
	comp.lang.awk.

2012-11-30         Arnold D. Robbins     <arnold@skeeve.com>

	* regcomp.c, regex.c, regex_internal.h, regexec.c: Sync
	with GLIBC.  Why not.

	* gawkapi.c (awk_bool_t): Change into an enum with awk_false and
	awk_true values.

2012-01-30         Andrew J. Schorr     <aschorr@telemetry-investments.com>

	Further cleanups of macros in awk.h

	* awk.h (_r, _t): Remove declarations.
	(unref, m_force_string): Remove macros.
	(r_unref): Move declaration.
	(r_force_string): Remove declaration.
	(DEREF, force_string, force_number, unref): Now inline functions.
	(POP_STRING, TOP_STRING): Back to macros.
	* eval.c (_t): Remove definition.
	* main.c (_r): Remove definition.
	* node.c (r_force_string): Remove.

2012-11-27         Arnold D. Robbins     <arnold@skeeve.com>

	* builtin.c (do_fflush): Make fflush() and fflush("") both
	flush everything. See the comment in the code.

2012-11-26         Arnold D. Robbins     <arnold@skeeve.com>

	* awk.h (Node_old_ext_func, Op_old_ext_func): New enum values.
	* configure.ac: Use -export-dynamic if supported for old extension
	mechanism.
	* eval.c (nodeytpes): Add Node_old_ext_func.
	(optypetab): Add Op_old_ext_func.
	* ext.c (make_old_ext_builtin): "New" function.
	* interpret.h: Special case Op_old_ext_builtin. Add checks for
	Node_old_ext_func.
	* msg.c: Adjust placement of a comment.

2012-05-02         John Haque      <j.eh@mchsi.com>

	* str_array.c (str_copy): Initialize next pointer in the linked list
	to avoid memory corruption.
	* int_array.c (int_copy): Ditto.

2012-04-21         John Haque      <j.eh@mchsi.com>

	Shutdown routine for a dynamic extension.

	* awk.h (SRCFILE): New field fini_func.
	* ext.c (load_ext): Takes an additional argument to look up and
	save the clean up routine in SRCFILE struct. 
	(INIT_FUNC, FINI_FUNC): Defines for default init and fini routine
	names.
	(do_ext): Use default for the name of the init or fini routine if
	one is not supplied. Adjust call to load_ext().
	(close_extensions): Execute fini routines.
	* interpret.h (Op_at_exit): Call close_extensions().
	* msg.c (gawk_exit): Ditto.
	* debug.c (close_all): Ditto.
	* main.c (main): Adjust call to load_ext().
	* awkgram.y (tokentab): Specify 2nd and 3rd optional arguments
	for the extension() built-in.

	Unrelated:

	* interpret.h (Op_arrayfor_init): Use assoc_length for array size. 
	
2012-04-19         John Haque      <j.eh@mchsi.com>

	Enhanced array interface to support transparent implementation
	using external storage and ...

	* awk.h (astore): Optional post-assignment store routine for
	array subscripts.
	(Op_subscript_assign): New opcode to support the store routine.
	(alength): New array interface routine for array length.
	(assoc_length): New macro.
	(assoc_empty): Renamed from array_empty.
	* awkgram.y (snode): Append Op_subscript_assign opcode if
	(g)sub variable is an array element.
	(mk_getline): Same for getline variable.
	(mk_assignment): Same if assigning to an array element.
	* field.c (set_element): Call store routine if needed.
	* builtin.c (do_match): Ditto.
	(do_length): Use length routine for array size.
	* symbol.c (print_vars): Ditto.
	* array.c (null_length): Default function for array length interface.
	(asort_actual):	Call store routine if defined.
	(asort_actual, assoc_list): Use length routine for array size.
	(null_array_func): Add length and store routine entries.
	* str_array.c (str_array_func): Same.
	* cint_array.c (cint_array_func): Same.
	* int_array.c (int_array_func): Same. 
	* eval.c (optypetab): Add Op_subscript_assign.
	* profile.c (pprint): Add case Op_subscript_assign.
	* interpret.h (set_array, set_idx): New variables to keep track
	of an array element with store routine.
	(Op_sub_array, Op_subscript_lhs, Op_store_sub, Op_subscript_assign):
	Add code to handle array store routine.
	* debug.c (print_symbol, print_array, cmp_val, watchpoint_triggered,
	initialize_watch_item): Use length routine for array size.

	* awk.h (assoc_kind_t): New typedef for enum assoc_list_flags.
	(sort_context_t): Renamed from SORT_CONTEXT.
	* array.c (asort_actual, assoc_sort): Adjust.
	* cint_array.c (cint_list, tree_list, leaf_list): Adjust.
	* int_array.c (int_list): Adjust.
	* str_array.c (str_list): Adjust.

2012-04-18         John Haque      <j.eh@mchsi.com>

	* awk.h (atypeof, AFUNC): New macros.
	(afunc_t): Renamed typedef from array_ptr.
	* array.c (register_array_func, null_lookup): Use AFUNC macro
	instead of hard-coded index for array functions.
	(asort_actual): Unref null array elements before overwriting.
	(force_array): Renamed from get_array.
	(null_array): Renamed from init_array. Also initialize flags to 0.
	(array_types): Renamed from atypes.
	(num_array_types): Renamed from num_atypes.
	* interpret.h (r_interpret): In case Op_sub_array, unref null array element.
	* str_array.c (str_array_init): Reworked for (re)initialization of array.
	* int_array.c (int_array_init): Ditto.
	* cint_array.c (cint_array_init): Ditto.

2012-11-24         Arnold D. Robbins     <arnold@skeeve.com>

	Directory cleanup.

	* TODO.xgawk, FUTURES: Merged into TODO.
	* TODO: More stuff added.
	* Makefile.am (EXTRA_DIST): Updated.

2012-11-22         Arnold D. Robbins     <arnold@skeeve.com>

	Cleanup of awk.h.

	* array.c (r_in_array): Removed.
	* awk.h (MALLOC_ARG_T): Replaced with size_t everywhere.
	(S_ISREG, setsid): Moved to io.c.
	(__extension__): Removed.
	(INT32_BIT): Moved to cint_array.c.
	(_t): Always declare.
	(DO_LINT_INVALID, et al): Moved into an enum.
	(POP_ARRAY, POP_PARAM, POP_SCALAR, TOP_SCALAR, dupnode, in_array):
	Moved into inline functions.
	(force_number, force_string): Simplified.
	(ZOS_USS): Remove undef of DYNAMIC, it's handled in configure.ac.
	* io.c (S_ISREG, setsid): Moved to here.
	* cint_array.c (INT32_BIT): Moved to here.
	* eval.c (_t): Always define.
	* protos.h: Use size_t directly instead of MALLOC_ARG_T.

	Unrelated:

	* gawkapi.h: Add `awk_' prefix to structure tags where they
	were missing.  Document the full list of include files needed.

2012-11-14         Arnold D. Robbins     <arnold@skeeve.com>

	* io.c (do_find_source): On VMS, don't add the `/' separater.
	Thanks to Anders Wallin.

	MPFR minor cleanup:

	* awk.h (mpfr_unset): Declare new function.
	* mpfr.c (mpfr_unset): New function.
	* node.c (r_unref): Call it instead of inline code.
	* gawk_api.c (api_sym_update_scalar): Call it instead of inline code.

2012-11-13         Arnold D. Robbins     <arnold@skeeve.com>

	* symbol.c (get_symbols): Check type, not vname. Keeps
	valgrind happy. Thanks to Andrew Schorr for noticing the problem.

2012-11-10         Arnold D. Robbins     <arnold@skeeve.com>

	* Update to bison 2.6.5. Various files regenerated.
	* io.c (find_source): Add a default value for SHLIBEXT.
	(read_with_timeout): For VMS also, just use read().

2012-11-10         John Haque      <j.eh@mchsi.com>

	* int_array.c (int_copy): Initialize next pointer of newchain to null.
	* eval.c (eval_condition): Force string context for an integer used
	as array index.

2012-11-10         Arnold D. Robbins     <arnold@skeeve.com>

	* gawkapi.c (api_add_ext_func, api_awk_atexit, api_clear_array,
	api_create_array, api_create_value, api_register_ext_version,
	api_release_value, api_update_ERRNO_string, node_to_awk_value,
	remove_element, run_ext_exit_handlers): Add null pointer checks.
	Everywhere: Add / fixup leading comments.

	* interpret.h (Op_store_sub): If assigning to an unitialized variable
	through SYMTAB, change it to Node_var. Add explanatory comments.
	* symbol.c (get_symbol): Rationalized. Skip non-variables in SYMTAB.

2012-11-04         Arnold D. Robbins     <arnold@skeeve.com>

	* gawkapi.h: Minor documentation edit.

2012-10-31         Arnold D. Robbins     <arnold@skeeve.com>

	* awkgram.y (want_regexp): Use as a bool, not as an int.
	* field.c: Fix a comment.
	* gawkapi.h: Add comment to include <errno.h>.
	* symbol.c (load_symbols): ``No automatic aggregate initialization.''
	Here too. Sigh again.

	* gawkapi.h: Minor documentation edits.

2012-11-27         Arnold D. Robbins     <arnold@skeeve.com>

	* builtin.c (do_fflush): Make fflush() and fflush("") both
	flush everything. See the comment in the code.

2012-10-28         Arnold D. Robbins     <arnold@skeeve.com>

	* Update to bison 2.6.4. Various files regenerated.

2012-10-27         Arnold D. Robbins     <arnold@skeeve.com>

	* gawkapi.h: Continuing the minor formatting / doc cleanups.

2012-10-26         Arnold D. Robbins     <arnold@skeeve.com>

	* gawkapi.h: Continuing the minor formatting / doc cleanups.

2012-10-24         Arnold D. Robbins     <arnold@skeeve.com>

	* gawkapi.h: Still more minor formatting / doc cleanups.

2012-10-23         Arnold D. Robbins     <arnold@skeeve.com>

	* gawkapi.h: More minor formatting / doc cleanups.

2012-10-21         Arnold D. Robbins     <arnold@skeeve.com>

	Fixes for z/OS from Dave Pitts.

	* awk.h (assoc_list_flags): No trailing comma on last enum value.
	* gawkapi.h (awk_valtype_t): Ditto.
	* symbol.c (lookup): ``No automatic aggregate initialization.'' Sigh.

	Unrelated:

	* gawkapi.h: Minor formatting / doc cleanups.

2012-10-19         Arnold D. Robbins     <arnold@skeeve.com>

	If SYMTAB is used, make sure ENVIRON and PROCINFO get loaded too.

	* awkgram.y (process_deferred): New function. Call it when program
	is completely parsed.
	(symtab_used): New variable.
	(variable): Set it to true if SYMTAB is looked up.
	* main.c (load_environ, load_procinfo): Make sure the routines are
	only called once.

	Unrelated fixes:

	* awkgram.y (yylex): Check continue_allowed and break_allowed as
	soon as they are seen in the scanner; the rules that check them
	can not be reduced until after a token that allows them is seen,
	leading to errors at execution time.
	* interpret.h (Op_K_break, Op_K_continue, Op_jmp): Add asssertion
	that pc->target_jmp is not NULL.

	* symbol.c (lookup): Correct a comment.

2012-10-14         Arnold D. Robbins     <arnold@skeeve.com>

	* gawkapi.h (IOBUF_PUBLIC): Renamed awk_input_buf_t.
	(struct iobuf_public): Renamed struct awk_input.
	* awk.h: Adjust.

2012-10-13         Arnold D. Robbins     <arnold@skeeve.com>

	* Update to Automake 1.12.4. Various files regenerated.

2012-10-11         Arnold D. Robbins     <arnold@skeeve.com>

	* awk.h (dup_ent): New member for Node_param_list.
	* symbol.c (install): For parameters, if this is a duplicate, chain
	it off the original using the dup_ent pointer.
	(remove_params): If there's a duplicate, remove it from the list.

	* awk.h: Fix flags to have unique numeric values. Oops.

2012-10-10         Arnold D. Robbins     <arnold@skeeve.com>

	* gawkapi.h: Add considerably more documentation. Rearrange order
	of functions in the struct to make more sense, grouping related
	functions together in a more logical order.
	* gawkapi.c: Adjust as needed.
	* ext.c (make_builtin): Adjust for name change in struct member.

2012-10-05         Arnold D. Robbins     <arnold@skeeve.com>

	* mbsupport.h: Add a bunch of undefs for z/OS.

2012-10-04         Arnold D. Robbins     <arnold@skeeve.com>

	* TODO.xgawk: Update.
	* awk.h (make_str_node): Removed macro.
	(make_string): Modified to call make_str_node.
	(r_make_str_node): Renamed to make_str_node.
	* gawkapi.c: Changed r_make_str_node to make_str_node everywhere.
	* node.c (make_str_node): Renamed from make_str_node.

	Update to automake 1.12.4.

	* Makefile.in, aclocal.m4, awklib/Makefile.in, doc/Makefile.in,
	extension/Makefile.in, extension/aclocal.m4, test/Makefile.in:
	Regenerated.

	* interpret.h (Op_Subscript): Added lint warnings for FUNCTAB
	and SYMTAB.

2012-10-02         Arnold D. Robbins     <arnold@skeeve.com>

	* awk.h (func_table): Declare.
	* awkgram.y: If do_posix or do_traditional, then check for
	delete on SYMTAB. Add check for delete on FUNCTAB, also.
	* interpret.h (Op_Subscript): For FUNCTAB, return the element name
	as its value too.  Avoids lots of weirdness and allows indirect calls
	after assignment from FUNCTAB["foo"] to work.
	(Op_store_sub): Disallow assignment to elements of FUNCTAB.
	(Op_indirect_func_all): Turn assert into check and fatal error.
	* symbol.c (func_table): No longer static.
	(lookup): If do_posix or do_traditional, skip the global table.
	(release_all_vars): Clear func_table too.

2012-09-25         Arnold D. Robbins     <arnold@skeeve.com>

	First cut at SYMTAB and FUNCTAB. This does the following:
	- Change symbol table handling to use gawk arrays.
	- Store symbols in SYMTAB array and allow indirect access
	  through SYMTAB to variables, both getting and setting.
	- List function names in FUNCTAB indexes; Values cannot be
	  used at the moment.
	- No documentation yet.

	* awk.h (Node_hashnode, hnext, hname, hlength, hcode, hvalue):
	Removed, not needed any more.
	(init_symbol_table, symbol_table): Add declarations.
	* awkgram.y: Disallow delete on SYMTAB, fix warning for tawk
	extension if traditional.
	* eval.c (nodetypes): Remove Node_hashnode element.
	* interpret.h (Op_subscript, Op_store_sub): Handle SYMTAB and go
	through to the actual value.
	* main.c (main): Init Nnull_string earlier. Add call to
	init_symbol_table().
	* profile.c (pp_str, pp_len): Change definitions.
	(pp_next): New macro.
	(pp_push, pp_pop): Adjust uses.
	* symbol.c (variables): Removed.
	(global_table, param_table, func_table, symbol_table,
	installing_specials): New variables.
	(lookup, make_params, install_params, remove_params, remove_symbol,
	make_symbol, install, get_symbols, release_all_vars, append_symbol,
	release_symbols, load_symbols): Rework logic considerably.
	(init_symbol_table): New function.

2012-09-23         Arnold D. Robbins     <arnold@skeeve.com>

	`delete array' and `nextfile' are now in POSIX.
	Thanks to Nathan Weeks <weeks@iastate.edu> for the
	initiative and letting us know about it.

	* awkgram.y: Make the right code changes for `delete array'
	and `nextfile'.
	(tokentab): Set flags to zero for nextfile.

2012-09-19         Arnold D. Robbins     <arnold@skeeve.com>

	* symbol.c (load_symbols): Zero out the new node. Prevents assertion
	failure on PPC Mac OS X.

2012-09-14         Arnold D. Robbins     <arnold@skeeve.com>

	Allow read-only access to built-in variables from extensions.

	* awk.h (NO_EXT_SET): New flag.
	* gawkapi.c (api_sym_lookup, api_sym_update_real): Set flag if off
	limits variable instead of failing. Adjust logic.
	(api_sym_update_scalar, api_set_array_element, api_del_array_element,
	api_release_flattened_array): Adjust logic.
	* gawkapi.h: Adjust documentation.

	Provide PROCINFO["identifiers"]. Undocumented for now.

	* awk.h (load_symbols): Add declaration.
	* awkgram.y (variable): Adjust comment formatting.
	* main.c (main): Call load_symbols().
	* symbol.c (load_symbols): New function.

2012-09-13         Arnold D. Robbins     <arnold@skeeve.com>

	* configure.ac: Determination of DYNAMIC adjusted. Hopefully is
	smarter for z/OS.

2012-09-13         Dave Pitts            <dpitts@cozx.com>

	* awk.h: Add defines for z/OS for newer types.

2012-08-31         Arnold D. Robbins     <arnold@skeeve.com>

	* gawkapi.c: Wrap various bits in #ifdef DYNAMIC so that
	gawk will compile on systems without dynamic loading.

2012-08-24         Arnold D. Robbins     <arnold@skeeve.com>

	Add version facility to API. Thanks to Manuel Collado
	for the idea.

	* awk.h (print_ext_versions): Declare.
	Rearrange includes and decls to make more sense.
	* gawkapi.h (register_ext_version): New API.
	(dl_load_func): Add code for ext_version.
	* gawkapi.c (api_register_ext_version, print_ext_versions):
	New functions.
	* main.c (do_version): New variable.
	(optab): Set it for -v / --version.
	(main): Set it in arg parsing switch. Call version() after the
	extensions have been loaded.

2012-08-22         Arnold D. Robbins     <arnold@skeeve.com>

	Add output wrapper and two-way processor to extension API.

	* awk.h (struct redirect): Replace output FILE * with awk_output_buf_t.
	(register_output_wrapper, register_two_way_processor): Declare.
	* builtin.c (efwrite): Adjust logic to use rp->output data and
	functions if rp is not NULL. Remove redundant declaration of function.
	(do_fflush, do_printf, do_print, do_print_rec): Same adjustment.
	* ext.c (make_builtin): Adjust error messages.
	* gawkapi.c (api_register_output_wrapper,
	api_register_two_way_processor): New functions.
	(sym_update_real): Adjust code formatting.
	* gawkapi.h (awk_input_parser_t): Make next pointer awk_const.
	(awk_output_buf_t, awk_two_way_processor_t): New structs.
	(api_register_output_wrapper, api_register_two_way_processor): New APIs.
	(dl_load_func): Allow for empty function table (NULL elements).
	* io.c (find_output_wrapper, init_output_wrapper, find_two_processor,
	gawk_fwrite, gawk_ferror, gawk_fflush, gawk_fclose): New functions.
	(redirect): Call init_output_wrapper, find_output_wrapper as needed.
	Adjust use of rp->fp to rp->output.fp and also function calls.
	(close_rp, close_redir, flush_io): Same adjustment.
	(two_way_open): Same adjustment. Call find_two_way_processor, and
	find_output_wrapper, as needed.

2012-08-17         Arnold D. Robbins     <arnold@skeeve.com>

	* Update infrastructure: Automake 1.12.3 and bison 2.6.2.

2012-08-15         Arnold D. Robbins     <arnold@skeeve.com>

	* dfa.c: Sync w/GNU grep.

2012-08-12         Arnold D. Robbins     <arnold@skeeve.com>

	* gawkapi.h: Make the versions enum constants instead of defines.

2012-08-11         Andrew J. Schorr     <aschorr@telemetry-investments.com>

	* awkgram.y (add_srcfile): It is now a fatal error to load the
	same file with -f and -i (or @include).
	* TODO.xgawk: Update to reflect this change.

2012-08-10         Arnold D. Robbins     <arnold@skeeve.com>

	* FUTURES, TODO.xgawk: Updates.

2012-08-08         Arnold D. Robbins     <arnold@skeeve.com>

	* configure.ac: Add -DNDEBUG to remove asserts if not developing.

	* gawkapi.h: Document how to build up arrays.
	* gawkapi.c (api_sym_update): For an array, pass the new cookie
	back out to the extension.

	* awk.h (IOBUF): Move struct stat into IOBUF_PUBLIC.
	(os_isreadable): Change to take an IOBUF_PUBLIC.
	* gawkapi.h (IOBUF_PUBLIC): Received struct stat.
	(INVALID_HANDLE): Moves to here.
	* io.c (iop_alloc): Stat the fd and fill in stat buf.
	(iop_finish): Use passed in stat info.

2012-08-05         Arnold D. Robbins     <arnold@skeeve.com>

	* README.git: More stuff added.

2012-08-01         Arnold D. Robbins     <arnold@skeeve.com>

	* io.c (iop_finish): New function.
	(iop_alloc): Add errno_val parameter. Move code into iop_finish.
	Add large explanatory leading comment.
	(after_beginfile): Rework logic. Check for input parser first, then
	check for invalid iop.
	(nextfile): Organize code better. Call iop_alloc then iop_finish.
	(redirect): Call iop_alloc, find_input_parser, iop_finish.
	(two_way_open): Call iop_alloc, find_input_parser, iop_finish.
	(gawk_popen): Call iop_alloc, find_input_parser, iop_finish.
	(find_input_parser): Set iop->valid if input parser takes control.
	(get_a_record): Rework setting RT to use macros.

2012-07-29         Andrew J. Schorr     <aschorr@telemetry-investments.com>

	* awk.h (set_RT_to_null, set_RT): Removed.
	* gawkapi.h (api_set_RT): Removed.
	(get_record): Signature changed in input parser struct.
	* gawkapi.c (api_set_RT): Removed.
	* io.c (set_RT_to_null, set_RT): Removed.
	(get_a_record): Adjustments for new API for input parser.

2012-07-29         Arnold D. Robbins     <arnold@skeeve.com>

	* awk.h (os_isreadable): Adjust declaration.
	(struct iobuf): Add new member `valid'.
	* io.c (iop_alloc): Remove do_input_parsers parameter, it's
	always true. Adjust logic to set things to invalid if could not
	find an input parser.
	(after_beginfile): Use valid member to check if iobuf is valid.
	Don't clear iop->errcode.
	(nextfile): Adjust logic to clear errcode if valid is true and
	also to update ERRNO.
	(redirect): Check iop->valid and cleanup as necessary, including
	setting ERRNO.
	(two_way_open): Ditto.
	(gawk_popen): Ditto.
	(devopen): Remove check for directory.

2012-07-27         Andrew J. Schorr     <aschorr@telemetry-investments.com>

	* io.c (find_input_parser): Issue a warning if take_control_of fails.

2012-07-27         Arnold D. Robbins     <arnold@skeeve.com>

	* awk.h (set_RT): Change to take a NODE * parameter.
	* io.c (set_RT): Change to take a NODE * parameter.
	* gawkapi.h: Change open hook to input parser in comment.
	* gawkapi.c (api_set_RT): Adjust call to set_RT.

2012-07-26         Arnold D. Robbins     <arnold@skeeve.com>

	* awk.h (set_RT_to_null, set_RT): Declare functions.
	(os_isreadable): Declare function.
	* io.c (set_RT_to_null, set_RT): New functions.
	(iop_close): Init ret to zero.
	* gawkapi.c (api_register_input_parser): Check for null pointer.
	(api_set_RT): New function.
	* gawkapi.h (api_set_RT): New function.

2012-07-26         Andrew J. Schorr     <aschorr@telemetry-investments.com>

	* gawkapi.h (IOBUF_PUBLIC): Document the get_record and close_func
	API.
	(awk_input_parser_t) Change can_take_file argument to const, and
	document the API.
	* io.c (get_a_record): Document that the caller initializes *errcode
	to 0, and remote the test for non-NULL errcode.

2012-07-26         Andrew J. Schorr     <aschorr@telemetry-investments.com>

	* gawkapi.c (api_sym_update_scalar): Fix some minor bugs.  Was
	not updating AWK_NUMBER when valref != 1.  And strings were not
	freeing MPFR values.

2012-07-25         Arnold D. Robbins     <arnold@skeeve.com>

	Start refactoring of IOBUF handling and turn "open hooks"
	into "input parsers".

	* awk.h (IOP_NOFREE_OBJ): Flag removed.
	(register_input_parser): Renamed from register_open_hook.
	* ext.c (load_ext): Make sure lib_name is not NULL.
	* gawk_api.c (api_register_input_parser): Renamed from
	api_register_open_hook.
	* gawk_api.h (api_register_input_parser): Renamed from
	api_register_open_hook.  Rework structure to have "do you want it"
	and "take control of it" functions.
	* io.c (iop_alloc): Remove third argument which is IOBUF pointer.
	Always malloc it. Remove use of IOP_NOFREE_OBJ everywhere.
	(find_input_parser): Renamed from find_open_hook.
	(nextfile): Don't use static IOBUF.
	(iop_close): Call close_func first. Then close fd or remap it
	if it's still not INVALID_HANDLE.
	(register_input_parser): Renamed from register_open_hook.
	Use a FIFO list and check if more than one parser will accept the
	file. If so, fatal error.

2012-07-25         Andrew J. Schorr     <aschorr@telemetry-investments.com>

	* configure.ac: Instead of using acl_shlibext for the shared library
	extension, define our own variable GAWKLIBEXT with a hack to work
	correctly on Mac OS X.
	* Makefile.am (SHLIBEXT): Use the value of GAWKLIBEXT instead of
	acl_shlibext.

2012-07-24         Arnold D. Robbins     <arnold@skeeve.com>

	* configure.ac: Add crude but small hack to make plug-ins work
	on Mac OS X.

2012-07-20         Arnold D. Robbins     <arnold@skeeve.com>

	* gawkapi.h: Rework table to not take up so much space.
	* gawkapi.c (api_sym_update_scalar): Rework optimization code
	to clean up the function.

2012-07-17         Andrew J. Schorr     <aschorr@telemetry-investments.com>

	* gawkapi.h: Add comments explaining new api_create_value and
	api_release_value functions.
	* gawkapi.c (sym_update_real): Allow updates with AWK_SCALAR and
	AWK_VALUE_COOKIE types.  After creating a regular variable,
	remove the call to unref(node->var_value), since this is not
	done elsewhere in the code (see, for example, main.c:init_vars).
	If the update is for an existing variable, allow any val_type
	except AWK_ARRAY (was previously disallowing AWK_SCALAR and
	AWK_VALUE_COOKIE for no apparent reason).
	(api_sym_update_scalar): The switch should return false for an
	invalid val_type value, so change the AWK_ARRAY case to default.
	(valid_subscript_type): Any scalar value is good, so accept any valid
	type except AWK_ARRAY.
	(api_create_value): Accept only AWK_NUMBER and AWK_STRING values.
	Anything else should fail.

2012-07-17         Arnold D. Robbins     <arnold@skeeve.com>

	Speedup:

	* awk.h (r_free_wstr): Renamed from free_wstr.
	(free_wstr): Macro to test the WSTRCUR flag first.
	* node.c (r_free_wstr): Renamed from free_wstr.

	Support value cookies:

	* gawkapi.h (awk_val_type_t): Add AWK_VALUE_COOKIE.
	(awk_value_cookie_t): New type.
	(awk_value_t): Support AWK_VALUE_COOKIE.
	(api_create_value, api_release_value): New function pointers.
	* gawkapi.c (awk_value_to_node, api_sym_update_scalar,
	valid_subscript_type): Handle AWK_VALUE_COOKIE.
	(api_create_value, api_release_value): New functions.

2012-07-16         Arnold D. Robbins     <arnold@skeeve.com>

	* gawkapi.c (awk_value_to_node): Support AWK_SCALAR.
	(api_sym_update_scalar): Performance improvements.

2012-07-12         Arnold D. Robbins     <arnold@skeeve.com>

	Allow creation of constants. Thanks to John Haque for the
	implementation concept.

	* gawk_api.h (api_sym_constant): Create a constant.
	* gawk_api.h (api_sym_update_real): Renamed from api_sym_update.
	Add is_const paramater and do the right thing if true.
	(api_sym_update, api_sym_constant): Call api_sym_update_real
	in the correct way.
	(set_constant): New function.

2012-07-11         Andrew J. Schorr     <aschorr@telemetry-investments.com>

	* gawkapi.h: Fix typo in comment.
	(awk_value_t): Type for scalar_cookie should be awk_scalar_t,
	not awk_array_t.
	(gawk_api): Add new api_sym_lookup_scalar function.
	(sym_lookup_scalar): New wrapper macro for api_sym_lookup_scalar hook.
	* gawkapi.c (api_sym_lookup_scalar): New function for faster scalar
	lookup.
	(api_impl): Add entry for api_sym_lookup_scalar.

2012-07-11         Andrew J. Schorr     <aschorr@telemetry-investments.com>

	* gawkapi.c (awk_value_to_node): Change to a switch statement
	so AWK_SCALAR or other invalid type is handled properly.
	(valid_subscript_type): Test whether a value type is acceptable
	for use as an array subscript (any scalar value will do).
	(api_get_array_element, api_set_array_element, api_del_array_element):
	Use new valid_subscript_type instead of restricting to string values.

2012-07-11         Arnold D. Robbins     <arnold@skeeve.com>

	Lots of API work.

	* gawkapi.h: Function pointer members renamed api_XXXX and
	macros adjusted. More documentation.
	(awk_valtype_t): New AWK_SCALAR enum for scalar cookies.
	(awk_scalar_t): New type.
	(awk_value_t): New member scalar_cookie.
	(api_sym_update_scalar): New API function.
	(erealloc): New macro.
	(make_const_string): New macro, renamed from dup_string.
	(make_malloced_string): New macro, renamed from make_string.
	(make_null_string): New inline function.
	(dl_load_func): Add call to init routine through pointer if
	not NULL.

	* gawkapi.c (awk_value_to_node): Assume that string values came
	from malloc.
	(node_to_awk_value): Handle AWK_SCALAR.
	(api_sym_update): Ditto.
	(api_sym_update_scalar): New routine.
	(api_get_array_element): Return false if the element doesn't exist.
	Always unref the subscript.
	(remove_element): New helper routine.
	(api_del_array_element): Use it.
	(api_release_flattened_array): Ditto.
	(api_impl): Add the new routine.

2012-07-11         Andrew J. Schorr     <aschorr@telemetry-investments.com>

	* gawkapi.c (api_sym_update): Allow val_type to be AWK_UNDEFINED
	for setting a variable to "", i.e. dupnode(Nnull_string).

2012-07-10         Andrew J. Schorr     <aschorr@telemetry-investments.com>

	* awkgram.y (add_srcfile): Lint warning message for a previously loaded
	shared library should say "already loaded shared library" instead
	of "already included source file".

2012-07-08         Arnold D. Robbins     <arnold@skeeve.com>

	* gawkapi.h (set_array_element): Use index + value instead
	of element structure. Matches get_array_element.
	(set_array_element_by_elem): New macro to use an element.
	* gawkapi.c (api_set_array_element): Make the necessary adjustments.

2012-07-04         Arnold D. Robbins     <arnold@skeeve.com>

	* awkgram.y (tokentab): Remove limit on number of arguments
	for "and", "or", and "xor".
	* builtin.c (do_and, do_or, do_xor): Modify code to perform the
	respective operation on any number of arguments. There must be
	at least two.

2012-06-29         Arnold D. Robbins     <arnold@skeeve.com>

	* gawkapi.h: Improve the documentation of the return values
	per Andrew Schorr.

2012-06-25         Arnold D. Robbins     <arnold@skeeve.com>

	* TODO.xgawk: Updated.
	* awk.h (track_ext_func): Declared.
	* awkgram.y (enum defref): Add option for extension function.
	(struct fdesc): Add member for extension function.
	(func_use): Handle extension function, mark as extension and defined.
	(track_ext_func): New function.
	(check_funcs): Update logic for extension functions.
	* ext.c (make_builtin): Call track_ext_func.

2012-06-24         Andrew J. Schorr     <aschorr@telemetry-investments.com>

	* TODO.xgawk: Most of IOBUF has been hidden.
	* gawkapi.h (IOBUF): Remove declaration (now back in awk.h).
	(IOBUF_PUBLIC): Declare new structure defining subset of IOBUF fields
	that should be exposed to extensions.
	(gawk_api): Update register_open_hook argument from IOBUF to
	IOBUF_PUBLIC.
	* awk.h (IOBUF): Restore declaration with 5 fields moved to new
	IOBUF_PUBLIC structure.
	(register_open_hook): Update open_func argument from IOBUF to
	IOBUF_PUBLIC.
	* gawkapi.c (api_register_open_hook): Ditto.
	* io.c (after_beginfile, nextfile, iop_close, gawk_pclose): Some fields
	such as fd and name are now inside the IOBUF public structure.
	(struct open_hook): Update open_func argument from IOBUF to
	(register_open_hook): Ditto.
	(find_open_hook): opaque now inside IOBUF_PUBLIC.
	(iop_alloc): fd and name now in IOBUF_PUBLIC.
	(get_a_record): If the get_record hook returns EOF, set the IOP_AT_EOF
	flag.  Access fd inside IOBUF_PUBLIC.
	(get_read_timeout): File name now inside IOBUF_PUBLIC.
	* interpret.h (r_interpret): File name now inside IOBUF_PUBLIC.
	* ext.c (load_ext): No need to call return at the end of a void
	function.

2012-06-24         Arnold D. Robbins     <arnold@skeeve.com>

	* ext.c (load_ext): Don't retun a value from a void function.
	* gawkapi.c (api_set_array_element): Set up vname and parent_array.

2012-06-21         Arnold D. Robbins     <arnold@skeeve.com>

	More API and cleanup:

	* awk.h (stopme): Make signature match other built-ins.
	* awkgram.y (stopme): Make signature match other built-ins.
	(regexp): Minor edit.
	* gawkapi.c (api_set_argument): Remove unused variable.
	Set parent_array field of array value.
	* TODO.xgawk: Update some.

	Remove extension() builtin.

	* awk.h (do_ext): Removed.
	(load_ext): Signature changed.
	* awkgram.y (tokentab): Remove do_ext.
	Change calls to do_ext.
	* ext.c (load_ext): Make init function a constant.
	* main.c (main): Change calls to do_ext.

2012-06-20         Arnold D. Robbins     <arnold@skeeve.com>

	Restore lost debugging function:

	* awkgram.y (stopme): Restore long lost debugging function.
	* awk.h (stopme): Add declaration.

	API work:

	* ext.c (get_argument): Make extern.
	* awk.h (get_argument): Declare it.
	* gawkapi.c (api_set_argument): Call it. Finish off the logic.
	(api_get_argument): Refine logic to use get_argument.
	* gawkapi.h (set_argument): New API.

2012-06-19         Arnold D. Robbins     <arnold@skeeve.com>

	Remove code duplication in gawkapi.c from msg.c:

	* awk.h (err): Add `isfatal' first parameter.
	* awkgram.y (err): Adjust all calls.
	* msg.c (err): Adjust all calls. Move fatal code to here ...
	(r_fatal): From here.
	* gawkapi.c: Remove code duplication and adjust calls to `err'.

	Handle deleting elements of flattened array:

	* awk.h (get_argument): Remove declaration.
	* ext.c (get_argument): Make static.
	* gawkapi.h (awk_flat_array_t): Make opaque fields const. Add
	more descriptive comments.
	* gawkapi.c (release_flattened_array): Delete elements flagged
	for deletion. Free the flattened array also.

	Add additional debugging when developing:

	* configure.ac: Add additional debugging flags.
	* configure: Regenerated.

2012-06-18         Arnold D. Robbins     <arnold@skeeve.com>

	* gawkapi.h (get_array_element): Restore `wanted' paramater.
	(awk_element_t): Use awk_value_t for index. Add awk_flat_array_t.
	(flatten_array): Change signature to use awk_flat_array_t;
	(release_flattened_array): Change signature to use awk_flat_array_t;
	* gawkapi.c (api_sym_update): Handle case where variable exists already.
	(api_get_array_element): Restore `wanted' paramater and pass it
	on to node_to_awk_value.
	(api_set_array_element): Revisse to match changed element type.
	(api_flatten_array): Revise signature, implement.
	(api_release_flattened_array): Revise signature, implement.

2012-06-17         Arnold D. Robbins     <arnold@skeeve.com>

	API Work:

	* gawkapi.h (get_array_element): Remove `wanted' parameter.
	(r_make_string): Comment the need for `api' and `ext_id' parameters.
	* gawkapi.c (api_sym_update): Move checks to front.
	Initial code for handling arrays. Still needs work.
	(api_get_array_element): Implemented.
	(api_set_array_element): Additional checking code.
	(api_del_array_element): Implemented.
	(api_create_array): Implemented.
	(init_ext_api): Force do_xxx values to be 1 or 0.
	(update_ext_api): Ditto.

2012-06-12         Arnold D. Robbins     <arnold@skeeve.com>

	API Work:

	* gawkapi.h (awk_value_t): Restore union.
	(get_curfunc_param): Renamed to get_argument. Return type changed
	to awk_bool_t. Semantics better thought out and documented.
	(awk_atexit, get_array_element): Return type now void.
	(sym_lookup): Return type now void. Argument order rationalized.
	* gawkapi.c (node_to_awk_value): Return type is now awk_bool_t.
	Semantics now match table in gawkawpi.h.
	(api_awk_atexit): Return type now void.
	(api_sym_lookup): Return type is now awk_bool_t. Change parameter
	order.
	(api_get_array_element): Return type is now awk_bool_t.

	Further API implementations and fixes for extension/testext.c:

	* awk.h (final_exit): Add declaration.
	* ext.c (load_ext): Change `func' to install_func.
	* gawkapi.c: Add casts to void for id param in all functions.
	(api_sym_update): Finish implementation.
	(api_get_array_element): Start implementation.
	(api_set_array_element): Add error checking.
	(api_get_element_count): Add error checking, return the right value.
	* main.c (main): Call final_exit instead of exit.
	(arg_assign): Ditto.
	* msg.c (final_exit): New routine to run the exit handlers and exit.
	(gawk_exit): Call it.
	* profile.c (dump_and_exit): Ditto.

2012-06-10         Andrew J. Schorr     <aschorr@telemetry-investments.com>

	* TODO.xgawk: Addition of time extension moved to "done" section.

2012-06-10         Andrew J. Schorr     <aschorr@telemetry-investments.com>

	* gawkapi.c (api_update_ERRNO_string): Treat boolean true as a request
	for TRANSLATE, and false as DONT_TRANSLATE.

2012-06-06         Arnold D. Robbins     <arnold@skeeve.com>

	* cint_array.c (tree_print, leaf_print): Add additional casts
	for printf warnings.

	* awk.h (update_ext_api): Add declaration.
	* gawkapi.c (update_ext_api): New function.
	* eval.c (set_LINT): Call update_ext_api() at the end.
	* gawkapi.h: Document that do_XXX could change on the fly.

	* awk.h (run_ext_exit_handlers): Add declaration.
	* msg.c (gawk_exit): Call it.

2012-06-05         Arnold D. Robbins     <arnold@skeeve.com>

	* ext.c (load_ext): Remove use of RTLD_GLOBAL. Not needed in new
	scheme. Clean up error messages.

2012-06-04         Arnold D. Robbins     <arnold@skeeve.com>

	* configure.ac: Remove use of -export-dynamic for GCC.
	* configure: Regenerated.

2012-05-30         Arnold D. Robbins     <arnold@skeeve.com>

	* main.c (is_off_limits_var): Minor coding style edit.
	* gawkapi.c (awk_value_to_node): More cleanup.
	(node_to_awk_value): Use `wanted' for decision making.
	(api_sym_update): Start implementation. Needs more work.
	General: More cleanup, comments.
	* gawkapi.h (api_sym_update): Add additional comments.

2012-05-29         Arnold D. Robbins     <arnold@skeeve.com>

	* gawkapi.c (node_to_awk_value): Add third parameter indicating type
	of value desired. Based on that, do force_string or force_number
	to get the "other" type.
	(awk_value_to_node): Clean up the code a bit.
	(get_curfunc_param): Move forcing of values into node_to_awk_value.
	(api_sym_lookup): Add third parameter indicating type of value wanted.
	(api_get_array_element): Ditto.
	* gawk_api.h: Additional comments and clarifications. Revise APIs
	to take third 'wanted' argument as above.
	(awk_value_t): No longer a union so that both values may be accessed.
	All macros: Parenthesized the bodies.
	* bootstrap.sh: Rationalize a bit.

2012-05-26         Andrew J. Schorr     <aschorr@telemetry-investments.com>

	* Makefile.am (include_HEADERS): Add so gawkapi.h will be installed.
	(base_sources): Add gawkapi.h so that it is in dist tarball.
	* TODO.xgawk: Update.
	* main.c (is_off_limits_var): Stop returning true for everything
	except PROCINFO.

2012-05-25         Arnold D. Robbins     <arnold@skeeve.com>

	* main.c (is_off_limits_var): New function to check if a variable
	is one that an extension function may not change.
	* awk.h (is_off_limits_var): Declare it.
	* gawkapi.c (api_sym_lookup): Use it.

	* bootstrap.sh: Touch various files in the extension directory also.

2012-05-24         Andrew J. Schorr     <aschorr@telemetry-investments.com>

	* gawkapi.h (awk_param_type_t): Remove (use awk_valtype_t instead).
	(awk_ext_func_t): Pass a result argument, and return an awk_value_t *.
	(gawk_api.get_curfunc_param): Add a result argument.
	(gawk_api.set_return_value): Remove obsolete function.
	(gawk_api.sym_lookup, gawk_api.get_array_element): Add a result
	argument.
	(gawk_api.api_make_string, gawk_api.api_make_number): Remove hooks,
	since access to gawk internal state is not required to do this.
	(set_return_value): Remove obsolete macro.
	(get_curfunc_param, sym_lookup, get_array_element): Add result argument.
	(r_make_string, make_number): New static inline functions.
	(make_string, dup_string): Revise macro definitions.
	(dl_load_func): Remove global_api_p and global_ext_id args,
	and fix SEGV by setting api prior to checking its version members.
	(GAWK): Expand ifdef to include more stuff.
	* gawkapi.c (node_to_awk_value): Add result argument.
	(api_get_curfunc_param): Add result argument, and use awk_valtype_t.
	(api_set_return_value): Remove obsolete function.
	(awk_value_to_node): New global function to convert back into internal
	format.
	(api_add_ext_func): Simply call make_builtin.
	(node_to_awk_value): Add result argument, and handle Node_val case.
	(api_sym_lookup, api_get_array_element): Add result argument.
	(api_set_array_element): Implement.
	(api_make_string, api_make_number): Remove functions that belong on
	client side.
	(api_impl): Remove 3 obsolete entries.
	* TODO.xgawk: Update to reflect progress.
	* Makefile.am (base_sources): Add gawkapi.c.
	* awk.h: Include gawkapi.h earlier.
	(api_impl, init_ext_api, awk_value_to_node): Add declarations
	so we can hook in new API.
	(INSTRUCTION): Add new union type efptr for external functions.
	(extfunc): New define for d.efptr.
	(load_ext): Remove 3rd obj argument that was never used for anything.
	(make_builtin): Change signature for new API.
	* awkgram.y (load_library): Change 2nd argument to load_ext
	from dlload to dl_load, and remove pointless 3rd argument.
	* main.c (main): Call init_ext_api() before loading shared libraries.
	Change 2nd argument to load_ext from dlload to dl_load, and remove
	pointless 3rd argument.
	* ext.c (do_ext): Remove pointless 3rd argument to load_ext.
	(load_ext): Remove 3rd argument.  Port to new API (change initialization
	function signature).  If initialization function fails, issue a warning
	and return -1, else return 0.
	(make_builtin): Port to new API.
	* interpret.h (r_interpret): For Op_ext_builtin, call external functions
	with an awk_value_t result buffer, and convert the returned value
	to a NODE *.  For Node_ext_func, code now in extfunc instead of builtin.

2012-05-21         Andrew J. Schorr     <aschorr@telemetry-investments.com>

	* configure.ac: Remove libtool, and call configure in the
	extension subdirectory.  Change pkgextensiondir to remove the
	version number, since the new API has builtin version checks.
	* TODO.xgawk: Update.
	* ltmain.sh: Removed, since libtool no longer used here.

2012-05-19         Andrew J. Schorr     <aschorr@telemetry-investments.com>

	* TODO.xgawk: Update to reflect progress and new issues.
	* main.c (main): Add -i (--include) option.
	(usage): Ditto.
	* awkgram.y (add_srcfile): Eliminate duplicates only for SRC_INC
	and SRC_EXTLIB sources (i.e. -f duplicates should not be removed).
	* io.c (find_source): Set DEFAULT_FILETYPE to ".awk" if not defined
	elsewhere.

2012-05-15         Arnold D. Robbins     <arnold@skeeve.com>

	* awk.h: Include "gawkapi.h" to get IOBUF.
	* gawkapi.h: Considerable updates.
	* gawkapi.c: New file. Start at implementing the APIs.

2012-05-13         Andrew J. Schorr     <aschorr@telemetry-investments.com>

	* TODO.xgawk: Update to reflect recent discussions and deletion of
	extension/xreadlink.[ch].

2012-05-11         Arnold D. Robbins     <arnold@skeeve.com>

	Sweeping change: Use `bool', `true', and `false' everywhere.

2012-04-09         Andrew J. Schorr     <aschorr@telemetry-investments.com>

	* eval.c (unset_ERRNO): Fix memory management bug -- need to use
	dupnode with Nnull_string.

2012-04-08         Andrew J. Schorr     <aschorr@telemetry-investments.com>

	* Makefile.am (valgrind): Define VALGRIND instead of redefining AWK.
	This allows test/Makefile.am to set up the command environment as
	desired.
	(valgrind-noleak): Ditto, plus set --leak-check=no instead of the
	default summary setting.

2012-04-07         Andrew J. Schorr     <aschorr@telemetry-investments.com>

	* TODO.xgawk: Update to reflect progress.

2012-04-01         Andrew J. Schorr     <aschorr@telemetry-investments.com>

	* TODO.xgawk: Move valgrind-noleak item into "done" section.
	* Makefile.am (valgrind-noleak): Add new valgrind rule that omits
	the "--leak-check=full" option to help spot more serious problems.

2012-04-01         Andrew J. Schorr     <aschorr@telemetry-investments.com>

	* TODO.xgawk: Move ERRNO item into "done" section.
	* awk.h (update_ERRNO, update_ERRNO_saved): Remove declarations.
	(update_ERRNO_int, enum errno_translate, update_ERRNO_string,
	unset_ERRNO): Add new declarations.
	* eval.c (update_ERRNO_saved): Renamed to update_ERRNO_int.
	(update_ERRNO_string, unset_ERRNO): New functions.
	* ext.c (do_ext): Use new update_ERRNO_string function.
	* io.c (ERRNO_node): Remove redundant extern declaration (in awk.h).
	(after_beginfile, nextfile): Replace update_ERRNO() with
	update_ERRNO_int(errno).
	(inrec): Replace update_ERRNO_saved with update_ERRNO_int.
	(do_close): Use new function update_ERRNO_string.
	(close_redir, do_getline_redir, do_getline): Replace update_ERRNO_saved
	with update_ERRNO_int.

2012-03-27         Andrew J. Schorr     <aschorr@telemetry-investments.com>

	* TODO.xgawk: Update to reflect debate about how to support Cygwin
	and other platforms that cannot link shared libraries with unresolved
	references.
	* awkgram.y (add_srcfile): Minor bug fix: reverse sense of test
	added by Arnold in last patch.
	* configure.ac: AC_DISABLE_STATIC must come before AC_PROG_LIBTOOL.

2012-03-26         Arnold D. Robbins     <arnold@skeeve.com>

	Some cleanups.

	* awkgram.y (add_srcfile): Use whole messages, better for
	translations.
	* io.c (init_awkpath): Small style tweak.
	* main.c (path_environ): Straighten out initial comment, fix
	compiler warning by making `val' const char *.

2012-03-25         Andrew J. Schorr     <aschorr@telemetry-investments.com>

	* configure.ac (AC_DISABLE_STATIC): Add this to avoid building useless
	static extension libraries.

2012-03-25         Andrew J. Schorr     <aschorr@telemetry-investments.com>

	* TODO.xgawk: New file listing completed and pending xgawk enhancements.

2012-03-24         Andrew J. Schorr     <aschorr@telemetry-investments.com>

	* io.c (path_info): Fix white space.
	(pi_awkpath, pi_awklibpath): Avoid structure initializers.
	(do_find_source): Eliminate pointless parentheses.
	(find_source): Leave a space after "&".
	* main.c (load_environ): Fix typo in comment.

2012-03-21         Andrew J. Schorr     <aschorr@telemetry-investments.com>

	* awkgram.y (LEX_LOAD): New token to support @load.
	(grammar): Add rules to support @load.
	(tokentab): Add "load".
	(add_srcfile): Improve error message to distinguish between source files
	and shared libraries.
	(load_library): New function to load libraries specified with @load.
	(yylex): Add support for LEX_LOAD (treated the same way as LEX_INCLUDE).

2012-03-20         Andrew J. Schorr     <aschorr@telemetry-investments.com>

	* Makefile.am (EXTRA_DIST): Remove extension.
	(SUBDIRS): Add extension so libraries will be built.
	(DEFS): Define DEFLIBPATH and SHLIBEXT so we can find shared libraries.
	* awk.h (deflibpath): New extern declaration.
	* configure.ac: Add support for building shared libraries by adding
	AC_PROG_LIBTOOL and AC_SUBST for acl_shlibext and pkgextensiondir.
	(AC_CONFIG_FILES): Add extension/Makefile.
	* io.c (pi_awkpath, pi_awklibpath): New static structures to contain
	path information.
	(awkpath, max_pathlen): Remove static variables now inside pi_awkpath.
	(init_awkpath): Operate on path_info structure to support both
	AWKPATH and AWKLIBPATH.  No need for max_path to be static, since
	this should be called only once for each environment variable.
	(do_find_source): Add a path_info arg to specify which path to search.
	Check the try_cwd parameter to decide whether to search the current
	directory (not desirable for AWKLIBPATH).
	(find_source): Choose appropriate path_info structure based on value
	of the is_extlib argument.  Set EXTLIB_SUFFIX using SHLIBEXT define
	instead of hardcoding ".so".
	* main.c (path_environ): New function to add AWKPATH or AWKLIBPATH
	to the ENVIRON array.
	(load_environ): Call path_environ for AWKPATH and AWKLIBPATH.

2012-06-19         Arnold D. Robbins     <arnold@skeeve.com>

	* main.c (main): Do setlocale to "C" if --characters-as-bytes.
	Thanks to "SP" for the bug report.

2012-05-09         Arnold D. Robbins     <arnold@skeeve.com>

	* configure.ac: Added AC_HEADER_STDBOOL
	* awk.h, dfa.c, regex.c: Reworked to use results
	of test and include missing_d/gawkbool.h.

2012-05-07         Arnold D. Robbins     <arnold@skeeve.com>

	* array.c (prnode): Add casts to void* for %p format.
	* debug.c (print_instruction): Ditto.
	* builtin.c: Fix %lf format to be %f everywhere.

	Unrelated:

	* replace.c: Don't include "config.h", awk.h gets it for us.

2012-05-04         Arnold D. Robbins     <arnold@skeeve.com>

	* getopt.c [DJGPP]: Change to __DJGPP__.
	* mbsupport.h [DJGPP]: Change to __DJGPP__.

	Unrelated:

	* awk.h: Workarounds for _TANDEM_SOURCE.

2012-05-01         Arnold D. Robbins     <arnold@skeeve.com>

	* dfa.c: Sync with GNU grep. RRI code now there, needed additional
	change for gawk.
	* configure.ac: Add check for stdbool.h.
	* regex.c: Add check for if not have stdbool.h, then define the
	bool stuff.

2012-04-27         Arnold D. Robbins     <arnold@skeeve.com>

	* dfa.c: Sync with GNU grep.
	* xalloc.h (xmemdup): Added, from grep, for dfa.c. Sigh.

2012-04-27         Arnold D. Robbins     <arnold@skeeve.com>

	Update to autoconf 2.69, automake 1.12.

	* INSTALL, aclocal.m4, configh.in, depcomp, install-sh, missing,
	mkinstalldirs, ylwrap: Updated.
	* configure.ac (AC_TYPE_LONG_LONG_INT, AC_TYPE_UNSIGNED_LONG_LONG_INT,
	AC_TYPE_INTMAX_T, AC_TYPE_UINTMAX_T): Renamed from gl_* versions.
	* configure: Regenerated.

2012-04-24         Arnold D. Robbins     <arnold@skeeve.com>

	* cmd.h (dPrompt, commands_Prompt, eval_Prompt, dgawk_Prompt): Changed
	to dbg_prompt, commands_prompt, eval_prompt, dgawk_prompt.
	* debug.c: Ditto.
	* command.y: Ditto.  Some minor whitespace and comments cleanup.

2012-04-24         Arnold D. Robbins     <arnold@skeeve.com>

	io.c cleanup and some speedup for RS as regexp parsing.

	* awk.h (Regexp): New members has_meta and maybe_long.
	(enum redirval): Add redirect_none as value 0.
	(remaybelong): Remove function declaration.
	* awkgram.y: Use redirect_none instead of 0 for no redirect cases.
	* io.c (go_getline_redir): Second arg now of type enum redirval.
	Changed intovar into into_variable.
	(comments and whitespace): Lots of general cleanup.
	(socket_open): readle changed to read_len.
	(two_way_open): Add additional calls to os_close_on_exec.
	(rsrescan): Simplify code a bit and use RS->maybe_long.
	* re.c (make_regexp): Set up new members in Regexp struct.
	(remaybelong): Remove function.
	(reisstring): Simplified code.

2012-04-16  Eli Zaretskii  <eliz@gnu.org>

	* io.c (read_with_timeout) [__MINGW32__]: Just call the blocking
	'read', as 'select' is only available for sockets.
	* mpfr.c (set_ROUNDMODE) [!HAVE_MPFR]: Renamed from set_RNDMODE.
	* main.c (load_procinfo): Declare name[] also when HAVE_MPFR is
	defined even though HAVE_GETGROUPS etc. are not.

2012-04-12         John Haque      <j.eh@mchsi.com>

	* array.c, awk.h, awkgram.y, builtin.c, command.y, debug.c,
	field.c, mpfr.c, profile.c: Change RND_MODE to ROUND_MODE.

2012-04-11         John Haque      <j.eh@mchsi.com>

	* main.c (varinit): Change RNDMODE to ROUNDMODE.

2012-04-11         Arnold D. Robbins     <arnold@skeeve.com>

	* main.c: Change --arbitrary-precision to --bignum.

2012-04-02         John Haque      <j.eh@mchsi.com>
	
	Add support for arbitrary-precision arithmetic.

	* mpfr.c: New file.
	* awk.h (struct exp_node): Add union to handle different number types.
	(MPFN, MPZN): New flag values.
	(DO_MPFR, do_mpfr): New defines.
	(PREC_node, RNDMODE_node): Add declarations.
	(PRECISION, RND_MODE, MNR, MFNR, mpzval, do_ieee_fmt): Add declarations.
	(make_number, str2number, format_val, cmp_numbers): Ditto.
	(force_number): Change definition.
	(Func_pre_exec, Func_post_exec): New typedefs.
	(POP_NUMBER, TOP_NUMBER): Change definitions.
	(get_number_ui, get_number_si, get_number_d, get_number_uj,
	iszero, IEEE_FMT, mpg_float, mpg_integer, mpg_float,
	mpg_integer): New defines.
	* awkgram.y (tokentab):	Add alternate function entries for MPFR/GMP.
	(snode): Choose the appropriate function.
	(negate_num): New function to negate a number.
	(grammar): Use it.
	(yylex): Adjust number handling code.
	* array.c (value_info, asort_actual, sort_user_func): Adjust for
	MPFR/GMP numbers.
	(do_adump, indent): Minor changes.
	(sort_up_index_number, sort_up_value_number, sort_up_value_type): Use
	cmp_numbers() for numeric comparisons.
	* builtin.c (mpz2mpfr): New function.
	(format_tree): Adjust to handle MPFR and GMP numbers.
	* eval.c (register_exec_hook): New function to manage interpreter hooks.
	(num_exec_hook, pre_execute, post_execute): New and adjusted definitions.
	(h_interpret): Renamed from debug_interpret.
	(init_interpret): Changed to use the new name.  
	(flags2str): New entries for MPFN and MPZN.
	(cmp_nodes): Reworked to use seperate routine for numeric comparisons.
	(set_IGNORECASE, set_BINMODE, set_LINT, update_NR, update_FNR,
	update_NF): Adjust code and some cleanup.
	* field.c (rebuild_record): Field copying code reworked to handle
	MPFR/GMP numbers.
	(set_NF): Minor adjustment.
	* io.c (INCREMENT_REC): New macro.
	(inrec, do_getline): Use the new macro.
	(nextfile, set_NR, set_FNR, get_read_timeout, pty_vs_pipe): Adjust code
	to handle MPFR/GMP numbers.
	* interpret.h (r_interpret): Adjust TOP_NUMBER/POP_NUMBER usage.
	(EXEC_HOOK): New macro and definition.
	(DEBUGGING): Removed.
	* main.c (DEFAULT_PREC, DEFAULT_RNDMODE): New defines.
	(opttab): New entry for option arbitrary-precision.
	(main): Handle the new option.
	(usage): Add to usage message.
	(varinit): Add PREC and RNDMODE.
	(load_procinfo): Install MPFR and GMP related items.
	(version): Append MPFR and GMP versions to message.
	* msg.c (err) : Adjust FNR handling with MPFR/GMP.
	* node.c (r_format_val): Renamed from format_val.
	(r_force_number): Return NODE * instead of AWKNUM.
	(make_number, str2number, format_val, cmp_numpers: Defined and initialized.
	(r_unref): Free MPFR/MPZ numbers.
	(get_numbase): Renamed from isnondecimal and return the base.
	(cmp_awknums): New function to compare two AWKNUMs.
	* command.y (yylex): Adjust number handling code.
	(grammar): Minor adjustments to handle negative numbers.
	* debug.c (init_debug): New function.
	(do_info, do_set_var, watchpoint_triggered, serialize,
	initialize_watch_item, do_watch, print_watch_item): Minor adjustments.
	(debug_pre_execute): Adjusted to handle MPFR and GMP numbers.

2012-04-09         Arnold D. Robbins     <arnold@skeeve.com>

	* INSTALL, config.guess, config.sub, depcomp, install-sh,
	missing, mkinstalldirs, ylwrap: Update to latest from automake 1.11.4.

2012-04-08         Arnold D. Robbins     <arnold@skeeve.com>

	* Update various files to automake 1.11.4.

2012-03-30         Arnold D. Robbins     <arnold@skeeve.com>

	* configure.ac (GAWK_AC_NORETURN): Do as macro instead of inline.

2012-03-29         Arnold D. Robbins     <arnold@skeeve.com>

	* dfa.h, dfa.c: Sync with grep. Major cleanups and some changes
	there.
	* re.c (research): Pass size_t* to dfaexec to match type change.
	* configure.ac (AH_VERBATIM[_Noreturn]): Added from Paul Eggert to
	ease compiling.
	(AC_INIT): Bump version.
	* configure, configh.in, version.c: Regenerated.

2012-03-28         Arnold D. Robbins     <arnold@skeeve.com>

	* 4.0.1: Release tar ball made.

2012-03-28         Arnold D. Robbins     <arnold@skeeve.com>

	* getopt.c: Add DJGPP to list of platforms where it's ok
	to include <stdlib.h>.
	* awkgram.y, builtin.c, ext.c, mbsupport.h, re.c: Update
	copyright year.

2012-03-21         Corinna Vinschen      <vinschen@redhat.com>

	* getopt.c: Add Cygwin to list of platforms where it's ok
	to include <stdlib.h>.

2012-03-20         Arnold D. Robbins     <arnold@skeeve.com>

	Get new getopt to work on Linux and C90 compilers:

	* getopt.c: Undef ELIDE_CODE for gawk.
	(_getopt_internal_r): Init first.needs_free to 0. In test for -W
	move executable code to after declarations for C90 compilers.
	* getopt1.c: Undef ELIDE_CODE for gawk.

	Minor bug fix with printf, thanks to John Haque:

	* builtin.c (format_tree): Initialize base to zero at the top
	of the while loop.

	Getting next tar ball ready:

	* configure.ac: Remove duplicate check for wcscoll. Thanks
	to Stepan Kasal.

2012-03-16         Arnold D. Robbins     <arnold@skeeve.com>

	* getopt.c, getopt.h, getopt1.c, getopt_int.h, regcomp.c,
	regex.c, regex.h, regex_internal.c, regex_internal.h,
	regexec.c: Sync with GLIBC, what the heck.

2012-03-14         Eli Zaretskii  <eliz@gnu.org>

	* mbsupport.h (btowc): Change for non-DJGPP.
	* re.c (dfaerror): Add call to exit for DJGPP.

2012-03-14         Arnold D. Robbins     <arnold@skeeve.com>

	* regex_internal.c (re_string_skip_chars): Fix calculation of
	remain_len with m.b. chars. Thanks to Stanislav Brabec
	<sbrabec@suse.cz>.

2012-02-28         Arnold D. Robbins     <arnold@skeeve.com>

	* main.c (init_groupset): Make `getgroups' failing a non-fatal
	error.  After all, what's the big deal?  Should help on Plan 9.

2012-02-27         Arnold D. Robbins     <arnold@skeeve.com>

	* dfa.c (parse_bracket_exp): Revert changes 2012-02-15 to stay
	in sync with grep.
	* dfa.h (dfarerror): Add __attribute__ from grep.

2012-02-15         Arnold D. Robbins     <arnold@skeeve.com>

	Fix warnings from GCC 4.6.2 -Wall option.

	* awkgram.y (newline_eof): New function to replace body of
	NEWLINE_EOF macro.
	(yylex): Replace body of NEWLINE_EOF macro.
	* dfa.c (parse_bracket_exp): Init variables to zero.
	* ext.c (dummy, junk): Remove.
	* regex_internal.c (re_string_reconstruct): Remove buf array. It was
	set but not used.

2012-02-10         Arnold D. Robbins     <arnold@skeeve.com>

	* dfa.c: Sync with GNU grep.

2012-02-07         Arnold D. Robbins     <arnold@skeeve.com>

	* main.c (main): Move init of `output_fp' to before parsing of
	program so that error messages from msg.c don't dump core.
	Thanks to Michael Haardt <michael@moria.de>.

2012-01-13         Arnold D. Robbins     <arnold@skeeve.com>

	* dfa.c [is_valid_unibtye_character]: Fix from GNU grep to 
	bug reported by me from Scott Deifik for DJGPP.

2012-01-03         Arnold D. Robbins     <arnold@skeeve.com>

	* dfa.c: Sync with GNU grep.

2012-01-02         Arnold D. Robbins     <arnold@skeeve.com>

	* io.c (Read_can_timeout, Read_timeout, Read_default_timeout):
	Renamed to use lower case.
	Other minor stylistic edits.

2012-01-01         John Haque      <j.eh@mchsi.com>

	* awk.h (struct iobuf): New entry read_func.
	* io.c (Read_can_timeout, Read_timeout, Read_default_timeout):
	New variables.
	(init_io): New routine to initialize the variables.
	(in_PROCINFO): New "clever" routine to parse elements with indices
	seperated by a SUPSEP.
	(get_read_timeout): New routine to read timeout value for an IOBUF.
	(read_with_timeout): New routine to read from a fd with a timeout.
	(pty_vs_pipe): Use in_PROCINFO().
	(get_a_record): Set the timeout value and the read routine as necessary.
	* main.c (main): Call init_io().

2011-12-31         Arnold D. Robbins     <arnold@skeeve.com>

	* profile_p.c: Remove the file.
	* msg.c (err): Remove check for name being dgawk.

2011-12-31         Arnold D. Robbins     <arnold@skeeve.com>

	* awk.h [STREQ, STREQN]: Remove macros.
	* awkgram.y, builtin.c, command.y, debug.c, eval.c,
	io.c, msg.c: Change all uses to call strcmp, strncmp.

2011-12-28         Arnold D. Robbins     <arnold@skeeve.com>

	* int_array.c, str_array.c: Fix some compiler warnings 32/64
	bit system differences.

2011-12-26         John Haque      <j.eh@mchsi.com>

	Merge gawk, pgawk and dgawk into a single executable gawk.

	* awk.h (DO_PRETTY_PRINT, DO_PROFILE, DO_DEBUG,
	do_pretty_print, do_debug): New defines.
	(interpret): New variable, a pointer to an interpreter routine.
	(enum exe_mode): Nuked.
	* main.c (opttab): New options --pretty-print and --debug;
	Remove option --command.
	(usage): Update usage messages.
	* interpret.h: New file.
	* eval.c (r_interpret): Move to the new file.
	(debug_interpret): New interpreter routine when debugging.
	(init_interpret): New routine to initialize interpreter related
	variables.
	* eval_d.c, eval_p.c: Delete files.
	* debug.c (interpret): Renamed to debug_prog.
	(DEFAULT_PROMPT, DEFAULT_HISTFILE, DEFAULT_OPTFILE): Remove prefix 'd'.
	* profile.c (init_profiling): Nuked.
	* Makefile.am: Adjusted.

	Add command line option --load for loading extensions.

	* awk.h (srctype): Add new source type SRC_EXTLIB.
	* ext.c(load_ext): New routine to load extension.
	(do_ext): Adjust to use load_ext().
	* main.c (opttab): Add new option --load.
	(main): Call load_ext() to load extensions.
	(usage): Add usage message for the new option.
	* io.c (get_cwd): New routine.
	(do_find_source): Use the new routine.
	(find_source): Handle new type SRC_EXTLIB.
	* awkgram.y (parse_program, next_sourcefile): Skip type SRC_EXTLIB.
	(add_srcfile): Adjust call to find_source.
	* debug.c (source_find): Same.

	Unrelated:

	* ext.c (get_argument): Fixed argument parsing.
	* array.c (null_array_func): Reworked array routines for an empty array.
	* str_array.c, int_array.c: Make GCC happy, use %u instead of %lu
	printf formats.
	* eval.c (node_Boolean): New array for TRUE and FALSE nodes.
	(init_interpret): Create the new nodes.
	(eval_condition): Add test for the new nodes.
	(setup_frame): Disable tail-recursion optimization when profiling.
	* interpret.h (r_interpret): Use the boolean nodes instead of making
	new ones when needed.

2011-12-26         Arnold D. Robbins     <arnold@skeeve.com>

	Finish Rational Range Interpretation (!)

	* dfa.c (match_mb_charset): Compare wide characters directly
	instead of using wcscoll().
	* regexec.c (check_node_accept_byte): Ditto.

	Thanks to Paolo Bonzini for pointing these out.

2011-12-06         John Haque      <j.eh@mchsi.com>

	* debug.c (source_find): Fix misplaced call to efree.
	* profile.c (redir2str): Add a missing comma in the redirtab array.
	* eval.c (r_interpret): Disallow call to exit if currule is undefined.
	This avoids the possiblity of running END blocks more than once when
	used in a user-defined sorted-in comparision function.
	* array.c (sort_user_func): Adjust appropriately.

2011-12-06         Arnold D. Robbins     <arnold@skeeve.com>

	* awk.h, mbsupport.h: Changes for MBS support on DJGPP
	and z/OS.
	* io.c: Disable pty support on z/OS.

2011-11-27         Arnold D. Robbins     <arnold@skeeve.com>

	* dfa.c: Sync with GNU grep.
	* dfa.h: Add _GL_ATTRIBUTE_PURE macro. Bleah.

2011-11-14         John Haque      <j.eh@mchsi.com>

	* debug.c (set_breakpoint_at): Fix problem with setting
	breakpoints in a switch statement. Thanks to Giorgio Palandri
	<giorgio.palandri@gmail.com> for the bug report.

2011-11-14         Arnold D. Robbins     <arnold@skeeve.com>

	* mbsupport.h: Add check for HAVE_BTOWC, per Pat Rankin.

2011-11-12         Eli Zaretskii  <eliz@gnu.org>

	* mbsupport.h: Additional glop for dfa.c in Windows environment.

2011-11-01         Arnold D. Robbins     <arnold@skeeve.com>

	* dfa.c: Move glop for ! MBS_SUPPORT to ...
	* mbsupport.h: ... here.
	* replace.c: Include missing_d/wcmisc.c if ! MBS_SUPPORT.
	* regex_internal.h: Move include of mbsupport.h up and add
	additional checks to avoid inclusion of wctype.h and wchar.h.

2011-10-27         Arnold D. Robbins     <arnold@skeeve.com>

	* builtin.c (do_strftime): Per Pat Rankin, instead of casting
	fclock, use a long variable and check for negative or overflow.

2011-10-25         Arnold D. Robbins     <arnold@skeeve.com>

	Merge with gawk_performance branch done. Additionally:

	* cint_array.c, int_array.c, str_array.c: Fix compiler complaints
	about printf formats (signed / unsigned vs. %d / %u).
	* eval.c (setup_frame): Add a missing return value.

2011-10-25         Arnold D. Robbins     <arnold@skeeve.com>

	* Makefile.am (dist-hook): Use `cd $(srcdir)/pc' so that
	`make distcheck' works completely.
	* builtin.c (do_strftime): Add cast to long int in check
	for fclock < 0 for systems where time_t is unsigned (e.g., VMS).

2011-10-25  Stefano Lattarini  <stefano.lattarini@gmail.com>

	dist: generated file `version.c' is not removed by "make distclean"

	* Makefile.am (distcleancheck_listfiles): Define to ignore the
	generated `version.c' file.

2011-10-24         Arnold D. Robbins     <arnold@skeeve.com>

	* dfa.c (wcscoll): Create for VMS.
	* Makefile.am (dist-hook): Run sed scripts to make pc/config.h.

2011-10-24  Eli Zaretskii  <eliz@gnu.org>

	* builtin.c [HAVE_POPEN_H]: Include "popen.h".
	* README.git: Update for pc/ systems.

2011-10-21         Arnold D. Robbins     <arnold@skeeve.com>

	* Makefile.am (distcleancheck_listfiles): Added, per advice from
	Stefano Lattarini <stefano.lattarini@gmail.com>.
	* dfa.c: Additional faking of mbsupport for systems without it;
	mainly VMS.

2011-10-21  Stefano Lattarini  <stefano.lattarini@gmail.com>

	* configure.ac (AM_C_PROTOTYPES): Remove call to this macro.
	The comments in configure.ac said that the call to AM_C_PROTOTYPES
	was needed for dfa.h, synced from GNU grep; but this statement is
	not true anymore in grep since commit v2.5.4-24-g9b5e7d4 "replace
	AC_CHECK_* with gnulib modules", dating back to 2009-11-26.  Also,
	the support for automatic de-ANSI-fication has been deprecated in
	automake 1.11.2, and will be removed altogether in automake 1.12.
	* vms/vms-conf.h (PROTOTYPES, __PROTOTYPES): Remove these #define,
	they are not used anymore.
	* pc/config.h (PROTOTYPES): Likewise.

2011-10-18         Dave Pitts            <dpitts@cozx.com>

	* dfa.c: Move some decls to the top of their functions for
	C90 compilers.

2011-10-18         Arnold D. Robbins     <arnold@skeeve.com>

	* builtin.c (do_strftime): Add check for negative / overflowed
	time_t value with fatal error. Thanks to Hermann Peifer
	<peifer@gmx.eu> for the bug report.
	* dfa.c (setbit_wc): Non-MBS version. Add a return false
	since VMS compiler doesn't understand that abort doesn't return.

2011-10-10         Arnold D. Robbins     <arnold@skeeve.com>

	* builtin.c (do_sub): Init textlen to zero to avoid "may be
	used unitialized" warning. Thanks to Corinna Vinschen for
	pointing this out.
	* eval.c (unwind_stack): Add parentheses around condition in while
	to avoid overzealous warning from GCC.

2011-09-30  Eli Zaretskii  <eliz@gnu.org>

	* io.c (remap_std_file): Fix non-portable code that caused
	redirected "print" to fail if a previous read from standard input
	returned EOF.  Reported by David Millis <tvtronix@yahoo.com>.
	(remap_std_file): Per Eli's suggestion, removed the leading close
	of oldfd and will let dup2 do the close for us.

2011-10-11         John Haque     <j.eh@mchsi.com>

	* symbol.c: Add licence notice.
	* array.c (PREC_NUM, PREC_STR): Define as macros.

2011-10-09         Arnold D. Robbins     <arnold@skeeve.com>

	* dfa.c: Sync with GNU grep.

2011-10-07         John Haque     <j.eh@mchsi.com>

	Tail recursion optimization.
	* awkgram.y (grammar, mk_function): Recognize tail-recursive
	calls.
	* awk.h (tail_call, num_tail_calls): New defines.
	* eval.c (setup_frame): Reuse function call stack for
	tail-recursive calls.
	(dump_fcall_stack): Reworked.

2011-10-04         Arnold D. Robbins     <arnold@skeeve.com>

	* awk.h, main.c (gawk_mb_cur_max): Make it a constant 1 when
	MBS_SUPPORT isn't available to allow GCC dead code constant
	expression computation and dead code elimination to help out.

2011-10-02         Arnold D. Robbins     <arnold@skeeve.com>

	* io.c (rsnullscan, get_a_record): Fix the cases where terminators
	are incomplete when RS == "". Also fix the case where the new value
	is shorter than the old one.  Based on patch from Rogier
	<rogier777@gmail.com> as submitted by Jeroen Schot
	<schot@A-Eskwadraat.nl>.

2011-09-24         Arnold D. Robbins     <arnold@skeeve.com>

	* eval.c, io.c, re.c: Fix some spelling errors. Thanks to
	Jeroen Schot <schot@A-Eskwadraat.nl>.

2011-09-21         Arnold D. Robbins     <arnold@skeeve.com>

	* dfa.c, mbsupport.h: Sync with GNU grep. Large amount of changes
	that remove many ifdefs, moving many conditions for multibyte
	support into regular C code and relying GCC's dead code optimization
	to elimnate code that won't be needed.
	* dfa.c: For gawk, add a number of additional defines so that things
	will compile if MBS_SUPPORT is 0.
	* array.c, awk.h, awkgram.y, builtin.c, eval.c, field.c, main.c,
	node.c, re.c: Change `#ifdef MBS_SUPPORT' to `#if MBS_SUPPORT'.
	* awk.h, regex_internal.h: Move NO_MBSUPPORT handling to ...
	* mbsupport.h: ...here.

2011-09-16         Arnold D. Robbins     <arnold@skeeve.com>

	* dfa.c: Sync with GNU grep.

2011-09-08         John Haque     <j.eh@mchsi.com>

	Optimization for compound assignment, increment and
	decrement operators; Avoid unref and make_number calls
	when there is no extra references to the value NODE.

2011-09-03         Arnold D. Robbins     <arnold@skeeve.com>

	* dfa.c: Sync with GNU grep.

2011-08-31         John Haque     <j.eh@mchsi.com>

	Grammar related changes: Simplify grammar for user-defined
	functions and general cleanups.

	* symbol.c: New file.
	* awkgram.y: Move symbol table related routines to the
	new file.
	(rule, func_name, function_prologue, param_list): Reworked.
	(install_function, check_params): Do all error checkings
	for the function name and parameters before installing in
	the symbol table.
	(mk_function): Finalize function definition.
	(func_install, append_param, dup_params): Nuked.
	* symbol.c (make_params): allocate function parameter nodes
	for the symbol table. Use the hash node as Node_param_list;
	Saves a NODE for each parameter.
	(install_params): Install function parameters into the symbol
	table.
	(remove_params): Remove parameters out of the symbol table.
	* awk.h (parmlist, FUNC): Nuked.
	(fparms): New define.


	Dynamically loaded function parameters are now handled like
	those for a builtin.

	* awk.h (Node_ext_func, Op_ext_builtin): New types.
	(Op_ext_func): Nuked.
	* ext.c (make_builtin): Simplified.
	(get_curfunc_arg_count): Nuked; Use the argument 'nargs' of
	the extension function instead.
	(get_argument, get_actual_argument): Adjust.
	* eval.c (r_interpret): Update case Op_func_call for a dynamic
	extension function. Handle the new opcode Op_ext_builtin.
	* pprint (profile.c): Adjust.


	Use a single variable to process gawk options.

	* awk.h (do_flags): New variable.
	(DO_LINT_INVALID, DO_LINT_ALL, DO_LINT_OLD, DO_TRADITIONAL,
	DO_POSIX, DO_INTL, DO_NON_DEC_DATA, DO_INTERVALS,
	DO_PROFILING, DO_DUMP_VARS, DO_TIDY_MEM,
	DO_SANDBOX): New defines.
	(do_traditional, do_posix, do_intervals, do_intl,
	do_non_decimal_data, do_profiling, do_dump_vars,
	do_tidy_mem, do_sandbox, do_lint,
	do_lint_old): Defined as macros.	
	* main.c: Remove definitions of the do_XX variables. Add
	do_flags definition.
	* debug.c (execute_code, do_eval, parse_condition): Save
	do_flags before executing/parsing and restore afterwards.


	Nuke PERM flag. Always increment/decrement the reference
	count for a Node_val. Simplifies macros and avoids
	occassional memory leaks, specially in the debugger.

	* awk.h (UPREF, DEREF, dupnode, unref): Simplified.
	(mk_number): Nuked.
	* (*.c): Increment the reference count of Nnull_string before
	assigning as a value.


	Revamped array handling mechanism for more speed and
	less memory consumption.

	* awk.h (union bucket_item, BUCKET): New definitions. Used as
	bucket elements for the hash table implementations of arrays;
	40% space saving in 32 bit x86.
	(buckets, nodes, array_funcs, array_base, array_capacity,
	xarray, alookup, aexists, aclear, aremove, alist,
	acopy, adump, NUM_AFUNCS): New defines.
	(array_empty): New macro to test for an empty array.
	(assoc_lookup, in_array): Defined as macros.
	(enum assoc_list_flags): New declaration.
	(Node_ahash, NUMIND): Nuked.
	* eval.c (r_interpret): Adjust cases Op_subscript,
	Op_subscript_lhs, Op_store_var and Op_arrayfor_incr.
	* node.c (dupnode, unref): Removed code related to Node_ahash. 
	* str_array.c: New file to handle array with string indices.
	* int_array.c: New file to handle array with integer indices.
	* cint_array.c: New file. Special handling of arrays with
	(mostly) consecutive integer indices.


	Memory pool management reworked to handle NODE and BUCKET.

	* awk.h (struct block_item, BLOCK, block_id): New definitions.
	(getblock, freeblock): New macros.
	(getbucket, freebucket): New macros to allocate and deallocate
	a BUCKET.
	(getnode, freenode): Adjusted.
	* node.c (more_nodes): Nuked.
	(more_blocks): New routine to allocate blocks of memory.

2011-08-24         Arnold D. Robbins     <arnold@skeeve.com>

	Fix pty co-process communication on Ubuntu GNU/Linux.

	* io.c: Add include of <sys/ioctl.h> to get definition of TIOCSCTTY.
	(two_way_open): Move call for this ioctl to after setsid() call.

2011-08-23         Arnold D. Robbins     <arnold@skeeve.com>

	* regex_internal.c (re_string_fetch_byte_case ): Remove
	__attribute((pure)) since it causes failures with gcc -O2
	-fno-inline. Thanks to Neil Cahill <ncahill_alt@yahoo.com>
	for reporting the bug.

2011-08-10         John Haque      <j.eh@mchsi.com>

	BEGINFILE/ENDFILE related code redone.

	* awk.h (prev_frame_size, has_endfile, target_get_record,
	target_newfile): New defines.
	* awkgram.y (mk_program): Initialize has_endfile appropriately for
	Op_get_record.
	(parse_program): Initialize new jump targets for
	Op_get_record and Op_newfile.
	* eval.c (unwind_stack): Change argument to number of
	items to be left in the stack. Adjust code.
	(pop_fcall, pop_stack): New defines.
	(setup_frame): Initialize prev_frame_size.
	(exec_state, EXEC_STATE): New structure and typedef.
	(exec_state_stack): New variable.
	(push_exec_state, pop_exec_state): New functions to save and
	later retrieve an execution state.
	(r_interpret): Use the new functions and the defines in
	cases Op_K_getline, Op_after_beginfile, Op_after_endfile,
	Op_newfile and Op_K_exit.
	* io.c (after_beginfile): When skipping a file using nextfile,
	return zero in case there was an error opening the file. 
	(has_endfile): Nuke global variable.
	(inrec): Add a second argument to pass errno to the calling
	routine.
	* debug.c (print_instruction): Update cases.

2011-08-10         Arnold D. Robbins     <arnold@skeeve.com>

	Fix (apparently long-standing) problem with FIELDWIDTHS.
	Thanks to Johannes Meixner <jsmeix@suse.de>.

	* field.c (set_FIELDWIDTHS): Adjust calculations.

	Fix problem with FPAT, reported by "T. X. G." <leopardie333@yahoo.com>

	* awk.h (Regexp): Add new member 'non_empty'.
	* field.c (fpat_parse_field): Save/restore local variable non_empty
	from member in Regexp struct.

2011-08-09         Arnold D. Robbins     <arnold@skeeve.com>

	Fix pty issue reported by "T. X. G." <leopardie333@yahoo.com>

	* configure.ac: Check for setsid.
	* awk.h: If not HAVE_SETSID define it as an empty macro.
	* io.c (two_way_open): Call setsid if using pty's.

2011-07-29  Eli Zaretskii  <eliz@gnu.org>

	* builtin.c (format_tree): Rename small -> small_flag,
	big -> big_flag, bigbig -> bigbig_flag.  Solves compilation errors
	when building Gawk with libsigsegv on MS-Windows, see
	https://lists.gnu.org/archive/html/bug-gawk/2011-07/msg00029.html.

2011-07-28         Arnold D. Robbins     <arnold@skeeve.com>

	* builtin.c (do_sub): Revert to gawk 3.1 behavior for backslash
	handling. It was stupid to think I could break compatibility.
	Thanks to John Ellson <ellson@research.att.com> for raising
	the issue.

2011-07-26         John Haque      <j.eh@mchsi.com>

	* eval.c (r_interpret): In cases Op_var_assign and Op_field_assign,
	include Op_K_getline_redir in the test for skipping the routine.

2011-07-26         John Haque      <j.eh@mchsi.com>

	Fix handling of assign routines for 'getline var'.
	Rework the previous fix for (g)sub.

	* awk.h: New define assign_ctxt for use in Op_var_assign
	and Op_field_assign opcodes. Remove define AFTER_ASSIGN.
	* awkgram.y (snode, mk_getline): Initialize assign_ctxt.
	* builtin.c (do_sub): Adjust to take only the first two
	arguments.
	* eval.c (r_interpret): In cases Op_var_assign and Op_field_assign,
	skip the routine as appropriate. Adjust case Op_sub_builtin.
	* main.c (get_spec_varname): New function.
	* debug.c (print_instruction): Use the new function to get
	special variable name.

2011-07-17         Arnold D. Robbins     <arnold@skeeve.com>

	* main.c (varinit): Mark FPAT as NON_STANDARD. Thanks to
	Wolfgang Seeberg <wolfgang.seeberg@yahoo.com> for the report.
	* Makefile.am (EXTRA_DIST): Add po/README, per advice from
	Bruno Haible.
	* dfa.c: Sync with GNU grep.
	* xalloc.h (xzalloc): New function, from GNU grep, for dfa.c.
	* README: Note that bug list is really a real mailing list.

2011-07-16         Arnold D. Robbins     <arnold@skeeve.com>

	* Makefile.am (AUTOMAKE_OPTIONS): Removed.
	* configure.ac (AM_INIT_AUTOMAKE): Removed dist-bzip2 option, on
	advice from Karl Berry.

2011-07-15         John Haque      <j.eh@mchsi.com>

	* awk.h (Op_sub_builtin): New opcode.
	(GSUB, GENSUB, AFTER_ASSIGN, LITERAL): New flags for 
	Op_sub_builtin.
	* awkgram.y (struct tokentab): Change opcode to	Op_sub_builtin
	for sub, gsub and gensub.
	(snode): Update processing of sub, gsub and gensub.
	* builtin.c (do_sub, do_gsub, do_gensub): Nuke.
	(sub_common): Renamed to do_sub. Relocate gensub argument
	handling code from do_gensub to here; Simplify the code a
	little bit. 
	* eval.c (r_interpret): Handle Op_sub_builtin. Avoid field
	re-splitting or $0 rebuilding if (g)sub target string is
	a field and no substitutions were done.
	* pprint (profile.c): Add case for the new opcode.
	* print_instruction (debug.c): Ditto.

	Take out translation for errno strings; extensions will
	need to use their own domain.

	* awk.h (enum errno_translate): Removed.
	(update_ERRNO_string): Remove second translate paramater.
	* eval.c (update_ERRNO_string): Remove second translate paramater
	and code that used it.
	* gawkapi.h (api_update_ERRNO_string): Remove third translate
	parameter.
	* gawkapi.c (api_update_ERRNO_string): Remove third translate
	paramater and change call to update_ERRNO_string.
	* io.c (do_close): Fix call to update_ERRNO_string.

2011-07-15         Arnold D. Robbins     <arnold@skeeve.com>

	* awk.h: Typo fix: "loner" --> longer. Thanks to Nelson Beebe.
	* builtin.c (efwrite): Fix flushing test back to what it was 
	in 3.1.8. Thanks to Strefil <strefil@yandex.ru> for the problem
	report.
	* configure.ac: Bump version to 4.0.0a for stable branch.

2011-06-24         Arnold D. Robbins     <arnold@skeeve.com>

	* Makefile.am (EXTRA_DIST): Add ChangeLog.0.
	* 4.0.0: Remake the tar ball.

2011-06-23         Arnold D. Robbins     <arnold@skeeve.com>

	* configure.ac: Update version to 4.0.0.
	* configure: Regenerated.
	* ChangeLog.0: Rotated ChangeLog into this file.
	* ChangeLog: Created anew for gawk 4.0.0 and on.
	* README: Bump version to 4.0.0.
	* 4.0.0: Release tar ball made.<|MERGE_RESOLUTION|>--- conflicted
+++ resolved
@@ -1,9 +1,3 @@
-<<<<<<< HEAD
-2013-12-12         John E. Malmberg      <wb8tyw@qsl.net>
-
-	* io.c (redirect): Add additional VMS error codes.
-	(nextfile): Retry open after closing some files.
-=======
 2013-12-19         Arnold D. Robbins     <arnold@skeeve.com>
 
 	* regexec.c (re_search_internal): Make sure `dfa' pointer is
@@ -14,7 +8,11 @@
 	* configure.ac (AC_FUNC_VPRINTF): Remove. Not needed on current
 	systems.
 	* awk.h (HAVE_VPRINTF): Remove check.
->>>>>>> 477cb50c
+
+2013-12-12         John E. Malmberg      <wb8tyw@qsl.net>
+
+	* io.c (redirect): Add additional VMS error codes.
+	(nextfile): Retry open after closing some files.
 
 2013-12-10         Scott Deifik          <scottd.mail@sbcglobal.net>
 
