<<<<<<< HEAD
2013-01-31         Andrew J. Schorr     <aschorr@telemetry-investments.com>

	* configure.ac: Remove TEST_MPFR conditional added in last patch.
	We will instead test for MPFR capability by looking at the output
	from gawk --version.

2013-01-27         Andrew J. Schorr     <aschorr@telemetry-investments.com>

	* configure.ac: Add MPFR test for use in test/Makefile.am.

2013-01-25         Arnold D. Robbins     <arnold@skeeve.com>

	* awkgram.y (parms_shadow): Change int param to bool.
	* cmd.h (output_is_tty): Sync type with rest of code (is bool).
	* dfa.c (MALLOC): Undef first, for Irix.
	* Makefile.am (LDADD): Use LIBREADLINE and LIBMPFR instead of
	automake substitutions.
	* configure.ac (AC_INIT): Version bump.
	(GAWK_CHECK_READLINE): Renamed from GNUPG_CHECK_READLINE.

2013-01-23         Arnold D. Robbins     <arnold@skeeve.com>

	* awk.h (list_functions): Change parameter to bool.
	* symbol.c (list_functions): Ditto.
	(get_symbols): Change sort parameter to bool. Additional
	code cleanup.

2013-01-22         Arnold D. Robbins     <arnold@skeeve.com>

	* symbol.c (get_symbols): Reset count after each loop to only
	sort the actual items retrieved. Thanks to Hermann Peifer (by
	way of Andrew Schorr) for reporting the bug.  Also add some
	commentary and fix function name in emalloc calls.
=======
2013-01-31         Arnold D. Robbins     <arnold@skeeve.com>

	* PROBLEMS: Removed. It is no longer needed.
	* Makefile.am (EXTRA_DIST): Remove PROBLEMS from list.
>>>>>>> c50b8be0

2013-01-20         Arnold D. Robbins     <arnold@skeeve.com>

	* re.c (regexflags2str): New routine.
	(resetup): If do_intervals, also turn on RE_NO_BK_BRACES.
	Thanks to Yan Lei <yanl.fnst@cn.fujitsu.com> for the
	bug report.

2013-01-18         Arnold D. Robbins     <arnold@skeeve.com>

	Fix a problem with include ordering to get ptrdiff_t definition,
	showed up on Debian Lenny. Reported by Manuel Collado.
	Fix brought over from grep.

	* dfa.h: Include regex.h and stddef.h directly.
	* dfa.c: Adjust includes.

2013-01-11         John Haque            <j.eh@mchsi.com>

	* awk.h (do_mpfr_rshift): Renamed from do_mpfr_rhift.
	* awkgram.y (do_mpfr_rshift): Renamed from do_mpfr_rhift.
	* mpfr.c (_tz1, _tz2, _mpz1, _mpz2, mpz1, mpz2, get_bit_ops,
	free_bit_ops): Removed.
	(init_mpfr): Remove calls to mpz_init.
	(get_intval, free_intval): New functions.
	(do_mpfr_rshift, do_mpfr_lshift): Rework code.
	(do_mpfr_and, do_mpfr_or, do_mpfr_xor): Accept two or more arguments
	to match regular functions.

2013-01-11         Arnold D. Robbins     <arnold@skeeve.com>

	* bisonfix.awk: Adjust ARGV / ARGC to force reading of standard
	input; apparently needed for Mac OS X. Thanks to Akim Demaille
	for the report.

2013-01-06         Arnold D. Robbins     <arnold@skeeve.com>

	* io.c (redirect, two_way_open): Set the name field in the
	awk_input_buf_t and awk_output_buf_t structures, as needed.
	Thanks to Manuel Collado for the report.

2013-01-05         Arnold D. Robbins     <arnold@skeeve.com>

	* regex_internal.h (struct re_dfa_t): Restore ifdefs around
	__libc_lock_define, they really were needed. Bleah.

2013-01-01         Arnold D. Robbins     <arnold@skeeve.com>

	Sync with GLIBC regex files.

	* regex_internal.h (struct re_dfa_t): Remove ifdefs around
	__libc_lock_define since it's already defined to empty in non-LIBC
	case.
	* regexec.c (check_node_accept_bytes): Restore decl with use from
	GLIBC code since this is LIBC case.

2012-12-27         Arnold D. Robbins     <arnold@skeeve.com>

	* builtin.c (do_print, do_printf): Use output_fp as default
	output for print/printf only if running under the debugger.
	Otherwise use stdout as Brian, Peter, and Al intended.

2012-12-25         Arnold D. Robbins     <arnold@skeeve.com>

	Remove sym-constant from API after discussions with John
	Haque and Andy Schorr.

	* gawkapi.h (api_sym_constant): Removed field in API struct.
	(sym_constant): Remove macro.
	* gawkapi.c (set_constant, api_sym_update, api_sym_constant): Removed.
	(sym_update_real): Renamed to api_sym_update(). is_const parameter
	removed and code adjusted.

2012-12-24         Arnold D. Robbins     <arnold@skeeve.com>

	* 4.0.2: Release tar ball made.

2012-12-23         John Haque      <j.eh@mchsi.com>

	* eval.c (r_get_lhs): Node_array_ref. If original is Node_var,
	don't assign null-string as value.
	* ext.c (get_argument): Node_array_ref. Check if already a scalar.

2011-12-23         John Haque      <j.eh@mchsi.com>

	* awkgram.y (is_deferred_variable): New function.
	(func_install): Call it.
	* eval.c (r_interpret): Op_push_arg. Check for uninitialized scalar.

2012-12-23         Arnold D. Robbins     <arnold@skeeve.com>

	* awkgram.y (tokentab): Whitespace fix for "include".
	* builtin.c (printf_common): Do a fatal error if no args to printf()
	or sprintf().

2012-12-19         Arnold D. Robbins     <arnold@skeeve.com>

	* bootstrap.sh: Touch extension/aclocal.m4 also.

	Unrelated: Extend input parser API:

	* awk.h (IOBUF): Remove read_func pointer.
	* gawkapi.h (awk_input_buf_t): Move it to here.
	* io.c (iop_alloc, get_a_record, get_read_timeout): Adjust code.

	Unrelated: Make sure that variables like NF, NR, FNR are
	accessable correctly both through SYMTAB and through API.

	* gawkapi.c (api_sym_lookup): Call update_global_values().
	(api_sym_lookup_scalar): Ditto.
	* interpret.h (Op_subscript, Op_subscript_lhs): Ditto.
	* main.c (update_global_values): Adjust comment.

	Unrelated: Fix --disable-lint so that everything compiles.

	* main.c (main): Move case lable inside ifdef.
	* awkgram.y (isnoeffect): Add ifdefs around declaration, use,
	and function body.

	Unrelated: Restore building with tcc.

	* awk.h (AFUNC): Move to array.c which is the only place its used.
	(ainit_ind, atypeof_ind, etc.): New macros for use in array.c
	* array.c (AFUNC): Change to use F##_ind. Works with tcc and other
	compilers.
	* configure.ac: Only add -export-dynamic flag if compiling with gcc.

2012-12-18         Andrew J. Schorr     <aschorr@telemetry-investments.com>

	* gawkapi.c (sym_update_real): If setting a scalar variable that exists
	already in an undefined state with type set to Node_var_new, we must
	update the type to Node_var if the new value is not undefined.

2012-12-18         Arnold D. Robbins     <arnold@skeeve.com>

	* awkgram.y (tokentab): "extension" needs to be inside ifdef DYNAMIC.
	Thanks to Anders Wallin for finding this.

2012-12-16         Arnold D. Robbins     <arnold@skeeve.com>

	* debug.c (do_set_var): Fix last remaining `*assoc_lookup() = x'.

2012-12-15         Arnold D. Robbins     <arnold@skeeve.com>

	Infrastructure Updates:

	* awkgram.c, command.c: Regenerated with bison 2.7.
	* config.guess, config.sub, depcomp: Updated from automake 1.12.6.

2012-12-09         Arnold D. Robbins     <arnold@skeeve.com>

	Clean up BINMODE to use symbolic values.

	* awk.h (enum binmode_values): New enum.
	* eval.c (set_BINMODE): Use them.
	* io.c (binmode, close_rp, gawk_popen): Ditto.
	* main.c (main): Ditto.
	* builtin.c (do_system): Ditto.

	Unrelated:

	* configure.ac: Look for posix_openpt
	* io.c (two_way_open): Use posix_openpt if it's available.
	Thanks to Christian Weisgerber <naddy@mips.inka.de> for
	the changes.

	Also unrelated:

	* regex.c: Don't include <sys/param.h> on VMS. Thanks to
	Anders Wallin.

	Also unrelated:

	* ext.c (is_letter, is_identifier_char): New functions. Don't use
	<ctype.h> functions since those could rely on the locale.
	(make_builtin): Adjust test for valid name to call the new
	functions and return false instead of throwing a fatal error.
	(make_old_builtin): Adjust test for valid name to call the new
	function.
	* awk.h (is_identchar): Move from here, ...
	* awkgram.y (is_identchar): ... to here. This is safe, since
	the locale is C during parsing the program.

	Also unrelated: Make all checks for bitflags being set consistent
	in case we should wish to switch them to macro calls:

	* awkgram.y, builtin.c, cint_array.c, debug.c, eval.c, gawkapi.c,
	int_array.c, io.c, mpfr.c, node.c, profile.c, str_array.c: Fix
	as needed.

2012-12-07         Arnold D. Robbins     <arnold@skeeve.com>

	* awkgram.y (tokentab): `fflush()' is now in POSIX, remove the
	RESX flag. This was the last use, so delete the flag.
	(yylex): Don't check RESX.

	Thanks to Nathan Weeks <weeks@iastate.edu> for helping make this
	happen.

2012-12-01         Arnold D. Robbins     <arnold@skeeve.com>

	* interpret.h: For op_assign_concat, if both strings
	have WSTRCUR, then do the realloc() and append for the
	wide string too.  Thanks to Janis Papanagnou
	<janis_papanagnou@hotmail.com> for the discussion in
	comp.lang.awk.

2012-11-30         Arnold D. Robbins     <arnold@skeeve.com>

	* regcomp.c, regex.c, regex_internal.h, regexec.c: Sync
	with GLIBC.  Why not.

	* gawkapi.c (awk_bool_t): Change into an enum with awk_false and
	awk_true values.

2012-01-30         Andrew J. Schorr     <aschorr@telemetry-investments.com>

	Further cleanups of macros in awk.h

	* awk.h (_r, _t): Remove declarations.
	(unref, m_force_string): Remove macros.
	(r_unref): Move declaration.
	(r_force_string): Remove declaration.
	(DEREF, force_string, force_number, unref): Now inline functions.
	(POP_STRING, TOP_STRING): Back to macros.
	* eval.c (_t): Remove definition.
	* main.c (_r): Remove definition.
	* node.c (r_force_string): Remove.

2012-11-27         Arnold D. Robbins     <arnold@skeeve.com>

	* builtin.c (do_fflush): Make fflush() and fflush("") both
	flush everything. See the comment in the code.

2012-11-26         Arnold D. Robbins     <arnold@skeeve.com>

	* awk.h (Node_old_ext_func, Op_old_ext_func): New enum values.
	* configure.ac: Use -export-dynamic if supported for old extension
	mechanism.
	* eval.c (nodeytpes): Add Node_old_ext_func.
	(optypetab): Add Op_old_ext_func.
	* ext.c (make_old_ext_builtin): "New" function.
	* interpret.h: Special case Op_old_ext_builtin. Add checks for
	Node_old_ext_func.
	* msg.c: Adjust placement of a comment.

2012-05-02         John Haque      <j.eh@mchsi.com>

	* str_array.c (str_copy): Initialize next pointer in the linked list
	to avoid memory corruption.
	* int_array.c (int_copy): Ditto.

2012-04-21         John Haque      <j.eh@mchsi.com>

	Shutdown routine for a dynamic extension.

	* awk.h (SRCFILE): New field fini_func.
	* ext.c (load_ext): Takes an additional argument to look up and
	save the clean up routine in SRCFILE struct. 
	(INIT_FUNC, FINI_FUNC): Defines for default init and fini routine
	names.
	(do_ext): Use default for the name of the init or fini routine if
	one is not supplied. Adjust call to load_ext().
	(close_extensions): Execute fini routines.
	* interpret.h (Op_at_exit): Call close_extensions().
	* msg.c (gawk_exit): Ditto.
	* debug.c (close_all): Ditto.
	* main.c (main): Adjust call to load_ext().
	* awkgram.y (tokentab): Specify 2nd and 3rd optional arguments
	for the extension() built-in.

	Unrelated:

	* interpret.h (Op_arrayfor_init): Use assoc_length for array size. 
	
2012-04-19         John Haque      <j.eh@mchsi.com>

	Enhanced array interface to support transparent implementation
	using external storage and ...

	* awk.h (astore): Optional post-assignment store routine for
	array subscripts.
	(Op_subscript_assign): New opcode to support the store routine.
	(alength): New array interface routine for array length.
	(assoc_length): New macro.
	(assoc_empty): Renamed from array_empty.
	* awkgram.y (snode): Append Op_subscript_assign opcode if
	(g)sub variable is an array element.
	(mk_getline): Same for getline variable.
	(mk_assignment): Same if assigning to an array element.
	* field.c (set_element): Call store routine if needed.
	* builtin.c (do_match): Ditto.
	(do_length): Use length routine for array size.
	* symbol.c (print_vars): Ditto.
	* array.c (null_length): Default function for array length interface.
	(asort_actual):	Call store routine if defined.
	(asort_actual, assoc_list): Use length routine for array size.
	(null_array_func): Add length and store routine entries.
	* str_array.c (str_array_func): Same.
	* cint_array.c (cint_array_func): Same.
	* int_array.c (int_array_func): Same. 
	* eval.c (optypetab): Add Op_subscript_assign.
	* profile.c (pprint): Add case Op_subscript_assign.
	* interpret.h (set_array, set_idx): New variables to keep track
	of an array element with store routine.
	(Op_sub_array, Op_subscript_lhs, Op_store_sub, Op_subscript_assign):
	Add code to handle array store routine.
	* debug.c (print_symbol, print_array, cmp_val, watchpoint_triggered,
	initialize_watch_item): Use length routine for array size.

	* awk.h (assoc_kind_t): New typedef for enum assoc_list_flags.
	(sort_context_t): Renamed from SORT_CONTEXT.
	* array.c (asort_actual, assoc_sort): Adjust.
	* cint_array.c (cint_list, tree_list, leaf_list): Adjust.
	* int_array.c (int_list): Adjust.
	* str_array.c (str_list): Adjust.

2012-04-18         John Haque      <j.eh@mchsi.com>

	* awk.h (atypeof, AFUNC): New macros.
	(afunc_t): Renamed typedef from array_ptr.
	* array.c (register_array_func, null_lookup): Use AFUNC macro
	instead of hard-coded index for array functions.
	(asort_actual): Unref null array elements before overwriting.
	(force_array): Renamed from get_array.
	(null_array): Renamed from init_array. Also initialize flags to 0.
	(array_types): Renamed from atypes.
	(num_array_types): Renamed from num_atypes.
	* interpret.h (r_interpret): In case Op_sub_array, unref null array element.
	* str_array.c (str_array_init): Reworked for (re)initialization of array.
	* int_array.c (int_array_init): Ditto.
	* cint_array.c (cint_array_init): Ditto.

2012-11-24         Arnold D. Robbins     <arnold@skeeve.com>

	Directory cleanup.

	* TODO.xgawk, FUTURES: Merged into TODO.
	* TODO: More stuff added.
	* Makefile.am (EXTRA_DIST): Updated.

2012-11-22         Arnold D. Robbins     <arnold@skeeve.com>

	Cleanup of awk.h.

	* array.c (r_in_array): Removed.
	* awk.h (MALLOC_ARG_T): Replaced with size_t everywhere.
	(S_ISREG, setsid): Moved to io.c.
	(__extension__): Removed.
	(INT32_BIT): Moved to cint_array.c.
	(_t): Always declare.
	(DO_LINT_INVALID, et al): Moved into an enum.
	(POP_ARRAY, POP_PARAM, POP_SCALAR, TOP_SCALAR, dupnode, in_array):
	Moved into inline functions.
	(force_number, force_string): Simplified.
	(ZOS_USS): Remove undef of DYNAMIC, it's handled in configure.ac.
	* io.c (S_ISREG, setsid): Moved to here.
	* cint_array.c (INT32_BIT): Moved to here.
	* eval.c (_t): Always define.
	* protos.h: Use size_t directly instead of MALLOC_ARG_T.

	Unrelated:

	* gawkapi.h: Add `awk_' prefix to structure tags where they
	were missing.  Document the full list of include files needed.

2012-11-14         Arnold D. Robbins     <arnold@skeeve.com>

	* io.c (do_find_source): On VMS, don't add the `/' separater.
	Thanks to Anders Wallin.

	MPFR minor cleanup:

	* awk.h (mpfr_unset): Declare new function.
	* mpfr.c (mpfr_unset): New function.
	* node.c (r_unref): Call it instead of inline code.
	* gawk_api.c (api_sym_update_scalar): Call it instead of inline code.

2012-11-13         Arnold D. Robbins     <arnold@skeeve.com>

	* symbol.c (get_symbols): Check type, not vname. Keeps
	valgrind happy. Thanks to Andrew Schorr for noticing the problem.

2012-11-10         Arnold D. Robbins     <arnold@skeeve.com>

	* Update to bison 2.6.5. Various files regenerated.
	* io.c (find_source): Add a default value for SHLIBEXT.
	(read_with_timeout): For VMS also, just use read().

2012-11-10         John Haque      <j.eh@mchsi.com>

	* int_array.c (int_copy): Initialize next pointer of newchain to null.
	* eval.c (eval_condition): Force string context for an integer used
	as array index.

2012-11-10         Arnold D. Robbins     <arnold@skeeve.com>

	* gawkapi.c (api_add_ext_func, api_awk_atexit, api_clear_array,
	api_create_array, api_create_value, api_register_ext_version,
	api_release_value, api_update_ERRNO_string, node_to_awk_value,
	remove_element, run_ext_exit_handlers): Add null pointer checks.
	Everywhere: Add / fixup leading comments.

	* interpret.h (Op_store_sub): If assigning to an unitialized variable
	through SYMTAB, change it to Node_var. Add explanatory comments.
	* symbol.c (get_symbol): Rationalized. Skip non-variables in SYMTAB.

2012-11-04         Arnold D. Robbins     <arnold@skeeve.com>

	* gawkapi.h: Minor documentation edit.

2012-10-31         Arnold D. Robbins     <arnold@skeeve.com>

	* awkgram.y (want_regexp): Use as a bool, not as an int.
	* field.c: Fix a comment.
	* gawkapi.h: Add comment to include <errno.h>.
	* symbol.c (load_symbols): ``No automatic aggregate initialization.''
	Here too. Sigh again.

	* gawkapi.h: Minor documentation edits.

2012-11-27         Arnold D. Robbins     <arnold@skeeve.com>

	* builtin.c (do_fflush): Make fflush() and fflush("") both
	flush everything. See the comment in the code.

2012-10-28         Arnold D. Robbins     <arnold@skeeve.com>

	* Update to bison 2.6.4. Various files regenerated.

2012-10-27         Arnold D. Robbins     <arnold@skeeve.com>

	* gawkapi.h: Continuing the minor formatting / doc cleanups.

2012-10-26         Arnold D. Robbins     <arnold@skeeve.com>

	* gawkapi.h: Continuing the minor formatting / doc cleanups.

2012-10-24         Arnold D. Robbins     <arnold@skeeve.com>

	* gawkapi.h: Still more minor formatting / doc cleanups.

2012-10-23         Arnold D. Robbins     <arnold@skeeve.com>

	* gawkapi.h: More minor formatting / doc cleanups.

2012-10-21         Arnold D. Robbins     <arnold@skeeve.com>

	Fixes for z/OS from Dave Pitts.

	* awk.h (assoc_list_flags): No trailing comma on last enum value.
	* gawkapi.h (awk_valtype_t): Ditto.
	* symbol.c (lookup): ``No automatic aggregate initialization.'' Sigh.

	Unrelated:

	* gawkapi.h: Minor formatting / doc cleanups.

2012-10-19         Arnold D. Robbins     <arnold@skeeve.com>

	If SYMTAB is used, make sure ENVIRON and PROCINFO get loaded too.

	* awkgram.y (process_deferred): New function. Call it when program
	is completely parsed.
	(symtab_used): New variable.
	(variable): Set it to true if SYMTAB is looked up.
	* main.c (load_environ, load_procinfo): Make sure the routines are
	only called once.

	Unrelated fixes:

	* awkgram.y (yylex): Check continue_allowed and break_allowed as
	soon as they are seen in the scanner; the rules that check them
	can not be reduced until after a token that allows them is seen,
	leading to errors at execution time.
	* interpret.h (Op_K_break, Op_K_continue, Op_jmp): Add asssertion
	that pc->target_jmp is not NULL.

	* symbol.c (lookup): Correct a comment.

2012-10-14         Arnold D. Robbins     <arnold@skeeve.com>

	* gawkapi.h (IOBUF_PUBLIC): Renamed awk_input_buf_t.
	(struct iobuf_public): Renamed struct awk_input.
	* awk.h: Adjust.

2012-10-13         Arnold D. Robbins     <arnold@skeeve.com>

	* Update to Automake 1.12.4. Various files regenerated.

2012-10-11         Arnold D. Robbins     <arnold@skeeve.com>

	* awk.h (dup_ent): New member for Node_param_list.
	* symbol.c (install): For parameters, if this is a duplicate, chain
	it off the original using the dup_ent pointer.
	(remove_params): If there's a duplicate, remove it from the list.

	* awk.h: Fix flags to have unique numeric values. Oops.

2012-10-10         Arnold D. Robbins     <arnold@skeeve.com>

	* gawkapi.h: Add considerably more documentation. Rearrange order
	of functions in the struct to make more sense, grouping related
	functions together in a more logical order.
	* gawkapi.c: Adjust as needed.
	* ext.c (make_builtin): Adjust for name change in struct member.

2012-10-05         Arnold D. Robbins     <arnold@skeeve.com>

	* mbsupport.h: Add a bunch of undefs for z/OS.

2012-10-04         Arnold D. Robbins     <arnold@skeeve.com>

	* TODO.xgawk: Update.
	* awk.h (make_str_node): Removed macro.
	(make_string): Modified to call make_str_node.
	(r_make_str_node): Renamed to make_str_node.
	* gawkapi.c: Changed r_make_str_node to make_str_node everywhere.
	* node.c (make_str_node): Renamed from make_str_node.

	Update to automake 1.12.4.

	* Makefile.in, aclocal.m4, awklib/Makefile.in, doc/Makefile.in,
	extension/Makefile.in, extension/aclocal.m4, test/Makefile.in:
	Regenerated.

	* interpret.h (Op_Subscript): Added lint warnings for FUNCTAB
	and SYMTAB.

2012-10-02         Arnold D. Robbins     <arnold@skeeve.com>

	* awk.h (func_table): Declare.
	* awkgram.y: If do_posix or do_traditional, then check for
	delete on SYMTAB. Add check for delete on FUNCTAB, also.
	* interpret.h (Op_Subscript): For FUNCTAB, return the element name
	as its value too.  Avoids lots of weirdness and allows indirect calls
	after assignment from FUNCTAB["foo"] to work.
	(Op_store_sub): Disallow assignment to elements of FUNCTAB.
	(Op_indirect_func_all): Turn assert into check and fatal error.
	* symbol.c (func_table): No longer static.
	(lookup): If do_posix or do_traditional, skip the global table.
	(release_all_vars): Clear func_table too.

2012-09-25         Arnold D. Robbins     <arnold@skeeve.com>

	First cut at SYMTAB and FUNCTAB. This does the following:
	- Change symbol table handling to use gawk arrays.
	- Store symbols in SYMTAB array and allow indirect access
	  through SYMTAB to variables, both getting and setting.
	- List function names in FUNCTAB indexes; Values cannot be
	  used at the moment.
	- No documentation yet.

	* awk.h (Node_hashnode, hnext, hname, hlength, hcode, hvalue):
	Removed, not needed any more.
	(init_symbol_table, symbol_table): Add declarations.
	* awkgram.y: Disallow delete on SYMTAB, fix warning for tawk
	extension if traditional.
	* eval.c (nodetypes): Remove Node_hashnode element.
	* interpret.h (Op_subscript, Op_store_sub): Handle SYMTAB and go
	through to the actual value.
	* main.c (main): Init Nnull_string earlier. Add call to
	init_symbol_table().
	* profile.c (pp_str, pp_len): Change definitions.
	(pp_next): New macro.
	(pp_push, pp_pop): Adjust uses.
	* symbol.c (variables): Removed.
	(global_table, param_table, func_table, symbol_table,
	installing_specials): New variables.
	(lookup, make_params, install_params, remove_params, remove_symbol,
	make_symbol, install, get_symbols, release_all_vars, append_symbol,
	release_symbols, load_symbols): Rework logic considerably.
	(init_symbol_table): New function.

2012-09-23         Arnold D. Robbins     <arnold@skeeve.com>

	`delete array' and `nextfile' are now in POSIX.
	Thanks to Nathan Weeks <weeks@iastate.edu> for the
	initiative and letting us know about it.

	* awkgram.y: Make the right code changes for `delete array'
	and `nextfile'.
	(tokentab): Set flags to zero for nextfile.

2012-09-19         Arnold D. Robbins     <arnold@skeeve.com>

	* symbol.c (load_symbols): Zero out the new node. Prevents assertion
	failure on PPC Mac OS X.

2012-09-14         Arnold D. Robbins     <arnold@skeeve.com>

	Allow read-only access to built-in variables from extensions.

	* awk.h (NO_EXT_SET): New flag.
	* gawkapi.c (api_sym_lookup, api_sym_update_real): Set flag if off
	limits variable instead of failing. Adjust logic.
	(api_sym_update_scalar, api_set_array_element, api_del_array_element,
	api_release_flattened_array): Adjust logic.
	* gawkapi.h: Adjust documentation.

	Provide PROCINFO["identifiers"]. Undocumented for now.

	* awk.h (load_symbols): Add declaration.
	* awkgram.y (variable): Adjust comment formatting.
	* main.c (main): Call load_symbols().
	* symbol.c (load_symbols): New function.

2012-09-13         Arnold D. Robbins     <arnold@skeeve.com>

	* configure.ac: Determination of DYNAMIC adjusted. Hopefully is
	smarter for z/OS.

2012-09-13         Dave Pitts            <dpitts@cozx.com>

	* awk.h: Add defines for z/OS for newer types.

2012-08-31         Arnold D. Robbins     <arnold@skeeve.com>

	* gawkapi.c: Wrap various bits in #ifdef DYNAMIC so that
	gawk will compile on systems without dynamic loading.

2012-08-24         Arnold D. Robbins     <arnold@skeeve.com>

	Add version facility to API. Thanks to Manuel Collado
	for the idea.

	* awk.h (print_ext_versions): Declare.
	Rearrange includes and decls to make more sense.
	* gawkapi.h (register_ext_version): New API.
	(dl_load_func): Add code for ext_version.
	* gawkapi.c (api_register_ext_version, print_ext_versions):
	New functions.
	* main.c (do_version): New variable.
	(optab): Set it for -v / --version.
	(main): Set it in arg parsing switch. Call version() after the
	extensions have been loaded.

2012-08-22         Arnold D. Robbins     <arnold@skeeve.com>

	Add output wrapper and two-way processor to extension API.

	* awk.h (struct redirect): Replace output FILE * with awk_output_buf_t.
	(register_output_wrapper, register_two_way_processor): Declare.
	* builtin.c (efwrite): Adjust logic to use rp->output data and
	functions if rp is not NULL. Remove redundant declaration of function.
	(do_fflush, do_printf, do_print, do_print_rec): Same adjustment.
	* ext.c (make_builtin): Adjust error messages.
	* gawkapi.c (api_register_output_wrapper,
	api_register_two_way_processor): New functions.
	(sym_update_real): Adjust code formatting.
	* gawkapi.h (awk_input_parser_t): Make next pointer awk_const.
	(awk_output_buf_t, awk_two_way_processor_t): New structs.
	(api_register_output_wrapper, api_register_two_way_processor): New APIs.
	(dl_load_func): Allow for empty function table (NULL elements).
	* io.c (find_output_wrapper, init_output_wrapper, find_two_processor,
	gawk_fwrite, gawk_ferror, gawk_fflush, gawk_fclose): New functions.
	(redirect): Call init_output_wrapper, find_output_wrapper as needed.
	Adjust use of rp->fp to rp->output.fp and also function calls.
	(close_rp, close_redir, flush_io): Same adjustment.
	(two_way_open): Same adjustment. Call find_two_way_processor, and
	find_output_wrapper, as needed.

2012-08-17         Arnold D. Robbins     <arnold@skeeve.com>

	* Update infrastructure: Automake 1.12.3 and bison 2.6.2.

2012-08-15         Arnold D. Robbins     <arnold@skeeve.com>

	* dfa.c: Sync w/GNU grep.

2012-08-12         Arnold D. Robbins     <arnold@skeeve.com>

	* gawkapi.h: Make the versions enum constants instead of defines.

2012-08-11         Andrew J. Schorr     <aschorr@telemetry-investments.com>

	* awkgram.y (add_srcfile): It is now a fatal error to load the
	same file with -f and -i (or @include).
	* TODO.xgawk: Update to reflect this change.

2012-08-10         Arnold D. Robbins     <arnold@skeeve.com>

	* FUTURES, TODO.xgawk: Updates.

2012-08-08         Arnold D. Robbins     <arnold@skeeve.com>

	* configure.ac: Add -DNDEBUG to remove asserts if not developing.

	* gawkapi.h: Document how to build up arrays.
	* gawkapi.c (api_sym_update): For an array, pass the new cookie
	back out to the extension.

	* awk.h (IOBUF): Move struct stat into IOBUF_PUBLIC.
	(os_isreadable): Change to take an IOBUF_PUBLIC.
	* gawkapi.h (IOBUF_PUBLIC): Received struct stat.
	(INVALID_HANDLE): Moves to here.
	* io.c (iop_alloc): Stat the fd and fill in stat buf.
	(iop_finish): Use passed in stat info.

2012-08-05         Arnold D. Robbins     <arnold@skeeve.com>

	* README.git: More stuff added.

2012-08-01         Arnold D. Robbins     <arnold@skeeve.com>

	* io.c (iop_finish): New function.
	(iop_alloc): Add errno_val parameter. Move code into iop_finish.
	Add large explanatory leading comment.
	(after_beginfile): Rework logic. Check for input parser first, then
	check for invalid iop.
	(nextfile): Organize code better. Call iop_alloc then iop_finish.
	(redirect): Call iop_alloc, find_input_parser, iop_finish.
	(two_way_open): Call iop_alloc, find_input_parser, iop_finish.
	(gawk_popen): Call iop_alloc, find_input_parser, iop_finish.
	(find_input_parser): Set iop->valid if input parser takes control.
	(get_a_record): Rework setting RT to use macros.

2012-07-29         Andrew J. Schorr     <aschorr@telemetry-investments.com>

	* awk.h (set_RT_to_null, set_RT): Removed.
	* gawkapi.h (api_set_RT): Removed.
	(get_record): Signature changed in input parser struct.
	* gawkapi.c (api_set_RT): Removed.
	* io.c (set_RT_to_null, set_RT): Removed.
	(get_a_record): Adjustments for new API for input parser.

2012-07-29         Arnold D. Robbins     <arnold@skeeve.com>

	* awk.h (os_isreadable): Adjust declaration.
	(struct iobuf): Add new member `valid'.
	* io.c (iop_alloc): Remove do_input_parsers parameter, it's
	always true. Adjust logic to set things to invalid if could not
	find an input parser.
	(after_beginfile): Use valid member to check if iobuf is valid.
	Don't clear iop->errcode.
	(nextfile): Adjust logic to clear errcode if valid is true and
	also to update ERRNO.
	(redirect): Check iop->valid and cleanup as necessary, including
	setting ERRNO.
	(two_way_open): Ditto.
	(gawk_popen): Ditto.
	(devopen): Remove check for directory.

2012-07-27         Andrew J. Schorr     <aschorr@telemetry-investments.com>

	* io.c (find_input_parser): Issue a warning if take_control_of fails.

2012-07-27         Arnold D. Robbins     <arnold@skeeve.com>

	* awk.h (set_RT): Change to take a NODE * parameter.
	* io.c (set_RT): Change to take a NODE * parameter.
	* gawkapi.h: Change open hook to input parser in comment.
	* gawkapi.c (api_set_RT): Adjust call to set_RT.

2012-07-26         Arnold D. Robbins     <arnold@skeeve.com>

	* awk.h (set_RT_to_null, set_RT): Declare functions.
	(os_isreadable): Declare function.
	* io.c (set_RT_to_null, set_RT): New functions.
	(iop_close): Init ret to zero.
	* gawkapi.c (api_register_input_parser): Check for null pointer.
	(api_set_RT): New function.
	* gawkapi.h (api_set_RT): New function.

2012-07-26         Andrew J. Schorr     <aschorr@telemetry-investments.com>

	* gawkapi.h (IOBUF_PUBLIC): Document the get_record and close_func
	API.
	(awk_input_parser_t) Change can_take_file argument to const, and
	document the API.
	* io.c (get_a_record): Document that the caller initializes *errcode
	to 0, and remote the test for non-NULL errcode.

2012-07-26         Andrew J. Schorr     <aschorr@telemetry-investments.com>

	* gawkapi.c (api_sym_update_scalar): Fix some minor bugs.  Was
	not updating AWK_NUMBER when valref != 1.  And strings were not
	freeing MPFR values.

2012-07-25         Arnold D. Robbins     <arnold@skeeve.com>

	Start refactoring of IOBUF handling and turn "open hooks"
	into "input parsers".

	* awk.h (IOP_NOFREE_OBJ): Flag removed.
	(register_input_parser): Renamed from register_open_hook.
	* ext.c (load_ext): Make sure lib_name is not NULL.
	* gawk_api.c (api_register_input_parser): Renamed from
	api_register_open_hook.
	* gawk_api.h (api_register_input_parser): Renamed from
	api_register_open_hook.  Rework structure to have "do you want it"
	and "take control of it" functions.
	* io.c (iop_alloc): Remove third argument which is IOBUF pointer.
	Always malloc it. Remove use of IOP_NOFREE_OBJ everywhere.
	(find_input_parser): Renamed from find_open_hook.
	(nextfile): Don't use static IOBUF.
	(iop_close): Call close_func first. Then close fd or remap it
	if it's still not INVALID_HANDLE.
	(register_input_parser): Renamed from register_open_hook.
	Use a FIFO list and check if more than one parser will accept the
	file. If so, fatal error.

2012-07-25         Andrew J. Schorr     <aschorr@telemetry-investments.com>

	* configure.ac: Instead of using acl_shlibext for the shared library
	extension, define our own variable GAWKLIBEXT with a hack to work
	correctly on Mac OS X.
	* Makefile.am (SHLIBEXT): Use the value of GAWKLIBEXT instead of
	acl_shlibext.

2012-07-24         Arnold D. Robbins     <arnold@skeeve.com>

	* configure.ac: Add crude but small hack to make plug-ins work
	on Mac OS X.

2012-07-20         Arnold D. Robbins     <arnold@skeeve.com>

	* gawkapi.h: Rework table to not take up so much space.
	* gawkapi.c (api_sym_update_scalar): Rework optimization code
	to clean up the function.

2012-07-17         Andrew J. Schorr     <aschorr@telemetry-investments.com>

	* gawkapi.h: Add comments explaining new api_create_value and
	api_release_value functions.
	* gawkapi.c (sym_update_real): Allow updates with AWK_SCALAR and
	AWK_VALUE_COOKIE types.  After creating a regular variable,
	remove the call to unref(node->var_value), since this is not
	done elsewhere in the code (see, for example, main.c:init_vars).
	If the update is for an existing variable, allow any val_type
	except AWK_ARRAY (was previously disallowing AWK_SCALAR and
	AWK_VALUE_COOKIE for no apparent reason).
	(api_sym_update_scalar): The switch should return false for an
	invalid val_type value, so change the AWK_ARRAY case to default.
	(valid_subscript_type): Any scalar value is good, so accept any valid
	type except AWK_ARRAY.
	(api_create_value): Accept only AWK_NUMBER and AWK_STRING values.
	Anything else should fail.

2012-07-17         Arnold D. Robbins     <arnold@skeeve.com>

	Speedup:

	* awk.h (r_free_wstr): Renamed from free_wstr.
	(free_wstr): Macro to test the WSTRCUR flag first.
	* node.c (r_free_wstr): Renamed from free_wstr.

	Support value cookies:

	* gawkapi.h (awk_val_type_t): Add AWK_VALUE_COOKIE.
	(awk_value_cookie_t): New type.
	(awk_value_t): Support AWK_VALUE_COOKIE.
	(api_create_value, api_release_value): New function pointers.
	* gawkapi.c (awk_value_to_node, api_sym_update_scalar,
	valid_subscript_type): Handle AWK_VALUE_COOKIE.
	(api_create_value, api_release_value): New functions.

2012-07-16         Arnold D. Robbins     <arnold@skeeve.com>

	* gawkapi.c (awk_value_to_node): Support AWK_SCALAR.
	(api_sym_update_scalar): Performance improvements.

2012-07-12         Arnold D. Robbins     <arnold@skeeve.com>

	Allow creation of constants. Thanks to John Haque for the
	implementation concept.

	* gawk_api.h (api_sym_constant): Create a constant.
	* gawk_api.h (api_sym_update_real): Renamed from api_sym_update.
	Add is_const paramater and do the right thing if true.
	(api_sym_update, api_sym_constant): Call api_sym_update_real
	in the correct way.
	(set_constant): New function.

2012-07-11         Andrew J. Schorr     <aschorr@telemetry-investments.com>

	* gawkapi.h: Fix typo in comment.
	(awk_value_t): Type for scalar_cookie should be awk_scalar_t,
	not awk_array_t.
	(gawk_api): Add new api_sym_lookup_scalar function.
	(sym_lookup_scalar): New wrapper macro for api_sym_lookup_scalar hook.
	* gawkapi.c (api_sym_lookup_scalar): New function for faster scalar
	lookup.
	(api_impl): Add entry for api_sym_lookup_scalar.

2012-07-11         Andrew J. Schorr     <aschorr@telemetry-investments.com>

	* gawkapi.c (awk_value_to_node): Change to a switch statement
	so AWK_SCALAR or other invalid type is handled properly.
	(valid_subscript_type): Test whether a value type is acceptable
	for use as an array subscript (any scalar value will do).
	(api_get_array_element, api_set_array_element, api_del_array_element):
	Use new valid_subscript_type instead of restricting to string values.

2012-07-11         Arnold D. Robbins     <arnold@skeeve.com>

	Lots of API work.

	* gawkapi.h: Function pointer members renamed api_XXXX and
	macros adjusted. More documentation.
	(awk_valtype_t): New AWK_SCALAR enum for scalar cookies.
	(awk_scalar_t): New type.
	(awk_value_t): New member scalar_cookie.
	(api_sym_update_scalar): New API function.
	(erealloc): New macro.
	(make_const_string): New macro, renamed from dup_string.
	(make_malloced_string): New macro, renamed from make_string.
	(make_null_string): New inline function.
	(dl_load_func): Add call to init routine through pointer if
	not NULL.

	* gawkapi.c (awk_value_to_node): Assume that string values came
	from malloc.
	(node_to_awk_value): Handle AWK_SCALAR.
	(api_sym_update): Ditto.
	(api_sym_update_scalar): New routine.
	(api_get_array_element): Return false if the element doesn't exist.
	Always unref the subscript.
	(remove_element): New helper routine.
	(api_del_array_element): Use it.
	(api_release_flattened_array): Ditto.
	(api_impl): Add the new routine.

2012-07-11         Andrew J. Schorr     <aschorr@telemetry-investments.com>

	* gawkapi.c (api_sym_update): Allow val_type to be AWK_UNDEFINED
	for setting a variable to "", i.e. dupnode(Nnull_string).

2012-07-10         Andrew J. Schorr     <aschorr@telemetry-investments.com>

	* awkgram.y (add_srcfile): Lint warning message for a previously loaded
	shared library should say "already loaded shared library" instead
	of "already included source file".

2012-07-08         Arnold D. Robbins     <arnold@skeeve.com>

	* gawkapi.h (set_array_element): Use index + value instead
	of element structure. Matches get_array_element.
	(set_array_element_by_elem): New macro to use an element.
	* gawkapi.c (api_set_array_element): Make the necessary adjustments.

2012-07-04         Arnold D. Robbins     <arnold@skeeve.com>

	* awkgram.y (tokentab): Remove limit on number of arguments
	for "and", "or", and "xor".
	* builtin.c (do_and, do_or, do_xor): Modify code to perform the
	respective operation on any number of arguments. There must be
	at least two.

2012-06-29         Arnold D. Robbins     <arnold@skeeve.com>

	* gawkapi.h: Improve the documentation of the return values
	per Andrew Schorr.

2012-06-25         Arnold D. Robbins     <arnold@skeeve.com>

	* TODO.xgawk: Updated.
	* awk.h (track_ext_func): Declared.
	* awkgram.y (enum defref): Add option for extension function.
	(struct fdesc): Add member for extension function.
	(func_use): Handle extension function, mark as extension and defined.
	(track_ext_func): New function.
	(check_funcs): Update logic for extension functions.
	* ext.c (make_builtin): Call track_ext_func.

2012-06-24         Andrew J. Schorr     <aschorr@telemetry-investments.com>

	* TODO.xgawk: Most of IOBUF has been hidden.
	* gawkapi.h (IOBUF): Remove declaration (now back in awk.h).
	(IOBUF_PUBLIC): Declare new structure defining subset of IOBUF fields
	that should be exposed to extensions.
	(gawk_api): Update register_open_hook argument from IOBUF to
	IOBUF_PUBLIC.
	* awk.h (IOBUF): Restore declaration with 5 fields moved to new
	IOBUF_PUBLIC structure.
	(register_open_hook): Update open_func argument from IOBUF to
	IOBUF_PUBLIC.
	* gawkapi.c (api_register_open_hook): Ditto.
	* io.c (after_beginfile, nextfile, iop_close, gawk_pclose): Some fields
	such as fd and name are now inside the IOBUF public structure.
	(struct open_hook): Update open_func argument from IOBUF to
	(register_open_hook): Ditto.
	(find_open_hook): opaque now inside IOBUF_PUBLIC.
	(iop_alloc): fd and name now in IOBUF_PUBLIC.
	(get_a_record): If the get_record hook returns EOF, set the IOP_AT_EOF
	flag.  Access fd inside IOBUF_PUBLIC.
	(get_read_timeout): File name now inside IOBUF_PUBLIC.
	* interpret.h (r_interpret): File name now inside IOBUF_PUBLIC.
	* ext.c (load_ext): No need to call return at the end of a void
	function.

2012-06-24         Arnold D. Robbins     <arnold@skeeve.com>

	* ext.c (load_ext): Don't retun a value from a void function.
	* gawkapi.c (api_set_array_element): Set up vname and parent_array.

2012-06-21         Arnold D. Robbins     <arnold@skeeve.com>

	More API and cleanup:

	* awk.h (stopme): Make signature match other built-ins.
	* awkgram.y (stopme): Make signature match other built-ins.
	(regexp): Minor edit.
	* gawkapi.c (api_set_argument): Remove unused variable.
	Set parent_array field of array value.
	* TODO.xgawk: Update some.

	Remove extension() builtin.

	* awk.h (do_ext): Removed.
	(load_ext): Signature changed.
	* awkgram.y (tokentab): Remove do_ext.
	Change calls to do_ext.
	* ext.c (load_ext): Make init function a constant.
	* main.c (main): Change calls to do_ext.

2012-06-20         Arnold D. Robbins     <arnold@skeeve.com>

	Restore lost debugging function:

	* awkgram.y (stopme): Restore long lost debugging function.
	* awk.h (stopme): Add declaration.

	API work:

	* ext.c (get_argument): Make extern.
	* awk.h (get_argument): Declare it.
	* gawkapi.c (api_set_argument): Call it. Finish off the logic.
	(api_get_argument): Refine logic to use get_argument.
	* gawkapi.h (set_argument): New API.

2012-06-19         Arnold D. Robbins     <arnold@skeeve.com>

	Remove code duplication in gawkapi.c from msg.c:

	* awk.h (err): Add `isfatal' first parameter.
	* awkgram.y (err): Adjust all calls.
	* msg.c (err): Adjust all calls. Move fatal code to here ...
	(r_fatal): From here.
	* gawkapi.c: Remove code duplication and adjust calls to `err'.

	Handle deleting elements of flattened array:

	* awk.h (get_argument): Remove declaration.
	* ext.c (get_argument): Make static.
	* gawkapi.h (awk_flat_array_t): Make opaque fields const. Add
	more descriptive comments.
	* gawkapi.c (release_flattened_array): Delete elements flagged
	for deletion. Free the flattened array also.

	Add additional debugging when developing:

	* configure.ac: Add additional debugging flags.
	* configure: Regenerated.

2012-06-18         Arnold D. Robbins     <arnold@skeeve.com>

	* gawkapi.h (get_array_element): Restore `wanted' paramater.
	(awk_element_t): Use awk_value_t for index. Add awk_flat_array_t.
	(flatten_array): Change signature to use awk_flat_array_t;
	(release_flattened_array): Change signature to use awk_flat_array_t;
	* gawkapi.c (api_sym_update): Handle case where variable exists already.
	(api_get_array_element): Restore `wanted' paramater and pass it
	on to node_to_awk_value.
	(api_set_array_element): Revisse to match changed element type.
	(api_flatten_array): Revise signature, implement.
	(api_release_flattened_array): Revise signature, implement.

2012-06-17         Arnold D. Robbins     <arnold@skeeve.com>

	API Work:

	* gawkapi.h (get_array_element): Remove `wanted' parameter.
	(r_make_string): Comment the need for `api' and `ext_id' parameters.
	* gawkapi.c (api_sym_update): Move checks to front.
	Initial code for handling arrays. Still needs work.
	(api_get_array_element): Implemented.
	(api_set_array_element): Additional checking code.
	(api_del_array_element): Implemented.
	(api_create_array): Implemented.
	(init_ext_api): Force do_xxx values to be 1 or 0.
	(update_ext_api): Ditto.

2012-06-12         Arnold D. Robbins     <arnold@skeeve.com>

	API Work:

	* gawkapi.h (awk_value_t): Restore union.
	(get_curfunc_param): Renamed to get_argument. Return type changed
	to awk_bool_t. Semantics better thought out and documented.
	(awk_atexit, get_array_element): Return type now void.
	(sym_lookup): Return type now void. Argument order rationalized.
	* gawkapi.c (node_to_awk_value): Return type is now awk_bool_t.
	Semantics now match table in gawkawpi.h.
	(api_awk_atexit): Return type now void.
	(api_sym_lookup): Return type is now awk_bool_t. Change parameter
	order.
	(api_get_array_element): Return type is now awk_bool_t.

	Further API implementations and fixes for extension/testext.c:

	* awk.h (final_exit): Add declaration.
	* ext.c (load_ext): Change `func' to install_func.
	* gawkapi.c: Add casts to void for id param in all functions.
	(api_sym_update): Finish implementation.
	(api_get_array_element): Start implementation.
	(api_set_array_element): Add error checking.
	(api_get_element_count): Add error checking, return the right value.
	* main.c (main): Call final_exit instead of exit.
	(arg_assign): Ditto.
	* msg.c (final_exit): New routine to run the exit handlers and exit.
	(gawk_exit): Call it.
	* profile.c (dump_and_exit): Ditto.

2012-06-10         Andrew J. Schorr     <aschorr@telemetry-investments.com>

	* TODO.xgawk: Addition of time extension moved to "done" section.

2012-06-10         Andrew J. Schorr     <aschorr@telemetry-investments.com>

	* gawkapi.c (api_update_ERRNO_string): Treat boolean true as a request
	for TRANSLATE, and false as DONT_TRANSLATE.

2012-06-06         Arnold D. Robbins     <arnold@skeeve.com>

	* cint_array.c (tree_print, leaf_print): Add additional casts
	for printf warnings.

	* awk.h (update_ext_api): Add declaration.
	* gawkapi.c (update_ext_api): New function.
	* eval.c (set_LINT): Call update_ext_api() at the end.
	* gawkapi.h: Document that do_XXX could change on the fly.

	* awk.h (run_ext_exit_handlers): Add declaration.
	* msg.c (gawk_exit): Call it.

2012-06-05         Arnold D. Robbins     <arnold@skeeve.com>

	* ext.c (load_ext): Remove use of RTLD_GLOBAL. Not needed in new
	scheme. Clean up error messages.

2012-06-04         Arnold D. Robbins     <arnold@skeeve.com>

	* configure.ac: Remove use of -export-dynamic for GCC.
	* configure: Regenerated.

2012-05-30         Arnold D. Robbins     <arnold@skeeve.com>

	* main.c (is_off_limits_var): Minor coding style edit.
	* gawkapi.c (awk_value_to_node): More cleanup.
	(node_to_awk_value): Use `wanted' for decision making.
	(api_sym_update): Start implementation. Needs more work.
	General: More cleanup, comments.
	* gawkapi.h (api_sym_update): Add additional comments.

2012-05-29         Arnold D. Robbins     <arnold@skeeve.com>

	* gawkapi.c (node_to_awk_value): Add third parameter indicating type
	of value desired. Based on that, do force_string or force_number
	to get the "other" type.
	(awk_value_to_node): Clean up the code a bit.
	(get_curfunc_param): Move forcing of values into node_to_awk_value.
	(api_sym_lookup): Add third parameter indicating type of value wanted.
	(api_get_array_element): Ditto.
	* gawk_api.h: Additional comments and clarifications. Revise APIs
	to take third 'wanted' argument as above.
	(awk_value_t): No longer a union so that both values may be accessed.
	All macros: Parenthesized the bodies.
	* bootstrap.sh: Rationalize a bit.

2012-05-26         Andrew J. Schorr     <aschorr@telemetry-investments.com>

	* Makefile.am (include_HEADERS): Add so gawkapi.h will be installed.
	(base_sources): Add gawkapi.h so that it is in dist tarball.
	* TODO.xgawk: Update.
	* main.c (is_off_limits_var): Stop returning true for everything
	except PROCINFO.

2012-05-25         Arnold D. Robbins     <arnold@skeeve.com>

	* main.c (is_off_limits_var): New function to check if a variable
	is one that an extension function may not change.
	* awk.h (is_off_limits_var): Declare it.
	* gawkapi.c (api_sym_lookup): Use it.

	* bootstrap.sh: Touch various files in the extension directory also.

2012-05-24         Andrew J. Schorr     <aschorr@telemetry-investments.com>

	* gawkapi.h (awk_param_type_t): Remove (use awk_valtype_t instead).
	(awk_ext_func_t): Pass a result argument, and return an awk_value_t *.
	(gawk_api.get_curfunc_param): Add a result argument.
	(gawk_api.set_return_value): Remove obsolete function.
	(gawk_api.sym_lookup, gawk_api.get_array_element): Add a result
	argument.
	(gawk_api.api_make_string, gawk_api.api_make_number): Remove hooks,
	since access to gawk internal state is not required to do this.
	(set_return_value): Remove obsolete macro.
	(get_curfunc_param, sym_lookup, get_array_element): Add result argument.
	(r_make_string, make_number): New static inline functions.
	(make_string, dup_string): Revise macro definitions.
	(dl_load_func): Remove global_api_p and global_ext_id args,
	and fix SEGV by setting api prior to checking its version members.
	(GAWK): Expand ifdef to include more stuff.
	* gawkapi.c (node_to_awk_value): Add result argument.
	(api_get_curfunc_param): Add result argument, and use awk_valtype_t.
	(api_set_return_value): Remove obsolete function.
	(awk_value_to_node): New global function to convert back into internal
	format.
	(api_add_ext_func): Simply call make_builtin.
	(node_to_awk_value): Add result argument, and handle Node_val case.
	(api_sym_lookup, api_get_array_element): Add result argument.
	(api_set_array_element): Implement.
	(api_make_string, api_make_number): Remove functions that belong on
	client side.
	(api_impl): Remove 3 obsolete entries.
	* TODO.xgawk: Update to reflect progress.
	* Makefile.am (base_sources): Add gawkapi.c.
	* awk.h: Include gawkapi.h earlier.
	(api_impl, init_ext_api, awk_value_to_node): Add declarations
	so we can hook in new API.
	(INSTRUCTION): Add new union type efptr for external functions.
	(extfunc): New define for d.efptr.
	(load_ext): Remove 3rd obj argument that was never used for anything.
	(make_builtin): Change signature for new API.
	* awkgram.y (load_library): Change 2nd argument to load_ext
	from dlload to dl_load, and remove pointless 3rd argument.
	* main.c (main): Call init_ext_api() before loading shared libraries.
	Change 2nd argument to load_ext from dlload to dl_load, and remove
	pointless 3rd argument.
	* ext.c (do_ext): Remove pointless 3rd argument to load_ext.
	(load_ext): Remove 3rd argument.  Port to new API (change initialization
	function signature).  If initialization function fails, issue a warning
	and return -1, else return 0.
	(make_builtin): Port to new API.
	* interpret.h (r_interpret): For Op_ext_builtin, call external functions
	with an awk_value_t result buffer, and convert the returned value
	to a NODE *.  For Node_ext_func, code now in extfunc instead of builtin.

2012-05-21         Andrew J. Schorr     <aschorr@telemetry-investments.com>

	* configure.ac: Remove libtool, and call configure in the
	extension subdirectory.  Change pkgextensiondir to remove the
	version number, since the new API has builtin version checks.
	* TODO.xgawk: Update.
	* ltmain.sh: Removed, since libtool no longer used here.

2012-05-19         Andrew J. Schorr     <aschorr@telemetry-investments.com>

	* TODO.xgawk: Update to reflect progress and new issues.
	* main.c (main): Add -i (--include) option.
	(usage): Ditto.
	* awkgram.y (add_srcfile): Eliminate duplicates only for SRC_INC
	and SRC_EXTLIB sources (i.e. -f duplicates should not be removed).
	* io.c (find_source): Set DEFAULT_FILETYPE to ".awk" if not defined
	elsewhere.

2012-05-15         Arnold D. Robbins     <arnold@skeeve.com>

	* awk.h: Include "gawkapi.h" to get IOBUF.
	* gawkapi.h: Considerable updates.
	* gawkapi.c: New file. Start at implementing the APIs.

2012-05-13         Andrew J. Schorr     <aschorr@telemetry-investments.com>

	* TODO.xgawk: Update to reflect recent discussions and deletion of
	extension/xreadlink.[ch].

2012-05-11         Arnold D. Robbins     <arnold@skeeve.com>

	Sweeping change: Use `bool', `true', and `false' everywhere.

2012-04-09         Andrew J. Schorr     <aschorr@telemetry-investments.com>

	* eval.c (unset_ERRNO): Fix memory management bug -- need to use
	dupnode with Nnull_string.

2012-04-08         Andrew J. Schorr     <aschorr@telemetry-investments.com>

	* Makefile.am (valgrind): Define VALGRIND instead of redefining AWK.
	This allows test/Makefile.am to set up the command environment as
	desired.
	(valgrind-noleak): Ditto, plus set --leak-check=no instead of the
	default summary setting.

2012-04-07         Andrew J. Schorr     <aschorr@telemetry-investments.com>

	* TODO.xgawk: Update to reflect progress.

2012-04-01         Andrew J. Schorr     <aschorr@telemetry-investments.com>

	* TODO.xgawk: Move valgrind-noleak item into "done" section.
	* Makefile.am (valgrind-noleak): Add new valgrind rule that omits
	the "--leak-check=full" option to help spot more serious problems.

2012-04-01         Andrew J. Schorr     <aschorr@telemetry-investments.com>

	* TODO.xgawk: Move ERRNO item into "done" section.
	* awk.h (update_ERRNO, update_ERRNO_saved): Remove declarations.
	(update_ERRNO_int, enum errno_translate, update_ERRNO_string,
	unset_ERRNO): Add new declarations.
	* eval.c (update_ERRNO_saved): Renamed to update_ERRNO_int.
	(update_ERRNO_string, unset_ERRNO): New functions.
	* ext.c (do_ext): Use new update_ERRNO_string function.
	* io.c (ERRNO_node): Remove redundant extern declaration (in awk.h).
	(after_beginfile, nextfile): Replace update_ERRNO() with
	update_ERRNO_int(errno).
	(inrec): Replace update_ERRNO_saved with update_ERRNO_int.
	(do_close): Use new function update_ERRNO_string.
	(close_redir, do_getline_redir, do_getline): Replace update_ERRNO_saved
	with update_ERRNO_int.

2012-03-27         Andrew J. Schorr     <aschorr@telemetry-investments.com>

	* TODO.xgawk: Update to reflect debate about how to support Cygwin
	and other platforms that cannot link shared libraries with unresolved
	references.
	* awkgram.y (add_srcfile): Minor bug fix: reverse sense of test
	added by Arnold in last patch.
	* configure.ac: AC_DISABLE_STATIC must come before AC_PROG_LIBTOOL.

2012-03-26         Arnold D. Robbins     <arnold@skeeve.com>

	Some cleanups.

	* awkgram.y (add_srcfile): Use whole messages, better for
	translations.
	* io.c (init_awkpath): Small style tweak.
	* main.c (path_environ): Straighten out initial comment, fix
	compiler warning by making `val' const char *.

2012-03-25         Andrew J. Schorr     <aschorr@telemetry-investments.com>

	* configure.ac (AC_DISABLE_STATIC): Add this to avoid building useless
	static extension libraries.

2012-03-25         Andrew J. Schorr     <aschorr@telemetry-investments.com>

	* TODO.xgawk: New file listing completed and pending xgawk enhancements.

2012-03-24         Andrew J. Schorr     <aschorr@telemetry-investments.com>

	* io.c (path_info): Fix white space.
	(pi_awkpath, pi_awklibpath): Avoid structure initializers.
	(do_find_source): Eliminate pointless parentheses.
	(find_source): Leave a space after "&".
	* main.c (load_environ): Fix typo in comment.

2012-03-21         Andrew J. Schorr     <aschorr@telemetry-investments.com>

	* awkgram.y (LEX_LOAD): New token to support @load.
	(grammar): Add rules to support @load.
	(tokentab): Add "load".
	(add_srcfile): Improve error message to distinguish between source files
	and shared libraries.
	(load_library): New function to load libraries specified with @load.
	(yylex): Add support for LEX_LOAD (treated the same way as LEX_INCLUDE).

2012-03-20         Andrew J. Schorr     <aschorr@telemetry-investments.com>

	* Makefile.am (EXTRA_DIST): Remove extension.
	(SUBDIRS): Add extension so libraries will be built.
	(DEFS): Define DEFLIBPATH and SHLIBEXT so we can find shared libraries.
	* awk.h (deflibpath): New extern declaration.
	* configure.ac: Add support for building shared libraries by adding
	AC_PROG_LIBTOOL and AC_SUBST for acl_shlibext and pkgextensiondir.
	(AC_CONFIG_FILES): Add extension/Makefile.
	* io.c (pi_awkpath, pi_awklibpath): New static structures to contain
	path information.
	(awkpath, max_pathlen): Remove static variables now inside pi_awkpath.
	(init_awkpath): Operate on path_info structure to support both
	AWKPATH and AWKLIBPATH.  No need for max_path to be static, since
	this should be called only once for each environment variable.
	(do_find_source): Add a path_info arg to specify which path to search.
	Check the try_cwd parameter to decide whether to search the current
	directory (not desirable for AWKLIBPATH).
	(find_source): Choose appropriate path_info structure based on value
	of the is_extlib argument.  Set EXTLIB_SUFFIX using SHLIBEXT define
	instead of hardcoding ".so".
	* main.c (path_environ): New function to add AWKPATH or AWKLIBPATH
	to the ENVIRON array.
	(load_environ): Call path_environ for AWKPATH and AWKLIBPATH.

2012-06-19         Arnold D. Robbins     <arnold@skeeve.com>

	* main.c (main): Do setlocale to "C" if --characters-as-bytes.
	Thanks to "SP" <sp0sp0sp@gmail.com> for the bug report.

2012-05-09         Arnold D. Robbins     <arnold@skeeve.com>

	* configure.ac: Added AC_HEADER_STDBOOL
	* awk.h, dfa.c, regex.c: Reworked to use results
	of test and include missing_d/gawkbool.h.

2012-05-07         Arnold D. Robbins     <arnold@skeeve.com>

	* array.c (prnode): Add casts to void* for %p format.
	* debug.c (print_instruction): Ditto.
	* builtin.c: Fix %lf format to be %f everywhere.

	Unrelated:

	* replace.c: Don't include "config.h", awk.h gets it for us.

2012-05-04         Arnold D. Robbins     <arnold@skeeve.com>

	* getopt.c [DJGPP]: Change to __DJGPP__.
	* mbsupport.h [DJGPP]: Change to __DJGPP__.

	Unrelated:

	* awk.h: Workarounds for _TANDEM_SOURCE.

2012-05-01         Arnold D. Robbins     <arnold@skeeve.com>

	* dfa.c: Sync with GNU grep. RRI code now there, needed additional
	change for gawk.
	* configure.ac: Add check for stdbool.h.
	* regex.c: Add check for if not have stdbool.h, then define the
	bool stuff.

2012-04-27         Arnold D. Robbins     <arnold@skeeve.com>

	* dfa.c: Sync with GNU grep.
	* xalloc.h (xmemdup): Added, from grep, for dfa.c. Sigh.

2012-04-27         Arnold D. Robbins     <arnold@skeeve.com>

	Update to autoconf 2.69, automake 1.12.

	* INSTALL, aclocal.m4, configh.in, depcomp, install-sh, missing,
	mkinstalldirs, ylwrap: Updated.
	* configure.ac (AC_TYPE_LONG_LONG_INT, AC_TYPE_UNSIGNED_LONG_LONG_INT,
	AC_TYPE_INTMAX_T, AC_TYPE_UINTMAX_T): Renamed from gl_* versions.
	* configure: Regenerated.

2012-04-24         Arnold D. Robbins     <arnold@skeeve.com>

	* cmd.h (dPrompt, commands_Prompt, eval_Prompt, dgawk_Prompt): Changed
	to dbg_prompt, commands_prompt, eval_prompt, dgawk_prompt.
	* debug.c: Ditto.
	* command.y: Ditto.  Some minor whitespace and comments cleanup.

2012-04-24         Arnold D. Robbins     <arnold@skeeve.com>

	io.c cleanup and some speedup for RS as regexp parsing.

	* awk.h (Regexp): New members has_meta and maybe_long.
	(enum redirval): Add redirect_none as value 0.
	(remaybelong): Remove function declaration.
	* awkgram.y: Use redirect_none instead of 0 for no redirect cases.
	* io.c (go_getline_redir): Second arg now of type enum redirval.
	Changed intovar into into_variable.
	(comments and whitespace): Lots of general cleanup.
	(socket_open): readle changed to read_len.
	(two_way_open): Add additional calls to os_close_on_exec.
	(rsrescan): Simplify code a bit and use RS->maybe_long.
	* re.c (make_regexp): Set up new members in Regexp struct.
	(remaybelong): Remove function.
	(reisstring): Simplified code.

2012-04-16  Eli Zaretskii  <eliz@gnu.org>

	* io.c (read_with_timeout) [__MINGW32__]: Just call the blocking
	'read', as 'select' is only available for sockets.
	* mpfr.c (set_ROUNDMODE) [!HAVE_MPFR]: Renamed from set_RNDMODE.
	* main.c (load_procinfo): Declare name[] also when HAVE_MPFR is
	defined even though HAVE_GETGROUPS etc. are not.

2012-04-12         John Haque      <j.eh@mchsi.com>

	* array.c, awk.h, awkgram.y, builtin.c, command.y, debug.c,
	field.c, mpfr.c, profile.c: Change RND_MODE to ROUND_MODE.

2012-04-11         John Haque      <j.eh@mchsi.com>

	* main.c (varinit): Change RNDMODE to ROUNDMODE.

2012-04-11         Arnold D. Robbins     <arnold@skeeve.com>

	* main.c: Change --arbitrary-precision to --bignum.

2012-04-02         John Haque      <j.eh@mchsi.com>
	
	Add support for arbitrary-precision arithmetic.

	* mpfr.c: New file.
	* awk.h (struct exp_node): Add union to handle different number types.
	(MPFN, MPZN): New flag values.
	(DO_MPFR, do_mpfr): New defines.
	(PREC_node, RNDMODE_node): Add declarations.
	(PRECISION, RND_MODE, MNR, MFNR, mpzval, do_ieee_fmt): Add declarations.
	(make_number, str2number, format_val, cmp_numbers): Ditto.
	(force_number): Change definition.
	(Func_pre_exec, Func_post_exec): New typedefs.
	(POP_NUMBER, TOP_NUMBER): Change definitions.
	(get_number_ui, get_number_si, get_number_d, get_number_uj,
	iszero, IEEE_FMT, mpg_float, mpg_integer, mpg_float,
	mpg_integer): New defines.
	* awkgram.y (tokentab):	Add alternate function entries for MPFR/GMP.
	(snode): Choose the appropriate function.
	(negate_num): New function to negate a number.
	(grammar): Use it.
	(yylex): Adjust number handling code.
	* array.c (value_info, asort_actual, sort_user_func): Adjust for
	MPFR/GMP numbers.
	(do_adump, indent): Minor changes.
	(sort_up_index_number, sort_up_value_number, sort_up_value_type): Use
	cmp_numbers() for numeric comparisons.
	* builtin.c (mpz2mpfr): New function.
	(format_tree): Adjust to handle MPFR and GMP numbers.
	* eval.c (register_exec_hook): New function to manage interpreter hooks.
	(num_exec_hook, pre_execute, post_execute): New and adjusted definitions.
	(h_interpret): Renamed from debug_interpret.
	(init_interpret): Changed to use the new name.  
	(flags2str): New entries for MPFN and MPZN.
	(cmp_nodes): Reworked to use seperate routine for numeric comparisons.
	(set_IGNORECASE, set_BINMODE, set_LINT, update_NR, update_FNR,
	update_NF): Adjust code and some cleanup.
	* field.c (rebuild_record): Field copying code reworked to handle
	MPFR/GMP numbers.
	(set_NF): Minor adjustment.
	* io.c (INCREMENT_REC): New macro.
	(inrec, do_getline): Use the new macro.
	(nextfile, set_NR, set_FNR, get_read_timeout, pty_vs_pipe): Adjust code
	to handle MPFR/GMP numbers.
	* interpret.h (r_interpret): Adjust TOP_NUMBER/POP_NUMBER usage.
	(EXEC_HOOK): New macro and definition.
	(DEBUGGING): Removed.
	* main.c (DEFAULT_PREC, DEFAULT_RNDMODE): New defines.
	(opttab): New entry for option arbitrary-precision.
	(main): Handle the new option.
	(usage): Add to usage message.
	(varinit): Add PREC and RNDMODE.
	(load_procinfo): Install MPFR and GMP related items.
	(version): Append MPFR and GMP versions to message.
	* msg.c (err) : Adjust FNR handling with MPFR/GMP.
	* node.c (r_format_val): Renamed from format_val.
	(r_force_number): Return NODE * instead of AWKNUM.
	(make_number, str2number, format_val, cmp_numpers: Defined and initialized.
	(r_unref): Free MPFR/MPZ numbers.
	(get_numbase): Renamed from isnondecimal and return the base.
	(cmp_awknums): New function to compare two AWKNUMs.
	* command.y (yylex): Adjust number handling code.
	(grammar): Minor adjustments to handle negative numbers.
	* debug.c (init_debug): New function.
	(do_info, do_set_var, watchpoint_triggered, serialize,
	initialize_watch_item, do_watch, print_watch_item): Minor adjustments.
	(debug_pre_execute): Adjusted to handle MPFR and GMP numbers.

2012-04-09         Arnold D. Robbins     <arnold@skeeve.com>

	* INSTALL, config.guess, config.sub, depcomp, install-sh,
	missing, mkinstalldirs, ylwrap: Update to latest from automake 1.11.4.

2012-04-08         Arnold D. Robbins     <arnold@skeeve.com>

	* Update various files to automake 1.11.4.

2012-03-30         Arnold D. Robbins     <arnold@skeeve.com>

	* configure.ac (GAWK_AC_NORETURN): Do as macro instead of inline.

2012-03-29         Arnold D. Robbins     <arnold@skeeve.com>

	* dfa.h, dfa.c: Sync with grep. Major cleanups and some changes
	there.
	* re.c (research): Pass size_t* to dfaexec to match type change.
	* configure.ac (AH_VERBATIM[_Noreturn]): Added from Paul Eggert to
	ease compiling.
	(AC_INIT): Bump version.
	* configure, configh.in, version.c: Regenerated.

2012-03-28         Arnold D. Robbins     <arnold@skeeve.com>

	* 4.0.1: Release tar ball made.

2012-03-28         Arnold D. Robbins     <arnold@skeeve.com>

	* getopt.c: Add DJGPP to list of platforms where it's ok
	to include <stdlib.h>.
	* awkgram.y, builtin.c, ext.c, mbsupport.h, re.c: Update
	copyright year.

2012-03-21         Corinna Vinschen      <vinschen@redhat.com>

	* getopt.c: Add Cygwin to list of platforms where it's ok
	to include <stdlib.h>.

2012-03-20         Arnold D. Robbins     <arnold@skeeve.com>

	Get new getopt to work on Linux and C90 compilers:

	* getopt.c: Undef ELIDE_CODE for gawk.
	(_getopt_internal_r): Init first.needs_free to 0. In test for -W
	move executable code to after declarations for C90 compilers.
	* getopt1.c: Undef ELIDE_CODE for gawk.

	Minor bug fix with printf, thanks to John Haque:

	* builtin.c (format_tree): Initialize base to zero at the top
	of the while loop.

	Getting next tar ball ready:

	* configure.ac: Remove duplicate check for wcscoll. Thanks
	to Stepan Kasal.

2012-03-16         Arnold D. Robbins     <arnold@skeeve.com>

	* getopt.c, getopt.h, getopt1.c, getopt_int.h, regcomp.c,
	regex.c, regex.h, regex_internal.c, regex_internal.h,
	regexec.c: Sync with GLIBC, what the heck.

2012-03-14         Eli Zaretskii  <eliz@gnu.org>

	* mbsupport.h (btowc): Change for non-DJGPP.
	* re.c (dfaerror): Add call to exit for DJGPP.

2012-03-14         Arnold D. Robbins     <arnold@skeeve.com>

	* regex_internal.c (re_string_skip_chars): Fix calculation of
	remain_len with m.b. chars. Thanks to Stanislav Brabec
	<sbrabec@suse.cz>.

2012-02-28         Arnold D. Robbins     <arnold@skeeve.com>

	* main.c (init_groupset): Make `getgroups' failing a non-fatal
	error.  After all, what's the big deal?  Should help on Plan 9.

2012-02-27         Arnold D. Robbins     <arnold@skeeve.com>

	* dfa.c (parse_bracket_exp): Revert changes 2012-02-15 to stay
	in sync with grep.
	* dfa.h (dfarerror): Add __attribute__ from grep.

2012-02-15         Arnold D. Robbins     <arnold@skeeve.com>

	Fix warnings from GCC 4.6.2 -Wall option.

	* awkgram.y (newline_eof): New function to replace body of
	NEWLINE_EOF macro.
	(yylex): Replace body of NEWLINE_EOF macro.
	* dfa.c (parse_bracket_exp): Init variables to zero.
	* ext.c (dummy, junk): Remove.
	* regex_internal.c (re_string_reconstruct): Remove buf array. It was
	set but not used.

2012-02-10         Arnold D. Robbins     <arnold@skeeve.com>

	* dfa.c: Sync with GNU grep.

2012-02-07         Arnold D. Robbins     <arnold@skeeve.com>

	* main.c (main): Move init of `output_fp' to before parsing of
	program so that error messages from msg.c don't dump core.
	Thanks to Michael Haardt <michael@moria.de>.

2012-01-13         Arnold D. Robbins     <arnold@skeeve.com>

	* dfa.c [is_valid_unibtye_character]: Fix from GNU grep to 
	bug reported by me from Scott Deifik for DJGPP.

2012-01-03         Arnold D. Robbins     <arnold@skeeve.com>

	* dfa.c: Sync with GNU grep.

2012-01-02         Arnold D. Robbins     <arnold@skeeve.com>

	* io.c (Read_can_timeout, Read_timeout, Read_default_timeout):
	Renamed to use lower case.
	Other minor stylistic edits.

2012-01-01         John Haque      <j.eh@mchsi.com>

	* awk.h (struct iobuf): New entry read_func.
	* io.c (Read_can_timeout, Read_timeout, Read_default_timeout):
	New variables.
	(init_io): New routine to initialize the variables.
	(in_PROCINFO): New "clever" routine to parse elements with indices
	seperated by a SUPSEP.
	(get_read_timeout): New routine to read timeout value for an IOBUF.
	(read_with_timeout): New routine to read from a fd with a timeout.
	(pty_vs_pipe): Use in_PROCINFO().
	(get_a_record): Set the timeout value and the read routine as necessary.
	* main.c (main): Call init_io().

2011-12-31         Arnold D. Robbins     <arnold@skeeve.com>

	* profile_p.c: Remove the file.
	* msg.c (err): Remove check for name being dgawk.

2011-12-31         Arnold D. Robbins     <arnold@skeeve.com>

	* awk.h [STREQ, STREQN]: Remove macros.
	* awkgram.y, builtin.c, command.y, debug.c, eval.c,
	io.c, msg.c: Change all uses to call strcmp, strncmp.

2011-12-28         Arnold D. Robbins     <arnold@skeeve.com>

	* int_array.c, str_array.c: Fix some compiler warnings 32/64
	bit system differences.

2011-12-26         John Haque      <j.eh@mchsi.com>

	Merge gawk, pgawk and dgawk into a single executable gawk.

	* awk.h (DO_PRETTY_PRINT, DO_PROFILE, DO_DEBUG,
	do_pretty_print, do_debug): New defines.
	(interpret): New variable, a pointer to an interpreter routine.
	(enum exe_mode): Nuked.
	* main.c (opttab): New options --pretty-print and --debug;
	Remove option --command.
	(usage): Update usage messages.
	* interpret.h: New file.
	* eval.c (r_interpret): Move to the new file.
	(debug_interpret): New interpreter routine when debugging.
	(init_interpret): New routine to initialize interpreter related
	variables.
	* eval_d.c, eval_p.c: Delete files.
	* debug.c (interpret): Renamed to debug_prog.
	(DEFAULT_PROMPT, DEFAULT_HISTFILE, DEFAULT_OPTFILE): Remove prefix 'd'.
	* profile.c (init_profiling): Nuked.
	* Makefile.am: Adjusted.

	Add command line option --load for loading extensions.

	* awk.h (srctype): Add new source type SRC_EXTLIB.
	* ext.c(load_ext): New routine to load extension.
	(do_ext): Adjust to use load_ext().
	* main.c (opttab): Add new option --load.
	(main): Call load_ext() to load extensions.
	(usage): Add usage message for the new option.
	* io.c (get_cwd): New routine.
	(do_find_source): Use the new routine.
	(find_source): Handle new type SRC_EXTLIB.
	* awkgram.y (parse_program, next_sourcefile): Skip type SRC_EXTLIB.
	(add_srcfile): Adjust call to find_source.
	* debug.c (source_find): Same.

	Unrelated:

	* ext.c (get_argument): Fixed argument parsing.
	* array.c (null_array_func): Reworked array routines for an empty array.
	* str_array.c, int_array.c: Make GCC happy, use %u instead of %lu
	printf formats.
	* eval.c (node_Boolean): New array for TRUE and FALSE nodes.
	(init_interpret): Create the new nodes.
	(eval_condition): Add test for the new nodes.
	(setup_frame): Disable tail-recursion optimization when profiling.
	* interpret.h (r_interpret): Use the boolean nodes instead of making
	new ones when needed.

2011-12-26         Arnold D. Robbins     <arnold@skeeve.com>

	Finish Rational Range Interpretation (!)

	* dfa.c (match_mb_charset): Compare wide characters directly
	instead of using wcscoll().
	* regexec.c (check_node_accept_byte): Ditto.

	Thanks to Paolo Bonzini for pointing these out.

2011-12-06         John Haque      <j.eh@mchsi.com>

	* debug.c (source_find): Fix misplaced call to efree.
	* profile.c (redir2str): Add a missing comma in the redirtab array.
	* eval.c (r_interpret): Disallow call to exit if currule is undefined.
	This avoids the possiblity of running END blocks more than once when
	used in a user-defined sorted-in comparision function.
	* array.c (sort_user_func): Adjust appropriately.

2011-12-06         Arnold D. Robbins     <arnold@skeeve.com>

	* awk.h, mbsupport.h: Changes for MBS support on DJGPP
	and z/OS.
	* io.c: Disable pty support on z/OS.

2011-11-27         Arnold D. Robbins     <arnold@skeeve.com>

	* dfa.c: Sync with GNU grep.
	* dfa.h: Add _GL_ATTRIBUTE_PURE macro. Bleah.

2011-11-14         John Haque      <j.eh@mchsi.com>

	* debug.c (set_breakpoint_at): Fix problem with setting
	breakpoints in a switch statement. Thanks to Giorgio Palandri
	<giorgio.palandri@gmail.com> for the bug report.

2011-11-14         Arnold D. Robbins     <arnold@skeeve.com>

	* mbsupport.h: Add check for HAVE_BTOWC, per Pat Rankin.

2011-11-12         Eli Zaretskii  <eliz@gnu.org>

	* mbsupport.h: Additional glop for dfa.c in Windows environment.

2011-11-01         Arnold D. Robbins     <arnold@skeeve.com>

	* dfa.c: Move glop for ! MBS_SUPPORT to ...
	* mbsupport.h: ... here.
	* replace.c: Include missing_d/wcmisc.c if ! MBS_SUPPORT.
	* regex_internal.h: Move include of mbsupport.h up and add
	additional checks to avoid inclusion of wctype.h and wchar.h.

2011-10-27         Arnold D. Robbins     <arnold@skeeve.com>

	* builtin.c (do_strftime): Per Pat Rankin, instead of casting
	fclock, use a long variable and check for negative or overflow.

2011-10-25         Arnold D. Robbins     <arnold@skeeve.com>

	Merge with gawk_performance branch done. Additionally:

	* cint_array.c, int_array.c, str_array.c: Fix compiler complaints
	about printf formats (signed / unsigned vs. %d / %u).
	* eval.c (setup_frame): Add a missing return value.

2011-10-25         Arnold D. Robbins     <arnold@skeeve.com>

	* Makefile.am (dist-hook): Use `cd $(srcdir)/pc' so that
	`make distcheck' works completely.
	* builtin.c (do_strftime): Add cast to long int in check
	for fclock < 0 for systems where time_t is unsigned (e.g., VMS).

2011-10-25  Stefano Lattarini  <stefano.lattarini@gmail.com>

	dist: generated file `version.c' is not removed by "make distclean"

	* Makefile.am (distcleancheck_listfiles): Define to ignore the
	generated `version.c' file.

2011-10-24         Arnold D. Robbins     <arnold@skeeve.com>

	* dfa.c (wcscoll): Create for VMS.
	* Makefile.am (dist-hook): Run sed scripts to make pc/config.h.

2011-10-24  Eli Zaretskii  <eliz@gnu.org>

	* builtin.c [HAVE_POPEN_H]: Include "popen.h".
	* README.git: Update for pc/ systems.

2011-10-21         Arnold D. Robbins     <arnold@skeeve.com>

	* Makefile.am (distcleancheck_listfiles): Added, per advice from
	Stefano Lattarini <stefano.lattarini@gmail.com>.
	* dfa.c: Additional faking of mbsupport for systems without it;
	mainly VMS.

2011-10-21  Stefano Lattarini  <stefano.lattarini@gmail.com>

	* configure.ac (AM_C_PROTOTYPES): Remove call to this macro.
	The comments in configure.ac said that the call to AM_C_PROTOTYPES
	was needed for dfa.h, synced from GNU grep; but this statement is
	not true anymore in grep since commit v2.5.4-24-g9b5e7d4 "replace
	AC_CHECK_* with gnulib modules", dating back to 2009-11-26.  Also,
	the support for automatic de-ANSI-fication has been deprecated in
	automake 1.11.2, and will be removed altogether in automake 1.12.
	* vms/vms-conf.h (PROTOTYPES, __PROTOTYPES): Remove these #define,
	they are not used anymore.
	* pc/config.h (PROTOTYPES): Likewise.

2011-10-18         Dave Pitts            <dpitts@cozx.com>

	* dfa.c: Move some decls to the top of their functions for
	C90 compilers.

2011-10-18         Arnold D. Robbins     <arnold@skeeve.com>

	* builtin.c (do_strftime): Add check for negative / overflowed
	time_t value with fatal error. Thanks to Hermann Peifer
	<peifer@gmx.eu> for the bug report.
	* dfa.c (setbit_wc): Non-MBS version. Add a return false
	since VMS compiler doesn't understand that abort doesn't return.

2011-10-10         Arnold D. Robbins     <arnold@skeeve.com>

	* builtin.c (do_sub): Init textlen to zero to avoid "may be
	used unitialized" warning. Thanks to Corinna Vinschen for
	pointing this out.
	* eval.c (unwind_stack): Add parentheses around condition in while
	to avoid overzealous warning from GCC.

2011-09-30  Eli Zaretskii  <eliz@gnu.org>

	* io.c (remap_std_file): Fix non-portable code that caused
	redirected "print" to fail if a previous read from standard input
	returned EOF.  Reported by David Millis <tvtronix@yahoo.com>.
	(remap_std_file): Per Eli's suggestion, removed the leading close
	of oldfd and will let dup2 do the close for us.

2011-10-11         John Haque     <j.eh@mchsi.com>

	* symbol.c: Add licence notice.
	* array.c (PREC_NUM, PREC_STR): Define as macros.

2011-10-09         Arnold D. Robbins     <arnold@skeeve.com>

	* dfa.c: Sync with GNU grep.

2011-10-07         John Haque     <j.eh@mchsi.com>

	Tail recursion optimization.
	* awkgram.y (grammar, mk_function): Recognize tail-recursive
	calls.
	* awk.h (tail_call, num_tail_calls): New defines.
	* eval.c (setup_frame): Reuse function call stack for
	tail-recursive calls.
	(dump_fcall_stack): Reworked.

2011-10-04         Arnold D. Robbins     <arnold@skeeve.com>

	* awk.h, main.c (gawk_mb_cur_max): Make it a constant 1 when
	MBS_SUPPORT isn't available to allow GCC dead code constant
	expression computation and dead code elimination to help out.

2011-10-02         Arnold D. Robbins     <arnold@skeeve.com>

	* io.c (rsnullscan, get_a_record): Fix the cases where terminators
	are incomplete when RS == "". Also fix the case where the new value
	is shorter than the old one.  Based on patch from Rogier
	<rogier777@gmail.com> as submitted by Jeroen Schot
	<schot@A-Eskwadraat.nl>.

2011-09-24         Arnold D. Robbins     <arnold@skeeve.com>

	* eval.c, io.c, re.c: Fix some spelling errors. Thanks to
	Jeroen Schot <schot@A-Eskwadraat.nl>.

2011-09-21         Arnold D. Robbins     <arnold@skeeve.com>

	* dfa.c, mbsupport.h: Sync with GNU grep. Large amount of changes
	that remove many ifdefs, moving many conditions for multibyte
	support into regular C code and relying GCC's dead code optimization
	to elimnate code that won't be needed.
	* dfa.c: For gawk, add a number of additional defines so that things
	will compile if MBS_SUPPORT is 0.
	* array.c, awk.h, awkgram.y, builtin.c, eval.c, field.c, main.c,
	node.c, re.c: Change `#ifdef MBS_SUPPORT' to `#if MBS_SUPPORT'.
	* awk.h, regex_internal.h: Move NO_MBSUPPORT handling to ...
	* mbsupport.h: ...here.

2011-09-16         Arnold D. Robbins     <arnold@skeeve.com>

	* dfa.c: Sync with GNU grep.

2011-09-08         John Haque     <j.eh@mchsi.com>

	Optimization for compound assignment, increment and
	decrement operators; Avoid unref and make_number calls
	when there is no extra references to the value NODE.

2011-09-03         Arnold D. Robbins     <arnold@skeeve.com>

	* dfa.c: Sync with GNU grep.

2011-08-31         John Haque     <j.eh@mchsi.com>

	Grammar related changes: Simplify grammar for user-defined
	functions and general cleanups.

	* symbol.c: New file.
	* awkgram.y: Move symbol table related routines to the
	new file.
	(rule, func_name, function_prologue, param_list): Reworked.
	(install_function, check_params): Do all error checkings
	for the function name and parameters before installing in
	the symbol table.
	(mk_function): Finalize function definition.
	(func_install, append_param, dup_params): Nuked.
	* symbol.c (make_params): allocate function parameter nodes
	for the symbol table. Use the hash node as Node_param_list;
	Saves a NODE for each parameter.
	(install_params): Install function parameters into the symbol
	table.
	(remove_params): Remove parameters out of the symbol table.
	* awk.h (parmlist, FUNC): Nuked.
	(fparms): New define.


	Dynamically loaded function parameters are now handled like
	those for a builtin.

	* awk.h (Node_ext_func, Op_ext_builtin): New types.
	(Op_ext_func): Nuked.
	* ext.c (make_builtin): Simplified.
	(get_curfunc_arg_count): Nuked; Use the argument 'nargs' of
	the extension function instead.
	(get_argument, get_actual_argument): Adjust.
	* eval.c (r_interpret): Update case Op_func_call for a dynamic
	extension function. Handle the new opcode Op_ext_builtin.
	* pprint (profile.c): Adjust.


	Use a single variable to process gawk options.

	* awk.h (do_flags): New variable.
	(DO_LINT_INVALID, DO_LINT_ALL, DO_LINT_OLD, DO_TRADITIONAL,
	DO_POSIX, DO_INTL, DO_NON_DEC_DATA, DO_INTERVALS,
	DO_PROFILING, DO_DUMP_VARS, DO_TIDY_MEM,
	DO_SANDBOX): New defines.
	(do_traditional, do_posix, do_intervals, do_intl,
	do_non_decimal_data, do_profiling, do_dump_vars,
	do_tidy_mem, do_sandbox, do_lint,
	do_lint_old): Defined as macros.	
	* main.c: Remove definitions of the do_XX variables. Add
	do_flags definition.
	* debug.c (execute_code, do_eval, parse_condition): Save
	do_flags before executing/parsing and restore afterwards.


	Nuke PERM flag. Always increment/decrement the reference
	count for a Node_val. Simplifies macros and avoids
	occassional memory leaks, specially in the debugger.

	* awk.h (UPREF, DEREF, dupnode, unref): Simplified.
	(mk_number): Nuked.
	* (*.c): Increment the reference count of Nnull_string before
	assigning as a value.


	Revamped array handling mechanism for more speed and
	less memory consumption.

	* awk.h (union bucket_item, BUCKET): New definitions. Used as
	bucket elements for the hash table implementations of arrays;
	40% space saving in 32 bit x86.
	(buckets, nodes, array_funcs, array_base, array_capacity,
	xarray, alookup, aexists, aclear, aremove, alist,
	acopy, adump, NUM_AFUNCS): New defines.
	(array_empty): New macro to test for an empty array.
	(assoc_lookup, in_array): Defined as macros.
	(enum assoc_list_flags): New declaration.
	(Node_ahash, NUMIND): Nuked.
	* eval.c (r_interpret): Adjust cases Op_subscript,
	Op_subscript_lhs, Op_store_var and Op_arrayfor_incr.
	* node.c (dupnode, unref): Removed code related to Node_ahash. 
	* str_array.c: New file to handle array with string indices.
	* int_array.c: New file to handle array with integer indices.
	* cint_array.c: New file. Special handling of arrays with
	(mostly) consecutive integer indices.


	Memory pool management reworked to handle NODE and BUCKET.

	* awk.h (struct block_item, BLOCK, block_id): New definitions.
	(getblock, freeblock): New macros.
	(getbucket, freebucket): New macros to allocate and deallocate
	a BUCKET.
	(getnode, freenode): Adjusted.
	* node.c (more_nodes): Nuked.
	(more_blocks): New routine to allocate blocks of memory.

2011-08-24         Arnold D. Robbins     <arnold@skeeve.com>

	Fix pty co-process communication on Ubuntu GNU/Linux.

	* io.c: Add include of <sys/ioctl.h> to get definition of TIOCSCTTY.
	(two_way_open): Move call for this ioctl to after setsid() call.

2011-08-23         Arnold D. Robbins     <arnold@skeeve.com>

	* regex_internal.c (re_string_fetch_byte_case ): Remove
	__attribute((pure)) since it causes failures with gcc -O2
	-fno-inline. Thanks to Neil Cahill <ncahill_alt@yahoo.com>
	for reporting the bug.

2011-08-10         John Haque      <j.eh@mchsi.com>

	BEGINFILE/ENDFILE related code redone.

	* awk.h (prev_frame_size, has_endfile, target_get_record,
	target_newfile): New defines.
	* awkgram.y (mk_program): Initialize has_endfile appropriately for
	Op_get_record.
	(parse_program): Initialize new jump targets for
	Op_get_record and Op_newfile.
	* eval.c (unwind_stack): Change argument to number of
	items to be left in the stack. Adjust code.
	(pop_fcall, pop_stack): New defines.
	(setup_frame): Initialize prev_frame_size.
	(exec_state, EXEC_STATE): New structure and typedef.
	(exec_state_stack): New variable.
	(push_exec_state, pop_exec_state): New functions to save and
	later retrieve an execution state.
	(r_interpret): Use the new functions and the defines in
	cases Op_K_getline, Op_after_beginfile, Op_after_endfile,
	Op_newfile and Op_K_exit.
	* io.c (after_beginfile): When skipping a file using nextfile,
	return zero in case there was an error opening the file. 
	(has_endfile): Nuke global variable.
	(inrec): Add a second argument to pass errno to the calling
	routine.
	* debug.c (print_instruction): Update cases.

2011-08-10         Arnold D. Robbins     <arnold@skeeve.com>

	Fix (apparently long-standing) problem with FIELDWIDTHS.
	Thanks to Johannes Meixner <jsmeix@suse.de>.

	* field.c (set_FIELDWIDTHS): Adjust calculations.

	Fix problem with FPAT, reported by "T. X. G." <leopardie333@yahoo.com>

	* awk.h (Regexp): Add new member 'non_empty'.
	* field.c (fpat_parse_field): Save/restore local variable non_empty
	from member in Regexp struct.

2011-08-09         Arnold D. Robbins     <arnold@skeeve.com>

	Fix pty issue reported by "T. X. G." <leopardie333@yahoo.com>

	* configure.ac: Check for setsid.
	* awk.h: If not HAVE_SETSID define it as an empty macro.
	* io.c (two_way_open): Call setsid if using pty's.

2011-07-29  Eli Zaretskii  <eliz@gnu.org>

	* builtin.c (format_tree): Rename small -> small_flag,
	big -> big_flag, bigbig -> bigbig_flag.  Solves compilation errors
	when building Gawk with libsigsegv on MS-Windows, see
	https://lists.gnu.org/archive/html/bug-gawk/2011-07/msg00029.html.

2011-07-28         Arnold D. Robbins     <arnold@skeeve.com>

	* builtin.c (do_sub): Revert to gawk 3.1 behavior for backslash
	handling. It was stupid to think I could break compatibility.
	Thanks to John Ellson <ellson@research.att.com> for raising
	the issue.

2011-07-26         John Haque      <j.eh@mchsi.com>

	* eval.c (r_interpret): In cases Op_var_assign and Op_field_assign,
	include Op_K_getline_redir in the test for skipping the routine.

2011-07-26         John Haque      <j.eh@mchsi.com>

	Fix handling of assign routines for 'getline var'.
	Rework the previous fix for (g)sub.

	* awk.h: New define assign_ctxt for use in Op_var_assign
	and Op_field_assign opcodes. Remove define AFTER_ASSIGN.
	* awkgram.y (snode, mk_getline): Initialize assign_ctxt.
	* builtin.c (do_sub): Adjust to take only the first two
	arguments.
	* eval.c (r_interpret): In cases Op_var_assign and Op_field_assign,
	skip the routine as appropriate. Adjust case Op_sub_builtin.
	* main.c (get_spec_varname): New function.
	* debug.c (print_instruction): Use the new function to get
	special variable name.

2011-07-17         Arnold D. Robbins     <arnold@skeeve.com>

	* main.c (varinit): Mark FPAT as NON_STANDARD. Thanks to
	Wolfgang Seeberg <wolfgang.seeberg@yahoo.com> for the report.
	* Makefile.am (EXTRA_DIST): Add po/README, per advice from
	Bruno Haible.
	* dfa.c: Sync with GNU grep.
	* xalloc.h (xzalloc): New function, from GNU grep, for dfa.c.
	* README: Note that bug list is really a real mailing list.

2011-07-16         Arnold D. Robbins     <arnold@skeeve.com>

	* Makefile.am (AUTOMAKE_OPTIONS): Removed.
	* configure.ac (AM_INIT_AUTOMAKE): Removed dist-bzip2 option, on
	advice from Karl Berry.

2011-07-15         John Haque      <j.eh@mchsi.com>

	* awk.h (Op_sub_builtin): New opcode.
	(GSUB, GENSUB, AFTER_ASSIGN, LITERAL): New flags for 
	Op_sub_builtin.
	* awkgram.y (struct tokentab): Change opcode to	Op_sub_builtin
	for sub, gsub and gensub.
	(snode): Update processing of sub, gsub and gensub.
	* builtin.c (do_sub, do_gsub, do_gensub): Nuke.
	(sub_common): Renamed to do_sub. Relocate gensub argument
	handling code from do_gensub to here; Simplify the code a
	little bit. 
	* eval.c (r_interpret): Handle Op_sub_builtin. Avoid field
	re-splitting or $0 rebuilding if (g)sub target string is
	a field and no substitutions were done.
	* pprint (profile.c): Add case for the new opcode.
	* print_instruction (debug.c): Ditto.

	Take out translation for errno strings; extensions will
	need to use their own domain.

	* awk.h (enum errno_translate): Removed.
	(update_ERRNO_string): Remove second translate paramater.
	* eval.c (update_ERRNO_string): Remove second translate paramater
	and code that used it.
	* gawkapi.h (api_update_ERRNO_string): Remove third translate
	parameter.
	* gawkapi.c (api_update_ERRNO_string): Remove third translate
	paramater and change call to update_ERRNO_string.
	* io.c (do_close): Fix call to update_ERRNO_string.

2011-07-15         Arnold D. Robbins     <arnold@skeeve.com>

	* awk.h: Typo fix: "loner" --> longer. Thanks to Nelson Beebe.
	* builtin.c (efwrite): Fix flushing test back to what it was 
	in 3.1.8. Thanks to Strefil <strefil@yandex.ru> for the problem
	report.
	* configure.ac: Bump version to 4.0.0a for stable branch.

2011-06-24         Arnold D. Robbins     <arnold@skeeve.com>

	* Makefile.am (EXTRA_DIST): Add ChangeLog.0.
	* 4.0.0: Remake the tar ball.

2011-06-23         Arnold D. Robbins     <arnold@skeeve.com>

	* configure.ac: Update version to 4.0.0.
	* configure: Regenerated.
	* ChangeLog.0: Rotated ChangeLog into this file.
	* ChangeLog: Created anew for gawk 4.0.0 and on.
	* README: Bump version to 4.0.0.
	* 4.0.0: Release tar ball made.<|MERGE_RESOLUTION|>--- conflicted
+++ resolved
@@ -1,4 +1,8 @@
-<<<<<<< HEAD
+2013-01-31         Arnold D. Robbins     <arnold@skeeve.com>
+
+	* PROBLEMS: Removed. It is no longer needed.
+	* Makefile.am (EXTRA_DIST): Remove PROBLEMS from list.
+
 2013-01-31         Andrew J. Schorr     <aschorr@telemetry-investments.com>
 
 	* configure.ac: Remove TEST_MPFR conditional added in last patch.
@@ -32,12 +36,6 @@
 	sort the actual items retrieved. Thanks to Hermann Peifer (by
 	way of Andrew Schorr) for reporting the bug.  Also add some
 	commentary and fix function name in emalloc calls.
-=======
-2013-01-31         Arnold D. Robbins     <arnold@skeeve.com>
-
-	* PROBLEMS: Removed. It is no longer needed.
-	* Makefile.am (EXTRA_DIST): Remove PROBLEMS from list.
->>>>>>> c50b8be0
 
 2013-01-20         Arnold D. Robbins     <arnold@skeeve.com>
 
