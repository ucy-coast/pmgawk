--- conflicted
+++ resolved
@@ -1,15 +1,13 @@
-<<<<<<< HEAD
-2015-12-20         Arnold D. Robbins     <arnold@skeeve.com>
-
-	* io.c (nonfatal): New static constant string.
-	* is_non_fatal, is_non_fatal_redirect: Use it.
-=======
 2015-12-27         Arnold D. Robbins     <arnold@skeeve.com>
 
 	* awkgram.y (mk_condition): Revise to correctly handle
 	empty else part for pretty printing. Bug report by
 	ziyunfei <446240525@qq.com>.
->>>>>>> 0bf04796
+
+2015-12-20         Arnold D. Robbins     <arnold@skeeve.com>
+
+	* io.c (nonfatal): New static constant string.
+	* is_non_fatal, is_non_fatal_redirect: Use it.
 
 2015-12-16         Arnold D. Robbins     <arnold@skeeve.com>
 
