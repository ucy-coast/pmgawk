<<<<<<< HEAD
2013-09-25         Arnold D. Robbins     <arnold@skeeve.com>

	* builtin.c (do_rand): Make the result more random by calling
	random() twice. See the comment in the code. Thanks to
	Bob Jewett <jewett@bill.scs.agilent.com> for the report and
	the fix.
=======
2013-09-28         Arnold D. Robbins     <arnold@skeeve.com>

	* dfa.c: Sync with GNU grep.
>>>>>>> 3654fe80

2013-09-24         Arnold D. Robbins     <arnold@skeeve.com>

	* debug.c (find_rule): Handle case where lineno is zero. Can happen
	if break is given without a line number on a current line. Thanks
	to Ray Song <i@maskray.me> for the report.

2013-09-19         Arnold D. Robbins     <arnold@skeeve.com>

	* dfa.c (parse_bracket_exp): Use code from grep to keep things within
	range (updates change of 2013-09-08). Fix whitespace in one of the
	gawk-only additions.

2013-09-13         Arnold D. Robbins     <arnold@skeeve.com>

	Fix use of NF after it's extended, e.g. see test/nfloop.awk.

	* awk.h (NULL_FIELD): New flag
	* builtin.c (do_print_rec): Check f0->flags instead of if
	equal to Nnull_string.
	* eval.c (r_get_field): Check (*lhs)->flags instead of if
	equal to Nnull_string or Null_field.
	* field.c (init_fields): Init field zero and Null_field with
	NULL_FIELD flag.
	(set_NF): Set parse_high_water = NF in case NF extended past the
	end. This is the actual bug fix.

2013-09-08         Arnold D. Robbins     <arnold@skeeve.com>

	Fixes based on reports from a static code checker. Thanks to
	Anders Wallin for sending in the list.

	* array.c (asort_actual): Free list if it's not NULL.
	* builtin.c (do_sub): Set buf to NULL and assert on it before using
	it.
	* cint_array.c (cint_array_init): Clamp any value of NHAT from the
	environment such that it won't overflow power_two_table when used as
	an index.
	* dfa.c (parse_bracket_exp): Check that len is in range before using it
	to index buf.
	* getopt.c (_getopt_internal_r): Change call to alloca to use malloc.
	* io.c (socket_open): Init read_len to zero.
	(two_way_open): Upon failure to fork, close the slave fd also.
	* re.c (research): Init try_backref to false.
	* regcomp.c (build_range_exp): Free any items that were allocated in
	the case where not all items were.
	(build_charclass_op): Same. Init br_token to zero with memset.
	(create_tree): Init token t to zero with memset.
	* regex_internal.c (re_dfa_add_node): Free any items that were
	allocated in the case where not all items were.
	* symbol.c (destroy_symbol): On default, break, to fall into releasing
	of resources.

2013-08-29         Arnold D. Robbins     <arnold@skeeve.com>

	* debug.c (HAVE_HISTORY_LIST): Move checks and defines to the top.
	(do_save, serialize): Adjust #if checks to depend on having both
	readline and the history functions. Needed for Mac OS X whose
	native readline is a very old version. Sigh.
	* configh.in, configure: Regenerated due to change in m4/readline.m4.
	Issue reported by Hermann Peifer and Larry Baker.

	Unrelated:

	* getopt.c: Sync with GLIBC, changes are minor.

	Unrelated:

	* dfa.c: Sync with version in grep. Primarily whitespace / comment
	wording changes.

2013-08-26         Arnold D. Robbins     <arnold@skeeve.com>

	* regcomp.c (parse_dup_op): Remove RE_TOKEN_INIT_BUG code (change of
	Feb 19 2005) since it's no longer needed.

	* regcomp.c (re_fastmap_iter): Undo addition of volatile from
	Jan 18 2007; no longer needed and is one less change to have to
	maintain aginst the upstream.

	* regcomp.c, regex.h, regex_internal.h: Sync with GLIBC.

2013-08-22         Arnold D. Robbins     <arnold@skeeve.com>

	* str_array.c (env_store): If the new value being stored is NULL,
	pass in "" instead. Avoids core dump on Mac OS X.
	Thanks to Hermann Peifer for the bug report.

2013-08-20         Arnold D. Robbins     <arnold@skeeve.com>

	* nonposix.h: New file. Contains FAKE_FD_VALUE.
	* awk.h: Include it if MinGW or EMX.
	* Makefile.am (base_sources): Add nonposix.h.

2013-08-18         Arnold D. Robbins     <arnold@skeeve.com>

	Reflect updates to ENVIRON into the real environment.

	* awk.h (init_env_array): Add declaration.
	* main.c (load_environ): Call init_env_array.
	* str_array.c (env_remove, env_store, env_clear, init_env_array):
	New functions.
	(env_array_func): New array vtable.

2013-08-18         Arnold D. Robbins     <arnold@skeeve.com>

	* array.c (force_array): Set symbol->xarray to NULL before
	initing the array if it was Node_var_new.
	(null_array): Restore assert, undoing change of 2013-05-27.

2013-08-15         Arnold D. Robbins     <arnold@skeeve.com>

	* debug.c (print_memory): Fix whitespace / indentation.

2013-07-24         Arnold D. Robbins     <arnold@skeeve.com>

	* io.c (FAKE_FD_VALUE): Move definition from here ...
	* awk.h (FAKE_FD_VALUE): ... to here. Fixes compilation on MinGW.

2013-07-08         Arnold D. Robbins     <arnold@skeeve.com>

	* io.c (get_a_record): Change `min' to `MIN' for consistency with
	other files and general practice.

2013-07-04         Andrew J. Schorr     <aschorr@telemetry-investments.com>

	* gawkapi.h (awk_element_t): Add comment indicating that the array
	element index will always be a string!
	* gawkapi.c (api_flatten_array): When converting the index to an awk
	value, request a string conversion, since we want the indices to
	appear as strings to the extensions.  This makes the call to
	force_string redundant, since node_to_awk_value does that internally
	when we request a string.

2013-07-04         Arnold D. Robbins     <arnold@skeeve.com>

	* builtin.c (format_tree): Fixes for %c with multibyte characters
	and field width > 1. Bugs reported by Nethox <nethox@gmail.com>.

2013-07-02         Arnold D. Robbins     <arnold@skeeve.com>

	* profile.c (pp_string): Add a call to chksize and fix another.
	Avoids valgrind errors on profile5 test. Thanks to Andrew
	Schorr for the report.

2013-06-27         Arnold D. Robbins     <arnold@skeeve.com>

	* awkgram.y: Minor whitespace cleanup, remove redundant ifdef.

2013-06-24         Arnold D. Robbins     <arnold@skeeve.com>

	* dfa.c (copytoks): Rewrite to call addtok_mb() directly. Avoids
	problems with multibyte characters inside character sets.
	Thanks to Steven Daniels <stevendaniels88@gmail.com> for reporting
	the problem.  Much thanks to Mike Haertel <mike@ducky.net> for the
	analysis and fix.

2013-06-24  Eli Zaretskii  <eliz@gnu.org>

	* io.c: Move #include "popen.h" out of the HAVE_SOCKETS condition,
	as this is needed for non-sockets builds as well.  See
	http://lists.gnu.org/archive/html/bug-gawk/2013-06/msg00014.html
	for the details of the problem this caused.

2013-06-15         Arnold D. Robbins     <arnold@skeeve.com>

	* io.c: Add ifdefs for VMS so that it will compile again.
	Thanks to Anders Wallin.

2013-06-11         Arnold D. Robbins     <arnold@skeeve.com>

	* debug.c (print_lines): Move setting of binary mode to after all
	the messing with the fd. Simplifies code some.
	* io.c (srcopen): Rearrange so that can add call to setbinmode
	here too. This fixes the debugger and makes reading source
	files a little faster. Thanks again to Corinna Vinschen.

2013-06-10         Arnold D. Robbins     <arnold@skeeve.com>

	* debug.c (print_lines): Set binary mode so that calculation of the
	byte offsets will be right. Thanks to Corinna Vinschen for the
	direction.

2013-06-10         Arnold D. Robbins     <arnold@skeeve.com>

	* re.c (check_bracket_exp): Remove warning about ranges being
	locale dependent, since they aren't anymore.

2013-06-09         Arnold D. Robbins     <arnold@skeeve.com>

	* io.c (iop_finish): Change fstat call to fcntl/F_GETFL per
	Eli Z., for Windows.

2013-06-03         Arnold D. Robbins     <arnold@skeeve.com>

	* eval.c (unwind_stack): If exiting, don't worry about strange stuff
	on the stack.

	Unrelated:

	* awk.h (init_sockets): Declare.
	* io.c (init_io): Remove ifdef around call.

2013-06-01  Eli Zaretskii  <eliz@gnu.org>

	* io.c (SHUT_RD) [SD_RECEIVE]: Define to SD_RECEIVE.
	(SHUT_WR) [SD_SEND]: Define to SD_SEND.
	(SHUT_RDWR) [SD_BOTH]: Define to SD_BOTH.
	(FD_TO_SOCKET, closemaybesocket) [!FD_TO_SOCKET]: New macros.
	(SOCKET_TO_FD, SOCKET) [!SOCKET_TO_FD]: New macros.
	(PIPES_SIMULATED): Define only for DJGPP.
	(pipe) [__MINGW32__]: Define to call _pipe, unless PIPES_SIMULATED
	is defined.
	(init_io) [HAVE_SOCKETS]: Call init_sockets.
	(iop_close, socketopen): Call closemaybesocket instead of close.
	(redirect) [__MINGW32__]: Call wait_any with a non-zero argument.
	(devopen) [__EMX__ || __MINGW32__]: Don't call stat on network
	pseudo-filenames.
	(two_way_open) [HAVE_SOCKETS]: Switch input and output to binary
	mode if appropriate.
	(two_way_open) [!PIPES_SIMULATED]: Use the __EMX__ code for MinGW
	as well.
	[__MINGW32__] Call spawnl to invoke $ComSpec and pass it a
	suitably quoted command line.
	(two_way_open) [__MINGW32__]: Wait only for a specified process
	ID.  If successful, update the exit status of the exited process.
	Don't use signals that are undefined on MinGW.
	(two_way_open) [!PIPES_SIMULATED]: Use the __EMX__ code for MinGW
	as well.
	(min): Define only if not already defined.
	(read_with_timeout) [__MINGW32__]: Allow reading from sockets with
	timeout.
	(gawk_fclose) [__MINGW32__]: Close the underlying socket as well.

	* getopt.c: Include stdlib.h for MinGW as well.

2013-05-30         Arnold D. Robbins     <arnold@skeeve.com>

	More profiling fixes:

	* profile.c (pprint): For Op_in_array, parenthesize subscript if
	the precedence is lower. E.g.:  (c = tolower(foo)) in ARRAY.
	(prec_level): Merge cases for precedence of 5.
	(parenthesize): Simplify, as in 3.1.8. Avoids stuff like
	`(x == 1 && (z ==2 && (q == 4 && w == 7)))'.

	Unrelated:

	* io.c (iop_finish): fstat the fd before closing it to avoid
	errors on some operating systems. Thanks to Eli Zaretskii
	for the report.

2013-05-29         Arnold D. Robbins     <arnold@skeeve.com>

	* profile.c (pp_group3): Renamed from pp_concat. Change all calls.
	(is_binary): Change return type to bool.
	(is_scalar): New function.
	(pp_concat): New function to handle concatenation operator better.
	(pprint): Call it at case Op_concat. Fix Op_K_delete if multiple
	indexes to separate with "][".
	General: Add leading comments as needed.

2013-05-28         Arnold D. Robbins     <arnold@skeeve.com>

	* main.c (main): Add minor hack to not run code if pretty printing
	and undocumented env var GAWK_NO_PP_RUN exists.
	* profile.c (pp_string): Explicitly print NUL chars as \000.

2013-05-27         Arnold D. Robbins     <arnold@skeeve.com>

	* configure.ac (AM_INIT_AUTOMAKE): Add dist-lzip to quiet
	outside maintainer warnings.

	Unrelated:

	* configure.ac (AC_STRUCT_ST_BLKSIZE): Replaced with call to
	AC_CHECK_MEMBERS.

	Unrelated:

	* array.c (null_array): Remove the assert and just clear
	symbol->xarray.

2013-05-26         Arnold D. Robbins     <arnold@skeeve.com>

	* getopt.c: For Mac OS X, also include <stdlib.h> to avoid
	some compiler warnings.

2013-05-20         Arnold D. Robbins     <arnold@skeeve.com>

	* gawkapi.h [FAKE_FD_VALUE]: Moved from here to ...
	* io.c [FAKE_FD_VALAUE]: here.

2013-05-14  Eli Zaretskii  <eliz@gnu.org>

	* io.c (devopen) [__EMX__ || __MINGW32__]: Produce EISDIR on MinGW
	when an attempt to open() a directory fails.
	(two_way_open) [__EMX__ || __MINGW32__]: When trying to open() a
	directory fails with EISDIR, assign FAKE_FD_VALUE to the file
	descriptor and attributes of a directory to its mode bits.  This
	is needed to support the readdir extension.

	* gawkapi.h (FAKE_FD_VALUE): New macro, used in io.h and in
	extension/gawkdirfd.h.

2013-05-09         Arnold D. Robbins     <arnold@skeeve.com>

	* 4.1.0: Release tar ball made.

2013-05-09         Arnold D. Robbins     <arnold@skeeve.com>

	* awkgram.y (snode): Make it a fatal error to use a regexp constant
	as the second argument of index(). Thanks to Christopher Durant
	<christopher.durant@marquesa.net> and Brian Kernighan for the report
	and the advice.

2013-04-28  Eli Zaretskii  <eliz@gnu.org>

	* io.c (redirect): Remove the HACK that called close_one when
	errno was zero in the MinGW build.  This prevents failure in
	several tests in the test suite, e.g., closebad.

2013-04-28         Arnold D. Robbins     <arnold@skeeve.com>

	* bootstrap.sh: Fix a comment.

2013-04-24         Arnold D. Robbins     <arnold@skeeve.com>

	* io.c (do_getline_redir): Fix the leading comment.

2013-04-23         Arnold D. Robbins     <arnold@skeeve.com>

	* main.c (load_procinfo): Add PROCINFO entries for API major
	and minor versions.

2013-04-21         Arnold D. Robbins     <arnold@skeeve.com>

	* missing: Update from Automake 1.13.1.

2013-04-18         Arnold D. Robbins     <arnold@skeeve.com>

	* configure.ac: Fix a typo.

2013-04-17         Corinna Vinschen      <vinschen@redhat.com>

	* configure.ac: Remove special casing for cygwin for libiconv
	and libintl.

2013-04-16         Arnold D. Robbins     <arnold@skeeve.com>

	* bootstrap.sh: Touch gawk.texi too. Update copyright.

2013-04-16         Arnold D. Robbins     <arnold@skeeve.com>

	* awkgram.c: Regenerated from bison 2.7.1.
	* command.c: Ditto.
	* dfa.h, dfa.c: Minor edits to sync with GNU grep.
	* gettext.h: Sync with gettext 0.18.2.1.
	* random.h: Remove obsolete __P macro and use. Update copyright year.
	* Makefile.am, array.c, builtin.c, cint_array.c, cmd.h, debug.c,
	eval.c, ext.c, field.c, gawkapi.c, gawkapi.h, gettext.h, int_array.c,
	interpret.h, msg.c, node.c, profile.c, re.c, replace.c, str_array.c,
	symbol.c: Update copyright year.

	Update to automake 1.13.1:

	* configure.ac (AM_INIT_AUTOMAKE): Update version.
	* configure, Makefile.in, aclocal.m4, awklib/Makefile.in,
	doc/Makefile.in, test/Makefile.in: Regenerated.

	* getopt.c, getopt.h, getopt1.c, getopt_int.h: Sync with GLIBC.

2013-04-14         Arnold D. Robbins     <arnold@skeeve.com>

	* awkgram.y (check_funcs): Fix logic of test for called but
	not defined warning. Thanks to Scott Deifik for the bug report.

2013-04-02         Arnold D. Robbins     <arnold@skeeve.com>

	* profile.c (print_lib_list): Send final newline to prof_fp
	instead of stdout.  Thanks to Hermann Peifer for the bug report.

2013-03-27         Arnold D. Robbins     <arnold@skeeve.com>

	* Makefile.am (SUBDIRS): Move extension back into the middle of
	the list so that `make check' without a prior `make' works.

	Unrelated:

	* main.c (main): Move env_lc into ifdef for LIBC_IS_BORKED.

2013-03-20         Arnold D. Robbins     <arnold@skeeve.com>

	For systems where libc is borked (MirBSD, maybe others).

	* dfa.c: Force use of gawk_mb_cur_max instead of MB_CUR_MAX and make
	mbrtowc a macro that always fails.
	(using_utf8): Force utf8 to be 0 if libc borked and gawk_mb_cur_max
	is one.
	* main.c (main): If libc is borked and LC_ALL or LANG exist in the
	environment and are set to "C" or "c", force gawk_mb_cur_max to one.

2013-03-11         Arnold D. Robbins     <arnold@skeeve.com>

	* re.c (check_bracket_exp): Make handling of embedded ] in
	regexp smarter. Thanks to Ed Morton <mortoneccc@comcast.net>
	for reporting the bug.

2013-03-01         Arnold D. Robbins     <arnold@skeeve.com>

	Don't build extensions if API isn't supported:

	* Makefile.am (SUBDIRS): Move extension directory to last in case
	building the extensions is not supported.
	* configure.ac: Add check for MirBSD and don't even try to run the
	checks for DYNAMIC if so.

	Check for systems (MirBSD) where libc doesn't understand not
	to use UTF-8 for LC_ALL=C.

	* configure.ac (LIBC_IS_BORKED): AC_DEFINE if needed.
	* regcomp.c (init_dfa): Change logic as needed if LIBC_IS_BORKED.

2013-02-28         Arnold D. Robbins     <arnold@skeeve.com>

	Cause profiling / pretty printing to include a list of
	loaded extensions. Thanks to Hermann Peifer for the bug report.

	* awk.h (srcfiles): Add declaration.
	* profile.c (print_lib_list): New function.
	(dump_prog): Call it.

2013-02-26         Arnold D. Robbins     <arnold@skeeve.com>

	* awkgram.y (expression_list): In case of error return the list
	instead of NULL so that snode gets something it can count.

2013-02-12         Arnold D. Robbins     <arnold@skeeve.com>

	* bisonfix.awk: Comment out code for fixing contined #if
	statements. It is likely not needed anymore. Leave it there in
	case I'm wrong.

2013-02-06         Arnold D. Robbins     <arnold@skeeve.com>

	* builtin.c (printf_common): Move nargs > 0 check into assert.
	(do_sprintf): Add nargs check and fatal message to here.

2013-02-04         Arnold D. Robbins     <arnold@skeeve.com>

	* main.c (main): Remove undocumented -m option which was for
	compatibility with BWK awk. His awk dropped it back in 2007.

2013-02-03         Arnold D. Robbins     <arnold@skeeve.com>

	* configure.ac: Add Automake test for cross compiling.

2013-01-31         Arnold D. Robbins     <arnold@skeeve.com>

	* regcomp.c, regex.c, regex_internal.c, regexec.c: Update
	copyright years to sync with GLIBC.

	From: http://www.sourceware.org/ml/libc-alpha/2013-01/msg00967.html,
	by Andreas Schwab <schwab@suse.de>:

	* regexec.c (extend_buffers): Add parameter min_len.
	(check_matching): Pass minimum needed length.
	(clean_state_log_if_needed): Likewise.
	(get_subexp): Likewise.`

2013-01-31         Arnold D. Robbins     <arnold@skeeve.com>

	* dfa.c: Include "dfa.h" which includes regex.h after limits.h
	so that RE_DUP_MAX gets the correct value. Especially needed on
	OpenVMS. Thanks to Anders Wallin.

	* main.c (version): Print out API version numbers if DYNAMIC.
	Helpful also for knowing if to run the shlib tests.

	* configure: Regenerated after change in m4/readline.m4.

2013-01-31         Arnold D. Robbins     <arnold@skeeve.com>

	* PROBLEMS: Removed. It is no longer needed.
	* Makefile.am (EXTRA_DIST): Remove PROBLEMS from list.

2013-01-31         Andrew J. Schorr     <aschorr@telemetry-investments.com>

	* configure.ac: Remove TEST_MPFR conditional added in last patch.
	We will instead test for MPFR capability by looking at the output
	from gawk --version.

2013-01-27         Andrew J. Schorr     <aschorr@telemetry-investments.com>

	* configure.ac: Add MPFR test for use in test/Makefile.am.

2013-01-25         Arnold D. Robbins     <arnold@skeeve.com>

	* awkgram.y (parms_shadow): Change int param to bool.
	* cmd.h (output_is_tty): Sync type with rest of code (is bool).
	* dfa.c (MALLOC): Undef first, for Irix.
	* Makefile.am (LDADD): Use LIBREADLINE and LIBMPFR instead of
	automake substitutions.
	* configure.ac (AC_INIT): Version bump.
	(GAWK_CHECK_READLINE): Renamed from GNUPG_CHECK_READLINE.

2013-01-23         Arnold D. Robbins     <arnold@skeeve.com>

	* awk.h (list_functions): Change parameter to bool.
	* symbol.c (list_functions): Ditto.
	(get_symbols): Change sort parameter to bool. Additional
	code cleanup.

2013-01-22         Arnold D. Robbins     <arnold@skeeve.com>

	* symbol.c (get_symbols): Reset count after each loop to only
	sort the actual items retrieved. Thanks to Hermann Peifer (by
	way of Andrew Schorr) for reporting the bug.  Also add some
	commentary and fix function name in emalloc calls.

2013-01-20         Arnold D. Robbins     <arnold@skeeve.com>

	* re.c (regexflags2str): New routine.
	(resetup): If do_intervals, also turn on RE_NO_BK_BRACES.
	Thanks to Yan Lei <yanl.fnst@cn.fujitsu.com> for the
	bug report.

2013-01-18         Arnold D. Robbins     <arnold@skeeve.com>

	Fix a problem with include ordering to get ptrdiff_t definition,
	showed up on Debian Lenny. Reported by Manuel Collado.
	Fix brought over from grep.

	* dfa.h: Include regex.h and stddef.h directly.
	* dfa.c: Adjust includes.

2013-01-11         John Haque            <j.eh@mchsi.com>

	* awk.h (do_mpfr_rshift): Renamed from do_mpfr_rhift.
	* awkgram.y (do_mpfr_rshift): Renamed from do_mpfr_rhift.
	* mpfr.c (_tz1, _tz2, _mpz1, _mpz2, mpz1, mpz2, get_bit_ops,
	free_bit_ops): Removed.
	(init_mpfr): Remove calls to mpz_init.
	(get_intval, free_intval): New functions.
	(do_mpfr_rshift, do_mpfr_lshift): Rework code.
	(do_mpfr_and, do_mpfr_or, do_mpfr_xor): Accept two or more arguments
	to match regular functions.

2013-01-11         Arnold D. Robbins     <arnold@skeeve.com>

	* bisonfix.awk: Adjust ARGV / ARGC to force reading of standard
	input; apparently needed for Mac OS X. Thanks to Akim Demaille
	for the report.

2013-01-06         Arnold D. Robbins     <arnold@skeeve.com>

	* io.c (redirect, two_way_open): Set the name field in the
	awk_input_buf_t and awk_output_buf_t structures, as needed.
	Thanks to Manuel Collado for the report.

2013-01-05         Arnold D. Robbins     <arnold@skeeve.com>

	* regex_internal.h (struct re_dfa_t): Restore ifdefs around
	__libc_lock_define, they really were needed. Bleah.

2013-01-01         Arnold D. Robbins     <arnold@skeeve.com>

	Sync with GLIBC regex files.

	* regex_internal.h (struct re_dfa_t): Remove ifdefs around
	__libc_lock_define since it's already defined to empty in non-LIBC
	case.
	* regexec.c (check_node_accept_bytes): Restore decl with use from
	GLIBC code since this is LIBC case.

2012-12-27         Arnold D. Robbins     <arnold@skeeve.com>

	* builtin.c (do_print, do_printf): Use output_fp as default
	output for print/printf only if running under the debugger.
	Otherwise use stdout as Brian, Peter, and Al intended.

2012-12-25         Arnold D. Robbins     <arnold@skeeve.com>

	Remove sym-constant from API after discussions with John
	Haque and Andy Schorr.

	* gawkapi.h (api_sym_constant): Removed field in API struct.
	(sym_constant): Remove macro.
	* gawkapi.c (set_constant, api_sym_update, api_sym_constant): Removed.
	(sym_update_real): Renamed to api_sym_update(). is_const parameter
	removed and code adjusted.

2012-12-24         Arnold D. Robbins     <arnold@skeeve.com>

	* 4.0.2: Release tar ball made.

2012-12-23         John Haque      <j.eh@mchsi.com>

	* eval.c (r_get_lhs): Node_array_ref. If original is Node_var,
	don't assign null-string as value.
	* ext.c (get_argument): Node_array_ref. Check if already a scalar.

2011-12-23         John Haque      <j.eh@mchsi.com>

	* awkgram.y (is_deferred_variable): New function.
	(func_install): Call it.
	* eval.c (r_interpret): Op_push_arg. Check for uninitialized scalar.

2012-12-23         Arnold D. Robbins     <arnold@skeeve.com>

	* awkgram.y (tokentab): Whitespace fix for "include".
	* builtin.c (printf_common): Do a fatal error if no args to printf()
	or sprintf().

2012-12-19         Arnold D. Robbins     <arnold@skeeve.com>

	* bootstrap.sh: Touch extension/aclocal.m4 also.

	Unrelated: Extend input parser API:

	* awk.h (IOBUF): Remove read_func pointer.
	* gawkapi.h (awk_input_buf_t): Move it to here.
	* io.c (iop_alloc, get_a_record, get_read_timeout): Adjust code.

	Unrelated: Make sure that variables like NF, NR, FNR are
	accessable correctly both through SYMTAB and through API.

	* gawkapi.c (api_sym_lookup): Call update_global_values().
	(api_sym_lookup_scalar): Ditto.
	* interpret.h (Op_subscript, Op_subscript_lhs): Ditto.
	* main.c (update_global_values): Adjust comment.

	Unrelated: Fix --disable-lint so that everything compiles.

	* main.c (main): Move case lable inside ifdef.
	* awkgram.y (isnoeffect): Add ifdefs around declaration, use,
	and function body.

	Unrelated: Restore building with tcc.

	* awk.h (AFUNC): Move to array.c which is the only place its used.
	(ainit_ind, atypeof_ind, etc.): New macros for use in array.c
	* array.c (AFUNC): Change to use F##_ind. Works with tcc and other
	compilers.
	* configure.ac: Only add -export-dynamic flag if compiling with gcc.

2012-12-18         Andrew J. Schorr     <aschorr@telemetry-investments.com>

	* gawkapi.c (sym_update_real): If setting a scalar variable that exists
	already in an undefined state with type set to Node_var_new, we must
	update the type to Node_var if the new value is not undefined.

2012-12-18         Arnold D. Robbins     <arnold@skeeve.com>

	* awkgram.y (tokentab): "extension" needs to be inside ifdef DYNAMIC.
	Thanks to Anders Wallin for finding this.

2012-12-16         Arnold D. Robbins     <arnold@skeeve.com>

	* debug.c (do_set_var): Fix last remaining `*assoc_lookup() = x'.

2012-12-15         Arnold D. Robbins     <arnold@skeeve.com>

	Infrastructure Updates:

	* awkgram.c, command.c: Regenerated with bison 2.7.
	* config.guess, config.sub, depcomp: Updated from automake 1.12.6.

2012-12-09         Arnold D. Robbins     <arnold@skeeve.com>

	Clean up BINMODE to use symbolic values.

	* awk.h (enum binmode_values): New enum.
	* eval.c (set_BINMODE): Use them.
	* io.c (binmode, close_rp, gawk_popen): Ditto.
	* main.c (main): Ditto.
	* builtin.c (do_system): Ditto.

	Unrelated:

	* configure.ac: Look for posix_openpt
	* io.c (two_way_open): Use posix_openpt if it's available.
	Thanks to Christian Weisgerber <naddy@mips.inka.de> for
	the changes.

	Also unrelated:

	* regex.c: Don't include <sys/param.h> on VMS. Thanks to
	Anders Wallin.

	Also unrelated:

	* ext.c (is_letter, is_identifier_char): New functions. Don't use
	<ctype.h> functions since those could rely on the locale.
	(make_builtin): Adjust test for valid name to call the new
	functions and return false instead of throwing a fatal error.
	(make_old_builtin): Adjust test for valid name to call the new
	function.
	* awk.h (is_identchar): Move from here, ...
	* awkgram.y (is_identchar): ... to here. This is safe, since
	the locale is C during parsing the program.

	Also unrelated: Make all checks for bitflags being set consistent
	in case we should wish to switch them to macro calls:

	* awkgram.y, builtin.c, cint_array.c, debug.c, eval.c, gawkapi.c,
	int_array.c, io.c, mpfr.c, node.c, profile.c, str_array.c: Fix
	as needed.

2012-12-07         Arnold D. Robbins     <arnold@skeeve.com>

	* awkgram.y (tokentab): `fflush()' is now in POSIX, remove the
	RESX flag. This was the last use, so delete the flag.
	(yylex): Don't check RESX.

	Thanks to Nathan Weeks <weeks@iastate.edu> for helping make this
	happen.

2012-12-01         Arnold D. Robbins     <arnold@skeeve.com>

	* interpret.h: For op_assign_concat, if both strings
	have WSTRCUR, then do the realloc() and append for the
	wide string too.  Thanks to Janis Papanagnou
	<janis_papanagnou@hotmail.com> for the discussion in
	comp.lang.awk.

2012-11-30         Arnold D. Robbins     <arnold@skeeve.com>

	* regcomp.c, regex.c, regex_internal.h, regexec.c: Sync
	with GLIBC.  Why not.

	* gawkapi.c (awk_bool_t): Change into an enum with awk_false and
	awk_true values.

2012-01-30         Andrew J. Schorr     <aschorr@telemetry-investments.com>

	Further cleanups of macros in awk.h

	* awk.h (_r, _t): Remove declarations.
	(unref, m_force_string): Remove macros.
	(r_unref): Move declaration.
	(r_force_string): Remove declaration.
	(DEREF, force_string, force_number, unref): Now inline functions.
	(POP_STRING, TOP_STRING): Back to macros.
	* eval.c (_t): Remove definition.
	* main.c (_r): Remove definition.
	* node.c (r_force_string): Remove.

2012-11-27         Arnold D. Robbins     <arnold@skeeve.com>

	* builtin.c (do_fflush): Make fflush() and fflush("") both
	flush everything. See the comment in the code.

2012-11-26         Arnold D. Robbins     <arnold@skeeve.com>

	* awk.h (Node_old_ext_func, Op_old_ext_func): New enum values.
	* configure.ac: Use -export-dynamic if supported for old extension
	mechanism.
	* eval.c (nodeytpes): Add Node_old_ext_func.
	(optypetab): Add Op_old_ext_func.
	* ext.c (make_old_ext_builtin): "New" function.
	* interpret.h: Special case Op_old_ext_builtin. Add checks for
	Node_old_ext_func.
	* msg.c: Adjust placement of a comment.

2012-05-02         John Haque      <j.eh@mchsi.com>

	* str_array.c (str_copy): Initialize next pointer in the linked list
	to avoid memory corruption.
	* int_array.c (int_copy): Ditto.

2012-04-21         John Haque      <j.eh@mchsi.com>

	Shutdown routine for a dynamic extension.

	* awk.h (SRCFILE): New field fini_func.
	* ext.c (load_ext): Takes an additional argument to look up and
	save the clean up routine in SRCFILE struct. 
	(INIT_FUNC, FINI_FUNC): Defines for default init and fini routine
	names.
	(do_ext): Use default for the name of the init or fini routine if
	one is not supplied. Adjust call to load_ext().
	(close_extensions): Execute fini routines.
	* interpret.h (Op_at_exit): Call close_extensions().
	* msg.c (gawk_exit): Ditto.
	* debug.c (close_all): Ditto.
	* main.c (main): Adjust call to load_ext().
	* awkgram.y (tokentab): Specify 2nd and 3rd optional arguments
	for the extension() built-in.

	Unrelated:

	* interpret.h (Op_arrayfor_init): Use assoc_length for array size. 
	
2012-04-19         John Haque      <j.eh@mchsi.com>

	Enhanced array interface to support transparent implementation
	using external storage and ...

	* awk.h (astore): Optional post-assignment store routine for
	array subscripts.
	(Op_subscript_assign): New opcode to support the store routine.
	(alength): New array interface routine for array length.
	(assoc_length): New macro.
	(assoc_empty): Renamed from array_empty.
	* awkgram.y (snode): Append Op_subscript_assign opcode if
	(g)sub variable is an array element.
	(mk_getline): Same for getline variable.
	(mk_assignment): Same if assigning to an array element.
	* field.c (set_element): Call store routine if needed.
	* builtin.c (do_match): Ditto.
	(do_length): Use length routine for array size.
	* symbol.c (print_vars): Ditto.
	* array.c (null_length): Default function for array length interface.
	(asort_actual):	Call store routine if defined.
	(asort_actual, assoc_list): Use length routine for array size.
	(null_array_func): Add length and store routine entries.
	* str_array.c (str_array_func): Same.
	* cint_array.c (cint_array_func): Same.
	* int_array.c (int_array_func): Same. 
	* eval.c (optypetab): Add Op_subscript_assign.
	* profile.c (pprint): Add case Op_subscript_assign.
	* interpret.h (set_array, set_idx): New variables to keep track
	of an array element with store routine.
	(Op_sub_array, Op_subscript_lhs, Op_store_sub, Op_subscript_assign):
	Add code to handle array store routine.
	* debug.c (print_symbol, print_array, cmp_val, watchpoint_triggered,
	initialize_watch_item): Use length routine for array size.

	* awk.h (assoc_kind_t): New typedef for enum assoc_list_flags.
	(sort_context_t): Renamed from SORT_CONTEXT.
	* array.c (asort_actual, assoc_sort): Adjust.
	* cint_array.c (cint_list, tree_list, leaf_list): Adjust.
	* int_array.c (int_list): Adjust.
	* str_array.c (str_list): Adjust.

2012-04-18         John Haque      <j.eh@mchsi.com>

	* awk.h (atypeof, AFUNC): New macros.
	(afunc_t): Renamed typedef from array_ptr.
	* array.c (register_array_func, null_lookup): Use AFUNC macro
	instead of hard-coded index for array functions.
	(asort_actual): Unref null array elements before overwriting.
	(force_array): Renamed from get_array.
	(null_array): Renamed from init_array. Also initialize flags to 0.
	(array_types): Renamed from atypes.
	(num_array_types): Renamed from num_atypes.
	* interpret.h (r_interpret): In case Op_sub_array, unref null array element.
	* str_array.c (str_array_init): Reworked for (re)initialization of array.
	* int_array.c (int_array_init): Ditto.
	* cint_array.c (cint_array_init): Ditto.

2012-11-24         Arnold D. Robbins     <arnold@skeeve.com>

	Directory cleanup.

	* TODO.xgawk, FUTURES: Merged into TODO.
	* TODO: More stuff added.
	* Makefile.am (EXTRA_DIST): Updated.

2012-11-22         Arnold D. Robbins     <arnold@skeeve.com>

	Cleanup of awk.h.

	* array.c (r_in_array): Removed.
	* awk.h (MALLOC_ARG_T): Replaced with size_t everywhere.
	(S_ISREG, setsid): Moved to io.c.
	(__extension__): Removed.
	(INT32_BIT): Moved to cint_array.c.
	(_t): Always declare.
	(DO_LINT_INVALID, et al): Moved into an enum.
	(POP_ARRAY, POP_PARAM, POP_SCALAR, TOP_SCALAR, dupnode, in_array):
	Moved into inline functions.
	(force_number, force_string): Simplified.
	(ZOS_USS): Remove undef of DYNAMIC, it's handled in configure.ac.
	* io.c (S_ISREG, setsid): Moved to here.
	* cint_array.c (INT32_BIT): Moved to here.
	* eval.c (_t): Always define.
	* protos.h: Use size_t directly instead of MALLOC_ARG_T.

	Unrelated:

	* gawkapi.h: Add `awk_' prefix to structure tags where they
	were missing.  Document the full list of include files needed.

2012-11-14         Arnold D. Robbins     <arnold@skeeve.com>

	* io.c (do_find_source): On VMS, don't add the `/' separater.
	Thanks to Anders Wallin.

	MPFR minor cleanup:

	* awk.h (mpfr_unset): Declare new function.
	* mpfr.c (mpfr_unset): New function.
	* node.c (r_unref): Call it instead of inline code.
	* gawk_api.c (api_sym_update_scalar): Call it instead of inline code.

2012-11-13         Arnold D. Robbins     <arnold@skeeve.com>

	* symbol.c (get_symbols): Check type, not vname. Keeps
	valgrind happy. Thanks to Andrew Schorr for noticing the problem.

2012-11-10         Arnold D. Robbins     <arnold@skeeve.com>

	* Update to bison 2.6.5. Various files regenerated.
	* io.c (find_source): Add a default value for SHLIBEXT.
	(read_with_timeout): For VMS also, just use read().

2012-11-10         John Haque      <j.eh@mchsi.com>

	* int_array.c (int_copy): Initialize next pointer of newchain to null.
	* eval.c (eval_condition): Force string context for an integer used
	as array index.

2012-11-10         Arnold D. Robbins     <arnold@skeeve.com>

	* gawkapi.c (api_add_ext_func, api_awk_atexit, api_clear_array,
	api_create_array, api_create_value, api_register_ext_version,
	api_release_value, api_update_ERRNO_string, node_to_awk_value,
	remove_element, run_ext_exit_handlers): Add null pointer checks.
	Everywhere: Add / fixup leading comments.

	* interpret.h (Op_store_sub): If assigning to an unitialized variable
	through SYMTAB, change it to Node_var. Add explanatory comments.
	* symbol.c (get_symbol): Rationalized. Skip non-variables in SYMTAB.

2012-11-04         Arnold D. Robbins     <arnold@skeeve.com>

	* gawkapi.h: Minor documentation edit.

2012-10-31         Arnold D. Robbins     <arnold@skeeve.com>

	* awkgram.y (want_regexp): Use as a bool, not as an int.
	* field.c: Fix a comment.
	* gawkapi.h: Add comment to include <errno.h>.
	* symbol.c (load_symbols): ``No automatic aggregate initialization.''
	Here too. Sigh again.

	* gawkapi.h: Minor documentation edits.

2012-11-27         Arnold D. Robbins     <arnold@skeeve.com>

	* builtin.c (do_fflush): Make fflush() and fflush("") both
	flush everything. See the comment in the code.

2012-10-28         Arnold D. Robbins     <arnold@skeeve.com>

	* Update to bison 2.6.4. Various files regenerated.

2012-10-27         Arnold D. Robbins     <arnold@skeeve.com>

	* gawkapi.h: Continuing the minor formatting / doc cleanups.

2012-10-26         Arnold D. Robbins     <arnold@skeeve.com>

	* gawkapi.h: Continuing the minor formatting / doc cleanups.

2012-10-24         Arnold D. Robbins     <arnold@skeeve.com>

	* gawkapi.h: Still more minor formatting / doc cleanups.

2012-10-23         Arnold D. Robbins     <arnold@skeeve.com>

	* gawkapi.h: More minor formatting / doc cleanups.

2012-10-21         Arnold D. Robbins     <arnold@skeeve.com>

	Fixes for z/OS from Dave Pitts.

	* awk.h (assoc_list_flags): No trailing comma on last enum value.
	* gawkapi.h (awk_valtype_t): Ditto.
	* symbol.c (lookup): ``No automatic aggregate initialization.'' Sigh.

	Unrelated:

	* gawkapi.h: Minor formatting / doc cleanups.

2012-10-19         Arnold D. Robbins     <arnold@skeeve.com>

	If SYMTAB is used, make sure ENVIRON and PROCINFO get loaded too.

	* awkgram.y (process_deferred): New function. Call it when program
	is completely parsed.
	(symtab_used): New variable.
	(variable): Set it to true if SYMTAB is looked up.
	* main.c (load_environ, load_procinfo): Make sure the routines are
	only called once.

	Unrelated fixes:

	* awkgram.y (yylex): Check continue_allowed and break_allowed as
	soon as they are seen in the scanner; the rules that check them
	can not be reduced until after a token that allows them is seen,
	leading to errors at execution time.
	* interpret.h (Op_K_break, Op_K_continue, Op_jmp): Add asssertion
	that pc->target_jmp is not NULL.

	* symbol.c (lookup): Correct a comment.

2012-10-14         Arnold D. Robbins     <arnold@skeeve.com>

	* gawkapi.h (IOBUF_PUBLIC): Renamed awk_input_buf_t.
	(struct iobuf_public): Renamed struct awk_input.
	* awk.h: Adjust.

2012-10-13         Arnold D. Robbins     <arnold@skeeve.com>

	* Update to Automake 1.12.4. Various files regenerated.

2012-10-11         Arnold D. Robbins     <arnold@skeeve.com>

	* awk.h (dup_ent): New member for Node_param_list.
	* symbol.c (install): For parameters, if this is a duplicate, chain
	it off the original using the dup_ent pointer.
	(remove_params): If there's a duplicate, remove it from the list.

	* awk.h: Fix flags to have unique numeric values. Oops.

2012-10-10         Arnold D. Robbins     <arnold@skeeve.com>

	* gawkapi.h: Add considerably more documentation. Rearrange order
	of functions in the struct to make more sense, grouping related
	functions together in a more logical order.
	* gawkapi.c: Adjust as needed.
	* ext.c (make_builtin): Adjust for name change in struct member.

2012-10-05         Arnold D. Robbins     <arnold@skeeve.com>

	* mbsupport.h: Add a bunch of undefs for z/OS.

2012-10-04         Arnold D. Robbins     <arnold@skeeve.com>

	* TODO.xgawk: Update.
	* awk.h (make_str_node): Removed macro.
	(make_string): Modified to call make_str_node.
	(r_make_str_node): Renamed to make_str_node.
	* gawkapi.c: Changed r_make_str_node to make_str_node everywhere.
	* node.c (make_str_node): Renamed from make_str_node.

	Update to automake 1.12.4.

	* Makefile.in, aclocal.m4, awklib/Makefile.in, doc/Makefile.in,
	extension/Makefile.in, extension/aclocal.m4, test/Makefile.in:
	Regenerated.

	* interpret.h (Op_Subscript): Added lint warnings for FUNCTAB
	and SYMTAB.

2012-10-02         Arnold D. Robbins     <arnold@skeeve.com>

	* awk.h (func_table): Declare.
	* awkgram.y: If do_posix or do_traditional, then check for
	delete on SYMTAB. Add check for delete on FUNCTAB, also.
	* interpret.h (Op_Subscript): For FUNCTAB, return the element name
	as its value too.  Avoids lots of weirdness and allows indirect calls
	after assignment from FUNCTAB["foo"] to work.
	(Op_store_sub): Disallow assignment to elements of FUNCTAB.
	(Op_indirect_func_all): Turn assert into check and fatal error.
	* symbol.c (func_table): No longer static.
	(lookup): If do_posix or do_traditional, skip the global table.
	(release_all_vars): Clear func_table too.

2012-09-25         Arnold D. Robbins     <arnold@skeeve.com>

	First cut at SYMTAB and FUNCTAB. This does the following:
	- Change symbol table handling to use gawk arrays.
	- Store symbols in SYMTAB array and allow indirect access
	  through SYMTAB to variables, both getting and setting.
	- List function names in FUNCTAB indexes; Values cannot be
	  used at the moment.
	- No documentation yet.

	* awk.h (Node_hashnode, hnext, hname, hlength, hcode, hvalue):
	Removed, not needed any more.
	(init_symbol_table, symbol_table): Add declarations.
	* awkgram.y: Disallow delete on SYMTAB, fix warning for tawk
	extension if traditional.
	* eval.c (nodetypes): Remove Node_hashnode element.
	* interpret.h (Op_subscript, Op_store_sub): Handle SYMTAB and go
	through to the actual value.
	* main.c (main): Init Nnull_string earlier. Add call to
	init_symbol_table().
	* profile.c (pp_str, pp_len): Change definitions.
	(pp_next): New macro.
	(pp_push, pp_pop): Adjust uses.
	* symbol.c (variables): Removed.
	(global_table, param_table, func_table, symbol_table,
	installing_specials): New variables.
	(lookup, make_params, install_params, remove_params, remove_symbol,
	make_symbol, install, get_symbols, release_all_vars, append_symbol,
	release_symbols, load_symbols): Rework logic considerably.
	(init_symbol_table): New function.

2012-09-23         Arnold D. Robbins     <arnold@skeeve.com>

	`delete array' and `nextfile' are now in POSIX.
	Thanks to Nathan Weeks <weeks@iastate.edu> for the
	initiative and letting us know about it.

	* awkgram.y: Make the right code changes for `delete array'
	and `nextfile'.
	(tokentab): Set flags to zero for nextfile.

2012-09-19         Arnold D. Robbins     <arnold@skeeve.com>

	* symbol.c (load_symbols): Zero out the new node. Prevents assertion
	failure on PPC Mac OS X.

2012-09-14         Arnold D. Robbins     <arnold@skeeve.com>

	Allow read-only access to built-in variables from extensions.

	* awk.h (NO_EXT_SET): New flag.
	* gawkapi.c (api_sym_lookup, api_sym_update_real): Set flag if off
	limits variable instead of failing. Adjust logic.
	(api_sym_update_scalar, api_set_array_element, api_del_array_element,
	api_release_flattened_array): Adjust logic.
	* gawkapi.h: Adjust documentation.

	Provide PROCINFO["identifiers"]. Undocumented for now.

	* awk.h (load_symbols): Add declaration.
	* awkgram.y (variable): Adjust comment formatting.
	* main.c (main): Call load_symbols().
	* symbol.c (load_symbols): New function.

2012-09-13         Arnold D. Robbins     <arnold@skeeve.com>

	* configure.ac: Determination of DYNAMIC adjusted. Hopefully is
	smarter for z/OS.

2012-09-13         Dave Pitts            <dpitts@cozx.com>

	* awk.h: Add defines for z/OS for newer types.

2012-08-31         Arnold D. Robbins     <arnold@skeeve.com>

	* gawkapi.c: Wrap various bits in #ifdef DYNAMIC so that
	gawk will compile on systems without dynamic loading.

2012-08-24         Arnold D. Robbins     <arnold@skeeve.com>

	Add version facility to API. Thanks to Manuel Collado
	for the idea.

	* awk.h (print_ext_versions): Declare.
	Rearrange includes and decls to make more sense.
	* gawkapi.h (register_ext_version): New API.
	(dl_load_func): Add code for ext_version.
	* gawkapi.c (api_register_ext_version, print_ext_versions):
	New functions.
	* main.c (do_version): New variable.
	(optab): Set it for -v / --version.
	(main): Set it in arg parsing switch. Call version() after the
	extensions have been loaded.

2012-08-22         Arnold D. Robbins     <arnold@skeeve.com>

	Add output wrapper and two-way processor to extension API.

	* awk.h (struct redirect): Replace output FILE * with awk_output_buf_t.
	(register_output_wrapper, register_two_way_processor): Declare.
	* builtin.c (efwrite): Adjust logic to use rp->output data and
	functions if rp is not NULL. Remove redundant declaration of function.
	(do_fflush, do_printf, do_print, do_print_rec): Same adjustment.
	* ext.c (make_builtin): Adjust error messages.
	* gawkapi.c (api_register_output_wrapper,
	api_register_two_way_processor): New functions.
	(sym_update_real): Adjust code formatting.
	* gawkapi.h (awk_input_parser_t): Make next pointer awk_const.
	(awk_output_buf_t, awk_two_way_processor_t): New structs.
	(api_register_output_wrapper, api_register_two_way_processor): New APIs.
	(dl_load_func): Allow for empty function table (NULL elements).
	* io.c (find_output_wrapper, init_output_wrapper, find_two_processor,
	gawk_fwrite, gawk_ferror, gawk_fflush, gawk_fclose): New functions.
	(redirect): Call init_output_wrapper, find_output_wrapper as needed.
	Adjust use of rp->fp to rp->output.fp and also function calls.
	(close_rp, close_redir, flush_io): Same adjustment.
	(two_way_open): Same adjustment. Call find_two_way_processor, and
	find_output_wrapper, as needed.

2012-08-17         Arnold D. Robbins     <arnold@skeeve.com>

	* Update infrastructure: Automake 1.12.3 and bison 2.6.2.

2012-08-15         Arnold D. Robbins     <arnold@skeeve.com>

	* dfa.c: Sync w/GNU grep.

2012-08-12         Arnold D. Robbins     <arnold@skeeve.com>

	* gawkapi.h: Make the versions enum constants instead of defines.

2012-08-11         Andrew J. Schorr     <aschorr@telemetry-investments.com>

	* awkgram.y (add_srcfile): It is now a fatal error to load the
	same file with -f and -i (or @include).
	* TODO.xgawk: Update to reflect this change.

2012-08-10         Arnold D. Robbins     <arnold@skeeve.com>

	* FUTURES, TODO.xgawk: Updates.

2012-08-08         Arnold D. Robbins     <arnold@skeeve.com>

	* configure.ac: Add -DNDEBUG to remove asserts if not developing.

	* gawkapi.h: Document how to build up arrays.
	* gawkapi.c (api_sym_update): For an array, pass the new cookie
	back out to the extension.

	* awk.h (IOBUF): Move struct stat into IOBUF_PUBLIC.
	(os_isreadable): Change to take an IOBUF_PUBLIC.
	* gawkapi.h (IOBUF_PUBLIC): Received struct stat.
	(INVALID_HANDLE): Moves to here.
	* io.c (iop_alloc): Stat the fd and fill in stat buf.
	(iop_finish): Use passed in stat info.

2012-08-05         Arnold D. Robbins     <arnold@skeeve.com>

	* README.git: More stuff added.

2012-08-01         Arnold D. Robbins     <arnold@skeeve.com>

	* io.c (iop_finish): New function.
	(iop_alloc): Add errno_val parameter. Move code into iop_finish.
	Add large explanatory leading comment.
	(after_beginfile): Rework logic. Check for input parser first, then
	check for invalid iop.
	(nextfile): Organize code better. Call iop_alloc then iop_finish.
	(redirect): Call iop_alloc, find_input_parser, iop_finish.
	(two_way_open): Call iop_alloc, find_input_parser, iop_finish.
	(gawk_popen): Call iop_alloc, find_input_parser, iop_finish.
	(find_input_parser): Set iop->valid if input parser takes control.
	(get_a_record): Rework setting RT to use macros.

2012-07-29         Andrew J. Schorr     <aschorr@telemetry-investments.com>

	* awk.h (set_RT_to_null, set_RT): Removed.
	* gawkapi.h (api_set_RT): Removed.
	(get_record): Signature changed in input parser struct.
	* gawkapi.c (api_set_RT): Removed.
	* io.c (set_RT_to_null, set_RT): Removed.
	(get_a_record): Adjustments for new API for input parser.

2012-07-29         Arnold D. Robbins     <arnold@skeeve.com>

	* awk.h (os_isreadable): Adjust declaration.
	(struct iobuf): Add new member `valid'.
	* io.c (iop_alloc): Remove do_input_parsers parameter, it's
	always true. Adjust logic to set things to invalid if could not
	find an input parser.
	(after_beginfile): Use valid member to check if iobuf is valid.
	Don't clear iop->errcode.
	(nextfile): Adjust logic to clear errcode if valid is true and
	also to update ERRNO.
	(redirect): Check iop->valid and cleanup as necessary, including
	setting ERRNO.
	(two_way_open): Ditto.
	(gawk_popen): Ditto.
	(devopen): Remove check for directory.

2012-07-27         Andrew J. Schorr     <aschorr@telemetry-investments.com>

	* io.c (find_input_parser): Issue a warning if take_control_of fails.

2012-07-27         Arnold D. Robbins     <arnold@skeeve.com>

	* awk.h (set_RT): Change to take a NODE * parameter.
	* io.c (set_RT): Change to take a NODE * parameter.
	* gawkapi.h: Change open hook to input parser in comment.
	* gawkapi.c (api_set_RT): Adjust call to set_RT.

2012-07-26         Arnold D. Robbins     <arnold@skeeve.com>

	* awk.h (set_RT_to_null, set_RT): Declare functions.
	(os_isreadable): Declare function.
	* io.c (set_RT_to_null, set_RT): New functions.
	(iop_close): Init ret to zero.
	* gawkapi.c (api_register_input_parser): Check for null pointer.
	(api_set_RT): New function.
	* gawkapi.h (api_set_RT): New function.

2012-07-26         Andrew J. Schorr     <aschorr@telemetry-investments.com>

	* gawkapi.h (IOBUF_PUBLIC): Document the get_record and close_func
	API.
	(awk_input_parser_t) Change can_take_file argument to const, and
	document the API.
	* io.c (get_a_record): Document that the caller initializes *errcode
	to 0, and remote the test for non-NULL errcode.

2012-07-26         Andrew J. Schorr     <aschorr@telemetry-investments.com>

	* gawkapi.c (api_sym_update_scalar): Fix some minor bugs.  Was
	not updating AWK_NUMBER when valref != 1.  And strings were not
	freeing MPFR values.

2012-07-25         Arnold D. Robbins     <arnold@skeeve.com>

	Start refactoring of IOBUF handling and turn "open hooks"
	into "input parsers".

	* awk.h (IOP_NOFREE_OBJ): Flag removed.
	(register_input_parser): Renamed from register_open_hook.
	* ext.c (load_ext): Make sure lib_name is not NULL.
	* gawk_api.c (api_register_input_parser): Renamed from
	api_register_open_hook.
	* gawk_api.h (api_register_input_parser): Renamed from
	api_register_open_hook.  Rework structure to have "do you want it"
	and "take control of it" functions.
	* io.c (iop_alloc): Remove third argument which is IOBUF pointer.
	Always malloc it. Remove use of IOP_NOFREE_OBJ everywhere.
	(find_input_parser): Renamed from find_open_hook.
	(nextfile): Don't use static IOBUF.
	(iop_close): Call close_func first. Then close fd or remap it
	if it's still not INVALID_HANDLE.
	(register_input_parser): Renamed from register_open_hook.
	Use a FIFO list and check if more than one parser will accept the
	file. If so, fatal error.

2012-07-25         Andrew J. Schorr     <aschorr@telemetry-investments.com>

	* configure.ac: Instead of using acl_shlibext for the shared library
	extension, define our own variable GAWKLIBEXT with a hack to work
	correctly on Mac OS X.
	* Makefile.am (SHLIBEXT): Use the value of GAWKLIBEXT instead of
	acl_shlibext.

2012-07-24         Arnold D. Robbins     <arnold@skeeve.com>

	* configure.ac: Add crude but small hack to make plug-ins work
	on Mac OS X.

2012-07-20         Arnold D. Robbins     <arnold@skeeve.com>

	* gawkapi.h: Rework table to not take up so much space.
	* gawkapi.c (api_sym_update_scalar): Rework optimization code
	to clean up the function.

2012-07-17         Andrew J. Schorr     <aschorr@telemetry-investments.com>

	* gawkapi.h: Add comments explaining new api_create_value and
	api_release_value functions.
	* gawkapi.c (sym_update_real): Allow updates with AWK_SCALAR and
	AWK_VALUE_COOKIE types.  After creating a regular variable,
	remove the call to unref(node->var_value), since this is not
	done elsewhere in the code (see, for example, main.c:init_vars).
	If the update is for an existing variable, allow any val_type
	except AWK_ARRAY (was previously disallowing AWK_SCALAR and
	AWK_VALUE_COOKIE for no apparent reason).
	(api_sym_update_scalar): The switch should return false for an
	invalid val_type value, so change the AWK_ARRAY case to default.
	(valid_subscript_type): Any scalar value is good, so accept any valid
	type except AWK_ARRAY.
	(api_create_value): Accept only AWK_NUMBER and AWK_STRING values.
	Anything else should fail.

2012-07-17         Arnold D. Robbins     <arnold@skeeve.com>

	Speedup:

	* awk.h (r_free_wstr): Renamed from free_wstr.
	(free_wstr): Macro to test the WSTRCUR flag first.
	* node.c (r_free_wstr): Renamed from free_wstr.

	Support value cookies:

	* gawkapi.h (awk_val_type_t): Add AWK_VALUE_COOKIE.
	(awk_value_cookie_t): New type.
	(awk_value_t): Support AWK_VALUE_COOKIE.
	(api_create_value, api_release_value): New function pointers.
	* gawkapi.c (awk_value_to_node, api_sym_update_scalar,
	valid_subscript_type): Handle AWK_VALUE_COOKIE.
	(api_create_value, api_release_value): New functions.

2012-07-16         Arnold D. Robbins     <arnold@skeeve.com>

	* gawkapi.c (awk_value_to_node): Support AWK_SCALAR.
	(api_sym_update_scalar): Performance improvements.

2012-07-12         Arnold D. Robbins     <arnold@skeeve.com>

	Allow creation of constants. Thanks to John Haque for the
	implementation concept.

	* gawk_api.h (api_sym_constant): Create a constant.
	* gawk_api.h (api_sym_update_real): Renamed from api_sym_update.
	Add is_const paramater and do the right thing if true.
	(api_sym_update, api_sym_constant): Call api_sym_update_real
	in the correct way.
	(set_constant): New function.

2012-07-11         Andrew J. Schorr     <aschorr@telemetry-investments.com>

	* gawkapi.h: Fix typo in comment.
	(awk_value_t): Type for scalar_cookie should be awk_scalar_t,
	not awk_array_t.
	(gawk_api): Add new api_sym_lookup_scalar function.
	(sym_lookup_scalar): New wrapper macro for api_sym_lookup_scalar hook.
	* gawkapi.c (api_sym_lookup_scalar): New function for faster scalar
	lookup.
	(api_impl): Add entry for api_sym_lookup_scalar.

2012-07-11         Andrew J. Schorr     <aschorr@telemetry-investments.com>

	* gawkapi.c (awk_value_to_node): Change to a switch statement
	so AWK_SCALAR or other invalid type is handled properly.
	(valid_subscript_type): Test whether a value type is acceptable
	for use as an array subscript (any scalar value will do).
	(api_get_array_element, api_set_array_element, api_del_array_element):
	Use new valid_subscript_type instead of restricting to string values.

2012-07-11         Arnold D. Robbins     <arnold@skeeve.com>

	Lots of API work.

	* gawkapi.h: Function pointer members renamed api_XXXX and
	macros adjusted. More documentation.
	(awk_valtype_t): New AWK_SCALAR enum for scalar cookies.
	(awk_scalar_t): New type.
	(awk_value_t): New member scalar_cookie.
	(api_sym_update_scalar): New API function.
	(erealloc): New macro.
	(make_const_string): New macro, renamed from dup_string.
	(make_malloced_string): New macro, renamed from make_string.
	(make_null_string): New inline function.
	(dl_load_func): Add call to init routine through pointer if
	not NULL.

	* gawkapi.c (awk_value_to_node): Assume that string values came
	from malloc.
	(node_to_awk_value): Handle AWK_SCALAR.
	(api_sym_update): Ditto.
	(api_sym_update_scalar): New routine.
	(api_get_array_element): Return false if the element doesn't exist.
	Always unref the subscript.
	(remove_element): New helper routine.
	(api_del_array_element): Use it.
	(api_release_flattened_array): Ditto.
	(api_impl): Add the new routine.

2012-07-11         Andrew J. Schorr     <aschorr@telemetry-investments.com>

	* gawkapi.c (api_sym_update): Allow val_type to be AWK_UNDEFINED
	for setting a variable to "", i.e. dupnode(Nnull_string).

2012-07-10         Andrew J. Schorr     <aschorr@telemetry-investments.com>

	* awkgram.y (add_srcfile): Lint warning message for a previously loaded
	shared library should say "already loaded shared library" instead
	of "already included source file".

2012-07-08         Arnold D. Robbins     <arnold@skeeve.com>

	* gawkapi.h (set_array_element): Use index + value instead
	of element structure. Matches get_array_element.
	(set_array_element_by_elem): New macro to use an element.
	* gawkapi.c (api_set_array_element): Make the necessary adjustments.

2012-07-04         Arnold D. Robbins     <arnold@skeeve.com>

	* awkgram.y (tokentab): Remove limit on number of arguments
	for "and", "or", and "xor".
	* builtin.c (do_and, do_or, do_xor): Modify code to perform the
	respective operation on any number of arguments. There must be
	at least two.

2012-06-29         Arnold D. Robbins     <arnold@skeeve.com>

	* gawkapi.h: Improve the documentation of the return values
	per Andrew Schorr.

2012-06-25         Arnold D. Robbins     <arnold@skeeve.com>

	* TODO.xgawk: Updated.
	* awk.h (track_ext_func): Declared.
	* awkgram.y (enum defref): Add option for extension function.
	(struct fdesc): Add member for extension function.
	(func_use): Handle extension function, mark as extension and defined.
	(track_ext_func): New function.
	(check_funcs): Update logic for extension functions.
	* ext.c (make_builtin): Call track_ext_func.

2012-06-24         Andrew J. Schorr     <aschorr@telemetry-investments.com>

	* TODO.xgawk: Most of IOBUF has been hidden.
	* gawkapi.h (IOBUF): Remove declaration (now back in awk.h).
	(IOBUF_PUBLIC): Declare new structure defining subset of IOBUF fields
	that should be exposed to extensions.
	(gawk_api): Update register_open_hook argument from IOBUF to
	IOBUF_PUBLIC.
	* awk.h (IOBUF): Restore declaration with 5 fields moved to new
	IOBUF_PUBLIC structure.
	(register_open_hook): Update open_func argument from IOBUF to
	IOBUF_PUBLIC.
	* gawkapi.c (api_register_open_hook): Ditto.
	* io.c (after_beginfile, nextfile, iop_close, gawk_pclose): Some fields
	such as fd and name are now inside the IOBUF public structure.
	(struct open_hook): Update open_func argument from IOBUF to
	(register_open_hook): Ditto.
	(find_open_hook): opaque now inside IOBUF_PUBLIC.
	(iop_alloc): fd and name now in IOBUF_PUBLIC.
	(get_a_record): If the get_record hook returns EOF, set the IOP_AT_EOF
	flag.  Access fd inside IOBUF_PUBLIC.
	(get_read_timeout): File name now inside IOBUF_PUBLIC.
	* interpret.h (r_interpret): File name now inside IOBUF_PUBLIC.
	* ext.c (load_ext): No need to call return at the end of a void
	function.

2012-06-24         Arnold D. Robbins     <arnold@skeeve.com>

	* ext.c (load_ext): Don't retun a value from a void function.
	* gawkapi.c (api_set_array_element): Set up vname and parent_array.

2012-06-21         Arnold D. Robbins     <arnold@skeeve.com>

	More API and cleanup:

	* awk.h (stopme): Make signature match other built-ins.
	* awkgram.y (stopme): Make signature match other built-ins.
	(regexp): Minor edit.
	* gawkapi.c (api_set_argument): Remove unused variable.
	Set parent_array field of array value.
	* TODO.xgawk: Update some.

	Remove extension() builtin.

	* awk.h (do_ext): Removed.
	(load_ext): Signature changed.
	* awkgram.y (tokentab): Remove do_ext.
	Change calls to do_ext.
	* ext.c (load_ext): Make init function a constant.
	* main.c (main): Change calls to do_ext.

2012-06-20         Arnold D. Robbins     <arnold@skeeve.com>

	Restore lost debugging function:

	* awkgram.y (stopme): Restore long lost debugging function.
	* awk.h (stopme): Add declaration.

	API work:

	* ext.c (get_argument): Make extern.
	* awk.h (get_argument): Declare it.
	* gawkapi.c (api_set_argument): Call it. Finish off the logic.
	(api_get_argument): Refine logic to use get_argument.
	* gawkapi.h (set_argument): New API.

2012-06-19         Arnold D. Robbins     <arnold@skeeve.com>

	Remove code duplication in gawkapi.c from msg.c:

	* awk.h (err): Add `isfatal' first parameter.
	* awkgram.y (err): Adjust all calls.
	* msg.c (err): Adjust all calls. Move fatal code to here ...
	(r_fatal): From here.
	* gawkapi.c: Remove code duplication and adjust calls to `err'.

	Handle deleting elements of flattened array:

	* awk.h (get_argument): Remove declaration.
	* ext.c (get_argument): Make static.
	* gawkapi.h (awk_flat_array_t): Make opaque fields const. Add
	more descriptive comments.
	* gawkapi.c (release_flattened_array): Delete elements flagged
	for deletion. Free the flattened array also.

	Add additional debugging when developing:

	* configure.ac: Add additional debugging flags.
	* configure: Regenerated.

2012-06-18         Arnold D. Robbins     <arnold@skeeve.com>

	* gawkapi.h (get_array_element): Restore `wanted' paramater.
	(awk_element_t): Use awk_value_t for index. Add awk_flat_array_t.
	(flatten_array): Change signature to use awk_flat_array_t;
	(release_flattened_array): Change signature to use awk_flat_array_t;
	* gawkapi.c (api_sym_update): Handle case where variable exists already.
	(api_get_array_element): Restore `wanted' paramater and pass it
	on to node_to_awk_value.
	(api_set_array_element): Revisse to match changed element type.
	(api_flatten_array): Revise signature, implement.
	(api_release_flattened_array): Revise signature, implement.

2012-06-17         Arnold D. Robbins     <arnold@skeeve.com>

	API Work:

	* gawkapi.h (get_array_element): Remove `wanted' parameter.
	(r_make_string): Comment the need for `api' and `ext_id' parameters.
	* gawkapi.c (api_sym_update): Move checks to front.
	Initial code for handling arrays. Still needs work.
	(api_get_array_element): Implemented.
	(api_set_array_element): Additional checking code.
	(api_del_array_element): Implemented.
	(api_create_array): Implemented.
	(init_ext_api): Force do_xxx values to be 1 or 0.
	(update_ext_api): Ditto.

2012-06-12         Arnold D. Robbins     <arnold@skeeve.com>

	API Work:

	* gawkapi.h (awk_value_t): Restore union.
	(get_curfunc_param): Renamed to get_argument. Return type changed
	to awk_bool_t. Semantics better thought out and documented.
	(awk_atexit, get_array_element): Return type now void.
	(sym_lookup): Return type now void. Argument order rationalized.
	* gawkapi.c (node_to_awk_value): Return type is now awk_bool_t.
	Semantics now match table in gawkawpi.h.
	(api_awk_atexit): Return type now void.
	(api_sym_lookup): Return type is now awk_bool_t. Change parameter
	order.
	(api_get_array_element): Return type is now awk_bool_t.

	Further API implementations and fixes for extension/testext.c:

	* awk.h (final_exit): Add declaration.
	* ext.c (load_ext): Change `func' to install_func.
	* gawkapi.c: Add casts to void for id param in all functions.
	(api_sym_update): Finish implementation.
	(api_get_array_element): Start implementation.
	(api_set_array_element): Add error checking.
	(api_get_element_count): Add error checking, return the right value.
	* main.c (main): Call final_exit instead of exit.
	(arg_assign): Ditto.
	* msg.c (final_exit): New routine to run the exit handlers and exit.
	(gawk_exit): Call it.
	* profile.c (dump_and_exit): Ditto.

2012-06-10         Andrew J. Schorr     <aschorr@telemetry-investments.com>

	* TODO.xgawk: Addition of time extension moved to "done" section.

2012-06-10         Andrew J. Schorr     <aschorr@telemetry-investments.com>

	* gawkapi.c (api_update_ERRNO_string): Treat boolean true as a request
	for TRANSLATE, and false as DONT_TRANSLATE.

2012-06-06         Arnold D. Robbins     <arnold@skeeve.com>

	* cint_array.c (tree_print, leaf_print): Add additional casts
	for printf warnings.

	* awk.h (update_ext_api): Add declaration.
	* gawkapi.c (update_ext_api): New function.
	* eval.c (set_LINT): Call update_ext_api() at the end.
	* gawkapi.h: Document that do_XXX could change on the fly.

	* awk.h (run_ext_exit_handlers): Add declaration.
	* msg.c (gawk_exit): Call it.

2012-06-05         Arnold D. Robbins     <arnold@skeeve.com>

	* ext.c (load_ext): Remove use of RTLD_GLOBAL. Not needed in new
	scheme. Clean up error messages.

2012-06-04         Arnold D. Robbins     <arnold@skeeve.com>

	* configure.ac: Remove use of -export-dynamic for GCC.
	* configure: Regenerated.

2012-05-30         Arnold D. Robbins     <arnold@skeeve.com>

	* main.c (is_off_limits_var): Minor coding style edit.
	* gawkapi.c (awk_value_to_node): More cleanup.
	(node_to_awk_value): Use `wanted' for decision making.
	(api_sym_update): Start implementation. Needs more work.
	General: More cleanup, comments.
	* gawkapi.h (api_sym_update): Add additional comments.

2012-05-29         Arnold D. Robbins     <arnold@skeeve.com>

	* gawkapi.c (node_to_awk_value): Add third parameter indicating type
	of value desired. Based on that, do force_string or force_number
	to get the "other" type.
	(awk_value_to_node): Clean up the code a bit.
	(get_curfunc_param): Move forcing of values into node_to_awk_value.
	(api_sym_lookup): Add third parameter indicating type of value wanted.
	(api_get_array_element): Ditto.
	* gawk_api.h: Additional comments and clarifications. Revise APIs
	to take third 'wanted' argument as above.
	(awk_value_t): No longer a union so that both values may be accessed.
	All macros: Parenthesized the bodies.
	* bootstrap.sh: Rationalize a bit.

2012-05-26         Andrew J. Schorr     <aschorr@telemetry-investments.com>

	* Makefile.am (include_HEADERS): Add so gawkapi.h will be installed.
	(base_sources): Add gawkapi.h so that it is in dist tarball.
	* TODO.xgawk: Update.
	* main.c (is_off_limits_var): Stop returning true for everything
	except PROCINFO.

2012-05-25         Arnold D. Robbins     <arnold@skeeve.com>

	* main.c (is_off_limits_var): New function to check if a variable
	is one that an extension function may not change.
	* awk.h (is_off_limits_var): Declare it.
	* gawkapi.c (api_sym_lookup): Use it.

	* bootstrap.sh: Touch various files in the extension directory also.

2012-05-24         Andrew J. Schorr     <aschorr@telemetry-investments.com>

	* gawkapi.h (awk_param_type_t): Remove (use awk_valtype_t instead).
	(awk_ext_func_t): Pass a result argument, and return an awk_value_t *.
	(gawk_api.get_curfunc_param): Add a result argument.
	(gawk_api.set_return_value): Remove obsolete function.
	(gawk_api.sym_lookup, gawk_api.get_array_element): Add a result
	argument.
	(gawk_api.api_make_string, gawk_api.api_make_number): Remove hooks,
	since access to gawk internal state is not required to do this.
	(set_return_value): Remove obsolete macro.
	(get_curfunc_param, sym_lookup, get_array_element): Add result argument.
	(r_make_string, make_number): New static inline functions.
	(make_string, dup_string): Revise macro definitions.
	(dl_load_func): Remove global_api_p and global_ext_id args,
	and fix SEGV by setting api prior to checking its version members.
	(GAWK): Expand ifdef to include more stuff.
	* gawkapi.c (node_to_awk_value): Add result argument.
	(api_get_curfunc_param): Add result argument, and use awk_valtype_t.
	(api_set_return_value): Remove obsolete function.
	(awk_value_to_node): New global function to convert back into internal
	format.
	(api_add_ext_func): Simply call make_builtin.
	(node_to_awk_value): Add result argument, and handle Node_val case.
	(api_sym_lookup, api_get_array_element): Add result argument.
	(api_set_array_element): Implement.
	(api_make_string, api_make_number): Remove functions that belong on
	client side.
	(api_impl): Remove 3 obsolete entries.
	* TODO.xgawk: Update to reflect progress.
	* Makefile.am (base_sources): Add gawkapi.c.
	* awk.h: Include gawkapi.h earlier.
	(api_impl, init_ext_api, awk_value_to_node): Add declarations
	so we can hook in new API.
	(INSTRUCTION): Add new union type efptr for external functions.
	(extfunc): New define for d.efptr.
	(load_ext): Remove 3rd obj argument that was never used for anything.
	(make_builtin): Change signature for new API.
	* awkgram.y (load_library): Change 2nd argument to load_ext
	from dlload to dl_load, and remove pointless 3rd argument.
	* main.c (main): Call init_ext_api() before loading shared libraries.
	Change 2nd argument to load_ext from dlload to dl_load, and remove
	pointless 3rd argument.
	* ext.c (do_ext): Remove pointless 3rd argument to load_ext.
	(load_ext): Remove 3rd argument.  Port to new API (change initialization
	function signature).  If initialization function fails, issue a warning
	and return -1, else return 0.
	(make_builtin): Port to new API.
	* interpret.h (r_interpret): For Op_ext_builtin, call external functions
	with an awk_value_t result buffer, and convert the returned value
	to a NODE *.  For Node_ext_func, code now in extfunc instead of builtin.

2012-05-21         Andrew J. Schorr     <aschorr@telemetry-investments.com>

	* configure.ac: Remove libtool, and call configure in the
	extension subdirectory.  Change pkgextensiondir to remove the
	version number, since the new API has builtin version checks.
	* TODO.xgawk: Update.
	* ltmain.sh: Removed, since libtool no longer used here.

2012-05-19         Andrew J. Schorr     <aschorr@telemetry-investments.com>

	* TODO.xgawk: Update to reflect progress and new issues.
	* main.c (main): Add -i (--include) option.
	(usage): Ditto.
	* awkgram.y (add_srcfile): Eliminate duplicates only for SRC_INC
	and SRC_EXTLIB sources (i.e. -f duplicates should not be removed).
	* io.c (find_source): Set DEFAULT_FILETYPE to ".awk" if not defined
	elsewhere.

2012-05-15         Arnold D. Robbins     <arnold@skeeve.com>

	* awk.h: Include "gawkapi.h" to get IOBUF.
	* gawkapi.h: Considerable updates.
	* gawkapi.c: New file. Start at implementing the APIs.

2012-05-13         Andrew J. Schorr     <aschorr@telemetry-investments.com>

	* TODO.xgawk: Update to reflect recent discussions and deletion of
	extension/xreadlink.[ch].

2012-05-11         Arnold D. Robbins     <arnold@skeeve.com>

	Sweeping change: Use `bool', `true', and `false' everywhere.

2012-04-09         Andrew J. Schorr     <aschorr@telemetry-investments.com>

	* eval.c (unset_ERRNO): Fix memory management bug -- need to use
	dupnode with Nnull_string.

2012-04-08         Andrew J. Schorr     <aschorr@telemetry-investments.com>

	* Makefile.am (valgrind): Define VALGRIND instead of redefining AWK.
	This allows test/Makefile.am to set up the command environment as
	desired.
	(valgrind-noleak): Ditto, plus set --leak-check=no instead of the
	default summary setting.

2012-04-07         Andrew J. Schorr     <aschorr@telemetry-investments.com>

	* TODO.xgawk: Update to reflect progress.

2012-04-01         Andrew J. Schorr     <aschorr@telemetry-investments.com>

	* TODO.xgawk: Move valgrind-noleak item into "done" section.
	* Makefile.am (valgrind-noleak): Add new valgrind rule that omits
	the "--leak-check=full" option to help spot more serious problems.

2012-04-01         Andrew J. Schorr     <aschorr@telemetry-investments.com>

	* TODO.xgawk: Move ERRNO item into "done" section.
	* awk.h (update_ERRNO, update_ERRNO_saved): Remove declarations.
	(update_ERRNO_int, enum errno_translate, update_ERRNO_string,
	unset_ERRNO): Add new declarations.
	* eval.c (update_ERRNO_saved): Renamed to update_ERRNO_int.
	(update_ERRNO_string, unset_ERRNO): New functions.
	* ext.c (do_ext): Use new update_ERRNO_string function.
	* io.c (ERRNO_node): Remove redundant extern declaration (in awk.h).
	(after_beginfile, nextfile): Replace update_ERRNO() with
	update_ERRNO_int(errno).
	(inrec): Replace update_ERRNO_saved with update_ERRNO_int.
	(do_close): Use new function update_ERRNO_string.
	(close_redir, do_getline_redir, do_getline): Replace update_ERRNO_saved
	with update_ERRNO_int.

2012-03-27         Andrew J. Schorr     <aschorr@telemetry-investments.com>

	* TODO.xgawk: Update to reflect debate about how to support Cygwin
	and other platforms that cannot link shared libraries with unresolved
	references.
	* awkgram.y (add_srcfile): Minor bug fix: reverse sense of test
	added by Arnold in last patch.
	* configure.ac: AC_DISABLE_STATIC must come before AC_PROG_LIBTOOL.

2012-03-26         Arnold D. Robbins     <arnold@skeeve.com>

	Some cleanups.

	* awkgram.y (add_srcfile): Use whole messages, better for
	translations.
	* io.c (init_awkpath): Small style tweak.
	* main.c (path_environ): Straighten out initial comment, fix
	compiler warning by making `val' const char *.

2012-03-25         Andrew J. Schorr     <aschorr@telemetry-investments.com>

	* configure.ac (AC_DISABLE_STATIC): Add this to avoid building useless
	static extension libraries.

2012-03-25         Andrew J. Schorr     <aschorr@telemetry-investments.com>

	* TODO.xgawk: New file listing completed and pending xgawk enhancements.

2012-03-24         Andrew J. Schorr     <aschorr@telemetry-investments.com>

	* io.c (path_info): Fix white space.
	(pi_awkpath, pi_awklibpath): Avoid structure initializers.
	(do_find_source): Eliminate pointless parentheses.
	(find_source): Leave a space after "&".
	* main.c (load_environ): Fix typo in comment.

2012-03-21         Andrew J. Schorr     <aschorr@telemetry-investments.com>

	* awkgram.y (LEX_LOAD): New token to support @load.
	(grammar): Add rules to support @load.
	(tokentab): Add "load".
	(add_srcfile): Improve error message to distinguish between source files
	and shared libraries.
	(load_library): New function to load libraries specified with @load.
	(yylex): Add support for LEX_LOAD (treated the same way as LEX_INCLUDE).

2012-03-20         Andrew J. Schorr     <aschorr@telemetry-investments.com>

	* Makefile.am (EXTRA_DIST): Remove extension.
	(SUBDIRS): Add extension so libraries will be built.
	(DEFS): Define DEFLIBPATH and SHLIBEXT so we can find shared libraries.
	* awk.h (deflibpath): New extern declaration.
	* configure.ac: Add support for building shared libraries by adding
	AC_PROG_LIBTOOL and AC_SUBST for acl_shlibext and pkgextensiondir.
	(AC_CONFIG_FILES): Add extension/Makefile.
	* io.c (pi_awkpath, pi_awklibpath): New static structures to contain
	path information.
	(awkpath, max_pathlen): Remove static variables now inside pi_awkpath.
	(init_awkpath): Operate on path_info structure to support both
	AWKPATH and AWKLIBPATH.  No need for max_path to be static, since
	this should be called only once for each environment variable.
	(do_find_source): Add a path_info arg to specify which path to search.
	Check the try_cwd parameter to decide whether to search the current
	directory (not desirable for AWKLIBPATH).
	(find_source): Choose appropriate path_info structure based on value
	of the is_extlib argument.  Set EXTLIB_SUFFIX using SHLIBEXT define
	instead of hardcoding ".so".
	* main.c (path_environ): New function to add AWKPATH or AWKLIBPATH
	to the ENVIRON array.
	(load_environ): Call path_environ for AWKPATH and AWKLIBPATH.

2012-06-19         Arnold D. Robbins     <arnold@skeeve.com>

	* main.c (main): Do setlocale to "C" if --characters-as-bytes.
	Thanks to "SP" for the bug report.

2012-05-09         Arnold D. Robbins     <arnold@skeeve.com>

	* configure.ac: Added AC_HEADER_STDBOOL
	* awk.h, dfa.c, regex.c: Reworked to use results
	of test and include missing_d/gawkbool.h.

2012-05-07         Arnold D. Robbins     <arnold@skeeve.com>

	* array.c (prnode): Add casts to void* for %p format.
	* debug.c (print_instruction): Ditto.
	* builtin.c: Fix %lf format to be %f everywhere.

	Unrelated:

	* replace.c: Don't include "config.h", awk.h gets it for us.

2012-05-04         Arnold D. Robbins     <arnold@skeeve.com>

	* getopt.c [DJGPP]: Change to __DJGPP__.
	* mbsupport.h [DJGPP]: Change to __DJGPP__.

	Unrelated:

	* awk.h: Workarounds for _TANDEM_SOURCE.

2012-05-01         Arnold D. Robbins     <arnold@skeeve.com>

	* dfa.c: Sync with GNU grep. RRI code now there, needed additional
	change for gawk.
	* configure.ac: Add check for stdbool.h.
	* regex.c: Add check for if not have stdbool.h, then define the
	bool stuff.

2012-04-27         Arnold D. Robbins     <arnold@skeeve.com>

	* dfa.c: Sync with GNU grep.
	* xalloc.h (xmemdup): Added, from grep, for dfa.c. Sigh.

2012-04-27         Arnold D. Robbins     <arnold@skeeve.com>

	Update to autoconf 2.69, automake 1.12.

	* INSTALL, aclocal.m4, configh.in, depcomp, install-sh, missing,
	mkinstalldirs, ylwrap: Updated.
	* configure.ac (AC_TYPE_LONG_LONG_INT, AC_TYPE_UNSIGNED_LONG_LONG_INT,
	AC_TYPE_INTMAX_T, AC_TYPE_UINTMAX_T): Renamed from gl_* versions.
	* configure: Regenerated.

2012-04-24         Arnold D. Robbins     <arnold@skeeve.com>

	* cmd.h (dPrompt, commands_Prompt, eval_Prompt, dgawk_Prompt): Changed
	to dbg_prompt, commands_prompt, eval_prompt, dgawk_prompt.
	* debug.c: Ditto.
	* command.y: Ditto.  Some minor whitespace and comments cleanup.

2012-04-24         Arnold D. Robbins     <arnold@skeeve.com>

	io.c cleanup and some speedup for RS as regexp parsing.

	* awk.h (Regexp): New members has_meta and maybe_long.
	(enum redirval): Add redirect_none as value 0.
	(remaybelong): Remove function declaration.
	* awkgram.y: Use redirect_none instead of 0 for no redirect cases.
	* io.c (go_getline_redir): Second arg now of type enum redirval.
	Changed intovar into into_variable.
	(comments and whitespace): Lots of general cleanup.
	(socket_open): readle changed to read_len.
	(two_way_open): Add additional calls to os_close_on_exec.
	(rsrescan): Simplify code a bit and use RS->maybe_long.
	* re.c (make_regexp): Set up new members in Regexp struct.
	(remaybelong): Remove function.
	(reisstring): Simplified code.

2012-04-16  Eli Zaretskii  <eliz@gnu.org>

	* io.c (read_with_timeout) [__MINGW32__]: Just call the blocking
	'read', as 'select' is only available for sockets.
	* mpfr.c (set_ROUNDMODE) [!HAVE_MPFR]: Renamed from set_RNDMODE.
	* main.c (load_procinfo): Declare name[] also when HAVE_MPFR is
	defined even though HAVE_GETGROUPS etc. are not.

2012-04-12         John Haque      <j.eh@mchsi.com>

	* array.c, awk.h, awkgram.y, builtin.c, command.y, debug.c,
	field.c, mpfr.c, profile.c: Change RND_MODE to ROUND_MODE.

2012-04-11         John Haque      <j.eh@mchsi.com>

	* main.c (varinit): Change RNDMODE to ROUNDMODE.

2012-04-11         Arnold D. Robbins     <arnold@skeeve.com>

	* main.c: Change --arbitrary-precision to --bignum.

2012-04-02         John Haque      <j.eh@mchsi.com>
	
	Add support for arbitrary-precision arithmetic.

	* mpfr.c: New file.
	* awk.h (struct exp_node): Add union to handle different number types.
	(MPFN, MPZN): New flag values.
	(DO_MPFR, do_mpfr): New defines.
	(PREC_node, RNDMODE_node): Add declarations.
	(PRECISION, RND_MODE, MNR, MFNR, mpzval, do_ieee_fmt): Add declarations.
	(make_number, str2number, format_val, cmp_numbers): Ditto.
	(force_number): Change definition.
	(Func_pre_exec, Func_post_exec): New typedefs.
	(POP_NUMBER, TOP_NUMBER): Change definitions.
	(get_number_ui, get_number_si, get_number_d, get_number_uj,
	iszero, IEEE_FMT, mpg_float, mpg_integer, mpg_float,
	mpg_integer): New defines.
	* awkgram.y (tokentab):	Add alternate function entries for MPFR/GMP.
	(snode): Choose the appropriate function.
	(negate_num): New function to negate a number.
	(grammar): Use it.
	(yylex): Adjust number handling code.
	* array.c (value_info, asort_actual, sort_user_func): Adjust for
	MPFR/GMP numbers.
	(do_adump, indent): Minor changes.
	(sort_up_index_number, sort_up_value_number, sort_up_value_type): Use
	cmp_numbers() for numeric comparisons.
	* builtin.c (mpz2mpfr): New function.
	(format_tree): Adjust to handle MPFR and GMP numbers.
	* eval.c (register_exec_hook): New function to manage interpreter hooks.
	(num_exec_hook, pre_execute, post_execute): New and adjusted definitions.
	(h_interpret): Renamed from debug_interpret.
	(init_interpret): Changed to use the new name.  
	(flags2str): New entries for MPFN and MPZN.
	(cmp_nodes): Reworked to use seperate routine for numeric comparisons.
	(set_IGNORECASE, set_BINMODE, set_LINT, update_NR, update_FNR,
	update_NF): Adjust code and some cleanup.
	* field.c (rebuild_record): Field copying code reworked to handle
	MPFR/GMP numbers.
	(set_NF): Minor adjustment.
	* io.c (INCREMENT_REC): New macro.
	(inrec, do_getline): Use the new macro.
	(nextfile, set_NR, set_FNR, get_read_timeout, pty_vs_pipe): Adjust code
	to handle MPFR/GMP numbers.
	* interpret.h (r_interpret): Adjust TOP_NUMBER/POP_NUMBER usage.
	(EXEC_HOOK): New macro and definition.
	(DEBUGGING): Removed.
	* main.c (DEFAULT_PREC, DEFAULT_RNDMODE): New defines.
	(opttab): New entry for option arbitrary-precision.
	(main): Handle the new option.
	(usage): Add to usage message.
	(varinit): Add PREC and RNDMODE.
	(load_procinfo): Install MPFR and GMP related items.
	(version): Append MPFR and GMP versions to message.
	* msg.c (err) : Adjust FNR handling with MPFR/GMP.
	* node.c (r_format_val): Renamed from format_val.
	(r_force_number): Return NODE * instead of AWKNUM.
	(make_number, str2number, format_val, cmp_numpers: Defined and initialized.
	(r_unref): Free MPFR/MPZ numbers.
	(get_numbase): Renamed from isnondecimal and return the base.
	(cmp_awknums): New function to compare two AWKNUMs.
	* command.y (yylex): Adjust number handling code.
	(grammar): Minor adjustments to handle negative numbers.
	* debug.c (init_debug): New function.
	(do_info, do_set_var, watchpoint_triggered, serialize,
	initialize_watch_item, do_watch, print_watch_item): Minor adjustments.
	(debug_pre_execute): Adjusted to handle MPFR and GMP numbers.

2012-04-09         Arnold D. Robbins     <arnold@skeeve.com>

	* INSTALL, config.guess, config.sub, depcomp, install-sh,
	missing, mkinstalldirs, ylwrap: Update to latest from automake 1.11.4.

2012-04-08         Arnold D. Robbins     <arnold@skeeve.com>

	* Update various files to automake 1.11.4.

2012-03-30         Arnold D. Robbins     <arnold@skeeve.com>

	* configure.ac (GAWK_AC_NORETURN): Do as macro instead of inline.

2012-03-29         Arnold D. Robbins     <arnold@skeeve.com>

	* dfa.h, dfa.c: Sync with grep. Major cleanups and some changes
	there.
	* re.c (research): Pass size_t* to dfaexec to match type change.
	* configure.ac (AH_VERBATIM[_Noreturn]): Added from Paul Eggert to
	ease compiling.
	(AC_INIT): Bump version.
	* configure, configh.in, version.c: Regenerated.

2012-03-28         Arnold D. Robbins     <arnold@skeeve.com>

	* 4.0.1: Release tar ball made.

2012-03-28         Arnold D. Robbins     <arnold@skeeve.com>

	* getopt.c: Add DJGPP to list of platforms where it's ok
	to include <stdlib.h>.
	* awkgram.y, builtin.c, ext.c, mbsupport.h, re.c: Update
	copyright year.

2012-03-21         Corinna Vinschen      <vinschen@redhat.com>

	* getopt.c: Add Cygwin to list of platforms where it's ok
	to include <stdlib.h>.

2012-03-20         Arnold D. Robbins     <arnold@skeeve.com>

	Get new getopt to work on Linux and C90 compilers:

	* getopt.c: Undef ELIDE_CODE for gawk.
	(_getopt_internal_r): Init first.needs_free to 0. In test for -W
	move executable code to after declarations for C90 compilers.
	* getopt1.c: Undef ELIDE_CODE for gawk.

	Minor bug fix with printf, thanks to John Haque:

	* builtin.c (format_tree): Initialize base to zero at the top
	of the while loop.

	Getting next tar ball ready:

	* configure.ac: Remove duplicate check for wcscoll. Thanks
	to Stepan Kasal.

2012-03-16         Arnold D. Robbins     <arnold@skeeve.com>

	* getopt.c, getopt.h, getopt1.c, getopt_int.h, regcomp.c,
	regex.c, regex.h, regex_internal.c, regex_internal.h,
	regexec.c: Sync with GLIBC, what the heck.

2012-03-14         Eli Zaretskii  <eliz@gnu.org>

	* mbsupport.h (btowc): Change for non-DJGPP.
	* re.c (dfaerror): Add call to exit for DJGPP.

2012-03-14         Arnold D. Robbins     <arnold@skeeve.com>

	* regex_internal.c (re_string_skip_chars): Fix calculation of
	remain_len with m.b. chars. Thanks to Stanislav Brabec
	<sbrabec@suse.cz>.

2012-02-28         Arnold D. Robbins     <arnold@skeeve.com>

	* main.c (init_groupset): Make `getgroups' failing a non-fatal
	error.  After all, what's the big deal?  Should help on Plan 9.

2012-02-27         Arnold D. Robbins     <arnold@skeeve.com>

	* dfa.c (parse_bracket_exp): Revert changes 2012-02-15 to stay
	in sync with grep.
	* dfa.h (dfarerror): Add __attribute__ from grep.

2012-02-15         Arnold D. Robbins     <arnold@skeeve.com>

	Fix warnings from GCC 4.6.2 -Wall option.

	* awkgram.y (newline_eof): New function to replace body of
	NEWLINE_EOF macro.
	(yylex): Replace body of NEWLINE_EOF macro.
	* dfa.c (parse_bracket_exp): Init variables to zero.
	* ext.c (dummy, junk): Remove.
	* regex_internal.c (re_string_reconstruct): Remove buf array. It was
	set but not used.

2012-02-10         Arnold D. Robbins     <arnold@skeeve.com>

	* dfa.c: Sync with GNU grep.

2012-02-07         Arnold D. Robbins     <arnold@skeeve.com>

	* main.c (main): Move init of `output_fp' to before parsing of
	program so that error messages from msg.c don't dump core.
	Thanks to Michael Haardt <michael@moria.de>.

2012-01-13         Arnold D. Robbins     <arnold@skeeve.com>

	* dfa.c [is_valid_unibtye_character]: Fix from GNU grep to 
	bug reported by me from Scott Deifik for DJGPP.

2012-01-03         Arnold D. Robbins     <arnold@skeeve.com>

	* dfa.c: Sync with GNU grep.

2012-01-02         Arnold D. Robbins     <arnold@skeeve.com>

	* io.c (Read_can_timeout, Read_timeout, Read_default_timeout):
	Renamed to use lower case.
	Other minor stylistic edits.

2012-01-01         John Haque      <j.eh@mchsi.com>

	* awk.h (struct iobuf): New entry read_func.
	* io.c (Read_can_timeout, Read_timeout, Read_default_timeout):
	New variables.
	(init_io): New routine to initialize the variables.
	(in_PROCINFO): New "clever" routine to parse elements with indices
	seperated by a SUPSEP.
	(get_read_timeout): New routine to read timeout value for an IOBUF.
	(read_with_timeout): New routine to read from a fd with a timeout.
	(pty_vs_pipe): Use in_PROCINFO().
	(get_a_record): Set the timeout value and the read routine as necessary.
	* main.c (main): Call init_io().

2011-12-31         Arnold D. Robbins     <arnold@skeeve.com>

	* profile_p.c: Remove the file.
	* msg.c (err): Remove check for name being dgawk.

2011-12-31         Arnold D. Robbins     <arnold@skeeve.com>

	* awk.h [STREQ, STREQN]: Remove macros.
	* awkgram.y, builtin.c, command.y, debug.c, eval.c,
	io.c, msg.c: Change all uses to call strcmp, strncmp.

2011-12-28         Arnold D. Robbins     <arnold@skeeve.com>

	* int_array.c, str_array.c: Fix some compiler warnings 32/64
	bit system differences.

2011-12-26         John Haque      <j.eh@mchsi.com>

	Merge gawk, pgawk and dgawk into a single executable gawk.

	* awk.h (DO_PRETTY_PRINT, DO_PROFILE, DO_DEBUG,
	do_pretty_print, do_debug): New defines.
	(interpret): New variable, a pointer to an interpreter routine.
	(enum exe_mode): Nuked.
	* main.c (opttab): New options --pretty-print and --debug;
	Remove option --command.
	(usage): Update usage messages.
	* interpret.h: New file.
	* eval.c (r_interpret): Move to the new file.
	(debug_interpret): New interpreter routine when debugging.
	(init_interpret): New routine to initialize interpreter related
	variables.
	* eval_d.c, eval_p.c: Delete files.
	* debug.c (interpret): Renamed to debug_prog.
	(DEFAULT_PROMPT, DEFAULT_HISTFILE, DEFAULT_OPTFILE): Remove prefix 'd'.
	* profile.c (init_profiling): Nuked.
	* Makefile.am: Adjusted.

	Add command line option --load for loading extensions.

	* awk.h (srctype): Add new source type SRC_EXTLIB.
	* ext.c(load_ext): New routine to load extension.
	(do_ext): Adjust to use load_ext().
	* main.c (opttab): Add new option --load.
	(main): Call load_ext() to load extensions.
	(usage): Add usage message for the new option.
	* io.c (get_cwd): New routine.
	(do_find_source): Use the new routine.
	(find_source): Handle new type SRC_EXTLIB.
	* awkgram.y (parse_program, next_sourcefile): Skip type SRC_EXTLIB.
	(add_srcfile): Adjust call to find_source.
	* debug.c (source_find): Same.

	Unrelated:

	* ext.c (get_argument): Fixed argument parsing.
	* array.c (null_array_func): Reworked array routines for an empty array.
	* str_array.c, int_array.c: Make GCC happy, use %u instead of %lu
	printf formats.
	* eval.c (node_Boolean): New array for TRUE and FALSE nodes.
	(init_interpret): Create the new nodes.
	(eval_condition): Add test for the new nodes.
	(setup_frame): Disable tail-recursion optimization when profiling.
	* interpret.h (r_interpret): Use the boolean nodes instead of making
	new ones when needed.

2011-12-26         Arnold D. Robbins     <arnold@skeeve.com>

	Finish Rational Range Interpretation (!)

	* dfa.c (match_mb_charset): Compare wide characters directly
	instead of using wcscoll().
	* regexec.c (check_node_accept_byte): Ditto.

	Thanks to Paolo Bonzini for pointing these out.

2011-12-06         John Haque      <j.eh@mchsi.com>

	* debug.c (source_find): Fix misplaced call to efree.
	* profile.c (redir2str): Add a missing comma in the redirtab array.
	* eval.c (r_interpret): Disallow call to exit if currule is undefined.
	This avoids the possiblity of running END blocks more than once when
	used in a user-defined sorted-in comparision function.
	* array.c (sort_user_func): Adjust appropriately.

2011-12-06         Arnold D. Robbins     <arnold@skeeve.com>

	* awk.h, mbsupport.h: Changes for MBS support on DJGPP
	and z/OS.
	* io.c: Disable pty support on z/OS.

2011-11-27         Arnold D. Robbins     <arnold@skeeve.com>

	* dfa.c: Sync with GNU grep.
	* dfa.h: Add _GL_ATTRIBUTE_PURE macro. Bleah.

2011-11-14         John Haque      <j.eh@mchsi.com>

	* debug.c (set_breakpoint_at): Fix problem with setting
	breakpoints in a switch statement. Thanks to Giorgio Palandri
	<giorgio.palandri@gmail.com> for the bug report.

2011-11-14         Arnold D. Robbins     <arnold@skeeve.com>

	* mbsupport.h: Add check for HAVE_BTOWC, per Pat Rankin.

2011-11-12         Eli Zaretskii  <eliz@gnu.org>

	* mbsupport.h: Additional glop for dfa.c in Windows environment.

2011-11-01         Arnold D. Robbins     <arnold@skeeve.com>

	* dfa.c: Move glop for ! MBS_SUPPORT to ...
	* mbsupport.h: ... here.
	* replace.c: Include missing_d/wcmisc.c if ! MBS_SUPPORT.
	* regex_internal.h: Move include of mbsupport.h up and add
	additional checks to avoid inclusion of wctype.h and wchar.h.

2011-10-27         Arnold D. Robbins     <arnold@skeeve.com>

	* builtin.c (do_strftime): Per Pat Rankin, instead of casting
	fclock, use a long variable and check for negative or overflow.

2011-10-25         Arnold D. Robbins     <arnold@skeeve.com>

	Merge with gawk_performance branch done. Additionally:

	* cint_array.c, int_array.c, str_array.c: Fix compiler complaints
	about printf formats (signed / unsigned vs. %d / %u).
	* eval.c (setup_frame): Add a missing return value.

2011-10-25         Arnold D. Robbins     <arnold@skeeve.com>

	* Makefile.am (dist-hook): Use `cd $(srcdir)/pc' so that
	`make distcheck' works completely.
	* builtin.c (do_strftime): Add cast to long int in check
	for fclock < 0 for systems where time_t is unsigned (e.g., VMS).

2011-10-25  Stefano Lattarini  <stefano.lattarini@gmail.com>

	dist: generated file `version.c' is not removed by "make distclean"

	* Makefile.am (distcleancheck_listfiles): Define to ignore the
	generated `version.c' file.

2011-10-24         Arnold D. Robbins     <arnold@skeeve.com>

	* dfa.c (wcscoll): Create for VMS.
	* Makefile.am (dist-hook): Run sed scripts to make pc/config.h.

2011-10-24  Eli Zaretskii  <eliz@gnu.org>

	* builtin.c [HAVE_POPEN_H]: Include "popen.h".
	* README.git: Update for pc/ systems.

2011-10-21         Arnold D. Robbins     <arnold@skeeve.com>

	* Makefile.am (distcleancheck_listfiles): Added, per advice from
	Stefano Lattarini <stefano.lattarini@gmail.com>.
	* dfa.c: Additional faking of mbsupport for systems without it;
	mainly VMS.

2011-10-21  Stefano Lattarini  <stefano.lattarini@gmail.com>

	* configure.ac (AM_C_PROTOTYPES): Remove call to this macro.
	The comments in configure.ac said that the call to AM_C_PROTOTYPES
	was needed for dfa.h, synced from GNU grep; but this statement is
	not true anymore in grep since commit v2.5.4-24-g9b5e7d4 "replace
	AC_CHECK_* with gnulib modules", dating back to 2009-11-26.  Also,
	the support for automatic de-ANSI-fication has been deprecated in
	automake 1.11.2, and will be removed altogether in automake 1.12.
	* vms/vms-conf.h (PROTOTYPES, __PROTOTYPES): Remove these #define,
	they are not used anymore.
	* pc/config.h (PROTOTYPES): Likewise.

2011-10-18         Dave Pitts            <dpitts@cozx.com>

	* dfa.c: Move some decls to the top of their functions for
	C90 compilers.

2011-10-18         Arnold D. Robbins     <arnold@skeeve.com>

	* builtin.c (do_strftime): Add check for negative / overflowed
	time_t value with fatal error. Thanks to Hermann Peifer
	<peifer@gmx.eu> for the bug report.
	* dfa.c (setbit_wc): Non-MBS version. Add a return false
	since VMS compiler doesn't understand that abort doesn't return.

2011-10-10         Arnold D. Robbins     <arnold@skeeve.com>

	* builtin.c (do_sub): Init textlen to zero to avoid "may be
	used unitialized" warning. Thanks to Corinna Vinschen for
	pointing this out.
	* eval.c (unwind_stack): Add parentheses around condition in while
	to avoid overzealous warning from GCC.

2011-09-30  Eli Zaretskii  <eliz@gnu.org>

	* io.c (remap_std_file): Fix non-portable code that caused
	redirected "print" to fail if a previous read from standard input
	returned EOF.  Reported by David Millis <tvtronix@yahoo.com>.
	(remap_std_file): Per Eli's suggestion, removed the leading close
	of oldfd and will let dup2 do the close for us.

2011-10-11         John Haque     <j.eh@mchsi.com>

	* symbol.c: Add licence notice.
	* array.c (PREC_NUM, PREC_STR): Define as macros.

2011-10-09         Arnold D. Robbins     <arnold@skeeve.com>

	* dfa.c: Sync with GNU grep.

2011-10-07         John Haque     <j.eh@mchsi.com>

	Tail recursion optimization.
	* awkgram.y (grammar, mk_function): Recognize tail-recursive
	calls.
	* awk.h (tail_call, num_tail_calls): New defines.
	* eval.c (setup_frame): Reuse function call stack for
	tail-recursive calls.
	(dump_fcall_stack): Reworked.

2011-10-04         Arnold D. Robbins     <arnold@skeeve.com>

	* awk.h, main.c (gawk_mb_cur_max): Make it a constant 1 when
	MBS_SUPPORT isn't available to allow GCC dead code constant
	expression computation and dead code elimination to help out.

2011-10-02         Arnold D. Robbins     <arnold@skeeve.com>

	* io.c (rsnullscan, get_a_record): Fix the cases where terminators
	are incomplete when RS == "". Also fix the case where the new value
	is shorter than the old one.  Based on patch from Rogier
	<rogier777@gmail.com> as submitted by Jeroen Schot
	<schot@A-Eskwadraat.nl>.

2011-09-24         Arnold D. Robbins     <arnold@skeeve.com>

	* eval.c, io.c, re.c: Fix some spelling errors. Thanks to
	Jeroen Schot <schot@A-Eskwadraat.nl>.

2011-09-21         Arnold D. Robbins     <arnold@skeeve.com>

	* dfa.c, mbsupport.h: Sync with GNU grep. Large amount of changes
	that remove many ifdefs, moving many conditions for multibyte
	support into regular C code and relying GCC's dead code optimization
	to elimnate code that won't be needed.
	* dfa.c: For gawk, add a number of additional defines so that things
	will compile if MBS_SUPPORT is 0.
	* array.c, awk.h, awkgram.y, builtin.c, eval.c, field.c, main.c,
	node.c, re.c: Change `#ifdef MBS_SUPPORT' to `#if MBS_SUPPORT'.
	* awk.h, regex_internal.h: Move NO_MBSUPPORT handling to ...
	* mbsupport.h: ...here.

2011-09-16         Arnold D. Robbins     <arnold@skeeve.com>

	* dfa.c: Sync with GNU grep.

2011-09-08         John Haque     <j.eh@mchsi.com>

	Optimization for compound assignment, increment and
	decrement operators; Avoid unref and make_number calls
	when there is no extra references to the value NODE.

2011-09-03         Arnold D. Robbins     <arnold@skeeve.com>

	* dfa.c: Sync with GNU grep.

2011-08-31         John Haque     <j.eh@mchsi.com>

	Grammar related changes: Simplify grammar for user-defined
	functions and general cleanups.

	* symbol.c: New file.
	* awkgram.y: Move symbol table related routines to the
	new file.
	(rule, func_name, function_prologue, param_list): Reworked.
	(install_function, check_params): Do all error checkings
	for the function name and parameters before installing in
	the symbol table.
	(mk_function): Finalize function definition.
	(func_install, append_param, dup_params): Nuked.
	* symbol.c (make_params): allocate function parameter nodes
	for the symbol table. Use the hash node as Node_param_list;
	Saves a NODE for each parameter.
	(install_params): Install function parameters into the symbol
	table.
	(remove_params): Remove parameters out of the symbol table.
	* awk.h (parmlist, FUNC): Nuked.
	(fparms): New define.


	Dynamically loaded function parameters are now handled like
	those for a builtin.

	* awk.h (Node_ext_func, Op_ext_builtin): New types.
	(Op_ext_func): Nuked.
	* ext.c (make_builtin): Simplified.
	(get_curfunc_arg_count): Nuked; Use the argument 'nargs' of
	the extension function instead.
	(get_argument, get_actual_argument): Adjust.
	* eval.c (r_interpret): Update case Op_func_call for a dynamic
	extension function. Handle the new opcode Op_ext_builtin.
	* pprint (profile.c): Adjust.


	Use a single variable to process gawk options.

	* awk.h (do_flags): New variable.
	(DO_LINT_INVALID, DO_LINT_ALL, DO_LINT_OLD, DO_TRADITIONAL,
	DO_POSIX, DO_INTL, DO_NON_DEC_DATA, DO_INTERVALS,
	DO_PROFILING, DO_DUMP_VARS, DO_TIDY_MEM,
	DO_SANDBOX): New defines.
	(do_traditional, do_posix, do_intervals, do_intl,
	do_non_decimal_data, do_profiling, do_dump_vars,
	do_tidy_mem, do_sandbox, do_lint,
	do_lint_old): Defined as macros.	
	* main.c: Remove definitions of the do_XX variables. Add
	do_flags definition.
	* debug.c (execute_code, do_eval, parse_condition): Save
	do_flags before executing/parsing and restore afterwards.


	Nuke PERM flag. Always increment/decrement the reference
	count for a Node_val. Simplifies macros and avoids
	occassional memory leaks, specially in the debugger.

	* awk.h (UPREF, DEREF, dupnode, unref): Simplified.
	(mk_number): Nuked.
	* (*.c): Increment the reference count of Nnull_string before
	assigning as a value.


	Revamped array handling mechanism for more speed and
	less memory consumption.

	* awk.h (union bucket_item, BUCKET): New definitions. Used as
	bucket elements for the hash table implementations of arrays;
	40% space saving in 32 bit x86.
	(buckets, nodes, array_funcs, array_base, array_capacity,
	xarray, alookup, aexists, aclear, aremove, alist,
	acopy, adump, NUM_AFUNCS): New defines.
	(array_empty): New macro to test for an empty array.
	(assoc_lookup, in_array): Defined as macros.
	(enum assoc_list_flags): New declaration.
	(Node_ahash, NUMIND): Nuked.
	* eval.c (r_interpret): Adjust cases Op_subscript,
	Op_subscript_lhs, Op_store_var and Op_arrayfor_incr.
	* node.c (dupnode, unref): Removed code related to Node_ahash. 
	* str_array.c: New file to handle array with string indices.
	* int_array.c: New file to handle array with integer indices.
	* cint_array.c: New file. Special handling of arrays with
	(mostly) consecutive integer indices.


	Memory pool management reworked to handle NODE and BUCKET.

	* awk.h (struct block_item, BLOCK, block_id): New definitions.
	(getblock, freeblock): New macros.
	(getbucket, freebucket): New macros to allocate and deallocate
	a BUCKET.
	(getnode, freenode): Adjusted.
	* node.c (more_nodes): Nuked.
	(more_blocks): New routine to allocate blocks of memory.

2011-08-24         Arnold D. Robbins     <arnold@skeeve.com>

	Fix pty co-process communication on Ubuntu GNU/Linux.

	* io.c: Add include of <sys/ioctl.h> to get definition of TIOCSCTTY.
	(two_way_open): Move call for this ioctl to after setsid() call.

2011-08-23         Arnold D. Robbins     <arnold@skeeve.com>

	* regex_internal.c (re_string_fetch_byte_case ): Remove
	__attribute((pure)) since it causes failures with gcc -O2
	-fno-inline. Thanks to Neil Cahill <ncahill_alt@yahoo.com>
	for reporting the bug.

2011-08-10         John Haque      <j.eh@mchsi.com>

	BEGINFILE/ENDFILE related code redone.

	* awk.h (prev_frame_size, has_endfile, target_get_record,
	target_newfile): New defines.
	* awkgram.y (mk_program): Initialize has_endfile appropriately for
	Op_get_record.
	(parse_program): Initialize new jump targets for
	Op_get_record and Op_newfile.
	* eval.c (unwind_stack): Change argument to number of
	items to be left in the stack. Adjust code.
	(pop_fcall, pop_stack): New defines.
	(setup_frame): Initialize prev_frame_size.
	(exec_state, EXEC_STATE): New structure and typedef.
	(exec_state_stack): New variable.
	(push_exec_state, pop_exec_state): New functions to save and
	later retrieve an execution state.
	(r_interpret): Use the new functions and the defines in
	cases Op_K_getline, Op_after_beginfile, Op_after_endfile,
	Op_newfile and Op_K_exit.
	* io.c (after_beginfile): When skipping a file using nextfile,
	return zero in case there was an error opening the file. 
	(has_endfile): Nuke global variable.
	(inrec): Add a second argument to pass errno to the calling
	routine.
	* debug.c (print_instruction): Update cases.

2011-08-10         Arnold D. Robbins     <arnold@skeeve.com>

	Fix (apparently long-standing) problem with FIELDWIDTHS.
	Thanks to Johannes Meixner <jsmeix@suse.de>.

	* field.c (set_FIELDWIDTHS): Adjust calculations.

	Fix problem with FPAT, reported by "T. X. G." <leopardie333@yahoo.com>

	* awk.h (Regexp): Add new member 'non_empty'.
	* field.c (fpat_parse_field): Save/restore local variable non_empty
	from member in Regexp struct.

2011-08-09         Arnold D. Robbins     <arnold@skeeve.com>

	Fix pty issue reported by "T. X. G." <leopardie333@yahoo.com>

	* configure.ac: Check for setsid.
	* awk.h: If not HAVE_SETSID define it as an empty macro.
	* io.c (two_way_open): Call setsid if using pty's.

2011-07-29  Eli Zaretskii  <eliz@gnu.org>

	* builtin.c (format_tree): Rename small -> small_flag,
	big -> big_flag, bigbig -> bigbig_flag.  Solves compilation errors
	when building Gawk with libsigsegv on MS-Windows, see
	https://lists.gnu.org/archive/html/bug-gawk/2011-07/msg00029.html.

2011-07-28         Arnold D. Robbins     <arnold@skeeve.com>

	* builtin.c (do_sub): Revert to gawk 3.1 behavior for backslash
	handling. It was stupid to think I could break compatibility.
	Thanks to John Ellson <ellson@research.att.com> for raising
	the issue.

2011-07-26         John Haque      <j.eh@mchsi.com>

	* eval.c (r_interpret): In cases Op_var_assign and Op_field_assign,
	include Op_K_getline_redir in the test for skipping the routine.

2011-07-26         John Haque      <j.eh@mchsi.com>

	Fix handling of assign routines for 'getline var'.
	Rework the previous fix for (g)sub.

	* awk.h: New define assign_ctxt for use in Op_var_assign
	and Op_field_assign opcodes. Remove define AFTER_ASSIGN.
	* awkgram.y (snode, mk_getline): Initialize assign_ctxt.
	* builtin.c (do_sub): Adjust to take only the first two
	arguments.
	* eval.c (r_interpret): In cases Op_var_assign and Op_field_assign,
	skip the routine as appropriate. Adjust case Op_sub_builtin.
	* main.c (get_spec_varname): New function.
	* debug.c (print_instruction): Use the new function to get
	special variable name.

2011-07-17         Arnold D. Robbins     <arnold@skeeve.com>

	* main.c (varinit): Mark FPAT as NON_STANDARD. Thanks to
	Wolfgang Seeberg <wolfgang.seeberg@yahoo.com> for the report.
	* Makefile.am (EXTRA_DIST): Add po/README, per advice from
	Bruno Haible.
	* dfa.c: Sync with GNU grep.
	* xalloc.h (xzalloc): New function, from GNU grep, for dfa.c.
	* README: Note that bug list is really a real mailing list.

2011-07-16         Arnold D. Robbins     <arnold@skeeve.com>

	* Makefile.am (AUTOMAKE_OPTIONS): Removed.
	* configure.ac (AM_INIT_AUTOMAKE): Removed dist-bzip2 option, on
	advice from Karl Berry.

2011-07-15         John Haque      <j.eh@mchsi.com>

	* awk.h (Op_sub_builtin): New opcode.
	(GSUB, GENSUB, AFTER_ASSIGN, LITERAL): New flags for 
	Op_sub_builtin.
	* awkgram.y (struct tokentab): Change opcode to	Op_sub_builtin
	for sub, gsub and gensub.
	(snode): Update processing of sub, gsub and gensub.
	* builtin.c (do_sub, do_gsub, do_gensub): Nuke.
	(sub_common): Renamed to do_sub. Relocate gensub argument
	handling code from do_gensub to here; Simplify the code a
	little bit. 
	* eval.c (r_interpret): Handle Op_sub_builtin. Avoid field
	re-splitting or $0 rebuilding if (g)sub target string is
	a field and no substitutions were done.
	* pprint (profile.c): Add case for the new opcode.
	* print_instruction (debug.c): Ditto.

	Take out translation for errno strings; extensions will
	need to use their own domain.

	* awk.h (enum errno_translate): Removed.
	(update_ERRNO_string): Remove second translate paramater.
	* eval.c (update_ERRNO_string): Remove second translate paramater
	and code that used it.
	* gawkapi.h (api_update_ERRNO_string): Remove third translate
	parameter.
	* gawkapi.c (api_update_ERRNO_string): Remove third translate
	paramater and change call to update_ERRNO_string.
	* io.c (do_close): Fix call to update_ERRNO_string.

2011-07-15         Arnold D. Robbins     <arnold@skeeve.com>

	* awk.h: Typo fix: "loner" --> longer. Thanks to Nelson Beebe.
	* builtin.c (efwrite): Fix flushing test back to what it was 
	in 3.1.8. Thanks to Strefil <strefil@yandex.ru> for the problem
	report.
	* configure.ac: Bump version to 4.0.0a for stable branch.

2011-06-24         Arnold D. Robbins     <arnold@skeeve.com>

	* Makefile.am (EXTRA_DIST): Add ChangeLog.0.
	* 4.0.0: Remake the tar ball.

2011-06-23         Arnold D. Robbins     <arnold@skeeve.com>

	* configure.ac: Update version to 4.0.0.
	* configure: Regenerated.
	* ChangeLog.0: Rotated ChangeLog into this file.
	* ChangeLog: Created anew for gawk 4.0.0 and on.
	* README: Bump version to 4.0.0.
	* 4.0.0: Release tar ball made.<|MERGE_RESOLUTION|>--- conflicted
+++ resolved
@@ -1,15 +1,13 @@
-<<<<<<< HEAD
+2013-09-28         Arnold D. Robbins     <arnold@skeeve.com>
+
+	* dfa.c: Sync with GNU grep.
+
 2013-09-25         Arnold D. Robbins     <arnold@skeeve.com>
 
 	* builtin.c (do_rand): Make the result more random by calling
 	random() twice. See the comment in the code. Thanks to
 	Bob Jewett <jewett@bill.scs.agilent.com> for the report and
 	the fix.
-=======
-2013-09-28         Arnold D. Robbins     <arnold@skeeve.com>
-
-	* dfa.c: Sync with GNU grep.
->>>>>>> 3654fe80
 
 2013-09-24         Arnold D. Robbins     <arnold@skeeve.com>
 
