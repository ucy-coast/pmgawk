--- conflicted
+++ resolved
@@ -1,11 +1,11 @@
 2021-09-03         Arnold D. Robbins     <arnold@skeeve.com>
 
-<<<<<<< HEAD
+	* main.c (UPDATE_YEAR): Update to 2021.
+
+2021-09-03         Arnold D. Robbins     <arnold@skeeve.com>
+
 	* mpfr.c (mpg_cmp_as_numbers): Avoid compiler warning about possibly
 	used before set.  Thanks to Michal Jaegermann for the report.
-=======
-	* main.c (UPDATE_YEAR): Update to 2021.
->>>>>>> f1752b80
 
 2021-08-18         Arnold D. Robbins     <arnold@skeeve.com>
 
