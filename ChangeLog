--- conflicted
+++ resolved
@@ -1,4 +1,9 @@
-<<<<<<< HEAD
+2013-08-20         Arnold D. Robbins     <arnold@skeeve.com>
+
+	* nonposix.h: New file. Contains FAKE_FD_VALUE.
+	* awk.h: Include it if MinGW or EMX.
+	* Makefile.am (base_sources): Add nonposix.h.
+
 2013-08-18         Arnold D. Robbins     <arnold@skeeve.com>
 
 	Reflect updates to ENVIRON into the real environment.
@@ -9,16 +14,7 @@
 	New functions.
 	(env_array_func): New array vtable.
 
-	Unrelated:
-=======
-2013-08-20         Arnold D. Robbins     <arnold@skeeve.com>
-
-	* nonposix.h: New file. Contains FAKE_FD_VALUE.
-	* awk.h: Include it if MinGW or EMX.
-	* Makefile.am (base_sources): Add nonposix.h.
-
 2013-08-18         Arnold D. Robbins     <arnold@skeeve.com>
->>>>>>> 844e16ce
 
 	* array.c (force_array): Set symbol->xarray to NULL before
 	initing the array if it was Node_var_new.
