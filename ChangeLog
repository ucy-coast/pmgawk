<<<<<<< HEAD
2015-02-27         Arnold D. Robbins     <arnold@skeeve.com>

	Start on making regexp a real type.

	* awk.h (Node_hardregex): New node type.
	(do_typeof): Add declaration.
	* awkgram.y: Make @/.../ a hard regex.
	(tokentab): New entry for typeof() function.
	(snode): Try to handle typeof().
	(make_regnode): Handle Node_hardregex.
	* builtin.c (do_typeof): New function.
	* eval.c (nodetypes): Add Node_hardregex.
	* re.c (re_update): Check for hardregex too in assert.
=======
2015-03-17         Arnold D. Robbins     <arnold@skeeve.com>

	* profile.c (pp_number): Allocate enough room to print the number
	in all cases. Was a problem mixing -M with profiling with a really
	big number. Thanks to Hermann Peifer for the bug report.

2015-03-08         Arnold D. Robbins     <arnold@skeeve.com>

	* re.c (regexflags2str): Removed. It was redundant.

	* io.c (devopen): Change the logic such that if nonfatal is true
	for the socket, don't do retries.  Also clean up the formatting
	some.  At strictopen, check if errno is ENOENT and if so, propagate
	the error from getaddrinfo() up to the caller. Add explanatory
	comments.

2015-02-28         Andrew J. Schorr     <aschorr@telemetry-investments.com>

	* io.c (pty_vs_pipe): Remove check for NULL PROCINFO_node, since
	this is now checked inside in_PROCINFO.

2015-02-27         Andrew J. Schorr     <aschorr@telemetry-investments.com>

	* io.c (socketopen): New parameter hard_error; set it if
	getaddrinfo() fails. Change fatals to warnings.
	(devopen): Pass in address of boolean hard_error variable
	and stop trying to open the file if hard_error is true.
	Save and restore errno around call to socketopen() and
	use restored errno if open() fails at strictopen.

2015-02-27         Arnold D. Robbins     <arnold@skeeve.com>

	* symbol.c (check_param_names): Fix argument order in memset() call.
	* configure.ac: Use AC_SEARCH_LIBS instead of AC_CHECK_LIB. This fixes
	a long-standing problem where `-lm' was used twice in the final
	compilation line.
>>>>>>> cd2ff61a

2015-02-24         Arnold D. Robbins     <arnold@skeeve.com>

	* POSIX.STD: Update copyright year.
	* awkgram.y (yylex): Allow \r after \\ line continuation everywhere.
	Thanks to Scott Rush <scott.rush@honeywell.com> for the report.

2015-02-13         Arnold D. Robbins     <arnold@skeeve.com>

	* awkgram.y (yylex): Be more careful about passing true to
	nextc() when collecting a regexp.  Some systems' iscntrl()
	are not as forgiving as GLIBC's. E.g., Solaris.
	Thanks to Dagobert Michelsen <dam@baltic-online.de> for
	the bug report and access to systems to check the fix.

2015-02-12         Arnold D. Robbins     <arnold@skeeve.com>

	* POSIX.STD: Update with info about function parameters.
	* configure.ac: Remove test for / use of dbug library.

2015-02-11         Arnold D. Robbins     <arnold@skeeve.com>

	* gawkapi.h: Fix spelling error in comment.

2015-02-10         Arnold D. Robbins     <arnold@skeeve.com>

	* profile.c (pprint): Restore printing of count for rules.
	Bug report by Hermann Peifer.

2015-02-08         Arnold D. Robbins     <arnold@skeeve.com>

	* io.c: Make it "NONFATAL" everywhere.

2015-02-08         Andrew J. Schorr     <aschorr@telemetry-investments.com>

	* awk.h (RED_NON_FATAL): Removed.
	(redirect): Add new failure_fatal parameter.
	(is_non_fatal_redirect): Add declaration.
	* builtin.c (efwrite): Rework check for non-fatal.
	(do_printf): Adjust calls to redirect.
	(do_print_rec): Ditto. Move check for redirection error up.
	* io.c (redflags2str): Remove RED_NON_FATAL.
	(redirect): Add new failure_fatal parameter. Simplify the code.
	(is_non_fatal_redirect): New function.
	(do_getline_redir): Adjust calls to redirect.

2014-12-27         Arnold D. Robbins     <arnold@skeeve.com>

	* awk.h (is_non_fatal_std): Declare new function.
	* io.c (is_non_fatal_std): New function.
	* builtin.c (efwrite): Call it.

2015-02-07         Arnold D. Robbins     <arnold@skeeve.com>

	* regcomp.c, regex.c, regex.h, regex_internal.c, regex_internal.h,
	regexec.c: Sync with GLIBC. Mostly copyright date updates.

2015-02-05         Andrew J. Schorr     <aschorr@telemetry-investments.com>

	* eval.c (set_IGNORECASE): If IGNORECASE has a numeric value, try
	using that before treating it as a string.  This fixes a problem
	where setting -v IGNORECASE=0 on the command line was not working
	properly.

2015-02-01         Arnold D. Robbins     <arnold@skeeve.com>

	Move POSIX requirement for disallowing paramater names with the
	same name as a function into --posix.

	* NEWS: Document it.
	* awkgram.y (parse_program): Check do_posix before calling
	check_param_names().
	* symbol.c (check_param_names): Set up a fake node and call
	in_array() for function parameter names instead of linear
	searching the function list a second time. Thanks to Andrew
	Schorr for the motivation.

2015-01-30         Arnold D. Robbins     <arnold@skeeve.com>

	Don't allow function parameter names to be the same as function
	names - required by POSIX. Bug first reported in comp.lang.awk.

	In addition, don't allow use of a parameter as a function name
	in a call (but it's ok in indirect calls).

	* NEWS: Updated.
	* awk.h (check_param_names): Add declaration.
	* awkgram.y (at_seen): New variable. Communicates between
	yylex() and the parser.
	(FUNC_CALL production): Check at_seen and check that the identifier
	is a function name.
	(parse_program): Call check_param_names() and set errcount.
	(yylex): Set at_seen after seeing an at-sign.
	* symbol.c (check_param_names): New function.

2015-01-24         Arnold D. Robbins     <arnold@skeeve.com>

	Infrastructure updates.

	Bison 3.0.4. Automake 1.15. Gettext 0.19.4.

2015-01-20         Arnold D. Robbins     <arnold@skeeve.com>

	* gawkapi.c (api_set_array_element): Remove useless call to
	make_aname.
	* symbol.c (load_symbols): Ditto.
	Thanks to Andrew Schorr for pointing out the problem.

2015-01-19         Arnold D. Robbins     <arnold@skeeve.com>

	* awkgram.c: Update to bison 3.0.3.
	* command.c: Ditto.
	* NEWS: Note same.

2015-01-16         Stephen Davies        <sdavies@sdc.com.au>

	* awkgram.y (rule): Set first_rule to false. Catches more cases
	for gathering comments. Thanks to Hermann Peifer for the test case.

2015-01-15         Arnold D. Robbins     <arnold@skeeve.com>

	* dfa.h, dfa.c: Sync with grep. Mainly copyright updates.
	* getopt.c, getopt.h, getopt1.c getopt_int.h: Sync with GLIBC.
	Mainly copyright updates, one minor code fix.

2015-01-14         Arnold D. Robbins     <arnold@skeeve.com>

	Remove deferred variables.

	* awk.h (register_deferred_variable): Remove declaration.
	* awkgram.y (is_deferred_variable, process_deferred,
	symtab_used, extensions_used, deferred_variables,
	process_deferred): Remove declarations, bodies, and uses.
	* builtin.c (do_length): Update comment.
	* main.c (init_vars): Just call load_procinfo() and `load_environ()'.

2015-01-07         Arnold D. Robbins     <arnold@skeeve.com>

	* configure.ac: Update debug flags if developing.
	* awkgram.y (yylex): Regex parsing bug fix for bracket expressions.
	Thanks to Mike Brennan for the report.
	* builtin.c (format_tree): Catch non-use of count$ for dynamic
	field width or precision.

	Unrelated:

	Load deferred variables if extensions are used; they might
	want to access PROCINFO and/or ENVIRON. Thanks to Andrew Schorr
	for pointing out the issue.

	* awkgram.y (extensions_used): New variable. Set it on @load.
	(do_add_scrfile): Set it on -l.
	(process_deferred): Check it also.

2014-12-24         Arnold D. Robbins     <arnold@skeeve.com>

	* profile.c (pprint): Be sure to set ip2 in all paths
	through the code. Thanks to GCC 4.9 for the warning.

2014-12-20         Arnold D. Robbins     <arnold@skeeve.com>

	Enable non-fatal output on per-file or global basis,
	via PROCINFO.

	* awk.h (RED_NON_FATAL): New redirection flag.
	* builtin.c (efwrite): If RED_NON_FATAL set, just set ERRNO and return.
	(do_printf): Check errflg and if set, set ERRNO and return.
	(do_print): Ditto.
	(do_print_rec): Ditto.
	* io.c (redflags2str): Update table.
	(redirect): Check for global PROCINFO["nonfatal"] or for
	PROCINFO[file, "nonfatal"] and don't fail on open if set.
	Add RED_NON_FATAL to flags.
	(in_PROCINFO): Make smarter and more general.

2014-12-12        Stephen Davies         <sdavies@sdc.com.au>

	Improve comment handling in pretty printing.

	* awk.h (comment_type): New field in the node.
	(EOL_COMMENT, FULL_COMMENT): New defines.
	* awkgram.y (block_comment): New variable.
	(check_comment): New function.
	(grammar): Add code to handle comments as needed.
	(get_comment): Now takes a flag indicating kind of comment.
	(yylex): Collect comments appropriately.
	(append_rule): Ditto.
	* profile.c (pprint): Smarten up comment handling.
	Have printing \n take comments into account.
	(end_line): New function.
	(pp_func): Better handling of function comments.

2014-12-10         Arnold D. Robbins     <arnold@skeeve.com>

	* dfa.c: Sync with GNU grep.

2014-11-26         Arnold D. Robbins     <arnold@skeeve.com>

	* builtin.c (do_sub): Improve wording of gensub warnings.

2014-11-25         Arnold D. Robbins     <arnold@skeeve.com>

	* builtin.c (do_sub): For gensub, add more warnings for invalid
	third argument.

2014-11-23         Arnold D. Robbins     <arnold@skeeve.com>

	* awk.h: Move all inline functions to the bottom of the file.
	Keeps modern GCC happier.

2014-11-22         Arnold D. Robbins     <arnold@skeeve.com>

	* awk.h (emalloc, realloc): Redefine in terms of ...
	(emalloc_real, eralloc_real): New static inline functions.
	(fatal): Move definition up.
	* gawkmisc.c (xmalloc): If count is zero, make it one for older
	mallocs that require size > 0 (such as z/OS).

2014-11-21         Arnold D. Robbins     <arnold@skeeve.com>

	* main.c: Remove a debugging // comment.
	* NOTES: Removed.

	Unrelated:

	Revert changes of 2014-11-20 from Paul Eggert. Causes failures
	on z/OS.

	Unrelated: Avoid unnecessary copying of $0.

	* interpret.h (UNFIELD): New macro.
	(r_interpret): Use it where *lhs is assigned to.

2014-11-20  Paul Eggert  <eggert@cs.ucla.edu>

	Port to systems where malloc (0) and/or realloc(P, 0) returns NULL.
	* gawkmisc.c (xmalloc):
	* xalloc.h (realloc):
	Do not fail if malloc(0) or realloc(P, 0) returns NULL.
	Fail only when the allocator returns null when attempting to
	allocate a nonzero number of bytes.

2014-11-19         Arnold D. Robbins     <arnold@skeeve.com>

	Infrastructure upgrades:

	* Automake 1.14.1, Gettext 0.19.3, Libtool 2.4.3.
	* compile, extension/build-aux/compile: New files.

2014-11-19  gettextize  <bug-gnu-gettext@gnu.org>

	* configure.ac (AM_GNU_GETTEXT_VERSION): Bump to 0.19.3.

2014-11-16         Arnold D. Robbins     <arnold@skeeve.com>

	* interpret.h: Revert change of 2014-11-11 since it breaks
	certain uses.

	Unrelated:

	* dfa.c: Sync with GNU grep.

2014-11-15         Arnold D. Robbins     <arnold@skeeve.com>

	* array.c, awk.h, awkgram.y, builtin.c, dfa.c, eval.c, field.c,
	interpret.h, io.c, main.c, mpfr.c, node.c, re.c, regex_internal.h,
	replace.c: Remove all uses of MBS_SUPPORT.
	* regex_internal.h: Disable wide characters on DJGPP.
	* mbsupport.h: Rework to be needed only for DJGPP.

2014-11-11         Arnold D. Robbins     <arnold@skeeve.com>

	Don't let memory used increase linearly in the size of
	the input.  Problem reported by dragan legic
	<dragan.legic@yandex.ru>.

	* field.c (set_record): NUL-terminate the buffer.
	* interpret.h (r_interpret): Op_field_spec: if it's $0, increment
	the valref.  Op_store_var: if we got $0, handle it appropriately.

2014-11-10         Arnold D. Robbins     <arnold@skeeve.com>

	Reorder main.c activities so that we can set a locale on the
	command line with the new, for now undocumented, -Z option.

	* main.c (parse_args, set_locale_stuff): New functions.
	(stopped_early): Made file level static.
	(optlist, optab): Add new argument.
	(main): Adjust ordering and move inline code into new functions.

2014-11-09         Andrew J. Schorr     <aschorr@telemetry-investments.com>

	* gawkapi.c (node_to_awk_value): When the type wanted is AWK_UNDEFINED
	and a it's a Node_val set to Nnull_string, return AWK_UNDEFINED instead
	of AWK_NUMBER 0.

2014-11-03         Norihiro Tanaka       <noritnk@kcn.ne.jp>

	* re.c (research): Use dfa superset to improve matching speed.

2014-11-02         Arnold D. Robbins     <arnold@skeeve.com>

	* profile.c (div_on_left_mul_on_right): New function.
	(parenthesize): Call it.

2014-10-30         Arnold D. Robbins     <arnold@skeeve.com>

	* configure: Regenerated after fix to m4/readline.m4.

	Unrelated; fixes to profiling. Thanks to Hermann Peifer and
	Manuel Collado for pointing out problems:

	* profile.c (pprint): For Op_unary_minus, parenthesize -(-x)
	correctly.
	(prec_level): Get the levels right (checked the grammar).
	(is_unary_minus): New function.
	(pp_concat): Add checks for unary minus; needs to be parenthesized.

2014-10-30         Andrew J. Schorr     <aschorr@telemetry-investments.com>

	* NEWS: Mention installation of /etc/profile.d/gawk.{csh,sh}.

2014-10-29         Andrew J. Schorr     <aschorr@telemetry-investments.com>

	* configure.ac (AC_CONFIG_FILES): Add extras/Makefile.
	* Makefile.am (SUBDIRS): Add extras.
	* extras: Add new subdirectory.

2014-10-29         Arnold D. Robbins     <arnold@skeeve.com>

	* dfa.c: Sync with GNU grep. Again, again.

2014-10-28         Arnold D. Robbins     <arnold@skeeve.com>

	* dfa.c: Sync with GNU grep. Again.

2014-10-25         Arnold D. Robbins     <arnold@skeeve.com>

	* dfa.c: Sync with GNU grep.

2014-10-17         John E. Malmberg      <wb8tyw@qsl.net>

	* ext.c (close_extensions): Test for null pointer since
	since this can be called by signal handler before the
	pointers are initialized.

2014-10-15         Arnold D. Robbins     <arnold@skeeve.com>

	Make sane the handling of AWKPATH and AWKLIBPATH:

	1. Don't explicitly search "."; it must be in the path either
	physically or as null element a la the shell's $PATH
	2. If environment's value was empty, use built-in default value.
	3. Set ENVIRON["AWK*PATH"] to the path used.

	* io.c (path_info): Remove try_cwd member.
	(get_cwd): Removed, not needed anymore.
	(do_find_source): Don't do explicit check in current directory.
	It must come from the AWKPATH or AWKLIBPATH variable.
	* main.c (path_environ): If value from environment was empty,
	set it to the default.  This is how gawk has behaved since 2.10.

2014-10-13         Arnold D. Robbins     <arnold@skeeve.com>

	* regcomp.c (__re_error_msgid): Make error message for REG_EBRACK
	more helpful - also used for unmatched [:, [., [=.
	Thanks to Davide Brini for raising the issue.

2014-10-12         KO Myung-Hun          <komh78@gmail.com>

	Fixes for OS/2:

	* Makefile.am (install-exec-hook, uninstall-links): Use $(EXEEXT).
	* getopt.h: Redefinitions if using KLIBC.
	* io.c (_S_IFDIR, _S_IRWXU): Define if the more standard versions
	are available.

2014-10-12         Arnold D. Robbins     <arnold@skeeve.com>

	* README: Remove Pat Rankin from VMS duties, per his request.

2014-10-08         Arnold D. Robbins     <arnold@skeeve.com>

	* dfa.c: Sync with GNU grep.

2014-10-05         Arnold D. Robbins     <arnold@skeeve.com>

	* profile.c (pprint): Fix typo in header. Sheesh.

	Unrelated:

	* awkgram.y (mk_program): Add a comment that we don't need to
	clear the comment* variables.

2014-10-04         Arnold D. Robbins     <arnold@skeeve.com>

	* profile.c (pp_string_fp): Fix breaklines case to actually
	output the current letter. This broke at gawk 4.0.0. Sigh.
	Thanks to Bert Bos (bert@w3.org) for the report.

2014-10-03	Stephen Davies		<sdavies@sdc.com.au>

	* awkgram.y (program_comment): Renamed from comment0.
	(function_comment): Renamed from commentf.

2014-10-02         Arnold D. Robbins     <arnold@skeeve.com>

	* awkgram.y, profile.c: Minor white space cleanups.

2014-10-01         Arnold D. Robbins     <arnold@skeeve.com>

	Fix a few compile warnings:

	* awkgram.y (split_comment): Make static.
	General: Remove some unused variables, clean up some whitepace nits.

	* profile.c (indent): Add some braces to turn off compiler warnings.

2014-09-29         Andrew J. Schorr     <aschorr@telemetry-investments.com>

	* main.c (main): In optlist, it should say "h", not "h:", since there
	is no argument for the help option.  Thanks to Joep van Delft for
	the bug report.

2014-09-29         Arnold D. Robbins     <arnold@skeeve.com>

	* gawkapi.h: Minor edits to sync with documentation. Does not
	influence the behavior of the API.

2014-09-28         Arnold D. Robbins     <arnold@skeeve.com>

	* command.y (cmdtab): Add "where" as an alias for "backtrace".
	Finally!

	Unrelated:

	* dfa.c: Sync with GNU grep.

2014-09-27         Arnold D. Robbins     <arnold@skeeve.com>

	* awkgram.y (check_for_bad): Bitwise-and the bad character with 0xFF
	to avoid sign extension into a large integer.

	Unrelated:

	* configure.ac: Add an option to enable locale letters in identifiers.
	Undocumented and subject to being rescinded at any time in the future.
	* NEWS: Mention to look at configure --help.

	Unrelated:

	* profile.c (pprint): Use "rule(s)" instead of "block(s)" in the
	header.

2014-09-23         Arnold D. Robbins     <arnold@skeeve.com>

	* awkgram.y (yylex): Don't check for junk characters inside
	quoted strings.  Caused issues on DJGPP and Solaris.

	Unrelated:

	* io.c (devopen): Straighten things out with respect to
	compatibility with BWK awk.

2014-09-19         Arnold D. Robbins     <arnold@skeeve.com>

	* awkgram.y: Further commentary as to the treacherousness
	of isalnum and isalpha.

2014-09-15         Arnold D. Robbins     <arnold@skeeve.com>

	Finish removing use of isalpha and isalnum.

	* awk.h (is_alpha, is_alnum, is_identchar): Add declarations.
	* awkgram.y (yylex): Use is_alpha.
	(is_alpha, is_alnum): New functions.
	(is_identchar): Use is_alnum.
	* builtin.c (r_format_tree): Use is_alpha, is_alnum.
	* command.y (yylex): Use is_alpha, is_identchar.
	* ext.c (is_letter): Use is_alpha.
	(is_identifier_char): Removed; replaced uses with is_identchar.
	* main.c (arg_assign): Use is_alpha, is_alnum.
	* node.c (r_force_number): Use is_alpha.

2014-09-14         Arnold D. Robbins     <arnold@skeeve.com>

	* awkgram.y (is_identchar): Change from simple macro to function
	since use of isalnum() let non-ASCII letters slip through into
	identifiers.

2014-09-13	Stephen Davies		<sdavies@sdc.com.au>

	When doing pretty-printing (but not profiling), include the original
	comments in the output.

	General rules:

	Pretty printing:
		- Do NOT indent by a tab
		- Do NOT print the header comments ("# BEGIN rules", etc.)
		- DO print the comments that are in the program

	Profiling:
		- DO indent by a tab
		- DO print the header comments
		- Do NOT print the program's original comments

	* awkgram.y (comment0, commentf): New varibles that are  pointers to
	program and function comments.
	(get_comment): New function that retrieves consecutive comment lines
	and empty lines as a unit).
	(split_comment): New function: iff first block in the program is a
	function and it is predeeded by comments, take the last non-blank
	line as function comment and any preceeding lines as program comment.)

	Following token rules were changed to handle comments:

	* awkgram.y (pattern, LEX_BEGIN, LEX_END, LEX_BEGINFILE, LEX_ENDFILE,
	action, function_prologue, statements): Update to handle comments.
				
	Following functions were changed to handle comments:

	* awkgram.y (mk_program, mk_function, allow_newline and yylex): Update
	to handle comments. (Also fixed typo in case '\\'.)

	* profile.c (print_comment): New function to format comment printing.
	(indent, pprint, dump_prog, pp_func): Changed to handle comments and
	the revised indentation rules.

2014-09-07         Arnold D. Robbins     <arnold@skeeve.com>

	* awk.h: Move libsigsegv stuff to ...
	* main.c: here. Thanks to Yehezkel Bernat for motivating
	the cleanup.
	* symbol.c (make_symbol, install, install_symbol): Add const to
	first parameter. Adjust decls and fix up uses.

2014-09-05         Arnold D. Robbins     <arnold@skeeve.com>

	Add builtin functions to FUNCTAB for consistency.

	* awk.h (Node_builtin_func): New node type.
	(install_builtins): Declare new function.
	* awkgram.y [DEBUG_USE]: New flag value for debug functions; they
	don't go into FUNCTAB.
	(install_builtins): New function.
	* eval.c (nodetypes): Add Node_builtin_func.
	* interpret.h (r_interpret): Rework indirect calls of built-ins
	since they're now in the symbol table.
	* main.c (main): Call `install_builtins'.
	* symbol.c (install): Adjust for Node_builtin_func.
	(load_symbols): Ditto.

2014-09-04         Arnold D. Robbins     <arnold@skeeve.com>

	* profile.c (pprint): Case Op_K_for: Improve printing of
	empty for loop header.

	Unrelated: Make indirect function calls work for built-in and
	extension functions.

	* awkgram.y (lookup_builtin): New function.
	* awk.h (builtin_func_t): New typedef.
	(lookup_builtin): Declare it.
	* interpret.h (r_interpret): For indirect calls, add code to
	find and call builtin functions, and call extension functions.

2014-09-01         Arnold D. Robbins     <arnold@skeeve.com>

	* builtin.c (do_substr): Return "" instead of null string in case
	result is passed to length() with --lint. Based on discussions in
	comp.lang.awk.

	Unrelated:

	* interpret.h (r_interpret): For indirect function call, separate
	error message if lookup returned NULL. Otherwise got a core dump.
	Thanks to "Kenny McKormack" for the report in comp.lang.awk.

2014-08-27         Arnold D. Robbins     <arnold@skeeve.com>

	* configure.ac: Add test for strcasecmp.
	* regcomp.c: Remove special case code around use of strcasecmp().
	* replace.c: Include missing/strncasecmp.c if either strcasecmp()
	or strncasecmp() aren't available.

2014-08-26         Arnold D. Robbins     <arnold@skeeve.com>

	* regcomp.c, regex_internal.c: Sync with GBLIC. Why not.

	Unrelated:

	Remove support for MirBSD. It uglified the code too much
	for no discernable gain.

	* configure.ac: Remove check for MirBSD and define of
	LIBC_IS_BORKED.
	* dfa.c: Remove code depending on LIBC_IS_BORKED.
	* main.c: Ditto.
	* regcomp.c: Ditto.
	* NEWS: Updated.

2014-08-24         Arnold D. Robbins     <arnold@skeeve.com>

	* regex.h: Remove underscores in names of parameters in function
	declarations. Tweak names as neeeded.

2014-08-20         Arnold D. Robbins     <arnold@skeeve.com>

	* node.c (parse_escape): Max of 2 digits after \x.

2014-08-18         Arnold D. Robbins     <arnold@skeeve.com>

	* symbol.c: General formatting cleanup.

2014-08-15         Arnold D. Robbins     <arnold@skeeve.com>

	* main.c (usage): Adjust whitespace for -L and add "invalid"
	as a possible value for it.  Report from Robert P. J. Day
	<rpjday@crashcourse.ca>.

2014-08-14         Arnold D. Robbins     <arnold@skeeve.com>

	* Makefile.am (SUBDIRS): Put awklib after doc so that examples
	get extracted when the doc changes.

2014-08-13         Arnold D. Robbins     <arnold@skeeve.com>

	* builtin.c (do_sub): Move initial allocation of the replacement
	string down towards code to do the replacement, with a (we hope)
	better guesstimate of how much to initially allocate. The idea
	is to avoid unnecessary realloc() calls by making a better guess
	at how much to allocate.  This came up in an email discussion
	with Tom Dickey about mawk's gsub().

2014-08-12         Juergen Kahrs <jkahrs@users.sourceforge.net>

	* cmake/configure.cmake:
	* cmake/package.cmake: Copyright update.
	* README.cmake:
	* README_d/README.cmake: Moved file.

2014-08-12         Arnold D. Robbins     <arnold@skeeve.com>

	OFS being set should rebuild $0 using previous OFS if $0
	needs to be rebuilt. Thanks to Mike Brennan for pointing this out.

	* awk.h (rebuild_record): Declare.
	* eval.c (set_OFS): If not being called from var_init(), check
	if $0 needs rebuilding. If so, parse the record fully and rebuild it.
	Make OFS point to a separate copy of the new OFS for next time, since
	OFS_node->var_value->stptr was already updated at this point.
	* field.c (rebuild_record): Is now extern instead of static.
	Use OFS and OFSlen instead of the value of OFS_node.

	Unrelated:

	* Makefile.am (RM): Define for makes that don't have it,
	such as on OpenBSD.  Thanks to Jeremie Courreges-Anglas
	<jca@wxcvbn.org> for the report.

2014-08-05         Arnold D. Robbins     <arnold@skeeve.com>

	Bug fix: For MPFR sqrt(), need to set precision of result to be
	the same as that of the argument. Doesn't hurt other functions.
	See test/mpfrsqrt.awk. Thank to Katie Wasserman <katie@wass.net>
	for the bug report.

	* mpfr.c (do_mpfr_func): New function. Runs code for MPFR functions
	while still enabling debugging. Add call here to mpfr_set_prec().
	Original code from SPEC_MATH macro.
	(SPEC_MATH): Change macro to call do_mpfr_func().

	Next MPFR bug fix: The % operator gave strange results for negative
	numerator. Thanks again to Katie Wasserman for the bug report.

	* mpfr.c (mpg_mod): Use mpz_tdiv_qr() instead of mpz_mod(). From
	the GMP doc, mpz_mod() should have worked; it's not clear why
	it doesn't.

2014-08-03         Arnold D. Robbins     <arnold@skeeve.com>

	* builtin.c (format_tree): Don't need to check return value of
	wctombr for -2. Thanks to Eli Zaretskii for pointing this out.
	
	Unrelated:

	* gawkapi.h: Fix doc for API get_record - errcode needs to
	be greater than zero.
	* interpret.h (r_interpret): Move setting of ERRNO to here, from ...
	* io.c (inrec): ... here. Makes the code cleaner.

2014-08-03         Andrew J. Schorr     <aschorr@telemetry-investments.com>

	* awkgram.y (getfname): Match on either ptr or ptr2 so --profile
	will work in -M (MPFR bignum) mode.

2014-07-31         Arnold D. Robbins     <arnold@skeeve.com>

	* builtin.c (format_tree): Make %c handling more sane on Windows.
	Rework the lint messages.

	Unrelated:

	* dfa.c: Sync with GNU grep. Mainly white space differences.

	Unrelated:

	* mpfr.c (cleanup_mpfr): New function to deallocate _mpf_t1
	and _mpf_t2; removes some valgrind warnings.
	* awk.h (cleanup_mpfr): Add declaration.
	* main.c (main): Add call to `cleanup_mpfr'.

	Fix memory leak:

	* mpfr.c (do_mpfr_div): Add unref to denominator and numerator
	to not leak memory. Thanks to Katie Wasserman <katie@wass.net>
	for isolating the problem to that routine.

2014-07-25         Arnold D. Robbins     <arnold@skeeve.com>

	* main.c (main): Add a warning message if -M is used and gawk was
	compiled without MPFR/GMP.

2014-07-24         Arnold D. Robbins     <arnold@skeeve.com>

	* main.c (usage): Put text for `-n' *after* text for `-m'.
	Report from Robert P. J. Day <rpjday@crashcourse.ca>.

	Fix problems with I/O errors reported by Assaf Gordon
	<assafgordon@gmail.com>:

	* io.c (inrec): Change type to bool to make calling easier. Add
	check in non-EOF case for error, and if so, return false.
	Update ERRNO in case there is an ENDFILE block.
	* awk.h (inrec): Change type in declaration.
	* interpret.h (r_interpret): Change call of inrec() to boolean
	notation.

2014-07-10         Arnold D. Robbins     <arnold@skeeve.com>

	New `div()' function to do integer division and remainder;
	mainly useful for use with GMP integers. Thanks to
	Katie Wasserman <katie@wass.net> for the suggestion.

	* awk.h (do_div, do_mpfr_div): Declare new functions.
	* builtin.c (do_div): New function.
	* mpfr.c (do_mpfr_div): New function.
	* awkgram.y (tokentab): New entry.
	(snode): Add check for do_div/do_mpfr_div to make 3rd arg
	be an array.
	* NEWS: Updated.
	* TODO: Updated.

2014-07-10         Arnold D. Robbins     <arnold@skeeve.com>

	* awkgram.y (check_for_bad): New routine to do the fatal message,
	with smarter checking.
	(nextc): Call it as appropriate.

	* builtin.c (format_tree): Add check for bad returns from mbrlen
	to avoid trying to malloc (size_t) -1 bytes. Thanks to
	mail.green.fox@gmail.com for the bug report.

2014-07-03         Arnold D. Robbins     <arnold@skeeve.com>

	* awkgram.y (nextc): Add bool check_for_bad parameter to check
	for bad characters in the source program.
	(yylex): Adjust calls.

2014-06-24         Arnold D. Robbins     <arnold@skeeve.com>

	* main.c (main): The --pretty-print option no longer runs the
	program.  This removes the need for the GAWK_NO_PP_RUN environment var.
	* NEWS: Updated.
	* TODO: Updated.

2014-06-22         Paul Eggert          <eggert@penguin.cs.ucla.edu>

	Bring in from GNULIB:

	regex: fix memory leak in compiler
	Fix by Andreas Schwab in:
	https://sourceware.org/ml/libc-alpha/2014-06/msg00462.html
	* lib/regcomp.c (parse_expression): Deallocate partially
	constructed tree before returning error.

2014-06-19         Arnold D. Robbins     <arnold@skeeve.com>

	* builtin.c (do_sub): Add more info to leading comment.
	Add some whitespace in the code.

2014-06-08         Arnold D. Robbins     <arnold@skeeve.com>

	* dfa.c: Sync with GNU grep.

2014-06-03         Arnold D. Robbins     <arnold@skeeve.com>

	* dfa.c (mbs_to_wchar): Define a macro if not MBS.

2014-05-29         Arnold D. Robbins     <arnold@skeeve.com>

	* dfa.c: Sync with GNU grep.

2014-05-26         Arnold D. Robbins     <arnold@skeeve.com>

	* io.c (inetfile): Change return type to bool.  Wrap code
	with ifdef HAVE_SOCKETS so that it'll compile on DJGPP.

2014-05-22         Andrew J. Schorr     <aschorr@telemetry-investments.com>

	Allow any redirected getline inside BEGINFILE/ENDFILE.

	* awkgram.y (LEX_GETLINE): Only require a redirection and not also
	a variable if getline is in a BEGINFILE or ENDFILE rule.
	* interpret.h (Op_K_getline_redir): Remove check and fatal error.

2014-05-20         Arnold D. Robbins     <arnold@skeeve.com>

	* dfa.c (dfaexec): Minor sync with GNU grep.

2014-05-14         Arnold D. Robbins     <arnold@skeeve.com>

	* custom.h (_GL_PURE): Move definition to here. Sigh.
	* dfa.h, dfa.c: Sync with GNU grep. Sigh.

	Unrelated:

	* custom.h: Remove stuff for Ultrix 4.3. No one has such
	systems anymore; this just got missed earlier.

2014-05-11         Arnold D. Robbins     <arnold@skeeve.com>

	* debug.c (do_eval): Repair fix of 2014-05-09 and use
	assoc_remove to take @eval out of the function table.
	* symbol.c: Fix a comment.  This file needs some work.

2014-05-10         Arnold D. Robbins     <arnold@skeeve.com>

	* io.c (get_a_record): Finish TERMNEAREND handling in case
	we don't have a regular file but aren't going to get more data.
	Added some additional comments.

2014-05-09         Arnold D. Robbins     <arnold@skeeve.com>

	* debug.c (do_eval): Don't free `f' which points into the context
	that was previously freed. Bug reported by Jan Chaloupka
	<jchaloup@redhat.com>.  Apparently introduced with move to
	SYMTAB and FUNCTAB, but only showed up on Fedora 20 and Ubuntu 14.04,
	which have a newer glibc.
	(do_eval): Fix a memory leak seen by valgrind on Fedora 20 and
	Ubuntu 14.04: the new SRCFILE that is added wasn't released.

	Unrelated:

	* io.c (get_a_record): Handle return of TERMNEAREND when the
	entire file has been read into the buffer and we're using a
	regex for RS. Bug report by Grail Dane <grail69@hotmail.com>.

2014-05-04         Arnold D. Robbins     <arnold@skeeve.com>

	* debug.c (debug_prog): Change check for GAWK_RESTART so that it
	actually works. Bug fix: run command in debugger would start
	over again but not actually start running the program.

2014-04-25         Andrew J. Schorr     <aschorr@telemetry-investments.com>

	* io.c (two_way_open): In forked child, reset SIGPIPE to SIG_DFL.
	Fixes problems with "broken pipe" errors from child processes,
	restoring 4.1.0 and earlier behavior. Thanks to Daryl F
	<wyatt@prairieturtle.ca> for the report.
	(gawk_popen): Ditto.

2014-04-25         Arnold D. Robbins     <arnold@skeeve.com>

	* dfa.h, dfa.c: Merge with GNU grep; lots of forward motion.

2014-04-24         Arnold D. Robbins     <arnold@skeeve.com>

	Update xalloc.h for pending merge with dfa.

	* xalloc.h (xstrdup): Implement this.
	(x2nrealloc): Incorporate changed logic from GNULIB.

2014-04-20         Andrew J. Schorr     <aschorr@telemetry-investments.com>

	* io.c (struct inet_socket_info): Define new structure
	for use in parsing special socket filenames.
	(inetfile): Parse all components of the special socket filename
	into the struct inet_socket_info.  Returns true only if it is a
	valid socket fliename, unlike the previous version which checked
	for the '/inet[46]?/' prefix only.
	(redirect): Patch to use updated inetfile() function.
	(devopen): Remove logic to parse socket filenames, since this has
	been moved into the inetfile() function.
	(two_way_open): Update args to inetfile().

2014-04-20         Arnold D. Robbins     <arnold@skeeve.com>

	* builtin.c (do_rand): Make calls to random() in predictable
	order to avoid order of evaluation differences amongst compilers.
	Thanks to Anders Magnusson <ragge@ludd.ltu.se> (of the PCC team)
	for the suggestion.

2014-04-18         Arnold D. Robbins     <arnold@skeeve.com>

	* configure.ac: Change adding of -export-dynamic for GCC to be
	-Wl,-export-dynamic, which then works for PCC also.

2014-04-11         Arnold D. Robbins     <arnold@skeeve.com>

	* io.c (closemabyesocket): Define if not defined, e.g. building
	without socket code. Thanks to dave.gma@googlemail.com (Dave Sines)
	for the report.

2014-04-08         Arnold D. Robbins     <arnold@skeeve.com>

	* 4.1.1: Release tar ball made.

2014-04-08         Arnold D. Robbins     <arnold@skeeve.com>

	* README: Update.
	* configure.ac: Bump version.

2014-04-03         Arnold D. Robbins     <arnold@skeeve.com>

	* regcomp.c (parse_bracket_exp): Move a call to `re_free' inside
	an ifdef. Makes the code marginally cleaner.

2014-03-30         Arnold D. Robbins     <arnold@skeeve.com>

	* dfa.c: Sync with GNU grep.

2014-03-28         Arnold D. Robbins     <arnold@skeeve.com>

	* configure.ac: Remove duplicate AC_HEADER_TIME and rearrange
	order of macros some. May help on older systems.

2014-03-23         Arnold D. Robbins     <arnold@skeeve.com>

	* dfa.c: Move include of dfa.h around for correct building
	on Irix. Thanks to Nelson H.F. Beebe for the report.

	Unrelated:

	* .gitignore: Simplify .dSYM pattern for Mac OS X.

2014-03-21         Arnold D. Robbins     <arnold@skeeve.com>

	* dfa.c (using_simple_locale): Add ifdefs in case there is no
	locale support at all. Thanks to Scott Deifik for the report.

	Unrelated:

	* main.c (UPDATE_YEAR): Set to 2014.

2014-03-17         Arnold D. Robbins     <arnold@skeeve.com>

	* .gitignore: Add .dSYM directories for Mac OS X.
	Thanks to Hermann Peifer for the suggestion.

2014-03-10         Arnold D. Robbins     <arnold@skeeve.com>

	* dfa.h, dfa.c: Sync with grep. Yet again.
	* regex_internal.c (built_wcs_upper_buffer, build_upper_buffer):
	Fixes from GNULIB for mixed case matching on Mac OS X.

	Unrelated:

	* builtin.c (format_tree): Smarten handling of %' flag. Always
	pass it in for floating point formats. Then only add the
	thousands_sep if there is one. Also, allow for thousands_sep
	to be a string, not just one character.  Thanks to Michal Jaegermann
	for the report.

2014-03-08         Andrew J. Schorr     <aschorr@telemetry-investments.com>

	* gawkapi.c (api_impl): Add memory allocation function pointers.
	* gawkapi.h (GAWK_API_MINOR_VERSION): Bump.
	(gawk_api_t): Add memory allocation function pointers api_malloc,
	api_calloc, api_realloc, and api_free.
	(gawk_malloc, gawk_calloc, gawk_realloc, gawk_free): New macros.
	(emalloc): Replace malloc with gawk_malloc.
	(erealloc): Replace erealloc with gawk_erealloc.

2014-03-05         Arnold D. Robbins     <arnold@skeeve.com>

	Straighten out enumerated types some more.

	* awk.h (add_srcfile): Fix type of first parameter.
	* awkgram.y (add_srcfile, do_add_srcfile): Ditto.
	* cmd.h (A_NONE): New enum nametypeval.
	* command.y (argtab): Use it in final value.
	* ext.c (make_builtin): Use awk_false, awk_true.
	* io.c (init_output_wrapper): Use awk_false.

	Unrelated:

	* debug.c (do_commands): Initialize num to silence warnings.
	Thanks to Michal Jaegermann.

	Unrelated:

	* builtin.c (do_mktime): Change lint warning for minutes to
	check against 59, not 60.  Thanks to Hermann Peifer for the report.

2014-03-03         Arnold D. Robbins     <arnold@skeeve.com>

	* dfa.c: Sync with grep. Yet again.

2014-02-28         Arnold D. Robbins     <arnold@skeeve.com>

	* dfa.c: Sync with grep. Looks like good improvement with
	respect to bracket expressions.

2014-02-27         Arnold D. Robbins     <arnold@skeeve.com>

	Fixes for enum/int mismatches as warned by some compilers.

	* awk.h (ANONE): New enum for array sorting.
	* array.c (assoc_list): Use it.
	* builtin.c (format_tree): New MP_NONE value.
	* gawkapi.c: Use awk_false and awk_true everywhere instead of
	false and true.

2014-02-26         Arnold D. Robbins     <arnold@skeeve.com>

	* configure.ac: Set up do-nothing extension/Makefile on
	MirBSD also.

2014-02-21         Arnold D. Robbins     <arnold@skeeve.com>

	* dfa.h, dfa.c (parse_bracket_exp): Sync with grep.

2014-02-20         Arnold D. Robbins     <arnold@skeeve.com>

	* regex.h, regex.c, regex_internal.c, regex_internal.h: Sync
	with GLIBC. Mainly copyright updates.
	* getopt.c, getopt.h, getopt1.c, getopt_int.h: Ditto.
	* dfa.c (parse_bracket_exp): Sync with grep, where they restored
	the buggy code.  Sigh.

	Unrelated:

	* NEWS: Typo fix.
	* interpret.h (r_interpret): Init a variable for BEGINFILE to avoid
	compiler warnings. Thanks to Michal Jaegermann.

2014-02-15         Arnold D. Robbins     <arnold@skeeve.com>

	* awkgram.c, command.c: Regenerated - Bison 3.0.2.

2014-02-04         Arnold D. Robbins     <arnold@skeeve.com>

	* dfa.c (to_uchar): Make use of this. Syncs with GNU grep.

2014-02-03         Arnold D. Robbins     <arnold@skeeve.com>

	* awkgram.y (negate_num): Bracket `tval' in #ifdef MPFR since it's
	only used in that code.

2014-01-31         Arnold D. Robbins     <arnold@skeeve.com>

	* Makefile.am (dist-hook): Improve creation of pc/config.h. We
	have to jump through a lot of hoops for 'make distcheck' to
	actually work.

2014-01-30         Arnold D. Robbins     <arnold@skeeve.com>

	* Makefile.am (dist-hook): Improve creation of pc/config.h to copy
	the new file into the distribution directory being created.
	Also, put the temporary files into /tmp.

2014-01-28         Arnold D. Robbins     <arnold@skeeve.com>

	* awkgram.y (negate_num): If just a double, return. Fixes a bug
	that showed up on 32-bit systems with MPFR. Thanks to Eli Zaretskii
	and Corinna Vinschen for the report.  Also, free the MPZ integer.
	Thanks to valgrind for the report.

	Unrelated:

	* dfa.c: Sync with GNU grep - removed some special cased code
	for grep.

2014-01-24         Arnold D. Robbins     <arnold@skeeve.com>

	* configure.ac, field.c: Update copyright year.

2014-01-19         Arnold D. Robbins     <arnold@skeeve.com>

	* awkgram.y (negate_num): Handle the case of -0 for MPFR; the sign
	was getting lost. Thanks to Hermann Peifer for the report.

2014-01-18         Arnold D. Robbins     <arnold@skeeve.com>

	* dfa.c (parse_bracket_exp): Sync with GNU grep, which now uses
	gawk's code for RRI in single-byte locales!  Hurray.

2014-01-16         Arnold D. Robbins     <arnold@skeeve.com>

	* configure.ac: For z/OS, restore creation of do-nothing
	Makefile in extension directory.

2014-01-14         Arnold D. Robbins     <arnold@skeeve.com>

	* field.c (do_split): Make sure split() gets FS value if no
	third arg even after FPAT was set. Thanks to Janis Papanagnou
	for the report.

2014-01-13         Arnold D. Robbins     <arnold@skeeve.com>

	* README: Fix John Malmberg's email address.

2014-01-12         Arnold D. Robbins     <arnold@skeeve.com>

	* awkgram.y:  Update copyright year.
	(func_use): Simplify code.
	* command.y:  Update copyright year.
	* ext.c:  Update copyright year.
	(make_builtin): Small simplification.
	(make_old_builtin): Make code consistent with make_builtin(), add
	call to track_ext_func().
	* bootstrap.sh: Update copyright year. Remove touch of version.c
	since that file is no longer autogenerated.

2014-01-07         Arnold D. Robbins     <arnold@skeeve.com>

	* command.y (next_word): Move into ifdef for HAVE_LIBREADLINE,
	since it's only used by that code.
	* ext.c (load_old_ext): Minor improvements.

2014-01-03         Arnold D. Robbins     <arnold@skeeve.com>

	* config.guess, config.rpath, config.sub, depcomp,
	install-sh: Updated.
	* dfa.h, dfa.c: Sync with GNU grep; comment fix and copyright year.
	* NEWS: Updated some, including copyright year.

2013-12-26         Arnold D. Robbins     <arnold@skeeve.com>

	* README: Add John Malmberg for VMS.

2013-12-24         Arnold D. Robbins     <arnold@skeeve.com>

	* getopt.h: Add `defined(__sun)' to list of system that do get to
	include stdlib.h.  Needed for Illumos. Thanks to
	Richard Palo <richard.palo@free.fr> for the report.

2013-12-21         Mike Frysinger        <vapier@gentoo.org>

	* configure.ac: Add --disable-extensions flag to control
	compiling extensions.  Better for cross-compiling.
	(AC_CANONICAL_HOST): Added. Changed case statments appropriately.
	* Makefile.am (check-for-shared-lib-support): Removed.
	(check-recursive, all-recursive): Removed.

2013-12-21         Arnold D. Robbins     <arnold@skeeve.com>

	* config.guess: Updated.
	* configure, aclocal.m4: Updated based on automake 1.13.4.

2013-12-19         Arnold D. Robbins     <arnold@skeeve.com>

	* regexec.c (re_search_internal): Make sure `dfa' pointer is
	not NULL before trying to dereference it.

2013-12-16         Arnold D. Robbins     <arnold@skeeve.com>

	* configure.ac (AC_FUNC_VPRINTF): Remove. Not needed on current
	systems.
	* awk.h (HAVE_VPRINTF): Remove check.

2013-12-12         John E. Malmberg      <wb8tyw@qsl.net>

	* io.c (redirect): Add additional VMS error codes.
	(nextfile): Retry open after closing some files.

2013-12-10         Scott Deifik          <scottd.mail@sbcglobal.net>

	* io.c (closemaybesocket): Add definition for DJGPP.

2013-12-10         Arnold D. Robbins     <arnold@skeeve.com>

	* awk.h (Floor, Ceil): Remove declarations and VMS redefinitions.
	* floatcomp.c (Floor, Ceil): Removed, not needed. Move bracketing
	ifdef to the top of the file.
	* builtin.c (double_to_int): Use floor() and ceil().

2013-12-07         Arnold D. Robbins     <arnold@skeeve.com>

	* regex_internal.h (__attribute__): Define to empty if not GCC.
	* custom.h (__attribute__): Remove the definition from here; the
	right place was regex_internal.h.

2013-12-06         Arnold D. Robbins     <arnold@skeeve.com>

	No need to generate version.c from version.in.
	Thanks to John E. Malmberg <wb8tyw@qsl.net> for the suggestion.

	* version.in: Removed.
	* version.c: Use PACKAGE_STRING directly.
	* Makefile.am (EXTRA_DIST): Remove version.in.
	(distcleancheck_listfiles): Remove this rule.
	(MAINTAINERCLEANFILES): Remove this definition.
	(version.c): Remove the rule to create it.

2013-12-05         Arnold D. Robbins     <arnold@skeeve.com>

	Fixes for Z/OS.

	* custom.h (__attribute__): Define to empty.
	* dfa.c (parse_bracket_exp): Add a cast to quiet a warning.
	* regex.c: Correctly bracket include of <sys/param.h>.

	Unrelated:

	* debug.c (find_rule): Add a FIXME comment.

2013-12-03         John E. Malmberg	<wb8tyw@qsl.net>

	* io.c (redirect): Add additional VMS error code to check.
	(do_find_source): Append "/" if not a VMS filename.

2013-12-01         Andrew J. Schorr     <aschorr@telemetry-investments.com>

	* main.c (optab): Sort by long option name.

2013-11-27         Andrew J. Schorr     <aschorr@telemetry-investments.com>

	* main.c (optab): Add entry for --include.

2013-11-23         Arnold D. Robbins     <arnold@skeeve.com>

	* dfa.c: Merge from grep; minor fixes in how bit twiddling
	is done.

2013-11-01         Arnold D. Robbins     <arnold@skeeve.com>

	* dfa.c (lex): Reset laststart so that stuff like \s* works.
	Fix from grep.

2013-10-31         Arnold D. Robbins     <arnold@skeeve.com>

	* builtin.c (efwrite): If write error to stdout is EPIPE,
	die silently.  Thanks to Hermann Peifer for helping find this.

2013-10-22         Arnold D. Robbins     <arnold@skeeve.com>

	Revise error messages when writing to standard output or standard
	error to ignore EPIPE.  Add the ability based on an environment
	variable to get the source file and line number.

	* awk.h (r_warning): Renamed from warning.
	(warning): New macro to set location and call warning.
	* io.c (flush_io): Print errors only if not EPIPE.
	(close_io): Ditto.
	* main.c (lintfunc): Init to r_warning.
	(main): Enhance explanatory comment.
	(usage): Print errors only if not EPIPE.
	(copyleft): Ditto.
	* msg.c (err): Make printing srcfile and srcline depend upon
	GAWK_MSG_SRC environment variable.
	(r_warning): Renamed from warning.

2013-10-17         Arnold D. Robbins     <arnold@skeeve.com>

	* main.c (main): Ignore SIGPIPE. See the comment in the code.
	Thanks to Alan Broder for reporting the issue.

	Unrelated:

	* rand.c (do_rand): Fix computation and loop checking against
	1.0 to use do..while.

2013-10-16         Arnold D. Robbins     <arnold@skeeve.com>

	Make -O work again.  Turns out that C99 bool variables
	are clamped to zero or one.

	* main.c (do_optimize): Init to false.
	(main): Set do_optimize to true on -O.
	* eval.c (setup_frame): Change all uses of do_optimize to be
	a boolean check instead of a test > 1.
	* awkgram.y: Ditto.
	(optimize_assignment): Remove check against do_optimize since
	it was inited to true anyway.

	Unrelated:

	* re.c (resetup): Add a comment about the joy of syntax bits.

	Unrelated:

	* builtin.c (do_rand): If result is exactly 1.0, keep trying.
	Thanks to Nelson Beebe.

2013-10-10         Arnold D. Robbins     <arnold@skeeve.com>

	* dfa.c (lex): Sync with GNU grep. Handle multibyte \s and \S.

	Unrelated:

	* awk.h [ARRAY_MAXED]: Fix value of this and subsequent flags
	after addition of NULL_FIELD.
	* eval.c (flags2str): Add NULL_FIELD. Duh.

2013-10-09         Arnold D. Robbins     <arnold@skeeve.com>

	* awkgram.y (mk_assignment): Rework switch to handle Op_assign,
	and to provide a better error message upon unknown opcode.

2013-09-28         Arnold D. Robbins     <arnold@skeeve.com>

	* dfa.c: Sync with GNU grep.

2013-09-25         Arnold D. Robbins     <arnold@skeeve.com>

	* builtin.c (do_rand): Make the result more random by calling
	random() twice. See the comment in the code. Thanks to
	Bob Jewett <jewett@bill.scs.agilent.com> for the report and
	the fix.

2013-09-24         Arnold D. Robbins     <arnold@skeeve.com>

	* debug.c (find_rule): Handle case where lineno is zero. Can happen
	if break is given without a line number on a current line. Thanks
	to Ray Song <i@maskray.me> for the report.

2013-09-19         Arnold D. Robbins     <arnold@skeeve.com>

	* dfa.c (parse_bracket_exp): Use code from grep to keep things within
	range (updates change of 2013-09-08). Fix whitespace in one of the
	gawk-only additions.

2013-09-13         Arnold D. Robbins     <arnold@skeeve.com>

	Fix use of NF after it's extended, e.g. see test/nfloop.awk.

	* awk.h (NULL_FIELD): New flag
	* builtin.c (do_print_rec): Check f0->flags instead of if
	equal to Nnull_string.
	* eval.c (r_get_field): Check (*lhs)->flags instead of if
	equal to Nnull_string or Null_field.
	* field.c (init_fields): Init field zero and Null_field with
	NULL_FIELD flag.
	(set_NF): Set parse_high_water = NF in case NF extended past the
	end. This is the actual bug fix.

2013-09-08         Arnold D. Robbins     <arnold@skeeve.com>

	Fixes based on reports from a static code checker. Thanks to
	Anders Wallin for sending in the list.

	* array.c (asort_actual): Free list if it's not NULL.
	* builtin.c (do_sub): Set buf to NULL and assert on it before using
	it.
	* cint_array.c (cint_array_init): Clamp any value of NHAT from the
	environment such that it won't overflow power_two_table when used as
	an index.
	* dfa.c (parse_bracket_exp): Check that len is in range before using it
	to index buf.
	* getopt.c (_getopt_internal_r): Change call to alloca to use malloc.
	* io.c (socket_open): Init read_len to zero.
	(two_way_open): Upon failure to fork, close the slave fd also.
	* re.c (research): Init try_backref to false.
	* regcomp.c (build_range_exp): Free any items that were allocated in
	the case where not all items were.
	(build_charclass_op): Same. Init br_token to zero with memset.
	(create_tree): Init token t to zero with memset.
	* regex_internal.c (re_dfa_add_node): Free any items that were
	allocated in the case where not all items were.
	* symbol.c (destroy_symbol): On default, break, to fall into releasing
	of resources.

2013-08-29         Arnold D. Robbins     <arnold@skeeve.com>

	* debug.c (HAVE_HISTORY_LIST): Move checks and defines to the top.
	(do_save, serialize): Adjust #if checks to depend on having both
	readline and the history functions. Needed for Mac OS X whose
	native readline is a very old version. Sigh.
	* configh.in, configure: Regenerated due to change in m4/readline.m4.
	Issue reported by Hermann Peifer and Larry Baker.

	Unrelated:

	* getopt.c: Sync with GLIBC, changes are minor.

	Unrelated:

	* dfa.c: Sync with version in grep. Primarily whitespace / comment
	wording changes.

2013-08-26         Arnold D. Robbins     <arnold@skeeve.com>

	* regcomp.c (parse_dup_op): Remove RE_TOKEN_INIT_BUG code (change of
	Feb 19 2005) since it's no longer needed.

	* regcomp.c (re_fastmap_iter): Undo addition of volatile from
	Jan 18 2007; no longer needed and is one less change to have to
	maintain aginst the upstream.

	* regcomp.c, regex.h, regex_internal.h: Sync with GLIBC.

2013-08-22         Arnold D. Robbins     <arnold@skeeve.com>

	* str_array.c (env_store): If the new value being stored is NULL,
	pass in "" instead. Avoids core dump on Mac OS X.
	Thanks to Hermann Peifer for the bug report.

2013-08-20         Arnold D. Robbins     <arnold@skeeve.com>

	* nonposix.h: New file. Contains FAKE_FD_VALUE.
	* awk.h: Include it if MinGW or EMX.
	* Makefile.am (base_sources): Add nonposix.h.

2013-08-18         Arnold D. Robbins     <arnold@skeeve.com>

	Reflect updates to ENVIRON into the real environment.

	* awk.h (init_env_array): Add declaration.
	* main.c (load_environ): Call init_env_array.
	* str_array.c (env_remove, env_store, env_clear, init_env_array):
	New functions.
	(env_array_func): New array vtable.

2013-08-18         Arnold D. Robbins     <arnold@skeeve.com>

	* array.c (force_array): Set symbol->xarray to NULL before
	initing the array if it was Node_var_new.
	(null_array): Restore assert, undoing change of 2013-05-27.

2013-08-15         Arnold D. Robbins     <arnold@skeeve.com>

	* debug.c (print_memory): Fix whitespace / indentation.

2013-08-02         Arnold D. Robbins     <arnold@skeeve.com>

	* awkgram.y (append_rule): Add attempt to insert any comment
	before a rule. Commented out at the moment.

2013-07-30         Arnold D. Robbins     <arnold@skeeve.com>

	* awk.h (enum opcodeval): Add Op_comment.
	* awkgram.y (comment): New variable to hold comment text.
	(statement): Add saved comments to lists being built.
	(allow_newline): Save comment text if necessary. Append if have
	existing text.
	(yylex): Ditto.
	* debug.c (print_instruction): Handle Op_comment.
	* eval.c (optypes): Add entry for Op_comment.
	* interpret.h (r_interpret): Ditto.
	* profile.c (pprint): For Op_comment, print the comment text.

2013-07-24         Arnold D. Robbins     <arnold@skeeve.com>

	* io.c (FAKE_FD_VALUE): Move definition from here ...
	* awk.h (FAKE_FD_VALUE): ... to here. Fixes compilation on MinGW.

2013-07-08         Arnold D. Robbins     <arnold@skeeve.com>

	* io.c (get_a_record): Change `min' to `MIN' for consistency with
	other files and general practice.

2013-07-04         Andrew J. Schorr     <aschorr@telemetry-investments.com>

	* gawkapi.h (awk_element_t): Add comment indicating that the array
	element index will always be a string!
	* gawkapi.c (api_flatten_array): When converting the index to an awk
	value, request a string conversion, since we want the indices to
	appear as strings to the extensions.  This makes the call to
	force_string redundant, since node_to_awk_value does that internally
	when we request a string.

2013-07-04         Arnold D. Robbins     <arnold@skeeve.com>

	* builtin.c (format_tree): Fixes for %c with multibyte characters
	and field width > 1. Bugs reported by Nethox <nethox@gmail.com>.

2013-07-02         Arnold D. Robbins     <arnold@skeeve.com>

	* profile.c (pp_string): Add a call to chksize and fix another.
	Avoids valgrind errors on profile5 test. Thanks to Andrew
	Schorr for the report.

2013-06-27         Arnold D. Robbins     <arnold@skeeve.com>

	* awkgram.y: Minor whitespace cleanup, remove redundant ifdef.

2013-06-24         Arnold D. Robbins     <arnold@skeeve.com>

	* dfa.c (copytoks): Rewrite to call addtok_mb() directly. Avoids
	problems with multibyte characters inside character sets.
	Thanks to Steven Daniels <stevendaniels88@gmail.com> for reporting
	the problem.  Much thanks to Mike Haertel <mike@ducky.net> for the
	analysis and fix.

2013-06-24  Eli Zaretskii  <eliz@gnu.org>

	* io.c: Move #include "popen.h" out of the HAVE_SOCKETS condition,
	as this is needed for non-sockets builds as well.  See
	http://lists.gnu.org/archive/html/bug-gawk/2013-06/msg00014.html
	for the details of the problem this caused.

2013-06-15         Arnold D. Robbins     <arnold@skeeve.com>

	* io.c: Add ifdefs for VMS so that it will compile again.
	Thanks to Anders Wallin.

2013-06-11         Arnold D. Robbins     <arnold@skeeve.com>

	* debug.c (print_lines): Move setting of binary mode to after all
	the messing with the fd. Simplifies code some.
	* io.c (srcopen): Rearrange so that can add call to setbinmode
	here too. This fixes the debugger and makes reading source
	files a little faster. Thanks again to Corinna Vinschen.

2013-06-10         Arnold D. Robbins     <arnold@skeeve.com>

	* debug.c (print_lines): Set binary mode so that calculation of the
	byte offsets will be right. Thanks to Corinna Vinschen for the
	direction.

2013-06-10         Arnold D. Robbins     <arnold@skeeve.com>

	* re.c (check_bracket_exp): Remove warning about ranges being
	locale dependent, since they aren't anymore.

2013-06-09         Arnold D. Robbins     <arnold@skeeve.com>

	* io.c (iop_finish): Change fstat call to fcntl/F_GETFL per
	Eli Z., for Windows.

2013-06-03         Arnold D. Robbins     <arnold@skeeve.com>

	* eval.c (unwind_stack): If exiting, don't worry about strange stuff
	on the stack.

	Unrelated:

	* awk.h (init_sockets): Declare.
	* io.c (init_io): Remove ifdef around call.

2013-06-01  Eli Zaretskii  <eliz@gnu.org>

	* io.c (SHUT_RD) [SD_RECEIVE]: Define to SD_RECEIVE.
	(SHUT_WR) [SD_SEND]: Define to SD_SEND.
	(SHUT_RDWR) [SD_BOTH]: Define to SD_BOTH.
	(FD_TO_SOCKET, closemaybesocket) [!FD_TO_SOCKET]: New macros.
	(SOCKET_TO_FD, SOCKET) [!SOCKET_TO_FD]: New macros.
	(PIPES_SIMULATED): Define only for DJGPP.
	(pipe) [__MINGW32__]: Define to call _pipe, unless PIPES_SIMULATED
	is defined.
	(init_io) [HAVE_SOCKETS]: Call init_sockets.
	(iop_close, socketopen): Call closemaybesocket instead of close.
	(redirect) [__MINGW32__]: Call wait_any with a non-zero argument.
	(devopen) [__EMX__ || __MINGW32__]: Don't call stat on network
	pseudo-filenames.
	(two_way_open) [HAVE_SOCKETS]: Switch input and output to binary
	mode if appropriate.
	(two_way_open) [!PIPES_SIMULATED]: Use the __EMX__ code for MinGW
	as well.
	[__MINGW32__] Call spawnl to invoke $ComSpec and pass it a
	suitably quoted command line.
	(two_way_open) [__MINGW32__]: Wait only for a specified process
	ID.  If successful, update the exit status of the exited process.
	Don't use signals that are undefined on MinGW.
	(two_way_open) [!PIPES_SIMULATED]: Use the __EMX__ code for MinGW
	as well.
	(min): Define only if not already defined.
	(read_with_timeout) [__MINGW32__]: Allow reading from sockets with
	timeout.
	(gawk_fclose) [__MINGW32__]: Close the underlying socket as well.

	* getopt.c: Include stdlib.h for MinGW as well.

2013-05-30         Arnold D. Robbins     <arnold@skeeve.com>

	More profiling fixes:

	* profile.c (pprint): For Op_in_array, parenthesize subscript if
	the precedence is lower. E.g.:  (c = tolower(foo)) in ARRAY.
	(prec_level): Merge cases for precedence of 5.
	(parenthesize): Simplify, as in 3.1.8. Avoids stuff like
	`(x == 1 && (z ==2 && (q == 4 && w == 7)))'.

	Unrelated:

	* io.c (iop_finish): fstat the fd before closing it to avoid
	errors on some operating systems. Thanks to Eli Zaretskii
	for the report.

2013-05-29         Arnold D. Robbins     <arnold@skeeve.com>

	* profile.c (pp_group3): Renamed from pp_concat. Change all calls.
	(is_binary): Change return type to bool.
	(is_scalar): New function.
	(pp_concat): New function to handle concatenation operator better.
	(pprint): Call it at case Op_concat. Fix Op_K_delete if multiple
	indexes to separate with "][".
	General: Add leading comments as needed.

2013-05-28         Arnold D. Robbins     <arnold@skeeve.com>

	* main.c (main): Add minor hack to not run code if pretty printing
	and undocumented env var GAWK_NO_PP_RUN exists.
	* profile.c (pp_string): Explicitly print NUL chars as \000.

2013-05-27         Arnold D. Robbins     <arnold@skeeve.com>

	* configure.ac (AM_INIT_AUTOMAKE): Add dist-lzip to quiet
	outside maintainer warnings.

	Unrelated:

	* configure.ac (AC_STRUCT_ST_BLKSIZE): Replaced with call to
	AC_CHECK_MEMBERS.

	Unrelated:

	* array.c (null_array): Remove the assert and just clear
	symbol->xarray.

2013-05-26         Arnold D. Robbins     <arnold@skeeve.com>

	* getopt.c: For Mac OS X, also include <stdlib.h> to avoid
	some compiler warnings.

2013-05-20         Arnold D. Robbins     <arnold@skeeve.com>

	* gawkapi.h [FAKE_FD_VALUE]: Moved from here to ...
	* io.c [FAKE_FD_VALAUE]: here.

2013-05-14  Eli Zaretskii  <eliz@gnu.org>

	* io.c (devopen) [__EMX__ || __MINGW32__]: Produce EISDIR on MinGW
	when an attempt to open() a directory fails.
	(two_way_open) [__EMX__ || __MINGW32__]: When trying to open() a
	directory fails with EISDIR, assign FAKE_FD_VALUE to the file
	descriptor and attributes of a directory to its mode bits.  This
	is needed to support the readdir extension.

	* gawkapi.h (FAKE_FD_VALUE): New macro, used in io.h and in
	extension/gawkdirfd.h.

2013-05-09         Arnold D. Robbins     <arnold@skeeve.com>

	* 4.1.0: Release tar ball made.

2013-05-09         Arnold D. Robbins     <arnold@skeeve.com>

	* awkgram.y (snode): Make it a fatal error to use a regexp constant
	as the second argument of index(). Thanks to Christopher Durant
	<christopher.durant@marquesa.net> and Brian Kernighan for the report
	and the advice.

2013-04-28  Eli Zaretskii  <eliz@gnu.org>

	* io.c (redirect): Remove the HACK that called close_one when
	errno was zero in the MinGW build.  This prevents failure in
	several tests in the test suite, e.g., closebad.

2013-04-28         Arnold D. Robbins     <arnold@skeeve.com>

	* bootstrap.sh: Fix a comment.

2013-04-24         Arnold D. Robbins     <arnold@skeeve.com>

	* io.c (do_getline_redir): Fix the leading comment.

2013-04-23         Arnold D. Robbins     <arnold@skeeve.com>

	* main.c (load_procinfo): Add PROCINFO entries for API major
	and minor versions.

2013-04-21         Arnold D. Robbins     <arnold@skeeve.com>

	* missing: Update from Automake 1.13.1.

2013-04-18         Arnold D. Robbins     <arnold@skeeve.com>

	* configure.ac: Fix a typo.

2013-04-17         Corinna Vinschen      <vinschen@redhat.com>

	* configure.ac: Remove special casing for cygwin for libiconv
	and libintl.

2013-04-16         Arnold D. Robbins     <arnold@skeeve.com>

	* bootstrap.sh: Touch gawk.texi too. Update copyright.

2013-04-16         Arnold D. Robbins     <arnold@skeeve.com>

	* awkgram.c: Regenerated from bison 2.7.1.
	* command.c: Ditto.
	* dfa.h, dfa.c: Minor edits to sync with GNU grep.
	* gettext.h: Sync with gettext 0.18.2.1.
	* random.h: Remove obsolete __P macro and use. Update copyright year.
	* Makefile.am, array.c, builtin.c, cint_array.c, cmd.h, debug.c,
	eval.c, ext.c, field.c, gawkapi.c, gawkapi.h, gettext.h, int_array.c,
	interpret.h, msg.c, node.c, profile.c, re.c, replace.c, str_array.c,
	symbol.c: Update copyright year.

	Update to automake 1.13.1:

	* configure.ac (AM_INIT_AUTOMAKE): Update version.
	* configure, Makefile.in, aclocal.m4, awklib/Makefile.in,
	doc/Makefile.in, test/Makefile.in: Regenerated.

	* getopt.c, getopt.h, getopt1.c, getopt_int.h: Sync with GLIBC.

2013-04-14         Arnold D. Robbins     <arnold@skeeve.com>

	* awkgram.y (check_funcs): Fix logic of test for called but
	not defined warning. Thanks to Scott Deifik for the bug report.

2013-04-02         Arnold D. Robbins     <arnold@skeeve.com>

	* profile.c (print_lib_list): Send final newline to prof_fp
	instead of stdout.  Thanks to Hermann Peifer for the bug report.

2013-03-27         Arnold D. Robbins     <arnold@skeeve.com>

	* Makefile.am (SUBDIRS): Move extension back into the middle of
	the list so that `make check' without a prior `make' works.

	Unrelated:

	* main.c (main): Move env_lc into ifdef for LIBC_IS_BORKED.

2013-03-20         Arnold D. Robbins     <arnold@skeeve.com>

	For systems where libc is borked (MirBSD, maybe others).

	* dfa.c: Force use of gawk_mb_cur_max instead of MB_CUR_MAX and make
	mbrtowc a macro that always fails.
	(using_utf8): Force utf8 to be 0 if libc borked and gawk_mb_cur_max
	is one.
	* main.c (main): If libc is borked and LC_ALL or LANG exist in the
	environment and are set to "C" or "c", force gawk_mb_cur_max to one.

2013-03-11         Arnold D. Robbins     <arnold@skeeve.com>

	* re.c (check_bracket_exp): Make handling of embedded ] in
	regexp smarter. Thanks to Ed Morton <mortoneccc@comcast.net>
	for reporting the bug.

2013-03-01         Arnold D. Robbins     <arnold@skeeve.com>

	Don't build extensions if API isn't supported:

	* Makefile.am (SUBDIRS): Move extension directory to last in case
	building the extensions is not supported.
	* configure.ac: Add check for MirBSD and don't even try to run the
	checks for DYNAMIC if so.

	Check for systems (MirBSD) where libc doesn't understand not
	to use UTF-8 for LC_ALL=C.

	* configure.ac (LIBC_IS_BORKED): AC_DEFINE if needed.
	* regcomp.c (init_dfa): Change logic as needed if LIBC_IS_BORKED.

2013-02-28         Arnold D. Robbins     <arnold@skeeve.com>

	Cause profiling / pretty printing to include a list of
	loaded extensions. Thanks to Hermann Peifer for the bug report.

	* awk.h (srcfiles): Add declaration.
	* profile.c (print_lib_list): New function.
	(dump_prog): Call it.

2013-02-26         Arnold D. Robbins     <arnold@skeeve.com>

	* awkgram.y (expression_list): In case of error return the list
	instead of NULL so that snode gets something it can count.

2013-02-12         Arnold D. Robbins     <arnold@skeeve.com>

	* bisonfix.awk: Comment out code for fixing contined #if
	statements. It is likely not needed anymore. Leave it there in
	case I'm wrong.

2013-02-06         Arnold D. Robbins     <arnold@skeeve.com>

	* builtin.c (printf_common): Move nargs > 0 check into assert.
	(do_sprintf): Add nargs check and fatal message to here.

2013-02-04         Arnold D. Robbins     <arnold@skeeve.com>

	* main.c (main): Remove undocumented -m option which was for
	compatibility with BWK awk. His awk dropped it back in 2007.

2013-02-03         Arnold D. Robbins     <arnold@skeeve.com>

	* configure.ac: Add Automake test for cross compiling.

2013-01-31         Arnold D. Robbins     <arnold@skeeve.com>

	* regcomp.c, regex.c, regex_internal.c, regexec.c: Update
	copyright years to sync with GLIBC.

	From: http://www.sourceware.org/ml/libc-alpha/2013-01/msg00967.html,
	by Andreas Schwab <schwab@suse.de>:

	* regexec.c (extend_buffers): Add parameter min_len.
	(check_matching): Pass minimum needed length.
	(clean_state_log_if_needed): Likewise.
	(get_subexp): Likewise.`

2013-01-31         Arnold D. Robbins     <arnold@skeeve.com>

	* dfa.c: Include "dfa.h" which includes regex.h after limits.h
	so that RE_DUP_MAX gets the correct value. Especially needed on
	OpenVMS. Thanks to Anders Wallin.

	* main.c (version): Print out API version numbers if DYNAMIC.
	Helpful also for knowing if to run the shlib tests.

	* configure: Regenerated after change in m4/readline.m4.

2013-01-31         Arnold D. Robbins     <arnold@skeeve.com>

	* PROBLEMS: Removed. It is no longer needed.
	* Makefile.am (EXTRA_DIST): Remove PROBLEMS from list.

2013-01-31         Andrew J. Schorr     <aschorr@telemetry-investments.com>

	* configure.ac: Remove TEST_MPFR conditional added in last patch.
	We will instead test for MPFR capability by looking at the output
	from gawk --version.

2013-01-27         Andrew J. Schorr     <aschorr@telemetry-investments.com>

	* configure.ac: Add MPFR test for use in test/Makefile.am.

2013-01-25         Arnold D. Robbins     <arnold@skeeve.com>

	* awkgram.y (parms_shadow): Change int param to bool.
	* cmd.h (output_is_tty): Sync type with rest of code (is bool).
	* dfa.c (MALLOC): Undef first, for Irix.
	* Makefile.am (LDADD): Use LIBREADLINE and LIBMPFR instead of
	automake substitutions.
	* configure.ac (AC_INIT): Version bump.
	(GAWK_CHECK_READLINE): Renamed from GNUPG_CHECK_READLINE.

2013-01-23         Arnold D. Robbins     <arnold@skeeve.com>

	* awk.h (list_functions): Change parameter to bool.
	* symbol.c (list_functions): Ditto.
	(get_symbols): Change sort parameter to bool. Additional
	code cleanup.

2013-01-22         Arnold D. Robbins     <arnold@skeeve.com>

	* symbol.c (get_symbols): Reset count after each loop to only
	sort the actual items retrieved. Thanks to Hermann Peifer (by
	way of Andrew Schorr) for reporting the bug.  Also add some
	commentary and fix function name in emalloc calls.

2013-01-20         Arnold D. Robbins     <arnold@skeeve.com>

	* re.c (regexflags2str): New routine.
	(resetup): If do_intervals, also turn on RE_NO_BK_BRACES.
	Thanks to Yan Lei <yanl.fnst@cn.fujitsu.com> for the
	bug report.

2013-01-18         Arnold D. Robbins     <arnold@skeeve.com>

	Fix a problem with include ordering to get ptrdiff_t definition,
	showed up on Debian Lenny. Reported by Manuel Collado.
	Fix brought over from grep.

	* dfa.h: Include regex.h and stddef.h directly.
	* dfa.c: Adjust includes.

2013-01-11         John Haque            <j.eh@mchsi.com>

	* awk.h (do_mpfr_rshift): Renamed from do_mpfr_rhift.
	* awkgram.y (do_mpfr_rshift): Renamed from do_mpfr_rhift.
	* mpfr.c (_tz1, _tz2, _mpz1, _mpz2, mpz1, mpz2, get_bit_ops,
	free_bit_ops): Removed.
	(init_mpfr): Remove calls to mpz_init.
	(get_intval, free_intval): New functions.
	(do_mpfr_rshift, do_mpfr_lshift): Rework code.
	(do_mpfr_and, do_mpfr_or, do_mpfr_xor): Accept two or more arguments
	to match regular functions.

2013-01-11         Arnold D. Robbins     <arnold@skeeve.com>

	* bisonfix.awk: Adjust ARGV / ARGC to force reading of standard
	input; apparently needed for Mac OS X. Thanks to Akim Demaille
	for the report.

2013-01-06         Arnold D. Robbins     <arnold@skeeve.com>

	* io.c (redirect, two_way_open): Set the name field in the
	awk_input_buf_t and awk_output_buf_t structures, as needed.
	Thanks to Manuel Collado for the report.

2013-01-05         Arnold D. Robbins     <arnold@skeeve.com>

	* regex_internal.h (struct re_dfa_t): Restore ifdefs around
	__libc_lock_define, they really were needed. Bleah.

2013-01-01         Arnold D. Robbins     <arnold@skeeve.com>

	Sync with GLIBC regex files.

	* regex_internal.h (struct re_dfa_t): Remove ifdefs around
	__libc_lock_define since it's already defined to empty in non-LIBC
	case.
	* regexec.c (check_node_accept_bytes): Restore decl with use from
	GLIBC code since this is LIBC case.

2012-12-27         Arnold D. Robbins     <arnold@skeeve.com>

	* builtin.c (do_print, do_printf): Use output_fp as default
	output for print/printf only if running under the debugger.
	Otherwise use stdout as Brian, Peter, and Al intended.

2012-12-25         Arnold D. Robbins     <arnold@skeeve.com>

	Remove sym-constant from API after discussions with John
	Haque and Andrew Schorr.

	* gawkapi.h (api_sym_constant): Removed field in API struct.
	(sym_constant): Remove macro.
	* gawkapi.c (set_constant, api_sym_update, api_sym_constant): Removed.
	(sym_update_real): Renamed to api_sym_update(). is_const parameter
	removed and code adjusted.

2012-12-24         Arnold D. Robbins     <arnold@skeeve.com>

	* 4.0.2: Release tar ball made.

2012-12-23         John Haque      <j.eh@mchsi.com>

	* eval.c (r_get_lhs): Node_array_ref. If original is Node_var,
	don't assign null-string as value.
	* ext.c (get_argument): Node_array_ref. Check if already a scalar.

2011-12-23         John Haque      <j.eh@mchsi.com>

	* awkgram.y (is_deferred_variable): New function.
	(func_install): Call it.
	* eval.c (r_interpret): Op_push_arg. Check for uninitialized scalar.

2012-12-23         Arnold D. Robbins     <arnold@skeeve.com>

	* awkgram.y (tokentab): Whitespace fix for "include".
	* builtin.c (printf_common): Do a fatal error if no args to printf()
	or sprintf().

2012-12-19         Arnold D. Robbins     <arnold@skeeve.com>

	* bootstrap.sh: Touch extension/aclocal.m4 also.

	Unrelated: Extend input parser API:

	* awk.h (IOBUF): Remove read_func pointer.
	* gawkapi.h (awk_input_buf_t): Move it to here.
	* io.c (iop_alloc, get_a_record, get_read_timeout): Adjust code.

	Unrelated: Make sure that variables like NF, NR, FNR are
	accessable correctly both through SYMTAB and through API.

	* gawkapi.c (api_sym_lookup): Call update_global_values().
	(api_sym_lookup_scalar): Ditto.
	* interpret.h (Op_subscript, Op_subscript_lhs): Ditto.
	* main.c (update_global_values): Adjust comment.

	Unrelated: Fix --disable-lint so that everything compiles.

	* main.c (main): Move case lable inside ifdef.
	* awkgram.y (isnoeffect): Add ifdefs around declaration, use,
	and function body.

	Unrelated: Restore building with tcc.

	* awk.h (AFUNC): Move to array.c which is the only place its used.
	(ainit_ind, atypeof_ind, etc.): New macros for use in array.c
	* array.c (AFUNC): Change to use F##_ind. Works with tcc and other
	compilers.
	* configure.ac: Only add -export-dynamic flag if compiling with gcc.

2012-12-18         Andrew J. Schorr     <aschorr@telemetry-investments.com>

	* gawkapi.c (sym_update_real): If setting a scalar variable that exists
	already in an undefined state with type set to Node_var_new, we must
	update the type to Node_var if the new value is not undefined.

2012-12-18         Arnold D. Robbins     <arnold@skeeve.com>

	* awkgram.y (tokentab): "extension" needs to be inside ifdef DYNAMIC.
	Thanks to Anders Wallin for finding this.

2012-12-16         Arnold D. Robbins     <arnold@skeeve.com>

	* debug.c (do_set_var): Fix last remaining `*assoc_lookup() = x'.

2012-12-15         Arnold D. Robbins     <arnold@skeeve.com>

	Infrastructure Updates:

	* awkgram.c, command.c: Regenerated with bison 2.7.
	* config.guess, config.sub, depcomp: Updated from automake 1.12.6.

2012-12-09         Arnold D. Robbins     <arnold@skeeve.com>

	Clean up BINMODE to use symbolic values.

	* awk.h (enum binmode_values): New enum.
	* eval.c (set_BINMODE): Use them.
	* io.c (binmode, close_rp, gawk_popen): Ditto.
	* main.c (main): Ditto.
	* builtin.c (do_system): Ditto.

	Unrelated:

	* configure.ac: Look for posix_openpt
	* io.c (two_way_open): Use posix_openpt if it's available.
	Thanks to Christian Weisgerber <naddy@mips.inka.de> for
	the changes.

	Also unrelated:

	* regex.c: Don't include <sys/param.h> on VMS. Thanks to
	Anders Wallin.

	Also unrelated:

	* ext.c (is_letter, is_identifier_char): New functions. Don't use
	<ctype.h> functions since those could rely on the locale.
	(make_builtin): Adjust test for valid name to call the new
	functions and return false instead of throwing a fatal error.
	(make_old_builtin): Adjust test for valid name to call the new
	function.
	* awk.h (is_identchar): Move from here, ...
	* awkgram.y (is_identchar): ... to here. This is safe, since
	the locale is C during parsing the program.

	Also unrelated: Make all checks for bitflags being set consistent
	in case we should wish to switch them to macro calls:

	* awkgram.y, builtin.c, cint_array.c, debug.c, eval.c, gawkapi.c,
	int_array.c, io.c, mpfr.c, node.c, profile.c, str_array.c: Fix
	as needed.

2012-12-07         Arnold D. Robbins     <arnold@skeeve.com>

	* awkgram.y (tokentab): `fflush()' is now in POSIX, remove the
	RESX flag. This was the last use, so delete the flag.
	(yylex): Don't check RESX.

	Thanks to Nathan Weeks <weeks@iastate.edu> for helping make this
	happen.

2012-12-01         Arnold D. Robbins     <arnold@skeeve.com>

	* interpret.h: For op_assign_concat, if both strings
	have WSTRCUR, then do the realloc() and append for the
	wide string too.  Thanks to Janis Papanagnou
	<janis_papanagnou@hotmail.com> for the discussion in
	comp.lang.awk.

2012-11-30         Arnold D. Robbins     <arnold@skeeve.com>

	* regcomp.c, regex.c, regex_internal.h, regexec.c: Sync
	with GLIBC.  Why not.

	* gawkapi.c (awk_bool_t): Change into an enum with awk_false and
	awk_true values.

2012-01-30         Andrew J. Schorr     <aschorr@telemetry-investments.com>

	Further cleanups of macros in awk.h

	* awk.h (_r, _t): Remove declarations.
	(unref, m_force_string): Remove macros.
	(r_unref): Move declaration.
	(r_force_string): Remove declaration.
	(DEREF, force_string, force_number, unref): Now inline functions.
	(POP_STRING, TOP_STRING): Back to macros.
	* eval.c (_t): Remove definition.
	* main.c (_r): Remove definition.
	* node.c (r_force_string): Remove.

2012-11-27         Arnold D. Robbins     <arnold@skeeve.com>

	* builtin.c (do_fflush): Make fflush() and fflush("") both
	flush everything. See the comment in the code.

2012-11-26         Arnold D. Robbins     <arnold@skeeve.com>

	* awk.h (Node_old_ext_func, Op_old_ext_func): New enum values.
	* configure.ac: Use -export-dynamic if supported for old extension
	mechanism.
	* eval.c (nodeytpes): Add Node_old_ext_func.
	(optypetab): Add Op_old_ext_func.
	* ext.c (make_old_ext_builtin): "New" function.
	* interpret.h: Special case Op_old_ext_builtin. Add checks for
	Node_old_ext_func.
	* msg.c: Adjust placement of a comment.

2012-05-02         John Haque      <j.eh@mchsi.com>

	* str_array.c (str_copy): Initialize next pointer in the linked list
	to avoid memory corruption.
	* int_array.c (int_copy): Ditto.

2012-04-21         John Haque      <j.eh@mchsi.com>

	Shutdown routine for a dynamic extension.

	* awk.h (SRCFILE): New field fini_func.
	* ext.c (load_ext): Takes an additional argument to look up and
	save the clean up routine in SRCFILE struct. 
	(INIT_FUNC, FINI_FUNC): Defines for default init and fini routine
	names.
	(do_ext): Use default for the name of the init or fini routine if
	one is not supplied. Adjust call to load_ext().
	(close_extensions): Execute fini routines.
	* interpret.h (Op_at_exit): Call close_extensions().
	* msg.c (gawk_exit): Ditto.
	* debug.c (close_all): Ditto.
	* main.c (main): Adjust call to load_ext().
	* awkgram.y (tokentab): Specify 2nd and 3rd optional arguments
	for the extension() built-in.

	Unrelated:

	* interpret.h (Op_arrayfor_init): Use assoc_length for array size. 
	
2012-04-19         John Haque      <j.eh@mchsi.com>

	Enhanced array interface to support transparent implementation
	using external storage and ...

	* awk.h (astore): Optional post-assignment store routine for
	array subscripts.
	(Op_subscript_assign): New opcode to support the store routine.
	(alength): New array interface routine for array length.
	(assoc_length): New macro.
	(assoc_empty): Renamed from array_empty.
	* awkgram.y (snode): Append Op_subscript_assign opcode if
	(g)sub variable is an array element.
	(mk_getline): Same for getline variable.
	(mk_assignment): Same if assigning to an array element.
	* field.c (set_element): Call store routine if needed.
	* builtin.c (do_match): Ditto.
	(do_length): Use length routine for array size.
	* symbol.c (print_vars): Ditto.
	* array.c (null_length): Default function for array length interface.
	(asort_actual):	Call store routine if defined.
	(asort_actual, assoc_list): Use length routine for array size.
	(null_array_func): Add length and store routine entries.
	* str_array.c (str_array_func): Same.
	* cint_array.c (cint_array_func): Same.
	* int_array.c (int_array_func): Same. 
	* eval.c (optypetab): Add Op_subscript_assign.
	* profile.c (pprint): Add case Op_subscript_assign.
	* interpret.h (set_array, set_idx): New variables to keep track
	of an array element with store routine.
	(Op_sub_array, Op_subscript_lhs, Op_store_sub, Op_subscript_assign):
	Add code to handle array store routine.
	* debug.c (print_symbol, print_array, cmp_val, watchpoint_triggered,
	initialize_watch_item): Use length routine for array size.

	* awk.h (assoc_kind_t): New typedef for enum assoc_list_flags.
	(sort_context_t): Renamed from SORT_CONTEXT.
	* array.c (asort_actual, assoc_sort): Adjust.
	* cint_array.c (cint_list, tree_list, leaf_list): Adjust.
	* int_array.c (int_list): Adjust.
	* str_array.c (str_list): Adjust.

2012-04-18         John Haque      <j.eh@mchsi.com>

	* awk.h (atypeof, AFUNC): New macros.
	(afunc_t): Renamed typedef from array_ptr.
	* array.c (register_array_func, null_lookup): Use AFUNC macro
	instead of hard-coded index for array functions.
	(asort_actual): Unref null array elements before overwriting.
	(force_array): Renamed from get_array.
	(null_array): Renamed from init_array. Also initialize flags to 0.
	(array_types): Renamed from atypes.
	(num_array_types): Renamed from num_atypes.
	* interpret.h (r_interpret): In case Op_sub_array, unref null array element.
	* str_array.c (str_array_init): Reworked for (re)initialization of array.
	* int_array.c (int_array_init): Ditto.
	* cint_array.c (cint_array_init): Ditto.

2012-11-24         Arnold D. Robbins     <arnold@skeeve.com>

	Directory cleanup.

	* TODO.xgawk, FUTURES: Merged into TODO.
	* TODO: More stuff added.
	* Makefile.am (EXTRA_DIST): Updated.

2012-11-22         Arnold D. Robbins     <arnold@skeeve.com>

	Cleanup of awk.h.

	* array.c (r_in_array): Removed.
	* awk.h (MALLOC_ARG_T): Replaced with size_t everywhere.
	(S_ISREG, setsid): Moved to io.c.
	(__extension__): Removed.
	(INT32_BIT): Moved to cint_array.c.
	(_t): Always declare.
	(DO_LINT_INVALID, et al): Moved into an enum.
	(POP_ARRAY, POP_PARAM, POP_SCALAR, TOP_SCALAR, dupnode, in_array):
	Moved into inline functions.
	(force_number, force_string): Simplified.
	(ZOS_USS): Remove undef of DYNAMIC, it's handled in configure.ac.
	* io.c (S_ISREG, setsid): Moved to here.
	* cint_array.c (INT32_BIT): Moved to here.
	* eval.c (_t): Always define.
	* protos.h: Use size_t directly instead of MALLOC_ARG_T.

	Unrelated:

	* gawkapi.h: Add `awk_' prefix to structure tags where they
	were missing.  Document the full list of include files needed.

2012-11-14         Arnold D. Robbins     <arnold@skeeve.com>

	* io.c (do_find_source): On VMS, don't add the `/' separater.
	Thanks to Anders Wallin.

	MPFR minor cleanup:

	* awk.h (mpfr_unset): Declare new function.
	* mpfr.c (mpfr_unset): New function.
	* node.c (r_unref): Call it instead of inline code.
	* gawk_api.c (api_sym_update_scalar): Call it instead of inline code.

2012-11-13         Arnold D. Robbins     <arnold@skeeve.com>

	* symbol.c (get_symbols): Check type, not vname. Keeps
	valgrind happy. Thanks to Andrew Schorr for noticing the problem.

2012-11-10         Arnold D. Robbins     <arnold@skeeve.com>

	* Update to bison 2.6.5. Various files regenerated.
	* io.c (find_source): Add a default value for SHLIBEXT.
	(read_with_timeout): For VMS also, just use read().

2012-11-10         John Haque      <j.eh@mchsi.com>

	* int_array.c (int_copy): Initialize next pointer of newchain to null.
	* eval.c (eval_condition): Force string context for an integer used
	as array index.

2012-11-10         Arnold D. Robbins     <arnold@skeeve.com>

	* gawkapi.c (api_add_ext_func, api_awk_atexit, api_clear_array,
	api_create_array, api_create_value, api_register_ext_version,
	api_release_value, api_update_ERRNO_string, node_to_awk_value,
	remove_element, run_ext_exit_handlers): Add null pointer checks.
	Everywhere: Add / fixup leading comments.

	* interpret.h (Op_store_sub): If assigning to an unitialized variable
	through SYMTAB, change it to Node_var. Add explanatory comments.
	* symbol.c (get_symbol): Rationalized. Skip non-variables in SYMTAB.

2012-11-04         Arnold D. Robbins     <arnold@skeeve.com>

	* gawkapi.h: Minor documentation edit.

2012-10-31         Arnold D. Robbins     <arnold@skeeve.com>

	* awkgram.y (want_regexp): Use as a bool, not as an int.
	* field.c: Fix a comment.
	* gawkapi.h: Add comment to include <errno.h>.
	* symbol.c (load_symbols): ``No automatic aggregate initialization.''
	Here too. Sigh again.

	* gawkapi.h: Minor documentation edits.

2012-11-27         Arnold D. Robbins     <arnold@skeeve.com>

	* builtin.c (do_fflush): Make fflush() and fflush("") both
	flush everything. See the comment in the code.

2012-10-28         Arnold D. Robbins     <arnold@skeeve.com>

	* Update to bison 2.6.4. Various files regenerated.

2012-10-27         Arnold D. Robbins     <arnold@skeeve.com>

	* gawkapi.h: Continuing the minor formatting / doc cleanups.

2012-10-26         Arnold D. Robbins     <arnold@skeeve.com>

	* gawkapi.h: Continuing the minor formatting / doc cleanups.

2012-10-24         Arnold D. Robbins     <arnold@skeeve.com>

	* gawkapi.h: Still more minor formatting / doc cleanups.

2012-10-23         Arnold D. Robbins     <arnold@skeeve.com>

	* gawkapi.h: More minor formatting / doc cleanups.

2012-10-21         Arnold D. Robbins     <arnold@skeeve.com>

	Fixes for z/OS from Dave Pitts.

	* awk.h (assoc_list_flags): No trailing comma on last enum value.
	* gawkapi.h (awk_valtype_t): Ditto.
	* symbol.c (lookup): ``No automatic aggregate initialization.'' Sigh.

	Unrelated:

	* gawkapi.h: Minor formatting / doc cleanups.

2012-10-19         Arnold D. Robbins     <arnold@skeeve.com>

	If SYMTAB is used, make sure ENVIRON and PROCINFO get loaded too.

	* awkgram.y (process_deferred): New function. Call it when program
	is completely parsed.
	(symtab_used): New variable.
	(variable): Set it to true if SYMTAB is looked up.
	* main.c (load_environ, load_procinfo): Make sure the routines are
	only called once.

	Unrelated fixes:

	* awkgram.y (yylex): Check continue_allowed and break_allowed as
	soon as they are seen in the scanner; the rules that check them
	can not be reduced until after a token that allows them is seen,
	leading to errors at execution time.
	* interpret.h (Op_K_break, Op_K_continue, Op_jmp): Add asssertion
	that pc->target_jmp is not NULL.

	* symbol.c (lookup): Correct a comment.

2012-10-14         Arnold D. Robbins     <arnold@skeeve.com>

	* gawkapi.h (IOBUF_PUBLIC): Renamed awk_input_buf_t.
	(struct iobuf_public): Renamed struct awk_input.
	* awk.h: Adjust.

2012-10-13         Arnold D. Robbins     <arnold@skeeve.com>

	* Update to Automake 1.12.4. Various files regenerated.

2012-10-11         Arnold D. Robbins     <arnold@skeeve.com>

	* awk.h (dup_ent): New member for Node_param_list.
	* symbol.c (install): For parameters, if this is a duplicate, chain
	it off the original using the dup_ent pointer.
	(remove_params): If there's a duplicate, remove it from the list.

	* awk.h: Fix flags to have unique numeric values. Oops.

2012-10-10         Arnold D. Robbins     <arnold@skeeve.com>

	* gawkapi.h: Add considerably more documentation. Rearrange order
	of functions in the struct to make more sense, grouping related
	functions together in a more logical order.
	* gawkapi.c: Adjust as needed.
	* ext.c (make_builtin): Adjust for name change in struct member.

2012-10-05         Arnold D. Robbins     <arnold@skeeve.com>

	* mbsupport.h: Add a bunch of undefs for z/OS.

2012-10-04         Arnold D. Robbins     <arnold@skeeve.com>

	* TODO.xgawk: Update.
	* awk.h (make_str_node): Removed macro.
	(make_string): Modified to call make_str_node.
	(r_make_str_node): Renamed to make_str_node.
	* gawkapi.c: Changed r_make_str_node to make_str_node everywhere.
	* node.c (make_str_node): Renamed from make_str_node.

	Update to automake 1.12.4.

	* Makefile.in, aclocal.m4, awklib/Makefile.in, doc/Makefile.in,
	extension/Makefile.in, extension/aclocal.m4, test/Makefile.in:
	Regenerated.

	* interpret.h (Op_Subscript): Added lint warnings for FUNCTAB
	and SYMTAB.

2012-10-02         Arnold D. Robbins     <arnold@skeeve.com>

	* awk.h (func_table): Declare.
	* awkgram.y: If do_posix or do_traditional, then check for
	delete on SYMTAB. Add check for delete on FUNCTAB, also.
	* interpret.h (Op_Subscript): For FUNCTAB, return the element name
	as its value too.  Avoids lots of weirdness and allows indirect calls
	after assignment from FUNCTAB["foo"] to work.
	(Op_store_sub): Disallow assignment to elements of FUNCTAB.
	(Op_indirect_func_all): Turn assert into check and fatal error.
	* symbol.c (func_table): No longer static.
	(lookup): If do_posix or do_traditional, skip the global table.
	(release_all_vars): Clear func_table too.

2012-09-25         Arnold D. Robbins     <arnold@skeeve.com>

	First cut at SYMTAB and FUNCTAB. This does the following:
	- Change symbol table handling to use gawk arrays.
	- Store symbols in SYMTAB array and allow indirect access
	  through SYMTAB to variables, both getting and setting.
	- List function names in FUNCTAB indexes; Values cannot be
	  used at the moment.
	- No documentation yet.

	* awk.h (Node_hashnode, hnext, hname, hlength, hcode, hvalue):
	Removed, not needed any more.
	(init_symbol_table, symbol_table): Add declarations.
	* awkgram.y: Disallow delete on SYMTAB, fix warning for tawk
	extension if traditional.
	* eval.c (nodetypes): Remove Node_hashnode element.
	* interpret.h (Op_subscript, Op_store_sub): Handle SYMTAB and go
	through to the actual value.
	* main.c (main): Init Nnull_string earlier. Add call to
	init_symbol_table().
	* profile.c (pp_str, pp_len): Change definitions.
	(pp_next): New macro.
	(pp_push, pp_pop): Adjust uses.
	* symbol.c (variables): Removed.
	(global_table, param_table, func_table, symbol_table,
	installing_specials): New variables.
	(lookup, make_params, install_params, remove_params, remove_symbol,
	make_symbol, install, get_symbols, release_all_vars, append_symbol,
	release_symbols, load_symbols): Rework logic considerably.
	(init_symbol_table): New function.

2012-09-23         Arnold D. Robbins     <arnold@skeeve.com>

	`delete array' and `nextfile' are now in POSIX.
	Thanks to Nathan Weeks <weeks@iastate.edu> for the
	initiative and letting us know about it.

	* awkgram.y: Make the right code changes for `delete array'
	and `nextfile'.
	(tokentab): Set flags to zero for nextfile.

2012-09-19         Arnold D. Robbins     <arnold@skeeve.com>

	* symbol.c (load_symbols): Zero out the new node. Prevents assertion
	failure on PPC Mac OS X.

2012-09-14         Arnold D. Robbins     <arnold@skeeve.com>

	Allow read-only access to built-in variables from extensions.

	* awk.h (NO_EXT_SET): New flag.
	* gawkapi.c (api_sym_lookup, api_sym_update_real): Set flag if off
	limits variable instead of failing. Adjust logic.
	(api_sym_update_scalar, api_set_array_element, api_del_array_element,
	api_release_flattened_array): Adjust logic.
	* gawkapi.h: Adjust documentation.

	Provide PROCINFO["identifiers"]. Undocumented for now.

	* awk.h (load_symbols): Add declaration.
	* awkgram.y (variable): Adjust comment formatting.
	* main.c (main): Call load_symbols().
	* symbol.c (load_symbols): New function.

2012-09-13         Arnold D. Robbins     <arnold@skeeve.com>

	* configure.ac: Determination of DYNAMIC adjusted. Hopefully is
	smarter for z/OS.

2012-09-13         Dave Pitts            <dpitts@cozx.com>

	* awk.h: Add defines for z/OS for newer types.

2012-08-31         Arnold D. Robbins     <arnold@skeeve.com>

	* gawkapi.c: Wrap various bits in #ifdef DYNAMIC so that
	gawk will compile on systems without dynamic loading.

2012-08-24         Arnold D. Robbins     <arnold@skeeve.com>

	Add version facility to API. Thanks to Manuel Collado
	for the idea.

	* awk.h (print_ext_versions): Declare.
	Rearrange includes and decls to make more sense.
	* gawkapi.h (register_ext_version): New API.
	(dl_load_func): Add code for ext_version.
	* gawkapi.c (api_register_ext_version, print_ext_versions):
	New functions.
	* main.c (do_version): New variable.
	(optab): Set it for -v / --version.
	(main): Set it in arg parsing switch. Call version() after the
	extensions have been loaded.

2012-08-22         Arnold D. Robbins     <arnold@skeeve.com>

	Add output wrapper and two-way processor to extension API.

	* awk.h (struct redirect): Replace output FILE * with awk_output_buf_t.
	(register_output_wrapper, register_two_way_processor): Declare.
	* builtin.c (efwrite): Adjust logic to use rp->output data and
	functions if rp is not NULL. Remove redundant declaration of function.
	(do_fflush, do_printf, do_print, do_print_rec): Same adjustment.
	* ext.c (make_builtin): Adjust error messages.
	* gawkapi.c (api_register_output_wrapper,
	api_register_two_way_processor): New functions.
	(sym_update_real): Adjust code formatting.
	* gawkapi.h (awk_input_parser_t): Make next pointer awk_const.
	(awk_output_buf_t, awk_two_way_processor_t): New structs.
	(api_register_output_wrapper, api_register_two_way_processor): New APIs.
	(dl_load_func): Allow for empty function table (NULL elements).
	* io.c (find_output_wrapper, init_output_wrapper, find_two_processor,
	gawk_fwrite, gawk_ferror, gawk_fflush, gawk_fclose): New functions.
	(redirect): Call init_output_wrapper, find_output_wrapper as needed.
	Adjust use of rp->fp to rp->output.fp and also function calls.
	(close_rp, close_redir, flush_io): Same adjustment.
	(two_way_open): Same adjustment. Call find_two_way_processor, and
	find_output_wrapper, as needed.

2012-08-17         Arnold D. Robbins     <arnold@skeeve.com>

	* Update infrastructure: Automake 1.12.3 and bison 2.6.2.

2012-08-15         Arnold D. Robbins     <arnold@skeeve.com>

	* dfa.c: Sync w/GNU grep.

2012-08-12         Arnold D. Robbins     <arnold@skeeve.com>

	* gawkapi.h: Make the versions enum constants instead of defines.

2012-08-11         Andrew J. Schorr     <aschorr@telemetry-investments.com>

	* awkgram.y (add_srcfile): It is now a fatal error to load the
	same file with -f and -i (or @include).
	* TODO.xgawk: Update to reflect this change.

2012-08-10         Arnold D. Robbins     <arnold@skeeve.com>

	* FUTURES, TODO.xgawk: Updates.

2012-08-08         Arnold D. Robbins     <arnold@skeeve.com>

	* configure.ac: Add -DNDEBUG to remove asserts if not developing.

	* gawkapi.h: Document how to build up arrays.
	* gawkapi.c (api_sym_update): For an array, pass the new cookie
	back out to the extension.

	* awk.h (IOBUF): Move struct stat into IOBUF_PUBLIC.
	(os_isreadable): Change to take an IOBUF_PUBLIC.
	* gawkapi.h (IOBUF_PUBLIC): Received struct stat.
	(INVALID_HANDLE): Moves to here.
	* io.c (iop_alloc): Stat the fd and fill in stat buf.
	(iop_finish): Use passed in stat info.

2012-08-05         Arnold D. Robbins     <arnold@skeeve.com>

	* README.git: More stuff added.

2012-08-01         Arnold D. Robbins     <arnold@skeeve.com>

	* io.c (iop_finish): New function.
	(iop_alloc): Add errno_val parameter. Move code into iop_finish.
	Add large explanatory leading comment.
	(after_beginfile): Rework logic. Check for input parser first, then
	check for invalid iop.
	(nextfile): Organize code better. Call iop_alloc then iop_finish.
	(redirect): Call iop_alloc, find_input_parser, iop_finish.
	(two_way_open): Call iop_alloc, find_input_parser, iop_finish.
	(gawk_popen): Call iop_alloc, find_input_parser, iop_finish.
	(find_input_parser): Set iop->valid if input parser takes control.
	(get_a_record): Rework setting RT to use macros.

2012-07-29         Andrew J. Schorr     <aschorr@telemetry-investments.com>

	* awk.h (set_RT_to_null, set_RT): Removed.
	* gawkapi.h (api_set_RT): Removed.
	(get_record): Signature changed in input parser struct.
	* gawkapi.c (api_set_RT): Removed.
	* io.c (set_RT_to_null, set_RT): Removed.
	(get_a_record): Adjustments for new API for input parser.

2012-07-29         Arnold D. Robbins     <arnold@skeeve.com>

	* awk.h (os_isreadable): Adjust declaration.
	(struct iobuf): Add new member `valid'.
	* io.c (iop_alloc): Remove do_input_parsers parameter, it's
	always true. Adjust logic to set things to invalid if could not
	find an input parser.
	(after_beginfile): Use valid member to check if iobuf is valid.
	Don't clear iop->errcode.
	(nextfile): Adjust logic to clear errcode if valid is true and
	also to update ERRNO.
	(redirect): Check iop->valid and cleanup as necessary, including
	setting ERRNO.
	(two_way_open): Ditto.
	(gawk_popen): Ditto.
	(devopen): Remove check for directory.

2012-07-27         Andrew J. Schorr     <aschorr@telemetry-investments.com>

	* io.c (find_input_parser): Issue a warning if take_control_of fails.

2012-07-27         Arnold D. Robbins     <arnold@skeeve.com>

	* awk.h (set_RT): Change to take a NODE * parameter.
	* io.c (set_RT): Change to take a NODE * parameter.
	* gawkapi.h: Change open hook to input parser in comment.
	* gawkapi.c (api_set_RT): Adjust call to set_RT.

2012-07-26         Arnold D. Robbins     <arnold@skeeve.com>

	* awk.h (set_RT_to_null, set_RT): Declare functions.
	(os_isreadable): Declare function.
	* io.c (set_RT_to_null, set_RT): New functions.
	(iop_close): Init ret to zero.
	* gawkapi.c (api_register_input_parser): Check for null pointer.
	(api_set_RT): New function.
	* gawkapi.h (api_set_RT): New function.

2012-07-26         Andrew J. Schorr     <aschorr@telemetry-investments.com>

	* gawkapi.h (IOBUF_PUBLIC): Document the get_record and close_func
	API.
	(awk_input_parser_t) Change can_take_file argument to const, and
	document the API.
	* io.c (get_a_record): Document that the caller initializes *errcode
	to 0, and remote the test for non-NULL errcode.

2012-07-26         Andrew J. Schorr     <aschorr@telemetry-investments.com>

	* gawkapi.c (api_sym_update_scalar): Fix some minor bugs.  Was
	not updating AWK_NUMBER when valref != 1.  And strings were not
	freeing MPFR values.

2012-07-25         Arnold D. Robbins     <arnold@skeeve.com>

	Start refactoring of IOBUF handling and turn "open hooks"
	into "input parsers".

	* awk.h (IOP_NOFREE_OBJ): Flag removed.
	(register_input_parser): Renamed from register_open_hook.
	* ext.c (load_ext): Make sure lib_name is not NULL.
	* gawk_api.c (api_register_input_parser): Renamed from
	api_register_open_hook.
	* gawk_api.h (api_register_input_parser): Renamed from
	api_register_open_hook.  Rework structure to have "do you want it"
	and "take control of it" functions.
	* io.c (iop_alloc): Remove third argument which is IOBUF pointer.
	Always malloc it. Remove use of IOP_NOFREE_OBJ everywhere.
	(find_input_parser): Renamed from find_open_hook.
	(nextfile): Don't use static IOBUF.
	(iop_close): Call close_func first. Then close fd or remap it
	if it's still not INVALID_HANDLE.
	(register_input_parser): Renamed from register_open_hook.
	Use a FIFO list and check if more than one parser will accept the
	file. If so, fatal error.

2012-07-25         Andrew J. Schorr     <aschorr@telemetry-investments.com>

	* configure.ac: Instead of using acl_shlibext for the shared library
	extension, define our own variable GAWKLIBEXT with a hack to work
	correctly on Mac OS X.
	* Makefile.am (SHLIBEXT): Use the value of GAWKLIBEXT instead of
	acl_shlibext.

2012-07-24         Arnold D. Robbins     <arnold@skeeve.com>

	* configure.ac: Add crude but small hack to make plug-ins work
	on Mac OS X.

2012-07-20         Arnold D. Robbins     <arnold@skeeve.com>

	* gawkapi.h: Rework table to not take up so much space.
	* gawkapi.c (api_sym_update_scalar): Rework optimization code
	to clean up the function.

2012-07-17         Andrew J. Schorr     <aschorr@telemetry-investments.com>

	* gawkapi.h: Add comments explaining new api_create_value and
	api_release_value functions.
	* gawkapi.c (sym_update_real): Allow updates with AWK_SCALAR and
	AWK_VALUE_COOKIE types.  After creating a regular variable,
	remove the call to unref(node->var_value), since this is not
	done elsewhere in the code (see, for example, main.c:init_vars).
	If the update is for an existing variable, allow any val_type
	except AWK_ARRAY (was previously disallowing AWK_SCALAR and
	AWK_VALUE_COOKIE for no apparent reason).
	(api_sym_update_scalar): The switch should return false for an
	invalid val_type value, so change the AWK_ARRAY case to default.
	(valid_subscript_type): Any scalar value is good, so accept any valid
	type except AWK_ARRAY.
	(api_create_value): Accept only AWK_NUMBER and AWK_STRING values.
	Anything else should fail.

2012-07-17         Arnold D. Robbins     <arnold@skeeve.com>

	Speedup:

	* awk.h (r_free_wstr): Renamed from free_wstr.
	(free_wstr): Macro to test the WSTRCUR flag first.
	* node.c (r_free_wstr): Renamed from free_wstr.

	Support value cookies:

	* gawkapi.h (awk_val_type_t): Add AWK_VALUE_COOKIE.
	(awk_value_cookie_t): New type.
	(awk_value_t): Support AWK_VALUE_COOKIE.
	(api_create_value, api_release_value): New function pointers.
	* gawkapi.c (awk_value_to_node, api_sym_update_scalar,
	valid_subscript_type): Handle AWK_VALUE_COOKIE.
	(api_create_value, api_release_value): New functions.

2012-07-16         Arnold D. Robbins     <arnold@skeeve.com>

	* gawkapi.c (awk_value_to_node): Support AWK_SCALAR.
	(api_sym_update_scalar): Performance improvements.

2012-07-12         Arnold D. Robbins     <arnold@skeeve.com>

	Allow creation of constants. Thanks to John Haque for the
	implementation concept.

	* gawk_api.h (api_sym_constant): Create a constant.
	* gawk_api.h (api_sym_update_real): Renamed from api_sym_update.
	Add is_const paramater and do the right thing if true.
	(api_sym_update, api_sym_constant): Call api_sym_update_real
	in the correct way.
	(set_constant): New function.

2012-07-11         Andrew J. Schorr     <aschorr@telemetry-investments.com>

	* gawkapi.h: Fix typo in comment.
	(awk_value_t): Type for scalar_cookie should be awk_scalar_t,
	not awk_array_t.
	(gawk_api): Add new api_sym_lookup_scalar function.
	(sym_lookup_scalar): New wrapper macro for api_sym_lookup_scalar hook.
	* gawkapi.c (api_sym_lookup_scalar): New function for faster scalar
	lookup.
	(api_impl): Add entry for api_sym_lookup_scalar.

2012-07-11         Andrew J. Schorr     <aschorr@telemetry-investments.com>

	* gawkapi.c (awk_value_to_node): Change to a switch statement
	so AWK_SCALAR or other invalid type is handled properly.
	(valid_subscript_type): Test whether a value type is acceptable
	for use as an array subscript (any scalar value will do).
	(api_get_array_element, api_set_array_element, api_del_array_element):
	Use new valid_subscript_type instead of restricting to string values.

2012-07-11         Arnold D. Robbins     <arnold@skeeve.com>

	Lots of API work.

	* gawkapi.h: Function pointer members renamed api_XXXX and
	macros adjusted. More documentation.
	(awk_valtype_t): New AWK_SCALAR enum for scalar cookies.
	(awk_scalar_t): New type.
	(awk_value_t): New member scalar_cookie.
	(api_sym_update_scalar): New API function.
	(erealloc): New macro.
	(make_const_string): New macro, renamed from dup_string.
	(make_malloced_string): New macro, renamed from make_string.
	(make_null_string): New inline function.
	(dl_load_func): Add call to init routine through pointer if
	not NULL.

	* gawkapi.c (awk_value_to_node): Assume that string values came
	from malloc.
	(node_to_awk_value): Handle AWK_SCALAR.
	(api_sym_update): Ditto.
	(api_sym_update_scalar): New routine.
	(api_get_array_element): Return false if the element doesn't exist.
	Always unref the subscript.
	(remove_element): New helper routine.
	(api_del_array_element): Use it.
	(api_release_flattened_array): Ditto.
	(api_impl): Add the new routine.

2012-07-11         Andrew J. Schorr     <aschorr@telemetry-investments.com>

	* gawkapi.c (api_sym_update): Allow val_type to be AWK_UNDEFINED
	for setting a variable to "", i.e. dupnode(Nnull_string).

2012-07-10         Andrew J. Schorr     <aschorr@telemetry-investments.com>

	* awkgram.y (add_srcfile): Lint warning message for a previously loaded
	shared library should say "already loaded shared library" instead
	of "already included source file".

2012-07-08         Arnold D. Robbins     <arnold@skeeve.com>

	* gawkapi.h (set_array_element): Use index + value instead
	of element structure. Matches get_array_element.
	(set_array_element_by_elem): New macro to use an element.
	* gawkapi.c (api_set_array_element): Make the necessary adjustments.

2012-07-04         Arnold D. Robbins     <arnold@skeeve.com>

	* awkgram.y (tokentab): Remove limit on number of arguments
	for "and", "or", and "xor".
	* builtin.c (do_and, do_or, do_xor): Modify code to perform the
	respective operation on any number of arguments. There must be
	at least two.

2012-06-29         Arnold D. Robbins     <arnold@skeeve.com>

	* gawkapi.h: Improve the documentation of the return values
	per Andrew Schorr.

2012-06-25         Arnold D. Robbins     <arnold@skeeve.com>

	* TODO.xgawk: Updated.
	* awk.h (track_ext_func): Declared.
	* awkgram.y (enum defref): Add option for extension function.
	(struct fdesc): Add member for extension function.
	(func_use): Handle extension function, mark as extension and defined.
	(track_ext_func): New function.
	(check_funcs): Update logic for extension functions.
	* ext.c (make_builtin): Call track_ext_func.

2012-06-24         Andrew J. Schorr     <aschorr@telemetry-investments.com>

	* TODO.xgawk: Most of IOBUF has been hidden.
	* gawkapi.h (IOBUF): Remove declaration (now back in awk.h).
	(IOBUF_PUBLIC): Declare new structure defining subset of IOBUF fields
	that should be exposed to extensions.
	(gawk_api): Update register_open_hook argument from IOBUF to
	IOBUF_PUBLIC.
	* awk.h (IOBUF): Restore declaration with 5 fields moved to new
	IOBUF_PUBLIC structure.
	(register_open_hook): Update open_func argument from IOBUF to
	IOBUF_PUBLIC.
	* gawkapi.c (api_register_open_hook): Ditto.
	* io.c (after_beginfile, nextfile, iop_close, gawk_pclose): Some fields
	such as fd and name are now inside the IOBUF public structure.
	(struct open_hook): Update open_func argument from IOBUF to
	(register_open_hook): Ditto.
	(find_open_hook): opaque now inside IOBUF_PUBLIC.
	(iop_alloc): fd and name now in IOBUF_PUBLIC.
	(get_a_record): If the get_record hook returns EOF, set the IOP_AT_EOF
	flag.  Access fd inside IOBUF_PUBLIC.
	(get_read_timeout): File name now inside IOBUF_PUBLIC.
	* interpret.h (r_interpret): File name now inside IOBUF_PUBLIC.
	* ext.c (load_ext): No need to call return at the end of a void
	function.

2012-06-24         Arnold D. Robbins     <arnold@skeeve.com>

	* ext.c (load_ext): Don't retun a value from a void function.
	* gawkapi.c (api_set_array_element): Set up vname and parent_array.

2012-06-21         Arnold D. Robbins     <arnold@skeeve.com>

	More API and cleanup:

	* awk.h (stopme): Make signature match other built-ins.
	* awkgram.y (stopme): Make signature match other built-ins.
	(regexp): Minor edit.
	* gawkapi.c (api_set_argument): Remove unused variable.
	Set parent_array field of array value.
	* TODO.xgawk: Update some.

	Remove extension() builtin.

	* awk.h (do_ext): Removed.
	(load_ext): Signature changed.
	* awkgram.y (tokentab): Remove do_ext.
	Change calls to do_ext.
	* ext.c (load_ext): Make init function a constant.
	* main.c (main): Change calls to do_ext.

2012-06-20         Arnold D. Robbins     <arnold@skeeve.com>

	Restore lost debugging function:

	* awkgram.y (stopme): Restore long lost debugging function.
	* awk.h (stopme): Add declaration.

	API work:

	* ext.c (get_argument): Make extern.
	* awk.h (get_argument): Declare it.
	* gawkapi.c (api_set_argument): Call it. Finish off the logic.
	(api_get_argument): Refine logic to use get_argument.
	* gawkapi.h (set_argument): New API.

2012-06-19         Arnold D. Robbins     <arnold@skeeve.com>

	Remove code duplication in gawkapi.c from msg.c:

	* awk.h (err): Add `isfatal' first parameter.
	* awkgram.y (err): Adjust all calls.
	* msg.c (err): Adjust all calls. Move fatal code to here ...
	(r_fatal): From here.
	* gawkapi.c: Remove code duplication and adjust calls to `err'.

	Handle deleting elements of flattened array:

	* awk.h (get_argument): Remove declaration.
	* ext.c (get_argument): Make static.
	* gawkapi.h (awk_flat_array_t): Make opaque fields const. Add
	more descriptive comments.
	* gawkapi.c (release_flattened_array): Delete elements flagged
	for deletion. Free the flattened array also.

	Add additional debugging when developing:

	* configure.ac: Add additional debugging flags.
	* configure: Regenerated.

2012-06-18         Arnold D. Robbins     <arnold@skeeve.com>

	* gawkapi.h (get_array_element): Restore `wanted' paramater.
	(awk_element_t): Use awk_value_t for index. Add awk_flat_array_t.
	(flatten_array): Change signature to use awk_flat_array_t;
	(release_flattened_array): Change signature to use awk_flat_array_t;
	* gawkapi.c (api_sym_update): Handle case where variable exists already.
	(api_get_array_element): Restore `wanted' paramater and pass it
	on to node_to_awk_value.
	(api_set_array_element): Revisse to match changed element type.
	(api_flatten_array): Revise signature, implement.
	(api_release_flattened_array): Revise signature, implement.

2012-06-17         Arnold D. Robbins     <arnold@skeeve.com>

	API Work:

	* gawkapi.h (get_array_element): Remove `wanted' parameter.
	(r_make_string): Comment the need for `api' and `ext_id' parameters.
	* gawkapi.c (api_sym_update): Move checks to front.
	Initial code for handling arrays. Still needs work.
	(api_get_array_element): Implemented.
	(api_set_array_element): Additional checking code.
	(api_del_array_element): Implemented.
	(api_create_array): Implemented.
	(init_ext_api): Force do_xxx values to be 1 or 0.
	(update_ext_api): Ditto.

2012-06-12         Arnold D. Robbins     <arnold@skeeve.com>

	API Work:

	* gawkapi.h (awk_value_t): Restore union.
	(get_curfunc_param): Renamed to get_argument. Return type changed
	to awk_bool_t. Semantics better thought out and documented.
	(awk_atexit, get_array_element): Return type now void.
	(sym_lookup): Return type now void. Argument order rationalized.
	* gawkapi.c (node_to_awk_value): Return type is now awk_bool_t.
	Semantics now match table in gawkawpi.h.
	(api_awk_atexit): Return type now void.
	(api_sym_lookup): Return type is now awk_bool_t. Change parameter
	order.
	(api_get_array_element): Return type is now awk_bool_t.

	Further API implementations and fixes for extension/testext.c:

	* awk.h (final_exit): Add declaration.
	* ext.c (load_ext): Change `func' to install_func.
	* gawkapi.c: Add casts to void for id param in all functions.
	(api_sym_update): Finish implementation.
	(api_get_array_element): Start implementation.
	(api_set_array_element): Add error checking.
	(api_get_element_count): Add error checking, return the right value.
	* main.c (main): Call final_exit instead of exit.
	(arg_assign): Ditto.
	* msg.c (final_exit): New routine to run the exit handlers and exit.
	(gawk_exit): Call it.
	* profile.c (dump_and_exit): Ditto.

2012-06-10         Andrew J. Schorr     <aschorr@telemetry-investments.com>

	* TODO.xgawk: Addition of time extension moved to "done" section.

2012-06-10         Andrew J. Schorr     <aschorr@telemetry-investments.com>

	* gawkapi.c (api_update_ERRNO_string): Treat boolean true as a request
	for TRANSLATE, and false as DONT_TRANSLATE.

2012-06-06         Arnold D. Robbins     <arnold@skeeve.com>

	* cint_array.c (tree_print, leaf_print): Add additional casts
	for printf warnings.

	* awk.h (update_ext_api): Add declaration.
	* gawkapi.c (update_ext_api): New function.
	* eval.c (set_LINT): Call update_ext_api() at the end.
	* gawkapi.h: Document that do_XXX could change on the fly.

	* awk.h (run_ext_exit_handlers): Add declaration.
	* msg.c (gawk_exit): Call it.

2012-06-05         Arnold D. Robbins     <arnold@skeeve.com>

	* ext.c (load_ext): Remove use of RTLD_GLOBAL. Not needed in new
	scheme. Clean up error messages.

2012-06-04         Arnold D. Robbins     <arnold@skeeve.com>

	* configure.ac: Remove use of -export-dynamic for GCC.
	* configure: Regenerated.

2012-05-30         Arnold D. Robbins     <arnold@skeeve.com>

	* main.c (is_off_limits_var): Minor coding style edit.
	* gawkapi.c (awk_value_to_node): More cleanup.
	(node_to_awk_value): Use `wanted' for decision making.
	(api_sym_update): Start implementation. Needs more work.
	General: More cleanup, comments.
	* gawkapi.h (api_sym_update): Add additional comments.

2012-05-29         Arnold D. Robbins     <arnold@skeeve.com>

	* gawkapi.c (node_to_awk_value): Add third parameter indicating type
	of value desired. Based on that, do force_string or force_number
	to get the "other" type.
	(awk_value_to_node): Clean up the code a bit.
	(get_curfunc_param): Move forcing of values into node_to_awk_value.
	(api_sym_lookup): Add third parameter indicating type of value wanted.
	(api_get_array_element): Ditto.
	* gawk_api.h: Additional comments and clarifications. Revise APIs
	to take third 'wanted' argument as above.
	(awk_value_t): No longer a union so that both values may be accessed.
	All macros: Parenthesized the bodies.
	* bootstrap.sh: Rationalize a bit.

2012-05-26         Andrew J. Schorr     <aschorr@telemetry-investments.com>

	* Makefile.am (include_HEADERS): Add so gawkapi.h will be installed.
	(base_sources): Add gawkapi.h so that it is in dist tarball.
	* TODO.xgawk: Update.
	* main.c (is_off_limits_var): Stop returning true for everything
	except PROCINFO.

2012-05-25         Arnold D. Robbins     <arnold@skeeve.com>

	* main.c (is_off_limits_var): New function to check if a variable
	is one that an extension function may not change.
	* awk.h (is_off_limits_var): Declare it.
	* gawkapi.c (api_sym_lookup): Use it.

	* bootstrap.sh: Touch various files in the extension directory also.

2012-05-24         Andrew J. Schorr     <aschorr@telemetry-investments.com>

	* gawkapi.h (awk_param_type_t): Remove (use awk_valtype_t instead).
	(awk_ext_func_t): Pass a result argument, and return an awk_value_t *.
	(gawk_api.get_curfunc_param): Add a result argument.
	(gawk_api.set_return_value): Remove obsolete function.
	(gawk_api.sym_lookup, gawk_api.get_array_element): Add a result
	argument.
	(gawk_api.api_make_string, gawk_api.api_make_number): Remove hooks,
	since access to gawk internal state is not required to do this.
	(set_return_value): Remove obsolete macro.
	(get_curfunc_param, sym_lookup, get_array_element): Add result argument.
	(r_make_string, make_number): New static inline functions.
	(make_string, dup_string): Revise macro definitions.
	(dl_load_func): Remove global_api_p and global_ext_id args,
	and fix SEGV by setting api prior to checking its version members.
	(GAWK): Expand ifdef to include more stuff.
	* gawkapi.c (node_to_awk_value): Add result argument.
	(api_get_curfunc_param): Add result argument, and use awk_valtype_t.
	(api_set_return_value): Remove obsolete function.
	(awk_value_to_node): New global function to convert back into internal
	format.
	(api_add_ext_func): Simply call make_builtin.
	(node_to_awk_value): Add result argument, and handle Node_val case.
	(api_sym_lookup, api_get_array_element): Add result argument.
	(api_set_array_element): Implement.
	(api_make_string, api_make_number): Remove functions that belong on
	client side.
	(api_impl): Remove 3 obsolete entries.
	* TODO.xgawk: Update to reflect progress.
	* Makefile.am (base_sources): Add gawkapi.c.
	* awk.h: Include gawkapi.h earlier.
	(api_impl, init_ext_api, awk_value_to_node): Add declarations
	so we can hook in new API.
	(INSTRUCTION): Add new union type efptr for external functions.
	(extfunc): New define for d.efptr.
	(load_ext): Remove 3rd obj argument that was never used for anything.
	(make_builtin): Change signature for new API.
	* awkgram.y (load_library): Change 2nd argument to load_ext
	from dlload to dl_load, and remove pointless 3rd argument.
	* main.c (main): Call init_ext_api() before loading shared libraries.
	Change 2nd argument to load_ext from dlload to dl_load, and remove
	pointless 3rd argument.
	* ext.c (do_ext): Remove pointless 3rd argument to load_ext.
	(load_ext): Remove 3rd argument.  Port to new API (change initialization
	function signature).  If initialization function fails, issue a warning
	and return -1, else return 0.
	(make_builtin): Port to new API.
	* interpret.h (r_interpret): For Op_ext_builtin, call external functions
	with an awk_value_t result buffer, and convert the returned value
	to a NODE *.  For Node_ext_func, code now in extfunc instead of builtin.

2012-05-21         Andrew J. Schorr     <aschorr@telemetry-investments.com>

	* configure.ac: Remove libtool, and call configure in the
	extension subdirectory.  Change pkgextensiondir to remove the
	version number, since the new API has builtin version checks.
	* TODO.xgawk: Update.
	* ltmain.sh: Removed, since libtool no longer used here.

2012-05-19         Andrew J. Schorr     <aschorr@telemetry-investments.com>

	* TODO.xgawk: Update to reflect progress and new issues.
	* main.c (main): Add -i (--include) option.
	(usage): Ditto.
	* awkgram.y (add_srcfile): Eliminate duplicates only for SRC_INC
	and SRC_EXTLIB sources (i.e. -f duplicates should not be removed).
	* io.c (find_source): Set DEFAULT_FILETYPE to ".awk" if not defined
	elsewhere.

2012-05-15         Arnold D. Robbins     <arnold@skeeve.com>

	* awk.h: Include "gawkapi.h" to get IOBUF.
	* gawkapi.h: Considerable updates.
	* gawkapi.c: New file. Start at implementing the APIs.

2012-05-13         Andrew J. Schorr     <aschorr@telemetry-investments.com>

	* TODO.xgawk: Update to reflect recent discussions and deletion of
	extension/xreadlink.[ch].

2012-05-11         Arnold D. Robbins     <arnold@skeeve.com>

	Sweeping change: Use `bool', `true', and `false' everywhere.

2012-04-09         Andrew J. Schorr     <aschorr@telemetry-investments.com>

	* eval.c (unset_ERRNO): Fix memory management bug -- need to use
	dupnode with Nnull_string.

2012-04-08         Andrew J. Schorr     <aschorr@telemetry-investments.com>

	* Makefile.am (valgrind): Define VALGRIND instead of redefining AWK.
	This allows test/Makefile.am to set up the command environment as
	desired.
	(valgrind-noleak): Ditto, plus set --leak-check=no instead of the
	default summary setting.

2012-04-07         Andrew J. Schorr     <aschorr@telemetry-investments.com>

	* TODO.xgawk: Update to reflect progress.

2012-04-01         Andrew J. Schorr     <aschorr@telemetry-investments.com>

	* TODO.xgawk: Move valgrind-noleak item into "done" section.
	* Makefile.am (valgrind-noleak): Add new valgrind rule that omits
	the "--leak-check=full" option to help spot more serious problems.

2012-04-01         Andrew J. Schorr     <aschorr@telemetry-investments.com>

	* TODO.xgawk: Move ERRNO item into "done" section.
	* awk.h (update_ERRNO, update_ERRNO_saved): Remove declarations.
	(update_ERRNO_int, enum errno_translate, update_ERRNO_string,
	unset_ERRNO): Add new declarations.
	* eval.c (update_ERRNO_saved): Renamed to update_ERRNO_int.
	(update_ERRNO_string, unset_ERRNO): New functions.
	* ext.c (do_ext): Use new update_ERRNO_string function.
	* io.c (ERRNO_node): Remove redundant extern declaration (in awk.h).
	(after_beginfile, nextfile): Replace update_ERRNO() with
	update_ERRNO_int(errno).
	(inrec): Replace update_ERRNO_saved with update_ERRNO_int.
	(do_close): Use new function update_ERRNO_string.
	(close_redir, do_getline_redir, do_getline): Replace update_ERRNO_saved
	with update_ERRNO_int.

2012-03-27         Andrew J. Schorr     <aschorr@telemetry-investments.com>

	* TODO.xgawk: Update to reflect debate about how to support Cygwin
	and other platforms that cannot link shared libraries with unresolved
	references.
	* awkgram.y (add_srcfile): Minor bug fix: reverse sense of test
	added by Arnold in last patch.
	* configure.ac: AC_DISABLE_STATIC must come before AC_PROG_LIBTOOL.

2012-03-26         Arnold D. Robbins     <arnold@skeeve.com>

	Some cleanups.

	* awkgram.y (add_srcfile): Use whole messages, better for
	translations.
	* io.c (init_awkpath): Small style tweak.
	* main.c (path_environ): Straighten out initial comment, fix
	compiler warning by making `val' const char *.

2012-03-25         Andrew J. Schorr     <aschorr@telemetry-investments.com>

	* configure.ac (AC_DISABLE_STATIC): Add this to avoid building useless
	static extension libraries.

2012-03-25         Andrew J. Schorr     <aschorr@telemetry-investments.com>

	* TODO.xgawk: New file listing completed and pending xgawk enhancements.

2012-03-24         Andrew J. Schorr     <aschorr@telemetry-investments.com>

	* io.c (path_info): Fix white space.
	(pi_awkpath, pi_awklibpath): Avoid structure initializers.
	(do_find_source): Eliminate pointless parentheses.
	(find_source): Leave a space after "&".
	* main.c (load_environ): Fix typo in comment.

2012-03-21         Andrew J. Schorr     <aschorr@telemetry-investments.com>

	* awkgram.y (LEX_LOAD): New token to support @load.
	(grammar): Add rules to support @load.
	(tokentab): Add "load".
	(add_srcfile): Improve error message to distinguish between source files
	and shared libraries.
	(load_library): New function to load libraries specified with @load.
	(yylex): Add support for LEX_LOAD (treated the same way as LEX_INCLUDE).

2012-03-20         Andrew J. Schorr     <aschorr@telemetry-investments.com>

	* Makefile.am (EXTRA_DIST): Remove extension.
	(SUBDIRS): Add extension so libraries will be built.
	(DEFS): Define DEFLIBPATH and SHLIBEXT so we can find shared libraries.
	* awk.h (deflibpath): New extern declaration.
	* configure.ac: Add support for building shared libraries by adding
	AC_PROG_LIBTOOL and AC_SUBST for acl_shlibext and pkgextensiondir.
	(AC_CONFIG_FILES): Add extension/Makefile.
	* io.c (pi_awkpath, pi_awklibpath): New static structures to contain
	path information.
	(awkpath, max_pathlen): Remove static variables now inside pi_awkpath.
	(init_awkpath): Operate on path_info structure to support both
	AWKPATH and AWKLIBPATH.  No need for max_path to be static, since
	this should be called only once for each environment variable.
	(do_find_source): Add a path_info arg to specify which path to search.
	Check the try_cwd parameter to decide whether to search the current
	directory (not desirable for AWKLIBPATH).
	(find_source): Choose appropriate path_info structure based on value
	of the is_extlib argument.  Set EXTLIB_SUFFIX using SHLIBEXT define
	instead of hardcoding ".so".
	* main.c (path_environ): New function to add AWKPATH or AWKLIBPATH
	to the ENVIRON array.
	(load_environ): Call path_environ for AWKPATH and AWKLIBPATH.

2012-06-19         Arnold D. Robbins     <arnold@skeeve.com>

	* main.c (main): Do setlocale to "C" if --characters-as-bytes.
	Thanks to "SP" for the bug report.

2012-05-09         Arnold D. Robbins     <arnold@skeeve.com>

	* configure.ac: Added AC_HEADER_STDBOOL
	* awk.h, dfa.c, regex.c: Reworked to use results
	of test and include missing_d/gawkbool.h.

2012-05-07         Arnold D. Robbins     <arnold@skeeve.com>

	* array.c (prnode): Add casts to void* for %p format.
	* debug.c (print_instruction): Ditto.
	* builtin.c: Fix %lf format to be %f everywhere.

	Unrelated:

	* replace.c: Don't include "config.h", awk.h gets it for us.

2012-05-04         Arnold D. Robbins     <arnold@skeeve.com>

	* getopt.c [DJGPP]: Change to __DJGPP__.
	* mbsupport.h [DJGPP]: Change to __DJGPP__.

	Unrelated:

	* awk.h: Workarounds for _TANDEM_SOURCE.

2012-05-01         Arnold D. Robbins     <arnold@skeeve.com>

	* dfa.c: Sync with GNU grep. RRI code now there, needed additional
	change for gawk.
	* configure.ac: Add check for stdbool.h.
	* regex.c: Add check for if not have stdbool.h, then define the
	bool stuff.

2012-04-27         Arnold D. Robbins     <arnold@skeeve.com>

	* dfa.c: Sync with GNU grep.
	* xalloc.h (xmemdup): Added, from grep, for dfa.c. Sigh.

2012-04-27         Arnold D. Robbins     <arnold@skeeve.com>

	Update to autoconf 2.69, automake 1.12.

	* INSTALL, aclocal.m4, configh.in, depcomp, install-sh, missing,
	mkinstalldirs, ylwrap: Updated.
	* configure.ac (AC_TYPE_LONG_LONG_INT, AC_TYPE_UNSIGNED_LONG_LONG_INT,
	AC_TYPE_INTMAX_T, AC_TYPE_UINTMAX_T): Renamed from gl_* versions.
	* configure: Regenerated.

2012-04-24         Arnold D. Robbins     <arnold@skeeve.com>

	* cmd.h (dPrompt, commands_Prompt, eval_Prompt, dgawk_Prompt): Changed
	to dbg_prompt, commands_prompt, eval_prompt, dgawk_prompt.
	* debug.c: Ditto.
	* command.y: Ditto.  Some minor whitespace and comments cleanup.

2012-04-24         Arnold D. Robbins     <arnold@skeeve.com>

	io.c cleanup and some speedup for RS as regexp parsing.

	* awk.h (Regexp): New members has_meta and maybe_long.
	(enum redirval): Add redirect_none as value 0.
	(remaybelong): Remove function declaration.
	* awkgram.y: Use redirect_none instead of 0 for no redirect cases.
	* io.c (go_getline_redir): Second arg now of type enum redirval.
	Changed intovar into into_variable.
	(comments and whitespace): Lots of general cleanup.
	(socket_open): readle changed to read_len.
	(two_way_open): Add additional calls to os_close_on_exec.
	(rsrescan): Simplify code a bit and use RS->maybe_long.
	* re.c (make_regexp): Set up new members in Regexp struct.
	(remaybelong): Remove function.
	(reisstring): Simplified code.

2012-04-16  Eli Zaretskii  <eliz@gnu.org>

	* io.c (read_with_timeout) [__MINGW32__]: Just call the blocking
	'read', as 'select' is only available for sockets.
	* mpfr.c (set_ROUNDMODE) [!HAVE_MPFR]: Renamed from set_RNDMODE.
	* main.c (load_procinfo): Declare name[] also when HAVE_MPFR is
	defined even though HAVE_GETGROUPS etc. are not.

2012-04-12         John Haque      <j.eh@mchsi.com>

	* array.c, awk.h, awkgram.y, builtin.c, command.y, debug.c,
	field.c, mpfr.c, profile.c: Change RND_MODE to ROUND_MODE.

2012-04-11         John Haque      <j.eh@mchsi.com>

	* main.c (varinit): Change RNDMODE to ROUNDMODE.

2012-04-11         Arnold D. Robbins     <arnold@skeeve.com>

	* main.c: Change --arbitrary-precision to --bignum.

2012-04-02         John Haque      <j.eh@mchsi.com>
	
	Add support for arbitrary-precision arithmetic.

	* mpfr.c: New file.
	* awk.h (struct exp_node): Add union to handle different number types.
	(MPFN, MPZN): New flag values.
	(DO_MPFR, do_mpfr): New defines.
	(PREC_node, RNDMODE_node): Add declarations.
	(PRECISION, RND_MODE, MNR, MFNR, mpzval, do_ieee_fmt): Add declarations.
	(make_number, str2number, format_val, cmp_numbers): Ditto.
	(force_number): Change definition.
	(Func_pre_exec, Func_post_exec): New typedefs.
	(POP_NUMBER, TOP_NUMBER): Change definitions.
	(get_number_ui, get_number_si, get_number_d, get_number_uj,
	iszero, IEEE_FMT, mpg_float, mpg_integer, mpg_float,
	mpg_integer): New defines.
	* awkgram.y (tokentab):	Add alternate function entries for MPFR/GMP.
	(snode): Choose the appropriate function.
	(negate_num): New function to negate a number.
	(grammar): Use it.
	(yylex): Adjust number handling code.
	* array.c (value_info, asort_actual, sort_user_func): Adjust for
	MPFR/GMP numbers.
	(do_adump, indent): Minor changes.
	(sort_up_index_number, sort_up_value_number, sort_up_value_type): Use
	cmp_numbers() for numeric comparisons.
	* builtin.c (mpz2mpfr): New function.
	(format_tree): Adjust to handle MPFR and GMP numbers.
	* eval.c (register_exec_hook): New function to manage interpreter hooks.
	(num_exec_hook, pre_execute, post_execute): New and adjusted definitions.
	(h_interpret): Renamed from debug_interpret.
	(init_interpret): Changed to use the new name.  
	(flags2str): New entries for MPFN and MPZN.
	(cmp_nodes): Reworked to use seperate routine for numeric comparisons.
	(set_IGNORECASE, set_BINMODE, set_LINT, update_NR, update_FNR,
	update_NF): Adjust code and some cleanup.
	* field.c (rebuild_record): Field copying code reworked to handle
	MPFR/GMP numbers.
	(set_NF): Minor adjustment.
	* io.c (INCREMENT_REC): New macro.
	(inrec, do_getline): Use the new macro.
	(nextfile, set_NR, set_FNR, get_read_timeout, pty_vs_pipe): Adjust code
	to handle MPFR/GMP numbers.
	* interpret.h (r_interpret): Adjust TOP_NUMBER/POP_NUMBER usage.
	(EXEC_HOOK): New macro and definition.
	(DEBUGGING): Removed.
	* main.c (DEFAULT_PREC, DEFAULT_RNDMODE): New defines.
	(opttab): New entry for option arbitrary-precision.
	(main): Handle the new option.
	(usage): Add to usage message.
	(varinit): Add PREC and RNDMODE.
	(load_procinfo): Install MPFR and GMP related items.
	(version): Append MPFR and GMP versions to message.
	* msg.c (err) : Adjust FNR handling with MPFR/GMP.
	* node.c (r_format_val): Renamed from format_val.
	(r_force_number): Return NODE * instead of AWKNUM.
	(make_number, str2number, format_val, cmp_numpers: Defined and initialized.
	(r_unref): Free MPFR/MPZ numbers.
	(get_numbase): Renamed from isnondecimal and return the base.
	(cmp_awknums): New function to compare two AWKNUMs.
	* command.y (yylex): Adjust number handling code.
	(grammar): Minor adjustments to handle negative numbers.
	* debug.c (init_debug): New function.
	(do_info, do_set_var, watchpoint_triggered, serialize,
	initialize_watch_item, do_watch, print_watch_item): Minor adjustments.
	(debug_pre_execute): Adjusted to handle MPFR and GMP numbers.

2012-04-09         Arnold D. Robbins     <arnold@skeeve.com>

	* INSTALL, config.guess, config.sub, depcomp, install-sh,
	missing, mkinstalldirs, ylwrap: Update to latest from automake 1.11.4.

2012-04-08         Arnold D. Robbins     <arnold@skeeve.com>

	* Update various files to automake 1.11.4.

2012-03-30         Arnold D. Robbins     <arnold@skeeve.com>

	* configure.ac (GAWK_AC_NORETURN): Do as macro instead of inline.

2012-03-29         Arnold D. Robbins     <arnold@skeeve.com>

	* dfa.h, dfa.c: Sync with grep. Major cleanups and some changes
	there.
	* re.c (research): Pass size_t* to dfaexec to match type change.
	* configure.ac (AH_VERBATIM[_Noreturn]): Added from Paul Eggert to
	ease compiling.
	(AC_INIT): Bump version.
	* configure, configh.in, version.c: Regenerated.

2012-03-28         Arnold D. Robbins     <arnold@skeeve.com>

	* 4.0.1: Release tar ball made.

2012-03-28         Arnold D. Robbins     <arnold@skeeve.com>

	* getopt.c: Add DJGPP to list of platforms where it's ok
	to include <stdlib.h>.
	* awkgram.y, builtin.c, ext.c, mbsupport.h, re.c: Update
	copyright year.

2012-03-21         Corinna Vinschen      <vinschen@redhat.com>

	* getopt.c: Add Cygwin to list of platforms where it's ok
	to include <stdlib.h>.

2012-03-20         Arnold D. Robbins     <arnold@skeeve.com>

	Get new getopt to work on Linux and C90 compilers:

	* getopt.c: Undef ELIDE_CODE for gawk.
	(_getopt_internal_r): Init first.needs_free to 0. In test for -W
	move executable code to after declarations for C90 compilers.
	* getopt1.c: Undef ELIDE_CODE for gawk.

	Minor bug fix with printf, thanks to John Haque:

	* builtin.c (format_tree): Initialize base to zero at the top
	of the while loop.

	Getting next tar ball ready:

	* configure.ac: Remove duplicate check for wcscoll. Thanks
	to Stepan Kasal.

2012-03-16         Arnold D. Robbins     <arnold@skeeve.com>

	* getopt.c, getopt.h, getopt1.c, getopt_int.h, regcomp.c,
	regex.c, regex.h, regex_internal.c, regex_internal.h,
	regexec.c: Sync with GLIBC, what the heck.

2012-03-14         Eli Zaretskii  <eliz@gnu.org>

	* mbsupport.h (btowc): Change for non-DJGPP.
	* re.c (dfaerror): Add call to exit for DJGPP.

2012-03-14         Arnold D. Robbins     <arnold@skeeve.com>

	* regex_internal.c (re_string_skip_chars): Fix calculation of
	remain_len with m.b. chars. Thanks to Stanislav Brabec
	<sbrabec@suse.cz>.

2012-02-28         Arnold D. Robbins     <arnold@skeeve.com>

	* main.c (init_groupset): Make `getgroups' failing a non-fatal
	error.  After all, what's the big deal?  Should help on Plan 9.

2012-02-27         Arnold D. Robbins     <arnold@skeeve.com>

	* dfa.c (parse_bracket_exp): Revert changes 2012-02-15 to stay
	in sync with grep.
	* dfa.h (dfarerror): Add __attribute__ from grep.

2012-02-15         Arnold D. Robbins     <arnold@skeeve.com>

	Fix warnings from GCC 4.6.2 -Wall option.

	* awkgram.y (newline_eof): New function to replace body of
	NEWLINE_EOF macro.
	(yylex): Replace body of NEWLINE_EOF macro.
	* dfa.c (parse_bracket_exp): Init variables to zero.
	* ext.c (dummy, junk): Remove.
	* regex_internal.c (re_string_reconstruct): Remove buf array. It was
	set but not used.

2012-02-10         Arnold D. Robbins     <arnold@skeeve.com>

	* dfa.c: Sync with GNU grep.

2012-02-07         Arnold D. Robbins     <arnold@skeeve.com>

	* main.c (main): Move init of `output_fp' to before parsing of
	program so that error messages from msg.c don't dump core.
	Thanks to Michael Haardt <michael@moria.de>.

2012-01-13         Arnold D. Robbins     <arnold@skeeve.com>

	* dfa.c [is_valid_unibtye_character]: Fix from GNU grep to 
	bug reported by me from Scott Deifik for DJGPP.

2012-01-03         Arnold D. Robbins     <arnold@skeeve.com>

	* dfa.c: Sync with GNU grep.

2012-01-02         Arnold D. Robbins     <arnold@skeeve.com>

	* io.c (Read_can_timeout, Read_timeout, Read_default_timeout):
	Renamed to use lower case.
	Other minor stylistic edits.

2012-01-01         John Haque      <j.eh@mchsi.com>

	* awk.h (struct iobuf): New entry read_func.
	* io.c (Read_can_timeout, Read_timeout, Read_default_timeout):
	New variables.
	(init_io): New routine to initialize the variables.
	(in_PROCINFO): New "clever" routine to parse elements with indices
	seperated by a SUPSEP.
	(get_read_timeout): New routine to read timeout value for an IOBUF.
	(read_with_timeout): New routine to read from a fd with a timeout.
	(pty_vs_pipe): Use in_PROCINFO().
	(get_a_record): Set the timeout value and the read routine as necessary.
	* main.c (main): Call init_io().

2011-12-31         Arnold D. Robbins     <arnold@skeeve.com>

	* profile_p.c: Remove the file.
	* msg.c (err): Remove check for name being dgawk.

2011-12-31         Arnold D. Robbins     <arnold@skeeve.com>

	* awk.h [STREQ, STREQN]: Remove macros.
	* awkgram.y, builtin.c, command.y, debug.c, eval.c,
	io.c, msg.c: Change all uses to call strcmp, strncmp.

2011-12-28         Arnold D. Robbins     <arnold@skeeve.com>

	* int_array.c, str_array.c: Fix some compiler warnings 32/64
	bit system differences.

2011-12-26         John Haque      <j.eh@mchsi.com>

	Merge gawk, pgawk and dgawk into a single executable gawk.

	* awk.h (DO_PRETTY_PRINT, DO_PROFILE, DO_DEBUG,
	do_pretty_print, do_debug): New defines.
	(interpret): New variable, a pointer to an interpreter routine.
	(enum exe_mode): Nuked.
	* main.c (opttab): New options --pretty-print and --debug;
	Remove option --command.
	(usage): Update usage messages.
	* interpret.h: New file.
	* eval.c (r_interpret): Move to the new file.
	(debug_interpret): New interpreter routine when debugging.
	(init_interpret): New routine to initialize interpreter related
	variables.
	* eval_d.c, eval_p.c: Delete files.
	* debug.c (interpret): Renamed to debug_prog.
	(DEFAULT_PROMPT, DEFAULT_HISTFILE, DEFAULT_OPTFILE): Remove prefix 'd'.
	* profile.c (init_profiling): Nuked.
	* Makefile.am: Adjusted.

	Add command line option --load for loading extensions.

	* awk.h (srctype): Add new source type SRC_EXTLIB.
	* ext.c(load_ext): New routine to load extension.
	(do_ext): Adjust to use load_ext().
	* main.c (opttab): Add new option --load.
	(main): Call load_ext() to load extensions.
	(usage): Add usage message for the new option.
	* io.c (get_cwd): New routine.
	(do_find_source): Use the new routine.
	(find_source): Handle new type SRC_EXTLIB.
	* awkgram.y (parse_program, next_sourcefile): Skip type SRC_EXTLIB.
	(add_srcfile): Adjust call to find_source.
	* debug.c (source_find): Same.

	Unrelated:

	* ext.c (get_argument): Fixed argument parsing.
	* array.c (null_array_func): Reworked array routines for an empty array.
	* str_array.c, int_array.c: Make GCC happy, use %u instead of %lu
	printf formats.
	* eval.c (node_Boolean): New array for TRUE and FALSE nodes.
	(init_interpret): Create the new nodes.
	(eval_condition): Add test for the new nodes.
	(setup_frame): Disable tail-recursion optimization when profiling.
	* interpret.h (r_interpret): Use the boolean nodes instead of making
	new ones when needed.

2011-12-26         Arnold D. Robbins     <arnold@skeeve.com>

	Finish Rational Range Interpretation (!)

	* dfa.c (match_mb_charset): Compare wide characters directly
	instead of using wcscoll().
	* regexec.c (check_node_accept_byte): Ditto.

	Thanks to Paolo Bonzini for pointing these out.

2011-12-06         John Haque      <j.eh@mchsi.com>

	* debug.c (source_find): Fix misplaced call to efree.
	* profile.c (redir2str): Add a missing comma in the redirtab array.
	* eval.c (r_interpret): Disallow call to exit if currule is undefined.
	This avoids the possiblity of running END blocks more than once when
	used in a user-defined sorted-in comparision function.
	* array.c (sort_user_func): Adjust appropriately.

2011-12-06         Arnold D. Robbins     <arnold@skeeve.com>

	* awk.h, mbsupport.h: Changes for MBS support on DJGPP
	and z/OS.
	* io.c: Disable pty support on z/OS.

2011-11-27         Arnold D. Robbins     <arnold@skeeve.com>

	* dfa.c: Sync with GNU grep.
	* dfa.h: Add _GL_ATTRIBUTE_PURE macro. Bleah.

2011-11-14         John Haque      <j.eh@mchsi.com>

	* debug.c (set_breakpoint_at): Fix problem with setting
	breakpoints in a switch statement. Thanks to Giorgio Palandri
	<giorgio.palandri@gmail.com> for the bug report.

2011-11-14         Arnold D. Robbins     <arnold@skeeve.com>

	* mbsupport.h: Add check for HAVE_BTOWC, per Pat Rankin.

2011-11-12         Eli Zaretskii  <eliz@gnu.org>

	* mbsupport.h: Additional glop for dfa.c in Windows environment.

2011-11-01         Arnold D. Robbins     <arnold@skeeve.com>

	* dfa.c: Move glop for ! MBS_SUPPORT to ...
	* mbsupport.h: ... here.
	* replace.c: Include missing_d/wcmisc.c if ! MBS_SUPPORT.
	* regex_internal.h: Move include of mbsupport.h up and add
	additional checks to avoid inclusion of wctype.h and wchar.h.

2011-10-27         Arnold D. Robbins     <arnold@skeeve.com>

	* builtin.c (do_strftime): Per Pat Rankin, instead of casting
	fclock, use a long variable and check for negative or overflow.

2011-10-25         Arnold D. Robbins     <arnold@skeeve.com>

	Merge with gawk_performance branch done. Additionally:

	* cint_array.c, int_array.c, str_array.c: Fix compiler complaints
	about printf formats (signed / unsigned vs. %d / %u).
	* eval.c (setup_frame): Add a missing return value.

2011-10-25         Arnold D. Robbins     <arnold@skeeve.com>

	* Makefile.am (dist-hook): Use `cd $(srcdir)/pc' so that
	`make distcheck' works completely.
	* builtin.c (do_strftime): Add cast to long int in check
	for fclock < 0 for systems where time_t is unsigned (e.g., VMS).

2011-10-25  Stefano Lattarini  <stefano.lattarini@gmail.com>

	dist: generated file `version.c' is not removed by "make distclean"

	* Makefile.am (distcleancheck_listfiles): Define to ignore the
	generated `version.c' file.

2011-10-24         Arnold D. Robbins     <arnold@skeeve.com>

	* dfa.c (wcscoll): Create for VMS.
	* Makefile.am (dist-hook): Run sed scripts to make pc/config.h.

2011-10-24  Eli Zaretskii  <eliz@gnu.org>

	* builtin.c [HAVE_POPEN_H]: Include "popen.h".
	* README.git: Update for pc/ systems.

2011-10-21         Arnold D. Robbins     <arnold@skeeve.com>

	* Makefile.am (distcleancheck_listfiles): Added, per advice from
	Stefano Lattarini <stefano.lattarini@gmail.com>.
	* dfa.c: Additional faking of mbsupport for systems without it;
	mainly VMS.

2011-10-21  Stefano Lattarini  <stefano.lattarini@gmail.com>

	* configure.ac (AM_C_PROTOTYPES): Remove call to this macro.
	The comments in configure.ac said that the call to AM_C_PROTOTYPES
	was needed for dfa.h, synced from GNU grep; but this statement is
	not true anymore in grep since commit v2.5.4-24-g9b5e7d4 "replace
	AC_CHECK_* with gnulib modules", dating back to 2009-11-26.  Also,
	the support for automatic de-ANSI-fication has been deprecated in
	automake 1.11.2, and will be removed altogether in automake 1.12.
	* vms/vms-conf.h (PROTOTYPES, __PROTOTYPES): Remove these #define,
	they are not used anymore.
	* pc/config.h (PROTOTYPES): Likewise.

2011-10-18         Dave Pitts            <dpitts@cozx.com>

	* dfa.c: Move some decls to the top of their functions for
	C90 compilers.

2011-10-18         Arnold D. Robbins     <arnold@skeeve.com>

	* builtin.c (do_strftime): Add check for negative / overflowed
	time_t value with fatal error. Thanks to Hermann Peifer
	<peifer@gmx.eu> for the bug report.
	* dfa.c (setbit_wc): Non-MBS version. Add a return false
	since VMS compiler doesn't understand that abort doesn't return.

2011-10-10         Arnold D. Robbins     <arnold@skeeve.com>

	* builtin.c (do_sub): Init textlen to zero to avoid "may be
	used unitialized" warning. Thanks to Corinna Vinschen for
	pointing this out.
	* eval.c (unwind_stack): Add parentheses around condition in while
	to avoid overzealous warning from GCC.

2011-09-30  Eli Zaretskii  <eliz@gnu.org>

	* io.c (remap_std_file): Fix non-portable code that caused
	redirected "print" to fail if a previous read from standard input
	returned EOF.  Reported by David Millis <tvtronix@yahoo.com>.
	(remap_std_file): Per Eli's suggestion, removed the leading close
	of oldfd and will let dup2 do the close for us.

2011-10-11         John Haque     <j.eh@mchsi.com>

	* symbol.c: Add licence notice.
	* array.c (PREC_NUM, PREC_STR): Define as macros.

2011-10-09         Arnold D. Robbins     <arnold@skeeve.com>

	* dfa.c: Sync with GNU grep.

2011-10-07         John Haque     <j.eh@mchsi.com>

	Tail recursion optimization.
	* awkgram.y (grammar, mk_function): Recognize tail-recursive
	calls.
	* awk.h (tail_call, num_tail_calls): New defines.
	* eval.c (setup_frame): Reuse function call stack for
	tail-recursive calls.
	(dump_fcall_stack): Reworked.

2011-10-04         Arnold D. Robbins     <arnold@skeeve.com>

	* awk.h, main.c (gawk_mb_cur_max): Make it a constant 1 when
	MBS_SUPPORT isn't available to allow GCC dead code constant
	expression computation and dead code elimination to help out.

2011-10-02         Arnold D. Robbins     <arnold@skeeve.com>

	* io.c (rsnullscan, get_a_record): Fix the cases where terminators
	are incomplete when RS == "". Also fix the case where the new value
	is shorter than the old one.  Based on patch from Rogier
	<rogier777@gmail.com> as submitted by Jeroen Schot
	<schot@A-Eskwadraat.nl>.

2011-09-24         Arnold D. Robbins     <arnold@skeeve.com>

	* eval.c, io.c, re.c: Fix some spelling errors. Thanks to
	Jeroen Schot <schot@A-Eskwadraat.nl>.

2011-09-21         Arnold D. Robbins     <arnold@skeeve.com>

	* dfa.c, mbsupport.h: Sync with GNU grep. Large amount of changes
	that remove many ifdefs, moving many conditions for multibyte
	support into regular C code and relying GCC's dead code optimization
	to elimnate code that won't be needed.
	* dfa.c: For gawk, add a number of additional defines so that things
	will compile if MBS_SUPPORT is 0.
	* array.c, awk.h, awkgram.y, builtin.c, eval.c, field.c, main.c,
	node.c, re.c: Change `#ifdef MBS_SUPPORT' to `#if MBS_SUPPORT'.
	* awk.h, regex_internal.h: Move NO_MBSUPPORT handling to ...
	* mbsupport.h: ...here.

2011-09-16         Arnold D. Robbins     <arnold@skeeve.com>

	* dfa.c: Sync with GNU grep.

2011-09-08         John Haque     <j.eh@mchsi.com>

	Optimization for compound assignment, increment and
	decrement operators; Avoid unref and make_number calls
	when there is no extra references to the value NODE.

2011-09-03         Arnold D. Robbins     <arnold@skeeve.com>

	* dfa.c: Sync with GNU grep.

2011-08-31         John Haque     <j.eh@mchsi.com>

	Grammar related changes: Simplify grammar for user-defined
	functions and general cleanups.

	* symbol.c: New file.
	* awkgram.y: Move symbol table related routines to the
	new file.
	(rule, func_name, function_prologue, param_list): Reworked.
	(install_function, check_params): Do all error checkings
	for the function name and parameters before installing in
	the symbol table.
	(mk_function): Finalize function definition.
	(func_install, append_param, dup_params): Nuked.
	* symbol.c (make_params): allocate function parameter nodes
	for the symbol table. Use the hash node as Node_param_list;
	Saves a NODE for each parameter.
	(install_params): Install function parameters into the symbol
	table.
	(remove_params): Remove parameters out of the symbol table.
	* awk.h (parmlist, FUNC): Nuked.
	(fparms): New define.


	Dynamically loaded function parameters are now handled like
	those for a builtin.

	* awk.h (Node_ext_func, Op_ext_builtin): New types.
	(Op_ext_func): Nuked.
	* ext.c (make_builtin): Simplified.
	(get_curfunc_arg_count): Nuked; Use the argument 'nargs' of
	the extension function instead.
	(get_argument, get_actual_argument): Adjust.
	* eval.c (r_interpret): Update case Op_func_call for a dynamic
	extension function. Handle the new opcode Op_ext_builtin.
	* pprint (profile.c): Adjust.


	Use a single variable to process gawk options.

	* awk.h (do_flags): New variable.
	(DO_LINT_INVALID, DO_LINT_ALL, DO_LINT_OLD, DO_TRADITIONAL,
	DO_POSIX, DO_INTL, DO_NON_DEC_DATA, DO_INTERVALS,
	DO_PROFILING, DO_DUMP_VARS, DO_TIDY_MEM,
	DO_SANDBOX): New defines.
	(do_traditional, do_posix, do_intervals, do_intl,
	do_non_decimal_data, do_profiling, do_dump_vars,
	do_tidy_mem, do_sandbox, do_lint,
	do_lint_old): Defined as macros.	
	* main.c: Remove definitions of the do_XX variables. Add
	do_flags definition.
	* debug.c (execute_code, do_eval, parse_condition): Save
	do_flags before executing/parsing and restore afterwards.


	Nuke PERM flag. Always increment/decrement the reference
	count for a Node_val. Simplifies macros and avoids
	occassional memory leaks, specially in the debugger.

	* awk.h (UPREF, DEREF, dupnode, unref): Simplified.
	(mk_number): Nuked.
	* (*.c): Increment the reference count of Nnull_string before
	assigning as a value.


	Revamped array handling mechanism for more speed and
	less memory consumption.

	* awk.h (union bucket_item, BUCKET): New definitions. Used as
	bucket elements for the hash table implementations of arrays;
	40% space saving in 32 bit x86.
	(buckets, nodes, array_funcs, array_base, array_capacity,
	xarray, alookup, aexists, aclear, aremove, alist,
	acopy, adump, NUM_AFUNCS): New defines.
	(array_empty): New macro to test for an empty array.
	(assoc_lookup, in_array): Defined as macros.
	(enum assoc_list_flags): New declaration.
	(Node_ahash, NUMIND): Nuked.
	* eval.c (r_interpret): Adjust cases Op_subscript,
	Op_subscript_lhs, Op_store_var and Op_arrayfor_incr.
	* node.c (dupnode, unref): Removed code related to Node_ahash. 
	* str_array.c: New file to handle array with string indices.
	* int_array.c: New file to handle array with integer indices.
	* cint_array.c: New file. Special handling of arrays with
	(mostly) consecutive integer indices.


	Memory pool management reworked to handle NODE and BUCKET.

	* awk.h (struct block_item, BLOCK, block_id): New definitions.
	(getblock, freeblock): New macros.
	(getbucket, freebucket): New macros to allocate and deallocate
	a BUCKET.
	(getnode, freenode): Adjusted.
	* node.c (more_nodes): Nuked.
	(more_blocks): New routine to allocate blocks of memory.

2011-08-24         Arnold D. Robbins     <arnold@skeeve.com>

	Fix pty co-process communication on Ubuntu GNU/Linux.

	* io.c: Add include of <sys/ioctl.h> to get definition of TIOCSCTTY.
	(two_way_open): Move call for this ioctl to after setsid() call.

2011-08-23         Arnold D. Robbins     <arnold@skeeve.com>

	* regex_internal.c (re_string_fetch_byte_case ): Remove
	__attribute((pure)) since it causes failures with gcc -O2
	-fno-inline. Thanks to Neil Cahill <ncahill_alt@yahoo.com>
	for reporting the bug.

2011-08-10         John Haque      <j.eh@mchsi.com>

	BEGINFILE/ENDFILE related code redone.

	* awk.h (prev_frame_size, has_endfile, target_get_record,
	target_newfile): New defines.
	* awkgram.y (mk_program): Initialize has_endfile appropriately for
	Op_get_record.
	(parse_program): Initialize new jump targets for
	Op_get_record and Op_newfile.
	* eval.c (unwind_stack): Change argument to number of
	items to be left in the stack. Adjust code.
	(pop_fcall, pop_stack): New defines.
	(setup_frame): Initialize prev_frame_size.
	(exec_state, EXEC_STATE): New structure and typedef.
	(exec_state_stack): New variable.
	(push_exec_state, pop_exec_state): New functions to save and
	later retrieve an execution state.
	(r_interpret): Use the new functions and the defines in
	cases Op_K_getline, Op_after_beginfile, Op_after_endfile,
	Op_newfile and Op_K_exit.
	* io.c (after_beginfile): When skipping a file using nextfile,
	return zero in case there was an error opening the file. 
	(has_endfile): Nuke global variable.
	(inrec): Add a second argument to pass errno to the calling
	routine.
	* debug.c (print_instruction): Update cases.

2011-08-10         Arnold D. Robbins     <arnold@skeeve.com>

	Fix (apparently long-standing) problem with FIELDWIDTHS.
	Thanks to Johannes Meixner <jsmeix@suse.de>.

	* field.c (set_FIELDWIDTHS): Adjust calculations.

	Fix problem with FPAT, reported by "T. X. G." <leopardie333@yahoo.com>

	* awk.h (Regexp): Add new member 'non_empty'.
	* field.c (fpat_parse_field): Save/restore local variable non_empty
	from member in Regexp struct.

2011-08-09         Arnold D. Robbins     <arnold@skeeve.com>

	Fix pty issue reported by "T. X. G." <leopardie333@yahoo.com>

	* configure.ac: Check for setsid.
	* awk.h: If not HAVE_SETSID define it as an empty macro.
	* io.c (two_way_open): Call setsid if using pty's.

2011-07-29  Eli Zaretskii  <eliz@gnu.org>

	* builtin.c (format_tree): Rename small -> small_flag,
	big -> big_flag, bigbig -> bigbig_flag.  Solves compilation errors
	when building Gawk with libsigsegv on MS-Windows, see
	https://lists.gnu.org/archive/html/bug-gawk/2011-07/msg00029.html.

2011-07-28         Arnold D. Robbins     <arnold@skeeve.com>

	* builtin.c (do_sub): Revert to gawk 3.1 behavior for backslash
	handling. It was stupid to think I could break compatibility.
	Thanks to John Ellson <ellson@research.att.com> for raising
	the issue.

2011-07-26         John Haque      <j.eh@mchsi.com>

	* eval.c (r_interpret): In cases Op_var_assign and Op_field_assign,
	include Op_K_getline_redir in the test for skipping the routine.

2011-07-26         John Haque      <j.eh@mchsi.com>

	Fix handling of assign routines for 'getline var'.
	Rework the previous fix for (g)sub.

	* awk.h: New define assign_ctxt for use in Op_var_assign
	and Op_field_assign opcodes. Remove define AFTER_ASSIGN.
	* awkgram.y (snode, mk_getline): Initialize assign_ctxt.
	* builtin.c (do_sub): Adjust to take only the first two
	arguments.
	* eval.c (r_interpret): In cases Op_var_assign and Op_field_assign,
	skip the routine as appropriate. Adjust case Op_sub_builtin.
	* main.c (get_spec_varname): New function.
	* debug.c (print_instruction): Use the new function to get
	special variable name.

2011-07-17         Arnold D. Robbins     <arnold@skeeve.com>

	* main.c (varinit): Mark FPAT as NON_STANDARD. Thanks to
	Wolfgang Seeberg <wolfgang.seeberg@yahoo.com> for the report.
	* Makefile.am (EXTRA_DIST): Add po/README, per advice from
	Bruno Haible.
	* dfa.c: Sync with GNU grep.
	* xalloc.h (xzalloc): New function, from GNU grep, for dfa.c.
	* README: Note that bug list is really a real mailing list.

2011-07-16         Arnold D. Robbins     <arnold@skeeve.com>

	* Makefile.am (AUTOMAKE_OPTIONS): Removed.
	* configure.ac (AM_INIT_AUTOMAKE): Removed dist-bzip2 option, on
	advice from Karl Berry.

2011-07-15         John Haque      <j.eh@mchsi.com>

	* awk.h (Op_sub_builtin): New opcode.
	(GSUB, GENSUB, AFTER_ASSIGN, LITERAL): New flags for 
	Op_sub_builtin.
	* awkgram.y (struct tokentab): Change opcode to	Op_sub_builtin
	for sub, gsub and gensub.
	(snode): Update processing of sub, gsub and gensub.
	* builtin.c (do_sub, do_gsub, do_gensub): Nuke.
	(sub_common): Renamed to do_sub. Relocate gensub argument
	handling code from do_gensub to here; Simplify the code a
	little bit. 
	* eval.c (r_interpret): Handle Op_sub_builtin. Avoid field
	re-splitting or $0 rebuilding if (g)sub target string is
	a field and no substitutions were done.
	* pprint (profile.c): Add case for the new opcode.
	* print_instruction (debug.c): Ditto.

	Take out translation for errno strings; extensions will
	need to use their own domain.

	* awk.h (enum errno_translate): Removed.
	(update_ERRNO_string): Remove second translate paramater.
	* eval.c (update_ERRNO_string): Remove second translate paramater
	and code that used it.
	* gawkapi.h (api_update_ERRNO_string): Remove third translate
	parameter.
	* gawkapi.c (api_update_ERRNO_string): Remove third translate
	paramater and change call to update_ERRNO_string.
	* io.c (do_close): Fix call to update_ERRNO_string.

2011-07-15         Arnold D. Robbins     <arnold@skeeve.com>

	* awk.h: Typo fix: "loner" --> longer. Thanks to Nelson Beebe.
	* builtin.c (efwrite): Fix flushing test back to what it was 
	in 3.1.8. Thanks to Strefil <strefil@yandex.ru> for the problem
	report.
	* configure.ac: Bump version to 4.0.0a for stable branch.

2011-06-24         Arnold D. Robbins     <arnold@skeeve.com>

	* Makefile.am (EXTRA_DIST): Add ChangeLog.0.
	* 4.0.0: Remake the tar ball.

2011-06-23         Arnold D. Robbins     <arnold@skeeve.com>

	* configure.ac: Update version to 4.0.0.
	* configure: Regenerated.
	* ChangeLog.0: Rotated ChangeLog into this file.
	* ChangeLog: Created anew for gawk 4.0.0 and on.
	* README: Bump version to 4.0.0.
	* 4.0.0: Release tar ball made.<|MERGE_RESOLUTION|>--- conflicted
+++ resolved
@@ -1,4 +1,40 @@
-<<<<<<< HEAD
+2015-03-17         Arnold D. Robbins     <arnold@skeeve.com>
+
+	* profile.c (pp_number): Allocate enough room to print the number
+	in all cases. Was a problem mixing -M with profiling with a really
+	big number. Thanks to Hermann Peifer for the bug report.
+
+2015-03-08         Arnold D. Robbins     <arnold@skeeve.com>
+
+	* re.c (regexflags2str): Removed. It was redundant.
+
+	* io.c (devopen): Change the logic such that if nonfatal is true
+	for the socket, don't do retries.  Also clean up the formatting
+	some.  At strictopen, check if errno is ENOENT and if so, propagate
+	the error from getaddrinfo() up to the caller. Add explanatory
+	comments.
+
+2015-02-28         Andrew J. Schorr     <aschorr@telemetry-investments.com>
+
+	* io.c (pty_vs_pipe): Remove check for NULL PROCINFO_node, since
+	this is now checked inside in_PROCINFO.
+
+2015-02-27         Andrew J. Schorr     <aschorr@telemetry-investments.com>
+
+	* io.c (socketopen): New parameter hard_error; set it if
+	getaddrinfo() fails. Change fatals to warnings.
+	(devopen): Pass in address of boolean hard_error variable
+	and stop trying to open the file if hard_error is true.
+	Save and restore errno around call to socketopen() and
+	use restored errno if open() fails at strictopen.
+
+2015-02-27         Arnold D. Robbins     <arnold@skeeve.com>
+
+	* symbol.c (check_param_names): Fix argument order in memset() call.
+	* configure.ac: Use AC_SEARCH_LIBS instead of AC_CHECK_LIB. This fixes
+	a long-standing problem where `-lm' was used twice in the final
+	compilation line.
+
 2015-02-27         Arnold D. Robbins     <arnold@skeeve.com>
 
 	Start on making regexp a real type.
@@ -12,44 +48,6 @@
 	* builtin.c (do_typeof): New function.
 	* eval.c (nodetypes): Add Node_hardregex.
 	* re.c (re_update): Check for hardregex too in assert.
-=======
-2015-03-17         Arnold D. Robbins     <arnold@skeeve.com>
-
-	* profile.c (pp_number): Allocate enough room to print the number
-	in all cases. Was a problem mixing -M with profiling with a really
-	big number. Thanks to Hermann Peifer for the bug report.
-
-2015-03-08         Arnold D. Robbins     <arnold@skeeve.com>
-
-	* re.c (regexflags2str): Removed. It was redundant.
-
-	* io.c (devopen): Change the logic such that if nonfatal is true
-	for the socket, don't do retries.  Also clean up the formatting
-	some.  At strictopen, check if errno is ENOENT and if so, propagate
-	the error from getaddrinfo() up to the caller. Add explanatory
-	comments.
-
-2015-02-28         Andrew J. Schorr     <aschorr@telemetry-investments.com>
-
-	* io.c (pty_vs_pipe): Remove check for NULL PROCINFO_node, since
-	this is now checked inside in_PROCINFO.
-
-2015-02-27         Andrew J. Schorr     <aschorr@telemetry-investments.com>
-
-	* io.c (socketopen): New parameter hard_error; set it if
-	getaddrinfo() fails. Change fatals to warnings.
-	(devopen): Pass in address of boolean hard_error variable
-	and stop trying to open the file if hard_error is true.
-	Save and restore errno around call to socketopen() and
-	use restored errno if open() fails at strictopen.
-
-2015-02-27         Arnold D. Robbins     <arnold@skeeve.com>
-
-	* symbol.c (check_param_names): Fix argument order in memset() call.
-	* configure.ac: Use AC_SEARCH_LIBS instead of AC_CHECK_LIB. This fixes
-	a long-standing problem where `-lm' was used twice in the final
-	compilation line.
->>>>>>> cd2ff61a
 
 2015-02-24         Arnold D. Robbins     <arnold@skeeve.com>
 
