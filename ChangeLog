--- conflicted
+++ resolved
@@ -1,4 +1,23 @@
-<<<<<<< HEAD
+2016-08-12         Arnold D. Robbins     <arnold@skeeve.com>
+
+	* dfa.c: Sync with GNU grep.
+
+	Unrelated:
+
+	* int_array.c: Minor text and formatting edits.
+
+2016-08-09         Andrew J. Schorr     <aschorr@telemetry-investments.com>
+
+	* awk.h: Add a comment explaining the NUMINT flag in more detail.
+	* int_array.c (standard_integer_string): New function to test whether
+	a string matches what would be produced by sprintf("%ld", <value>).
+	(is_integer): Fix bug -- if NUMBER was set, then the function was
+	accepting strnum values with nonstandard string representations. We
+	now call standard_integer_string to check that the string looks OK.
+	Also added ifdef'ed code to simplify the function by relying upon
+	force_number to parse the string, but this is disabled due to possible
+	negative performance impact.
+
 2016-08-03         Arnold D. Robbins     <arnold@skeeve.com>
 
 	Remove typed regexes until they can be done properly.
@@ -20,27 +39,6 @@
 	(pp_strong_regex): Removed.
 	(pp_string_or_strong_regex): Remove code for Node_typedregex.
 	* re.c (re_update): Remove code for Node_typedregex.
-=======
-2016-08-12         Arnold D. Robbins     <arnold@skeeve.com>
-
-	* dfa.c: Sync with GNU grep.
-
-	Unrelated:
-
-	* int_array.c: Minor text and formatting edits.
-
-2016-08-09         Andrew J. Schorr     <aschorr@telemetry-investments.com>
-
-	* awk.h: Add a comment explaining the NUMINT flag in more detail.
-	* int_array.c (standard_integer_string): New function to test whether
-	a string matches what would be produced by sprintf("%ld", <value>).
-	(is_integer): Fix bug -- if NUMBER was set, then the function was
-	accepting strnum values with nonstandard string representations. We
-	now call standard_integer_string to check that the string looks OK.
-	Also added ifdef'ed code to simplify the function by relying upon
-	force_number to parse the string, but this is disabled due to possible
-	negative performance impact.
->>>>>>> 1e83ff34
 
 2016-08-01         Arnold D. Robbins     <arnold@skeeve.com>
 
