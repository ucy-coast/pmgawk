<<<<<<< HEAD
2016-03-27         Stephen Davies        <sdavies@sdc.com.au>

	* awkgram.y (get_comment): Strip CRs from comment. Strip
	off trailing newlines.

2016-03-21         Arnold D. Robbins     <arnold@skeeve.com>

	* profile.c (pprint): Improve handling of comment after
	and if statement without an else.

2016-03-19         Arnold D. Robbins     <arnold@skeeve.com>

	Considerable improvements to handling of comments when pretty
	printing, particularly for end-of-line comments.

	* awkgram.y (prior_comment, comment_to_save): New variables.
	(add_pending_comment): New function.
	(grammar): Jump through lots more hoops to capture comments.
	Due to shift-reduce parsing, there can be up to two comments
	captured and waiting to be saved; be sure to get them both and
	at the right times.  This is difficult since comments have no
	real syntactic exisitence. Call add_pending_comment on most of
	the simple statements.
	(get_comment): Save a pre-existing comment in prior_comment.
	(split_comment): Use comment_to_save instead of `comment'.
	* profile.c (end_line): Change to return the instruction after
	the comment that gets printed; adjust return type.
	(pprint): Add skip_comment static variable. Adjust logic for
	skipping an end-of-line comment; only do it if skip_comment is
	true. This is set to true in places where we can't use the
	return value from end_line().  Call end_line() in many more places.
	(pp_func): Handle end-of-line comments after a function header.

2016-03-17         Arnold D. Robbins     <arnold@skeeve.com>

	* debug.c (print_instruction): For Op_comment, improve notation as
	to whether it's a full comment or an end of line comment.
=======
2016-04-04         Arnold D. Robbins     <arnold@skeeve.com>

	* builtin.c (do_fflush): Add warning for flush to two-way
	pipe where write end was closed.
	* io.c (flush_io): Add some braces for the for loop.

2016-04-02         Arnold D. Robbins     <arnold@skeeve.com>

	* builtin.c (do_printf): If the redirection is two way but the
	fp is NULL, it means we're writing to the closed write-end of
	a two-way pipe. Issue a fatal error message.
	(do_print): Ditto.
	(do_print_rec): Ditto.
	* io.c (do_getline_redir): Same thing for reading from a closed
	read end of a two-way pipe. Fatal error.
	* NEWS: Updated.
>>>>>>> 1b5d1b88

2016-03-14         Arnold D. Robbins     <arnold@skeeve.com>

	* io.c (socketopen): For SOCK_DGRAM, set read_len to sizeof
	remote_addr. Makes UDP more or less work again. 
	Thanks to Juergen Kahrs for the fix.

2016-03-10         Arnold D. Robbins     <arnold@skeeve.com>

	* builtin.c (do_system): Further improvements. Catch core dump
	flag.

2016-03-11         Arnold D. Robbins     <arnold@skeeve.com>

	* builtin.c (do_system): Improve return values of system().

2016-03-08         Arnold D. Robbins     <arnold@skeeve.com>

	* profile.c (print_instruction): Fix duplicate case not caught
	by TinyCC. Grrr.

2016-03-07         Arnold D. Robbins     <arnold@skeeve.com>

	* profile.c (print_instruction): Further improvements in
	instruction dump, especially for when pretty-printing.
	* builtin.c (do_system): Augment the logic for the return
	value so that death-by-signal info is available too.

2016-03-03         Arnold D. Robbins     <arnold@skeeve.com>

	* profile.c (pp_list): Unconditionally compute delimlen. Avoids
	compiler warning.

2016-03-02         Arnold D. Robbins     <arnold@skeeve.com>

	* debug.c (print_instruction): Improvements in instruction dump
	for if and else.

2016-03-01         Arnold D. Robbins     <arnold@skeeve.com>

	* debug.c (print_instruction): For Op_comment, add notation as
	to whether it's a full comment or an end of line comment.

2016-02-29         Arnold D. Robbins     <arnold@skeeve.com>

	* profile.c (pp_list): Handle the case of nargs equal to zero.
	Thanks to Hermann Peifer for the report.

2016-02-28         Arnold D. Robbins     <arnold@skeeve.com>

	* profile.c (pprint): Fix copy-paste error in else handling.
	Thanks to Michal Jaegermann for the report.

2016-02-23         Arnold D. Robbins     <arnold@skeeve.com>

	* config.guess, config.rpath, config.sub: Update to latest
	from GNULIB.

2016-02-23         Arnold D. Robbins     <arnold@skeeve.com>

	* NEWS: Update full list of infrastructure tools.

2016-02-22        gettextize             <bug-gnu-gettext@gnu.org>

	* configure.ac (AM_GNU_GETTEXT_VERSION): Bump to 0.19.7.

2016-02-21         Arnold D. Robbins     <arnold@skeeve.com>

	* regexec.c (prune_impossible_nodes): Remove attribute that
	keeps it from compiling with 32 bit GCC. Who the heck knows
	why or how. Sigh. Double sigh.

2016-02-20         Arnold D. Robbins     <arnold@skeeve.com>

	* regcomp.c, regex.c, regex.h, regex_internal.c, regex_internal.h,
	regexec.c: Sync with GLIBC, mostly prototype changes.

2016-02-18         Arnold D. Robbins     <arnold@skeeve.com>

	Fix profile / pretty-printing to chain else-ifs.

	* profile.c (pprint): Change third argument into a set of flags
	for in the for header or in an else if. Adjust case Op_K_else to
	make the right checks and format the code properly. In Op_K_if
	clear the flag so that any following else gets indented properly.
	Adjust all calls.

2016-02-14         Arnold D. Robbins     <arnold@skeeve.com>

	* README, NEWS: Updated to reflect use of Texinfo 6.1.

	Unrelated:

	* configure.ac: Switch to AC_PROG_CC_C99 to enable C99
	compilation and features.
	* dfa.c: Sync with GNU grep, go back to C99 style declarations
	at point of use.

2016-02-05         Arnold D. Robbins     <arnold@skeeve.com>

	Make optimization (constant folding and tail call recursion)
	be on by default.

	* awkgram.y (common_exp): Only do concatenation of two strings(!)
	* main.c (do_optimize): Init to true.
	(optab): Add new -s/--no-optimize option.
	(usage): Update message to include it.
	(parse_args): Parse it. Set do_optimize to false if pretty
	printing or profiling.
	* NEWS: Updated.

2016-01-28         Arnold D. Robbins     <arnold@skeeve.com>

	* Makefile.am (SUBDIRS): Include extras. Otherwise dist does
	doesn't work.

2016-01-27         Arnold D. Robbins     <arnold@skeeve.com>

	* configure.ac (GAWK_AC_AIX_TWEAK): Remove call.
	* configure: Regenerated.
	* io.c (GAWK_AIX): Check _AIX instead.
	* custom.h (_AIX): Add define of _XOPEN_SOURCE_EXTENDED.

	Unrelated:

	* configure.ac: Remove old stuff for ISC Unix, no longer needed.
	* configure: Regenerated.

2016-01-25         John E. Malmberg      <wb8tyw@qsl.net>

	* io.c (redirect): Need to call close_one more than once after
	  running out of file handles.

2016-01-25         Arnold D. Robbins     <arnold@skeeve.com>

	* NEWS: Document VMS support updated.

2016-01-24         Arnold D. Robbins     <arnold@skeeve.com>

	Regex: treat [x] as x if x is a unibyte encoding error.
	This change removes an ifdef GAWK.

	* lib/regcomp.c (parse_byte) [ !_LIBC && RE_ENABLE_I18N]: New function.
	(build_range_exp) [ !_LIBC && RE_ENABLE_I18N]: Use it.
	From Paul Eggert  <eggert@cs.ucla.edu>.

2016-01-22         Arnold D. Robbins     <arnold@skeeve.com>

	* regexec.c (prune_impossible_nodes): Remove all attributes, on
	both declaration and definition.  Fixes a Linux Mint 17 compilation
	braino reported by Antonio Colombo.
	* regex_internal.h (test_malloc): Add cast to silence a warning
	on the same system.
	(test_realloc): Ditto.

2016-01-20         Arnold D. Robbins     <arnold@skeeve.com>

	* regex_internal.h [attribute_hidden]: Remove definition.
	* regcomp.c [attribute_hidden]: Remove uses. Not needed since
	the variables are static. Thanks to Paul Eggert for pointing
	this out.

2016-01-18         Paul Eggert  <eggert@cs.ucla.edu>

	Diagnose ERE '()|\1'
	Problem reported by Hanno Boeck in: http://bugs.gnu.org/21513

	* lib/regcomp.c (parse_reg_exp): While parsing alternatives, keep
	track of the set of previously-completed subexpressions available
	before the first alternative, and restore this set just before
	parsing each subsequent alternative.  This lets us diagnose the
	invalid back-reference in the ERE '()|\1'.

	Unrelated:  General minor cleanups (spelling, code) from Gnulib:

	* regex.h, regex_internal.c, regex_internal.h, regexec.c: Minor
	cleanups.

2016-01-14         Arnold D. Robbins     <arnold@skeeve.com>

	* eval.c (r_get_lhs): If original array was Node_var_new,
	assign value that is dupnode of Nnull_string and not
	Nnull_string directly. Fixes core dump reported by
	ruyk <Lonely.ruyk@mail.ru>.

	Unrelated:

	* ChangeLog: Cleanup spurious extra whitespace.

2016-01-03         Arnold D. Robbins     <arnold@skeeve.com>

	* configure.ac (GAWK_AC_LINUX_ALPHA): Remove call.
	* configure: Regenerated.
	* NEWS: Document removal of support for GNU/Linux on Alpha.

2016-01-02         Arnold D. Robbins     <arnold@skeeve.com>

	* dfa.c (add_utf8_anychar): Minor change in declaration of
	utf8_classes to keep Tiny CC happy.  Also syncs with grep.
	* dfa.h: Sync with grep (update copyright year).

2015-12-27         Arnold D. Robbins     <arnold@skeeve.com>

	* awkgram.y (mk_condition): Revise to correctly handle
	empty else part for pretty printing. Bug report by
	ziyunfei <446240525@qq.com>.

2015-12-20         Arnold D. Robbins     <arnold@skeeve.com>

	* io.c (nonfatal): New static constant string.
	* is_non_fatal, is_non_fatal_redirect: Use it.

2015-12-16         Arnold D. Robbins     <arnold@skeeve.com>

	* io.c (two_way_open): Remove unneeded close of slave in the
	parent.

2015-12-16         Arnold D. Robbins     <arnold@skeeve.com>

	* profile.c (pp_number): Move count into ifdef for MPFR. Avoids
	an unused variable warning if not compiling for MPFR.

	Unrelated:

	* io.c (two_way_open): If using a pty instead of pipes, open the
	slave in the child. Fixes AIX and doesn't seem to break GNU/Linux.

2015-11-26         Arnold D. Robbins     <arnold@skeeve.com>

	* command.y (cmdtab): Add "exit" as synonym for "quit".
	Suggested by Joep van Delft <joepvandelft@xs4all.nl>.
	* NEWS: Document this.

2015-11-24         Arnold D. Robbins     <arnold@skeeve.com>

	* debug.c (debug_pre_execute): Fix to check watchpoints before
	checking breakpoints. Gives more natural behavior for the user.
	* NEWS: Document this.
	Issue reported by Joep van Delft <joepvandelft@xs4all.nl>.

2015-10-28         Arnold D. Robbins     <arnold@skeeve.com>

	* awkgram.y (nextc): Don't allow '\0' even if check_for_bad
	is false. Fixes a problem reported by Hanno Boeck <hanno@hboeck.de>.

	Unrelated:

	* dfa.c: Sync with GNU grep.

2015-10-25         Arnold D. Robbins     <arnold@skeeve.com>

	* awkgram.y (yylex): Fix invalid write problems.
	Reported by Hanno Boeck <hanno@hboeck.de>.
	Only appeared in master. Harumph.

2015-10-16         Arnold D. Robbins     <arnold@skeeve.com>

	* Makefile.am (SUBDIRS): Fix ordering so that
	make check directly after configure works properly.
	Thanks to Michal Jaegermann <michal.jnn@gmail.com>
	for the report.

	Unrelated:

	* dfa.c: Sync with GNU grep.

2015-10-11         Arnold D. Robbins     <arnold@skeeve.com>

	* awkgram.y (yylex): Fix invalid read problems.
	Reported by Hanno Boeck <hanno@hboeck.de>.

2015-10-04         Arnold D. Robbins     <arnold@skeeve.com>

	* configure.ac: Bump version to 4.1.3a.

2015-09-26         Arnold D. Robbins     <arnold@skeeve.com>

	* awkgram.y (yylex): Diagnose multidimensional arrays for
	traditional/posix (fatal) or lint. Thanks to Ed Morton
	for the bug report.

2015-09-25         Arnold D. Robbins     <arnold@skeeve.com>

	* config.guess, config.sub, config.rpath: Updated.

2015-09-18         Arnold D. Robbins     <arnold@skeeve.com>

	* field.c (fpat_parse_field): Always use rp->non_empty instead
	of only if in_middle. The latter can be true even if we've
	already parsed part of the record. Thanks to Ed Morton
	for the bug report.

2015-09-11	Daniel Richard G.	<skunk@iSKUNK.ORG>

	* regcomp.h: Include strings.h, wrapped in ifdef. Revise
	defines for BTOWC.
	* regex_internal.h: Remove ZOS_USS bracketing ifdefs.

2015-09-04         Arnold D. Robbins     <arnold@skeeve.com>

	* profile.c (pp_num): Use format_val to print integral values
	as integers. Thanks to Hermann Peifer for the report.

2015-08-28	Daniel Richard G.	<skunk@iSKUNK.ORG>

	* Makefile.am, configure.ac: Use an Automake conditional to
	enable/disable the "extensions" subdirectory instead of
	producing a stub Makefile therein from the configure script.
	* awk.h, custom.h, regex_internal.h: Removed z/OS-specific code
	that is no longer needed due to improvements in Gawk's general
	Autotools support.
	* awk.h: Allow <strings.h> to be #included together with
	<string.h> as this is required on some systems (z/OS).
	* io.c, configure.ac: <sys/select.h> is needed for select()
	and related bits on z/OS.
	* awk.h: Handle the redefinition of EXIT_FAILURE on z/OS in a
	more elegant/general way.
	* awkgram.y, command.y, configure.ac, eval.c,
	helpers/testdfa.c: Define and use the USE_EBCDIC cpp symbol
	instead of checking the value of 'a' whenever we want to know
	if we're on an EBCDIC system. Also, don't assume that z/OS
	necessarily means EBCDIC, as the compiler does have an ASCII
	mode (-qascii).
	* awkgram.y, command.y, configure.ac: On EBCDIC systems,
	convert singleton EBCDIC characters in the input stream to
	ASCII on the fly so that the generated awkgram.c/command.c in
	the distributed sources can be used, i.e. we don't have to
	require the user to build Bison and re-generate those files
	themselves. This implementation uses a z/OS-specific function
	(__etoa_l()) to do the conversion, but support for other
	systems can be added in the future as necessary.
	* io.c: No need to protect this block of "#if
	defined(HAVE_TERMIOS_H)" code from z/OS; it works just fine
	there.
	* configure.ac: Check for the "struct passwd.pw_passwd" and
	"struct group.gr_passwd" fields and conditionalize their use,
	as they don't exist on z/OS.  Needed for doc/gawktexi.in.

2015-08-25         Arnold D. Robbins     <arnold@skeeve.com>

	* node.c (str2wstr): Upon finding an invalid character, if
	using UTF-8, use the replacement character instead of skipping
	it. Helps match() and other functions work better in the face
	of unexpected data.  Make the lint warning an unconditional
	warning.

	Unrelated:

	* awk.h: Add explanatory comment on the flags related to
	types and values.
	* mpfr.c (mpg_force_number): If setting NUMBER, clear STRING also
	when clearing MAYBE_NUM.
	(set_PREC): Check STRCUR instead of STRING.
	* node.c (r_force_number): If setting NUMBER, clear STRING also
	when clearing MAYBE_NUM.

2015-08-15         Arnold D. Robbins     <arnold@skeeve.com>

	* dfa.c (dfamust): Restore c90 compat by moving some
	variable declarations to the top of the routine.

2015-08-12         Arnold D. Robbins     <arnold@skeeve.com>

	* dfa.c: Sync with GNU grep. Yet again, again.

2015-08-02         Arnold D. Robbins     <arnold@skeeve.com>

	* dfa.c: Sync with GNU grep. Yet again.

2015-07-21         Arnold D. Robbins     <arnold@skeeve.com>

	* dfa.c: Sync with GNU grep.

2015-07-18         Arnold D. Robbins     <arnold@skeeve.com>

	* dfa.c: Sync with GNU grep.

2015-07-08         Arnold D. Robbins     <arnold@skeeve.com>

	* dfa.h, dfa.c: Sync with GNU grep.

2015-06-29         Arnold D. Robbins     <arnold@skeeve.com>

	* awkgram.y (yylex): If gawk extension function is found as
	a function in a user-defined function body, treat it normally.
	Makes eval "print and(a, 1)" work in the debugger again.
	Thanks, yet again, to Hermann Peifer.
	* interpret.h (r_interpret): Op_subscript. UPREF if the
	element value is a typed regexp.  Thanks to Hermann Peifer.

2015-06-28         Arnold D. Robbins     <arnold@skeeve.com>

	Improve memory tracking of typed regexps.

	* awkgram.y (make_regnode): Set valref to 1.
	* interpret.h (r_interpret): Have Op_push_re upref typed regexp.
	* builtin.c (do_typeof): OK to deref typed regex.
	* awk.h (force_string): Do dupnode on the regexp text.

2015-06-26         Arnold D. Robbins     <arnold@skeeve.com>

	Remove support for old-style extensions.

	* awk.h (Node_old_ext_func, Op_old_ext_func): Removed.
	Remove all uses throughout the code.
	(load_old_ext, make_old_builtin): Remove declarations.
	* ext.c (load_old_ext, make_old_builtin): Removed.
	* awkgram.y (tokentab): Remove "extension" entry.
	* eval.c (Node_old_ext_funci, Op_old_ext_func): Remove from tables.
	* interpret.h (interpret): Remove stuff for old extensions.

	Unrelated:

	* builtin.c (do_typeof): Add support for strnum, distinguish
	untyped from unassigned, use "string" and "number". Thanks to
	Hermann Peifer for suggesting inclusion of strnum.

2015-06-25         Arnold D. Robbins     <arnold@skeeve.com>

	Further work straightening out memory management for typeof.

	* awk.h (DEREF): Add an assert.
	* builtin.c (do_typeof): Add comments, cases where not to deref.
	* debug.c (print_instruction): Add Op_push_arg_untyped.
	* interpret.h (r_interpret): Additional comments / tweaks for
	Op_push_arg_untyped.

	Unrelated. Make `x = @/foo/ ; print x' print something.

	* builtin.c (do_print): Check for Node_typedregex and handle it.
	Needed for adding test code.

	Unrelated. Typo fix.

	* debug.c (initialize_watch_item): Dupnode the right thing.

2015-06-22         Arnold D. Robbins     <arnold@skeeve.com>

	* awkgram.y (snode): Make isarray not scalarize untyped parameters
	also.
	* profile.c (pprint): Add Op_push_arg_untyped.

	Improve debugger support for typed regexps.
	Thanks to Hermann Peifer for the bug report.

	* awkgram.y (valinfo): Add support for Node_typedregex.
	* debug.c (watchpoint_triggerred): Handle Node_typedregex.
	(initialize_watch_item): Ditto.
	(print_memory): Ditto.

	Fix typeof to work on subarrays.  Thanks, yet again, to
	Hermann Peifer for the bug report.

	* builtin.c (do_typeof): Don't deref Node_var_array.

2015-06-21         Arnold D. Robbins     <arnold@skeeve.com>

	Fixes for typeof - Don't let typeof change an untyped variable
	into a scalar.

	* awk.h (opcodeval): Add Op_push_arg_untyped.
	* awkgram.y (snode): Separate out case for do_typeof, use
	Op_push_arg_untyped.
	* builtin.c (do_typeof): Arg will be equal to Nnull_string
	if it's untyped.
	* eval.c (optypes): Add Op_push_arg_untyped.
	* interpret.h (r_interpret): Add Op_push_arg_untyped handling.

2015-06-19         Arnold D. Robbins     <arnold@skeeve.com>

	* builtin.c (do_isarray): Minor edit to lint warning.
	* TODO: Updated.

2015-06-14         Arnold D. Robbins     <arnold@skeeve.com>

	* regcomp.c, regex_internal.h, regexec.c: Sync with GLIBC.

	Unrelated:

	* regex_internal.c, regexec.c: __attribute --> __attribute__.

	Related:

	* regex_internal.h: Clean up defines for non-GCC for attribute;
	essentially sync it with GLIBC.

2015-06-12         Arnold D. Robbins     <arnold@skeeve.com>

	* awkgram.y: Finish converting "hard" regex to "typed" regex.

2015-05-31         Arnold D. Robbins     <arnold@skeeve.com>

	* field.c (posix_def_parse_field): Removed. It's no longer
	needed after updates to the POSIX standard. Thanks to
	Michael Klement <michael.klement@usa.net> for pointing this out.

2015-05-26  Paul Eggert  <eggert@Penguin.CS.UCLA.EDU>

	* floatcomp.c (count_trailing_zeros): New function.
	This compiles to a single TZCNT instruction on the x86-64.
	(adjust_uint): Use it to keep more high-order bits when
	some of the lowest-order bits are zero.  This implements
	the documented behavior: "If the result cannot be represented
	exactly as a C 'double', leading nonzero bits are removed one by
	one until it can be represented exactly."

2015-05-26         Arnold D. Robbins     <arnold@skeeve.com>

	* regcomp.c: Fix offsets so error messages come out correct
	once again.

2015-05-19         Arnold D. Robbins     <arnold@skeeve.com>

	* 4.1.3: Release tar ball made.

2015-05-15         Andrew J. Schorr     <aschorr@telemetry-investments.com>

	* symbol.c (load_symbols): Plug minor memory leak by calling unref(tmp)
	on "identifiers" string after assoc_lookup is done with it.

2015-05-15         Andrew J. Schorr     <aschorr@telemetry-investments.com>

	* main.c (load_procinfo_argv): New function to save argv array values
	in PROCINFO["argv"][0..argc-1].
	(load_procinfo): Call load_procinfo_argv.

2015-05-11         Arnold D. Robbins     <arnold@skeeve.com>

	* awk.h, awkgram.y, builtin.c, eval.c profile.c, re.c:
	Change Node_hardregex to Node_typedregex everywhere.

2015-05-05         Arnold D. Robbins     <arnold@skeeve.com>

	* awkgram.y (yylex): Yet Another Fix for parsing bracket
	expressions. Thanks yet again to Andrew Schorr. Maybe it's
	even finally nailed down now.

	Unrelated:

	* config.guess, config.sub: Get latest versions.

	Make profiling for hard regexes work.

	* profile.c (pp_string_or_hard_regex): Renamed from pp_string.
	Add bool param for hard regex and add @ if so.
	(pp_string): New function, calls pp_string_or_hard_regex.
	(pp_hard_regex): New function, calls pp_string_or_hard_regex.
	(pprint): Adjust to print a hard regex correctly.

2015-05-01         Arnold D. Robbins     <arnold@skeeve.com>

	* awkgram.y: Make sure values are not null in param list.
	Avoids core dump for `function f(func, a) {}'. Thanks to
	Tibor Palinkas <libmawk@igor2.repo.hu>.

2015-04-30         Arnold D. Robbins     <arnold@skeeve.com>

	* Makefile.am: Take --program-prefix into account when
	installing/uninstalling the symlinks, especially 'awk'.
	Thanks to Steffen Nurpmeso <sdaoden@yandex.com> for
	the report.

	Unrelated:

	* awkgram.y (yylex): Yet Another Fix for parsing bracket
	expressions. Thanks again to Andrew Schorr.

2015-04-29         Arnold D. Robbins     <arnold@skeeve.com>

	* 4.1.2: Release tar ball made.

2015-04-28         Arnold D. Robbins     <arnold@skeeve.com>

	* builtin.c (isarray): Add lint warning that isarray()
	is deprecated.

2015-04-28         Arnold D. Robbins     <arnold@skeeve.com>

	* awkgram.y (yylex): Rework the bracket handling from zero.
	Thanks to Michal Jaegermann for yet another test case.

	Unrelated:

	* eval.c (setup_frame): Restore call-by-value for $0. This was
	necessitated by the changes on 2014-11-11 for conserving
	memory use. Thanks to Andrew Schorr for the report and isolating
	the cause of the problem.

2015-04-27         Arnold D. Robbins     <arnold@skeeve.com>

	* awkgram.y (yylex): Make change of Jan 7 for parsing regexps
	work better. Thanks to Nelson Beebe.

2015-04-26         Arnold D. Robbins     <arnold@skeeve.com>

	* dfa.c: Sync with grep.

2015-04-16         Arnold D. Robbins     <arnold@skeeve.com>

	* builtin.c (do_strftime): For bad time_t values, return "".

2015-04-16         Andrew J. Schorr     <aschorr@telemetry-investments.com>

	* node.c (r_force_number): If strtod sets errno, then force the
	numeric value in node->numbr to zero. For subnormal values, strtod
	sets errno but does not return zero, and we don't want to retain
	those subnormal values.

2015-04-16         Arnold D. Robbins     <arnold@skeeve.com>

	Let parameter names shadow the names of gawk additional built-ins.
	Make it actually work.

	* awkgram.y (want_param_names): Now an enum, there are three states.
	(grammar): Set states properly.
	(yylex): Improve checking logic.

2015-04-16         Arnold D. Robbins     <arnold@skeeve.com>

	* configure.ac: Updated by autoupdate.
	* configure, aclocal.m4: Regenerated.
	* io.c, main.c, profile.c: Removed use of RETSIGTYPE.

2015-04-16         Arnold D. Robbins     <arnold@skeeve.com>

	* builtin.c (do_strftime): Use a double for the timestamp and
	check that the value is within range for a time_t.

	Unrelated:

	* regex_internal.h (test_malloc, test_realloc): Use %lu in printf
	format for error messages. Thanks to Michal Jaegermann for
	pointing this out.

	Unrelated:

	* NEWS: Updated.

2015-04-15         Arnold D. Robbins     <arnold@skeeve.com>

	Let parameter names shadow the names of gawk additional built-ins.

	* awkgram.y (want_param_names): New variable.
	(yylex): Check it before returning a built-in token.
	(grammar): Set and clear it in the right places.

2015-04-14         Arnold D. Robbins     <arnold@skeeve.com>

	* builtin.c (do_strftime): Restore checking for negative result and
	add check that time_t is > 0 --- means we're assigning a negative value
	to an unsigned time_t. Thanks again to Glaudiston Gomes da Silva
	<glaudistong@gmail.com>.

	If localtime() or gmtime() return NULL, return a null string.
	Thanks to Andrew Schorr.

	Unrelated:
	* builtin.c (call_sub): Fix for indirect gensub, 3 args now works.

	Unrelated:

	* builtin.c (do_sub): Improve some variable names for readability
	and add / expand some comments.

	Unrelated:

	* builtin.c (call_sub, call_match, call_split_func): Allow for
	regex to be Node_hardregex.

2015-04-14         Andrew J. Schorr      <aschorr@telemetry-investments.com>
		   Arnold D. Robbins     <arnold@skeeve.com>

	* builtin.c (do_sub): Make computations smarter; initial len
	to malloc, test for final amount after all matches done and
	need to copy in the final part of the original string.

2015-04-13         Arnold D. Robbins     <arnold@skeeve.com>

	* regcomp.c (analyze): Prevent malloc(0).
	* regex_internal.h (test_malloc, test_realloc): New functions
	that check for zero count.
	(re_malloc, re_realloc): Adjust to call the new functions for gawk.
	* regexec.c (buid_trtable, match_ctx_clean): Replace malloc/free
	with re_malloc/re_free.

	Unrelated:

	* builtin.c (do_strftime): Disable checking timestamp value for less
	than zero. Allows times before the epoch to work with strftime.
	Thanks to Glaudiston Gomes da Silva <glaudistong@gmail.com>
	for raising the issue.

2015-04-12         Arnold D. Robbins     <arnold@skeeve.com>

	* Makefile.am (efence): Make this link again.
	Thanks to Michal Jaegermann for pointing out the problem.

2015-04-09         Andrew J. Schorr     <aschorr@telemetry-investments.com>

	* awkgram.y (yyerror): Rationalize buffer size computations. Remove
	old valgrind workarounds.
	* debug.c (gprintf): Rationalize buffer size computations.
	(serialize_subscript): Ditto.
	* io.c (iop_finish): Rationalize buffer size computations.
	* profile.c (pp_string): Correct space allocation computation.

2015-04-08        John E. Malmberg       <wb8tyw@qsl.net>

	* custom.h: VMS shares some code paths with ZOS_USS in
	building gawkfts extension.

2015-04-08         Arnold D. Robbins     <arnold@skeeve.com>

	Factor out opening of /dev/XXX files from /inet.
	Enable interpretation of special filenames for profiling output.

	* awk.h (devopen_simple): Add declaration.
	* io.c (devopen_simple): New routine.
	(devopen): Call devopen_simple as appropriate.
	* profile.c (set_prof_file): Call devopen_simple as appropriate,
	some additonal logic to hande fd to fp conversion.

	Unrelated:

	* main.c (usage): Add a comment for translators.

2015-04-08  Eli Zaretskii  <eliz@gnu.org>

	* profile.c (set_prof_file): Interpret a file name of "-" to mean
	standard output.

2015-04-06         Arnold D. Robbins     <arnold@skeeve.com>

	* awk.h (force_number): Add `!= 0' check to bitwise operation.
	* awkgram.y: Same, many places.
	(check_special): Simplify code for checking extension flags.

2015-04-05         Arnold D. Robbins     <arnold@skeeve.com>

	* awkgram.y (install_builtins): If do_traditional is true, do not
	install gawk extensions flagged with GAWKX.  Similarly, if do_posix
	is true, do not install functions flagged with NOT_POSIX.
	This fixes a problem with spurious lint complaints about shadowing
	a global variable that is not valid in traditional or posix mode.
	Thanks to Andrew Schorr for finding the problem and supplying
	initial code; I did it slightly differently.

2015-04-03         Arnold D. Robbins     <arnold@skeeve.com>

	* awk.h (force_string): If hard_regex, return string text of the regex.
	(force_string, force_number): If hard_regex, return Nnull_string.
	* awkgram.y: Fix ~ and !~ with @/.../.
	* eval.c (setup_frame): Handle a hard regex.
	* re.c (avoid_dfa): Ditto.

2015-04-02         Andrew J. Schorr     <aschorr@telemetry-investments.com>

	* NEWS: Rename div to intdiv.

2015-04-02         Arnold D. Robbins     <arnold@skeeve.com>

	Rename div() to intdiv().

	* builtin.c (do_intdiv): Renamed from do_div.
	* mfpr.c (do_mpfr_intdiv): Renamed from do_mpfr_div.
	* awk.h: Update declarations.
	* awkgram.y (tokentab, snode): Revise accordingly.

2015-03-31         Arnold D. Robbins     <arnold@skeeve.com>

	* awk.h (call_sub): Renamed from call_sub_func.
	(call_match, call_split_func): Declare.
	* builtin.c (call_sub): Renamed from call_sub_func.
	(call_match, call_split_func): New functions.
	* interpret.h (r_interpret): Call new functions as appropriate.
	* node.c (r_unref): Revert change to handle Node_regex, not needed.

2015-03-31         Arnold D. Robbins     <arnold@skeeve.com>

	* awk.h (r_get_field): Declare.
	* builtin.c (call_sub_func): Rearrange the stack to be what
	the buitin function expects.
	* eval.c (r_get_field): Make extern.

2015-03-27         Arnold D. Robbins     <arnold@skeeve.com>

	* io.c (redirect): Change not_string from int to bool.
	* gawkapi.c (api_get_file): Minor stylistic improvements.
	* NEWS: Updated for retryable I/O and new API function.

2015-03-24         Arnold D. Robbins     <arnold@skeeve.com>

	* awkgram.y (make_regnode): Make extern.
	* awk.h (make_regnode): Declare.
	* builtin.c (call_sub_func): Start on reworking the stack to
	be what do_sub() expects. Still needs work.
	* interpret.h (r_interpret): Add a cast in comparison with do_sub().
	* node.c (r_unref): Handle Node_regex nodes.

2015-03-24         Andrew J. Schorr     <aschorr@telemetry-investments.com>

	* interpret.h (r_interpret): When Op_K_exit has an argument of
	Nnull_string, do not update exit_val, since no value was supplied.

2015-03-24         Arnold D. Robbins     <arnold@skeeve.com>

	* awk.h, gawkapi.c, io.c: Minor code reformatting.

2015-03-20         Arnold D. Robbins     <arnold@skeeve.com>

	Start on fixing indirect calls of builtins.

	* awk.h (call_sub_func): Add declaration.
	* awkgram.y (lookup_builtin): Handle length, sub functions.
	(install_builtin): Handle length function.
	* builtin.c (call_sub_func): New function.
	* interpret.h (r_interpret): If calling do_sub, do it through
	call_sub_func().

2015-03-19         Arnold D. Robbins     <arnold@skeeve.com>

	* re.c (re_update): Handle hard regex - for sub/gsub/gensub.
	* awkgram.y (grammar): Add support for hard_regex with ~ and !~;
	allowed only on the right hand side.
	(mk_rexp): Handle a hard regex.

2015-03-18         Arnold D. Robbins     <arnold@skeeve.com>

	* builtin.c (do_typeof): Be smarter about checking for uninitialized
	values; can now detect and return "untyped" for such values.
	* awkgram.y (yylex): Collect @/.../ entirely in the lexer and return
	a new terminal (HARD_REGEX).
	(regexp): Reverted to just a regular awk regexp constant.
	(hard_regexp): New nonterminal, can be used only in direct
	assignment and as an argument in function call. New set of nonterminals
	for function call expression lists.  More work still to do.

2015-03-18         Arnold D. Robbins     <arnold@skeeve.com>

	* config.guess, config.sub: Updated, from libtool 2.4.6.

2015-03-17         Arnold D. Robbins     <arnold@skeeve.com>

	* profile.c (pp_number): Allocate enough room to print the number
	in all cases. Was a problem mixing -M with profiling with a really
	big number. Thanks to Hermann Peifer for the bug report.

2015-03-08         Arnold D. Robbins     <arnold@skeeve.com>

	* re.c (regexflags2str): Removed. It was redundant.

	* io.c (devopen): Change the logic such that if nonfatal is true
	for the socket, don't do retries.  Also clean up the formatting
	some.  At strictopen, check if errno is ENOENT and if so, propagate
	the error from getaddrinfo() up to the caller. Add explanatory
	comments.

2015-02-28         Andrew J. Schorr     <aschorr@telemetry-investments.com>

	* io.c (pty_vs_pipe): Remove check for NULL PROCINFO_node, since
	this is now checked inside in_PROCINFO.

2015-02-27         Andrew J. Schorr     <aschorr@telemetry-investments.com>

	* io.c (socketopen): New parameter hard_error; set it if
	getaddrinfo() fails. Change fatals to warnings.
	(devopen): Pass in address of boolean hard_error variable
	and stop trying to open the file if hard_error is true.
	Save and restore errno around call to socketopen() and
	use restored errno if open() fails at strictopen.

2015-02-27         Arnold D. Robbins     <arnold@skeeve.com>

	* symbol.c (check_param_names): Fix argument order in memset() call.
	* configure.ac: Use AC_SEARCH_LIBS instead of AC_CHECK_LIB. This fixes
	a long-standing problem where `-lm' was used twice in the final
	compilation line.

2015-02-27         Arnold D. Robbins     <arnold@skeeve.com>

	Start on making regexp a real type.

	* awk.h (Node_hardregex): New node type.
	(do_typeof): Add declaration.
	* awkgram.y: Make @/.../ a hard regex.
	(tokentab): New entry for typeof() function.
	(snode): Try to handle typeof().
	(make_regnode): Handle Node_hardregex.
	* builtin.c (do_typeof): New function.
	* eval.c (nodetypes): Add Node_hardregex.
	* re.c (re_update): Check for hardregex too in assert.

2015-02-24         Arnold D. Robbins     <arnold@skeeve.com>

	* POSIX.STD: Update copyright year.
	* awkgram.y (yylex): Allow \r after \\ line continuation everywhere.
	Thanks to Scott Rush <scott.rush@honeywell.com> for the report.

2015-02-13         Arnold D. Robbins     <arnold@skeeve.com>

	* awkgram.y (yylex): Be more careful about passing true to
	nextc() when collecting a regexp.  Some systems' iscntrl()
	are not as forgiving as GLIBC's. E.g., Solaris.
	Thanks to Dagobert Michelsen <dam@baltic-online.de> for
	the bug report and access to systems to check the fix.

2015-02-12         Arnold D. Robbins     <arnold@skeeve.com>

	* POSIX.STD: Update with info about function parameters.
	* configure.ac: Remove test for / use of dbug library.

2015-02-11         Arnold D. Robbins     <arnold@skeeve.com>

	* gawkapi.h: Fix spelling error in comment.

2015-02-10         Arnold D. Robbins     <arnold@skeeve.com>

	* profile.c (pprint): Restore printing of count for rules.
	Bug report by Hermann Peifer.

2015-02-08         Arnold D. Robbins     <arnold@skeeve.com>

	* io.c: Make it "NONFATAL" everywhere.

2015-02-08         Andrew J. Schorr     <aschorr@telemetry-investments.com>

	* awk.h (RED_NON_FATAL): Removed.
	(redirect): Add new failure_fatal parameter.
	(is_non_fatal_redirect): Add declaration.
	* builtin.c (efwrite): Rework check for non-fatal.
	(do_printf): Adjust calls to redirect.
	(do_print_rec): Ditto. Move check for redirection error up.
	* io.c (redflags2str): Remove RED_NON_FATAL.
	(redirect): Add new failure_fatal parameter. Simplify the code.
	(is_non_fatal_redirect): New function.
	(do_getline_redir): Adjust calls to redirect.

2014-12-27         Arnold D. Robbins     <arnold@skeeve.com>

	* awk.h (is_non_fatal_std): Declare new function.
	* io.c (is_non_fatal_std): New function.
	* builtin.c (efwrite): Call it.

2015-02-07         Arnold D. Robbins     <arnold@skeeve.com>

	* regcomp.c, regex.c, regex.h, regex_internal.c, regex_internal.h,
	regexec.c: Sync with GLIBC. Mostly copyright date updates.

2015-02-05         Andrew J. Schorr     <aschorr@telemetry-investments.com>

	* eval.c (set_IGNORECASE): If IGNORECASE has a numeric value, try
	using that before treating it as a string.  This fixes a problem
	where setting -v IGNORECASE=0 on the command line was not working
	properly.

2015-02-01         Arnold D. Robbins     <arnold@skeeve.com>

	Move POSIX requirement for disallowing paramater names with the
	same name as a function into --posix.

	* NEWS: Document it.
	* awkgram.y (parse_program): Check do_posix before calling
	check_param_names().
	* symbol.c (check_param_names): Set up a fake node and call
	in_array() for function parameter names instead of linear
	searching the function list a second time. Thanks to Andrew
	Schorr for the motivation.

2015-01-30         Arnold D. Robbins     <arnold@skeeve.com>

	Don't allow function parameter names to be the same as function
	names - required by POSIX. Bug first reported in comp.lang.awk.

	In addition, don't allow use of a parameter as a function name
	in a call (but it's ok in indirect calls).

	* NEWS: Updated.
	* awk.h (check_param_names): Add declaration.
	* awkgram.y (at_seen): New variable. Communicates between
	yylex() and the parser.
	(FUNC_CALL production): Check at_seen and check that the identifier
	is a function name.
	(parse_program): Call check_param_names() and set errcount.
	(yylex): Set at_seen after seeing an at-sign.
	* symbol.c (check_param_names): New function.

2015-01-24         Arnold D. Robbins     <arnold@skeeve.com>

	Infrastructure updates.

	Bison 3.0.4. Automake 1.15. Gettext 0.19.4.

2015-01-20         Arnold D. Robbins     <arnold@skeeve.com>

	* gawkapi.c (api_set_array_element): Remove useless call to
	make_aname.
	* symbol.c (load_symbols): Ditto.
	Thanks to Andrew Schorr for pointing out the problem.

2015-01-19         Arnold D. Robbins     <arnold@skeeve.com>

	* awkgram.c: Update to bison 3.0.3.
	* command.c: Ditto.
	* NEWS: Note same.

2015-01-16         Stephen Davies        <sdavies@sdc.com.au>

	* awkgram.y (rule): Set first_rule to false. Catches more cases
	for gathering comments. Thanks to Hermann Peifer for the test case.

2015-01-15         Arnold D. Robbins     <arnold@skeeve.com>

	* dfa.h, dfa.c: Sync with grep. Mainly copyright updates.
	* getopt.c, getopt.h, getopt1.c getopt_int.h: Sync with GLIBC.
	Mainly copyright updates, one minor code fix.

2015-01-14         Arnold D. Robbins     <arnold@skeeve.com>

	Remove deferred variables.

	* awk.h (register_deferred_variable): Remove declaration.
	* awkgram.y (is_deferred_variable, process_deferred,
	symtab_used, extensions_used, deferred_variables,
	process_deferred): Remove declarations, bodies, and uses.
	* builtin.c (do_length): Update comment.
	* main.c (init_vars): Just call load_procinfo() and `load_environ()'.

2015-01-08         Andrew J. Schorr     <aschorr@telemetry-investments.com>

	Revert changes to API deferred variable creation -- these variables
	should be created when lookup is called, not when update is called.
	* awk.h (variable_create): Remove function declaration.
	* awkgram.y (variable_create): Remove function.
	(variable): Restore variable_create functionality inline.
	* gawkapi.c (api_sym_update): Revert to using install_symbol, since the
	deferred variable check should be done when lookup is called, not here.

2015-01-07         Andrew J. Schorr     <aschorr@telemetry-investments.com>

	* gawkapi.c (api_set_array_element): Remove stray call to
	make_aname.  I cannot see what purpose this served.  Maybe I am
	missing something.

2015-01-07         Arnold D. Robbins     <arnold@skeeve.com>

	* configure.ac: Update debug flags if developing.
	* awkgram.y (yylex): Regex parsing bug fix for bracket expressions.
	Thanks to Mike Brennan for the report.
	* builtin.c (format_tree): Catch non-use of count$ for dynamic
	field width or precision.

	Unrelated:

	Load deferred variables if extensions are used; they might
	want to access PROCINFO and/or ENVIRON. Thanks to Andrew Schorr
	for pointing out the issue.

	* awkgram.y (extensions_used): New variable. Set it on @load.
	(do_add_scrfile): Set it on -l.
	(process_deferred): Check it also.

2015-01-06         Andrew J. Schorr     <aschorr@telemetry-investments.com>

	* gawkapi.c (api_sym_update): If copying a subarray, must update
	the parent_array pointer.  Also, call the astore hook if non-NULL.
	(api_set_array_element): Call the astore hook if non-NULL.

2015-01-06         Andrew J. Schorr     <aschorr@telemetry-investments.com>

	* awk.h (variable_create): Now takes a 3rd argument to tell caller
	whether this is a deferred variable.
	* awkgram.y (variable_create): Return indicator of whether this is
	a deferred variable in a newly added 3rd arg.
	(variable): Pass 3rd arg to variable_create.
	* gawkapi.c (api_sym_update): If we triggered the creation of a deferred
	variable, we must merge the extension's array elements into the deffered
	array, not the other way around.  The ENVIRON array has special funcs
	to call setenv and unsetenv.

2015-01-06         Andrew J. Schorr     <aschorr@telemetry-investments.com>

	* awk.h (variable_create): Declare new function.
	* awkgram.y (variable_create): New function to create a variable
	taking the deferred variable list into consideration.
	(variable): Call new function variable_create if the variable is
	not found.
	* gawkapi.c (api_sym_update): If an array is being created, then
	call new function variable_create instead of install_symbol.  If this
	is the first reference to a deferred variable, than the new array
	may contain elements that must be merged into the array provided by
	the extension.

2015-01-05         Andrew J. Schorr     <aschorr@telemetry-investments.com>

	* io.c (wait_any): If the `interesting' argument is non-zero, then we
	must not return until that child process has exited, since the caller
	gawk_pclose depends on our returning its exit status.  So in that case,
	do not pass WNOHANG to waitpid.

2015-01-04         Andrew J. Schorr     <aschorr@telemetry-investments.com>

	* gawkapi.h: Fix another comment typo.

2015-01-04         Andrew J. Schorr     <aschorr@telemetry-investments.com>

	* gawkapi.h: Fix typo in comment.

2015-01-02         Andrew J. Schorr     <aschorr@telemetry-investments.com>

	* gawkapi.h (gawk_api): Modify api_get_file to remove the typelen
	argument.
	(get_file): Remove typelen argument from the macro.
	* gawkapi.c (api_get_file): Remove typelen argument.

2014-12-24         Arnold D. Robbins     <arnold@skeeve.com>

	* profile.c (pprint): Be sure to set ip2 in all paths
	through the code. Thanks to GCC 4.9 for the warning.

2014-12-18         Arnold D. Robbins     <arnold@skeeve.com>

	* builtin.c (do_sub): Do not waste a byte at the end of a string.

2014-12-14         Arnold D. Robbins     <arnold@skeeve.com>

	* awkgram.y (yyerror): Do not waste a byte at the end of a string.
	* builtin.c (do_match): Ditto.
	* command.y (append_statement): Ditto.
	* debug.c (gprintf, serialize): Ditto.
	* field.c (set_FIELDWIDTHS): Ditto.
	* io.c.c (grow_iop_buffer): Ditto.
	* profile.c (pp_string, pp_group3): Ditto.

2014-12-14         Andrew J. Schorr     <aschorr@telemetry-investments.com>

	* array.c (concat_exp): Do not waste a byte at the end of a string.
	* awkgram.y (common_exp): Ditto.
	* builtin.c (do_substr): Ditto.
	* eval.c (set_OFS): Ditto.
	* field.c (rebuild_record): Ditto.
	* gawkapi.h (r_make_string): Ditto.
	* interpret.h (r_interpret): Ditto for Op_assign_concat.
	* node.c (r_format_val, r_dupnode, make_str_node, str2wstr, wstr2str):
	Ditto.
	* re.c (make_regexp): Ditto.

2014-12-20         Arnold D. Robbins     <arnold@skeeve.com>

	Enable non-fatal output on per-file or global basis,
	via PROCINFO.

	* awk.h (RED_NON_FATAL): New redirection flag.
	* builtin.c (efwrite): If RED_NON_FATAL set, just set ERRNO and return.
	(do_printf): Check errflg and if set, set ERRNO and return.
	(do_print): Ditto.
	(do_print_rec): Ditto.
	* io.c (redflags2str): Update table.
	(redirect): Check for global PROCINFO["nonfatal"] or for
	PROCINFO[file, "nonfatal"] and don't fail on open if set.
	Add RED_NON_FATAL to flags.
	(in_PROCINFO): Make smarter and more general.

2014-12-12        Stephen Davies         <sdavies@sdc.com.au>

	Improve comment handling in pretty printing.

	* awk.h (comment_type): New field in the node.
	(EOL_COMMENT, FULL_COMMENT): New defines.
	* awkgram.y (block_comment): New variable.
	(check_comment): New function.
	(grammar): Add code to handle comments as needed.
	(get_comment): Now takes a flag indicating kind of comment.
	(yylex): Collect comments appropriately.
	(append_rule): Ditto.
	* profile.c (pprint): Smarten up comment handling.
	Have printing \n take comments into account.
	(end_line): New function.
	(pp_func): Better handling of function comments.

2014-12-10         Arnold D. Robbins     <arnold@skeeve.com>

	* dfa.c: Sync with GNU grep.

2014-11-26         Arnold D. Robbins     <arnold@skeeve.com>

	* builtin.c (do_sub): Improve wording of gensub warnings.

2014-11-25         Arnold D. Robbins     <arnold@skeeve.com>

	* builtin.c (do_sub): For gensub, add more warnings for invalid
	third argument.

2014-11-23         Arnold D. Robbins     <arnold@skeeve.com>

	* awk.h: Move all inline functions to the bottom of the file.
	Keeps modern GCC happier.

2014-11-22         Arnold D. Robbins     <arnold@skeeve.com>

	* awk.h (emalloc, realloc): Redefine in terms of ...
	(emalloc_real, eralloc_real): New static inline functions.
	(fatal): Move definition up.
	* gawkmisc.c (xmalloc): If count is zero, make it one for older
	mallocs that require size > 0 (such as z/OS).

2014-11-21         Arnold D. Robbins     <arnold@skeeve.com>

	* main.c: Remove a debugging // comment.
	* NOTES: Removed.

	Unrelated:

	Revert changes of 2014-11-20 from Paul Eggert. Causes failures
	on z/OS.

	Unrelated: Avoid unnecessary copying of $0.

	* interpret.h (UNFIELD): New macro.
	(r_interpret): Use it where *lhs is assigned to.

2014-11-20  Paul Eggert  <eggert@cs.ucla.edu>

	Port to systems where malloc (0) and/or realloc(P, 0) returns NULL.
	* gawkmisc.c (xmalloc):
	* xalloc.h (realloc):
	Do not fail if malloc(0) or realloc(P, 0) returns NULL.
	Fail only when the allocator returns null when attempting to
	allocate a nonzero number of bytes.

2014-11-19         Arnold D. Robbins     <arnold@skeeve.com>

	Infrastructure upgrades:

	* Automake 1.14.1, Gettext 0.19.3, Libtool 2.4.3.
	* compile, extension/build-aux/compile: New files.

2014-11-19  gettextize  <bug-gnu-gettext@gnu.org>

	* configure.ac (AM_GNU_GETTEXT_VERSION): Bump to 0.19.3.

2014-11-16         Arnold D. Robbins     <arnold@skeeve.com>

	* interpret.h: Revert change of 2014-11-11 since it breaks
	certain uses.

	Unrelated:

	* dfa.c: Sync with GNU grep.

2014-11-15         Arnold D. Robbins     <arnold@skeeve.com>

	* array.c, awk.h, awkgram.y, builtin.c, dfa.c, eval.c, field.c,
	interpret.h, io.c, main.c, mpfr.c, node.c, re.c, regex_internal.h,
	replace.c: Remove all uses of MBS_SUPPORT.
	* regex_internal.h: Disable wide characters on DJGPP.
	* mbsupport.h: Rework to be needed only for DJGPP.

2014-11-11         Arnold D. Robbins     <arnold@skeeve.com>

	Don't let memory used increase linearly in the size of
	the input.  Problem reported by dragan legic
	<dragan.legic@yandex.ru>.

	* field.c (set_record): NUL-terminate the buffer.
	* interpret.h (r_interpret): Op_field_spec: if it's $0, increment
	the valref.  Op_store_var: if we got $0, handle it appropriately.

2014-11-10         Arnold D. Robbins     <arnold@skeeve.com>

	Reorder main.c activities so that we can set a locale on the
	command line with the new, for now undocumented, -Z option.

	* main.c (parse_args, set_locale_stuff): New functions.
	(stopped_early): Made file level static.
	(optlist, optab): Add new argument.
	(main): Adjust ordering and move inline code into new functions.

2014-11-09         Andrew J. Schorr     <aschorr@telemetry-investments.com>

	* gawkapi.c (node_to_awk_value): When the type wanted is AWK_UNDEFINED
	and a it's a Node_val set to Nnull_string, return AWK_UNDEFINED instead
	of AWK_NUMBER 0.

2014-11-06         Andrew J. Schorr     <aschorr@telemetry-investments.com>

	* awk.h (redirect_string): First argument should be const.  Add a new
	extfd argument to enable extensions to create files with pre-opened
	file descriptors.
	(after_beginfile): Declare function used in both eval.c and gawkapi.c.
	* eval.c (after_beginfile): Remove extern declaration now in awk.h.
	* gawkapi.c (api_get_file): Implement API changes to return
	awk_input_buf_t and/or awk_output_buf_t info, as well as accept an
	fd for inserting an opened file into the table.
	* gawkapi.h (gawk_api): Modify the api_get_file declaration to
	return awk_bool_t and add 3 new arguments -- a file descriptor
	for inserting an already opened file, and awk_input_buf_t and
	awk_output_buf_t to return info about both input and output.
	(get_file): Add new arguments to the macro.
	* io.c (redirect_string): First arg should be const, and add a new
	extfd arg so extensions can pass in a file that has already been
	opened by the extension.  Use the passed-in fd when appropriate,
	and pass it into two_way_open.
	(redirect): Pass new fd -1 arg to redirect_string.
	(two_way_open): Accept new extension fd parameter and open it
	as a socket.

2014-11-05         Andrew J. Schorr     <aschorr@telemetry-investments.com>

	* io.c (retryable): New function to indicate whether I/O can be
	retried for this file instead of throwing a hard error.
	(get_a_record) Check whether this file is configured for retryable
	I/O before returning nonstandard -2.

2014-11-03         Norihiro Tanaka       <noritnk@kcn.ne.jp>

	* re.c (research): Use dfa superset to improve matching speed.

2014-11-02         Arnold D. Robbins     <arnold@skeeve.com>

	* profile.c (div_on_left_mul_on_right): New function.
	(parenthesize): Call it.

2014-10-30         Arnold D. Robbins     <arnold@skeeve.com>

	* configure: Regenerated after fix to m4/readline.m4.

	Unrelated; fixes to profiling. Thanks to Hermann Peifer and
	Manuel Collado for pointing out problems:

	* profile.c (pprint): For Op_unary_minus, parenthesize -(-x)
	correctly.
	(prec_level): Get the levels right (checked the grammar).
	(is_unary_minus): New function.
	(pp_concat): Add checks for unary minus; needs to be parenthesized.

2014-10-30         Andrew J. Schorr     <aschorr@telemetry-investments.com>

	* NEWS: Mention installation of /etc/profile.d/gawk.{csh,sh}.

2014-10-29         Andrew J. Schorr     <aschorr@telemetry-investments.com>

	* configure.ac (AC_CONFIG_FILES): Add extras/Makefile.
	* Makefile.am (SUBDIRS): Add extras.
	* extras: Add new subdirectory.

2014-10-29         Arnold D. Robbins     <arnold@skeeve.com>

	* dfa.c: Sync with GNU grep. Again, again.

2014-10-28         Arnold D. Robbins     <arnold@skeeve.com>

	* dfa.c: Sync with GNU grep. Again.

2014-10-25         Arnold D. Robbins     <arnold@skeeve.com>

	* dfa.c: Sync with GNU grep.

2014-10-17         John E. Malmberg      <wb8tyw@qsl.net>

	* ext.c (close_extensions): Test for null pointer since
	since this can be called by signal handler before the
	pointers are initialized.

2014-10-15         Arnold D. Robbins     <arnold@skeeve.com>

	Make sane the handling of AWKPATH and AWKLIBPATH:

	1. Don't explicitly search "."; it must be in the path either
	physically or as null element a la the shell's $PATH
	2. If environment's value was empty, use built-in default value.
	3. Set ENVIRON["AWK*PATH"] to the path used.

	* io.c (path_info): Remove try_cwd member.
	(get_cwd): Removed, not needed anymore.
	(do_find_source): Don't do explicit check in current directory.
	It must come from the AWKPATH or AWKLIBPATH variable.
	* main.c (path_environ): If value from environment was empty,
	set it to the default.  This is how gawk has behaved since 2.10.

2014-10-13         Arnold D. Robbins     <arnold@skeeve.com>

	* regcomp.c (__re_error_msgid): Make error message for REG_EBRACK
	more helpful - also used for unmatched [:, [., [=.
	Thanks to Davide Brini for raising the issue.

2014-10-12         KO Myung-Hun          <komh78@gmail.com>

	Fixes for OS/2:

	* Makefile.am (install-exec-hook, uninstall-links): Use $(EXEEXT).
	* getopt.h: Redefinitions if using KLIBC.
	* io.c (_S_IFDIR, _S_IRWXU): Define if the more standard versions
	are available.

2014-10-12         Arnold D. Robbins     <arnold@skeeve.com>

	* README: Remove Pat Rankin from VMS duties, per his request.

2014-10-08         Arnold D. Robbins     <arnold@skeeve.com>

	* dfa.c: Sync with GNU grep.

2014-10-05         Arnold D. Robbins     <arnold@skeeve.com>

	* profile.c (pprint): Fix typo in header. Sheesh.

	Unrelated:

	* awkgram.y (mk_program): Add a comment that we don't need to
	clear the comment* variables.

2014-10-04         Arnold D. Robbins     <arnold@skeeve.com>

	* profile.c (pp_string_fp): Fix breaklines case to actually
	output the current letter. This broke at gawk 4.0.0. Sigh.
	Thanks to Bert Bos (bert@w3.org) for the report.

2014-10-03	Stephen Davies		<sdavies@sdc.com.au>

	* awkgram.y (program_comment): Renamed from comment0.
	(function_comment): Renamed from commentf.

2014-10-02         Arnold D. Robbins     <arnold@skeeve.com>

	* awkgram.y, profile.c: Minor white space cleanups.

2014-10-01         Arnold D. Robbins     <arnold@skeeve.com>

	Fix a few compile warnings:

	* awkgram.y (split_comment): Make static.
	General: Remove some unused variables, clean up some whitepace nits.

	* profile.c (indent): Add some braces to turn off compiler warnings.

2014-09-29         Andrew J. Schorr     <aschorr@telemetry-investments.com>

	* main.c (main): In optlist, it should say "h", not "h:", since there
	is no argument for the help option.  Thanks to Joep van Delft for
	the bug report.

2014-09-29         Arnold D. Robbins     <arnold@skeeve.com>

	* gawkapi.h: Minor edits to sync with documentation. Does not
	influence the behavior of the API.

2014-09-28         Arnold D. Robbins     <arnold@skeeve.com>

	* command.y (cmdtab): Add "where" as an alias for "backtrace".
	Finally!

	Unrelated:

	* dfa.c: Sync with GNU grep.

2014-09-27         Arnold D. Robbins     <arnold@skeeve.com>

	* awkgram.y (check_for_bad): Bitwise-and the bad character with 0xFF
	to avoid sign extension into a large integer.

	Unrelated:

	* configure.ac: Add an option to enable locale letters in identifiers.
	Undocumented and subject to being rescinded at any time in the future.
	* NEWS: Mention to look at configure --help.

	Unrelated:

	* profile.c (pprint): Use "rule(s)" instead of "block(s)" in the
	header.

2014-09-23         Arnold D. Robbins     <arnold@skeeve.com>

	* awkgram.y (yylex): Don't check for junk characters inside
	quoted strings.  Caused issues on DJGPP and Solaris.

	Unrelated:

	* io.c (devopen): Straighten things out with respect to
	compatibility with BWK awk.

2014-09-19         Arnold D. Robbins     <arnold@skeeve.com>

	* awkgram.y: Further commentary as to the treacherousness
	of isalnum and isalpha.

2014-09-15         Arnold D. Robbins     <arnold@skeeve.com>

	Finish removing use of isalpha and isalnum.

	* awk.h (is_alpha, is_alnum, is_identchar): Add declarations.
	* awkgram.y (yylex): Use is_alpha.
	(is_alpha, is_alnum): New functions.
	(is_identchar): Use is_alnum.
	* builtin.c (r_format_tree): Use is_alpha, is_alnum.
	* command.y (yylex): Use is_alpha, is_identchar.
	* ext.c (is_letter): Use is_alpha.
	(is_identifier_char): Removed; replaced uses with is_identchar.
	* main.c (arg_assign): Use is_alpha, is_alnum.
	* node.c (r_force_number): Use is_alpha.

2014-09-14         Arnold D. Robbins     <arnold@skeeve.com>

	* awkgram.y (is_identchar): Change from simple macro to function
	since use of isalnum() let non-ASCII letters slip through into
	identifiers.

2014-09-13	Stephen Davies		<sdavies@sdc.com.au>

	When doing pretty-printing (but not profiling), include the original
	comments in the output.

	General rules:

	Pretty printing:
		- Do NOT indent by a tab
		- Do NOT print the header comments ("# BEGIN rules", etc.)
		- DO print the comments that are in the program

	Profiling:
		- DO indent by a tab
		- DO print the header comments
		- Do NOT print the program's original comments

	* awkgram.y (comment0, commentf): New varibles that are  pointers to
	program and function comments.
	(get_comment): New function that retrieves consecutive comment lines
	and empty lines as a unit).
	(split_comment): New function: iff first block in the program is a
	function and it is predeeded by comments, take the last non-blank
	line as function comment and any preceeding lines as program comment.)

	Following token rules were changed to handle comments:

	* awkgram.y (pattern, LEX_BEGIN, LEX_END, LEX_BEGINFILE, LEX_ENDFILE,
	action, function_prologue, statements): Update to handle comments.
				
	Following functions were changed to handle comments:

	* awkgram.y (mk_program, mk_function, allow_newline and yylex): Update
	to handle comments. (Also fixed typo in case '\\'.)

	* profile.c (print_comment): New function to format comment printing.
	(indent, pprint, dump_prog, pp_func): Changed to handle comments and
	the revised indentation rules.

2014-09-07         Arnold D. Robbins     <arnold@skeeve.com>

	* awk.h: Move libsigsegv stuff to ...
	* main.c: here. Thanks to Yehezkel Bernat for motivating
	the cleanup.
	* symbol.c (make_symbol, install, install_symbol): Add const to
	first parameter. Adjust decls and fix up uses.

2014-09-05         Arnold D. Robbins     <arnold@skeeve.com>

	Add builtin functions to FUNCTAB for consistency.

	* awk.h (Node_builtin_func): New node type.
	(install_builtins): Declare new function.
	* awkgram.y [DEBUG_USE]: New flag value for debug functions; they
	don't go into FUNCTAB.
	(install_builtins): New function.
	* eval.c (nodetypes): Add Node_builtin_func.
	* interpret.h (r_interpret): Rework indirect calls of built-ins
	since they're now in the symbol table.
	* main.c (main): Call `install_builtins'.
	* symbol.c (install): Adjust for Node_builtin_func.
	(load_symbols): Ditto.

2014-09-04         Arnold D. Robbins     <arnold@skeeve.com>

	* profile.c (pprint): Case Op_K_for: Improve printing of
	empty for loop header.

	Unrelated: Make indirect function calls work for built-in and
	extension functions.

	* awkgram.y (lookup_builtin): New function.
	* awk.h (builtin_func_t): New typedef.
	(lookup_builtin): Declare it.
	* interpret.h (r_interpret): For indirect calls, add code to
	find and call builtin functions, and call extension functions.

2014-09-01         Arnold D. Robbins     <arnold@skeeve.com>

	* builtin.c (do_substr): Return "" instead of null string in case
	result is passed to length() with --lint. Based on discussions in
	comp.lang.awk.

	Unrelated:

	* interpret.h (r_interpret): For indirect function call, separate
	error message if lookup returned NULL. Otherwise got a core dump.
	Thanks to "Kenny McKormack" for the report in comp.lang.awk.

2014-08-27         Arnold D. Robbins     <arnold@skeeve.com>

	* configure.ac: Add test for strcasecmp.
	* regcomp.c: Remove special case code around use of strcasecmp().
	* replace.c: Include missing/strncasecmp.c if either strcasecmp()
	or strncasecmp() aren't available.

2014-08-26         Arnold D. Robbins     <arnold@skeeve.com>

	* regcomp.c, regex_internal.c: Sync with GBLIC. Why not.

	Unrelated:

	Remove support for MirBSD. It uglified the code too much
	for no discernable gain.

	* configure.ac: Remove check for MirBSD and define of
	LIBC_IS_BORKED.
	* dfa.c: Remove code depending on LIBC_IS_BORKED.
	* main.c: Ditto.
	* regcomp.c: Ditto.
	* NEWS: Updated.

2014-08-24         Arnold D. Robbins     <arnold@skeeve.com>

	* regex.h: Remove underscores in names of parameters in function
	declarations. Tweak names as neeeded.

2014-08-20         Arnold D. Robbins     <arnold@skeeve.com>

	* node.c (parse_escape): Max of 2 digits after \x.

2014-08-18         Arnold D. Robbins     <arnold@skeeve.com>

	* symbol.c: General formatting cleanup.

2014-08-15         Arnold D. Robbins     <arnold@skeeve.com>

	* main.c (usage): Adjust whitespace for -L and add "invalid"
	as a possible value for it.  Report from Robert P. J. Day
	<rpjday@crashcourse.ca>.

2014-08-14         Arnold D. Robbins     <arnold@skeeve.com>

	* Makefile.am (SUBDIRS): Put awklib after doc so that examples
	get extracted when the doc changes.

2014-08-13         Arnold D. Robbins     <arnold@skeeve.com>

	* builtin.c (do_sub): Move initial allocation of the replacement
	string down towards code to do the replacement, with a (we hope)
	better guesstimate of how much to initially allocate. The idea
	is to avoid unnecessary realloc() calls by making a better guess
	at how much to allocate.  This came up in an email discussion
	with Tom Dickey about mawk's gsub().

2014-08-12         Juergen Kahrs <jkahrs@users.sourceforge.net>

	* cmake/configure.cmake:
	* cmake/package.cmake: Copyright update.
	* README.cmake:
	* README_d/README.cmake: Moved file.

2014-08-12         Arnold D. Robbins     <arnold@skeeve.com>

	OFS being set should rebuild $0 using previous OFS if $0
	needs to be rebuilt. Thanks to Mike Brennan for pointing this out.

	* awk.h (rebuild_record): Declare.
	* eval.c (set_OFS): If not being called from var_init(), check
	if $0 needs rebuilding. If so, parse the record fully and rebuild it.
	Make OFS point to a separate copy of the new OFS for next time, since
	OFS_node->var_value->stptr was already updated at this point.
	* field.c (rebuild_record): Is now extern instead of static.
	Use OFS and OFSlen instead of the value of OFS_node.

	Unrelated:

	* Makefile.am (RM): Define for makes that don't have it,
	such as on OpenBSD.  Thanks to Jeremie Courreges-Anglas
	<jca@wxcvbn.org> for the report.

2014-08-05         Arnold D. Robbins     <arnold@skeeve.com>

	Bug fix: For MPFR sqrt(), need to set precision of result to be
	the same as that of the argument. Doesn't hurt other functions.
	See test/mpfrsqrt.awk. Thank to Katie Wasserman <katie@wass.net>
	for the bug report.

	* mpfr.c (do_mpfr_func): New function. Runs code for MPFR functions
	while still enabling debugging. Add call here to mpfr_set_prec().
	Original code from SPEC_MATH macro.
	(SPEC_MATH): Change macro to call do_mpfr_func().

	Next MPFR bug fix: The % operator gave strange results for negative
	numerator. Thanks again to Katie Wasserman for the bug report.

	* mpfr.c (mpg_mod): Use mpz_tdiv_qr() instead of mpz_mod(). From
	the GMP doc, mpz_mod() should have worked; it's not clear why
	it doesn't.

2014-08-03         Arnold D. Robbins     <arnold@skeeve.com>

	* builtin.c (format_tree): Don't need to check return value of
	wctombr for -2. Thanks to Eli Zaretskii for pointing this out.

	Unrelated:

	* gawkapi.h: Fix doc for API get_record - errcode needs to
	be greater than zero.
	* interpret.h (r_interpret): Move setting of ERRNO to here, from ...
	* io.c (inrec): ... here. Makes the code cleaner.

2014-08-03         Andrew J. Schorr     <aschorr@telemetry-investments.com>

	* awkgram.y (getfname): Match on either ptr or ptr2 so --profile
	will work in -M (MPFR bignum) mode.

2014-07-31         Arnold D. Robbins     <arnold@skeeve.com>

	* builtin.c (format_tree): Make %c handling more sane on Windows.
	Rework the lint messages.

	Unrelated:

	* dfa.c: Sync with GNU grep. Mainly white space differences.

	Unrelated:

	* mpfr.c (cleanup_mpfr): New function to deallocate _mpf_t1
	and _mpf_t2; removes some valgrind warnings.
	* awk.h (cleanup_mpfr): Add declaration.
	* main.c (main): Add call to `cleanup_mpfr'.

	Fix memory leak:

	* mpfr.c (do_mpfr_div): Add unref to denominator and numerator
	to not leak memory. Thanks to Katie Wasserman <katie@wass.net>
	for isolating the problem to that routine.

2014-07-25         Arnold D. Robbins     <arnold@skeeve.com>

	* main.c (main): Add a warning message if -M is used and gawk was
	compiled without MPFR/GMP.

2014-07-24         Arnold D. Robbins     <arnold@skeeve.com>

	* main.c (usage): Put text for `-n' *after* text for `-m'.
	Report from Robert P. J. Day <rpjday@crashcourse.ca>.

	Fix problems with I/O errors reported by Assaf Gordon
	<assafgordon@gmail.com>:

	* io.c (inrec): Change type to bool to make calling easier. Add
	check in non-EOF case for error, and if so, return false.
	Update ERRNO in case there is an ENDFILE block.
	* awk.h (inrec): Change type in declaration.
	* interpret.h (r_interpret): Change call of inrec() to boolean
	notation.

2014-07-10         Arnold D. Robbins     <arnold@skeeve.com>

	New `div()' function to do integer division and remainder;
	mainly useful for use with GMP integers. Thanks to
	Katie Wasserman <katie@wass.net> for the suggestion.

	* awk.h (do_div, do_mpfr_div): Declare new functions.
	* builtin.c (do_div): New function.
	* mpfr.c (do_mpfr_div): New function.
	* awkgram.y (tokentab): New entry.
	(snode): Add check for do_div/do_mpfr_div to make 3rd arg
	be an array.
	* NEWS: Updated.
	* TODO: Updated.

2014-07-10         Arnold D. Robbins     <arnold@skeeve.com>

	* awkgram.y (check_for_bad): New routine to do the fatal message,
	with smarter checking.
	(nextc): Call it as appropriate.

	* builtin.c (format_tree): Add check for bad returns from mbrlen
	to avoid trying to malloc (size_t) -1 bytes. Thanks to
	mail.green.fox@gmail.com for the bug report.

2014-07-03         Arnold D. Robbins     <arnold@skeeve.com>

	* awkgram.y (nextc): Add bool check_for_bad parameter to check
	for bad characters in the source program.
	(yylex): Adjust calls.

2014-06-24         Arnold D. Robbins     <arnold@skeeve.com>

	* main.c (main): The --pretty-print option no longer runs the
	program.  This removes the need for the GAWK_NO_PP_RUN environment var.
	* NEWS: Updated.
	* TODO: Updated.

2014-06-22         Paul Eggert          <eggert@penguin.cs.ucla.edu>

	Bring in from GNULIB:

	regex: fix memory leak in compiler
	Fix by Andreas Schwab in:
	https://sourceware.org/ml/libc-alpha/2014-06/msg00462.html
	* lib/regcomp.c (parse_expression): Deallocate partially
	constructed tree before returning error.

2014-06-19         Arnold D. Robbins     <arnold@skeeve.com>

	* builtin.c (do_sub): Add more info to leading comment.
	Add some whitespace in the code.

2014-06-08         Arnold D. Robbins     <arnold@skeeve.com>

	* dfa.c: Sync with GNU grep.

2014-06-03         Arnold D. Robbins     <arnold@skeeve.com>

	* dfa.c (mbs_to_wchar): Define a macro if not MBS.

2014-05-29         Arnold D. Robbins     <arnold@skeeve.com>

	* dfa.c: Sync with GNU grep.

2014-05-26         Arnold D. Robbins     <arnold@skeeve.com>

	* io.c (inetfile): Change return type to bool.  Wrap code
	with ifdef HAVE_SOCKETS so that it'll compile on DJGPP.

2014-05-22         Andrew J. Schorr     <aschorr@telemetry-investments.com>

	Allow any redirected getline inside BEGINFILE/ENDFILE.

	* awkgram.y (LEX_GETLINE): Only require a redirection and not also
	a variable if getline is in a BEGINFILE or ENDFILE rule.
	* interpret.h (Op_K_getline_redir): Remove check and fatal error.

2014-05-20         Arnold D. Robbins     <arnold@skeeve.com>

	* dfa.c (dfaexec): Minor sync with GNU grep.

2014-05-14         Arnold D. Robbins     <arnold@skeeve.com>

	* custom.h (_GL_PURE): Move definition to here. Sigh.
	* dfa.h, dfa.c: Sync with GNU grep. Sigh.

	Unrelated:

	* custom.h: Remove stuff for Ultrix 4.3. No one has such
	systems anymore; this just got missed earlier.

2014-05-11         Arnold D. Robbins     <arnold@skeeve.com>

	* debug.c (do_eval): Repair fix of 2014-05-09 and use
	assoc_remove to take @eval out of the function table.
	* symbol.c: Fix a comment.  This file needs some work.

2014-05-10         Arnold D. Robbins     <arnold@skeeve.com>

	* io.c (get_a_record): Finish TERMNEAREND handling in case
	we don't have a regular file but aren't going to get more data.
	Added some additional comments.

2014-05-09         Arnold D. Robbins     <arnold@skeeve.com>

	* debug.c (do_eval): Don't free `f' which points into the context
	that was previously freed. Bug reported by Jan Chaloupka
	<jchaloup@redhat.com>.  Apparently introduced with move to
	SYMTAB and FUNCTAB, but only showed up on Fedora 20 and Ubuntu 14.04,
	which have a newer glibc.
	(do_eval): Fix a memory leak seen by valgrind on Fedora 20 and
	Ubuntu 14.04: the new SRCFILE that is added wasn't released.

	Unrelated:

	* io.c (get_a_record): Handle return of TERMNEAREND when the
	entire file has been read into the buffer and we're using a
	regex for RS. Bug report by Grail Dane <grail69@hotmail.com>.

2014-05-04         Arnold D. Robbins     <arnold@skeeve.com>

	* debug.c (debug_prog): Change check for GAWK_RESTART so that it
	actually works. Bug fix: run command in debugger would start
	over again but not actually start running the program.

2014-04-25         Andrew J. Schorr     <aschorr@telemetry-investments.com>

	* io.c (two_way_open): In forked child, reset SIGPIPE to SIG_DFL.
	Fixes problems with "broken pipe" errors from child processes,
	restoring 4.1.0 and earlier behavior. Thanks to Daryl F
	<wyatt@prairieturtle.ca> for the report.
	(gawk_popen): Ditto.

2014-04-25         Arnold D. Robbins     <arnold@skeeve.com>

	* dfa.h, dfa.c: Merge with GNU grep; lots of forward motion.

2014-04-24         Arnold D. Robbins     <arnold@skeeve.com>

	Update xalloc.h for pending merge with dfa.

	* xalloc.h (xstrdup): Implement this.
	(x2nrealloc): Incorporate changed logic from GNULIB.

2014-04-20         Andrew J. Schorr     <aschorr@telemetry-investments.com>

	* io.c (struct inet_socket_info): Define new structure
	for use in parsing special socket filenames.
	(inetfile): Parse all components of the special socket filename
	into the struct inet_socket_info.  Returns true only if it is a
	valid socket fliename, unlike the previous version which checked
	for the '/inet[46]?/' prefix only.
	(redirect): Patch to use updated inetfile() function.
	(devopen): Remove logic to parse socket filenames, since this has
	been moved into the inetfile() function.
	(two_way_open): Update args to inetfile().

2014-04-20         Arnold D. Robbins     <arnold@skeeve.com>

	* builtin.c (do_rand): Make calls to random() in predictable
	order to avoid order of evaluation differences amongst compilers.
	Thanks to Anders Magnusson <ragge@ludd.ltu.se> (of the PCC team)
	for the suggestion.

2014-04-18         Arnold D. Robbins     <arnold@skeeve.com>

	* configure.ac: Change adding of -export-dynamic for GCC to be
	-Wl,-export-dynamic, which then works for PCC also.

2014-04-11         Arnold D. Robbins     <arnold@skeeve.com>

	* io.c (closemabyesocket): Define if not defined, e.g. building
	without socket code. Thanks to dave.gma@googlemail.com (Dave Sines)
	for the report.

2014-04-08         Arnold D. Robbins     <arnold@skeeve.com>

	* 4.1.1: Release tar ball made.

2014-04-08         Arnold D. Robbins     <arnold@skeeve.com>

	* README: Update.
	* configure.ac: Bump version.

2014-04-03         Arnold D. Robbins     <arnold@skeeve.com>

	* regcomp.c (parse_bracket_exp): Move a call to `re_free' inside
	an ifdef. Makes the code marginally cleaner.

2014-03-30         Arnold D. Robbins     <arnold@skeeve.com>

	* dfa.c: Sync with GNU grep.

2014-03-28         Arnold D. Robbins     <arnold@skeeve.com>

	* configure.ac: Remove duplicate AC_HEADER_TIME and rearrange
	order of macros some. May help on older systems.

2014-03-23         Arnold D. Robbins     <arnold@skeeve.com>

	* dfa.c: Move include of dfa.h around for correct building
	on Irix. Thanks to Nelson H.F. Beebe for the report.

	Unrelated:

	* .gitignore: Simplify .dSYM pattern for Mac OS X.

2014-03-21         Arnold D. Robbins     <arnold@skeeve.com>

	* dfa.c (using_simple_locale): Add ifdefs in case there is no
	locale support at all. Thanks to Scott Deifik for the report.

	Unrelated:

	* main.c (UPDATE_YEAR): Set to 2014.

2014-03-17         Arnold D. Robbins     <arnold@skeeve.com>

	* .gitignore: Add .dSYM directories for Mac OS X.
	Thanks to Hermann Peifer for the suggestion.

2014-03-10         Arnold D. Robbins     <arnold@skeeve.com>

	* dfa.h, dfa.c: Sync with grep. Yet again.
	* regex_internal.c (built_wcs_upper_buffer, build_upper_buffer):
	Fixes from GNULIB for mixed case matching on Mac OS X.

	Unrelated:

	* builtin.c (format_tree): Smarten handling of %' flag. Always
	pass it in for floating point formats. Then only add the
	thousands_sep if there is one. Also, allow for thousands_sep
	to be a string, not just one character.  Thanks to Michal Jaegermann
	for the report.

2014-03-08         Andrew J. Schorr     <aschorr@telemetry-investments.com>

	* gawkapi.c (api_impl): Add memory allocation function pointers.
	* gawkapi.h (GAWK_API_MINOR_VERSION): Bump.
	(gawk_api_t): Add memory allocation function pointers api_malloc,
	api_calloc, api_realloc, and api_free.
	(gawk_malloc, gawk_calloc, gawk_realloc, gawk_free): New macros.
	(emalloc): Replace malloc with gawk_malloc.
	(erealloc): Replace erealloc with gawk_erealloc.

2014-03-05         Arnold D. Robbins     <arnold@skeeve.com>

	Straighten out enumerated types some more.

	* awk.h (add_srcfile): Fix type of first parameter.
	* awkgram.y (add_srcfile, do_add_srcfile): Ditto.
	* cmd.h (A_NONE): New enum nametypeval.
	* command.y (argtab): Use it in final value.
	* ext.c (make_builtin): Use awk_false, awk_true.
	* io.c (init_output_wrapper): Use awk_false.

	Unrelated:

	* debug.c (do_commands): Initialize num to silence warnings.
	Thanks to Michal Jaegermann.

	Unrelated:

	* builtin.c (do_mktime): Change lint warning for minutes to
	check against 59, not 60.  Thanks to Hermann Peifer for the report.

2014-03-03         Arnold D. Robbins     <arnold@skeeve.com>

	* dfa.c: Sync with grep. Yet again.

2014-02-28         Arnold D. Robbins     <arnold@skeeve.com>

	* dfa.c: Sync with grep. Looks like good improvement with
	respect to bracket expressions.

2014-02-27         Arnold D. Robbins     <arnold@skeeve.com>

	Fixes for enum/int mismatches as warned by some compilers.

	* awk.h (ANONE): New enum for array sorting.
	* array.c (assoc_list): Use it.
	* builtin.c (format_tree): New MP_NONE value.
	* gawkapi.c: Use awk_false and awk_true everywhere instead of
	false and true.

2014-02-26         Arnold D. Robbins     <arnold@skeeve.com>

	* configure.ac: Set up do-nothing extension/Makefile on
	MirBSD also.

2014-02-21         Arnold D. Robbins     <arnold@skeeve.com>

	* dfa.h, dfa.c (parse_bracket_exp): Sync with grep.

2014-02-20         Arnold D. Robbins     <arnold@skeeve.com>

	* regex.h, regex.c, regex_internal.c, regex_internal.h: Sync
	with GLIBC. Mainly copyright updates.
	* getopt.c, getopt.h, getopt1.c, getopt_int.h: Ditto.
	* dfa.c (parse_bracket_exp): Sync with grep, where they restored
	the buggy code.  Sigh.

	Unrelated:

	* NEWS: Typo fix.
	* interpret.h (r_interpret): Init a variable for BEGINFILE to avoid
	compiler warnings. Thanks to Michal Jaegermann.

2014-02-15         Arnold D. Robbins     <arnold@skeeve.com>

	* awkgram.c, command.c: Regenerated - Bison 3.0.2.

2014-02-04         Arnold D. Robbins     <arnold@skeeve.com>

	* dfa.c (to_uchar): Make use of this. Syncs with GNU grep.

2014-02-03         Arnold D. Robbins     <arnold@skeeve.com>

	* awkgram.y (negate_num): Bracket `tval' in #ifdef MPFR since it's
	only used in that code.

2014-01-31         Arnold D. Robbins     <arnold@skeeve.com>

	* Makefile.am (dist-hook): Improve creation of pc/config.h. We
	have to jump through a lot of hoops for 'make distcheck' to
	actually work.

2014-01-30         Arnold D. Robbins     <arnold@skeeve.com>

	* Makefile.am (dist-hook): Improve creation of pc/config.h to copy
	the new file into the distribution directory being created.
	Also, put the temporary files into /tmp.

2014-01-28         Arnold D. Robbins     <arnold@skeeve.com>

	* awkgram.y (negate_num): If just a double, return. Fixes a bug
	that showed up on 32-bit systems with MPFR. Thanks to Eli Zaretskii
	and Corinna Vinschen for the report.  Also, free the MPZ integer.
	Thanks to valgrind for the report.

	Unrelated:

	* dfa.c: Sync with GNU grep - removed some special cased code
	for grep.

2014-01-24         Arnold D. Robbins     <arnold@skeeve.com>

	* configure.ac, field.c: Update copyright year.

2014-01-19         Arnold D. Robbins     <arnold@skeeve.com>

	* awkgram.y (negate_num): Handle the case of -0 for MPFR; the sign
	was getting lost. Thanks to Hermann Peifer for the report.

2014-01-18         Arnold D. Robbins     <arnold@skeeve.com>

	* dfa.c (parse_bracket_exp): Sync with GNU grep, which now uses
	gawk's code for RRI in single-byte locales!  Hurray.

2014-01-16         Arnold D. Robbins     <arnold@skeeve.com>

	* configure.ac: For z/OS, restore creation of do-nothing
	Makefile in extension directory.

2014-01-14         Arnold D. Robbins     <arnold@skeeve.com>

	* field.c (do_split): Make sure split() gets FS value if no
	third arg even after FPAT was set. Thanks to Janis Papanagnou
	for the report.

2014-01-13         Arnold D. Robbins     <arnold@skeeve.com>

	* README: Fix John Malmberg's email address.

2014-01-12         Arnold D. Robbins     <arnold@skeeve.com>

	* awkgram.y:  Update copyright year.
	(func_use): Simplify code.
	* command.y:  Update copyright year.
	* ext.c:  Update copyright year.
	(make_builtin): Small simplification.
	(make_old_builtin): Make code consistent with make_builtin(), add
	call to track_ext_func().
	* bootstrap.sh: Update copyright year. Remove touch of version.c
	since that file is no longer autogenerated.

2014-01-07         Arnold D. Robbins     <arnold@skeeve.com>

	* command.y (next_word): Move into ifdef for HAVE_LIBREADLINE,
	since it's only used by that code.
	* ext.c (load_old_ext): Minor improvements.

2014-01-03         Arnold D. Robbins     <arnold@skeeve.com>

	* config.guess, config.rpath, config.sub, depcomp,
	install-sh: Updated.
	* dfa.h, dfa.c: Sync with GNU grep; comment fix and copyright year.
	* NEWS: Updated some, including copyright year.

2013-12-26         Arnold D. Robbins     <arnold@skeeve.com>

	* README: Add John Malmberg for VMS.

2013-12-24         Arnold D. Robbins     <arnold@skeeve.com>

	* getopt.h: Add `defined(__sun)' to list of system that do get to
	include stdlib.h.  Needed for Illumos. Thanks to
	Richard Palo <richard.palo@free.fr> for the report.

2013-12-21         Mike Frysinger        <vapier@gentoo.org>

	* configure.ac: Add --disable-extensions flag to control
	compiling extensions.  Better for cross-compiling.
	(AC_CANONICAL_HOST): Added. Changed case statments appropriately.
	* Makefile.am (check-for-shared-lib-support): Removed.
	(check-recursive, all-recursive): Removed.

2013-12-21         Arnold D. Robbins     <arnold@skeeve.com>

	* config.guess: Updated.
	* configure, aclocal.m4: Updated based on automake 1.13.4.

2013-12-19         Arnold D. Robbins     <arnold@skeeve.com>

	* regexec.c (re_search_internal): Make sure `dfa' pointer is
	not NULL before trying to dereference it.

2013-12-16         Arnold D. Robbins     <arnold@skeeve.com>

	* configure.ac (AC_FUNC_VPRINTF): Remove. Not needed on current
	systems.
	* awk.h (HAVE_VPRINTF): Remove check.

2013-12-12         John E. Malmberg      <wb8tyw@qsl.net>

	* io.c (redirect): Add additional VMS error codes.
	(nextfile): Retry open after closing some files.

2013-12-10         Scott Deifik          <scottd.mail@sbcglobal.net>

	* io.c (closemaybesocket): Add definition for DJGPP.

2013-12-10         Arnold D. Robbins     <arnold@skeeve.com>

	* awk.h (Floor, Ceil): Remove declarations and VMS redefinitions.
	* floatcomp.c (Floor, Ceil): Removed, not needed. Move bracketing
	ifdef to the top of the file.
	* builtin.c (double_to_int): Use floor() and ceil().

2013-12-07         Arnold D. Robbins     <arnold@skeeve.com>

	* regex_internal.h (__attribute__): Define to empty if not GCC.
	* custom.h (__attribute__): Remove the definition from here; the
	right place was regex_internal.h.

2013-12-06         Arnold D. Robbins     <arnold@skeeve.com>

	No need to generate version.c from version.in.
	Thanks to John E. Malmberg <wb8tyw@qsl.net> for the suggestion.

	* version.in: Removed.
	* version.c: Use PACKAGE_STRING directly.
	* Makefile.am (EXTRA_DIST): Remove version.in.
	(distcleancheck_listfiles): Remove this rule.
	(MAINTAINERCLEANFILES): Remove this definition.
	(version.c): Remove the rule to create it.

2013-12-05         Arnold D. Robbins     <arnold@skeeve.com>

	Fixes for Z/OS.

	* custom.h (__attribute__): Define to empty.
	* dfa.c (parse_bracket_exp): Add a cast to quiet a warning.
	* regex.c: Correctly bracket include of <sys/param.h>.

	Unrelated:

	* debug.c (find_rule): Add a FIXME comment.

2013-12-03         John E. Malmberg	<wb8tyw@qsl.net>

	* io.c (redirect): Add additional VMS error code to check.
	(do_find_source): Append "/" if not a VMS filename.

2013-12-01         Andrew J. Schorr     <aschorr@telemetry-investments.com>

	* main.c (optab): Sort by long option name.

2013-11-27         Andrew J. Schorr     <aschorr@telemetry-investments.com>

	* main.c (optab): Add entry for --include.

2013-11-23         Arnold D. Robbins     <arnold@skeeve.com>

	* dfa.c: Merge from grep; minor fixes in how bit twiddling
	is done.

2013-11-01         Arnold D. Robbins     <arnold@skeeve.com>

	* dfa.c (lex): Reset laststart so that stuff like \s* works.
	Fix from grep.

2013-10-31         Arnold D. Robbins     <arnold@skeeve.com>

	* builtin.c (efwrite): If write error to stdout is EPIPE,
	die silently.  Thanks to Hermann Peifer for helping find this.

2013-10-22         Arnold D. Robbins     <arnold@skeeve.com>

	Revise error messages when writing to standard output or standard
	error to ignore EPIPE.  Add the ability based on an environment
	variable to get the source file and line number.

	* awk.h (r_warning): Renamed from warning.
	(warning): New macro to set location and call warning.
	* io.c (flush_io): Print errors only if not EPIPE.
	(close_io): Ditto.
	* main.c (lintfunc): Init to r_warning.
	(main): Enhance explanatory comment.
	(usage): Print errors only if not EPIPE.
	(copyleft): Ditto.
	* msg.c (err): Make printing srcfile and srcline depend upon
	GAWK_MSG_SRC environment variable.
	(r_warning): Renamed from warning.

2013-10-17         Arnold D. Robbins     <arnold@skeeve.com>

	* main.c (main): Ignore SIGPIPE. See the comment in the code.
	Thanks to Alan Broder for reporting the issue.

	Unrelated:

	* rand.c (do_rand): Fix computation and loop checking against
	1.0 to use do..while.

2013-10-16         Arnold D. Robbins     <arnold@skeeve.com>

	Make -O work again.  Turns out that C99 bool variables
	are clamped to zero or one.

	* main.c (do_optimize): Init to false.
	(main): Set do_optimize to true on -O.
	* eval.c (setup_frame): Change all uses of do_optimize to be
	a boolean check instead of a test > 1.
	* awkgram.y: Ditto.
	(optimize_assignment): Remove check against do_optimize since
	it was inited to true anyway.

	Unrelated:

	* re.c (resetup): Add a comment about the joy of syntax bits.

	Unrelated:

	* builtin.c (do_rand): If result is exactly 1.0, keep trying.
	Thanks to Nelson Beebe.

2013-10-10         Arnold D. Robbins     <arnold@skeeve.com>

	* dfa.c (lex): Sync with GNU grep. Handle multibyte \s and \S.

	Unrelated:

	* awk.h [ARRAY_MAXED]: Fix value of this and subsequent flags
	after addition of NULL_FIELD.
	* eval.c (flags2str): Add NULL_FIELD. Duh.

2013-10-09         Arnold D. Robbins     <arnold@skeeve.com>

	* awkgram.y (mk_assignment): Rework switch to handle Op_assign,
	and to provide a better error message upon unknown opcode.

2013-09-28         Arnold D. Robbins     <arnold@skeeve.com>

	* dfa.c: Sync with GNU grep.

2013-09-25         Arnold D. Robbins     <arnold@skeeve.com>

	* builtin.c (do_rand): Make the result more random by calling
	random() twice. See the comment in the code. Thanks to
	Bob Jewett <jewett@bill.scs.agilent.com> for the report and
	the fix.

2013-09-24         Arnold D. Robbins     <arnold@skeeve.com>

	* debug.c (find_rule): Handle case where lineno is zero. Can happen
	if break is given without a line number on a current line. Thanks
	to Ray Song <i@maskray.me> for the report.

2013-09-19         Arnold D. Robbins     <arnold@skeeve.com>

	* dfa.c (parse_bracket_exp): Use code from grep to keep things within
	range (updates change of 2013-09-08). Fix whitespace in one of the
	gawk-only additions.

2013-09-13         Arnold D. Robbins     <arnold@skeeve.com>

	Fix use of NF after it's extended, e.g. see test/nfloop.awk.

	* awk.h (NULL_FIELD): New flag
	* builtin.c (do_print_rec): Check f0->flags instead of if
	equal to Nnull_string.
	* eval.c (r_get_field): Check (*lhs)->flags instead of if
	equal to Nnull_string or Null_field.
	* field.c (init_fields): Init field zero and Null_field with
	NULL_FIELD flag.
	(set_NF): Set parse_high_water = NF in case NF extended past the
	end. This is the actual bug fix.

2013-09-08         Arnold D. Robbins     <arnold@skeeve.com>

	Fixes based on reports from a static code checker. Thanks to
	Anders Wallin for sending in the list.

	* array.c (asort_actual): Free list if it's not NULL.
	* builtin.c (do_sub): Set buf to NULL and assert on it before using
	it.
	* cint_array.c (cint_array_init): Clamp any value of NHAT from the
	environment such that it won't overflow power_two_table when used as
	an index.
	* dfa.c (parse_bracket_exp): Check that len is in range before using it
	to index buf.
	* getopt.c (_getopt_internal_r): Change call to alloca to use malloc.
	* io.c (socket_open): Init read_len to zero.
	(two_way_open): Upon failure to fork, close the slave fd also.
	* re.c (research): Init try_backref to false.
	* regcomp.c (build_range_exp): Free any items that were allocated in
	the case where not all items were.
	(build_charclass_op): Same. Init br_token to zero with memset.
	(create_tree): Init token t to zero with memset.
	* regex_internal.c (re_dfa_add_node): Free any items that were
	allocated in the case where not all items were.
	* symbol.c (destroy_symbol): On default, break, to fall into releasing
	of resources.

2013-08-29         Arnold D. Robbins     <arnold@skeeve.com>

	* debug.c (HAVE_HISTORY_LIST): Move checks and defines to the top.
	(do_save, serialize): Adjust #if checks to depend on having both
	readline and the history functions. Needed for Mac OS X whose
	native readline is a very old version. Sigh.
	* configh.in, configure: Regenerated due to change in m4/readline.m4.
	Issue reported by Hermann Peifer and Larry Baker.

	Unrelated:

	* getopt.c: Sync with GLIBC, changes are minor.

	Unrelated:

	* dfa.c: Sync with version in grep. Primarily whitespace / comment
	wording changes.

2013-08-26         Arnold D. Robbins     <arnold@skeeve.com>

	* regcomp.c (parse_dup_op): Remove RE_TOKEN_INIT_BUG code (change of
	Feb 19 2005) since it's no longer needed.

	* regcomp.c (re_fastmap_iter): Undo addition of volatile from
	Jan 18 2007; no longer needed and is one less change to have to
	maintain aginst the upstream.

	* regcomp.c, regex.h, regex_internal.h: Sync with GLIBC.

2013-08-22         Arnold D. Robbins     <arnold@skeeve.com>

	* str_array.c (env_store): If the new value being stored is NULL,
	pass in "" instead. Avoids core dump on Mac OS X.
	Thanks to Hermann Peifer for the bug report.

2013-08-20         Arnold D. Robbins     <arnold@skeeve.com>

	* nonposix.h: New file. Contains FAKE_FD_VALUE.
	* awk.h: Include it if MinGW or EMX.
	* Makefile.am (base_sources): Add nonposix.h.

2013-08-18         Arnold D. Robbins     <arnold@skeeve.com>

	Reflect updates to ENVIRON into the real environment.

	* awk.h (init_env_array): Add declaration.
	* main.c (load_environ): Call init_env_array.
	* str_array.c (env_remove, env_store, env_clear, init_env_array):
	New functions.
	(env_array_func): New array vtable.

2013-08-18         Arnold D. Robbins     <arnold@skeeve.com>

	* array.c (force_array): Set symbol->xarray to NULL before
	initing the array if it was Node_var_new.
	(null_array): Restore assert, undoing change of 2013-05-27.

2013-08-15         Arnold D. Robbins     <arnold@skeeve.com>

	* debug.c (print_memory): Fix whitespace / indentation.

2013-08-02         Arnold D. Robbins     <arnold@skeeve.com>

	* awkgram.y (append_rule): Add attempt to insert any comment
	before a rule. Commented out at the moment.

2013-07-30         Arnold D. Robbins     <arnold@skeeve.com>

	* awk.h (enum opcodeval): Add Op_comment.
	* awkgram.y (comment): New variable to hold comment text.
	(statement): Add saved comments to lists being built.
	(allow_newline): Save comment text if necessary. Append if have
	existing text.
	(yylex): Ditto.
	* debug.c (print_instruction): Handle Op_comment.
	* eval.c (optypes): Add entry for Op_comment.
	* interpret.h (r_interpret): Ditto.
	* profile.c (pprint): For Op_comment, print the comment text.

2013-07-24         Arnold D. Robbins     <arnold@skeeve.com>

	* io.c (FAKE_FD_VALUE): Move definition from here ...
	* awk.h (FAKE_FD_VALUE): ... to here. Fixes compilation on MinGW.

2013-07-08         Arnold D. Robbins     <arnold@skeeve.com>

	* io.c (get_a_record): Change `min' to `MIN' for consistency with
	other files and general practice.

2013-07-07         Andrew J. Schorr     <aschorr@telemetry-investments.com>

	* configure.ac (AC_CHECK_FUNCS): Check for sigprocmask.
	* io.c (wait_any): If sigprocmask is available, block signals instead
	of ignoring them temporarily.

2013-07-05         Andrew J. Schorr     <aschorr@telemetry-investments.com>

	* gawkapi.h (gawk_api): Document that the api_get_file function will not
	access the file type and length arguments if the file name is empty.

2013-07-04         Andrew J. Schorr     <aschorr@telemetry-investments.com>

	* configure.ac (AC_CHECK_FUNCS): Add a check for waitpid.
	* io.c (wait_any): Enhance comment to explain why we loop reaping all
	exited children when the argument is zero.  When available, use waitpid
	with WNOHANG to avoid blocking.  Remove my previous incorrect patch to
	exit after reaping the first child.  The function is intended to
	wait for all children, since we are not careful about reaping children
	as soon as they die.

2013-07-02         Andrew J. Schorr     <aschorr@telemetry-investments.com>

	* gawkapi.h (gawk_api): Remove unused api_lookup_file hook.
	(lookup_file): Remove associated macro.
	* gawkapi.c (api_lookup_file): Remove unused function.
	(api_impl):  Remove unused api_lookup_file hook.

2013-07-02         Andrew J. Schorr     <aschorr@telemetry-investments.com>

	* awkgram.y (main_beginfile): Declare new global INSTRUCTION *.
	(parse_program): Set main_beginfile to point to the BEGINFILE
	instruction block.
	* gawkapi.c (api_get_file): After nextfile starts a new file,
	we need to run the BEGINFILE actions.  We retrieve the
	instruction pointer from main_beginfile and execute it until
	we reach the Op_after_beginfile opcode.  We then run after_beginfile
	manually and restore the value of currule and source.

2013-07-04         Andrew J. Schorr     <aschorr@telemetry-investments.com>

	* gawkapi.h (awk_element_t): Add comment indicating that the array
	element index will always be a string!
	* gawkapi.c (api_flatten_array): When converting the index to an awk
	value, request a string conversion, since we want the indices to
	appear as strings to the extensions.  This makes the call to
	force_string redundant, since node_to_awk_value does that internally
	when we request a string.

2013-07-02         Andrew J. Schorr     <aschorr@telemetry-investments.com>

	* eval.c (update_ERRNO_string): Set PROCINFO["errno"] to 0.
	* io.c (inrec): Since get_a_record may now return -2, be sure
	to throw an error in that case as well.
	(wait_any): Fix what appears to be a bug.  The old logic repeatedly
	called wait until it failed.  When a process has multiple children,
	this causes it to stall until all of them have exited.  Instead,
	we now exit the function after the first successful wait call.
	(do_getline_redir, do_getline): Handle case where get_a_record
	returns -2.
	(errno_io_retry): New function to decide whether an I/O operation should
	be retried.
	(get_a_record): When read returns an error, call errno_io_retry to
	decide whether the operation should be retried.  If so, return -2
	instead of setting the IOP_AT_EOF flag.

2013-07-01         Andrew J. Schorr     <aschorr@telemetry-investments.com>

	* eval.c (update_ERRNO_int, unset_ERRNO): Update PROCINFO["errno"].

2013-06-30         Andrew J. Schorr     <aschorr@telemetry-investments.com>

	* awk.h (redirect_string): Declare new function that provides API access
	to the redirection mechanism.
	* gawkapi.h (GAWK_API_MINOR_VERSION): Bump from 0 to 1 since 2 new
	hooks were added to the api.
	(gawk_api_t): Add 2 new functions api_lookup_file and api_get_file.
	(lookup_file, get_file): New macros to wrap the new API functions.
	* gawkapi.c (curfile): Declare this extern, since it is needed
	by lookup_file and get_flie.
	(api_lookup_file): Find an open file using curfile or getredirect().
	(api_get_file): Find or open a file using curfile or redirect_string().
	(api_impl): Add api_lookup_file and api_get_file.
	* io.c (redirect_string): Renamed from redirect and changed arguments
	to take a string instead of a 'NODE *'.  This allows it to be called
	through the API's new get_file hook.
	(redirect): Now implemented by calling redirect_string backend function.

2013-07-04         Arnold D. Robbins     <arnold@skeeve.com>

	* builtin.c (format_tree): Fixes for %c with multibyte characters
	and field width > 1. Bugs reported by Nethox <nethox@gmail.com>.

2013-07-02         Arnold D. Robbins     <arnold@skeeve.com>

	* profile.c (pp_string): Add a call to chksize and fix another.
	Avoids valgrind errors on profile5 test. Thanks to Andrew
	Schorr for the report.

2013-06-27         Arnold D. Robbins     <arnold@skeeve.com>

	* awkgram.y: Minor whitespace cleanup, remove redundant ifdef.

2013-06-24         Arnold D. Robbins     <arnold@skeeve.com>

	* dfa.c (copytoks): Rewrite to call addtok_mb() directly. Avoids
	problems with multibyte characters inside character sets.
	Thanks to Steven Daniels <stevendaniels88@gmail.com> for reporting
	the problem.  Much thanks to Mike Haertel <mike@ducky.net> for the
	analysis and fix.

2013-06-24  Eli Zaretskii  <eliz@gnu.org>

	* io.c: Move #include "popen.h" out of the HAVE_SOCKETS condition,
	as this is needed for non-sockets builds as well.  See
	http://lists.gnu.org/archive/html/bug-gawk/2013-06/msg00014.html
	for the details of the problem this caused.

2013-06-15         Arnold D. Robbins     <arnold@skeeve.com>

	* io.c: Add ifdefs for VMS so that it will compile again.
	Thanks to Anders Wallin.

2013-06-11         Arnold D. Robbins     <arnold@skeeve.com>

	* debug.c (print_lines): Move setting of binary mode to after all
	the messing with the fd. Simplifies code some.
	* io.c (srcopen): Rearrange so that can add call to setbinmode
	here too. This fixes the debugger and makes reading source
	files a little faster. Thanks again to Corinna Vinschen.

2013-06-10         Arnold D. Robbins     <arnold@skeeve.com>

	* debug.c (print_lines): Set binary mode so that calculation of the
	byte offsets will be right. Thanks to Corinna Vinschen for the
	direction.

2013-06-10         Arnold D. Robbins     <arnold@skeeve.com>

	* re.c (check_bracket_exp): Remove warning about ranges being
	locale dependent, since they aren't anymore.

2013-06-09         Arnold D. Robbins     <arnold@skeeve.com>

	* io.c (iop_finish): Change fstat call to fcntl/F_GETFL per
	Eli Z., for Windows.

2013-06-03         Arnold D. Robbins     <arnold@skeeve.com>

	* eval.c (unwind_stack): If exiting, don't worry about strange stuff
	on the stack.

	Unrelated:

	* awk.h (init_sockets): Declare.
	* io.c (init_io): Remove ifdef around call.

2013-06-01  Eli Zaretskii  <eliz@gnu.org>

	* io.c (SHUT_RD) [SD_RECEIVE]: Define to SD_RECEIVE.
	(SHUT_WR) [SD_SEND]: Define to SD_SEND.
	(SHUT_RDWR) [SD_BOTH]: Define to SD_BOTH.
	(FD_TO_SOCKET, closemaybesocket) [!FD_TO_SOCKET]: New macros.
	(SOCKET_TO_FD, SOCKET) [!SOCKET_TO_FD]: New macros.
	(PIPES_SIMULATED): Define only for DJGPP.
	(pipe) [__MINGW32__]: Define to call _pipe, unless PIPES_SIMULATED
	is defined.
	(init_io) [HAVE_SOCKETS]: Call init_sockets.
	(iop_close, socketopen): Call closemaybesocket instead of close.
	(redirect) [__MINGW32__]: Call wait_any with a non-zero argument.
	(devopen) [__EMX__ || __MINGW32__]: Don't call stat on network
	pseudo-filenames.
	(two_way_open) [HAVE_SOCKETS]: Switch input and output to binary
	mode if appropriate.
	(two_way_open) [!PIPES_SIMULATED]: Use the __EMX__ code for MinGW
	as well.
	[__MINGW32__] Call spawnl to invoke $ComSpec and pass it a
	suitably quoted command line.
	(two_way_open) [__MINGW32__]: Wait only for a specified process
	ID.  If successful, update the exit status of the exited process.
	Don't use signals that are undefined on MinGW.
	(two_way_open) [!PIPES_SIMULATED]: Use the __EMX__ code for MinGW
	as well.
	(min): Define only if not already defined.
	(read_with_timeout) [__MINGW32__]: Allow reading from sockets with
	timeout.
	(gawk_fclose) [__MINGW32__]: Close the underlying socket as well.

	* getopt.c: Include stdlib.h for MinGW as well.

2013-05-30         Arnold D. Robbins     <arnold@skeeve.com>

	More profiling fixes:

	* profile.c (pprint): For Op_in_array, parenthesize subscript if
	the precedence is lower. E.g.:  (c = tolower(foo)) in ARRAY.
	(prec_level): Merge cases for precedence of 5.
	(parenthesize): Simplify, as in 3.1.8. Avoids stuff like
	`(x == 1 && (z ==2 && (q == 4 && w == 7)))'.

	Unrelated:

	* io.c (iop_finish): fstat the fd before closing it to avoid
	errors on some operating systems. Thanks to Eli Zaretskii
	for the report.

2013-05-29         Arnold D. Robbins     <arnold@skeeve.com>

	* profile.c (pp_group3): Renamed from pp_concat. Change all calls.
	(is_binary): Change return type to bool.
	(is_scalar): New function.
	(pp_concat): New function to handle concatenation operator better.
	(pprint): Call it at case Op_concat. Fix Op_K_delete if multiple
	indexes to separate with "][".
	General: Add leading comments as needed.

2013-05-28         Arnold D. Robbins     <arnold@skeeve.com>

	* main.c (main): Add minor hack to not run code if pretty printing
	and undocumented env var GAWK_NO_PP_RUN exists.
	* profile.c (pp_string): Explicitly print NUL chars as \000.

2013-05-27         Arnold D. Robbins     <arnold@skeeve.com>

	* configure.ac (AM_INIT_AUTOMAKE): Add dist-lzip to quiet
	outside maintainer warnings.

	Unrelated:

	* configure.ac (AC_STRUCT_ST_BLKSIZE): Replaced with call to
	AC_CHECK_MEMBERS.

	Unrelated:

	* array.c (null_array): Remove the assert and just clear
	symbol->xarray.

2013-05-26         Arnold D. Robbins     <arnold@skeeve.com>

	* getopt.c: For Mac OS X, also include <stdlib.h> to avoid
	some compiler warnings.

2013-05-20         Arnold D. Robbins     <arnold@skeeve.com>

	* gawkapi.h [FAKE_FD_VALUE]: Moved from here to ...
	* io.c [FAKE_FD_VALAUE]: here.

2013-05-14  Eli Zaretskii  <eliz@gnu.org>

	* io.c (devopen) [__EMX__ || __MINGW32__]: Produce EISDIR on MinGW
	when an attempt to open() a directory fails.
	(two_way_open) [__EMX__ || __MINGW32__]: When trying to open() a
	directory fails with EISDIR, assign FAKE_FD_VALUE to the file
	descriptor and attributes of a directory to its mode bits.  This
	is needed to support the readdir extension.

	* gawkapi.h (FAKE_FD_VALUE): New macro, used in io.h and in
	extension/gawkdirfd.h.

2013-05-09         Arnold D. Robbins     <arnold@skeeve.com>

	* 4.1.0: Release tar ball made.

2013-05-09         Arnold D. Robbins     <arnold@skeeve.com>

	* awkgram.y (snode): Make it a fatal error to use a regexp constant
	as the second argument of index(). Thanks to Christopher Durant
	<christopher.durant@marquesa.net> and Brian Kernighan for the report
	and the advice.

2013-04-28  Eli Zaretskii  <eliz@gnu.org>

	* io.c (redirect): Remove the HACK that called close_one when
	errno was zero in the MinGW build.  This prevents failure in
	several tests in the test suite, e.g., closebad.

2013-04-28         Arnold D. Robbins     <arnold@skeeve.com>

	* bootstrap.sh: Fix a comment.

2013-04-24         Arnold D. Robbins     <arnold@skeeve.com>

	* io.c (do_getline_redir): Fix the leading comment.

2013-04-23         Arnold D. Robbins     <arnold@skeeve.com>

	* main.c (load_procinfo): Add PROCINFO entries for API major
	and minor versions.

2013-04-21         Arnold D. Robbins     <arnold@skeeve.com>

	* missing: Update from Automake 1.13.1.

2013-04-18         Arnold D. Robbins     <arnold@skeeve.com>

	* configure.ac: Fix a typo.

2013-04-17         Corinna Vinschen      <vinschen@redhat.com>

	* configure.ac: Remove special casing for cygwin for libiconv
	and libintl.

2013-04-16         Arnold D. Robbins     <arnold@skeeve.com>

	* bootstrap.sh: Touch gawk.texi too. Update copyright.

2013-04-16         Arnold D. Robbins     <arnold@skeeve.com>

	* awkgram.c: Regenerated from bison 2.7.1.
	* command.c: Ditto.
	* dfa.h, dfa.c: Minor edits to sync with GNU grep.
	* gettext.h: Sync with gettext 0.18.2.1.
	* random.h: Remove obsolete __P macro and use. Update copyright year.
	* Makefile.am, array.c, builtin.c, cint_array.c, cmd.h, debug.c,
	eval.c, ext.c, field.c, gawkapi.c, gawkapi.h, gettext.h, int_array.c,
	interpret.h, msg.c, node.c, profile.c, re.c, replace.c, str_array.c,
	symbol.c: Update copyright year.

	Update to automake 1.13.1:

	* configure.ac (AM_INIT_AUTOMAKE): Update version.
	* configure, Makefile.in, aclocal.m4, awklib/Makefile.in,
	doc/Makefile.in, test/Makefile.in: Regenerated.

	* getopt.c, getopt.h, getopt1.c, getopt_int.h: Sync with GLIBC.

2013-04-14         Arnold D. Robbins     <arnold@skeeve.com>

	* awkgram.y (check_funcs): Fix logic of test for called but
	not defined warning. Thanks to Scott Deifik for the bug report.

2013-04-02         Arnold D. Robbins     <arnold@skeeve.com>

	* profile.c (print_lib_list): Send final newline to prof_fp
	instead of stdout.  Thanks to Hermann Peifer for the bug report.

2013-03-27         Arnold D. Robbins     <arnold@skeeve.com>

	* Makefile.am (SUBDIRS): Move extension back into the middle of
	the list so that `make check' without a prior `make' works.

	Unrelated:

	* main.c (main): Move env_lc into ifdef for LIBC_IS_BORKED.

2013-03-20         Arnold D. Robbins     <arnold@skeeve.com>

	For systems where libc is borked (MirBSD, maybe others).

	* dfa.c: Force use of gawk_mb_cur_max instead of MB_CUR_MAX and make
	mbrtowc a macro that always fails.
	(using_utf8): Force utf8 to be 0 if libc borked and gawk_mb_cur_max
	is one.
	* main.c (main): If libc is borked and LC_ALL or LANG exist in the
	environment and are set to "C" or "c", force gawk_mb_cur_max to one.

2013-03-11         Arnold D. Robbins     <arnold@skeeve.com>

	* re.c (check_bracket_exp): Make handling of embedded ] in
	regexp smarter. Thanks to Ed Morton <mortoneccc@comcast.net>
	for reporting the bug.

2013-03-01         Arnold D. Robbins     <arnold@skeeve.com>

	Don't build extensions if API isn't supported:

	* Makefile.am (SUBDIRS): Move extension directory to last in case
	building the extensions is not supported.
	* configure.ac: Add check for MirBSD and don't even try to run the
	checks for DYNAMIC if so.

	Check for systems (MirBSD) where libc doesn't understand not
	to use UTF-8 for LC_ALL=C.

	* configure.ac (LIBC_IS_BORKED): AC_DEFINE if needed.
	* regcomp.c (init_dfa): Change logic as needed if LIBC_IS_BORKED.

2013-02-28         Arnold D. Robbins     <arnold@skeeve.com>

	Cause profiling / pretty printing to include a list of
	loaded extensions. Thanks to Hermann Peifer for the bug report.

	* awk.h (srcfiles): Add declaration.
	* profile.c (print_lib_list): New function.
	(dump_prog): Call it.

2013-02-26         Arnold D. Robbins     <arnold@skeeve.com>

	* awkgram.y (expression_list): In case of error return the list
	instead of NULL so that snode gets something it can count.

2013-02-12         Arnold D. Robbins     <arnold@skeeve.com>

	* bisonfix.awk: Comment out code for fixing contined #if
	statements. It is likely not needed anymore. Leave it there in
	case I'm wrong.

2013-02-06         Arnold D. Robbins     <arnold@skeeve.com>

	* builtin.c (printf_common): Move nargs > 0 check into assert.
	(do_sprintf): Add nargs check and fatal message to here.

2013-02-04         Arnold D. Robbins     <arnold@skeeve.com>

	* main.c (main): Remove undocumented -m option which was for
	compatibility with BWK awk. His awk dropped it back in 2007.

2013-02-03         Arnold D. Robbins     <arnold@skeeve.com>

	* configure.ac: Add Automake test for cross compiling.

2013-01-31         Arnold D. Robbins     <arnold@skeeve.com>

	* regcomp.c, regex.c, regex_internal.c, regexec.c: Update
	copyright years to sync with GLIBC.

	From: http://www.sourceware.org/ml/libc-alpha/2013-01/msg00967.html,
	by Andreas Schwab <schwab@suse.de>:

	* regexec.c (extend_buffers): Add parameter min_len.
	(check_matching): Pass minimum needed length.
	(clean_state_log_if_needed): Likewise.
	(get_subexp): Likewise.`

2013-01-31         Arnold D. Robbins     <arnold@skeeve.com>

	* dfa.c: Include "dfa.h" which includes regex.h after limits.h
	so that RE_DUP_MAX gets the correct value. Especially needed on
	OpenVMS. Thanks to Anders Wallin.

	* main.c (version): Print out API version numbers if DYNAMIC.
	Helpful also for knowing if to run the shlib tests.

	* configure: Regenerated after change in m4/readline.m4.

2013-01-31         Arnold D. Robbins     <arnold@skeeve.com>

	* PROBLEMS: Removed. It is no longer needed.
	* Makefile.am (EXTRA_DIST): Remove PROBLEMS from list.

2013-01-31         Andrew J. Schorr     <aschorr@telemetry-investments.com>

	* configure.ac: Remove TEST_MPFR conditional added in last patch.
	We will instead test for MPFR capability by looking at the output
	from gawk --version.

2013-01-27         Andrew J. Schorr     <aschorr@telemetry-investments.com>

	* configure.ac: Add MPFR test for use in test/Makefile.am.

2013-01-25         Arnold D. Robbins     <arnold@skeeve.com>

	* awkgram.y (parms_shadow): Change int param to bool.
	* cmd.h (output_is_tty): Sync type with rest of code (is bool).
	* dfa.c (MALLOC): Undef first, for Irix.
	* Makefile.am (LDADD): Use LIBREADLINE and LIBMPFR instead of
	automake substitutions.
	* configure.ac (AC_INIT): Version bump.
	(GAWK_CHECK_READLINE): Renamed from GNUPG_CHECK_READLINE.

2013-01-23         Arnold D. Robbins     <arnold@skeeve.com>

	* awk.h (list_functions): Change parameter to bool.
	* symbol.c (list_functions): Ditto.
	(get_symbols): Change sort parameter to bool. Additional
	code cleanup.

2013-01-22         Arnold D. Robbins     <arnold@skeeve.com>

	* symbol.c (get_symbols): Reset count after each loop to only
	sort the actual items retrieved. Thanks to Hermann Peifer (by
	way of Andrew Schorr) for reporting the bug.  Also add some
	commentary and fix function name in emalloc calls.

2013-01-20         Arnold D. Robbins     <arnold@skeeve.com>

	* re.c (regexflags2str): New routine.
	(resetup): If do_intervals, also turn on RE_NO_BK_BRACES.
	Thanks to Yan Lei <yanl.fnst@cn.fujitsu.com> for the
	bug report.

2013-01-18         Arnold D. Robbins     <arnold@skeeve.com>

	Fix a problem with include ordering to get ptrdiff_t definition,
	showed up on Debian Lenny. Reported by Manuel Collado.
	Fix brought over from grep.

	* dfa.h: Include regex.h and stddef.h directly.
	* dfa.c: Adjust includes.

2013-01-11         John Haque            <j.eh@mchsi.com>

	* awk.h (do_mpfr_rshift): Renamed from do_mpfr_rhift.
	* awkgram.y (do_mpfr_rshift): Renamed from do_mpfr_rhift.
	* mpfr.c (_tz1, _tz2, _mpz1, _mpz2, mpz1, mpz2, get_bit_ops,
	free_bit_ops): Removed.
	(init_mpfr): Remove calls to mpz_init.
	(get_intval, free_intval): New functions.
	(do_mpfr_rshift, do_mpfr_lshift): Rework code.
	(do_mpfr_and, do_mpfr_or, do_mpfr_xor): Accept two or more arguments
	to match regular functions.

2013-01-11         Arnold D. Robbins     <arnold@skeeve.com>

	* bisonfix.awk: Adjust ARGV / ARGC to force reading of standard
	input; apparently needed for Mac OS X. Thanks to Akim Demaille
	for the report.

2013-01-06         Arnold D. Robbins     <arnold@skeeve.com>

	* io.c (redirect, two_way_open): Set the name field in the
	awk_input_buf_t and awk_output_buf_t structures, as needed.
	Thanks to Manuel Collado for the report.

2013-01-05         Arnold D. Robbins     <arnold@skeeve.com>

	* regex_internal.h (struct re_dfa_t): Restore ifdefs around
	__libc_lock_define, they really were needed. Bleah.

2013-01-01         Arnold D. Robbins     <arnold@skeeve.com>

	Sync with GLIBC regex files.

	* regex_internal.h (struct re_dfa_t): Remove ifdefs around
	__libc_lock_define since it's already defined to empty in non-LIBC
	case.
	* regexec.c (check_node_accept_bytes): Restore decl with use from
	GLIBC code since this is LIBC case.

2012-12-27         Arnold D. Robbins     <arnold@skeeve.com>

	* builtin.c (do_print, do_printf): Use output_fp as default
	output for print/printf only if running under the debugger.
	Otherwise use stdout as Brian, Peter, and Al intended.

2012-12-25         Arnold D. Robbins     <arnold@skeeve.com>

	Remove sym-constant from API after discussions with John
	Haque and Andrew Schorr.

	* gawkapi.h (api_sym_constant): Removed field in API struct.
	(sym_constant): Remove macro.
	* gawkapi.c (set_constant, api_sym_update, api_sym_constant): Removed.
	(sym_update_real): Renamed to api_sym_update(). is_const parameter
	removed and code adjusted.

2012-12-24         Arnold D. Robbins     <arnold@skeeve.com>

	* 4.0.2: Release tar ball made.

2012-12-23         John Haque      <j.eh@mchsi.com>

	* eval.c (r_get_lhs): Node_array_ref. If original is Node_var,
	don't assign null-string as value.
	* ext.c (get_argument): Node_array_ref. Check if already a scalar.

2011-12-23         John Haque      <j.eh@mchsi.com>

	* awkgram.y (is_deferred_variable): New function.
	(func_install): Call it.
	* eval.c (r_interpret): Op_push_arg. Check for uninitialized scalar.

2012-12-23         Arnold D. Robbins     <arnold@skeeve.com>

	* awkgram.y (tokentab): Whitespace fix for "include".
	* builtin.c (printf_common): Do a fatal error if no args to printf()
	or sprintf().

2012-12-19         Arnold D. Robbins     <arnold@skeeve.com>

	* bootstrap.sh: Touch extension/aclocal.m4 also.

	Unrelated: Extend input parser API:

	* awk.h (IOBUF): Remove read_func pointer.
	* gawkapi.h (awk_input_buf_t): Move it to here.
	* io.c (iop_alloc, get_a_record, get_read_timeout): Adjust code.

	Unrelated: Make sure that variables like NF, NR, FNR are
	accessable correctly both through SYMTAB and through API.

	* gawkapi.c (api_sym_lookup): Call update_global_values().
	(api_sym_lookup_scalar): Ditto.
	* interpret.h (Op_subscript, Op_subscript_lhs): Ditto.
	* main.c (update_global_values): Adjust comment.

	Unrelated: Fix --disable-lint so that everything compiles.

	* main.c (main): Move case lable inside ifdef.
	* awkgram.y (isnoeffect): Add ifdefs around declaration, use,
	and function body.

	Unrelated: Restore building with tcc.

	* awk.h (AFUNC): Move to array.c which is the only place its used.
	(ainit_ind, atypeof_ind, etc.): New macros for use in array.c
	* array.c (AFUNC): Change to use F##_ind. Works with tcc and other
	compilers.
	* configure.ac: Only add -export-dynamic flag if compiling with gcc.

2012-12-18         Andrew J. Schorr     <aschorr@telemetry-investments.com>

	* gawkapi.c (sym_update_real): If setting a scalar variable that exists
	already in an undefined state with type set to Node_var_new, we must
	update the type to Node_var if the new value is not undefined.

2012-12-18         Arnold D. Robbins     <arnold@skeeve.com>

	* awkgram.y (tokentab): "extension" needs to be inside ifdef DYNAMIC.
	Thanks to Anders Wallin for finding this.

2012-12-16         Arnold D. Robbins     <arnold@skeeve.com>

	* debug.c (do_set_var): Fix last remaining `*assoc_lookup() = x'.

2012-12-15         Arnold D. Robbins     <arnold@skeeve.com>

	Infrastructure Updates:

	* awkgram.c, command.c: Regenerated with bison 2.7.
	* config.guess, config.sub, depcomp: Updated from automake 1.12.6.

2012-12-09         Arnold D. Robbins     <arnold@skeeve.com>

	Clean up BINMODE to use symbolic values.

	* awk.h (enum binmode_values): New enum.
	* eval.c (set_BINMODE): Use them.
	* io.c (binmode, close_rp, gawk_popen): Ditto.
	* main.c (main): Ditto.
	* builtin.c (do_system): Ditto.

	Unrelated:

	* configure.ac: Look for posix_openpt
	* io.c (two_way_open): Use posix_openpt if it's available.
	Thanks to Christian Weisgerber <naddy@mips.inka.de> for
	the changes.

	Also unrelated:

	* regex.c: Don't include <sys/param.h> on VMS. Thanks to
	Anders Wallin.

	Also unrelated:

	* ext.c (is_letter, is_identifier_char): New functions. Don't use
	<ctype.h> functions since those could rely on the locale.
	(make_builtin): Adjust test for valid name to call the new
	functions and return false instead of throwing a fatal error.
	(make_old_builtin): Adjust test for valid name to call the new
	function.
	* awk.h (is_identchar): Move from here, ...
	* awkgram.y (is_identchar): ... to here. This is safe, since
	the locale is C during parsing the program.

	Also unrelated: Make all checks for bitflags being set consistent
	in case we should wish to switch them to macro calls:

	* awkgram.y, builtin.c, cint_array.c, debug.c, eval.c, gawkapi.c,
	int_array.c, io.c, mpfr.c, node.c, profile.c, str_array.c: Fix
	as needed.

2012-12-07         Arnold D. Robbins     <arnold@skeeve.com>

	* awkgram.y (tokentab): `fflush()' is now in POSIX, remove the
	RESX flag. This was the last use, so delete the flag.
	(yylex): Don't check RESX.

	Thanks to Nathan Weeks <weeks@iastate.edu> for helping make this
	happen.

2012-12-01         Arnold D. Robbins     <arnold@skeeve.com>

	* interpret.h: For op_assign_concat, if both strings
	have WSTRCUR, then do the realloc() and append for the
	wide string too.  Thanks to Janis Papanagnou
	<janis_papanagnou@hotmail.com> for the discussion in
	comp.lang.awk.

2012-11-30         Arnold D. Robbins     <arnold@skeeve.com>

	* regcomp.c, regex.c, regex_internal.h, regexec.c: Sync
	with GLIBC.  Why not.

	* gawkapi.c (awk_bool_t): Change into an enum with awk_false and
	awk_true values.

2012-01-30         Andrew J. Schorr     <aschorr@telemetry-investments.com>

	Further cleanups of macros in awk.h

	* awk.h (_r, _t): Remove declarations.
	(unref, m_force_string): Remove macros.
	(r_unref): Move declaration.
	(r_force_string): Remove declaration.
	(DEREF, force_string, force_number, unref): Now inline functions.
	(POP_STRING, TOP_STRING): Back to macros.
	* eval.c (_t): Remove definition.
	* main.c (_r): Remove definition.
	* node.c (r_force_string): Remove.

2012-11-27         Arnold D. Robbins     <arnold@skeeve.com>

	* builtin.c (do_fflush): Make fflush() and fflush("") both
	flush everything. See the comment in the code.

2012-11-26         Arnold D. Robbins     <arnold@skeeve.com>

	* awk.h (Node_old_ext_func, Op_old_ext_func): New enum values.
	* configure.ac: Use -export-dynamic if supported for old extension
	mechanism.
	* eval.c (nodeytpes): Add Node_old_ext_func.
	(optypetab): Add Op_old_ext_func.
	* ext.c (make_old_ext_builtin): "New" function.
	* interpret.h: Special case Op_old_ext_builtin. Add checks for
	Node_old_ext_func.
	* msg.c: Adjust placement of a comment.

2012-05-02         John Haque      <j.eh@mchsi.com>

	* str_array.c (str_copy): Initialize next pointer in the linked list
	to avoid memory corruption.
	* int_array.c (int_copy): Ditto.

2012-04-21         John Haque      <j.eh@mchsi.com>

	Shutdown routine for a dynamic extension.

	* awk.h (SRCFILE): New field fini_func.
	* ext.c (load_ext): Takes an additional argument to look up and
	save the clean up routine in SRCFILE struct.
	(INIT_FUNC, FINI_FUNC): Defines for default init and fini routine
	names.
	(do_ext): Use default for the name of the init or fini routine if
	one is not supplied. Adjust call to load_ext().
	(close_extensions): Execute fini routines.
	* interpret.h (Op_at_exit): Call close_extensions().
	* msg.c (gawk_exit): Ditto.
	* debug.c (close_all): Ditto.
	* main.c (main): Adjust call to load_ext().
	* awkgram.y (tokentab): Specify 2nd and 3rd optional arguments
	for the extension() built-in.

	Unrelated:

	* interpret.h (Op_arrayfor_init): Use assoc_length for array size.

2012-04-19         John Haque      <j.eh@mchsi.com>

	Enhanced array interface to support transparent implementation
	using external storage and ...

	* awk.h (astore): Optional post-assignment store routine for
	array subscripts.
	(Op_subscript_assign): New opcode to support the store routine.
	(alength): New array interface routine for array length.
	(assoc_length): New macro.
	(assoc_empty): Renamed from array_empty.
	* awkgram.y (snode): Append Op_subscript_assign opcode if
	(g)sub variable is an array element.
	(mk_getline): Same for getline variable.
	(mk_assignment): Same if assigning to an array element.
	* field.c (set_element): Call store routine if needed.
	* builtin.c (do_match): Ditto.
	(do_length): Use length routine for array size.
	* symbol.c (print_vars): Ditto.
	* array.c (null_length): Default function for array length interface.
	(asort_actual):	Call store routine if defined.
	(asort_actual, assoc_list): Use length routine for array size.
	(null_array_func): Add length and store routine entries.
	* str_array.c (str_array_func): Same.
	* cint_array.c (cint_array_func): Same.
	* int_array.c (int_array_func): Same.
	* eval.c (optypetab): Add Op_subscript_assign.
	* profile.c (pprint): Add case Op_subscript_assign.
	* interpret.h (set_array, set_idx): New variables to keep track
	of an array element with store routine.
	(Op_sub_array, Op_subscript_lhs, Op_store_sub, Op_subscript_assign):
	Add code to handle array store routine.
	* debug.c (print_symbol, print_array, cmp_val, watchpoint_triggered,
	initialize_watch_item): Use length routine for array size.

	* awk.h (assoc_kind_t): New typedef for enum assoc_list_flags.
	(sort_context_t): Renamed from SORT_CONTEXT.
	* array.c (asort_actual, assoc_sort): Adjust.
	* cint_array.c (cint_list, tree_list, leaf_list): Adjust.
	* int_array.c (int_list): Adjust.
	* str_array.c (str_list): Adjust.

2012-04-18         John Haque      <j.eh@mchsi.com>

	* awk.h (atypeof, AFUNC): New macros.
	(afunc_t): Renamed typedef from array_ptr.
	* array.c (register_array_func, null_lookup): Use AFUNC macro
	instead of hard-coded index for array functions.
	(asort_actual): Unref null array elements before overwriting.
	(force_array): Renamed from get_array.
	(null_array): Renamed from init_array. Also initialize flags to 0.
	(array_types): Renamed from atypes.
	(num_array_types): Renamed from num_atypes.
	* interpret.h (r_interpret): In case Op_sub_array, unref null array element.
	* str_array.c (str_array_init): Reworked for (re)initialization of array.
	* int_array.c (int_array_init): Ditto.
	* cint_array.c (cint_array_init): Ditto.

2012-11-24         Arnold D. Robbins     <arnold@skeeve.com>

	Directory cleanup.

	* TODO.xgawk, FUTURES: Merged into TODO.
	* TODO: More stuff added.
	* Makefile.am (EXTRA_DIST): Updated.

2012-11-22         Arnold D. Robbins     <arnold@skeeve.com>

	Cleanup of awk.h.

	* array.c (r_in_array): Removed.
	* awk.h (MALLOC_ARG_T): Replaced with size_t everywhere.
	(S_ISREG, setsid): Moved to io.c.
	(__extension__): Removed.
	(INT32_BIT): Moved to cint_array.c.
	(_t): Always declare.
	(DO_LINT_INVALID, et al): Moved into an enum.
	(POP_ARRAY, POP_PARAM, POP_SCALAR, TOP_SCALAR, dupnode, in_array):
	Moved into inline functions.
	(force_number, force_string): Simplified.
	(ZOS_USS): Remove undef of DYNAMIC, it's handled in configure.ac.
	* io.c (S_ISREG, setsid): Moved to here.
	* cint_array.c (INT32_BIT): Moved to here.
	* eval.c (_t): Always define.
	* protos.h: Use size_t directly instead of MALLOC_ARG_T.

	Unrelated:

	* gawkapi.h: Add `awk_' prefix to structure tags where they
	were missing.  Document the full list of include files needed.

2012-11-14         Arnold D. Robbins     <arnold@skeeve.com>

	* io.c (do_find_source): On VMS, don't add the `/' separater.
	Thanks to Anders Wallin.

	MPFR minor cleanup:

	* awk.h (mpfr_unset): Declare new function.
	* mpfr.c (mpfr_unset): New function.
	* node.c (r_unref): Call it instead of inline code.
	* gawk_api.c (api_sym_update_scalar): Call it instead of inline code.

2012-11-13         Arnold D. Robbins     <arnold@skeeve.com>

	* symbol.c (get_symbols): Check type, not vname. Keeps
	valgrind happy. Thanks to Andrew Schorr for noticing the problem.

2012-11-10         Arnold D. Robbins     <arnold@skeeve.com>

	* Update to bison 2.6.5. Various files regenerated.
	* io.c (find_source): Add a default value for SHLIBEXT.
	(read_with_timeout): For VMS also, just use read().

2012-11-10         John Haque      <j.eh@mchsi.com>

	* int_array.c (int_copy): Initialize next pointer of newchain to null.
	* eval.c (eval_condition): Force string context for an integer used
	as array index.

2012-11-10         Arnold D. Robbins     <arnold@skeeve.com>

	* gawkapi.c (api_add_ext_func, api_awk_atexit, api_clear_array,
	api_create_array, api_create_value, api_register_ext_version,
	api_release_value, api_update_ERRNO_string, node_to_awk_value,
	remove_element, run_ext_exit_handlers): Add null pointer checks.
	Everywhere: Add / fixup leading comments.

	* interpret.h (Op_store_sub): If assigning to an unitialized variable
	through SYMTAB, change it to Node_var. Add explanatory comments.
	* symbol.c (get_symbol): Rationalized. Skip non-variables in SYMTAB.

2012-11-04         Arnold D. Robbins     <arnold@skeeve.com>

	* gawkapi.h: Minor documentation edit.

2012-10-31         Arnold D. Robbins     <arnold@skeeve.com>

	* awkgram.y (want_regexp): Use as a bool, not as an int.
	* field.c: Fix a comment.
	* gawkapi.h: Add comment to include <errno.h>.
	* symbol.c (load_symbols): ``No automatic aggregate initialization.''
	Here too. Sigh again.

	* gawkapi.h: Minor documentation edits.

2012-11-27         Arnold D. Robbins     <arnold@skeeve.com>

	* builtin.c (do_fflush): Make fflush() and fflush("") both
	flush everything. See the comment in the code.

2012-10-28         Arnold D. Robbins     <arnold@skeeve.com>

	* Update to bison 2.6.4. Various files regenerated.

2012-10-27         Arnold D. Robbins     <arnold@skeeve.com>

	* gawkapi.h: Continuing the minor formatting / doc cleanups.

2012-10-26         Arnold D. Robbins     <arnold@skeeve.com>

	* gawkapi.h: Continuing the minor formatting / doc cleanups.

2012-10-24         Arnold D. Robbins     <arnold@skeeve.com>

	* gawkapi.h: Still more minor formatting / doc cleanups.

2012-10-23         Arnold D. Robbins     <arnold@skeeve.com>

	* gawkapi.h: More minor formatting / doc cleanups.

2012-10-21         Arnold D. Robbins     <arnold@skeeve.com>

	Fixes for z/OS from Dave Pitts.

	* awk.h (assoc_list_flags): No trailing comma on last enum value.
	* gawkapi.h (awk_valtype_t): Ditto.
	* symbol.c (lookup): ``No automatic aggregate initialization.'' Sigh.

	Unrelated:

	* gawkapi.h: Minor formatting / doc cleanups.

2012-10-19         Arnold D. Robbins     <arnold@skeeve.com>

	If SYMTAB is used, make sure ENVIRON and PROCINFO get loaded too.

	* awkgram.y (process_deferred): New function. Call it when program
	is completely parsed.
	(symtab_used): New variable.
	(variable): Set it to true if SYMTAB is looked up.
	* main.c (load_environ, load_procinfo): Make sure the routines are
	only called once.

	Unrelated fixes:

	* awkgram.y (yylex): Check continue_allowed and break_allowed as
	soon as they are seen in the scanner; the rules that check them
	can not be reduced until after a token that allows them is seen,
	leading to errors at execution time.
	* interpret.h (Op_K_break, Op_K_continue, Op_jmp): Add asssertion
	that pc->target_jmp is not NULL.

	* symbol.c (lookup): Correct a comment.

2012-10-14         Arnold D. Robbins     <arnold@skeeve.com>

	* gawkapi.h (IOBUF_PUBLIC): Renamed awk_input_buf_t.
	(struct iobuf_public): Renamed struct awk_input.
	* awk.h: Adjust.

2012-10-13         Arnold D. Robbins     <arnold@skeeve.com>

	* Update to Automake 1.12.4. Various files regenerated.

2012-10-11         Arnold D. Robbins     <arnold@skeeve.com>

	* awk.h (dup_ent): New member for Node_param_list.
	* symbol.c (install): For parameters, if this is a duplicate, chain
	it off the original using the dup_ent pointer.
	(remove_params): If there's a duplicate, remove it from the list.

	* awk.h: Fix flags to have unique numeric values. Oops.

2012-10-10         Arnold D. Robbins     <arnold@skeeve.com>

	* gawkapi.h: Add considerably more documentation. Rearrange order
	of functions in the struct to make more sense, grouping related
	functions together in a more logical order.
	* gawkapi.c: Adjust as needed.
	* ext.c (make_builtin): Adjust for name change in struct member.

2012-10-05         Arnold D. Robbins     <arnold@skeeve.com>

	* mbsupport.h: Add a bunch of undefs for z/OS.

2012-10-04         Arnold D. Robbins     <arnold@skeeve.com>

	* TODO.xgawk: Update.
	* awk.h (make_str_node): Removed macro.
	(make_string): Modified to call make_str_node.
	(r_make_str_node): Renamed to make_str_node.
	* gawkapi.c: Changed r_make_str_node to make_str_node everywhere.
	* node.c (make_str_node): Renamed from make_str_node.

	Update to automake 1.12.4.

	* Makefile.in, aclocal.m4, awklib/Makefile.in, doc/Makefile.in,
	extension/Makefile.in, extension/aclocal.m4, test/Makefile.in:
	Regenerated.

	* interpret.h (Op_Subscript): Added lint warnings for FUNCTAB
	and SYMTAB.

2012-10-02         Arnold D. Robbins     <arnold@skeeve.com>

	* awk.h (func_table): Declare.
	* awkgram.y: If do_posix or do_traditional, then check for
	delete on SYMTAB. Add check for delete on FUNCTAB, also.
	* interpret.h (Op_Subscript): For FUNCTAB, return the element name
	as its value too.  Avoids lots of weirdness and allows indirect calls
	after assignment from FUNCTAB["foo"] to work.
	(Op_store_sub): Disallow assignment to elements of FUNCTAB.
	(Op_indirect_func_all): Turn assert into check and fatal error.
	* symbol.c (func_table): No longer static.
	(lookup): If do_posix or do_traditional, skip the global table.
	(release_all_vars): Clear func_table too.

2012-09-25         Arnold D. Robbins     <arnold@skeeve.com>

	First cut at SYMTAB and FUNCTAB. This does the following:
	- Change symbol table handling to use gawk arrays.
	- Store symbols in SYMTAB array and allow indirect access
	  through SYMTAB to variables, both getting and setting.
	- List function names in FUNCTAB indexes; Values cannot be
	  used at the moment.
	- No documentation yet.

	* awk.h (Node_hashnode, hnext, hname, hlength, hcode, hvalue):
	Removed, not needed any more.
	(init_symbol_table, symbol_table): Add declarations.
	* awkgram.y: Disallow delete on SYMTAB, fix warning for tawk
	extension if traditional.
	* eval.c (nodetypes): Remove Node_hashnode element.
	* interpret.h (Op_subscript, Op_store_sub): Handle SYMTAB and go
	through to the actual value.
	* main.c (main): Init Nnull_string earlier. Add call to
	init_symbol_table().
	* profile.c (pp_str, pp_len): Change definitions.
	(pp_next): New macro.
	(pp_push, pp_pop): Adjust uses.
	* symbol.c (variables): Removed.
	(global_table, param_table, func_table, symbol_table,
	installing_specials): New variables.
	(lookup, make_params, install_params, remove_params, remove_symbol,
	make_symbol, install, get_symbols, release_all_vars, append_symbol,
	release_symbols, load_symbols): Rework logic considerably.
	(init_symbol_table): New function.

2012-09-23         Arnold D. Robbins     <arnold@skeeve.com>

	`delete array' and `nextfile' are now in POSIX.
	Thanks to Nathan Weeks <weeks@iastate.edu> for the
	initiative and letting us know about it.

	* awkgram.y: Make the right code changes for `delete array'
	and `nextfile'.
	(tokentab): Set flags to zero for nextfile.

2012-09-19         Arnold D. Robbins     <arnold@skeeve.com>

	* symbol.c (load_symbols): Zero out the new node. Prevents assertion
	failure on PPC Mac OS X.

2012-09-14         Arnold D. Robbins     <arnold@skeeve.com>

	Allow read-only access to built-in variables from extensions.

	* awk.h (NO_EXT_SET): New flag.
	* gawkapi.c (api_sym_lookup, api_sym_update_real): Set flag if off
	limits variable instead of failing. Adjust logic.
	(api_sym_update_scalar, api_set_array_element, api_del_array_element,
	api_release_flattened_array): Adjust logic.
	* gawkapi.h: Adjust documentation.

	Provide PROCINFO["identifiers"]. Undocumented for now.

	* awk.h (load_symbols): Add declaration.
	* awkgram.y (variable): Adjust comment formatting.
	* main.c (main): Call load_symbols().
	* symbol.c (load_symbols): New function.

2012-09-13         Arnold D. Robbins     <arnold@skeeve.com>

	* configure.ac: Determination of DYNAMIC adjusted. Hopefully is
	smarter for z/OS.

2012-09-13         Dave Pitts            <dpitts@cozx.com>

	* awk.h: Add defines for z/OS for newer types.

2012-08-31         Arnold D. Robbins     <arnold@skeeve.com>

	* gawkapi.c: Wrap various bits in #ifdef DYNAMIC so that
	gawk will compile on systems without dynamic loading.

2012-08-24         Arnold D. Robbins     <arnold@skeeve.com>

	Add version facility to API. Thanks to Manuel Collado
	for the idea.

	* awk.h (print_ext_versions): Declare.
	Rearrange includes and decls to make more sense.
	* gawkapi.h (register_ext_version): New API.
	(dl_load_func): Add code for ext_version.
	* gawkapi.c (api_register_ext_version, print_ext_versions):
	New functions.
	* main.c (do_version): New variable.
	(optab): Set it for -v / --version.
	(main): Set it in arg parsing switch. Call version() after the
	extensions have been loaded.

2012-08-22         Arnold D. Robbins     <arnold@skeeve.com>

	Add output wrapper and two-way processor to extension API.

	* awk.h (struct redirect): Replace output FILE * with awk_output_buf_t.
	(register_output_wrapper, register_two_way_processor): Declare.
	* builtin.c (efwrite): Adjust logic to use rp->output data and
	functions if rp is not NULL. Remove redundant declaration of function.
	(do_fflush, do_printf, do_print, do_print_rec): Same adjustment.
	* ext.c (make_builtin): Adjust error messages.
	* gawkapi.c (api_register_output_wrapper,
	api_register_two_way_processor): New functions.
	(sym_update_real): Adjust code formatting.
	* gawkapi.h (awk_input_parser_t): Make next pointer awk_const.
	(awk_output_buf_t, awk_two_way_processor_t): New structs.
	(api_register_output_wrapper, api_register_two_way_processor): New APIs.
	(dl_load_func): Allow for empty function table (NULL elements).
	* io.c (find_output_wrapper, init_output_wrapper, find_two_processor,
	gawk_fwrite, gawk_ferror, gawk_fflush, gawk_fclose): New functions.
	(redirect): Call init_output_wrapper, find_output_wrapper as needed.
	Adjust use of rp->fp to rp->output.fp and also function calls.
	(close_rp, close_redir, flush_io): Same adjustment.
	(two_way_open): Same adjustment. Call find_two_way_processor, and
	find_output_wrapper, as needed.

2012-08-17         Arnold D. Robbins     <arnold@skeeve.com>

	* Update infrastructure: Automake 1.12.3 and bison 2.6.2.

2012-08-15         Arnold D. Robbins     <arnold@skeeve.com>

	* dfa.c: Sync w/GNU grep.

2012-08-12         Arnold D. Robbins     <arnold@skeeve.com>

	* gawkapi.h: Make the versions enum constants instead of defines.

2012-08-11         Andrew J. Schorr     <aschorr@telemetry-investments.com>

	* awkgram.y (add_srcfile): It is now a fatal error to load the
	same file with -f and -i (or @include).
	* TODO.xgawk: Update to reflect this change.

2012-08-10         Arnold D. Robbins     <arnold@skeeve.com>

	* FUTURES, TODO.xgawk: Updates.

2012-08-08         Arnold D. Robbins     <arnold@skeeve.com>

	* configure.ac: Add -DNDEBUG to remove asserts if not developing.

	* gawkapi.h: Document how to build up arrays.
	* gawkapi.c (api_sym_update): For an array, pass the new cookie
	back out to the extension.

	* awk.h (IOBUF): Move struct stat into IOBUF_PUBLIC.
	(os_isreadable): Change to take an IOBUF_PUBLIC.
	* gawkapi.h (IOBUF_PUBLIC): Received struct stat.
	(INVALID_HANDLE): Moves to here.
	* io.c (iop_alloc): Stat the fd and fill in stat buf.
	(iop_finish): Use passed in stat info.

2012-08-05         Arnold D. Robbins     <arnold@skeeve.com>

	* README.git: More stuff added.

2012-08-01         Arnold D. Robbins     <arnold@skeeve.com>

	* io.c (iop_finish): New function.
	(iop_alloc): Add errno_val parameter. Move code into iop_finish.
	Add large explanatory leading comment.
	(after_beginfile): Rework logic. Check for input parser first, then
	check for invalid iop.
	(nextfile): Organize code better. Call iop_alloc then iop_finish.
	(redirect): Call iop_alloc, find_input_parser, iop_finish.
	(two_way_open): Call iop_alloc, find_input_parser, iop_finish.
	(gawk_popen): Call iop_alloc, find_input_parser, iop_finish.
	(find_input_parser): Set iop->valid if input parser takes control.
	(get_a_record): Rework setting RT to use macros.

2012-07-29         Andrew J. Schorr     <aschorr@telemetry-investments.com>

	* awk.h (set_RT_to_null, set_RT): Removed.
	* gawkapi.h (api_set_RT): Removed.
	(get_record): Signature changed in input parser struct.
	* gawkapi.c (api_set_RT): Removed.
	* io.c (set_RT_to_null, set_RT): Removed.
	(get_a_record): Adjustments for new API for input parser.

2012-07-29         Arnold D. Robbins     <arnold@skeeve.com>

	* awk.h (os_isreadable): Adjust declaration.
	(struct iobuf): Add new member `valid'.
	* io.c (iop_alloc): Remove do_input_parsers parameter, it's
	always true. Adjust logic to set things to invalid if could not
	find an input parser.
	(after_beginfile): Use valid member to check if iobuf is valid.
	Don't clear iop->errcode.
	(nextfile): Adjust logic to clear errcode if valid is true and
	also to update ERRNO.
	(redirect): Check iop->valid and cleanup as necessary, including
	setting ERRNO.
	(two_way_open): Ditto.
	(gawk_popen): Ditto.
	(devopen): Remove check for directory.

2012-07-27         Andrew J. Schorr     <aschorr@telemetry-investments.com>

	* io.c (find_input_parser): Issue a warning if take_control_of fails.

2012-07-27         Arnold D. Robbins     <arnold@skeeve.com>

	* awk.h (set_RT): Change to take a NODE * parameter.
	* io.c (set_RT): Change to take a NODE * parameter.
	* gawkapi.h: Change open hook to input parser in comment.
	* gawkapi.c (api_set_RT): Adjust call to set_RT.

2012-07-26         Arnold D. Robbins     <arnold@skeeve.com>

	* awk.h (set_RT_to_null, set_RT): Declare functions.
	(os_isreadable): Declare function.
	* io.c (set_RT_to_null, set_RT): New functions.
	(iop_close): Init ret to zero.
	* gawkapi.c (api_register_input_parser): Check for null pointer.
	(api_set_RT): New function.
	* gawkapi.h (api_set_RT): New function.

2012-07-26         Andrew J. Schorr     <aschorr@telemetry-investments.com>

	* gawkapi.h (IOBUF_PUBLIC): Document the get_record and close_func
	API.
	(awk_input_parser_t) Change can_take_file argument to const, and
	document the API.
	* io.c (get_a_record): Document that the caller initializes *errcode
	to 0, and remote the test for non-NULL errcode.

2012-07-26         Andrew J. Schorr     <aschorr@telemetry-investments.com>

	* gawkapi.c (api_sym_update_scalar): Fix some minor bugs.  Was
	not updating AWK_NUMBER when valref != 1.  And strings were not
	freeing MPFR values.

2012-07-25         Arnold D. Robbins     <arnold@skeeve.com>

	Start refactoring of IOBUF handling and turn "open hooks"
	into "input parsers".

	* awk.h (IOP_NOFREE_OBJ): Flag removed.
	(register_input_parser): Renamed from register_open_hook.
	* ext.c (load_ext): Make sure lib_name is not NULL.
	* gawk_api.c (api_register_input_parser): Renamed from
	api_register_open_hook.
	* gawk_api.h (api_register_input_parser): Renamed from
	api_register_open_hook.  Rework structure to have "do you want it"
	and "take control of it" functions.
	* io.c (iop_alloc): Remove third argument which is IOBUF pointer.
	Always malloc it. Remove use of IOP_NOFREE_OBJ everywhere.
	(find_input_parser): Renamed from find_open_hook.
	(nextfile): Don't use static IOBUF.
	(iop_close): Call close_func first. Then close fd or remap it
	if it's still not INVALID_HANDLE.
	(register_input_parser): Renamed from register_open_hook.
	Use a FIFO list and check if more than one parser will accept the
	file. If so, fatal error.

2012-07-25         Andrew J. Schorr     <aschorr@telemetry-investments.com>

	* configure.ac: Instead of using acl_shlibext for the shared library
	extension, define our own variable GAWKLIBEXT with a hack to work
	correctly on Mac OS X.
	* Makefile.am (SHLIBEXT): Use the value of GAWKLIBEXT instead of
	acl_shlibext.

2012-07-24         Arnold D. Robbins     <arnold@skeeve.com>

	* configure.ac: Add crude but small hack to make plug-ins work
	on Mac OS X.

2012-07-20         Arnold D. Robbins     <arnold@skeeve.com>

	* gawkapi.h: Rework table to not take up so much space.
	* gawkapi.c (api_sym_update_scalar): Rework optimization code
	to clean up the function.

2012-07-17         Andrew J. Schorr     <aschorr@telemetry-investments.com>

	* gawkapi.h: Add comments explaining new api_create_value and
	api_release_value functions.
	* gawkapi.c (sym_update_real): Allow updates with AWK_SCALAR and
	AWK_VALUE_COOKIE types.  After creating a regular variable,
	remove the call to unref(node->var_value), since this is not
	done elsewhere in the code (see, for example, main.c:init_vars).
	If the update is for an existing variable, allow any val_type
	except AWK_ARRAY (was previously disallowing AWK_SCALAR and
	AWK_VALUE_COOKIE for no apparent reason).
	(api_sym_update_scalar): The switch should return false for an
	invalid val_type value, so change the AWK_ARRAY case to default.
	(valid_subscript_type): Any scalar value is good, so accept any valid
	type except AWK_ARRAY.
	(api_create_value): Accept only AWK_NUMBER and AWK_STRING values.
	Anything else should fail.

2012-07-17         Arnold D. Robbins     <arnold@skeeve.com>

	Speedup:

	* awk.h (r_free_wstr): Renamed from free_wstr.
	(free_wstr): Macro to test the WSTRCUR flag first.
	* node.c (r_free_wstr): Renamed from free_wstr.

	Support value cookies:

	* gawkapi.h (awk_val_type_t): Add AWK_VALUE_COOKIE.
	(awk_value_cookie_t): New type.
	(awk_value_t): Support AWK_VALUE_COOKIE.
	(api_create_value, api_release_value): New function pointers.
	* gawkapi.c (awk_value_to_node, api_sym_update_scalar,
	valid_subscript_type): Handle AWK_VALUE_COOKIE.
	(api_create_value, api_release_value): New functions.

2012-07-16         Arnold D. Robbins     <arnold@skeeve.com>

	* gawkapi.c (awk_value_to_node): Support AWK_SCALAR.
	(api_sym_update_scalar): Performance improvements.

2012-07-12         Arnold D. Robbins     <arnold@skeeve.com>

	Allow creation of constants. Thanks to John Haque for the
	implementation concept.

	* gawk_api.h (api_sym_constant): Create a constant.
	* gawk_api.h (api_sym_update_real): Renamed from api_sym_update.
	Add is_const paramater and do the right thing if true.
	(api_sym_update, api_sym_constant): Call api_sym_update_real
	in the correct way.
	(set_constant): New function.

2012-07-11         Andrew J. Schorr     <aschorr@telemetry-investments.com>

	* gawkapi.h: Fix typo in comment.
	(awk_value_t): Type for scalar_cookie should be awk_scalar_t,
	not awk_array_t.
	(gawk_api): Add new api_sym_lookup_scalar function.
	(sym_lookup_scalar): New wrapper macro for api_sym_lookup_scalar hook.
	* gawkapi.c (api_sym_lookup_scalar): New function for faster scalar
	lookup.
	(api_impl): Add entry for api_sym_lookup_scalar.

2012-07-11         Andrew J. Schorr     <aschorr@telemetry-investments.com>

	* gawkapi.c (awk_value_to_node): Change to a switch statement
	so AWK_SCALAR or other invalid type is handled properly.
	(valid_subscript_type): Test whether a value type is acceptable
	for use as an array subscript (any scalar value will do).
	(api_get_array_element, api_set_array_element, api_del_array_element):
	Use new valid_subscript_type instead of restricting to string values.

2012-07-11         Arnold D. Robbins     <arnold@skeeve.com>

	Lots of API work.

	* gawkapi.h: Function pointer members renamed api_XXXX and
	macros adjusted. More documentation.
	(awk_valtype_t): New AWK_SCALAR enum for scalar cookies.
	(awk_scalar_t): New type.
	(awk_value_t): New member scalar_cookie.
	(api_sym_update_scalar): New API function.
	(erealloc): New macro.
	(make_const_string): New macro, renamed from dup_string.
	(make_malloced_string): New macro, renamed from make_string.
	(make_null_string): New inline function.
	(dl_load_func): Add call to init routine through pointer if
	not NULL.

	* gawkapi.c (awk_value_to_node): Assume that string values came
	from malloc.
	(node_to_awk_value): Handle AWK_SCALAR.
	(api_sym_update): Ditto.
	(api_sym_update_scalar): New routine.
	(api_get_array_element): Return false if the element doesn't exist.
	Always unref the subscript.
	(remove_element): New helper routine.
	(api_del_array_element): Use it.
	(api_release_flattened_array): Ditto.
	(api_impl): Add the new routine.

2012-07-11         Andrew J. Schorr     <aschorr@telemetry-investments.com>

	* gawkapi.c (api_sym_update): Allow val_type to be AWK_UNDEFINED
	for setting a variable to "", i.e. dupnode(Nnull_string).

2012-07-10         Andrew J. Schorr     <aschorr@telemetry-investments.com>

	* awkgram.y (add_srcfile): Lint warning message for a previously loaded
	shared library should say "already loaded shared library" instead
	of "already included source file".

2012-07-08         Arnold D. Robbins     <arnold@skeeve.com>

	* gawkapi.h (set_array_element): Use index + value instead
	of element structure. Matches get_array_element.
	(set_array_element_by_elem): New macro to use an element.
	* gawkapi.c (api_set_array_element): Make the necessary adjustments.

2012-07-04         Arnold D. Robbins     <arnold@skeeve.com>

	* awkgram.y (tokentab): Remove limit on number of arguments
	for "and", "or", and "xor".
	* builtin.c (do_and, do_or, do_xor): Modify code to perform the
	respective operation on any number of arguments. There must be
	at least two.

2012-06-29         Arnold D. Robbins     <arnold@skeeve.com>

	* gawkapi.h: Improve the documentation of the return values
	per Andrew Schorr.

2012-06-25         Arnold D. Robbins     <arnold@skeeve.com>

	* TODO.xgawk: Updated.
	* awk.h (track_ext_func): Declared.
	* awkgram.y (enum defref): Add option for extension function.
	(struct fdesc): Add member for extension function.
	(func_use): Handle extension function, mark as extension and defined.
	(track_ext_func): New function.
	(check_funcs): Update logic for extension functions.
	* ext.c (make_builtin): Call track_ext_func.

2012-06-24         Andrew J. Schorr     <aschorr@telemetry-investments.com>

	* TODO.xgawk: Most of IOBUF has been hidden.
	* gawkapi.h (IOBUF): Remove declaration (now back in awk.h).
	(IOBUF_PUBLIC): Declare new structure defining subset of IOBUF fields
	that should be exposed to extensions.
	(gawk_api): Update register_open_hook argument from IOBUF to
	IOBUF_PUBLIC.
	* awk.h (IOBUF): Restore declaration with 5 fields moved to new
	IOBUF_PUBLIC structure.
	(register_open_hook): Update open_func argument from IOBUF to
	IOBUF_PUBLIC.
	* gawkapi.c (api_register_open_hook): Ditto.
	* io.c (after_beginfile, nextfile, iop_close, gawk_pclose): Some fields
	such as fd and name are now inside the IOBUF public structure.
	(struct open_hook): Update open_func argument from IOBUF to
	(register_open_hook): Ditto.
	(find_open_hook): opaque now inside IOBUF_PUBLIC.
	(iop_alloc): fd and name now in IOBUF_PUBLIC.
	(get_a_record): If the get_record hook returns EOF, set the IOP_AT_EOF
	flag.  Access fd inside IOBUF_PUBLIC.
	(get_read_timeout): File name now inside IOBUF_PUBLIC.
	* interpret.h (r_interpret): File name now inside IOBUF_PUBLIC.
	* ext.c (load_ext): No need to call return at the end of a void
	function.

2012-06-24         Arnold D. Robbins     <arnold@skeeve.com>

	* ext.c (load_ext): Don't retun a value from a void function.
	* gawkapi.c (api_set_array_element): Set up vname and parent_array.

2012-06-21         Arnold D. Robbins     <arnold@skeeve.com>

	More API and cleanup:

	* awk.h (stopme): Make signature match other built-ins.
	* awkgram.y (stopme): Make signature match other built-ins.
	(regexp): Minor edit.
	* gawkapi.c (api_set_argument): Remove unused variable.
	Set parent_array field of array value.
	* TODO.xgawk: Update some.

	Remove extension() builtin.

	* awk.h (do_ext): Removed.
	(load_ext): Signature changed.
	* awkgram.y (tokentab): Remove do_ext.
	Change calls to do_ext.
	* ext.c (load_ext): Make init function a constant.
	* main.c (main): Change calls to do_ext.

2012-06-20         Arnold D. Robbins     <arnold@skeeve.com>

	Restore lost debugging function:

	* awkgram.y (stopme): Restore long lost debugging function.
	* awk.h (stopme): Add declaration.

	API work:

	* ext.c (get_argument): Make extern.
	* awk.h (get_argument): Declare it.
	* gawkapi.c (api_set_argument): Call it. Finish off the logic.
	(api_get_argument): Refine logic to use get_argument.
	* gawkapi.h (set_argument): New API.

2012-06-19         Arnold D. Robbins     <arnold@skeeve.com>

	Remove code duplication in gawkapi.c from msg.c:

	* awk.h (err): Add `isfatal' first parameter.
	* awkgram.y (err): Adjust all calls.
	* msg.c (err): Adjust all calls. Move fatal code to here ...
	(r_fatal): From here.
	* gawkapi.c: Remove code duplication and adjust calls to `err'.

	Handle deleting elements of flattened array:

	* awk.h (get_argument): Remove declaration.
	* ext.c (get_argument): Make static.
	* gawkapi.h (awk_flat_array_t): Make opaque fields const. Add
	more descriptive comments.
	* gawkapi.c (release_flattened_array): Delete elements flagged
	for deletion. Free the flattened array also.

	Add additional debugging when developing:

	* configure.ac: Add additional debugging flags.
	* configure: Regenerated.

2012-06-18         Arnold D. Robbins     <arnold@skeeve.com>

	* gawkapi.h (get_array_element): Restore `wanted' paramater.
	(awk_element_t): Use awk_value_t for index. Add awk_flat_array_t.
	(flatten_array): Change signature to use awk_flat_array_t;
	(release_flattened_array): Change signature to use awk_flat_array_t;
	* gawkapi.c (api_sym_update): Handle case where variable exists already.
	(api_get_array_element): Restore `wanted' paramater and pass it
	on to node_to_awk_value.
	(api_set_array_element): Revisse to match changed element type.
	(api_flatten_array): Revise signature, implement.
	(api_release_flattened_array): Revise signature, implement.

2012-06-17         Arnold D. Robbins     <arnold@skeeve.com>

	API Work:

	* gawkapi.h (get_array_element): Remove `wanted' parameter.
	(r_make_string): Comment the need for `api' and `ext_id' parameters.
	* gawkapi.c (api_sym_update): Move checks to front.
	Initial code for handling arrays. Still needs work.
	(api_get_array_element): Implemented.
	(api_set_array_element): Additional checking code.
	(api_del_array_element): Implemented.
	(api_create_array): Implemented.
	(init_ext_api): Force do_xxx values to be 1 or 0.
	(update_ext_api): Ditto.

2012-06-12         Arnold D. Robbins     <arnold@skeeve.com>

	API Work:

	* gawkapi.h (awk_value_t): Restore union.
	(get_curfunc_param): Renamed to get_argument. Return type changed
	to awk_bool_t. Semantics better thought out and documented.
	(awk_atexit, get_array_element): Return type now void.
	(sym_lookup): Return type now void. Argument order rationalized.
	* gawkapi.c (node_to_awk_value): Return type is now awk_bool_t.
	Semantics now match table in gawkawpi.h.
	(api_awk_atexit): Return type now void.
	(api_sym_lookup): Return type is now awk_bool_t. Change parameter
	order.
	(api_get_array_element): Return type is now awk_bool_t.

	Further API implementations and fixes for extension/testext.c:

	* awk.h (final_exit): Add declaration.
	* ext.c (load_ext): Change `func' to install_func.
	* gawkapi.c: Add casts to void for id param in all functions.
	(api_sym_update): Finish implementation.
	(api_get_array_element): Start implementation.
	(api_set_array_element): Add error checking.
	(api_get_element_count): Add error checking, return the right value.
	* main.c (main): Call final_exit instead of exit.
	(arg_assign): Ditto.
	* msg.c (final_exit): New routine to run the exit handlers and exit.
	(gawk_exit): Call it.
	* profile.c (dump_and_exit): Ditto.

2012-06-10         Andrew J. Schorr     <aschorr@telemetry-investments.com>

	* TODO.xgawk: Addition of time extension moved to "done" section.

2012-06-10         Andrew J. Schorr     <aschorr@telemetry-investments.com>

	* gawkapi.c (api_update_ERRNO_string): Treat boolean true as a request
	for TRANSLATE, and false as DONT_TRANSLATE.

2012-06-06         Arnold D. Robbins     <arnold@skeeve.com>

	* cint_array.c (tree_print, leaf_print): Add additional casts
	for printf warnings.

	* awk.h (update_ext_api): Add declaration.
	* gawkapi.c (update_ext_api): New function.
	* eval.c (set_LINT): Call update_ext_api() at the end.
	* gawkapi.h: Document that do_XXX could change on the fly.

	* awk.h (run_ext_exit_handlers): Add declaration.
	* msg.c (gawk_exit): Call it.

2012-06-05         Arnold D. Robbins     <arnold@skeeve.com>

	* ext.c (load_ext): Remove use of RTLD_GLOBAL. Not needed in new
	scheme. Clean up error messages.

2012-06-04         Arnold D. Robbins     <arnold@skeeve.com>

	* configure.ac: Remove use of -export-dynamic for GCC.
	* configure: Regenerated.

2012-05-30         Arnold D. Robbins     <arnold@skeeve.com>

	* main.c (is_off_limits_var): Minor coding style edit.
	* gawkapi.c (awk_value_to_node): More cleanup.
	(node_to_awk_value): Use `wanted' for decision making.
	(api_sym_update): Start implementation. Needs more work.
	General: More cleanup, comments.
	* gawkapi.h (api_sym_update): Add additional comments.

2012-05-29         Arnold D. Robbins     <arnold@skeeve.com>

	* gawkapi.c (node_to_awk_value): Add third parameter indicating type
	of value desired. Based on that, do force_string or force_number
	to get the "other" type.
	(awk_value_to_node): Clean up the code a bit.
	(get_curfunc_param): Move forcing of values into node_to_awk_value.
	(api_sym_lookup): Add third parameter indicating type of value wanted.
	(api_get_array_element): Ditto.
	* gawk_api.h: Additional comments and clarifications. Revise APIs
	to take third 'wanted' argument as above.
	(awk_value_t): No longer a union so that both values may be accessed.
	All macros: Parenthesized the bodies.
	* bootstrap.sh: Rationalize a bit.

2012-05-26         Andrew J. Schorr     <aschorr@telemetry-investments.com>

	* Makefile.am (include_HEADERS): Add so gawkapi.h will be installed.
	(base_sources): Add gawkapi.h so that it is in dist tarball.
	* TODO.xgawk: Update.
	* main.c (is_off_limits_var): Stop returning true for everything
	except PROCINFO.

2012-05-25         Arnold D. Robbins     <arnold@skeeve.com>

	* main.c (is_off_limits_var): New function to check if a variable
	is one that an extension function may not change.
	* awk.h (is_off_limits_var): Declare it.
	* gawkapi.c (api_sym_lookup): Use it.

	* bootstrap.sh: Touch various files in the extension directory also.

2012-05-24         Andrew J. Schorr     <aschorr@telemetry-investments.com>

	* gawkapi.h (awk_param_type_t): Remove (use awk_valtype_t instead).
	(awk_ext_func_t): Pass a result argument, and return an awk_value_t *.
	(gawk_api.get_curfunc_param): Add a result argument.
	(gawk_api.set_return_value): Remove obsolete function.
	(gawk_api.sym_lookup, gawk_api.get_array_element): Add a result
	argument.
	(gawk_api.api_make_string, gawk_api.api_make_number): Remove hooks,
	since access to gawk internal state is not required to do this.
	(set_return_value): Remove obsolete macro.
	(get_curfunc_param, sym_lookup, get_array_element): Add result argument.
	(r_make_string, make_number): New static inline functions.
	(make_string, dup_string): Revise macro definitions.
	(dl_load_func): Remove global_api_p and global_ext_id args,
	and fix SEGV by setting api prior to checking its version members.
	(GAWK): Expand ifdef to include more stuff.
	* gawkapi.c (node_to_awk_value): Add result argument.
	(api_get_curfunc_param): Add result argument, and use awk_valtype_t.
	(api_set_return_value): Remove obsolete function.
	(awk_value_to_node): New global function to convert back into internal
	format.
	(api_add_ext_func): Simply call make_builtin.
	(node_to_awk_value): Add result argument, and handle Node_val case.
	(api_sym_lookup, api_get_array_element): Add result argument.
	(api_set_array_element): Implement.
	(api_make_string, api_make_number): Remove functions that belong on
	client side.
	(api_impl): Remove 3 obsolete entries.
	* TODO.xgawk: Update to reflect progress.
	* Makefile.am (base_sources): Add gawkapi.c.
	* awk.h: Include gawkapi.h earlier.
	(api_impl, init_ext_api, awk_value_to_node): Add declarations
	so we can hook in new API.
	(INSTRUCTION): Add new union type efptr for external functions.
	(extfunc): New define for d.efptr.
	(load_ext): Remove 3rd obj argument that was never used for anything.
	(make_builtin): Change signature for new API.
	* awkgram.y (load_library): Change 2nd argument to load_ext
	from dlload to dl_load, and remove pointless 3rd argument.
	* main.c (main): Call init_ext_api() before loading shared libraries.
	Change 2nd argument to load_ext from dlload to dl_load, and remove
	pointless 3rd argument.
	* ext.c (do_ext): Remove pointless 3rd argument to load_ext.
	(load_ext): Remove 3rd argument.  Port to new API (change initialization
	function signature).  If initialization function fails, issue a warning
	and return -1, else return 0.
	(make_builtin): Port to new API.
	* interpret.h (r_interpret): For Op_ext_builtin, call external functions
	with an awk_value_t result buffer, and convert the returned value
	to a NODE *.  For Node_ext_func, code now in extfunc instead of builtin.

2012-05-21         Andrew J. Schorr     <aschorr@telemetry-investments.com>

	* configure.ac: Remove libtool, and call configure in the
	extension subdirectory.  Change pkgextensiondir to remove the
	version number, since the new API has builtin version checks.
	* TODO.xgawk: Update.
	* ltmain.sh: Removed, since libtool no longer used here.

2012-05-19         Andrew J. Schorr     <aschorr@telemetry-investments.com>

	* TODO.xgawk: Update to reflect progress and new issues.
	* main.c (main): Add -i (--include) option.
	(usage): Ditto.
	* awkgram.y (add_srcfile): Eliminate duplicates only for SRC_INC
	and SRC_EXTLIB sources (i.e. -f duplicates should not be removed).
	* io.c (find_source): Set DEFAULT_FILETYPE to ".awk" if not defined
	elsewhere.

2012-05-15         Arnold D. Robbins     <arnold@skeeve.com>

	* awk.h: Include "gawkapi.h" to get IOBUF.
	* gawkapi.h: Considerable updates.
	* gawkapi.c: New file. Start at implementing the APIs.

2012-05-13         Andrew J. Schorr     <aschorr@telemetry-investments.com>

	* TODO.xgawk: Update to reflect recent discussions and deletion of
	extension/xreadlink.[ch].

2012-05-11         Arnold D. Robbins     <arnold@skeeve.com>

	Sweeping change: Use `bool', `true', and `false' everywhere.

2012-04-09         Andrew J. Schorr     <aschorr@telemetry-investments.com>

	* eval.c (unset_ERRNO): Fix memory management bug -- need to use
	dupnode with Nnull_string.

2012-04-08         Andrew J. Schorr     <aschorr@telemetry-investments.com>

	* Makefile.am (valgrind): Define VALGRIND instead of redefining AWK.
	This allows test/Makefile.am to set up the command environment as
	desired.
	(valgrind-noleak): Ditto, plus set --leak-check=no instead of the
	default summary setting.

2012-04-07         Andrew J. Schorr     <aschorr@telemetry-investments.com>

	* TODO.xgawk: Update to reflect progress.

2012-04-01         Andrew J. Schorr     <aschorr@telemetry-investments.com>

	* TODO.xgawk: Move valgrind-noleak item into "done" section.
	* Makefile.am (valgrind-noleak): Add new valgrind rule that omits
	the "--leak-check=full" option to help spot more serious problems.

2012-04-01         Andrew J. Schorr     <aschorr@telemetry-investments.com>

	* TODO.xgawk: Move ERRNO item into "done" section.
	* awk.h (update_ERRNO, update_ERRNO_saved): Remove declarations.
	(update_ERRNO_int, enum errno_translate, update_ERRNO_string,
	unset_ERRNO): Add new declarations.
	* eval.c (update_ERRNO_saved): Renamed to update_ERRNO_int.
	(update_ERRNO_string, unset_ERRNO): New functions.
	* ext.c (do_ext): Use new update_ERRNO_string function.
	* io.c (ERRNO_node): Remove redundant extern declaration (in awk.h).
	(after_beginfile, nextfile): Replace update_ERRNO() with
	update_ERRNO_int(errno).
	(inrec): Replace update_ERRNO_saved with update_ERRNO_int.
	(do_close): Use new function update_ERRNO_string.
	(close_redir, do_getline_redir, do_getline): Replace update_ERRNO_saved
	with update_ERRNO_int.

2012-03-27         Andrew J. Schorr     <aschorr@telemetry-investments.com>

	* TODO.xgawk: Update to reflect debate about how to support Cygwin
	and other platforms that cannot link shared libraries with unresolved
	references.
	* awkgram.y (add_srcfile): Minor bug fix: reverse sense of test
	added by Arnold in last patch.
	* configure.ac: AC_DISABLE_STATIC must come before AC_PROG_LIBTOOL.

2012-03-26         Arnold D. Robbins     <arnold@skeeve.com>

	Some cleanups.

	* awkgram.y (add_srcfile): Use whole messages, better for
	translations.
	* io.c (init_awkpath): Small style tweak.
	* main.c (path_environ): Straighten out initial comment, fix
	compiler warning by making `val' const char *.

2012-03-25         Andrew J. Schorr     <aschorr@telemetry-investments.com>

	* configure.ac (AC_DISABLE_STATIC): Add this to avoid building useless
	static extension libraries.

2012-03-25         Andrew J. Schorr     <aschorr@telemetry-investments.com>

	* TODO.xgawk: New file listing completed and pending xgawk enhancements.

2012-03-24         Andrew J. Schorr     <aschorr@telemetry-investments.com>

	* io.c (path_info): Fix white space.
	(pi_awkpath, pi_awklibpath): Avoid structure initializers.
	(do_find_source): Eliminate pointless parentheses.
	(find_source): Leave a space after "&".
	* main.c (load_environ): Fix typo in comment.

2012-03-21         Andrew J. Schorr     <aschorr@telemetry-investments.com>

	* awkgram.y (LEX_LOAD): New token to support @load.
	(grammar): Add rules to support @load.
	(tokentab): Add "load".
	(add_srcfile): Improve error message to distinguish between source files
	and shared libraries.
	(load_library): New function to load libraries specified with @load.
	(yylex): Add support for LEX_LOAD (treated the same way as LEX_INCLUDE).

2012-03-20         Andrew J. Schorr     <aschorr@telemetry-investments.com>

	* Makefile.am (EXTRA_DIST): Remove extension.
	(SUBDIRS): Add extension so libraries will be built.
	(DEFS): Define DEFLIBPATH and SHLIBEXT so we can find shared libraries.
	* awk.h (deflibpath): New extern declaration.
	* configure.ac: Add support for building shared libraries by adding
	AC_PROG_LIBTOOL and AC_SUBST for acl_shlibext and pkgextensiondir.
	(AC_CONFIG_FILES): Add extension/Makefile.
	* io.c (pi_awkpath, pi_awklibpath): New static structures to contain
	path information.
	(awkpath, max_pathlen): Remove static variables now inside pi_awkpath.
	(init_awkpath): Operate on path_info structure to support both
	AWKPATH and AWKLIBPATH.  No need for max_path to be static, since
	this should be called only once for each environment variable.
	(do_find_source): Add a path_info arg to specify which path to search.
	Check the try_cwd parameter to decide whether to search the current
	directory (not desirable for AWKLIBPATH).
	(find_source): Choose appropriate path_info structure based on value
	of the is_extlib argument.  Set EXTLIB_SUFFIX using SHLIBEXT define
	instead of hardcoding ".so".
	* main.c (path_environ): New function to add AWKPATH or AWKLIBPATH
	to the ENVIRON array.
	(load_environ): Call path_environ for AWKPATH and AWKLIBPATH.

2012-06-19         Arnold D. Robbins     <arnold@skeeve.com>

	* main.c (main): Do setlocale to "C" if --characters-as-bytes.
	Thanks to "SP" for the bug report.

2012-05-09         Arnold D. Robbins     <arnold@skeeve.com>

	* configure.ac: Added AC_HEADER_STDBOOL
	* awk.h, dfa.c, regex.c: Reworked to use results
	of test and include missing_d/gawkbool.h.

2012-05-07         Arnold D. Robbins     <arnold@skeeve.com>

	* array.c (prnode): Add casts to void* for %p format.
	* debug.c (print_instruction): Ditto.
	* builtin.c: Fix %lf format to be %f everywhere.

	Unrelated:

	* replace.c: Don't include "config.h", awk.h gets it for us.

2012-05-04         Arnold D. Robbins     <arnold@skeeve.com>

	* getopt.c [DJGPP]: Change to __DJGPP__.
	* mbsupport.h [DJGPP]: Change to __DJGPP__.

	Unrelated:

	* awk.h: Workarounds for _TANDEM_SOURCE.

2012-05-01         Arnold D. Robbins     <arnold@skeeve.com>

	* dfa.c: Sync with GNU grep. RRI code now there, needed additional
	change for gawk.
	* configure.ac: Add check for stdbool.h.
	* regex.c: Add check for if not have stdbool.h, then define the
	bool stuff.

2012-04-27         Arnold D. Robbins     <arnold@skeeve.com>

	* dfa.c: Sync with GNU grep.
	* xalloc.h (xmemdup): Added, from grep, for dfa.c. Sigh.

2012-04-27         Arnold D. Robbins     <arnold@skeeve.com>

	Update to autoconf 2.69, automake 1.12.

	* INSTALL, aclocal.m4, configh.in, depcomp, install-sh, missing,
	mkinstalldirs, ylwrap: Updated.
	* configure.ac (AC_TYPE_LONG_LONG_INT, AC_TYPE_UNSIGNED_LONG_LONG_INT,
	AC_TYPE_INTMAX_T, AC_TYPE_UINTMAX_T): Renamed from gl_* versions.
	* configure: Regenerated.

2012-04-24         Arnold D. Robbins     <arnold@skeeve.com>

	* cmd.h (dPrompt, commands_Prompt, eval_Prompt, dgawk_Prompt): Changed
	to dbg_prompt, commands_prompt, eval_prompt, dgawk_prompt.
	* debug.c: Ditto.
	* command.y: Ditto.  Some minor whitespace and comments cleanup.

2012-04-24         Arnold D. Robbins     <arnold@skeeve.com>

	io.c cleanup and some speedup for RS as regexp parsing.

	* awk.h (Regexp): New members has_meta and maybe_long.
	(enum redirval): Add redirect_none as value 0.
	(remaybelong): Remove function declaration.
	* awkgram.y: Use redirect_none instead of 0 for no redirect cases.
	* io.c (go_getline_redir): Second arg now of type enum redirval.
	Changed intovar into into_variable.
	(comments and whitespace): Lots of general cleanup.
	(socket_open): readle changed to read_len.
	(two_way_open): Add additional calls to os_close_on_exec.
	(rsrescan): Simplify code a bit and use RS->maybe_long.
	* re.c (make_regexp): Set up new members in Regexp struct.
	(remaybelong): Remove function.
	(reisstring): Simplified code.

2012-04-16  Eli Zaretskii  <eliz@gnu.org>

	* io.c (read_with_timeout) [__MINGW32__]: Just call the blocking
	'read', as 'select' is only available for sockets.
	* mpfr.c (set_ROUNDMODE) [!HAVE_MPFR]: Renamed from set_RNDMODE.
	* main.c (load_procinfo): Declare name[] also when HAVE_MPFR is
	defined even though HAVE_GETGROUPS etc. are not.

2012-04-12         John Haque      <j.eh@mchsi.com>

	* array.c, awk.h, awkgram.y, builtin.c, command.y, debug.c,
	field.c, mpfr.c, profile.c: Change RND_MODE to ROUND_MODE.

2012-04-11         John Haque      <j.eh@mchsi.com>

	* main.c (varinit): Change RNDMODE to ROUNDMODE.

2012-04-11         Arnold D. Robbins     <arnold@skeeve.com>

	* main.c: Change --arbitrary-precision to --bignum.

2012-04-02         John Haque      <j.eh@mchsi.com>

	Add support for arbitrary-precision arithmetic.

	* mpfr.c: New file.
	* awk.h (struct exp_node): Add union to handle different number types.
	(MPFN, MPZN): New flag values.
	(DO_MPFR, do_mpfr): New defines.
	(PREC_node, RNDMODE_node): Add declarations.
	(PRECISION, RND_MODE, MNR, MFNR, mpzval, do_ieee_fmt): Add declarations.
	(make_number, str2number, format_val, cmp_numbers): Ditto.
	(force_number): Change definition.
	(Func_pre_exec, Func_post_exec): New typedefs.
	(POP_NUMBER, TOP_NUMBER): Change definitions.
	(get_number_ui, get_number_si, get_number_d, get_number_uj,
	iszero, IEEE_FMT, mpg_float, mpg_integer, mpg_float,
	mpg_integer): New defines.
	* awkgram.y (tokentab):	Add alternate function entries for MPFR/GMP.
	(snode): Choose the appropriate function.
	(negate_num): New function to negate a number.
	(grammar): Use it.
	(yylex): Adjust number handling code.
	* array.c (value_info, asort_actual, sort_user_func): Adjust for
	MPFR/GMP numbers.
	(do_adump, indent): Minor changes.
	(sort_up_index_number, sort_up_value_number, sort_up_value_type): Use
	cmp_numbers() for numeric comparisons.
	* builtin.c (mpz2mpfr): New function.
	(format_tree): Adjust to handle MPFR and GMP numbers.
	* eval.c (register_exec_hook): New function to manage interpreter hooks.
	(num_exec_hook, pre_execute, post_execute): New and adjusted definitions.
	(h_interpret): Renamed from debug_interpret.
	(init_interpret): Changed to use the new name.
	(flags2str): New entries for MPFN and MPZN.
	(cmp_nodes): Reworked to use seperate routine for numeric comparisons.
	(set_IGNORECASE, set_BINMODE, set_LINT, update_NR, update_FNR,
	update_NF): Adjust code and some cleanup.
	* field.c (rebuild_record): Field copying code reworked to handle
	MPFR/GMP numbers.
	(set_NF): Minor adjustment.
	* io.c (INCREMENT_REC): New macro.
	(inrec, do_getline): Use the new macro.
	(nextfile, set_NR, set_FNR, get_read_timeout, pty_vs_pipe): Adjust code
	to handle MPFR/GMP numbers.
	* interpret.h (r_interpret): Adjust TOP_NUMBER/POP_NUMBER usage.
	(EXEC_HOOK): New macro and definition.
	(DEBUGGING): Removed.
	* main.c (DEFAULT_PREC, DEFAULT_RNDMODE): New defines.
	(opttab): New entry for option arbitrary-precision.
	(main): Handle the new option.
	(usage): Add to usage message.
	(varinit): Add PREC and RNDMODE.
	(load_procinfo): Install MPFR and GMP related items.
	(version): Append MPFR and GMP versions to message.
	* msg.c (err) : Adjust FNR handling with MPFR/GMP.
	* node.c (r_format_val): Renamed from format_val.
	(r_force_number): Return NODE * instead of AWKNUM.
	(make_number, str2number, format_val, cmp_numpers: Defined and initialized.
	(r_unref): Free MPFR/MPZ numbers.
	(get_numbase): Renamed from isnondecimal and return the base.
	(cmp_awknums): New function to compare two AWKNUMs.
	* command.y (yylex): Adjust number handling code.
	(grammar): Minor adjustments to handle negative numbers.
	* debug.c (init_debug): New function.
	(do_info, do_set_var, watchpoint_triggered, serialize,
	initialize_watch_item, do_watch, print_watch_item): Minor adjustments.
	(debug_pre_execute): Adjusted to handle MPFR and GMP numbers.

2012-04-09         Arnold D. Robbins     <arnold@skeeve.com>

	* INSTALL, config.guess, config.sub, depcomp, install-sh,
	missing, mkinstalldirs, ylwrap: Update to latest from automake 1.11.4.

2012-04-08         Arnold D. Robbins     <arnold@skeeve.com>

	* Update various files to automake 1.11.4.

2012-03-30         Arnold D. Robbins     <arnold@skeeve.com>

	* configure.ac (GAWK_AC_NORETURN): Do as macro instead of inline.

2012-03-29         Arnold D. Robbins     <arnold@skeeve.com>

	* dfa.h, dfa.c: Sync with grep. Major cleanups and some changes
	there.
	* re.c (research): Pass size_t* to dfaexec to match type change.
	* configure.ac (AH_VERBATIM[_Noreturn]): Added from Paul Eggert to
	ease compiling.
	(AC_INIT): Bump version.
	* configure, configh.in, version.c: Regenerated.

2012-03-28         Arnold D. Robbins     <arnold@skeeve.com>

	* 4.0.1: Release tar ball made.

2012-03-28         Arnold D. Robbins     <arnold@skeeve.com>

	* getopt.c: Add DJGPP to list of platforms where it's ok
	to include <stdlib.h>.
	* awkgram.y, builtin.c, ext.c, mbsupport.h, re.c: Update
	copyright year.

2012-03-21         Corinna Vinschen      <vinschen@redhat.com>

	* getopt.c: Add Cygwin to list of platforms where it's ok
	to include <stdlib.h>.

2012-03-20         Arnold D. Robbins     <arnold@skeeve.com>

	Get new getopt to work on Linux and C90 compilers:

	* getopt.c: Undef ELIDE_CODE for gawk.
	(_getopt_internal_r): Init first.needs_free to 0. In test for -W
	move executable code to after declarations for C90 compilers.
	* getopt1.c: Undef ELIDE_CODE for gawk.

	Minor bug fix with printf, thanks to John Haque:

	* builtin.c (format_tree): Initialize base to zero at the top
	of the while loop.

	Getting next tar ball ready:

	* configure.ac: Remove duplicate check for wcscoll. Thanks
	to Stepan Kasal.

2012-03-16         Arnold D. Robbins     <arnold@skeeve.com>

	* getopt.c, getopt.h, getopt1.c, getopt_int.h, regcomp.c,
	regex.c, regex.h, regex_internal.c, regex_internal.h,
	regexec.c: Sync with GLIBC, what the heck.

2012-03-14         Eli Zaretskii  <eliz@gnu.org>

	* mbsupport.h (btowc): Change for non-DJGPP.
	* re.c (dfaerror): Add call to exit for DJGPP.

2012-03-14         Arnold D. Robbins     <arnold@skeeve.com>

	* regex_internal.c (re_string_skip_chars): Fix calculation of
	remain_len with m.b. chars. Thanks to Stanislav Brabec
	<sbrabec@suse.cz>.

2012-02-28         Arnold D. Robbins     <arnold@skeeve.com>

	* main.c (init_groupset): Make `getgroups' failing a non-fatal
	error.  After all, what's the big deal?  Should help on Plan 9.

2012-02-27         Arnold D. Robbins     <arnold@skeeve.com>

	* dfa.c (parse_bracket_exp): Revert changes 2012-02-15 to stay
	in sync with grep.
	* dfa.h (dfarerror): Add __attribute__ from grep.

2012-02-15         Arnold D. Robbins     <arnold@skeeve.com>

	Fix warnings from GCC 4.6.2 -Wall option.

	* awkgram.y (newline_eof): New function to replace body of
	NEWLINE_EOF macro.
	(yylex): Replace body of NEWLINE_EOF macro.
	* dfa.c (parse_bracket_exp): Init variables to zero.
	* ext.c (dummy, junk): Remove.
	* regex_internal.c (re_string_reconstruct): Remove buf array. It was
	set but not used.

2012-02-10         Arnold D. Robbins     <arnold@skeeve.com>

	* dfa.c: Sync with GNU grep.

2012-02-07         Arnold D. Robbins     <arnold@skeeve.com>

	* main.c (main): Move init of `output_fp' to before parsing of
	program so that error messages from msg.c don't dump core.
	Thanks to Michael Haardt <michael@moria.de>.

2012-01-13         Arnold D. Robbins     <arnold@skeeve.com>

	* dfa.c [is_valid_unibtye_character]: Fix from GNU grep to
	bug reported by me from Scott Deifik for DJGPP.

2012-01-03         Arnold D. Robbins     <arnold@skeeve.com>

	* dfa.c: Sync with GNU grep.

2012-01-02         Arnold D. Robbins     <arnold@skeeve.com>

	* io.c (Read_can_timeout, Read_timeout, Read_default_timeout):
	Renamed to use lower case.
	Other minor stylistic edits.

2012-01-01         John Haque      <j.eh@mchsi.com>

	* awk.h (struct iobuf): New entry read_func.
	* io.c (Read_can_timeout, Read_timeout, Read_default_timeout):
	New variables.
	(init_io): New routine to initialize the variables.
	(in_PROCINFO): New "clever" routine to parse elements with indices
	seperated by a SUPSEP.
	(get_read_timeout): New routine to read timeout value for an IOBUF.
	(read_with_timeout): New routine to read from a fd with a timeout.
	(pty_vs_pipe): Use in_PROCINFO().
	(get_a_record): Set the timeout value and the read routine as necessary.
	* main.c (main): Call init_io().

2011-12-31         Arnold D. Robbins     <arnold@skeeve.com>

	* profile_p.c: Remove the file.
	* msg.c (err): Remove check for name being dgawk.

2011-12-31         Arnold D. Robbins     <arnold@skeeve.com>

	* awk.h [STREQ, STREQN]: Remove macros.
	* awkgram.y, builtin.c, command.y, debug.c, eval.c,
	io.c, msg.c: Change all uses to call strcmp, strncmp.

2011-12-28         Arnold D. Robbins     <arnold@skeeve.com>

	* int_array.c, str_array.c: Fix some compiler warnings 32/64
	bit system differences.

2011-12-26         John Haque      <j.eh@mchsi.com>

	Merge gawk, pgawk and dgawk into a single executable gawk.

	* awk.h (DO_PRETTY_PRINT, DO_PROFILE, DO_DEBUG,
	do_pretty_print, do_debug): New defines.
	(interpret): New variable, a pointer to an interpreter routine.
	(enum exe_mode): Nuked.
	* main.c (opttab): New options --pretty-print and --debug;
	Remove option --command.
	(usage): Update usage messages.
	* interpret.h: New file.
	* eval.c (r_interpret): Move to the new file.
	(debug_interpret): New interpreter routine when debugging.
	(init_interpret): New routine to initialize interpreter related
	variables.
	* eval_d.c, eval_p.c: Delete files.
	* debug.c (interpret): Renamed to debug_prog.
	(DEFAULT_PROMPT, DEFAULT_HISTFILE, DEFAULT_OPTFILE): Remove prefix 'd'.
	* profile.c (init_profiling): Nuked.
	* Makefile.am: Adjusted.

	Add command line option --load for loading extensions.

	* awk.h (srctype): Add new source type SRC_EXTLIB.
	* ext.c(load_ext): New routine to load extension.
	(do_ext): Adjust to use load_ext().
	* main.c (opttab): Add new option --load.
	(main): Call load_ext() to load extensions.
	(usage): Add usage message for the new option.
	* io.c (get_cwd): New routine.
	(do_find_source): Use the new routine.
	(find_source): Handle new type SRC_EXTLIB.
	* awkgram.y (parse_program, next_sourcefile): Skip type SRC_EXTLIB.
	(add_srcfile): Adjust call to find_source.
	* debug.c (source_find): Same.

	Unrelated:

	* ext.c (get_argument): Fixed argument parsing.
	* array.c (null_array_func): Reworked array routines for an empty array.
	* str_array.c, int_array.c: Make GCC happy, use %u instead of %lu
	printf formats.
	* eval.c (node_Boolean): New array for TRUE and FALSE nodes.
	(init_interpret): Create the new nodes.
	(eval_condition): Add test for the new nodes.
	(setup_frame): Disable tail-recursion optimization when profiling.
	* interpret.h (r_interpret): Use the boolean nodes instead of making
	new ones when needed.

2011-12-26         Arnold D. Robbins     <arnold@skeeve.com>

	Finish Rational Range Interpretation (!)

	* dfa.c (match_mb_charset): Compare wide characters directly
	instead of using wcscoll().
	* regexec.c (check_node_accept_byte): Ditto.

	Thanks to Paolo Bonzini for pointing these out.

2011-12-06         John Haque      <j.eh@mchsi.com>

	* debug.c (source_find): Fix misplaced call to efree.
	* profile.c (redir2str): Add a missing comma in the redirtab array.
	* eval.c (r_interpret): Disallow call to exit if currule is undefined.
	This avoids the possiblity of running END blocks more than once when
	used in a user-defined sorted-in comparision function.
	* array.c (sort_user_func): Adjust appropriately.

2011-12-06         Arnold D. Robbins     <arnold@skeeve.com>

	* awk.h, mbsupport.h: Changes for MBS support on DJGPP
	and z/OS.
	* io.c: Disable pty support on z/OS.

2011-11-27         Arnold D. Robbins     <arnold@skeeve.com>

	* dfa.c: Sync with GNU grep.
	* dfa.h: Add _GL_ATTRIBUTE_PURE macro. Bleah.

2011-11-14         John Haque      <j.eh@mchsi.com>

	* debug.c (set_breakpoint_at): Fix problem with setting
	breakpoints in a switch statement. Thanks to Giorgio Palandri
	<giorgio.palandri@gmail.com> for the bug report.

2011-11-14         Arnold D. Robbins     <arnold@skeeve.com>

	* mbsupport.h: Add check for HAVE_BTOWC, per Pat Rankin.

2011-11-12         Eli Zaretskii  <eliz@gnu.org>

	* mbsupport.h: Additional glop for dfa.c in Windows environment.

2011-11-01         Arnold D. Robbins     <arnold@skeeve.com>

	* dfa.c: Move glop for ! MBS_SUPPORT to ...
	* mbsupport.h: ... here.
	* replace.c: Include missing_d/wcmisc.c if ! MBS_SUPPORT.
	* regex_internal.h: Move include of mbsupport.h up and add
	additional checks to avoid inclusion of wctype.h and wchar.h.

2011-10-27         Arnold D. Robbins     <arnold@skeeve.com>

	* builtin.c (do_strftime): Per Pat Rankin, instead of casting
	fclock, use a long variable and check for negative or overflow.

2011-10-25         Arnold D. Robbins     <arnold@skeeve.com>

	Merge with gawk_performance branch done. Additionally:

	* cint_array.c, int_array.c, str_array.c: Fix compiler complaints
	about printf formats (signed / unsigned vs. %d / %u).
	* eval.c (setup_frame): Add a missing return value.

2011-10-25         Arnold D. Robbins     <arnold@skeeve.com>

	* Makefile.am (dist-hook): Use `cd $(srcdir)/pc' so that
	`make distcheck' works completely.
	* builtin.c (do_strftime): Add cast to long int in check
	for fclock < 0 for systems where time_t is unsigned (e.g., VMS).

2011-10-25  Stefano Lattarini  <stefano.lattarini@gmail.com>

	dist: generated file `version.c' is not removed by "make distclean"

	* Makefile.am (distcleancheck_listfiles): Define to ignore the
	generated `version.c' file.

2011-10-24         Arnold D. Robbins     <arnold@skeeve.com>

	* dfa.c (wcscoll): Create for VMS.
	* Makefile.am (dist-hook): Run sed scripts to make pc/config.h.

2011-10-24  Eli Zaretskii  <eliz@gnu.org>

	* builtin.c [HAVE_POPEN_H]: Include "popen.h".
	* README.git: Update for pc/ systems.

2011-10-21         Arnold D. Robbins     <arnold@skeeve.com>

	* Makefile.am (distcleancheck_listfiles): Added, per advice from
	Stefano Lattarini <stefano.lattarini@gmail.com>.
	* dfa.c: Additional faking of mbsupport for systems without it;
	mainly VMS.

2011-10-21  Stefano Lattarini  <stefano.lattarini@gmail.com>

	* configure.ac (AM_C_PROTOTYPES): Remove call to this macro.
	The comments in configure.ac said that the call to AM_C_PROTOTYPES
	was needed for dfa.h, synced from GNU grep; but this statement is
	not true anymore in grep since commit v2.5.4-24-g9b5e7d4 "replace
	AC_CHECK_* with gnulib modules", dating back to 2009-11-26.  Also,
	the support for automatic de-ANSI-fication has been deprecated in
	automake 1.11.2, and will be removed altogether in automake 1.12.
	* vms/vms-conf.h (PROTOTYPES, __PROTOTYPES): Remove these #define,
	they are not used anymore.
	* pc/config.h (PROTOTYPES): Likewise.

2011-10-18         Dave Pitts            <dpitts@cozx.com>

	* dfa.c: Move some decls to the top of their functions for
	C90 compilers.

2011-10-18         Arnold D. Robbins     <arnold@skeeve.com>

	* builtin.c (do_strftime): Add check for negative / overflowed
	time_t value with fatal error. Thanks to Hermann Peifer
	<peifer@gmx.eu> for the bug report.
	* dfa.c (setbit_wc): Non-MBS version. Add a return false
	since VMS compiler doesn't understand that abort doesn't return.

2011-10-10         Arnold D. Robbins     <arnold@skeeve.com>

	* builtin.c (do_sub): Init textlen to zero to avoid "may be
	used unitialized" warning. Thanks to Corinna Vinschen for
	pointing this out.
	* eval.c (unwind_stack): Add parentheses around condition in while
	to avoid overzealous warning from GCC.

2011-09-30  Eli Zaretskii  <eliz@gnu.org>

	* io.c (remap_std_file): Fix non-portable code that caused
	redirected "print" to fail if a previous read from standard input
	returned EOF.  Reported by David Millis <tvtronix@yahoo.com>.
	(remap_std_file): Per Eli's suggestion, removed the leading close
	of oldfd and will let dup2 do the close for us.

2011-10-11         John Haque     <j.eh@mchsi.com>

	* symbol.c: Add licence notice.
	* array.c (PREC_NUM, PREC_STR): Define as macros.

2011-10-09         Arnold D. Robbins     <arnold@skeeve.com>

	* dfa.c: Sync with GNU grep.

2011-10-07         John Haque     <j.eh@mchsi.com>

	Tail recursion optimization.
	* awkgram.y (grammar, mk_function): Recognize tail-recursive
	calls.
	* awk.h (tail_call, num_tail_calls): New defines.
	* eval.c (setup_frame): Reuse function call stack for
	tail-recursive calls.
	(dump_fcall_stack): Reworked.

2011-10-04         Arnold D. Robbins     <arnold@skeeve.com>

	* awk.h, main.c (gawk_mb_cur_max): Make it a constant 1 when
	MBS_SUPPORT isn't available to allow GCC dead code constant
	expression computation and dead code elimination to help out.

2011-10-02         Arnold D. Robbins     <arnold@skeeve.com>

	* io.c (rsnullscan, get_a_record): Fix the cases where terminators
	are incomplete when RS == "". Also fix the case where the new value
	is shorter than the old one.  Based on patch from Rogier
	<rogier777@gmail.com> as submitted by Jeroen Schot
	<schot@A-Eskwadraat.nl>.

2011-09-24         Arnold D. Robbins     <arnold@skeeve.com>

	* eval.c, io.c, re.c: Fix some spelling errors. Thanks to
	Jeroen Schot <schot@A-Eskwadraat.nl>.

2011-09-21         Arnold D. Robbins     <arnold@skeeve.com>

	* dfa.c, mbsupport.h: Sync with GNU grep. Large amount of changes
	that remove many ifdefs, moving many conditions for multibyte
	support into regular C code and relying GCC's dead code optimization
	to elimnate code that won't be needed.
	* dfa.c: For gawk, add a number of additional defines so that things
	will compile if MBS_SUPPORT is 0.
	* array.c, awk.h, awkgram.y, builtin.c, eval.c, field.c, main.c,
	node.c, re.c: Change `#ifdef MBS_SUPPORT' to `#if MBS_SUPPORT'.
	* awk.h, regex_internal.h: Move NO_MBSUPPORT handling to ...
	* mbsupport.h: ...here.

2011-09-16         Arnold D. Robbins     <arnold@skeeve.com>

	* dfa.c: Sync with GNU grep.

2011-09-08         John Haque     <j.eh@mchsi.com>

	Optimization for compound assignment, increment and
	decrement operators; Avoid unref and make_number calls
	when there is no extra references to the value NODE.

2011-09-03         Arnold D. Robbins     <arnold@skeeve.com>

	* dfa.c: Sync with GNU grep.

2011-08-31         John Haque     <j.eh@mchsi.com>

	Grammar related changes: Simplify grammar for user-defined
	functions and general cleanups.

	* symbol.c: New file.
	* awkgram.y: Move symbol table related routines to the
	new file.
	(rule, func_name, function_prologue, param_list): Reworked.
	(install_function, check_params): Do all error checkings
	for the function name and parameters before installing in
	the symbol table.
	(mk_function): Finalize function definition.
	(func_install, append_param, dup_params): Nuked.
	* symbol.c (make_params): allocate function parameter nodes
	for the symbol table. Use the hash node as Node_param_list;
	Saves a NODE for each parameter.
	(install_params): Install function parameters into the symbol
	table.
	(remove_params): Remove parameters out of the symbol table.
	* awk.h (parmlist, FUNC): Nuked.
	(fparms): New define.


	Dynamically loaded function parameters are now handled like
	those for a builtin.

	* awk.h (Node_ext_func, Op_ext_builtin): New types.
	(Op_ext_func): Nuked.
	* ext.c (make_builtin): Simplified.
	(get_curfunc_arg_count): Nuked; Use the argument 'nargs' of
	the extension function instead.
	(get_argument, get_actual_argument): Adjust.
	* eval.c (r_interpret): Update case Op_func_call for a dynamic
	extension function. Handle the new opcode Op_ext_builtin.
	* pprint (profile.c): Adjust.


	Use a single variable to process gawk options.

	* awk.h (do_flags): New variable.
	(DO_LINT_INVALID, DO_LINT_ALL, DO_LINT_OLD, DO_TRADITIONAL,
	DO_POSIX, DO_INTL, DO_NON_DEC_DATA, DO_INTERVALS,
	DO_PROFILING, DO_DUMP_VARS, DO_TIDY_MEM,
	DO_SANDBOX): New defines.
	(do_traditional, do_posix, do_intervals, do_intl,
	do_non_decimal_data, do_profiling, do_dump_vars,
	do_tidy_mem, do_sandbox, do_lint,
	do_lint_old): Defined as macros.
	* main.c: Remove definitions of the do_XX variables. Add
	do_flags definition.
	* debug.c (execute_code, do_eval, parse_condition): Save
	do_flags before executing/parsing and restore afterwards.


	Nuke PERM flag. Always increment/decrement the reference
	count for a Node_val. Simplifies macros and avoids
	occassional memory leaks, specially in the debugger.

	* awk.h (UPREF, DEREF, dupnode, unref): Simplified.
	(mk_number): Nuked.
	* (*.c): Increment the reference count of Nnull_string before
	assigning as a value.


	Revamped array handling mechanism for more speed and
	less memory consumption.

	* awk.h (union bucket_item, BUCKET): New definitions. Used as
	bucket elements for the hash table implementations of arrays;
	40% space saving in 32 bit x86.
	(buckets, nodes, array_funcs, array_base, array_capacity,
	xarray, alookup, aexists, aclear, aremove, alist,
	acopy, adump, NUM_AFUNCS): New defines.
	(array_empty): New macro to test for an empty array.
	(assoc_lookup, in_array): Defined as macros.
	(enum assoc_list_flags): New declaration.
	(Node_ahash, NUMIND): Nuked.
	* eval.c (r_interpret): Adjust cases Op_subscript,
	Op_subscript_lhs, Op_store_var and Op_arrayfor_incr.
	* node.c (dupnode, unref): Removed code related to Node_ahash.
	* str_array.c: New file to handle array with string indices.
	* int_array.c: New file to handle array with integer indices.
	* cint_array.c: New file. Special handling of arrays with
	(mostly) consecutive integer indices.


	Memory pool management reworked to handle NODE and BUCKET.

	* awk.h (struct block_item, BLOCK, block_id): New definitions.
	(getblock, freeblock): New macros.
	(getbucket, freebucket): New macros to allocate and deallocate
	a BUCKET.
	(getnode, freenode): Adjusted.
	* node.c (more_nodes): Nuked.
	(more_blocks): New routine to allocate blocks of memory.

2011-08-24         Arnold D. Robbins     <arnold@skeeve.com>

	Fix pty co-process communication on Ubuntu GNU/Linux.

	* io.c: Add include of <sys/ioctl.h> to get definition of TIOCSCTTY.
	(two_way_open): Move call for this ioctl to after setsid() call.

2011-08-23         Arnold D. Robbins     <arnold@skeeve.com>

	* regex_internal.c (re_string_fetch_byte_case ): Remove
	__attribute((pure)) since it causes failures with gcc -O2
	-fno-inline. Thanks to Neil Cahill <ncahill_alt@yahoo.com>
	for reporting the bug.

2011-08-10         John Haque      <j.eh@mchsi.com>

	BEGINFILE/ENDFILE related code redone.

	* awk.h (prev_frame_size, has_endfile, target_get_record,
	target_newfile): New defines.
	* awkgram.y (mk_program): Initialize has_endfile appropriately for
	Op_get_record.
	(parse_program): Initialize new jump targets for
	Op_get_record and Op_newfile.
	* eval.c (unwind_stack): Change argument to number of
	items to be left in the stack. Adjust code.
	(pop_fcall, pop_stack): New defines.
	(setup_frame): Initialize prev_frame_size.
	(exec_state, EXEC_STATE): New structure and typedef.
	(exec_state_stack): New variable.
	(push_exec_state, pop_exec_state): New functions to save and
	later retrieve an execution state.
	(r_interpret): Use the new functions and the defines in
	cases Op_K_getline, Op_after_beginfile, Op_after_endfile,
	Op_newfile and Op_K_exit.
	* io.c (after_beginfile): When skipping a file using nextfile,
	return zero in case there was an error opening the file.
	(has_endfile): Nuke global variable.
	(inrec): Add a second argument to pass errno to the calling
	routine.
	* debug.c (print_instruction): Update cases.

2011-08-10         Arnold D. Robbins     <arnold@skeeve.com>

	Fix (apparently long-standing) problem with FIELDWIDTHS.
	Thanks to Johannes Meixner <jsmeix@suse.de>.

	* field.c (set_FIELDWIDTHS): Adjust calculations.

	Fix problem with FPAT, reported by "T. X. G." <leopardie333@yahoo.com>

	* awk.h (Regexp): Add new member 'non_empty'.
	* field.c (fpat_parse_field): Save/restore local variable non_empty
	from member in Regexp struct.

2011-08-09         Arnold D. Robbins     <arnold@skeeve.com>

	Fix pty issue reported by "T. X. G." <leopardie333@yahoo.com>

	* configure.ac: Check for setsid.
	* awk.h: If not HAVE_SETSID define it as an empty macro.
	* io.c (two_way_open): Call setsid if using pty's.

2011-07-29  Eli Zaretskii  <eliz@gnu.org>

	* builtin.c (format_tree): Rename small -> small_flag,
	big -> big_flag, bigbig -> bigbig_flag.  Solves compilation errors
	when building Gawk with libsigsegv on MS-Windows, see
	https://lists.gnu.org/archive/html/bug-gawk/2011-07/msg00029.html.

2011-07-28         Arnold D. Robbins     <arnold@skeeve.com>

	* builtin.c (do_sub): Revert to gawk 3.1 behavior for backslash
	handling. It was stupid to think I could break compatibility.
	Thanks to John Ellson <ellson@research.att.com> for raising
	the issue.

2011-07-26         John Haque      <j.eh@mchsi.com>

	* eval.c (r_interpret): In cases Op_var_assign and Op_field_assign,
	include Op_K_getline_redir in the test for skipping the routine.

2011-07-26         John Haque      <j.eh@mchsi.com>

	Fix handling of assign routines for 'getline var'.
	Rework the previous fix for (g)sub.

	* awk.h: New define assign_ctxt for use in Op_var_assign
	and Op_field_assign opcodes. Remove define AFTER_ASSIGN.
	* awkgram.y (snode, mk_getline): Initialize assign_ctxt.
	* builtin.c (do_sub): Adjust to take only the first two
	arguments.
	* eval.c (r_interpret): In cases Op_var_assign and Op_field_assign,
	skip the routine as appropriate. Adjust case Op_sub_builtin.
	* main.c (get_spec_varname): New function.
	* debug.c (print_instruction): Use the new function to get
	special variable name.

2011-07-17         Arnold D. Robbins     <arnold@skeeve.com>

	* main.c (varinit): Mark FPAT as NON_STANDARD. Thanks to
	Wolfgang Seeberg <wolfgang.seeberg@yahoo.com> for the report.
	* Makefile.am (EXTRA_DIST): Add po/README, per advice from
	Bruno Haible.
	* dfa.c: Sync with GNU grep.
	* xalloc.h (xzalloc): New function, from GNU grep, for dfa.c.
	* README: Note that bug list is really a real mailing list.

2011-07-16         Arnold D. Robbins     <arnold@skeeve.com>

	* Makefile.am (AUTOMAKE_OPTIONS): Removed.
	* configure.ac (AM_INIT_AUTOMAKE): Removed dist-bzip2 option, on
	advice from Karl Berry.

2011-07-15         John Haque      <j.eh@mchsi.com>

	* awk.h (Op_sub_builtin): New opcode.
	(GSUB, GENSUB, AFTER_ASSIGN, LITERAL): New flags for
	Op_sub_builtin.
	* awkgram.y (struct tokentab): Change opcode to	Op_sub_builtin
	for sub, gsub and gensub.
	(snode): Update processing of sub, gsub and gensub.
	* builtin.c (do_sub, do_gsub, do_gensub): Nuke.
	(sub_common): Renamed to do_sub. Relocate gensub argument
	handling code from do_gensub to here; Simplify the code a
	little bit.
	* eval.c (r_interpret): Handle Op_sub_builtin. Avoid field
	re-splitting or $0 rebuilding if (g)sub target string is
	a field and no substitutions were done.
	* pprint (profile.c): Add case for the new opcode.
	* print_instruction (debug.c): Ditto.

	Take out translation for errno strings; extensions will
	need to use their own domain.

	* awk.h (enum errno_translate): Removed.
	(update_ERRNO_string): Remove second translate paramater.
	* eval.c (update_ERRNO_string): Remove second translate paramater
	and code that used it.
	* gawkapi.h (api_update_ERRNO_string): Remove third translate
	parameter.
	* gawkapi.c (api_update_ERRNO_string): Remove third translate
	paramater and change call to update_ERRNO_string.
	* io.c (do_close): Fix call to update_ERRNO_string.

2011-07-15         Arnold D. Robbins     <arnold@skeeve.com>

	* awk.h: Typo fix: "loner" --> longer. Thanks to Nelson Beebe.
	* builtin.c (efwrite): Fix flushing test back to what it was
	in 3.1.8. Thanks to Strefil <strefil@yandex.ru> for the problem
	report.
	* configure.ac: Bump version to 4.0.0a for stable branch.

2011-06-24         Arnold D. Robbins     <arnold@skeeve.com>

	* Makefile.am (EXTRA_DIST): Add ChangeLog.0.
	* 4.0.0: Remake the tar ball.

2011-06-23         Arnold D. Robbins     <arnold@skeeve.com>

	* configure.ac: Update version to 4.0.0.
	* configure: Regenerated.
	* ChangeLog.0: Rotated ChangeLog into this file.
	* ChangeLog: Created anew for gawk 4.0.0 and on.
	* README: Bump version to 4.0.0.
	* 4.0.0: Release tar ball made.<|MERGE_RESOLUTION|>--- conflicted
+++ resolved
@@ -1,4 +1,20 @@
-<<<<<<< HEAD
+2016-04-04         Arnold D. Robbins     <arnold@skeeve.com>
+
+	* builtin.c (do_fflush): Add warning for flush to two-way
+	pipe where write end was closed.
+	* io.c (flush_io): Add some braces for the for loop.
+
+2016-04-02         Arnold D. Robbins     <arnold@skeeve.com>
+
+	* builtin.c (do_printf): If the redirection is two way but the
+	fp is NULL, it means we're writing to the closed write-end of
+	a two-way pipe. Issue a fatal error message.
+	(do_print): Ditto.
+	(do_print_rec): Ditto.
+	* io.c (do_getline_redir): Same thing for reading from a closed
+	read end of a two-way pipe. Fatal error.
+	* NEWS: Updated.
+
 2016-03-27         Stephen Davies        <sdavies@sdc.com.au>
 
 	* awkgram.y (get_comment): Strip CRs from comment. Strip
@@ -36,24 +52,6 @@
 
 	* debug.c (print_instruction): For Op_comment, improve notation as
 	to whether it's a full comment or an end of line comment.
-=======
-2016-04-04         Arnold D. Robbins     <arnold@skeeve.com>
-
-	* builtin.c (do_fflush): Add warning for flush to two-way
-	pipe where write end was closed.
-	* io.c (flush_io): Add some braces for the for loop.
-
-2016-04-02         Arnold D. Robbins     <arnold@skeeve.com>
-
-	* builtin.c (do_printf): If the redirection is two way but the
-	fp is NULL, it means we're writing to the closed write-end of
-	a two-way pipe. Issue a fatal error message.
-	(do_print): Ditto.
-	(do_print_rec): Ditto.
-	* io.c (do_getline_redir): Same thing for reading from a closed
-	read end of a two-way pipe. Fatal error.
-	* NEWS: Updated.
->>>>>>> 1b5d1b88
 
 2016-03-14         Arnold D. Robbins     <arnold@skeeve.com>
 
