--- conflicted
+++ resolved
@@ -1,4 +1,12 @@
-<<<<<<< HEAD
+2019-07-16         Arnold D. Robbins     <arnold@skeeve.com>
+
+	* TODO: Updated.
+	* awkgram.y [GRAMMAR]: Change some lint warnings to use lintwarn.
+	(yylex): Ditto.
+	* field.c (choose_fs_function): Ditto.
+	* main.c (main): Ditto.
+	* node.c (parse_escape): Ditto.
+
 2019-07-09         Arnold D. Robbins     <arnold@skeeve.com>
 
 	* gawkapi.h: Update copyright year, fix some spelling errors.
@@ -10,16 +18,6 @@
 	And add a comment at the top of the structure with a reminder that
 	the version number should be bumped whenever the struct is altered
 	in any way.
-=======
-2019-07-16         Arnold D. Robbins     <arnold@skeeve.com>
-
-	* TODO: Updated.
-	* awkgram.y [GRAMMAR]: Change some lint warnings to use lintwarn.
-	(yylex): Ditto.
-	* field.c (choose_fs_function): Ditto.
-	* main.c (main): Ditto.
-	* node.c (parse_escape): Ditto.
->>>>>>> 416d3e6d
 
 2019-06-30         Arnold D. Robbins     <arnold@skeeve.com>
 
