--- conflicted
+++ resolved
@@ -1,15 +1,3 @@
-<<<<<<< HEAD
-2016-07-23         Arnold D. Robbins     <arnold@skeeve.com>
-
-	Make result of close on a pipe match result of system.
-	Thanks to Mike Brennan for the encouragement.
-
-	* awk.h (sanitize_exit_status): Declare routine.
-	* builtin.c (sanitize_exit_status): New routine.
-	(do_system): Use it.
-	* io.c (close_rp): Use it on pclose result.
-	(gawk_pclose): Use it.
-=======
 2016-08-01         Arnold D. Robbins     <arnold@skeeve.com>
 
 	* README, NEWS: Mark DJGPP port as unsupported.
@@ -42,7 +30,17 @@
 	* eval.c (load_casetable): Reset casetable[i] to `i' if i
 	should not be mapped to upper case. Fixes inconsistencies between
 	dfa and regex in some single bytes locales; notably el_GR.iso88597.
->>>>>>> 385636c3
+
+2016-07-23         Arnold D. Robbins     <arnold@skeeve.com>
+
+	Make result of close on a pipe match result of system.
+	Thanks to Mike Brennan for the encouragement.
+
+	* awk.h (sanitize_exit_status): Declare routine.
+	* builtin.c (sanitize_exit_status): New routine.
+	(do_system): Use it.
+	* io.c (close_rp): Use it on pclose result.
+	(gawk_pclose): Use it.
 
 2016-07-23         Andrew J. Schorr     <aschorr@telemetry-investments.com>
 
