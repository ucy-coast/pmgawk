--- conflicted
+++ resolved
@@ -1,4 +1,7 @@
-<<<<<<< HEAD
+2016-07-08         Arnold D. Robbins     <arnold@skeeve.com>
+
+	* dfa.c: Sync with GNU grep.
+
 2016-07-06         Andrew J. Schorr     <aschorr@telemetry-investments.com>
 
 	* awk.h: Modify comments to indicate that MAYBE_NUM will now be
@@ -131,11 +134,6 @@
 	preserve the string value of strnum values, and the integer array
 	code should no longer mistakenly claim a strnum integer with a
 	nonstandard string representation.
-=======
-2016-07-08         Arnold D. Robbins     <arnold@skeeve.com>
-
-	* dfa.c: Sync with GNU grep.
->>>>>>> 7b8e8b3a
 
 2016-07-03         Andrew J. Schorr     <aschorr@telemetry-investments.com>
 
