--- conflicted
+++ resolved
@@ -1,10 +1,3 @@
-<<<<<<< HEAD
-2016-01-03         Arnold D. Robbins     <arnold@skeeve.com>
-
-	* configure.ac (GAWK_AC_LINUX_ALPHA): Remove call.
-	* configure: Regenerated.
-	* NEWS: Document removal of support for GNU/Linux on Alpha.
-=======
 2016-01-14         Arnold D. Robbins     <arnold@skeeve.com>
 
 	* eval.c (r_get_lhs): If original array was Node_var_new,
@@ -15,7 +8,12 @@
 	Unrelated:
 
 	* ChangeLog: Cleanup spurious extra whitespace.
->>>>>>> fec67185
+
+2016-01-03         Arnold D. Robbins     <arnold@skeeve.com>
+
+	* configure.ac (GAWK_AC_LINUX_ALPHA): Remove call.
+	* configure: Regenerated.
+	* NEWS: Document removal of support for GNU/Linux on Alpha.
 
 2016-01-02         Arnold D. Robbins     <arnold@skeeve.com>
 
