<<<<<<< HEAD
=======
2016-02-29         Arnold D. Robbins     <arnold@skeeve.com>

	* profile.c (pp_list): Handle the case of nargs equal to zero.
	Thanks to Hermann Peifer for the report.

>>>>>>> 21b584ce
2016-02-28         Arnold D. Robbins     <arnold@skeeve.com>

	* profile.c (pprint): Fix copy-paste error in else handling.
	Thanks to Michal Jaegermann for the report.

2016-02-23         Arnold D. Robbins     <arnold@skeeve.com>

	* config.guess, config.rpath, config.sub: Update to latest
	from GNULIB.

2016-02-23         Arnold D. Robbins     <arnold@skeeve.com>

	* NEWS: Update full list of infrastructure tools.

2016-02-22        gettextize             <bug-gnu-gettext@gnu.org>

	* configure.ac (AM_GNU_GETTEXT_VERSION): Bump to 0.19.7.

2016-02-21         Arnold D. Robbins     <arnold@skeeve.com>

	* regexec.c (prune_impossible_nodes): Remove attribute that
	keeps it from compiling with 32 bit GCC. Who the heck knows
	why or how. Sigh. Double sigh.

2016-02-20         Arnold D. Robbins     <arnold@skeeve.com>

	* regcomp.c, regex.c, regex.h, regex_internal.c, regex_internal.h,
	regexec.c: Sync with GLIBC, mostly prototype changes.

2016-02-18         Arnold D. Robbins     <arnold@skeeve.com>

	Fix profile / pretty-printing to chain else-ifs.

	* profile.c (pprint): Change third argument into a set of flags
	for in the for header or in an else if. Adjust case Op_K_else to
	make the right checks and format the code properly. In Op_K_if
	clear the flag so that any following else gets indented properly.
	Adjust all calls.

2016-02-14         Arnold D. Robbins     <arnold@skeeve.com>

	* README, NEWS: Updated to reflect use of Texinfo 6.1.

	Unrelated:

	* configure.ac: Switch to AC_PROG_CC_C99 to enable C99
	compilation and features.
	* dfa.c: Sync with GNU grep, go back to C99 style declarations
	at point of use.

2016-02-05         Arnold D. Robbins     <arnold@skeeve.com>

	Make optimization (constant folding and tail call recursion)
	be on by default.

	* awkgram.y (common_exp): Only do concatenation of two strings(!)
	* main.c (do_optimize): Init to true.
	(optab): Add new -s/--no-optimize option.
	(usage): Update message to include it.
	(parse_args): Parse it. Set do_optimize to false if pretty
	printing or profiling.
	* NEWS: Updated.

2016-01-28         Arnold D. Robbins     <arnold@skeeve.com>

	* Makefile.am (SUBDIRS): Include extras. Otherwise dist does
	doesn't work.

2016-01-27         Arnold D. Robbins     <arnold@skeeve.com>

	* configure.ac (GAWK_AC_AIX_TWEAK): Remove call.
	* configure: Regenerated.
	* io.c (GAWK_AIX): Check _AIX instead.
	* custom.h (_AIX): Add define of _XOPEN_SOURCE_EXTENDED.

	Unrelated:

	* configure.ac: Remove old stuff for ISC Unix, no longer needed.
	* configure: Regenerated.

2016-01-25         John E. Malmberg      <wb8tyw@qsl.net>

	* io.c (redirect): Need to call close_one more than once after
	  running out of file handles.

2016-01-25         Arnold D. Robbins     <arnold@skeeve.com>

	* NEWS: Document VMS support updated.

2016-01-24         Arnold D. Robbins     <arnold@skeeve.com>

	Regex: treat [x] as x if x is a unibyte encoding error.
	This change removes an ifdef GAWK.

	* lib/regcomp.c (parse_byte) [ !_LIBC && RE_ENABLE_I18N]: New function.
	(build_range_exp) [ !_LIBC && RE_ENABLE_I18N]: Use it.
	From Paul Eggert  <eggert@cs.ucla.edu>.

2016-01-22         Arnold D. Robbins     <arnold@skeeve.com>

	* regexec.c (prune_impossible_nodes): Remove all attributes, on
	both declaration and definition.  Fixes a Linux Mint 17 compilation
	braino reported by Antonio Colombo.
	* regex_internal.h (test_malloc): Add cast to silence a warning
	on the same system.
	(test_realloc): Ditto.

2016-01-20         Arnold D. Robbins     <arnold@skeeve.com>

	* regex_internal.h [attribute_hidden]: Remove definition.
	* regcomp.c [attribute_hidden]: Remove uses. Not needed since
	the variables are static. Thanks to Paul Eggert for pointing
	this out.

2016-01-18         Paul Eggert  <eggert@cs.ucla.edu>

	Diagnose ERE '()|\1'
	Problem reported by Hanno Boeck in: http://bugs.gnu.org/21513

	* lib/regcomp.c (parse_reg_exp): While parsing alternatives, keep
	track of the set of previously-completed subexpressions available
	before the first alternative, and restore this set just before
	parsing each subsequent alternative.  This lets us diagnose the
	invalid back-reference in the ERE '()|\1'.

	Unrelated:  General minor cleanups (spelling, code) from Gnulib:

	* regex.h, regex_internal.c, regex_internal.h, regexec.c: Minor
	cleanups.

2016-01-14         Arnold D. Robbins     <arnold@skeeve.com>

	* eval.c (r_get_lhs): If original array was Node_var_new,
	assign value that is dupnode of Nnull_string and not
	Nnull_string directly. Fixes core dump reported by
	ruyk <Lonely.ruyk@mail.ru>.

	Unrelated:

	* ChangeLog: Cleanup spurious extra whitespace.

2016-01-03         Arnold D. Robbins     <arnold@skeeve.com>

	* configure.ac (GAWK_AC_LINUX_ALPHA): Remove call.
	* configure: Regenerated.
	* NEWS: Document removal of support for GNU/Linux on Alpha.

2016-01-02         Arnold D. Robbins     <arnold@skeeve.com>

	* dfa.c (add_utf8_anychar): Minor change in declaration of
	utf8_classes to keep Tiny CC happy.  Also syncs with grep.
	* dfa.h: Sync with grep (update copyright year).

2015-12-27         Arnold D. Robbins     <arnold@skeeve.com>

	* awkgram.y (mk_condition): Revise to correctly handle
	empty else part for pretty printing. Bug report by
	ziyunfei <446240525@qq.com>.

2015-12-20         Arnold D. Robbins     <arnold@skeeve.com>

	* io.c (nonfatal): New static constant string.
	* is_non_fatal, is_non_fatal_redirect: Use it.

2015-12-16         Arnold D. Robbins     <arnold@skeeve.com>

	* io.c (two_way_open): Remove unneeded close of slave in the
	parent.

2015-12-16         Arnold D. Robbins     <arnold@skeeve.com>

	* profile.c (pp_number): Move count into ifdef for MPFR. Avoids
	an unused variable warning if not compiling for MPFR.

	Unrelated:

	* io.c (two_way_open): If using a pty instead of pipes, open the
	slave in the child. Fixes AIX and doesn't seem to break GNU/Linux.

2015-11-26         Arnold D. Robbins     <arnold@skeeve.com>

	* command.y (cmdtab): Add "exit" as synonym for "quit".
	Suggested by Joep van Delft <joepvandelft@xs4all.nl>.
	* NEWS: Document this.

2015-11-24         Arnold D. Robbins     <arnold@skeeve.com>

	* debug.c (debug_pre_execute): Fix to check watchpoints before
	checking breakpoints. Gives more natural behavior for the user.
	* NEWS: Document this.
	Issue reported by Joep van Delft <joepvandelft@xs4all.nl>.

2015-10-28         Arnold D. Robbins     <arnold@skeeve.com>

	* awkgram.y (nextc): Don't allow '\0' even if check_for_bad
	is false. Fixes a problem reported by Hanno Boeck <hanno@hboeck.de>.

	Unrelated:

	* dfa.c: Sync with GNU grep.

2015-10-25         Arnold D. Robbins     <arnold@skeeve.com>

	* awkgram.y (yylex): Fix invalid write problems.
	Reported by Hanno Boeck <hanno@hboeck.de>.
	Only appeared in master. Harumph.

2015-10-16         Arnold D. Robbins     <arnold@skeeve.com>

	* Makefile.am (SUBDIRS): Fix ordering so that
	make check directly after configure works properly.
	Thanks to Michal Jaegermann <michal.jnn@gmail.com>
	for the report.

	Unrelated:

	* dfa.c: Sync with GNU grep.

2015-10-11         Arnold D. Robbins     <arnold@skeeve.com>

	* awkgram.y (yylex): Fix invalid read problems.
	Reported by Hanno Boeck <hanno@hboeck.de>.

2015-10-04         Arnold D. Robbins     <arnold@skeeve.com>

	* configure.ac: Bump version to 4.1.3a.

2015-09-26         Arnold D. Robbins     <arnold@skeeve.com>

	* awkgram.y (yylex): Diagnose multidimensional arrays for
	traditional/posix (fatal) or lint. Thanks to Ed Morton
	for the bug report.

2015-09-25         Arnold D. Robbins     <arnold@skeeve.com>

	* config.guess, config.sub, config.rpath: Updated.

2015-09-18         Arnold D. Robbins     <arnold@skeeve.com>

	* field.c (fpat_parse_field): Always use rp->non_empty instead
	of only if in_middle. The latter can be true even if we've
	already parsed part of the record. Thanks to Ed Morton
	for the bug report.

2015-09-11	Daniel Richard G.	<skunk@iSKUNK.ORG>

	* regcomp.h: Include strings.h, wrapped in ifdef. Revise
	defines for BTOWC.
	* regex_internal.h: Remove ZOS_USS bracketing ifdefs.

2015-09-04         Arnold D. Robbins     <arnold@skeeve.com>

	* profile.c (pp_num): Use format_val to print integral values
	as integers. Thanks to Hermann Peifer for the report.

2015-08-28	Daniel Richard G.	<skunk@iSKUNK.ORG>

	* Makefile.am, configure.ac: Use an Automake conditional to
	enable/disable the "extensions" subdirectory instead of
	producing a stub Makefile therein from the configure script.
	* awk.h, custom.h, regex_internal.h: Removed z/OS-specific code
	that is no longer needed due to improvements in Gawk's general
	Autotools support.
	* awk.h: Allow <strings.h> to be #included together with
	<string.h> as this is required on some systems (z/OS).
	* io.c, configure.ac: <sys/select.h> is needed for select()
	and related bits on z/OS.
	* awk.h: Handle the redefinition of EXIT_FAILURE on z/OS in a
	more elegant/general way.
	* awkgram.y, command.y, configure.ac, eval.c,
	helpers/testdfa.c: Define and use the USE_EBCDIC cpp symbol
	instead of checking the value of 'a' whenever we want to know
	if we're on an EBCDIC system. Also, don't assume that z/OS
	necessarily means EBCDIC, as the compiler does have an ASCII
	mode (-qascii).
	* awkgram.y, command.y, configure.ac: On EBCDIC systems,
	convert singleton EBCDIC characters in the input stream to
	ASCII on the fly so that the generated awkgram.c/command.c in
	the distributed sources can be used, i.e. we don't have to
	require the user to build Bison and re-generate those files
	themselves. This implementation uses a z/OS-specific function
	(__etoa_l()) to do the conversion, but support for other
	systems can be added in the future as necessary.
	* io.c: No need to protect this block of "#if
	defined(HAVE_TERMIOS_H)" code from z/OS; it works just fine
	there.
	* configure.ac: Check for the "struct passwd.pw_passwd" and
	"struct group.gr_passwd" fields and conditionalize their use,
	as they don't exist on z/OS.  Needed for doc/gawktexi.in.

2015-08-25         Arnold D. Robbins     <arnold@skeeve.com>

	* node.c (str2wstr): Upon finding an invalid character, if
	using UTF-8, use the replacement character instead of skipping
	it. Helps match() and other functions work better in the face
	of unexpected data.  Make the lint warning an unconditional
	warning.

	Unrelated:

	* awk.h: Add explanatory comment on the flags related to
	types and values.
	* mpfr.c (mpg_force_number): If setting NUMBER, clear STRING also
	when clearing MAYBE_NUM.
	(set_PREC): Check STRCUR instead of STRING.
	* node.c (r_force_number): If setting NUMBER, clear STRING also
	when clearing MAYBE_NUM.

2015-08-15         Arnold D. Robbins     <arnold@skeeve.com>

	* dfa.c (dfamust): Restore c90 compat by moving some
	variable declarations to the top of the routine.

2015-08-12         Arnold D. Robbins     <arnold@skeeve.com>

	* dfa.c: Sync with GNU grep. Yet again, again.

2015-08-02         Arnold D. Robbins     <arnold@skeeve.com>

	* dfa.c: Sync with GNU grep. Yet again.

2015-07-21         Arnold D. Robbins     <arnold@skeeve.com>

	* dfa.c: Sync with GNU grep.

2015-07-18         Arnold D. Robbins     <arnold@skeeve.com>

	* dfa.c: Sync with GNU grep.

2015-07-08         Arnold D. Robbins     <arnold@skeeve.com>

	* dfa.h, dfa.c: Sync with GNU grep.

2015-06-29         Arnold D. Robbins     <arnold@skeeve.com>

	* awkgram.y (yylex): If gawk extension function is found as
	a function in a user-defined function body, treat it normally.
	Makes eval "print and(a, 1)" work in the debugger again.
	Thanks, yet again, to Hermann Peifer.
	* interpret.h (r_interpret): Op_subscript. UPREF if the
	element value is a typed regexp.  Thanks to Hermann Peifer.

2015-06-28         Arnold D. Robbins     <arnold@skeeve.com>

	Improve memory tracking of typed regexps.

	* awkgram.y (make_regnode): Set valref to 1.
	* interpret.h (r_interpret): Have Op_push_re upref typed regexp.
	* builtin.c (do_typeof): OK to deref typed regex.
	* awk.h (force_string): Do dupnode on the regexp text.

2015-06-26         Arnold D. Robbins     <arnold@skeeve.com>

	Remove support for old-style extensions.

	* awk.h (Node_old_ext_func, Op_old_ext_func): Removed.
	Remove all uses throughout the code.
	(load_old_ext, make_old_builtin): Remove declarations.
	* ext.c (load_old_ext, make_old_builtin): Removed.
	* awkgram.y (tokentab): Remove "extension" entry.
	* eval.c (Node_old_ext_funci, Op_old_ext_func): Remove from tables.
	* interpret.h (interpret): Remove stuff for old extensions.

	Unrelated:

	* builtin.c (do_typeof): Add support for strnum, distinguish
	untyped from unassigned, use "string" and "number". Thanks to
	Hermann Peifer for suggesting inclusion of strnum.

2015-06-25         Arnold D. Robbins     <arnold@skeeve.com>

	Further work straightening out memory management for typeof.

	* awk.h (DEREF): Add an assert.
	* builtin.c (do_typeof): Add comments, cases where not to deref.
	* debug.c (print_instruction): Add Op_push_arg_untyped.
	* interpret.h (r_interpret): Additional comments / tweaks for
	Op_push_arg_untyped.

	Unrelated. Make `x = @/foo/ ; print x' print something.

	* builtin.c (do_print): Check for Node_typedregex and handle it.
	Needed for adding test code.

	Unrelated. Typo fix.

	* debug.c (initialize_watch_item): Dupnode the right thing.

2015-06-22         Arnold D. Robbins     <arnold@skeeve.com>

	* awkgram.y (snode): Make isarray not scalarize untyped parameters
	also.
	* profile.c (pprint): Add Op_push_arg_untyped.

	Improve debugger support for typed regexps.
	Thanks to Hermann Peifer for the bug report.

	* awkgram.y (valinfo): Add support for Node_typedregex.
	* debug.c (watchpoint_triggerred): Handle Node_typedregex.
	(initialize_watch_item): Ditto.
	(print_memory): Ditto.

	Fix typeof to work on subarrays.  Thanks, yet again, to
	Hermann Peifer for the bug report.

	* builtin.c (do_typeof): Don't deref Node_var_array.

2015-06-21         Arnold D. Robbins     <arnold@skeeve.com>

	Fixes for typeof - Don't let typeof change an untyped variable
	into a scalar.

	* awk.h (opcodeval): Add Op_push_arg_untyped.
	* awkgram.y (snode): Separate out case for do_typeof, use
	Op_push_arg_untyped.
	* builtin.c (do_typeof): Arg will be equal to Nnull_string
	if it's untyped.
	* eval.c (optypes): Add Op_push_arg_untyped.
	* interpret.h (r_interpret): Add Op_push_arg_untyped handling.

2015-06-19         Arnold D. Robbins     <arnold@skeeve.com>

	* builtin.c (do_isarray): Minor edit to lint warning.
	* TODO: Updated.

2015-06-14         Arnold D. Robbins     <arnold@skeeve.com>

	* regcomp.c, regex_internal.h, regexec.c: Sync with GLIBC.

	Unrelated:

	* regex_internal.c, regexec.c: __attribute --> __attribute__.

	Related:

	* regex_internal.h: Clean up defines for non-GCC for attribute;
	essentially sync it with GLIBC.

2015-06-12         Arnold D. Robbins     <arnold@skeeve.com>

	* awkgram.y: Finish converting "hard" regex to "typed" regex.

2015-05-31         Arnold D. Robbins     <arnold@skeeve.com>

	* field.c (posix_def_parse_field): Removed. It's no longer
	needed after updates to the POSIX standard. Thanks to
	Michael Klement <michael.klement@usa.net> for pointing this out.

2015-05-26  Paul Eggert  <eggert@Penguin.CS.UCLA.EDU>

	* floatcomp.c (count_trailing_zeros): New function.
	This compiles to a single TZCNT instruction on the x86-64.
	(adjust_uint): Use it to keep more high-order bits when
	some of the lowest-order bits are zero.  This implements
	the documented behavior: "If the result cannot be represented
	exactly as a C 'double', leading nonzero bits are removed one by
	one until it can be represented exactly."

2015-05-26         Arnold D. Robbins     <arnold@skeeve.com>

	* regcomp.c: Fix offsets so error messages come out correct
	once again.

2015-05-19         Arnold D. Robbins     <arnold@skeeve.com>

	* 4.1.3: Release tar ball made.

2015-05-15         Andrew J. Schorr     <aschorr@telemetry-investments.com>

	* symbol.c (load_symbols): Plug minor memory leak by calling unref(tmp)
	on "identifiers" string after assoc_lookup is done with it.

2015-05-15         Andrew J. Schorr     <aschorr@telemetry-investments.com>

	* main.c (load_procinfo_argv): New function to save argv array values
	in PROCINFO["argv"][0..argc-1].
	(load_procinfo): Call load_procinfo_argv.

2015-05-11         Arnold D. Robbins     <arnold@skeeve.com>

	* awk.h, awkgram.y, builtin.c, eval.c profile.c, re.c:
	Change Node_hardregex to Node_typedregex everywhere.

2015-05-05         Arnold D. Robbins     <arnold@skeeve.com>

	* awkgram.y (yylex): Yet Another Fix for parsing bracket
	expressions. Thanks yet again to Andrew Schorr. Maybe it's
	even finally nailed down now.

	Unrelated:

	* config.guess, config.sub: Get latest versions.

	Make profiling for hard regexes work.

	* profile.c (pp_string_or_hard_regex): Renamed from pp_string.
	Add bool param for hard regex and add @ if so.
	(pp_string): New function, calls pp_string_or_hard_regex.
	(pp_hard_regex): New function, calls pp_string_or_hard_regex.
	(pprint): Adjust to print a hard regex correctly.

2015-05-01         Arnold D. Robbins     <arnold@skeeve.com>

	* awkgram.y: Make sure values are not null in param list.
	Avoids core dump for `function f(func, a) {}'. Thanks to
	Tibor Palinkas <libmawk@igor2.repo.hu>.

2015-04-30         Arnold D. Robbins     <arnold@skeeve.com>

	* Makefile.am: Take --program-prefix into account when
	installing/uninstalling the symlinks, especially 'awk'.
	Thanks to Steffen Nurpmeso <sdaoden@yandex.com> for
	the report.

	Unrelated:

	* awkgram.y (yylex): Yet Another Fix for parsing bracket
	expressions. Thanks again to Andrew Schorr.

2015-04-29         Arnold D. Robbins     <arnold@skeeve.com>

	* 4.1.2: Release tar ball made.

2015-04-28         Arnold D. Robbins     <arnold@skeeve.com>

	* builtin.c (isarray): Add lint warning that isarray()
	is deprecated.

2015-04-28         Arnold D. Robbins     <arnold@skeeve.com>

	* awkgram.y (yylex): Rework the bracket handling from zero.
	Thanks to Michal Jaegermann for yet another test case.

	Unrelated:

	* eval.c (setup_frame): Restore call-by-value for $0. This was
	necessitated by the changes on 2014-11-11 for conserving
	memory use. Thanks to Andrew Schorr for the report and isolating
	the cause of the problem.

2015-04-27         Arnold D. Robbins     <arnold@skeeve.com>

	* awkgram.y (yylex): Make change of Jan 7 for parsing regexps
	work better. Thanks to Nelson Beebe.

2015-04-26         Arnold D. Robbins     <arnold@skeeve.com>

	* dfa.c: Sync with grep.

2015-04-16         Arnold D. Robbins     <arnold@skeeve.com>

	* builtin.c (do_strftime): For bad time_t values, return "".

2015-04-16         Andrew J. Schorr     <aschorr@telemetry-investments.com>

	* node.c (r_force_number): If strtod sets errno, then force the
	numeric value in node->numbr to zero. For subnormal values, strtod
	sets errno but does not return zero, and we don't want to retain
	those subnormal values.

2015-04-16         Arnold D. Robbins     <arnold@skeeve.com>

	Let parameter names shadow the names of gawk additional built-ins.
	Make it actually work.

	* awkgram.y (want_param_names): Now an enum, there are three states.
	(grammar): Set states properly.
	(yylex): Improve checking logic.

2015-04-16         Arnold D. Robbins     <arnold@skeeve.com>

	* configure.ac: Updated by autoupdate.
	* configure, aclocal.m4: Regenerated.
	* io.c, main.c, profile.c: Removed use of RETSIGTYPE.

2015-04-16         Arnold D. Robbins     <arnold@skeeve.com>

	* builtin.c (do_strftime): Use a double for the timestamp and
	check that the value is within range for a time_t.

	Unrelated:

	* regex_internal.h (test_malloc, test_realloc): Use %lu in printf
	format for error messages. Thanks to Michal Jaegermann for
	pointing this out.

	Unrelated:

	* NEWS: Updated.

2015-04-15         Arnold D. Robbins     <arnold@skeeve.com>

	Let parameter names shadow the names of gawk additional built-ins.

	* awkgram.y (want_param_names): New variable.
	(yylex): Check it before returning a built-in token.
	(grammar): Set and clear it in the right places.

2015-04-14         Arnold D. Robbins     <arnold@skeeve.com>

	* builtin.c (do_strftime): Restore checking for negative result and
	add check that time_t is > 0 --- means we're assigning a negative value
	to an unsigned time_t. Thanks again to Glaudiston Gomes da Silva
	<glaudistong@gmail.com>.

	If localtime() or gmtime() return NULL, return a null string.
	Thanks to Andrew Schorr.

	Unrelated:
	* builtin.c (call_sub): Fix for indirect gensub, 3 args now works.

	Unrelated:

	* builtin.c (do_sub): Improve some variable names for readability
	and add / expand some comments.

	Unrelated:

	* builtin.c (call_sub, call_match, call_split_func): Allow for
	regex to be Node_hardregex.

2015-04-14         Andrew J. Schorr      <aschorr@telemetry-investments.com>
		   Arnold D. Robbins     <arnold@skeeve.com>

	* builtin.c (do_sub): Make computations smarter; initial len
	to malloc, test for final amount after all matches done and
	need to copy in the final part of the original string.

2015-04-13         Arnold D. Robbins     <arnold@skeeve.com>

	* regcomp.c (analyze): Prevent malloc(0).
	* regex_internal.h (test_malloc, test_realloc): New functions
	that check for zero count.
	(re_malloc, re_realloc): Adjust to call the new functions for gawk.
	* regexec.c (buid_trtable, match_ctx_clean): Replace malloc/free
	with re_malloc/re_free.

	Unrelated:

	* builtin.c (do_strftime): Disable checking timestamp value for less
	than zero. Allows times before the epoch to work with strftime.
	Thanks to Glaudiston Gomes da Silva <glaudistong@gmail.com>
	for raising the issue.

2015-04-12         Arnold D. Robbins     <arnold@skeeve.com>

	* Makefile.am (efence): Make this link again.
	Thanks to Michal Jaegermann for pointing out the problem.

2015-04-09         Andrew J. Schorr     <aschorr@telemetry-investments.com>

	* awkgram.y (yyerror): Rationalize buffer size computations. Remove
	old valgrind workarounds.
	* debug.c (gprintf): Rationalize buffer size computations.
	(serialize_subscript): Ditto.
	* io.c (iop_finish): Rationalize buffer size computations.
	* profile.c (pp_string): Correct space allocation computation.

2015-04-08        John E. Malmberg       <wb8tyw@qsl.net>

	* custom.h: VMS shares some code paths with ZOS_USS in
	building gawkfts extension.

2015-04-08         Arnold D. Robbins     <arnold@skeeve.com>

	Factor out opening of /dev/XXX files from /inet.
	Enable interpretation of special filenames for profiling output.

	* awk.h (devopen_simple): Add declaration.
	* io.c (devopen_simple): New routine.
	(devopen): Call devopen_simple as appropriate.
	* profile.c (set_prof_file): Call devopen_simple as appropriate,
	some additonal logic to hande fd to fp conversion.

	Unrelated:

	* main.c (usage): Add a comment for translators.

2015-04-08  Eli Zaretskii  <eliz@gnu.org>

	* profile.c (set_prof_file): Interpret a file name of "-" to mean
	standard output.

2015-04-06         Arnold D. Robbins     <arnold@skeeve.com>

	* awk.h (force_number): Add `!= 0' check to bitwise operation.
	* awkgram.y: Same, many places.
	(check_special): Simplify code for checking extension flags.

2015-04-05         Arnold D. Robbins     <arnold@skeeve.com>

	* awkgram.y (install_builtins): If do_traditional is true, do not
	install gawk extensions flagged with GAWKX.  Similarly, if do_posix
	is true, do not install functions flagged with NOT_POSIX.
	This fixes a problem with spurious lint complaints about shadowing
	a global variable that is not valid in traditional or posix mode.
	Thanks to Andrew Schorr for finding the problem and supplying
	initial code; I did it slightly differently.

2015-04-03         Arnold D. Robbins     <arnold@skeeve.com>

	* awk.h (force_string): If hard_regex, return string text of the regex.
	(force_string, force_number): If hard_regex, return Nnull_string.
	* awkgram.y: Fix ~ and !~ with @/.../.
	* eval.c (setup_frame): Handle a hard regex.
	* re.c (avoid_dfa): Ditto.

2015-04-02         Andrew J. Schorr     <aschorr@telemetry-investments.com>

	* NEWS: Rename div to intdiv.

2015-04-02         Arnold D. Robbins     <arnold@skeeve.com>

	Rename div() to intdiv().

	* builtin.c (do_intdiv): Renamed from do_div.
	* mfpr.c (do_mpfr_intdiv): Renamed from do_mpfr_div.
	* awk.h: Update declarations.
	* awkgram.y (tokentab, snode): Revise accordingly.

2015-03-31         Arnold D. Robbins     <arnold@skeeve.com>

	* awk.h (call_sub): Renamed from call_sub_func.
	(call_match, call_split_func): Declare.
	* builtin.c (call_sub): Renamed from call_sub_func.
	(call_match, call_split_func): New functions.
	* interpret.h (r_interpret): Call new functions as appropriate.
	* node.c (r_unref): Revert change to handle Node_regex, not needed.

2015-03-31         Arnold D. Robbins     <arnold@skeeve.com>

	* awk.h (r_get_field): Declare.
	* builtin.c (call_sub_func): Rearrange the stack to be what
	the buitin function expects.
	* eval.c (r_get_field): Make extern.

2015-03-27         Arnold D. Robbins     <arnold@skeeve.com>

	* io.c (redirect): Change not_string from int to bool.
	* gawkapi.c (api_get_file): Minor stylistic improvements.
	* NEWS: Updated for retryable I/O and new API function.

2015-03-24         Arnold D. Robbins     <arnold@skeeve.com>

	* awkgram.y (make_regnode): Make extern.
	* awk.h (make_regnode): Declare.
	* builtin.c (call_sub_func): Start on reworking the stack to
	be what do_sub() expects. Still needs work.
	* interpret.h (r_interpret): Add a cast in comparison with do_sub().
	* node.c (r_unref): Handle Node_regex nodes.

2015-03-24         Andrew J. Schorr     <aschorr@telemetry-investments.com>

	* interpret.h (r_interpret): When Op_K_exit has an argument of
	Nnull_string, do not update exit_val, since no value was supplied.

2015-03-24         Arnold D. Robbins     <arnold@skeeve.com>

	* awk.h, gawkapi.c, io.c: Minor code reformatting.

2015-03-20         Arnold D. Robbins     <arnold@skeeve.com>

	Start on fixing indirect calls of builtins.

	* awk.h (call_sub_func): Add declaration.
	* awkgram.y (lookup_builtin): Handle length, sub functions.
	(install_builtin): Handle length function.
	* builtin.c (call_sub_func): New function.
	* interpret.h (r_interpret): If calling do_sub, do it through
	call_sub_func().

2015-03-19         Arnold D. Robbins     <arnold@skeeve.com>

	* re.c (re_update): Handle hard regex - for sub/gsub/gensub.
	* awkgram.y (grammar): Add support for hard_regex with ~ and !~;
	allowed only on the right hand side.
	(mk_rexp): Handle a hard regex.

2015-03-18         Arnold D. Robbins     <arnold@skeeve.com>

	* builtin.c (do_typeof): Be smarter about checking for uninitialized
	values; can now detect and return "untyped" for such values.
	* awkgram.y (yylex): Collect @/.../ entirely in the lexer and return
	a new terminal (HARD_REGEX).
	(regexp): Reverted to just a regular awk regexp constant.
	(hard_regexp): New nonterminal, can be used only in direct
	assignment and as an argument in function call. New set of nonterminals
	for function call expression lists.  More work still to do.

2015-03-18         Arnold D. Robbins     <arnold@skeeve.com>

	* config.guess, config.sub: Updated, from libtool 2.4.6.

2015-03-17         Arnold D. Robbins     <arnold@skeeve.com>

	* profile.c (pp_number): Allocate enough room to print the number
	in all cases. Was a problem mixing -M with profiling with a really
	big number. Thanks to Hermann Peifer for the bug report.

2015-03-08         Arnold D. Robbins     <arnold@skeeve.com>

	* re.c (regexflags2str): Removed. It was redundant.

	* io.c (devopen): Change the logic such that if nonfatal is true
	for the socket, don't do retries.  Also clean up the formatting
	some.  At strictopen, check if errno is ENOENT and if so, propagate
	the error from getaddrinfo() up to the caller. Add explanatory
	comments.

2015-02-28         Andrew J. Schorr     <aschorr@telemetry-investments.com>

	* io.c (pty_vs_pipe): Remove check for NULL PROCINFO_node, since
	this is now checked inside in_PROCINFO.

2015-02-27         Andrew J. Schorr     <aschorr@telemetry-investments.com>

	* io.c (socketopen): New parameter hard_error; set it if
	getaddrinfo() fails. Change fatals to warnings.
	(devopen): Pass in address of boolean hard_error variable
	and stop trying to open the file if hard_error is true.
	Save and restore errno around call to socketopen() and
	use restored errno if open() fails at strictopen.

2015-02-27         Arnold D. Robbins     <arnold@skeeve.com>

	* symbol.c (check_param_names): Fix argument order in memset() call.
	* configure.ac: Use AC_SEARCH_LIBS instead of AC_CHECK_LIB. This fixes
	a long-standing problem where `-lm' was used twice in the final
	compilation line.

2015-02-27         Arnold D. Robbins     <arnold@skeeve.com>

	Start on making regexp a real type.

	* awk.h (Node_hardregex): New node type.
	(do_typeof): Add declaration.
	* awkgram.y: Make @/.../ a hard regex.
	(tokentab): New entry for typeof() function.
	(snode): Try to handle typeof().
	(make_regnode): Handle Node_hardregex.
	* builtin.c (do_typeof): New function.
	* eval.c (nodetypes): Add Node_hardregex.
	* re.c (re_update): Check for hardregex too in assert.

2015-02-24         Arnold D. Robbins     <arnold@skeeve.com>

	* POSIX.STD: Update copyright year.
	* awkgram.y (yylex): Allow \r after \\ line continuation everywhere.
	Thanks to Scott Rush <scott.rush@honeywell.com> for the report.

2015-02-13         Arnold D. Robbins     <arnold@skeeve.com>

	* awkgram.y (yylex): Be more careful about passing true to
	nextc() when collecting a regexp.  Some systems' iscntrl()
	are not as forgiving as GLIBC's. E.g., Solaris.
	Thanks to Dagobert Michelsen <dam@baltic-online.de> for
	the bug report and access to systems to check the fix.

2015-02-12         Arnold D. Robbins     <arnold@skeeve.com>

	* POSIX.STD: Update with info about function parameters.
	* configure.ac: Remove test for / use of dbug library.

2015-02-11         Arnold D. Robbins     <arnold@skeeve.com>

	* gawkapi.h: Fix spelling error in comment.

2015-02-10         Arnold D. Robbins     <arnold@skeeve.com>

	* profile.c (pprint): Restore printing of count for rules.
	Bug report by Hermann Peifer.

2015-02-08         Arnold D. Robbins     <arnold@skeeve.com>

	* io.c: Make it "NONFATAL" everywhere.

2015-02-08         Andrew J. Schorr     <aschorr@telemetry-investments.com>

	* awk.h (RED_NON_FATAL): Removed.
	(redirect): Add new failure_fatal parameter.
	(is_non_fatal_redirect): Add declaration.
	* builtin.c (efwrite): Rework check for non-fatal.
	(do_printf): Adjust calls to redirect.
	(do_print_rec): Ditto. Move check for redirection error up.
	* io.c (redflags2str): Remove RED_NON_FATAL.
	(redirect): Add new failure_fatal parameter. Simplify the code.
	(is_non_fatal_redirect): New function.
	(do_getline_redir): Adjust calls to redirect.

2014-12-27         Arnold D. Robbins     <arnold@skeeve.com>

	* awk.h (is_non_fatal_std): Declare new function.
	* io.c (is_non_fatal_std): New function.
	* builtin.c (efwrite): Call it.

2015-02-07         Arnold D. Robbins     <arnold@skeeve.com>

	* regcomp.c, regex.c, regex.h, regex_internal.c, regex_internal.h,
	regexec.c: Sync with GLIBC. Mostly copyright date updates.

2015-02-05         Andrew J. Schorr     <aschorr@telemetry-investments.com>

	* eval.c (set_IGNORECASE): If IGNORECASE has a numeric value, try
	using that before treating it as a string.  This fixes a problem
	where setting -v IGNORECASE=0 on the command line was not working
	properly.

2015-02-01         Arnold D. Robbins     <arnold@skeeve.com>

	Move POSIX requirement for disallowing paramater names with the
	same name as a function into --posix.

	* NEWS: Document it.
	* awkgram.y (parse_program): Check do_posix before calling
	check_param_names().
	* symbol.c (check_param_names): Set up a fake node and call
	in_array() for function parameter names instead of linear
	searching the function list a second time. Thanks to Andrew
	Schorr for the motivation.

2015-01-30         Arnold D. Robbins     <arnold@skeeve.com>

	Don't allow function parameter names to be the same as function
	names - required by POSIX. Bug first reported in comp.lang.awk.

	In addition, don't allow use of a parameter as a function name
	in a call (but it's ok in indirect calls).

	* NEWS: Updated.
	* awk.h (check_param_names): Add declaration.
	* awkgram.y (at_seen): New variable. Communicates between
	yylex() and the parser.
	(FUNC_CALL production): Check at_seen and check that the identifier
	is a function name.
	(parse_program): Call check_param_names() and set errcount.
	(yylex): Set at_seen after seeing an at-sign.
	* symbol.c (check_param_names): New function.

2015-01-24         Arnold D. Robbins     <arnold@skeeve.com>

	Infrastructure updates.

	Bison 3.0.4. Automake 1.15. Gettext 0.19.4.

2015-01-20         Arnold D. Robbins     <arnold@skeeve.com>

	* gawkapi.c (api_set_array_element): Remove useless call to
	make_aname.
	* symbol.c (load_symbols): Ditto.
	Thanks to Andrew Schorr for pointing out the problem.

2015-01-19         Arnold D. Robbins     <arnold@skeeve.com>

	* awkgram.c: Update to bison 3.0.3.
	* command.c: Ditto.
	* NEWS: Note same.

2015-01-16         Stephen Davies        <sdavies@sdc.com.au>

	* awkgram.y (rule): Set first_rule to false. Catches more cases
	for gathering comments. Thanks to Hermann Peifer for the test case.

2015-01-15         Arnold D. Robbins     <arnold@skeeve.com>

	* dfa.h, dfa.c: Sync with grep. Mainly copyright updates.
	* getopt.c, getopt.h, getopt1.c getopt_int.h: Sync with GLIBC.
	Mainly copyright updates, one minor code fix.

2015-01-14         Arnold D. Robbins     <arnold@skeeve.com>

	Remove deferred variables.

	* awk.h (register_deferred_variable): Remove declaration.
	* awkgram.y (is_deferred_variable, process_deferred,
	symtab_used, extensions_used, deferred_variables,
	process_deferred): Remove declarations, bodies, and uses.
	* builtin.c (do_length): Update comment.
	* main.c (init_vars): Just call load_procinfo() and `load_environ()'.

2015-01-08         Andrew J. Schorr     <aschorr@telemetry-investments.com>

	Revert changes to API deferred variable creation -- these variables
	should be created when lookup is called, not when update is called.
	* awk.h (variable_create): Remove function declaration.
	* awkgram.y (variable_create): Remove function.
	(variable): Restore variable_create functionality inline.
	* gawkapi.c (api_sym_update): Revert to using install_symbol, since the
	deferred variable check should be done when lookup is called, not here.

2015-01-07         Andrew J. Schorr     <aschorr@telemetry-investments.com>

	* gawkapi.c (api_set_array_element): Remove stray call to
	make_aname.  I cannot see what purpose this served.  Maybe I am
	missing something.

2015-01-07         Arnold D. Robbins     <arnold@skeeve.com>

	* configure.ac: Update debug flags if developing.
	* awkgram.y (yylex): Regex parsing bug fix for bracket expressions.
	Thanks to Mike Brennan for the report.
	* builtin.c (format_tree): Catch non-use of count$ for dynamic
	field width or precision.

	Unrelated:

	Load deferred variables if extensions are used; they might
	want to access PROCINFO and/or ENVIRON. Thanks to Andrew Schorr
	for pointing out the issue.

	* awkgram.y (extensions_used): New variable. Set it on @load.
	(do_add_scrfile): Set it on -l.
	(process_deferred): Check it also.

2015-01-06         Andrew J. Schorr     <aschorr@telemetry-investments.com>

	* gawkapi.c (api_sym_update): If copying a subarray, must update
	the parent_array pointer.  Also, call the astore hook if non-NULL.
	(api_set_array_element): Call the astore hook if non-NULL.

2015-01-06         Andrew J. Schorr     <aschorr@telemetry-investments.com>

	* awk.h (variable_create): Now takes a 3rd argument to tell caller
	whether this is a deferred variable.
	* awkgram.y (variable_create): Return indicator of whether this is
	a deferred variable in a newly added 3rd arg.
	(variable): Pass 3rd arg to variable_create.
	* gawkapi.c (api_sym_update): If we triggered the creation of a deferred
	variable, we must merge the extension's array elements into the deffered
	array, not the other way around.  The ENVIRON array has special funcs
	to call setenv and unsetenv.

2015-01-06         Andrew J. Schorr     <aschorr@telemetry-investments.com>

	* awk.h (variable_create): Declare new function.
	* awkgram.y (variable_create): New function to create a variable
	taking the deferred variable list into consideration.
	(variable): Call new function variable_create if the variable is
	not found.
	* gawkapi.c (api_sym_update): If an array is being created, then
	call new function variable_create instead of install_symbol.  If this
	is the first reference to a deferred variable, than the new array
	may contain elements that must be merged into the array provided by
	the extension.

2015-01-05         Andrew J. Schorr     <aschorr@telemetry-investments.com>

	* io.c (wait_any): If the `interesting' argument is non-zero, then we
	must not return until that child process has exited, since the caller
	gawk_pclose depends on our returning its exit status.  So in that case,
	do not pass WNOHANG to waitpid.

2015-01-04         Andrew J. Schorr     <aschorr@telemetry-investments.com>

	* gawkapi.h: Fix another comment typo.

2015-01-04         Andrew J. Schorr     <aschorr@telemetry-investments.com>

	* gawkapi.h: Fix typo in comment.

2015-01-02         Andrew J. Schorr     <aschorr@telemetry-investments.com>

	* gawkapi.h (gawk_api): Modify api_get_file to remove the typelen
	argument.
	(get_file): Remove typelen argument from the macro.
	* gawkapi.c (api_get_file): Remove typelen argument.

2014-12-24         Arnold D. Robbins     <arnold@skeeve.com>

	* profile.c (pprint): Be sure to set ip2 in all paths
	through the code. Thanks to GCC 4.9 for the warning.

2014-12-18         Arnold D. Robbins     <arnold@skeeve.com>

	* builtin.c (do_sub): Do not waste a byte at the end of a string.

2014-12-14         Arnold D. Robbins     <arnold@skeeve.com>

	* awkgram.y (yyerror): Do not waste a byte at the end of a string.
	* builtin.c (do_match): Ditto.
	* command.y (append_statement): Ditto.
	* debug.c (gprintf, serialize): Ditto.
	* field.c (set_FIELDWIDTHS): Ditto.
	* io.c.c (grow_iop_buffer): Ditto.
	* profile.c (pp_string, pp_group3): Ditto.

2014-12-14         Andrew J. Schorr     <aschorr@telemetry-investments.com>

	* array.c (concat_exp): Do not waste a byte at the end of a string.
	* awkgram.y (common_exp): Ditto.
	* builtin.c (do_substr): Ditto.
	* eval.c (set_OFS): Ditto.
	* field.c (rebuild_record): Ditto.
	* gawkapi.h (r_make_string): Ditto.
	* interpret.h (r_interpret): Ditto for Op_assign_concat.
	* node.c (r_format_val, r_dupnode, make_str_node, str2wstr, wstr2str):
	Ditto.
	* re.c (make_regexp): Ditto.

2014-12-20         Arnold D. Robbins     <arnold@skeeve.com>

	Enable non-fatal output on per-file or global basis,
	via PROCINFO.

	* awk.h (RED_NON_FATAL): New redirection flag.
	* builtin.c (efwrite): If RED_NON_FATAL set, just set ERRNO and return.
	(do_printf): Check errflg and if set, set ERRNO and return.
	(do_print): Ditto.
	(do_print_rec): Ditto.
	* io.c (redflags2str): Update table.
	(redirect): Check for global PROCINFO["nonfatal"] or for
	PROCINFO[file, "nonfatal"] and don't fail on open if set.
	Add RED_NON_FATAL to flags.
	(in_PROCINFO): Make smarter and more general.

2014-12-12        Stephen Davies         <sdavies@sdc.com.au>

	Improve comment handling in pretty printing.

	* awk.h (comment_type): New field in the node.
	(EOL_COMMENT, FULL_COMMENT): New defines.
	* awkgram.y (block_comment): New variable.
	(check_comment): New function.
	(grammar): Add code to handle comments as needed.
	(get_comment): Now takes a flag indicating kind of comment.
	(yylex): Collect comments appropriately.
	(append_rule): Ditto.
	* profile.c (pprint): Smarten up comment handling.
	Have printing \n take comments into account.
	(end_line): New function.
	(pp_func): Better handling of function comments.

2014-12-10         Arnold D. Robbins     <arnold@skeeve.com>

	* dfa.c: Sync with GNU grep.

2014-11-26         Arnold D. Robbins     <arnold@skeeve.com>

	* builtin.c (do_sub): Improve wording of gensub warnings.

2014-11-25         Arnold D. Robbins     <arnold@skeeve.com>

	* builtin.c (do_sub): For gensub, add more warnings for invalid
	third argument.

2014-11-23         Arnold D. Robbins     <arnold@skeeve.com>

	* awk.h: Move all inline functions to the bottom of the file.
	Keeps modern GCC happier.

2014-11-22         Arnold D. Robbins     <arnold@skeeve.com>

	* awk.h (emalloc, realloc): Redefine in terms of ...
	(emalloc_real, eralloc_real): New static inline functions.
	(fatal): Move definition up.
	* gawkmisc.c (xmalloc): If count is zero, make it one for older
	mallocs that require size > 0 (such as z/OS).

2014-11-21         Arnold D. Robbins     <arnold@skeeve.com>

	* main.c: Remove a debugging // comment.
	* NOTES: Removed.

	Unrelated:

	Revert changes of 2014-11-20 from Paul Eggert. Causes failures
	on z/OS.

	Unrelated: Avoid unnecessary copying of $0.

	* interpret.h (UNFIELD): New macro.
	(r_interpret): Use it where *lhs is assigned to.

2014-11-20  Paul Eggert  <eggert@cs.ucla.edu>

	Port to systems where malloc (0) and/or realloc(P, 0) returns NULL.
	* gawkmisc.c (xmalloc):
	* xalloc.h (realloc):
	Do not fail if malloc(0) or realloc(P, 0) returns NULL.
	Fail only when the allocator returns null when attempting to
	allocate a nonzero number of bytes.

2014-11-19         Arnold D. Robbins     <arnold@skeeve.com>

	Infrastructure upgrades:

	* Automake 1.14.1, Gettext 0.19.3, Libtool 2.4.3.
	* compile, extension/build-aux/compile: New files.

2014-11-19  gettextize  <bug-gnu-gettext@gnu.org>

	* configure.ac (AM_GNU_GETTEXT_VERSION): Bump to 0.19.3.

2014-11-16         Arnold D. Robbins     <arnold@skeeve.com>

	* interpret.h: Revert change of 2014-11-11 since it breaks
	certain uses.

	Unrelated:

	* dfa.c: Sync with GNU grep.

2014-11-15         Arnold D. Robbins     <arnold@skeeve.com>

	* array.c, awk.h, awkgram.y, builtin.c, dfa.c, eval.c, field.c,
	interpret.h, io.c, main.c, mpfr.c, node.c, re.c, regex_internal.h,
	replace.c: Remove all uses of MBS_SUPPORT.
	* regex_internal.h: Disable wide characters on DJGPP.
	* mbsupport.h: Rework to be needed only for DJGPP.

2014-11-11         Arnold D. Robbins     <arnold@skeeve.com>

	Don't let memory used increase linearly in the size of
	the input.  Problem reported by dragan legic
	<dragan.legic@yandex.ru>.

	* field.c (set_record): NUL-terminate the buffer.
	* interpret.h (r_interpret): Op_field_spec: if it's $0, increment
	the valref.  Op_store_var: if we got $0, handle it appropriately.

2014-11-10         Arnold D. Robbins     <arnold@skeeve.com>

	Reorder main.c activities so that we can set a locale on the
	command line with the new, for now undocumented, -Z option.

	* main.c (parse_args, set_locale_stuff): New functions.
	(stopped_early): Made file level static.
	(optlist, optab): Add new argument.
	(main): Adjust ordering and move inline code into new functions.

2014-11-09         Andrew J. Schorr     <aschorr@telemetry-investments.com>

	* gawkapi.c (node_to_awk_value): When the type wanted is AWK_UNDEFINED
	and a it's a Node_val set to Nnull_string, return AWK_UNDEFINED instead
	of AWK_NUMBER 0.

2014-11-06         Andrew J. Schorr     <aschorr@telemetry-investments.com>

	* awk.h (redirect_string): First argument should be const.  Add a new
	extfd argument to enable extensions to create files with pre-opened
	file descriptors.
	(after_beginfile): Declare function used in both eval.c and gawkapi.c.
	* eval.c (after_beginfile): Remove extern declaration now in awk.h.
	* gawkapi.c (api_get_file): Implement API changes to return
	awk_input_buf_t and/or awk_output_buf_t info, as well as accept an
	fd for inserting an opened file into the table.
	* gawkapi.h (gawk_api): Modify the api_get_file declaration to
	return awk_bool_t and add 3 new arguments -- a file descriptor
	for inserting an already opened file, and awk_input_buf_t and
	awk_output_buf_t to return info about both input and output.
	(get_file): Add new arguments to the macro.
	* io.c (redirect_string): First arg should be const, and add a new
	extfd arg so extensions can pass in a file that has already been
	opened by the extension.  Use the passed-in fd when appropriate,
	and pass it into two_way_open.
	(redirect): Pass new fd -1 arg to redirect_string.
	(two_way_open): Accept new extension fd parameter and open it
	as a socket.

2014-11-05         Andrew J. Schorr     <aschorr@telemetry-investments.com>

	* io.c (retryable): New function to indicate whether I/O can be
	retried for this file instead of throwing a hard error.
	(get_a_record) Check whether this file is configured for retryable
	I/O before returning nonstandard -2.

2014-11-03         Norihiro Tanaka       <noritnk@kcn.ne.jp>

	* re.c (research): Use dfa superset to improve matching speed.

2014-11-02         Arnold D. Robbins     <arnold@skeeve.com>

	* profile.c (div_on_left_mul_on_right): New function.
	(parenthesize): Call it.

2014-10-30         Arnold D. Robbins     <arnold@skeeve.com>

	* configure: Regenerated after fix to m4/readline.m4.

	Unrelated; fixes to profiling. Thanks to Hermann Peifer and
	Manuel Collado for pointing out problems:

	* profile.c (pprint): For Op_unary_minus, parenthesize -(-x)
	correctly.
	(prec_level): Get the levels right (checked the grammar).
	(is_unary_minus): New function.
	(pp_concat): Add checks for unary minus; needs to be parenthesized.

2014-10-30         Andrew J. Schorr     <aschorr@telemetry-investments.com>

	* NEWS: Mention installation of /etc/profile.d/gawk.{csh,sh}.

2014-10-29         Andrew J. Schorr     <aschorr@telemetry-investments.com>

	* configure.ac (AC_CONFIG_FILES): Add extras/Makefile.
	* Makefile.am (SUBDIRS): Add extras.
	* extras: Add new subdirectory.

2014-10-29         Arnold D. Robbins     <arnold@skeeve.com>

	* dfa.c: Sync with GNU grep. Again, again.

2014-10-28         Arnold D. Robbins     <arnold@skeeve.com>

	* dfa.c: Sync with GNU grep. Again.

2014-10-25         Arnold D. Robbins     <arnold@skeeve.com>

	* dfa.c: Sync with GNU grep.

2014-10-17         John E. Malmberg      <wb8tyw@qsl.net>

	* ext.c (close_extensions): Test for null pointer since
	since this can be called by signal handler before the
	pointers are initialized.

2014-10-15         Arnold D. Robbins     <arnold@skeeve.com>

	Make sane the handling of AWKPATH and AWKLIBPATH:

	1. Don't explicitly search "."; it must be in the path either
	physically or as null element a la the shell's $PATH
	2. If environment's value was empty, use built-in default value.
	3. Set ENVIRON["AWK*PATH"] to the path used.

	* io.c (path_info): Remove try_cwd member.
	(get_cwd): Removed, not needed anymore.
	(do_find_source): Don't do explicit check in current directory.
	It must come from the AWKPATH or AWKLIBPATH variable.
	* main.c (path_environ): If value from environment was empty,
	set it to the default.  This is how gawk has behaved since 2.10.

2014-10-13         Arnold D. Robbins     <arnold@skeeve.com>

	* regcomp.c (__re_error_msgid): Make error message for REG_EBRACK
	more helpful - also used for unmatched [:, [., [=.
	Thanks to Davide Brini for raising the issue.

2014-10-12         KO Myung-Hun          <komh78@gmail.com>

	Fixes for OS/2:

	* Makefile.am (install-exec-hook, uninstall-links): Use $(EXEEXT).
	* getopt.h: Redefinitions if using KLIBC.
	* io.c (_S_IFDIR, _S_IRWXU): Define if the more standard versions
	are available.

2014-10-12         Arnold D. Robbins     <arnold@skeeve.com>

	* README: Remove Pat Rankin from VMS duties, per his request.

2014-10-08         Arnold D. Robbins     <arnold@skeeve.com>

	* dfa.c: Sync with GNU grep.

2014-10-05         Arnold D. Robbins     <arnold@skeeve.com>

	* profile.c (pprint): Fix typo in header. Sheesh.

	Unrelated:

	* awkgram.y (mk_program): Add a comment that we don't need to
	clear the comment* variables.

2014-10-04         Arnold D. Robbins     <arnold@skeeve.com>

	* profile.c (pp_string_fp): Fix breaklines case to actually
	output the current letter. This broke at gawk 4.0.0. Sigh.
	Thanks to Bert Bos (bert@w3.org) for the report.

2014-10-03	Stephen Davies		<sdavies@sdc.com.au>

	* awkgram.y (program_comment): Renamed from comment0.
	(function_comment): Renamed from commentf.

2014-10-02         Arnold D. Robbins     <arnold@skeeve.com>

	* awkgram.y, profile.c: Minor white space cleanups.

2014-10-01         Arnold D. Robbins     <arnold@skeeve.com>

	Fix a few compile warnings:

	* awkgram.y (split_comment): Make static.
	General: Remove some unused variables, clean up some whitepace nits.

	* profile.c (indent): Add some braces to turn off compiler warnings.

2014-09-29         Andrew J. Schorr     <aschorr@telemetry-investments.com>

	* main.c (main): In optlist, it should say "h", not "h:", since there
	is no argument for the help option.  Thanks to Joep van Delft for
	the bug report.

2014-09-29         Arnold D. Robbins     <arnold@skeeve.com>

	* gawkapi.h: Minor edits to sync with documentation. Does not
	influence the behavior of the API.

2014-09-28         Arnold D. Robbins     <arnold@skeeve.com>

	* command.y (cmdtab): Add "where" as an alias for "backtrace".
	Finally!

	Unrelated:

	* dfa.c: Sync with GNU grep.

2014-09-27         Arnold D. Robbins     <arnold@skeeve.com>

	* awkgram.y (check_for_bad): Bitwise-and the bad character with 0xFF
	to avoid sign extension into a large integer.

	Unrelated:

	* configure.ac: Add an option to enable locale letters in identifiers.
	Undocumented and subject to being rescinded at any time in the future.
	* NEWS: Mention to look at configure --help.

	Unrelated:

	* profile.c (pprint): Use "rule(s)" instead of "block(s)" in the
	header.

2014-09-23         Arnold D. Robbins     <arnold@skeeve.com>

	* awkgram.y (yylex): Don't check for junk characters inside
	quoted strings.  Caused issues on DJGPP and Solaris.

	Unrelated:

	* io.c (devopen): Straighten things out with respect to
	compatibility with BWK awk.

2014-09-19         Arnold D. Robbins     <arnold@skeeve.com>

	* awkgram.y: Further commentary as to the treacherousness
	of isalnum and isalpha.

2014-09-15         Arnold D. Robbins     <arnold@skeeve.com>

	Finish removing use of isalpha and isalnum.

	* awk.h (is_alpha, is_alnum, is_identchar): Add declarations.
	* awkgram.y (yylex): Use is_alpha.
	(is_alpha, is_alnum): New functions.
	(is_identchar): Use is_alnum.
	* builtin.c (r_format_tree): Use is_alpha, is_alnum.
	* command.y (yylex): Use is_alpha, is_identchar.
	* ext.c (is_letter): Use is_alpha.
	(is_identifier_char): Removed; replaced uses with is_identchar.
	* main.c (arg_assign): Use is_alpha, is_alnum.
	* node.c (r_force_number): Use is_alpha.

2014-09-14         Arnold D. Robbins     <arnold@skeeve.com>

	* awkgram.y (is_identchar): Change from simple macro to function
	since use of isalnum() let non-ASCII letters slip through into
	identifiers.

2014-09-13	Stephen Davies		<sdavies@sdc.com.au>

	When doing pretty-printing (but not profiling), include the original
	comments in the output.

	General rules:

	Pretty printing:
		- Do NOT indent by a tab
		- Do NOT print the header comments ("# BEGIN rules", etc.)
		- DO print the comments that are in the program

	Profiling:
		- DO indent by a tab
		- DO print the header comments
		- Do NOT print the program's original comments

	* awkgram.y (comment0, commentf): New varibles that are  pointers to
	program and function comments.
	(get_comment): New function that retrieves consecutive comment lines
	and empty lines as a unit).
	(split_comment): New function: iff first block in the program is a
	function and it is predeeded by comments, take the last non-blank
	line as function comment and any preceeding lines as program comment.)

	Following token rules were changed to handle comments:

	* awkgram.y (pattern, LEX_BEGIN, LEX_END, LEX_BEGINFILE, LEX_ENDFILE,
	action, function_prologue, statements): Update to handle comments.
				
	Following functions were changed to handle comments:

	* awkgram.y (mk_program, mk_function, allow_newline and yylex): Update
	to handle comments. (Also fixed typo in case '\\'.)

	* profile.c (print_comment): New function to format comment printing.
	(indent, pprint, dump_prog, pp_func): Changed to handle comments and
	the revised indentation rules.

2014-09-07         Arnold D. Robbins     <arnold@skeeve.com>

	* awk.h: Move libsigsegv stuff to ...
	* main.c: here. Thanks to Yehezkel Bernat for motivating
	the cleanup.
	* symbol.c (make_symbol, install, install_symbol): Add const to
	first parameter. Adjust decls and fix up uses.

2014-09-05         Arnold D. Robbins     <arnold@skeeve.com>

	Add builtin functions to FUNCTAB for consistency.

	* awk.h (Node_builtin_func): New node type.
	(install_builtins): Declare new function.
	* awkgram.y [DEBUG_USE]: New flag value for debug functions; they
	don't go into FUNCTAB.
	(install_builtins): New function.
	* eval.c (nodetypes): Add Node_builtin_func.
	* interpret.h (r_interpret): Rework indirect calls of built-ins
	since they're now in the symbol table.
	* main.c (main): Call `install_builtins'.
	* symbol.c (install): Adjust for Node_builtin_func.
	(load_symbols): Ditto.

2014-09-04         Arnold D. Robbins     <arnold@skeeve.com>

	* profile.c (pprint): Case Op_K_for: Improve printing of
	empty for loop header.

	Unrelated: Make indirect function calls work for built-in and
	extension functions.

	* awkgram.y (lookup_builtin): New function.
	* awk.h (builtin_func_t): New typedef.
	(lookup_builtin): Declare it.
	* interpret.h (r_interpret): For indirect calls, add code to
	find and call builtin functions, and call extension functions.

2014-09-01         Arnold D. Robbins     <arnold@skeeve.com>

	* builtin.c (do_substr): Return "" instead of null string in case
	result is passed to length() with --lint. Based on discussions in
	comp.lang.awk.

	Unrelated:

	* interpret.h (r_interpret): For indirect function call, separate
	error message if lookup returned NULL. Otherwise got a core dump.
	Thanks to "Kenny McKormack" for the report in comp.lang.awk.

2014-08-27         Arnold D. Robbins     <arnold@skeeve.com>

	* configure.ac: Add test for strcasecmp.
	* regcomp.c: Remove special case code around use of strcasecmp().
	* replace.c: Include missing/strncasecmp.c if either strcasecmp()
	or strncasecmp() aren't available.

2014-08-26         Arnold D. Robbins     <arnold@skeeve.com>

	* regcomp.c, regex_internal.c: Sync with GBLIC. Why not.

	Unrelated:

	Remove support for MirBSD. It uglified the code too much
	for no discernable gain.

	* configure.ac: Remove check for MirBSD and define of
	LIBC_IS_BORKED.
	* dfa.c: Remove code depending on LIBC_IS_BORKED.
	* main.c: Ditto.
	* regcomp.c: Ditto.
	* NEWS: Updated.

2014-08-24         Arnold D. Robbins     <arnold@skeeve.com>

	* regex.h: Remove underscores in names of parameters in function
	declarations. Tweak names as neeeded.

2014-08-20         Arnold D. Robbins     <arnold@skeeve.com>

	* node.c (parse_escape): Max of 2 digits after \x.

2014-08-18         Arnold D. Robbins     <arnold@skeeve.com>

	* symbol.c: General formatting cleanup.

2014-08-15         Arnold D. Robbins     <arnold@skeeve.com>

	* main.c (usage): Adjust whitespace for -L and add "invalid"
	as a possible value for it.  Report from Robert P. J. Day
	<rpjday@crashcourse.ca>.

2014-08-14         Arnold D. Robbins     <arnold@skeeve.com>

	* Makefile.am (SUBDIRS): Put awklib after doc so that examples
	get extracted when the doc changes.

2014-08-13         Arnold D. Robbins     <arnold@skeeve.com>

	* builtin.c (do_sub): Move initial allocation of the replacement
	string down towards code to do the replacement, with a (we hope)
	better guesstimate of how much to initially allocate. The idea
	is to avoid unnecessary realloc() calls by making a better guess
	at how much to allocate.  This came up in an email discussion
	with Tom Dickey about mawk's gsub().

2014-08-12         Juergen Kahrs <jkahrs@users.sourceforge.net>

	* cmake/configure.cmake:
	* cmake/package.cmake: Copyright update.
	* README.cmake:
	* README_d/README.cmake: Moved file.

2014-08-12         Arnold D. Robbins     <arnold@skeeve.com>

	OFS being set should rebuild $0 using previous OFS if $0
	needs to be rebuilt. Thanks to Mike Brennan for pointing this out.

	* awk.h (rebuild_record): Declare.
	* eval.c (set_OFS): If not being called from var_init(), check
	if $0 needs rebuilding. If so, parse the record fully and rebuild it.
	Make OFS point to a separate copy of the new OFS for next time, since
	OFS_node->var_value->stptr was already updated at this point.
	* field.c (rebuild_record): Is now extern instead of static.
	Use OFS and OFSlen instead of the value of OFS_node.

	Unrelated:

	* Makefile.am (RM): Define for makes that don't have it,
	such as on OpenBSD.  Thanks to Jeremie Courreges-Anglas
	<jca@wxcvbn.org> for the report.

2014-08-05         Arnold D. Robbins     <arnold@skeeve.com>

	Bug fix: For MPFR sqrt(), need to set precision of result to be
	the same as that of the argument. Doesn't hurt other functions.
	See test/mpfrsqrt.awk. Thank to Katie Wasserman <katie@wass.net>
	for the bug report.

	* mpfr.c (do_mpfr_func): New function. Runs code for MPFR functions
	while still enabling debugging. Add call here to mpfr_set_prec().
	Original code from SPEC_MATH macro.
	(SPEC_MATH): Change macro to call do_mpfr_func().

	Next MPFR bug fix: The % operator gave strange results for negative
	numerator. Thanks again to Katie Wasserman for the bug report.

	* mpfr.c (mpg_mod): Use mpz_tdiv_qr() instead of mpz_mod(). From
	the GMP doc, mpz_mod() should have worked; it's not clear why
	it doesn't.

2014-08-03         Arnold D. Robbins     <arnold@skeeve.com>

	* builtin.c (format_tree): Don't need to check return value of
	wctombr for -2. Thanks to Eli Zaretskii for pointing this out.

	Unrelated:

	* gawkapi.h: Fix doc for API get_record - errcode needs to
	be greater than zero.
	* interpret.h (r_interpret): Move setting of ERRNO to here, from ...
	* io.c (inrec): ... here. Makes the code cleaner.

2014-08-03         Andrew J. Schorr     <aschorr@telemetry-investments.com>

	* awkgram.y (getfname): Match on either ptr or ptr2 so --profile
	will work in -M (MPFR bignum) mode.

2014-07-31         Arnold D. Robbins     <arnold@skeeve.com>

	* builtin.c (format_tree): Make %c handling more sane on Windows.
	Rework the lint messages.

	Unrelated:

	* dfa.c: Sync with GNU grep. Mainly white space differences.

	Unrelated:

	* mpfr.c (cleanup_mpfr): New function to deallocate _mpf_t1
	and _mpf_t2; removes some valgrind warnings.
	* awk.h (cleanup_mpfr): Add declaration.
	* main.c (main): Add call to `cleanup_mpfr'.

	Fix memory leak:

	* mpfr.c (do_mpfr_div): Add unref to denominator and numerator
	to not leak memory. Thanks to Katie Wasserman <katie@wass.net>
	for isolating the problem to that routine.

2014-07-25         Arnold D. Robbins     <arnold@skeeve.com>

	* main.c (main): Add a warning message if -M is used and gawk was
	compiled without MPFR/GMP.

2014-07-24         Arnold D. Robbins     <arnold@skeeve.com>

	* main.c (usage): Put text for `-n' *after* text for `-m'.
	Report from Robert P. J. Day <rpjday@crashcourse.ca>.

	Fix problems with I/O errors reported by Assaf Gordon
	<assafgordon@gmail.com>:

	* io.c (inrec): Change type to bool to make calling easier. Add
	check in non-EOF case for error, and if so, return false.
	Update ERRNO in case there is an ENDFILE block.
	* awk.h (inrec): Change type in declaration.
	* interpret.h (r_interpret): Change call of inrec() to boolean
	notation.

2014-07-10         Arnold D. Robbins     <arnold@skeeve.com>

	New `div()' function to do integer division and remainder;
	mainly useful for use with GMP integers. Thanks to
	Katie Wasserman <katie@wass.net> for the suggestion.

	* awk.h (do_div, do_mpfr_div): Declare new functions.
	* builtin.c (do_div): New function.
	* mpfr.c (do_mpfr_div): New function.
	* awkgram.y (tokentab): New entry.
	(snode): Add check for do_div/do_mpfr_div to make 3rd arg
	be an array.
	* NEWS: Updated.
	* TODO: Updated.

2014-07-10         Arnold D. Robbins     <arnold@skeeve.com>

	* awkgram.y (check_for_bad): New routine to do the fatal message,
	with smarter checking.
	(nextc): Call it as appropriate.

	* builtin.c (format_tree): Add check for bad returns from mbrlen
	to avoid trying to malloc (size_t) -1 bytes. Thanks to
	mail.green.fox@gmail.com for the bug report.

2014-07-03         Arnold D. Robbins     <arnold@skeeve.com>

	* awkgram.y (nextc): Add bool check_for_bad parameter to check
	for bad characters in the source program.
	(yylex): Adjust calls.

2014-06-24         Arnold D. Robbins     <arnold@skeeve.com>

	* main.c (main): The --pretty-print option no longer runs the
	program.  This removes the need for the GAWK_NO_PP_RUN environment var.
	* NEWS: Updated.
	* TODO: Updated.

2014-06-22         Paul Eggert          <eggert@penguin.cs.ucla.edu>

	Bring in from GNULIB:

	regex: fix memory leak in compiler
	Fix by Andreas Schwab in:
	https://sourceware.org/ml/libc-alpha/2014-06/msg00462.html
	* lib/regcomp.c (parse_expression): Deallocate partially
	constructed tree before returning error.

2014-06-19         Arnold D. Robbins     <arnold@skeeve.com>

	* builtin.c (do_sub): Add more info to leading comment.
	Add some whitespace in the code.

2014-06-08         Arnold D. Robbins     <arnold@skeeve.com>

	* dfa.c: Sync with GNU grep.

2014-06-03         Arnold D. Robbins     <arnold@skeeve.com>

	* dfa.c (mbs_to_wchar): Define a macro if not MBS.

2014-05-29         Arnold D. Robbins     <arnold@skeeve.com>

	* dfa.c: Sync with GNU grep.

2014-05-26         Arnold D. Robbins     <arnold@skeeve.com>

	* io.c (inetfile): Change return type to bool.  Wrap code
	with ifdef HAVE_SOCKETS so that it'll compile on DJGPP.

2014-05-22         Andrew J. Schorr     <aschorr@telemetry-investments.com>

	Allow any redirected getline inside BEGINFILE/ENDFILE.

	* awkgram.y (LEX_GETLINE): Only require a redirection and not also
	a variable if getline is in a BEGINFILE or ENDFILE rule.
	* interpret.h (Op_K_getline_redir): Remove check and fatal error.

2014-05-20         Arnold D. Robbins     <arnold@skeeve.com>

	* dfa.c (dfaexec): Minor sync with GNU grep.

2014-05-14         Arnold D. Robbins     <arnold@skeeve.com>

	* custom.h (_GL_PURE): Move definition to here. Sigh.
	* dfa.h, dfa.c: Sync with GNU grep. Sigh.

	Unrelated:

	* custom.h: Remove stuff for Ultrix 4.3. No one has such
	systems anymore; this just got missed earlier.

2014-05-11         Arnold D. Robbins     <arnold@skeeve.com>

	* debug.c (do_eval): Repair fix of 2014-05-09 and use
	assoc_remove to take @eval out of the function table.
	* symbol.c: Fix a comment.  This file needs some work.

2014-05-10         Arnold D. Robbins     <arnold@skeeve.com>

	* io.c (get_a_record): Finish TERMNEAREND handling in case
	we don't have a regular file but aren't going to get more data.
	Added some additional comments.

2014-05-09         Arnold D. Robbins     <arnold@skeeve.com>

	* debug.c (do_eval): Don't free `f' which points into the context
	that was previously freed. Bug reported by Jan Chaloupka
	<jchaloup@redhat.com>.  Apparently introduced with move to
	SYMTAB and FUNCTAB, but only showed up on Fedora 20 and Ubuntu 14.04,
	which have a newer glibc.
	(do_eval): Fix a memory leak seen by valgrind on Fedora 20 and
	Ubuntu 14.04: the new SRCFILE that is added wasn't released.

	Unrelated:

	* io.c (get_a_record): Handle return of TERMNEAREND when the
	entire file has been read into the buffer and we're using a
	regex for RS. Bug report by Grail Dane <grail69@hotmail.com>.

2014-05-04         Arnold D. Robbins     <arnold@skeeve.com>

	* debug.c (debug_prog): Change check for GAWK_RESTART so that it
	actually works. Bug fix: run command in debugger would start
	over again but not actually start running the program.

2014-04-25         Andrew J. Schorr     <aschorr@telemetry-investments.com>

	* io.c (two_way_open): In forked child, reset SIGPIPE to SIG_DFL.
	Fixes problems with "broken pipe" errors from child processes,
	restoring 4.1.0 and earlier behavior. Thanks to Daryl F
	<wyatt@prairieturtle.ca> for the report.
	(gawk_popen): Ditto.

2014-04-25         Arnold D. Robbins     <arnold@skeeve.com>

	* dfa.h, dfa.c: Merge with GNU grep; lots of forward motion.

2014-04-24         Arnold D. Robbins     <arnold@skeeve.com>

	Update xalloc.h for pending merge with dfa.

	* xalloc.h (xstrdup): Implement this.
	(x2nrealloc): Incorporate changed logic from GNULIB.

2014-04-20         Andrew J. Schorr     <aschorr@telemetry-investments.com>

	* io.c (struct inet_socket_info): Define new structure
	for use in parsing special socket filenames.
	(inetfile): Parse all components of the special socket filename
	into the struct inet_socket_info.  Returns true only if it is a
	valid socket fliename, unlike the previous version which checked
	for the '/inet[46]?/' prefix only.
	(redirect): Patch to use updated inetfile() function.
	(devopen): Remove logic to parse socket filenames, since this has
	been moved into the inetfile() function.
	(two_way_open): Update args to inetfile().

2014-04-20         Arnold D. Robbins     <arnold@skeeve.com>

	* builtin.c (do_rand): Make calls to random() in predictable
	order to avoid order of evaluation differences amongst compilers.
	Thanks to Anders Magnusson <ragge@ludd.ltu.se> (of the PCC team)
	for the suggestion.

2014-04-18         Arnold D. Robbins     <arnold@skeeve.com>

	* configure.ac: Change adding of -export-dynamic for GCC to be
	-Wl,-export-dynamic, which then works for PCC also.

2014-04-11         Arnold D. Robbins     <arnold@skeeve.com>

	* io.c (closemabyesocket): Define if not defined, e.g. building
	without socket code. Thanks to dave.gma@googlemail.com (Dave Sines)
	for the report.

2014-04-08         Arnold D. Robbins     <arnold@skeeve.com>

	* 4.1.1: Release tar ball made.

2014-04-08         Arnold D. Robbins     <arnold@skeeve.com>

	* README: Update.
	* configure.ac: Bump version.

2014-04-03         Arnold D. Robbins     <arnold@skeeve.com>

	* regcomp.c (parse_bracket_exp): Move a call to `re_free' inside
	an ifdef. Makes the code marginally cleaner.

2014-03-30         Arnold D. Robbins     <arnold@skeeve.com>

	* dfa.c: Sync with GNU grep.

2014-03-28         Arnold D. Robbins     <arnold@skeeve.com>

	* configure.ac: Remove duplicate AC_HEADER_TIME and rearrange
	order of macros some. May help on older systems.

2014-03-23         Arnold D. Robbins     <arnold@skeeve.com>

	* dfa.c: Move include of dfa.h around for correct building
	on Irix. Thanks to Nelson H.F. Beebe for the report.

	Unrelated:

	* .gitignore: Simplify .dSYM pattern for Mac OS X.

2014-03-21         Arnold D. Robbins     <arnold@skeeve.com>

	* dfa.c (using_simple_locale): Add ifdefs in case there is no
	locale support at all. Thanks to Scott Deifik for the report.

	Unrelated:

	* main.c (UPDATE_YEAR): Set to 2014.

2014-03-17         Arnold D. Robbins     <arnold@skeeve.com>

	* .gitignore: Add .dSYM directories for Mac OS X.
	Thanks to Hermann Peifer for the suggestion.

2014-03-10         Arnold D. Robbins     <arnold@skeeve.com>

	* dfa.h, dfa.c: Sync with grep. Yet again.
	* regex_internal.c (built_wcs_upper_buffer, build_upper_buffer):
	Fixes from GNULIB for mixed case matching on Mac OS X.

	Unrelated:

	* builtin.c (format_tree): Smarten handling of %' flag. Always
	pass it in for floating point formats. Then only add the
	thousands_sep if there is one. Also, allow for thousands_sep
	to be a string, not just one character.  Thanks to Michal Jaegermann
	for the report.

2014-03-08         Andrew J. Schorr     <aschorr@telemetry-investments.com>

	* gawkapi.c (api_impl): Add memory allocation function pointers.
	* gawkapi.h (GAWK_API_MINOR_VERSION): Bump.
	(gawk_api_t): Add memory allocation function pointers api_malloc,
	api_calloc, api_realloc, and api_free.
	(gawk_malloc, gawk_calloc, gawk_realloc, gawk_free): New macros.
	(emalloc): Replace malloc with gawk_malloc.
	(erealloc): Replace erealloc with gawk_erealloc.

2014-03-05         Arnold D. Robbins     <arnold@skeeve.com>

	Straighten out enumerated types some more.

	* awk.h (add_srcfile): Fix type of first parameter.
	* awkgram.y (add_srcfile, do_add_srcfile): Ditto.
	* cmd.h (A_NONE): New enum nametypeval.
	* command.y (argtab): Use it in final value.
	* ext.c (make_builtin): Use awk_false, awk_true.
	* io.c (init_output_wrapper): Use awk_false.

	Unrelated:

	* debug.c (do_commands): Initialize num to silence warnings.
	Thanks to Michal Jaegermann.

	Unrelated:

	* builtin.c (do_mktime): Change lint warning for minutes to
	check against 59, not 60.  Thanks to Hermann Peifer for the report.

2014-03-03         Arnold D. Robbins     <arnold@skeeve.com>

	* dfa.c: Sync with grep. Yet again.

2014-02-28         Arnold D. Robbins     <arnold@skeeve.com>

	* dfa.c: Sync with grep. Looks like good improvement with
	respect to bracket expressions.

2014-02-27         Arnold D. Robbins     <arnold@skeeve.com>

	Fixes for enum/int mismatches as warned by some compilers.

	* awk.h (ANONE): New enum for array sorting.
	* array.c (assoc_list): Use it.
	* builtin.c (format_tree): New MP_NONE value.
	* gawkapi.c: Use awk_false and awk_true everywhere instead of
	false and true.

2014-02-26         Arnold D. Robbins     <arnold@skeeve.com>

	* configure.ac: Set up do-nothing extension/Makefile on
	MirBSD also.

2014-02-21         Arnold D. Robbins     <arnold@skeeve.com>

	* dfa.h, dfa.c (parse_bracket_exp): Sync with grep.

2014-02-20         Arnold D. Robbins     <arnold@skeeve.com>

	* regex.h, regex.c, regex_internal.c, regex_internal.h: Sync
	with GLIBC. Mainly copyright updates.
	* getopt.c, getopt.h, getopt1.c, getopt_int.h: Ditto.
	* dfa.c (parse_bracket_exp): Sync with grep, where they restored
	the buggy code.  Sigh.

	Unrelated:

	* NEWS: Typo fix.
	* interpret.h (r_interpret): Init a variable for BEGINFILE to avoid
	compiler warnings. Thanks to Michal Jaegermann.

2014-02-15         Arnold D. Robbins     <arnold@skeeve.com>

	* awkgram.c, command.c: Regenerated - Bison 3.0.2.

2014-02-04         Arnold D. Robbins     <arnold@skeeve.com>

	* dfa.c (to_uchar): Make use of this. Syncs with GNU grep.

2014-02-03         Arnold D. Robbins     <arnold@skeeve.com>

	* awkgram.y (negate_num): Bracket `tval' in #ifdef MPFR since it's
	only used in that code.

2014-01-31         Arnold D. Robbins     <arnold@skeeve.com>

	* Makefile.am (dist-hook): Improve creation of pc/config.h. We
	have to jump through a lot of hoops for 'make distcheck' to
	actually work.

2014-01-30         Arnold D. Robbins     <arnold@skeeve.com>

	* Makefile.am (dist-hook): Improve creation of pc/config.h to copy
	the new file into the distribution directory being created.
	Also, put the temporary files into /tmp.

2014-01-28         Arnold D. Robbins     <arnold@skeeve.com>

	* awkgram.y (negate_num): If just a double, return. Fixes a bug
	that showed up on 32-bit systems with MPFR. Thanks to Eli Zaretskii
	and Corinna Vinschen for the report.  Also, free the MPZ integer.
	Thanks to valgrind for the report.

	Unrelated:

	* dfa.c: Sync with GNU grep - removed some special cased code
	for grep.

2014-01-24         Arnold D. Robbins     <arnold@skeeve.com>

	* configure.ac, field.c: Update copyright year.

2014-01-19         Arnold D. Robbins     <arnold@skeeve.com>

	* awkgram.y (negate_num): Handle the case of -0 for MPFR; the sign
	was getting lost. Thanks to Hermann Peifer for the report.

2014-01-18         Arnold D. Robbins     <arnold@skeeve.com>

	* dfa.c (parse_bracket_exp): Sync with GNU grep, which now uses
	gawk's code for RRI in single-byte locales!  Hurray.

2014-01-16         Arnold D. Robbins     <arnold@skeeve.com>

	* configure.ac: For z/OS, restore creation of do-nothing
	Makefile in extension directory.

2014-01-14         Arnold D. Robbins     <arnold@skeeve.com>

	* field.c (do_split): Make sure split() gets FS value if no
	third arg even after FPAT was set. Thanks to Janis Papanagnou
	for the report.

2014-01-13         Arnold D. Robbins     <arnold@skeeve.com>

	* README: Fix John Malmberg's email address.

2014-01-12         Arnold D. Robbins     <arnold@skeeve.com>

	* awkgram.y:  Update copyright year.
	(func_use): Simplify code.
	* command.y:  Update copyright year.
	* ext.c:  Update copyright year.
	(make_builtin): Small simplification.
	(make_old_builtin): Make code consistent with make_builtin(), add
	call to track_ext_func().
	* bootstrap.sh: Update copyright year. Remove touch of version.c
	since that file is no longer autogenerated.

2014-01-07         Arnold D. Robbins     <arnold@skeeve.com>

	* command.y (next_word): Move into ifdef for HAVE_LIBREADLINE,
	since it's only used by that code.
	* ext.c (load_old_ext): Minor improvements.

2014-01-03         Arnold D. Robbins     <arnold@skeeve.com>

	* config.guess, config.rpath, config.sub, depcomp,
	install-sh: Updated.
	* dfa.h, dfa.c: Sync with GNU grep; comment fix and copyright year.
	* NEWS: Updated some, including copyright year.

2013-12-26         Arnold D. Robbins     <arnold@skeeve.com>

	* README: Add John Malmberg for VMS.

2013-12-24         Arnold D. Robbins     <arnold@skeeve.com>

	* getopt.h: Add `defined(__sun)' to list of system that do get to
	include stdlib.h.  Needed for Illumos. Thanks to
	Richard Palo <richard.palo@free.fr> for the report.

2013-12-21         Mike Frysinger        <vapier@gentoo.org>

	* configure.ac: Add --disable-extensions flag to control
	compiling extensions.  Better for cross-compiling.
	(AC_CANONICAL_HOST): Added. Changed case statments appropriately.
	* Makefile.am (check-for-shared-lib-support): Removed.
	(check-recursive, all-recursive): Removed.

2013-12-21         Arnold D. Robbins     <arnold@skeeve.com>

	* config.guess: Updated.
	* configure, aclocal.m4: Updated based on automake 1.13.4.

2013-12-19         Arnold D. Robbins     <arnold@skeeve.com>

	* regexec.c (re_search_internal): Make sure `dfa' pointer is
	not NULL before trying to dereference it.

2013-12-16         Arnold D. Robbins     <arnold@skeeve.com>

	* configure.ac (AC_FUNC_VPRINTF): Remove. Not needed on current
	systems.
	* awk.h (HAVE_VPRINTF): Remove check.

2013-12-12         John E. Malmberg      <wb8tyw@qsl.net>

	* io.c (redirect): Add additional VMS error codes.
	(nextfile): Retry open after closing some files.

2013-12-10         Scott Deifik          <scottd.mail@sbcglobal.net>

	* io.c (closemaybesocket): Add definition for DJGPP.

2013-12-10         Arnold D. Robbins     <arnold@skeeve.com>

	* awk.h (Floor, Ceil): Remove declarations and VMS redefinitions.
	* floatcomp.c (Floor, Ceil): Removed, not needed. Move bracketing
	ifdef to the top of the file.
	* builtin.c (double_to_int): Use floor() and ceil().

2013-12-07         Arnold D. Robbins     <arnold@skeeve.com>

	* regex_internal.h (__attribute__): Define to empty if not GCC.
	* custom.h (__attribute__): Remove the definition from here; the
	right place was regex_internal.h.

2013-12-06         Arnold D. Robbins     <arnold@skeeve.com>

	No need to generate version.c from version.in.
	Thanks to John E. Malmberg <wb8tyw@qsl.net> for the suggestion.

	* version.in: Removed.
	* version.c: Use PACKAGE_STRING directly.
	* Makefile.am (EXTRA_DIST): Remove version.in.
	(distcleancheck_listfiles): Remove this rule.
	(MAINTAINERCLEANFILES): Remove this definition.
	(version.c): Remove the rule to create it.

2013-12-05         Arnold D. Robbins     <arnold@skeeve.com>

	Fixes for Z/OS.

	* custom.h (__attribute__): Define to empty.
	* dfa.c (parse_bracket_exp): Add a cast to quiet a warning.
	* regex.c: Correctly bracket include of <sys/param.h>.

	Unrelated:

	* debug.c (find_rule): Add a FIXME comment.

2013-12-03         John E. Malmberg	<wb8tyw@qsl.net>

	* io.c (redirect): Add additional VMS error code to check.
	(do_find_source): Append "/" if not a VMS filename.

2013-12-01         Andrew J. Schorr     <aschorr@telemetry-investments.com>

	* main.c (optab): Sort by long option name.

2013-11-27         Andrew J. Schorr     <aschorr@telemetry-investments.com>

	* main.c (optab): Add entry for --include.

2013-11-23         Arnold D. Robbins     <arnold@skeeve.com>

	* dfa.c: Merge from grep; minor fixes in how bit twiddling
	is done.

2013-11-01         Arnold D. Robbins     <arnold@skeeve.com>

	* dfa.c (lex): Reset laststart so that stuff like \s* works.
	Fix from grep.

2013-10-31         Arnold D. Robbins     <arnold@skeeve.com>

	* builtin.c (efwrite): If write error to stdout is EPIPE,
	die silently.  Thanks to Hermann Peifer for helping find this.

2013-10-22         Arnold D. Robbins     <arnold@skeeve.com>

	Revise error messages when writing to standard output or standard
	error to ignore EPIPE.  Add the ability based on an environment
	variable to get the source file and line number.

	* awk.h (r_warning): Renamed from warning.
	(warning): New macro to set location and call warning.
	* io.c (flush_io): Print errors only if not EPIPE.
	(close_io): Ditto.
	* main.c (lintfunc): Init to r_warning.
	(main): Enhance explanatory comment.
	(usage): Print errors only if not EPIPE.
	(copyleft): Ditto.
	* msg.c (err): Make printing srcfile and srcline depend upon
	GAWK_MSG_SRC environment variable.
	(r_warning): Renamed from warning.

2013-10-17         Arnold D. Robbins     <arnold@skeeve.com>

	* main.c (main): Ignore SIGPIPE. See the comment in the code.
	Thanks to Alan Broder for reporting the issue.

	Unrelated:

	* rand.c (do_rand): Fix computation and loop checking against
	1.0 to use do..while.

2013-10-16         Arnold D. Robbins     <arnold@skeeve.com>

	Make -O work again.  Turns out that C99 bool variables
	are clamped to zero or one.

	* main.c (do_optimize): Init to false.
	(main): Set do_optimize to true on -O.
	* eval.c (setup_frame): Change all uses of do_optimize to be
	a boolean check instead of a test > 1.
	* awkgram.y: Ditto.
	(optimize_assignment): Remove check against do_optimize since
	it was inited to true anyway.

	Unrelated:

	* re.c (resetup): Add a comment about the joy of syntax bits.

	Unrelated:

	* builtin.c (do_rand): If result is exactly 1.0, keep trying.
	Thanks to Nelson Beebe.

2013-10-10         Arnold D. Robbins     <arnold@skeeve.com>

	* dfa.c (lex): Sync with GNU grep. Handle multibyte \s and \S.

	Unrelated:

	* awk.h [ARRAY_MAXED]: Fix value of this and subsequent flags
	after addition of NULL_FIELD.
	* eval.c (flags2str): Add NULL_FIELD. Duh.

2013-10-09         Arnold D. Robbins     <arnold@skeeve.com>

	* awkgram.y (mk_assignment): Rework switch to handle Op_assign,
	and to provide a better error message upon unknown opcode.

2013-09-28         Arnold D. Robbins     <arnold@skeeve.com>

	* dfa.c: Sync with GNU grep.

2013-09-25         Arnold D. Robbins     <arnold@skeeve.com>

	* builtin.c (do_rand): Make the result more random by calling
	random() twice. See the comment in the code. Thanks to
	Bob Jewett <jewett@bill.scs.agilent.com> for the report and
	the fix.

2013-09-24         Arnold D. Robbins     <arnold@skeeve.com>

	* debug.c (find_rule): Handle case where lineno is zero. Can happen
	if break is given without a line number on a current line. Thanks
	to Ray Song <i@maskray.me> for the report.

2013-09-19         Arnold D. Robbins     <arnold@skeeve.com>

	* dfa.c (parse_bracket_exp): Use code from grep to keep things within
	range (updates change of 2013-09-08). Fix whitespace in one of the
	gawk-only additions.

2013-09-13         Arnold D. Robbins     <arnold@skeeve.com>

	Fix use of NF after it's extended, e.g. see test/nfloop.awk.

	* awk.h (NULL_FIELD): New flag
	* builtin.c (do_print_rec): Check f0->flags instead of if
	equal to Nnull_string.
	* eval.c (r_get_field): Check (*lhs)->flags instead of if
	equal to Nnull_string or Null_field.
	* field.c (init_fields): Init field zero and Null_field with
	NULL_FIELD flag.
	(set_NF): Set parse_high_water = NF in case NF extended past the
	end. This is the actual bug fix.

2013-09-08         Arnold D. Robbins     <arnold@skeeve.com>

	Fixes based on reports from a static code checker. Thanks to
	Anders Wallin for sending in the list.

	* array.c (asort_actual): Free list if it's not NULL.
	* builtin.c (do_sub): Set buf to NULL and assert on it before using
	it.
	* cint_array.c (cint_array_init): Clamp any value of NHAT from the
	environment such that it won't overflow power_two_table when used as
	an index.
	* dfa.c (parse_bracket_exp): Check that len is in range before using it
	to index buf.
	* getopt.c (_getopt_internal_r): Change call to alloca to use malloc.
	* io.c (socket_open): Init read_len to zero.
	(two_way_open): Upon failure to fork, close the slave fd also.
	* re.c (research): Init try_backref to false.
	* regcomp.c (build_range_exp): Free any items that were allocated in
	the case where not all items were.
	(build_charclass_op): Same. Init br_token to zero with memset.
	(create_tree): Init token t to zero with memset.
	* regex_internal.c (re_dfa_add_node): Free any items that were
	allocated in the case where not all items were.
	* symbol.c (destroy_symbol): On default, break, to fall into releasing
	of resources.

2013-08-29         Arnold D. Robbins     <arnold@skeeve.com>

	* debug.c (HAVE_HISTORY_LIST): Move checks and defines to the top.
	(do_save, serialize): Adjust #if checks to depend on having both
	readline and the history functions. Needed for Mac OS X whose
	native readline is a very old version. Sigh.
	* configh.in, configure: Regenerated due to change in m4/readline.m4.
	Issue reported by Hermann Peifer and Larry Baker.

	Unrelated:

	* getopt.c: Sync with GLIBC, changes are minor.

	Unrelated:

	* dfa.c: Sync with version in grep. Primarily whitespace / comment
	wording changes.

2013-08-26         Arnold D. Robbins     <arnold@skeeve.com>

	* regcomp.c (parse_dup_op): Remove RE_TOKEN_INIT_BUG code (change of
	Feb 19 2005) since it's no longer needed.

	* regcomp.c (re_fastmap_iter): Undo addition of volatile from
	Jan 18 2007; no longer needed and is one less change to have to
	maintain aginst the upstream.

	* regcomp.c, regex.h, regex_internal.h: Sync with GLIBC.

2013-08-22         Arnold D. Robbins     <arnold@skeeve.com>

	* str_array.c (env_store): If the new value being stored is NULL,
	pass in "" instead. Avoids core dump on Mac OS X.
	Thanks to Hermann Peifer for the bug report.

2013-08-20         Arnold D. Robbins     <arnold@skeeve.com>

	* nonposix.h: New file. Contains FAKE_FD_VALUE.
	* awk.h: Include it if MinGW or EMX.
	* Makefile.am (base_sources): Add nonposix.h.

2013-08-18         Arnold D. Robbins     <arnold@skeeve.com>

	Reflect updates to ENVIRON into the real environment.

	* awk.h (init_env_array): Add declaration.
	* main.c (load_environ): Call init_env_array.
	* str_array.c (env_remove, env_store, env_clear, init_env_array):
	New functions.
	(env_array_func): New array vtable.

2013-08-18         Arnold D. Robbins     <arnold@skeeve.com>

	* array.c (force_array): Set symbol->xarray to NULL before
	initing the array if it was Node_var_new.
	(null_array): Restore assert, undoing change of 2013-05-27.

2013-08-15         Arnold D. Robbins     <arnold@skeeve.com>

	* debug.c (print_memory): Fix whitespace / indentation.

2013-08-02         Arnold D. Robbins     <arnold@skeeve.com>

	* awkgram.y (append_rule): Add attempt to insert any comment
	before a rule. Commented out at the moment.

2013-07-30         Arnold D. Robbins     <arnold@skeeve.com>

	* awk.h (enum opcodeval): Add Op_comment.
	* awkgram.y (comment): New variable to hold comment text.
	(statement): Add saved comments to lists being built.
	(allow_newline): Save comment text if necessary. Append if have
	existing text.
	(yylex): Ditto.
	* debug.c (print_instruction): Handle Op_comment.
	* eval.c (optypes): Add entry for Op_comment.
	* interpret.h (r_interpret): Ditto.
	* profile.c (pprint): For Op_comment, print the comment text.

2013-07-24         Arnold D. Robbins     <arnold@skeeve.com>

	* io.c (FAKE_FD_VALUE): Move definition from here ...
	* awk.h (FAKE_FD_VALUE): ... to here. Fixes compilation on MinGW.

2013-07-08         Arnold D. Robbins     <arnold@skeeve.com>

	* io.c (get_a_record): Change `min' to `MIN' for consistency with
	other files and general practice.

2013-07-07         Andrew J. Schorr     <aschorr@telemetry-investments.com>

	* configure.ac (AC_CHECK_FUNCS): Check for sigprocmask.
	* io.c (wait_any): If sigprocmask is available, block signals instead
	of ignoring them temporarily.

2013-07-05         Andrew J. Schorr     <aschorr@telemetry-investments.com>

	* gawkapi.h (gawk_api): Document that the api_get_file function will not
	access the file type and length arguments if the file name is empty.

2013-07-04         Andrew J. Schorr     <aschorr@telemetry-investments.com>

	* configure.ac (AC_CHECK_FUNCS): Add a check for waitpid.
	* io.c (wait_any): Enhance comment to explain why we loop reaping all
	exited children when the argument is zero.  When available, use waitpid
	with WNOHANG to avoid blocking.  Remove my previous incorrect patch to
	exit after reaping the first child.  The function is intended to
	wait for all children, since we are not careful about reaping children
	as soon as they die.

2013-07-02         Andrew J. Schorr     <aschorr@telemetry-investments.com>

	* gawkapi.h (gawk_api): Remove unused api_lookup_file hook.
	(lookup_file): Remove associated macro.
	* gawkapi.c (api_lookup_file): Remove unused function.
	(api_impl):  Remove unused api_lookup_file hook.

2013-07-02         Andrew J. Schorr     <aschorr@telemetry-investments.com>

	* awkgram.y (main_beginfile): Declare new global INSTRUCTION *.
	(parse_program): Set main_beginfile to point to the BEGINFILE
	instruction block.
	* gawkapi.c (api_get_file): After nextfile starts a new file,
	we need to run the BEGINFILE actions.  We retrieve the
	instruction pointer from main_beginfile and execute it until
	we reach the Op_after_beginfile opcode.  We then run after_beginfile
	manually and restore the value of currule and source.

2013-07-04         Andrew J. Schorr     <aschorr@telemetry-investments.com>

	* gawkapi.h (awk_element_t): Add comment indicating that the array
	element index will always be a string!
	* gawkapi.c (api_flatten_array): When converting the index to an awk
	value, request a string conversion, since we want the indices to
	appear as strings to the extensions.  This makes the call to
	force_string redundant, since node_to_awk_value does that internally
	when we request a string.

2013-07-02         Andrew J. Schorr     <aschorr@telemetry-investments.com>

	* eval.c (update_ERRNO_string): Set PROCINFO["errno"] to 0.
	* io.c (inrec): Since get_a_record may now return -2, be sure
	to throw an error in that case as well.
	(wait_any): Fix what appears to be a bug.  The old logic repeatedly
	called wait until it failed.  When a process has multiple children,
	this causes it to stall until all of them have exited.  Instead,
	we now exit the function after the first successful wait call.
	(do_getline_redir, do_getline): Handle case where get_a_record
	returns -2.
	(errno_io_retry): New function to decide whether an I/O operation should
	be retried.
	(get_a_record): When read returns an error, call errno_io_retry to
	decide whether the operation should be retried.  If so, return -2
	instead of setting the IOP_AT_EOF flag.

2013-07-01         Andrew J. Schorr     <aschorr@telemetry-investments.com>

	* eval.c (update_ERRNO_int, unset_ERRNO): Update PROCINFO["errno"].

2013-06-30         Andrew J. Schorr     <aschorr@telemetry-investments.com>

	* awk.h (redirect_string): Declare new function that provides API access
	to the redirection mechanism.
	* gawkapi.h (GAWK_API_MINOR_VERSION): Bump from 0 to 1 since 2 new
	hooks were added to the api.
	(gawk_api_t): Add 2 new functions api_lookup_file and api_get_file.
	(lookup_file, get_file): New macros to wrap the new API functions.
	* gawkapi.c (curfile): Declare this extern, since it is needed
	by lookup_file and get_flie.
	(api_lookup_file): Find an open file using curfile or getredirect().
	(api_get_file): Find or open a file using curfile or redirect_string().
	(api_impl): Add api_lookup_file and api_get_file.
	* io.c (redirect_string): Renamed from redirect and changed arguments
	to take a string instead of a 'NODE *'.  This allows it to be called
	through the API's new get_file hook.
	(redirect): Now implemented by calling redirect_string backend function.

2013-07-04         Arnold D. Robbins     <arnold@skeeve.com>

	* builtin.c (format_tree): Fixes for %c with multibyte characters
	and field width > 1. Bugs reported by Nethox <nethox@gmail.com>.

2013-07-02         Arnold D. Robbins     <arnold@skeeve.com>

	* profile.c (pp_string): Add a call to chksize and fix another.
	Avoids valgrind errors on profile5 test. Thanks to Andrew
	Schorr for the report.

2013-06-27         Arnold D. Robbins     <arnold@skeeve.com>

	* awkgram.y: Minor whitespace cleanup, remove redundant ifdef.

2013-06-24         Arnold D. Robbins     <arnold@skeeve.com>

	* dfa.c (copytoks): Rewrite to call addtok_mb() directly. Avoids
	problems with multibyte characters inside character sets.
	Thanks to Steven Daniels <stevendaniels88@gmail.com> for reporting
	the problem.  Much thanks to Mike Haertel <mike@ducky.net> for the
	analysis and fix.

2013-06-24  Eli Zaretskii  <eliz@gnu.org>

	* io.c: Move #include "popen.h" out of the HAVE_SOCKETS condition,
	as this is needed for non-sockets builds as well.  See
	http://lists.gnu.org/archive/html/bug-gawk/2013-06/msg00014.html
	for the details of the problem this caused.

2013-06-15         Arnold D. Robbins     <arnold@skeeve.com>

	* io.c: Add ifdefs for VMS so that it will compile again.
	Thanks to Anders Wallin.

2013-06-11         Arnold D. Robbins     <arnold@skeeve.com>

	* debug.c (print_lines): Move setting of binary mode to after all
	the messing with the fd. Simplifies code some.
	* io.c (srcopen): Rearrange so that can add call to setbinmode
	here too. This fixes the debugger and makes reading source
	files a little faster. Thanks again to Corinna Vinschen.

2013-06-10         Arnold D. Robbins     <arnold@skeeve.com>

	* debug.c (print_lines): Set binary mode so that calculation of the
	byte offsets will be right. Thanks to Corinna Vinschen for the
	direction.

2013-06-10         Arnold D. Robbins     <arnold@skeeve.com>

	* re.c (check_bracket_exp): Remove warning about ranges being
	locale dependent, since they aren't anymore.

2013-06-09         Arnold D. Robbins     <arnold@skeeve.com>

	* io.c (iop_finish): Change fstat call to fcntl/F_GETFL per
	Eli Z., for Windows.

2013-06-03         Arnold D. Robbins     <arnold@skeeve.com>

	* eval.c (unwind_stack): If exiting, don't worry about strange stuff
	on the stack.

	Unrelated:

	* awk.h (init_sockets): Declare.
	* io.c (init_io): Remove ifdef around call.

2013-06-01  Eli Zaretskii  <eliz@gnu.org>

	* io.c (SHUT_RD) [SD_RECEIVE]: Define to SD_RECEIVE.
	(SHUT_WR) [SD_SEND]: Define to SD_SEND.
	(SHUT_RDWR) [SD_BOTH]: Define to SD_BOTH.
	(FD_TO_SOCKET, closemaybesocket) [!FD_TO_SOCKET]: New macros.
	(SOCKET_TO_FD, SOCKET) [!SOCKET_TO_FD]: New macros.
	(PIPES_SIMULATED): Define only for DJGPP.
	(pipe) [__MINGW32__]: Define to call _pipe, unless PIPES_SIMULATED
	is defined.
	(init_io) [HAVE_SOCKETS]: Call init_sockets.
	(iop_close, socketopen): Call closemaybesocket instead of close.
	(redirect) [__MINGW32__]: Call wait_any with a non-zero argument.
	(devopen) [__EMX__ || __MINGW32__]: Don't call stat on network
	pseudo-filenames.
	(two_way_open) [HAVE_SOCKETS]: Switch input and output to binary
	mode if appropriate.
	(two_way_open) [!PIPES_SIMULATED]: Use the __EMX__ code for MinGW
	as well.
	[__MINGW32__] Call spawnl to invoke $ComSpec and pass it a
	suitably quoted command line.
	(two_way_open) [__MINGW32__]: Wait only for a specified process
	ID.  If successful, update the exit status of the exited process.
	Don't use signals that are undefined on MinGW.
	(two_way_open) [!PIPES_SIMULATED]: Use the __EMX__ code for MinGW
	as well.
	(min): Define only if not already defined.
	(read_with_timeout) [__MINGW32__]: Allow reading from sockets with
	timeout.
	(gawk_fclose) [__MINGW32__]: Close the underlying socket as well.

	* getopt.c: Include stdlib.h for MinGW as well.

2013-05-30         Arnold D. Robbins     <arnold@skeeve.com>

	More profiling fixes:

	* profile.c (pprint): For Op_in_array, parenthesize subscript if
	the precedence is lower. E.g.:  (c = tolower(foo)) in ARRAY.
	(prec_level): Merge cases for precedence of 5.
	(parenthesize): Simplify, as in 3.1.8. Avoids stuff like
	`(x == 1 && (z ==2 && (q == 4 && w == 7)))'.

	Unrelated:

	* io.c (iop_finish): fstat the fd before closing it to avoid
	errors on some operating systems. Thanks to Eli Zaretskii
	for the report.

2013-05-29         Arnold D. Robbins     <arnold@skeeve.com>

	* profile.c (pp_group3): Renamed from pp_concat. Change all calls.
	(is_binary): Change return type to bool.
	(is_scalar): New function.
	(pp_concat): New function to handle concatenation operator better.
	(pprint): Call it at case Op_concat. Fix Op_K_delete if multiple
	indexes to separate with "][".
	General: Add leading comments as needed.

2013-05-28         Arnold D. Robbins     <arnold@skeeve.com>

	* main.c (main): Add minor hack to not run code if pretty printing
	and undocumented env var GAWK_NO_PP_RUN exists.
	* profile.c (pp_string): Explicitly print NUL chars as \000.

2013-05-27         Arnold D. Robbins     <arnold@skeeve.com>

	* configure.ac (AM_INIT_AUTOMAKE): Add dist-lzip to quiet
	outside maintainer warnings.

	Unrelated:

	* configure.ac (AC_STRUCT_ST_BLKSIZE): Replaced with call to
	AC_CHECK_MEMBERS.

	Unrelated:

	* array.c (null_array): Remove the assert and just clear
	symbol->xarray.

2013-05-26         Arnold D. Robbins     <arnold@skeeve.com>

	* getopt.c: For Mac OS X, also include <stdlib.h> to avoid
	some compiler warnings.

2013-05-20         Arnold D. Robbins     <arnold@skeeve.com>

	* gawkapi.h [FAKE_FD_VALUE]: Moved from here to ...
	* io.c [FAKE_FD_VALAUE]: here.

2013-05-14  Eli Zaretskii  <eliz@gnu.org>

	* io.c (devopen) [__EMX__ || __MINGW32__]: Produce EISDIR on MinGW
	when an attempt to open() a directory fails.
	(two_way_open) [__EMX__ || __MINGW32__]: When trying to open() a
	directory fails with EISDIR, assign FAKE_FD_VALUE to the file
	descriptor and attributes of a directory to its mode bits.  This
	is needed to support the readdir extension.

	* gawkapi.h (FAKE_FD_VALUE): New macro, used in io.h and in
	extension/gawkdirfd.h.

2013-05-09         Arnold D. Robbins     <arnold@skeeve.com>

	* 4.1.0: Release tar ball made.

2013-05-09         Arnold D. Robbins     <arnold@skeeve.com>

	* awkgram.y (snode): Make it a fatal error to use a regexp constant
	as the second argument of index(). Thanks to Christopher Durant
	<christopher.durant@marquesa.net> and Brian Kernighan for the report
	and the advice.

2013-04-28  Eli Zaretskii  <eliz@gnu.org>

	* io.c (redirect): Remove the HACK that called close_one when
	errno was zero in the MinGW build.  This prevents failure in
	several tests in the test suite, e.g., closebad.

2013-04-28         Arnold D. Robbins     <arnold@skeeve.com>

	* bootstrap.sh: Fix a comment.

2013-04-24         Arnold D. Robbins     <arnold@skeeve.com>

	* io.c (do_getline_redir): Fix the leading comment.

2013-04-23         Arnold D. Robbins     <arnold@skeeve.com>

	* main.c (load_procinfo): Add PROCINFO entries for API major
	and minor versions.

2013-04-21         Arnold D. Robbins     <arnold@skeeve.com>

	* missing: Update from Automake 1.13.1.

2013-04-18         Arnold D. Robbins     <arnold@skeeve.com>

	* configure.ac: Fix a typo.

2013-04-17         Corinna Vinschen      <vinschen@redhat.com>

	* configure.ac: Remove special casing for cygwin for libiconv
	and libintl.

2013-04-16         Arnold D. Robbins     <arnold@skeeve.com>

	* bootstrap.sh: Touch gawk.texi too. Update copyright.

2013-04-16         Arnold D. Robbins     <arnold@skeeve.com>

	* awkgram.c: Regenerated from bison 2.7.1.
	* command.c: Ditto.
	* dfa.h, dfa.c: Minor edits to sync with GNU grep.
	* gettext.h: Sync with gettext 0.18.2.1.
	* random.h: Remove obsolete __P macro and use. Update copyright year.
	* Makefile.am, array.c, builtin.c, cint_array.c, cmd.h, debug.c,
	eval.c, ext.c, field.c, gawkapi.c, gawkapi.h, gettext.h, int_array.c,
	interpret.h, msg.c, node.c, profile.c, re.c, replace.c, str_array.c,
	symbol.c: Update copyright year.

	Update to automake 1.13.1:

	* configure.ac (AM_INIT_AUTOMAKE): Update version.
	* configure, Makefile.in, aclocal.m4, awklib/Makefile.in,
	doc/Makefile.in, test/Makefile.in: Regenerated.

	* getopt.c, getopt.h, getopt1.c, getopt_int.h: Sync with GLIBC.

2013-04-14         Arnold D. Robbins     <arnold@skeeve.com>

	* awkgram.y (check_funcs): Fix logic of test for called but
	not defined warning. Thanks to Scott Deifik for the bug report.

2013-04-02         Arnold D. Robbins     <arnold@skeeve.com>

	* profile.c (print_lib_list): Send final newline to prof_fp
	instead of stdout.  Thanks to Hermann Peifer for the bug report.

2013-03-27         Arnold D. Robbins     <arnold@skeeve.com>

	* Makefile.am (SUBDIRS): Move extension back into the middle of
	the list so that `make check' without a prior `make' works.

	Unrelated:

	* main.c (main): Move env_lc into ifdef for LIBC_IS_BORKED.

2013-03-20         Arnold D. Robbins     <arnold@skeeve.com>

	For systems where libc is borked (MirBSD, maybe others).

	* dfa.c: Force use of gawk_mb_cur_max instead of MB_CUR_MAX and make
	mbrtowc a macro that always fails.
	(using_utf8): Force utf8 to be 0 if libc borked and gawk_mb_cur_max
	is one.
	* main.c (main): If libc is borked and LC_ALL or LANG exist in the
	environment and are set to "C" or "c", force gawk_mb_cur_max to one.

2013-03-11         Arnold D. Robbins     <arnold@skeeve.com>

	* re.c (check_bracket_exp): Make handling of embedded ] in
	regexp smarter. Thanks to Ed Morton <mortoneccc@comcast.net>
	for reporting the bug.

2013-03-01         Arnold D. Robbins     <arnold@skeeve.com>

	Don't build extensions if API isn't supported:

	* Makefile.am (SUBDIRS): Move extension directory to last in case
	building the extensions is not supported.
	* configure.ac: Add check for MirBSD and don't even try to run the
	checks for DYNAMIC if so.

	Check for systems (MirBSD) where libc doesn't understand not
	to use UTF-8 for LC_ALL=C.

	* configure.ac (LIBC_IS_BORKED): AC_DEFINE if needed.
	* regcomp.c (init_dfa): Change logic as needed if LIBC_IS_BORKED.

2013-02-28         Arnold D. Robbins     <arnold@skeeve.com>

	Cause profiling / pretty printing to include a list of
	loaded extensions. Thanks to Hermann Peifer for the bug report.

	* awk.h (srcfiles): Add declaration.
	* profile.c (print_lib_list): New function.
	(dump_prog): Call it.

2013-02-26         Arnold D. Robbins     <arnold@skeeve.com>

	* awkgram.y (expression_list): In case of error return the list
	instead of NULL so that snode gets something it can count.

2013-02-12         Arnold D. Robbins     <arnold@skeeve.com>

	* bisonfix.awk: Comment out code for fixing contined #if
	statements. It is likely not needed anymore. Leave it there in
	case I'm wrong.

2013-02-06         Arnold D. Robbins     <arnold@skeeve.com>

	* builtin.c (printf_common): Move nargs > 0 check into assert.
	(do_sprintf): Add nargs check and fatal message to here.

2013-02-04         Arnold D. Robbins     <arnold@skeeve.com>

	* main.c (main): Remove undocumented -m option which was for
	compatibility with BWK awk. His awk dropped it back in 2007.

2013-02-03         Arnold D. Robbins     <arnold@skeeve.com>

	* configure.ac: Add Automake test for cross compiling.

2013-01-31         Arnold D. Robbins     <arnold@skeeve.com>

	* regcomp.c, regex.c, regex_internal.c, regexec.c: Update
	copyright years to sync with GLIBC.

	From: http://www.sourceware.org/ml/libc-alpha/2013-01/msg00967.html,
	by Andreas Schwab <schwab@suse.de>:

	* regexec.c (extend_buffers): Add parameter min_len.
	(check_matching): Pass minimum needed length.
	(clean_state_log_if_needed): Likewise.
	(get_subexp): Likewise.`

2013-01-31         Arnold D. Robbins     <arnold@skeeve.com>

	* dfa.c: Include "dfa.h" which includes regex.h after limits.h
	so that RE_DUP_MAX gets the correct value. Especially needed on
	OpenVMS. Thanks to Anders Wallin.

	* main.c (version): Print out API version numbers if DYNAMIC.
	Helpful also for knowing if to run the shlib tests.

	* configure: Regenerated after change in m4/readline.m4.

2013-01-31         Arnold D. Robbins     <arnold@skeeve.com>

	* PROBLEMS: Removed. It is no longer needed.
	* Makefile.am (EXTRA_DIST): Remove PROBLEMS from list.

2013-01-31         Andrew J. Schorr     <aschorr@telemetry-investments.com>

	* configure.ac: Remove TEST_MPFR conditional added in last patch.
	We will instead test for MPFR capability by looking at the output
	from gawk --version.

2013-01-27         Andrew J. Schorr     <aschorr@telemetry-investments.com>

	* configure.ac: Add MPFR test for use in test/Makefile.am.

2013-01-25         Arnold D. Robbins     <arnold@skeeve.com>

	* awkgram.y (parms_shadow): Change int param to bool.
	* cmd.h (output_is_tty): Sync type with rest of code (is bool).
	* dfa.c (MALLOC): Undef first, for Irix.
	* Makefile.am (LDADD): Use LIBREADLINE and LIBMPFR instead of
	automake substitutions.
	* configure.ac (AC_INIT): Version bump.
	(GAWK_CHECK_READLINE): Renamed from GNUPG_CHECK_READLINE.

2013-01-23         Arnold D. Robbins     <arnold@skeeve.com>

	* awk.h (list_functions): Change parameter to bool.
	* symbol.c (list_functions): Ditto.
	(get_symbols): Change sort parameter to bool. Additional
	code cleanup.

2013-01-22         Arnold D. Robbins     <arnold@skeeve.com>

	* symbol.c (get_symbols): Reset count after each loop to only
	sort the actual items retrieved. Thanks to Hermann Peifer (by
	way of Andrew Schorr) for reporting the bug.  Also add some
	commentary and fix function name in emalloc calls.

2013-01-20         Arnold D. Robbins     <arnold@skeeve.com>

	* re.c (regexflags2str): New routine.
	(resetup): If do_intervals, also turn on RE_NO_BK_BRACES.
	Thanks to Yan Lei <yanl.fnst@cn.fujitsu.com> for the
	bug report.

2013-01-18         Arnold D. Robbins     <arnold@skeeve.com>

	Fix a problem with include ordering to get ptrdiff_t definition,
	showed up on Debian Lenny. Reported by Manuel Collado.
	Fix brought over from grep.

	* dfa.h: Include regex.h and stddef.h directly.
	* dfa.c: Adjust includes.

2013-01-11         John Haque            <j.eh@mchsi.com>

	* awk.h (do_mpfr_rshift): Renamed from do_mpfr_rhift.
	* awkgram.y (do_mpfr_rshift): Renamed from do_mpfr_rhift.
	* mpfr.c (_tz1, _tz2, _mpz1, _mpz2, mpz1, mpz2, get_bit_ops,
	free_bit_ops): Removed.
	(init_mpfr): Remove calls to mpz_init.
	(get_intval, free_intval): New functions.
	(do_mpfr_rshift, do_mpfr_lshift): Rework code.
	(do_mpfr_and, do_mpfr_or, do_mpfr_xor): Accept two or more arguments
	to match regular functions.

2013-01-11         Arnold D. Robbins     <arnold@skeeve.com>

	* bisonfix.awk: Adjust ARGV / ARGC to force reading of standard
	input; apparently needed for Mac OS X. Thanks to Akim Demaille
	for the report.

2013-01-06         Arnold D. Robbins     <arnold@skeeve.com>

	* io.c (redirect, two_way_open): Set the name field in the
	awk_input_buf_t and awk_output_buf_t structures, as needed.
	Thanks to Manuel Collado for the report.

2013-01-05         Arnold D. Robbins     <arnold@skeeve.com>

	* regex_internal.h (struct re_dfa_t): Restore ifdefs around
	__libc_lock_define, they really were needed. Bleah.

2013-01-01         Arnold D. Robbins     <arnold@skeeve.com>

	Sync with GLIBC regex files.

	* regex_internal.h (struct re_dfa_t): Remove ifdefs around
	__libc_lock_define since it's already defined to empty in non-LIBC
	case.
	* regexec.c (check_node_accept_bytes): Restore decl with use from
	GLIBC code since this is LIBC case.

2012-12-27         Arnold D. Robbins     <arnold@skeeve.com>

	* builtin.c (do_print, do_printf): Use output_fp as default
	output for print/printf only if running under the debugger.
	Otherwise use stdout as Brian, Peter, and Al intended.

2012-12-25         Arnold D. Robbins     <arnold@skeeve.com>

	Remove sym-constant from API after discussions with John
	Haque and Andrew Schorr.

	* gawkapi.h (api_sym_constant): Removed field in API struct.
	(sym_constant): Remove macro.
	* gawkapi.c (set_constant, api_sym_update, api_sym_constant): Removed.
	(sym_update_real): Renamed to api_sym_update(). is_const parameter
	removed and code adjusted.

2012-12-24         Arnold D. Robbins     <arnold@skeeve.com>

	* 4.0.2: Release tar ball made.

2012-12-23         John Haque      <j.eh@mchsi.com>

	* eval.c (r_get_lhs): Node_array_ref. If original is Node_var,
	don't assign null-string as value.
	* ext.c (get_argument): Node_array_ref. Check if already a scalar.

2011-12-23         John Haque      <j.eh@mchsi.com>

	* awkgram.y (is_deferred_variable): New function.
	(func_install): Call it.
	* eval.c (r_interpret): Op_push_arg. Check for uninitialized scalar.

2012-12-23         Arnold D. Robbins     <arnold@skeeve.com>

	* awkgram.y (tokentab): Whitespace fix for "include".
	* builtin.c (printf_common): Do a fatal error if no args to printf()
	or sprintf().

2012-12-19         Arnold D. Robbins     <arnold@skeeve.com>

	* bootstrap.sh: Touch extension/aclocal.m4 also.

	Unrelated: Extend input parser API:

	* awk.h (IOBUF): Remove read_func pointer.
	* gawkapi.h (awk_input_buf_t): Move it to here.
	* io.c (iop_alloc, get_a_record, get_read_timeout): Adjust code.

	Unrelated: Make sure that variables like NF, NR, FNR are
	accessable correctly both through SYMTAB and through API.

	* gawkapi.c (api_sym_lookup): Call update_global_values().
	(api_sym_lookup_scalar): Ditto.
	* interpret.h (Op_subscript, Op_subscript_lhs): Ditto.
	* main.c (update_global_values): Adjust comment.

	Unrelated: Fix --disable-lint so that everything compiles.

	* main.c (main): Move case lable inside ifdef.
	* awkgram.y (isnoeffect): Add ifdefs around declaration, use,
	and function body.

	Unrelated: Restore building with tcc.

	* awk.h (AFUNC): Move to array.c which is the only place its used.
	(ainit_ind, atypeof_ind, etc.): New macros for use in array.c
	* array.c (AFUNC): Change to use F##_ind. Works with tcc and other
	compilers.
	* configure.ac: Only add -export-dynamic flag if compiling with gcc.

2012-12-18         Andrew J. Schorr     <aschorr@telemetry-investments.com>

	* gawkapi.c (sym_update_real): If setting a scalar variable that exists
	already in an undefined state with type set to Node_var_new, we must
	update the type to Node_var if the new value is not undefined.

2012-12-18         Arnold D. Robbins     <arnold@skeeve.com>

	* awkgram.y (tokentab): "extension" needs to be inside ifdef DYNAMIC.
	Thanks to Anders Wallin for finding this.

2012-12-16         Arnold D. Robbins     <arnold@skeeve.com>

	* debug.c (do_set_var): Fix last remaining `*assoc_lookup() = x'.

2012-12-15         Arnold D. Robbins     <arnold@skeeve.com>

	Infrastructure Updates:

	* awkgram.c, command.c: Regenerated with bison 2.7.
	* config.guess, config.sub, depcomp: Updated from automake 1.12.6.

2012-12-09         Arnold D. Robbins     <arnold@skeeve.com>

	Clean up BINMODE to use symbolic values.

	* awk.h (enum binmode_values): New enum.
	* eval.c (set_BINMODE): Use them.
	* io.c (binmode, close_rp, gawk_popen): Ditto.
	* main.c (main): Ditto.
	* builtin.c (do_system): Ditto.

	Unrelated:

	* configure.ac: Look for posix_openpt
	* io.c (two_way_open): Use posix_openpt if it's available.
	Thanks to Christian Weisgerber <naddy@mips.inka.de> for
	the changes.

	Also unrelated:

	* regex.c: Don't include <sys/param.h> on VMS. Thanks to
	Anders Wallin.

	Also unrelated:

	* ext.c (is_letter, is_identifier_char): New functions. Don't use
	<ctype.h> functions since those could rely on the locale.
	(make_builtin): Adjust test for valid name to call the new
	functions and return false instead of throwing a fatal error.
	(make_old_builtin): Adjust test for valid name to call the new
	function.
	* awk.h (is_identchar): Move from here, ...
	* awkgram.y (is_identchar): ... to here. This is safe, since
	the locale is C during parsing the program.

	Also unrelated: Make all checks for bitflags being set consistent
	in case we should wish to switch them to macro calls:

	* awkgram.y, builtin.c, cint_array.c, debug.c, eval.c, gawkapi.c,
	int_array.c, io.c, mpfr.c, node.c, profile.c, str_array.c: Fix
	as needed.

2012-12-07         Arnold D. Robbins     <arnold@skeeve.com>

	* awkgram.y (tokentab): `fflush()' is now in POSIX, remove the
	RESX flag. This was the last use, so delete the flag.
	(yylex): Don't check RESX.

	Thanks to Nathan Weeks <weeks@iastate.edu> for helping make this
	happen.

2012-12-01         Arnold D. Robbins     <arnold@skeeve.com>

	* interpret.h: For op_assign_concat, if both strings
	have WSTRCUR, then do the realloc() and append for the
	wide string too.  Thanks to Janis Papanagnou
	<janis_papanagnou@hotmail.com> for the discussion in
	comp.lang.awk.

2012-11-30         Arnold D. Robbins     <arnold@skeeve.com>

	* regcomp.c, regex.c, regex_internal.h, regexec.c: Sync
	with GLIBC.  Why not.

	* gawkapi.c (awk_bool_t): Change into an enum with awk_false and
	awk_true values.

2012-01-30         Andrew J. Schorr     <aschorr@telemetry-investments.com>

	Further cleanups of macros in awk.h

	* awk.h (_r, _t): Remove declarations.
	(unref, m_force_string): Remove macros.
	(r_unref): Move declaration.
	(r_force_string): Remove declaration.
	(DEREF, force_string, force_number, unref): Now inline functions.
	(POP_STRING, TOP_STRING): Back to macros.
	* eval.c (_t): Remove definition.
	* main.c (_r): Remove definition.
	* node.c (r_force_string): Remove.

2012-11-27         Arnold D. Robbins     <arnold@skeeve.com>

	* builtin.c (do_fflush): Make fflush() and fflush("") both
	flush everything. See the comment in the code.

2012-11-26         Arnold D. Robbins     <arnold@skeeve.com>

	* awk.h (Node_old_ext_func, Op_old_ext_func): New enum values.
	* configure.ac: Use -export-dynamic if supported for old extension
	mechanism.
	* eval.c (nodeytpes): Add Node_old_ext_func.
	(optypetab): Add Op_old_ext_func.
	* ext.c (make_old_ext_builtin): "New" function.
	* interpret.h: Special case Op_old_ext_builtin. Add checks for
	Node_old_ext_func.
	* msg.c: Adjust placement of a comment.

2012-05-02         John Haque      <j.eh@mchsi.com>

	* str_array.c (str_copy): Initialize next pointer in the linked list
	to avoid memory corruption.
	* int_array.c (int_copy): Ditto.

2012-04-21         John Haque      <j.eh@mchsi.com>

	Shutdown routine for a dynamic extension.

	* awk.h (SRCFILE): New field fini_func.
	* ext.c (load_ext): Takes an additional argument to look up and
	save the clean up routine in SRCFILE struct.
	(INIT_FUNC, FINI_FUNC): Defines for default init and fini routine
	names.
	(do_ext): Use default for the name of the init or fini routine if
	one is not supplied. Adjust call to load_ext().
	(close_extensions): Execute fini routines.
	* interpret.h (Op_at_exit): Call close_extensions().
	* msg.c (gawk_exit): Ditto.
	* debug.c (close_all): Ditto.
	* main.c (main): Adjust call to load_ext().
	* awkgram.y (tokentab): Specify 2nd and 3rd optional arguments
	for the extension() built-in.

	Unrelated:

	* interpret.h (Op_arrayfor_init): Use assoc_length for array size.

2012-04-19         John Haque      <j.eh@mchsi.com>

	Enhanced array interface to support transparent implementation
	using external storage and ...

	* awk.h (astore): Optional post-assignment store routine for
	array subscripts.
	(Op_subscript_assign): New opcode to support the store routine.
	(alength): New array interface routine for array length.
	(assoc_length): New macro.
	(assoc_empty): Renamed from array_empty.
	* awkgram.y (snode): Append Op_subscript_assign opcode if
	(g)sub variable is an array element.
	(mk_getline): Same for getline variable.
	(mk_assignment): Same if assigning to an array element.
	* field.c (set_element): Call store routine if needed.
	* builtin.c (do_match): Ditto.
	(do_length): Use length routine for array size.
	* symbol.c (print_vars): Ditto.
	* array.c (null_length): Default function for array length interface.
	(asort_actual):	Call store routine if defined.
	(asort_actual, assoc_list): Use length routine for array size.
	(null_array_func): Add length and store routine entries.
	* str_array.c (str_array_func): Same.
	* cint_array.c (cint_array_func): Same.
	* int_array.c (int_array_func): Same.
	* eval.c (optypetab): Add Op_subscript_assign.
	* profile.c (pprint): Add case Op_subscript_assign.
	* interpret.h (set_array, set_idx): New variables to keep track
	of an array element with store routine.
	(Op_sub_array, Op_subscript_lhs, Op_store_sub, Op_subscript_assign):
	Add code to handle array store routine.
	* debug.c (print_symbol, print_array, cmp_val, watchpoint_triggered,
	initialize_watch_item): Use length routine for array size.

	* awk.h (assoc_kind_t): New typedef for enum assoc_list_flags.
	(sort_context_t): Renamed from SORT_CONTEXT.
	* array.c (asort_actual, assoc_sort): Adjust.
	* cint_array.c (cint_list, tree_list, leaf_list): Adjust.
	* int_array.c (int_list): Adjust.
	* str_array.c (str_list): Adjust.

2012-04-18         John Haque      <j.eh@mchsi.com>

	* awk.h (atypeof, AFUNC): New macros.
	(afunc_t): Renamed typedef from array_ptr.
	* array.c (register_array_func, null_lookup): Use AFUNC macro
	instead of hard-coded index for array functions.
	(asort_actual): Unref null array elements before overwriting.
	(force_array): Renamed from get_array.
	(null_array): Renamed from init_array. Also initialize flags to 0.
	(array_types): Renamed from atypes.
	(num_array_types): Renamed from num_atypes.
	* interpret.h (r_interpret): In case Op_sub_array, unref null array element.
	* str_array.c (str_array_init): Reworked for (re)initialization of array.
	* int_array.c (int_array_init): Ditto.
	* cint_array.c (cint_array_init): Ditto.

2012-11-24         Arnold D. Robbins     <arnold@skeeve.com>

	Directory cleanup.

	* TODO.xgawk, FUTURES: Merged into TODO.
	* TODO: More stuff added.
	* Makefile.am (EXTRA_DIST): Updated.

2012-11-22         Arnold D. Robbins     <arnold@skeeve.com>

	Cleanup of awk.h.

	* array.c (r_in_array): Removed.
	* awk.h (MALLOC_ARG_T): Replaced with size_t everywhere.
	(S_ISREG, setsid): Moved to io.c.
	(__extension__): Removed.
	(INT32_BIT): Moved to cint_array.c.
	(_t): Always declare.
	(DO_LINT_INVALID, et al): Moved into an enum.
	(POP_ARRAY, POP_PARAM, POP_SCALAR, TOP_SCALAR, dupnode, in_array):
	Moved into inline functions.
	(force_number, force_string): Simplified.
	(ZOS_USS): Remove undef of DYNAMIC, it's handled in configure.ac.
	* io.c (S_ISREG, setsid): Moved to here.
	* cint_array.c (INT32_BIT): Moved to here.
	* eval.c (_t): Always define.
	* protos.h: Use size_t directly instead of MALLOC_ARG_T.

	Unrelated:

	* gawkapi.h: Add `awk_' prefix to structure tags where they
	were missing.  Document the full list of include files needed.

2012-11-14         Arnold D. Robbins     <arnold@skeeve.com>

	* io.c (do_find_source): On VMS, don't add the `/' separater.
	Thanks to Anders Wallin.

	MPFR minor cleanup:

	* awk.h (mpfr_unset): Declare new function.
	* mpfr.c (mpfr_unset): New function.
	* node.c (r_unref): Call it instead of inline code.
	* gawk_api.c (api_sym_update_scalar): Call it instead of inline code.

2012-11-13         Arnold D. Robbins     <arnold@skeeve.com>

	* symbol.c (get_symbols): Check type, not vname. Keeps
	valgrind happy. Thanks to Andrew Schorr for noticing the problem.

2012-11-10         Arnold D. Robbins     <arnold@skeeve.com>

	* Update to bison 2.6.5. Various files regenerated.
	* io.c (find_source): Add a default value for SHLIBEXT.
	(read_with_timeout): For VMS also, just use read().

2012-11-10         John Haque      <j.eh@mchsi.com>

	* int_array.c (int_copy): Initialize next pointer of newchain to null.
	* eval.c (eval_condition): Force string context for an integer used
	as array index.

2012-11-10         Arnold D. Robbins     <arnold@skeeve.com>

	* gawkapi.c (api_add_ext_func, api_awk_atexit, api_clear_array,
	api_create_array, api_create_value, api_register_ext_version,
	api_release_value, api_update_ERRNO_string, node_to_awk_value,
	remove_element, run_ext_exit_handlers): Add null pointer checks.
	Everywhere: Add / fixup leading comments.

	* interpret.h (Op_store_sub): If assigning to an unitialized variable
	through SYMTAB, change it to Node_var. Add explanatory comments.
	* symbol.c (get_symbol): Rationalized. Skip non-variables in SYMTAB.

2012-11-04         Arnold D. Robbins     <arnold@skeeve.com>

	* gawkapi.h: Minor documentation edit.

2012-10-31         Arnold D. Robbins     <arnold@skeeve.com>

	* awkgram.y (want_regexp): Use as a bool, not as an int.
	* field.c: Fix a comment.
	* gawkapi.h: Add comment to include <errno.h>.
	* symbol.c (load_symbols): ``No automatic aggregate initialization.''
	Here too. Sigh again.

	* gawkapi.h: Minor documentation edits.

2012-11-27         Arnold D. Robbins     <arnold@skeeve.com>

	* builtin.c (do_fflush): Make fflush() and fflush("") both
	flush everything. See the comment in the code.

2012-10-28         Arnold D. Robbins     <arnold@skeeve.com>

	* Update to bison 2.6.4. Various files regenerated.

2012-10-27         Arnold D. Robbins     <arnold@skeeve.com>

	* gawkapi.h: Continuing the minor formatting / doc cleanups.

2012-10-26         Arnold D. Robbins     <arnold@skeeve.com>

	* gawkapi.h: Continuing the minor formatting / doc cleanups.

2012-10-24         Arnold D. Robbins     <arnold@skeeve.com>

	* gawkapi.h: Still more minor formatting / doc cleanups.

2012-10-23         Arnold D. Robbins     <arnold@skeeve.com>

	* gawkapi.h: More minor formatting / doc cleanups.

2012-10-21         Arnold D. Robbins     <arnold@skeeve.com>

	Fixes for z/OS from Dave Pitts.

	* awk.h (assoc_list_flags): No trailing comma on last enum value.
	* gawkapi.h (awk_valtype_t): Ditto.
	* symbol.c (lookup): ``No automatic aggregate initialization.'' Sigh.

	Unrelated:

	* gawkapi.h: Minor formatting / doc cleanups.

2012-10-19         Arnold D. Robbins     <arnold@skeeve.com>

	If SYMTAB is used, make sure ENVIRON and PROCINFO get loaded too.

	* awkgram.y (process_deferred): New function. Call it when program
	is completely parsed.
	(symtab_used): New variable.
	(variable): Set it to true if SYMTAB is looked up.
	* main.c (load_environ, load_procinfo): Make sure the routines are
	only called once.

	Unrelated fixes:

	* awkgram.y (yylex): Check continue_allowed and break_allowed as
	soon as they are seen in the scanner; the rules that check them
	can not be reduced until after a token that allows them is seen,
	leading to errors at execution time.
	* interpret.h (Op_K_break, Op_K_continue, Op_jmp): Add asssertion
	that pc->target_jmp is not NULL.

	* symbol.c (lookup): Correct a comment.

2012-10-14         Arnold D. Robbins     <arnold@skeeve.com>

	* gawkapi.h (IOBUF_PUBLIC): Renamed awk_input_buf_t.
	(struct iobuf_public): Renamed struct awk_input.
	* awk.h: Adjust.

2012-10-13         Arnold D. Robbins     <arnold@skeeve.com>

	* Update to Automake 1.12.4. Various files regenerated.

2012-10-11         Arnold D. Robbins     <arnold@skeeve.com>

	* awk.h (dup_ent): New member for Node_param_list.
	* symbol.c (install): For parameters, if this is a duplicate, chain
	it off the original using the dup_ent pointer.
	(remove_params): If there's a duplicate, remove it from the list.

	* awk.h: Fix flags to have unique numeric values. Oops.

2012-10-10         Arnold D. Robbins     <arnold@skeeve.com>

	* gawkapi.h: Add considerably more documentation. Rearrange order
	of functions in the struct to make more sense, grouping related
	functions together in a more logical order.
	* gawkapi.c: Adjust as needed.
	* ext.c (make_builtin): Adjust for name change in struct member.

2012-10-05         Arnold D. Robbins     <arnold@skeeve.com>

	* mbsupport.h: Add a bunch of undefs for z/OS.

2012-10-04         Arnold D. Robbins     <arnold@skeeve.com>

	* TODO.xgawk: Update.
	* awk.h (make_str_node): Removed macro.
	(make_string): Modified to call make_str_node.
	(r_make_str_node): Renamed to make_str_node.
	* gawkapi.c: Changed r_make_str_node to make_str_node everywhere.
	* node.c (make_str_node): Renamed from make_str_node.

	Update to automake 1.12.4.

	* Makefile.in, aclocal.m4, awklib/Makefile.in, doc/Makefile.in,
	extension/Makefile.in, extension/aclocal.m4, test/Makefile.in:
	Regenerated.

	* interpret.h (Op_Subscript): Added lint warnings for FUNCTAB
	and SYMTAB.

2012-10-02         Arnold D. Robbins     <arnold@skeeve.com>

	* awk.h (func_table): Declare.
	* awkgram.y: If do_posix or do_traditional, then check for
	delete on SYMTAB. Add check for delete on FUNCTAB, also.
	* interpret.h (Op_Subscript): For FUNCTAB, return the element name
	as its value too.  Avoids lots of weirdness and allows indirect calls
	after assignment from FUNCTAB["foo"] to work.
	(Op_store_sub): Disallow assignment to elements of FUNCTAB.
	(Op_indirect_func_all): Turn assert into check and fatal error.
	* symbol.c (func_table): No longer static.
	(lookup): If do_posix or do_traditional, skip the global table.
	(release_all_vars): Clear func_table too.

2012-09-25         Arnold D. Robbins     <arnold@skeeve.com>

	First cut at SYMTAB and FUNCTAB. This does the following:
	- Change symbol table handling to use gawk arrays.
	- Store symbols in SYMTAB array and allow indirect access
	  through SYMTAB to variables, both getting and setting.
	- List function names in FUNCTAB indexes; Values cannot be
	  used at the moment.
	- No documentation yet.

	* awk.h (Node_hashnode, hnext, hname, hlength, hcode, hvalue):
	Removed, not needed any more.
	(init_symbol_table, symbol_table): Add declarations.
	* awkgram.y: Disallow delete on SYMTAB, fix warning for tawk
	extension if traditional.
	* eval.c (nodetypes): Remove Node_hashnode element.
	* interpret.h (Op_subscript, Op_store_sub): Handle SYMTAB and go
	through to the actual value.
	* main.c (main): Init Nnull_string earlier. Add call to
	init_symbol_table().
	* profile.c (pp_str, pp_len): Change definitions.
	(pp_next): New macro.
	(pp_push, pp_pop): Adjust uses.
	* symbol.c (variables): Removed.
	(global_table, param_table, func_table, symbol_table,
	installing_specials): New variables.
	(lookup, make_params, install_params, remove_params, remove_symbol,
	make_symbol, install, get_symbols, release_all_vars, append_symbol,
	release_symbols, load_symbols): Rework logic considerably.
	(init_symbol_table): New function.

2012-09-23         Arnold D. Robbins     <arnold@skeeve.com>

	`delete array' and `nextfile' are now in POSIX.
	Thanks to Nathan Weeks <weeks@iastate.edu> for the
	initiative and letting us know about it.

	* awkgram.y: Make the right code changes for `delete array'
	and `nextfile'.
	(tokentab): Set flags to zero for nextfile.

2012-09-19         Arnold D. Robbins     <arnold@skeeve.com>

	* symbol.c (load_symbols): Zero out the new node. Prevents assertion
	failure on PPC Mac OS X.

2012-09-14         Arnold D. Robbins     <arnold@skeeve.com>

	Allow read-only access to built-in variables from extensions.

	* awk.h (NO_EXT_SET): New flag.
	* gawkapi.c (api_sym_lookup, api_sym_update_real): Set flag if off
	limits variable instead of failing. Adjust logic.
	(api_sym_update_scalar, api_set_array_element, api_del_array_element,
	api_release_flattened_array): Adjust logic.
	* gawkapi.h: Adjust documentation.

	Provide PROCINFO["identifiers"]. Undocumented for now.

	* awk.h (load_symbols): Add declaration.
	* awkgram.y (variable): Adjust comment formatting.
	* main.c (main): Call load_symbols().
	* symbol.c (load_symbols): New function.

2012-09-13         Arnold D. Robbins     <arnold@skeeve.com>

	* configure.ac: Determination of DYNAMIC adjusted. Hopefully is
	smarter for z/OS.

2012-09-13         Dave Pitts            <dpitts@cozx.com>

	* awk.h: Add defines for z/OS for newer types.

2012-08-31         Arnold D. Robbins     <arnold@skeeve.com>

	* gawkapi.c: Wrap various bits in #ifdef DYNAMIC so that
	gawk will compile on systems without dynamic loading.

2012-08-24         Arnold D. Robbins     <arnold@skeeve.com>

	Add version facility to API. Thanks to Manuel Collado
	for the idea.

	* awk.h (print_ext_versions): Declare.
	Rearrange includes and decls to make more sense.
	* gawkapi.h (register_ext_version): New API.
	(dl_load_func): Add code for ext_version.
	* gawkapi.c (api_register_ext_version, print_ext_versions):
	New functions.
	* main.c (do_version): New variable.
	(optab): Set it for -v / --version.
	(main): Set it in arg parsing switch. Call version() after the
	extensions have been loaded.

2012-08-22         Arnold D. Robbins     <arnold@skeeve.com>

	Add output wrapper and two-way processor to extension API.

	* awk.h (struct redirect): Replace output FILE * with awk_output_buf_t.
	(register_output_wrapper, register_two_way_processor): Declare.
	* builtin.c (efwrite): Adjust logic to use rp->output data and
	functions if rp is not NULL. Remove redundant declaration of function.
	(do_fflush, do_printf, do_print, do_print_rec): Same adjustment.
	* ext.c (make_builtin): Adjust error messages.
	* gawkapi.c (api_register_output_wrapper,
	api_register_two_way_processor): New functions.
	(sym_update_real): Adjust code formatting.
	* gawkapi.h (awk_input_parser_t): Make next pointer awk_const.
	(awk_output_buf_t, awk_two_way_processor_t): New structs.
	(api_register_output_wrapper, api_register_two_way_processor): New APIs.
	(dl_load_func): Allow for empty function table (NULL elements).
	* io.c (find_output_wrapper, init_output_wrapper, find_two_processor,
	gawk_fwrite, gawk_ferror, gawk_fflush, gawk_fclose): New functions.
	(redirect): Call init_output_wrapper, find_output_wrapper as needed.
	Adjust use of rp->fp to rp->output.fp and also function calls.
	(close_rp, close_redir, flush_io): Same adjustment.
	(two_way_open): Same adjustment. Call find_two_way_processor, and
	find_output_wrapper, as needed.

2012-08-17         Arnold D. Robbins     <arnold@skeeve.com>

	* Update infrastructure: Automake 1.12.3 and bison 2.6.2.

2012-08-15         Arnold D. Robbins     <arnold@skeeve.com>

	* dfa.c: Sync w/GNU grep.

2012-08-12         Arnold D. Robbins     <arnold@skeeve.com>

	* gawkapi.h: Make the versions enum constants instead of defines.

2012-08-11         Andrew J. Schorr     <aschorr@telemetry-investments.com>

	* awkgram.y (add_srcfile): It is now a fatal error to load the
	same file with -f and -i (or @include).
	* TODO.xgawk: Update to reflect this change.

2012-08-10         Arnold D. Robbins     <arnold@skeeve.com>

	* FUTURES, TODO.xgawk: Updates.

2012-08-08         Arnold D. Robbins     <arnold@skeeve.com>

	* configure.ac: Add -DNDEBUG to remove asserts if not developing.

	* gawkapi.h: Document how to build up arrays.
	* gawkapi.c (api_sym_update): For an array, pass the new cookie
	back out to the extension.

	* awk.h (IOBUF): Move struct stat into IOBUF_PUBLIC.
	(os_isreadable): Change to take an IOBUF_PUBLIC.
	* gawkapi.h (IOBUF_PUBLIC): Received struct stat.
	(INVALID_HANDLE): Moves to here.
	* io.c (iop_alloc): Stat the fd and fill in stat buf.
	(iop_finish): Use passed in stat info.

2012-08-05         Arnold D. Robbins     <arnold@skeeve.com>

	* README.git: More stuff added.

2012-08-01         Arnold D. Robbins     <arnold@skeeve.com>

	* io.c (iop_finish): New function.
	(iop_alloc): Add errno_val parameter. Move code into iop_finish.
	Add large explanatory leading comment.
	(after_beginfile): Rework logic. Check for input parser first, then
	check for invalid iop.
	(nextfile): Organize code better. Call iop_alloc then iop_finish.
	(redirect): Call iop_alloc, find_input_parser, iop_finish.
	(two_way_open): Call iop_alloc, find_input_parser, iop_finish.
	(gawk_popen): Call iop_alloc, find_input_parser, iop_finish.
	(find_input_parser): Set iop->valid if input parser takes control.
	(get_a_record): Rework setting RT to use macros.

2012-07-29         Andrew J. Schorr     <aschorr@telemetry-investments.com>

	* awk.h (set_RT_to_null, set_RT): Removed.
	* gawkapi.h (api_set_RT): Removed.
	(get_record): Signature changed in input parser struct.
	* gawkapi.c (api_set_RT): Removed.
	* io.c (set_RT_to_null, set_RT): Removed.
	(get_a_record): Adjustments for new API for input parser.

2012-07-29         Arnold D. Robbins     <arnold@skeeve.com>

	* awk.h (os_isreadable): Adjust declaration.
	(struct iobuf): Add new member `valid'.
	* io.c (iop_alloc): Remove do_input_parsers parameter, it's
	always true. Adjust logic to set things to invalid if could not
	find an input parser.
	(after_beginfile): Use valid member to check if iobuf is valid.
	Don't clear iop->errcode.
	(nextfile): Adjust logic to clear errcode if valid is true and
	also to update ERRNO.
	(redirect): Check iop->valid and cleanup as necessary, including
	setting ERRNO.
	(two_way_open): Ditto.
	(gawk_popen): Ditto.
	(devopen): Remove check for directory.

2012-07-27         Andrew J. Schorr     <aschorr@telemetry-investments.com>

	* io.c (find_input_parser): Issue a warning if take_control_of fails.

2012-07-27         Arnold D. Robbins     <arnold@skeeve.com>

	* awk.h (set_RT): Change to take a NODE * parameter.
	* io.c (set_RT): Change to take a NODE * parameter.
	* gawkapi.h: Change open hook to input parser in comment.
	* gawkapi.c (api_set_RT): Adjust call to set_RT.

2012-07-26         Arnold D. Robbins     <arnold@skeeve.com>

	* awk.h (set_RT_to_null, set_RT): Declare functions.
	(os_isreadable): Declare function.
	* io.c (set_RT_to_null, set_RT): New functions.
	(iop_close): Init ret to zero.
	* gawkapi.c (api_register_input_parser): Check for null pointer.
	(api_set_RT): New function.
	* gawkapi.h (api_set_RT): New function.

2012-07-26         Andrew J. Schorr     <aschorr@telemetry-investments.com>

	* gawkapi.h (IOBUF_PUBLIC): Document the get_record and close_func
	API.
	(awk_input_parser_t) Change can_take_file argument to const, and
	document the API.
	* io.c (get_a_record): Document that the caller initializes *errcode
	to 0, and remote the test for non-NULL errcode.

2012-07-26         Andrew J. Schorr     <aschorr@telemetry-investments.com>

	* gawkapi.c (api_sym_update_scalar): Fix some minor bugs.  Was
	not updating AWK_NUMBER when valref != 1.  And strings were not
	freeing MPFR values.

2012-07-25         Arnold D. Robbins     <arnold@skeeve.com>

	Start refactoring of IOBUF handling and turn "open hooks"
	into "input parsers".

	* awk.h (IOP_NOFREE_OBJ): Flag removed.
	(register_input_parser): Renamed from register_open_hook.
	* ext.c (load_ext): Make sure lib_name is not NULL.
	* gawk_api.c (api_register_input_parser): Renamed from
	api_register_open_hook.
	* gawk_api.h (api_register_input_parser): Renamed from
	api_register_open_hook.  Rework structure to have "do you want it"
	and "take control of it" functions.
	* io.c (iop_alloc): Remove third argument which is IOBUF pointer.
	Always malloc it. Remove use of IOP_NOFREE_OBJ everywhere.
	(find_input_parser): Renamed from find_open_hook.
	(nextfile): Don't use static IOBUF.
	(iop_close): Call close_func first. Then close fd or remap it
	if it's still not INVALID_HANDLE.
	(register_input_parser): Renamed from register_open_hook.
	Use a FIFO list and check if more than one parser will accept the
	file. If so, fatal error.

2012-07-25         Andrew J. Schorr     <aschorr@telemetry-investments.com>

	* configure.ac: Instead of using acl_shlibext for the shared library
	extension, define our own variable GAWKLIBEXT with a hack to work
	correctly on Mac OS X.
	* Makefile.am (SHLIBEXT): Use the value of GAWKLIBEXT instead of
	acl_shlibext.

2012-07-24         Arnold D. Robbins     <arnold@skeeve.com>

	* configure.ac: Add crude but small hack to make plug-ins work
	on Mac OS X.

2012-07-20         Arnold D. Robbins     <arnold@skeeve.com>

	* gawkapi.h: Rework table to not take up so much space.
	* gawkapi.c (api_sym_update_scalar): Rework optimization code
	to clean up the function.

2012-07-17         Andrew J. Schorr     <aschorr@telemetry-investments.com>

	* gawkapi.h: Add comments explaining new api_create_value and
	api_release_value functions.
	* gawkapi.c (sym_update_real): Allow updates with AWK_SCALAR and
	AWK_VALUE_COOKIE types.  After creating a regular variable,
	remove the call to unref(node->var_value), since this is not
	done elsewhere in the code (see, for example, main.c:init_vars).
	If the update is for an existing variable, allow any val_type
	except AWK_ARRAY (was previously disallowing AWK_SCALAR and
	AWK_VALUE_COOKIE for no apparent reason).
	(api_sym_update_scalar): The switch should return false for an
	invalid val_type value, so change the AWK_ARRAY case to default.
	(valid_subscript_type): Any scalar value is good, so accept any valid
	type except AWK_ARRAY.
	(api_create_value): Accept only AWK_NUMBER and AWK_STRING values.
	Anything else should fail.

2012-07-17         Arnold D. Robbins     <arnold@skeeve.com>

	Speedup:

	* awk.h (r_free_wstr): Renamed from free_wstr.
	(free_wstr): Macro to test the WSTRCUR flag first.
	* node.c (r_free_wstr): Renamed from free_wstr.

	Support value cookies:

	* gawkapi.h (awk_val_type_t): Add AWK_VALUE_COOKIE.
	(awk_value_cookie_t): New type.
	(awk_value_t): Support AWK_VALUE_COOKIE.
	(api_create_value, api_release_value): New function pointers.
	* gawkapi.c (awk_value_to_node, api_sym_update_scalar,
	valid_subscript_type): Handle AWK_VALUE_COOKIE.
	(api_create_value, api_release_value): New functions.

2012-07-16         Arnold D. Robbins     <arnold@skeeve.com>

	* gawkapi.c (awk_value_to_node): Support AWK_SCALAR.
	(api_sym_update_scalar): Performance improvements.

2012-07-12         Arnold D. Robbins     <arnold@skeeve.com>

	Allow creation of constants. Thanks to John Haque for the
	implementation concept.

	* gawk_api.h (api_sym_constant): Create a constant.
	* gawk_api.h (api_sym_update_real): Renamed from api_sym_update.
	Add is_const paramater and do the right thing if true.
	(api_sym_update, api_sym_constant): Call api_sym_update_real
	in the correct way.
	(set_constant): New function.

2012-07-11         Andrew J. Schorr     <aschorr@telemetry-investments.com>

	* gawkapi.h: Fix typo in comment.
	(awk_value_t): Type for scalar_cookie should be awk_scalar_t,
	not awk_array_t.
	(gawk_api): Add new api_sym_lookup_scalar function.
	(sym_lookup_scalar): New wrapper macro for api_sym_lookup_scalar hook.
	* gawkapi.c (api_sym_lookup_scalar): New function for faster scalar
	lookup.
	(api_impl): Add entry for api_sym_lookup_scalar.

2012-07-11         Andrew J. Schorr     <aschorr@telemetry-investments.com>

	* gawkapi.c (awk_value_to_node): Change to a switch statement
	so AWK_SCALAR or other invalid type is handled properly.
	(valid_subscript_type): Test whether a value type is acceptable
	for use as an array subscript (any scalar value will do).
	(api_get_array_element, api_set_array_element, api_del_array_element):
	Use new valid_subscript_type instead of restricting to string values.

2012-07-11         Arnold D. Robbins     <arnold@skeeve.com>

	Lots of API work.

	* gawkapi.h: Function pointer members renamed api_XXXX and
	macros adjusted. More documentation.
	(awk_valtype_t): New AWK_SCALAR enum for scalar cookies.
	(awk_scalar_t): New type.
	(awk_value_t): New member scalar_cookie.
	(api_sym_update_scalar): New API function.
	(erealloc): New macro.
	(make_const_string): New macro, renamed from dup_string.
	(make_malloced_string): New macro, renamed from make_string.
	(make_null_string): New inline function.
	(dl_load_func): Add call to init routine through pointer if
	not NULL.

	* gawkapi.c (awk_value_to_node): Assume that string values came
	from malloc.
	(node_to_awk_value): Handle AWK_SCALAR.
	(api_sym_update): Ditto.
	(api_sym_update_scalar): New routine.
	(api_get_array_element): Return false if the element doesn't exist.
	Always unref the subscript.
	(remove_element): New helper routine.
	(api_del_array_element): Use it.
	(api_release_flattened_array): Ditto.
	(api_impl): Add the new routine.

2012-07-11         Andrew J. Schorr     <aschorr@telemetry-investments.com>

	* gawkapi.c (api_sym_update): Allow val_type to be AWK_UNDEFINED
	for setting a variable to "", i.e. dupnode(Nnull_string).

2012-07-10         Andrew J. Schorr     <aschorr@telemetry-investments.com>

	* awkgram.y (add_srcfile): Lint warning message for a previously loaded
	shared library should say "already loaded shared library" instead
	of "already included source file".

2012-07-08         Arnold D. Robbins     <arnold@skeeve.com>

	* gawkapi.h (set_array_element): Use index + value instead
	of element structure. Matches get_array_element.
	(set_array_element_by_elem): New macro to use an element.
	* gawkapi.c (api_set_array_element): Make the necessary adjustments.

2012-07-04         Arnold D. Robbins     <arnold@skeeve.com>

	* awkgram.y (tokentab): Remove limit on number of arguments
	for "and", "or", and "xor".
	* builtin.c (do_and, do_or, do_xor): Modify code to perform the
	respective operation on any number of arguments. There must be
	at least two.

2012-06-29         Arnold D. Robbins     <arnold@skeeve.com>

	* gawkapi.h: Improve the documentation of the return values
	per Andrew Schorr.

2012-06-25         Arnold D. Robbins     <arnold@skeeve.com>

	* TODO.xgawk: Updated.
	* awk.h (track_ext_func): Declared.
	* awkgram.y (enum defref): Add option for extension function.
	(struct fdesc): Add member for extension function.
	(func_use): Handle extension function, mark as extension and defined.
	(track_ext_func): New function.
	(check_funcs): Update logic for extension functions.
	* ext.c (make_builtin): Call track_ext_func.

2012-06-24         Andrew J. Schorr     <aschorr@telemetry-investments.com>

	* TODO.xgawk: Most of IOBUF has been hidden.
	* gawkapi.h (IOBUF): Remove declaration (now back in awk.h).
	(IOBUF_PUBLIC): Declare new structure defining subset of IOBUF fields
	that should be exposed to extensions.
	(gawk_api): Update register_open_hook argument from IOBUF to
	IOBUF_PUBLIC.
	* awk.h (IOBUF): Restore declaration with 5 fields moved to new
	IOBUF_PUBLIC structure.
	(register_open_hook): Update open_func argument from IOBUF to
	IOBUF_PUBLIC.
	* gawkapi.c (api_register_open_hook): Ditto.
	* io.c (after_beginfile, nextfile, iop_close, gawk_pclose): Some fields
	such as fd and name are now inside the IOBUF public structure.
	(struct open_hook): Update open_func argument from IOBUF to
	(register_open_hook): Ditto.
	(find_open_hook): opaque now inside IOBUF_PUBLIC.
	(iop_alloc): fd and name now in IOBUF_PUBLIC.
	(get_a_record): If the get_record hook returns EOF, set the IOP_AT_EOF
	flag.  Access fd inside IOBUF_PUBLIC.
	(get_read_timeout): File name now inside IOBUF_PUBLIC.
	* interpret.h (r_interpret): File name now inside IOBUF_PUBLIC.
	* ext.c (load_ext): No need to call return at the end of a void
	function.

2012-06-24         Arnold D. Robbins     <arnold@skeeve.com>

	* ext.c (load_ext): Don't retun a value from a void function.
	* gawkapi.c (api_set_array_element): Set up vname and parent_array.

2012-06-21         Arnold D. Robbins     <arnold@skeeve.com>

	More API and cleanup:

	* awk.h (stopme): Make signature match other built-ins.
	* awkgram.y (stopme): Make signature match other built-ins.
	(regexp): Minor edit.
	* gawkapi.c (api_set_argument): Remove unused variable.
	Set parent_array field of array value.
	* TODO.xgawk: Update some.

	Remove extension() builtin.

	* awk.h (do_ext): Removed.
	(load_ext): Signature changed.
	* awkgram.y (tokentab): Remove do_ext.
	Change calls to do_ext.
	* ext.c (load_ext): Make init function a constant.
	* main.c (main): Change calls to do_ext.

2012-06-20         Arnold D. Robbins     <arnold@skeeve.com>

	Restore lost debugging function:

	* awkgram.y (stopme): Restore long lost debugging function.
	* awk.h (stopme): Add declaration.

	API work:

	* ext.c (get_argument): Make extern.
	* awk.h (get_argument): Declare it.
	* gawkapi.c (api_set_argument): Call it. Finish off the logic.
	(api_get_argument): Refine logic to use get_argument.
	* gawkapi.h (set_argument): New API.

2012-06-19         Arnold D. Robbins     <arnold@skeeve.com>

	Remove code duplication in gawkapi.c from msg.c:

	* awk.h (err): Add `isfatal' first parameter.
	* awkgram.y (err): Adjust all calls.
	* msg.c (err): Adjust all calls. Move fatal code to here ...
	(r_fatal): From here.
	* gawkapi.c: Remove code duplication and adjust calls to `err'.

	Handle deleting elements of flattened array:

	* awk.h (get_argument): Remove declaration.
	* ext.c (get_argument): Make static.
	* gawkapi.h (awk_flat_array_t): Make opaque fields const. Add
	more descriptive comments.
	* gawkapi.c (release_flattened_array): Delete elements flagged
	for deletion. Free the flattened array also.

	Add additional debugging when developing:

	* configure.ac: Add additional debugging flags.
	* configure: Regenerated.

2012-06-18         Arnold D. Robbins     <arnold@skeeve.com>

	* gawkapi.h (get_array_element): Restore `wanted' paramater.
	(awk_element_t): Use awk_value_t for index. Add awk_flat_array_t.
	(flatten_array): Change signature to use awk_flat_array_t;
	(release_flattened_array): Change signature to use awk_flat_array_t;
	* gawkapi.c (api_sym_update): Handle case where variable exists already.
	(api_get_array_element): Restore `wanted' paramater and pass it
	on to node_to_awk_value.
	(api_set_array_element): Revisse to match changed element type.
	(api_flatten_array): Revise signature, implement.
	(api_release_flattened_array): Revise signature, implement.

2012-06-17         Arnold D. Robbins     <arnold@skeeve.com>

	API Work:

	* gawkapi.h (get_array_element): Remove `wanted' parameter.
	(r_make_string): Comment the need for `api' and `ext_id' parameters.
	* gawkapi.c (api_sym_update): Move checks to front.
	Initial code for handling arrays. Still needs work.
	(api_get_array_element): Implemented.
	(api_set_array_element): Additional checking code.
	(api_del_array_element): Implemented.
	(api_create_array): Implemented.
	(init_ext_api): Force do_xxx values to be 1 or 0.
	(update_ext_api): Ditto.

2012-06-12         Arnold D. Robbins     <arnold@skeeve.com>

	API Work:

	* gawkapi.h (awk_value_t): Restore union.
	(get_curfunc_param): Renamed to get_argument. Return type changed
	to awk_bool_t. Semantics better thought out and documented.
	(awk_atexit, get_array_element): Return type now void.
	(sym_lookup): Return type now void. Argument order rationalized.
	* gawkapi.c (node_to_awk_value): Return type is now awk_bool_t.
	Semantics now match table in gawkawpi.h.
	(api_awk_atexit): Return type now void.
	(api_sym_lookup): Return type is now awk_bool_t. Change parameter
	order.
	(api_get_array_element): Return type is now awk_bool_t.

	Further API implementations and fixes for extension/testext.c:

	* awk.h (final_exit): Add declaration.
	* ext.c (load_ext): Change `func' to install_func.
	* gawkapi.c: Add casts to void for id param in all functions.
	(api_sym_update): Finish implementation.
	(api_get_array_element): Start implementation.
	(api_set_array_element): Add error checking.
	(api_get_element_count): Add error checking, return the right value.
	* main.c (main): Call final_exit instead of exit.
	(arg_assign): Ditto.
	* msg.c (final_exit): New routine to run the exit handlers and exit.
	(gawk_exit): Call it.
	* profile.c (dump_and_exit): Ditto.

2012-06-10         Andrew J. Schorr     <aschorr@telemetry-investments.com>

	* TODO.xgawk: Addition of time extension moved to "done" section.

2012-06-10         Andrew J. Schorr     <aschorr@telemetry-investments.com>

	* gawkapi.c (api_update_ERRNO_string): Treat boolean true as a request
	for TRANSLATE, and false as DONT_TRANSLATE.

2012-06-06         Arnold D. Robbins     <arnold@skeeve.com>

	* cint_array.c (tree_print, leaf_print): Add additional casts
	for printf warnings.

	* awk.h (update_ext_api): Add declaration.
	* gawkapi.c (update_ext_api): New function.
	* eval.c (set_LINT): Call update_ext_api() at the end.
	* gawkapi.h: Document that do_XXX could change on the fly.

	* awk.h (run_ext_exit_handlers): Add declaration.
	* msg.c (gawk_exit): Call it.

2012-06-05         Arnold D. Robbins     <arnold@skeeve.com>

	* ext.c (load_ext): Remove use of RTLD_GLOBAL. Not needed in new
	scheme. Clean up error messages.

2012-06-04         Arnold D. Robbins     <arnold@skeeve.com>

	* configure.ac: Remove use of -export-dynamic for GCC.
	* configure: Regenerated.

2012-05-30         Arnold D. Robbins     <arnold@skeeve.com>

	* main.c (is_off_limits_var): Minor coding style edit.
	* gawkapi.c (awk_value_to_node): More cleanup.
	(node_to_awk_value): Use `wanted' for decision making.
	(api_sym_update): Start implementation. Needs more work.
	General: More cleanup, comments.
	* gawkapi.h (api_sym_update): Add additional comments.

2012-05-29         Arnold D. Robbins     <arnold@skeeve.com>

	* gawkapi.c (node_to_awk_value): Add third parameter indicating type
	of value desired. Based on that, do force_string or force_number
	to get the "other" type.
	(awk_value_to_node): Clean up the code a bit.
	(get_curfunc_param): Move forcing of values into node_to_awk_value.
	(api_sym_lookup): Add third parameter indicating type of value wanted.
	(api_get_array_element): Ditto.
	* gawk_api.h: Additional comments and clarifications. Revise APIs
	to take third 'wanted' argument as above.
	(awk_value_t): No longer a union so that both values may be accessed.
	All macros: Parenthesized the bodies.
	* bootstrap.sh: Rationalize a bit.

2012-05-26         Andrew J. Schorr     <aschorr@telemetry-investments.com>

	* Makefile.am (include_HEADERS): Add so gawkapi.h will be installed.
	(base_sources): Add gawkapi.h so that it is in dist tarball.
	* TODO.xgawk: Update.
	* main.c (is_off_limits_var): Stop returning true for everything
	except PROCINFO.

2012-05-25         Arnold D. Robbins     <arnold@skeeve.com>

	* main.c (is_off_limits_var): New function to check if a variable
	is one that an extension function may not change.
	* awk.h (is_off_limits_var): Declare it.
	* gawkapi.c (api_sym_lookup): Use it.

	* bootstrap.sh: Touch various files in the extension directory also.

2012-05-24         Andrew J. Schorr     <aschorr@telemetry-investments.com>

	* gawkapi.h (awk_param_type_t): Remove (use awk_valtype_t instead).
	(awk_ext_func_t): Pass a result argument, and return an awk_value_t *.
	(gawk_api.get_curfunc_param): Add a result argument.
	(gawk_api.set_return_value): Remove obsolete function.
	(gawk_api.sym_lookup, gawk_api.get_array_element): Add a result
	argument.
	(gawk_api.api_make_string, gawk_api.api_make_number): Remove hooks,
	since access to gawk internal state is not required to do this.
	(set_return_value): Remove obsolete macro.
	(get_curfunc_param, sym_lookup, get_array_element): Add result argument.
	(r_make_string, make_number): New static inline functions.
	(make_string, dup_string): Revise macro definitions.
	(dl_load_func): Remove global_api_p and global_ext_id args,
	and fix SEGV by setting api prior to checking its version members.
	(GAWK): Expand ifdef to include more stuff.
	* gawkapi.c (node_to_awk_value): Add result argument.
	(api_get_curfunc_param): Add result argument, and use awk_valtype_t.
	(api_set_return_value): Remove obsolete function.
	(awk_value_to_node): New global function to convert back into internal
	format.
	(api_add_ext_func): Simply call make_builtin.
	(node_to_awk_value): Add result argument, and handle Node_val case.
	(api_sym_lookup, api_get_array_element): Add result argument.
	(api_set_array_element): Implement.
	(api_make_string, api_make_number): Remove functions that belong on
	client side.
	(api_impl): Remove 3 obsolete entries.
	* TODO.xgawk: Update to reflect progress.
	* Makefile.am (base_sources): Add gawkapi.c.
	* awk.h: Include gawkapi.h earlier.
	(api_impl, init_ext_api, awk_value_to_node): Add declarations
	so we can hook in new API.
	(INSTRUCTION): Add new union type efptr for external functions.
	(extfunc): New define for d.efptr.
	(load_ext): Remove 3rd obj argument that was never used for anything.
	(make_builtin): Change signature for new API.
	* awkgram.y (load_library): Change 2nd argument to load_ext
	from dlload to dl_load, and remove pointless 3rd argument.
	* main.c (main): Call init_ext_api() before loading shared libraries.
	Change 2nd argument to load_ext from dlload to dl_load, and remove
	pointless 3rd argument.
	* ext.c (do_ext): Remove pointless 3rd argument to load_ext.
	(load_ext): Remove 3rd argument.  Port to new API (change initialization
	function signature).  If initialization function fails, issue a warning
	and return -1, else return 0.
	(make_builtin): Port to new API.
	* interpret.h (r_interpret): For Op_ext_builtin, call external functions
	with an awk_value_t result buffer, and convert the returned value
	to a NODE *.  For Node_ext_func, code now in extfunc instead of builtin.

2012-05-21         Andrew J. Schorr     <aschorr@telemetry-investments.com>

	* configure.ac: Remove libtool, and call configure in the
	extension subdirectory.  Change pkgextensiondir to remove the
	version number, since the new API has builtin version checks.
	* TODO.xgawk: Update.
	* ltmain.sh: Removed, since libtool no longer used here.

2012-05-19         Andrew J. Schorr     <aschorr@telemetry-investments.com>

	* TODO.xgawk: Update to reflect progress and new issues.
	* main.c (main): Add -i (--include) option.
	(usage): Ditto.
	* awkgram.y (add_srcfile): Eliminate duplicates only for SRC_INC
	and SRC_EXTLIB sources (i.e. -f duplicates should not be removed).
	* io.c (find_source): Set DEFAULT_FILETYPE to ".awk" if not defined
	elsewhere.

2012-05-15         Arnold D. Robbins     <arnold@skeeve.com>

	* awk.h: Include "gawkapi.h" to get IOBUF.
	* gawkapi.h: Considerable updates.
	* gawkapi.c: New file. Start at implementing the APIs.

2012-05-13         Andrew J. Schorr     <aschorr@telemetry-investments.com>

	* TODO.xgawk: Update to reflect recent discussions and deletion of
	extension/xreadlink.[ch].

2012-05-11         Arnold D. Robbins     <arnold@skeeve.com>

	Sweeping change: Use `bool', `true', and `false' everywhere.

2012-04-09         Andrew J. Schorr     <aschorr@telemetry-investments.com>

	* eval.c (unset_ERRNO): Fix memory management bug -- need to use
	dupnode with Nnull_string.

2012-04-08         Andrew J. Schorr     <aschorr@telemetry-investments.com>

	* Makefile.am (valgrind): Define VALGRIND instead of redefining AWK.
	This allows test/Makefile.am to set up the command environment as
	desired.
	(valgrind-noleak): Ditto, plus set --leak-check=no instead of the
	default summary setting.

2012-04-07         Andrew J. Schorr     <aschorr@telemetry-investments.com>

	* TODO.xgawk: Update to reflect progress.

2012-04-01         Andrew J. Schorr     <aschorr@telemetry-investments.com>

	* TODO.xgawk: Move valgrind-noleak item into "done" section.
	* Makefile.am (valgrind-noleak): Add new valgrind rule that omits
	the "--leak-check=full" option to help spot more serious problems.

2012-04-01         Andrew J. Schorr     <aschorr@telemetry-investments.com>

	* TODO.xgawk: Move ERRNO item into "done" section.
	* awk.h (update_ERRNO, update_ERRNO_saved): Remove declarations.
	(update_ERRNO_int, enum errno_translate, update_ERRNO_string,
	unset_ERRNO): Add new declarations.
	* eval.c (update_ERRNO_saved): Renamed to update_ERRNO_int.
	(update_ERRNO_string, unset_ERRNO): New functions.
	* ext.c (do_ext): Use new update_ERRNO_string function.
	* io.c (ERRNO_node): Remove redundant extern declaration (in awk.h).
	(after_beginfile, nextfile): Replace update_ERRNO() with
	update_ERRNO_int(errno).
	(inrec): Replace update_ERRNO_saved with update_ERRNO_int.
	(do_close): Use new function update_ERRNO_string.
	(close_redir, do_getline_redir, do_getline): Replace update_ERRNO_saved
	with update_ERRNO_int.

2012-03-27         Andrew J. Schorr     <aschorr@telemetry-investments.com>

	* TODO.xgawk: Update to reflect debate about how to support Cygwin
	and other platforms that cannot link shared libraries with unresolved
	references.
	* awkgram.y (add_srcfile): Minor bug fix: reverse sense of test
	added by Arnold in last patch.
	* configure.ac: AC_DISABLE_STATIC must come before AC_PROG_LIBTOOL.

2012-03-26         Arnold D. Robbins     <arnold@skeeve.com>

	Some cleanups.

	* awkgram.y (add_srcfile): Use whole messages, better for
	translations.
	* io.c (init_awkpath): Small style tweak.
	* main.c (path_environ): Straighten out initial comment, fix
	compiler warning by making `val' const char *.

2012-03-25         Andrew J. Schorr     <aschorr@telemetry-investments.com>

	* configure.ac (AC_DISABLE_STATIC): Add this to avoid building useless
	static extension libraries.

2012-03-25         Andrew J. Schorr     <aschorr@telemetry-investments.com>

	* TODO.xgawk: New file listing completed and pending xgawk enhancements.

2012-03-24         Andrew J. Schorr     <aschorr@telemetry-investments.com>

	* io.c (path_info): Fix white space.
	(pi_awkpath, pi_awklibpath): Avoid structure initializers.
	(do_find_source): Eliminate pointless parentheses.
	(find_source): Leave a space after "&".
	* main.c (load_environ): Fix typo in comment.

2012-03-21         Andrew J. Schorr     <aschorr@telemetry-investments.com>

	* awkgram.y (LEX_LOAD): New token to support @load.
	(grammar): Add rules to support @load.
	(tokentab): Add "load".
	(add_srcfile): Improve error message to distinguish between source files
	and shared libraries.
	(load_library): New function to load libraries specified with @load.
	(yylex): Add support for LEX_LOAD (treated the same way as LEX_INCLUDE).

2012-03-20         Andrew J. Schorr     <aschorr@telemetry-investments.com>

	* Makefile.am (EXTRA_DIST): Remove extension.
	(SUBDIRS): Add extension so libraries will be built.
	(DEFS): Define DEFLIBPATH and SHLIBEXT so we can find shared libraries.
	* awk.h (deflibpath): New extern declaration.
	* configure.ac: Add support for building shared libraries by adding
	AC_PROG_LIBTOOL and AC_SUBST for acl_shlibext and pkgextensiondir.
	(AC_CONFIG_FILES): Add extension/Makefile.
	* io.c (pi_awkpath, pi_awklibpath): New static structures to contain
	path information.
	(awkpath, max_pathlen): Remove static variables now inside pi_awkpath.
	(init_awkpath): Operate on path_info structure to support both
	AWKPATH and AWKLIBPATH.  No need for max_path to be static, since
	this should be called only once for each environment variable.
	(do_find_source): Add a path_info arg to specify which path to search.
	Check the try_cwd parameter to decide whether to search the current
	directory (not desirable for AWKLIBPATH).
	(find_source): Choose appropriate path_info structure based on value
	of the is_extlib argument.  Set EXTLIB_SUFFIX using SHLIBEXT define
	instead of hardcoding ".so".
	* main.c (path_environ): New function to add AWKPATH or AWKLIBPATH
	to the ENVIRON array.
	(load_environ): Call path_environ for AWKPATH and AWKLIBPATH.

2012-06-19         Arnold D. Robbins     <arnold@skeeve.com>

	* main.c (main): Do setlocale to "C" if --characters-as-bytes.
	Thanks to "SP" for the bug report.

2012-05-09         Arnold D. Robbins     <arnold@skeeve.com>

	* configure.ac: Added AC_HEADER_STDBOOL
	* awk.h, dfa.c, regex.c: Reworked to use results
	of test and include missing_d/gawkbool.h.

2012-05-07         Arnold D. Robbins     <arnold@skeeve.com>

	* array.c (prnode): Add casts to void* for %p format.
	* debug.c (print_instruction): Ditto.
	* builtin.c: Fix %lf format to be %f everywhere.

	Unrelated:

	* replace.c: Don't include "config.h", awk.h gets it for us.

2012-05-04         Arnold D. Robbins     <arnold@skeeve.com>

	* getopt.c [DJGPP]: Change to __DJGPP__.
	* mbsupport.h [DJGPP]: Change to __DJGPP__.

	Unrelated:

	* awk.h: Workarounds for _TANDEM_SOURCE.

2012-05-01         Arnold D. Robbins     <arnold@skeeve.com>

	* dfa.c: Sync with GNU grep. RRI code now there, needed additional
	change for gawk.
	* configure.ac: Add check for stdbool.h.
	* regex.c: Add check for if not have stdbool.h, then define the
	bool stuff.

2012-04-27         Arnold D. Robbins     <arnold@skeeve.com>

	* dfa.c: Sync with GNU grep.
	* xalloc.h (xmemdup): Added, from grep, for dfa.c. Sigh.

2012-04-27         Arnold D. Robbins     <arnold@skeeve.com>

	Update to autoconf 2.69, automake 1.12.

	* INSTALL, aclocal.m4, configh.in, depcomp, install-sh, missing,
	mkinstalldirs, ylwrap: Updated.
	* configure.ac (AC_TYPE_LONG_LONG_INT, AC_TYPE_UNSIGNED_LONG_LONG_INT,
	AC_TYPE_INTMAX_T, AC_TYPE_UINTMAX_T): Renamed from gl_* versions.
	* configure: Regenerated.

2012-04-24         Arnold D. Robbins     <arnold@skeeve.com>

	* cmd.h (dPrompt, commands_Prompt, eval_Prompt, dgawk_Prompt): Changed
	to dbg_prompt, commands_prompt, eval_prompt, dgawk_prompt.
	* debug.c: Ditto.
	* command.y: Ditto.  Some minor whitespace and comments cleanup.

2012-04-24         Arnold D. Robbins     <arnold@skeeve.com>

	io.c cleanup and some speedup for RS as regexp parsing.

	* awk.h (Regexp): New members has_meta and maybe_long.
	(enum redirval): Add redirect_none as value 0.
	(remaybelong): Remove function declaration.
	* awkgram.y: Use redirect_none instead of 0 for no redirect cases.
	* io.c (go_getline_redir): Second arg now of type enum redirval.
	Changed intovar into into_variable.
	(comments and whitespace): Lots of general cleanup.
	(socket_open): readle changed to read_len.
	(two_way_open): Add additional calls to os_close_on_exec.
	(rsrescan): Simplify code a bit and use RS->maybe_long.
	* re.c (make_regexp): Set up new members in Regexp struct.
	(remaybelong): Remove function.
	(reisstring): Simplified code.

2012-04-16  Eli Zaretskii  <eliz@gnu.org>

	* io.c (read_with_timeout) [__MINGW32__]: Just call the blocking
	'read', as 'select' is only available for sockets.
	* mpfr.c (set_ROUNDMODE) [!HAVE_MPFR]: Renamed from set_RNDMODE.
	* main.c (load_procinfo): Declare name[] also when HAVE_MPFR is
	defined even though HAVE_GETGROUPS etc. are not.

2012-04-12         John Haque      <j.eh@mchsi.com>

	* array.c, awk.h, awkgram.y, builtin.c, command.y, debug.c,
	field.c, mpfr.c, profile.c: Change RND_MODE to ROUND_MODE.

2012-04-11         John Haque      <j.eh@mchsi.com>

	* main.c (varinit): Change RNDMODE to ROUNDMODE.

2012-04-11         Arnold D. Robbins     <arnold@skeeve.com>

	* main.c: Change --arbitrary-precision to --bignum.

2012-04-02         John Haque      <j.eh@mchsi.com>

	Add support for arbitrary-precision arithmetic.

	* mpfr.c: New file.
	* awk.h (struct exp_node): Add union to handle different number types.
	(MPFN, MPZN): New flag values.
	(DO_MPFR, do_mpfr): New defines.
	(PREC_node, RNDMODE_node): Add declarations.
	(PRECISION, RND_MODE, MNR, MFNR, mpzval, do_ieee_fmt): Add declarations.
	(make_number, str2number, format_val, cmp_numbers): Ditto.
	(force_number): Change definition.
	(Func_pre_exec, Func_post_exec): New typedefs.
	(POP_NUMBER, TOP_NUMBER): Change definitions.
	(get_number_ui, get_number_si, get_number_d, get_number_uj,
	iszero, IEEE_FMT, mpg_float, mpg_integer, mpg_float,
	mpg_integer): New defines.
	* awkgram.y (tokentab):	Add alternate function entries for MPFR/GMP.
	(snode): Choose the appropriate function.
	(negate_num): New function to negate a number.
	(grammar): Use it.
	(yylex): Adjust number handling code.
	* array.c (value_info, asort_actual, sort_user_func): Adjust for
	MPFR/GMP numbers.
	(do_adump, indent): Minor changes.
	(sort_up_index_number, sort_up_value_number, sort_up_value_type): Use
	cmp_numbers() for numeric comparisons.
	* builtin.c (mpz2mpfr): New function.
	(format_tree): Adjust to handle MPFR and GMP numbers.
	* eval.c (register_exec_hook): New function to manage interpreter hooks.
	(num_exec_hook, pre_execute, post_execute): New and adjusted definitions.
	(h_interpret): Renamed from debug_interpret.
	(init_interpret): Changed to use the new name.
	(flags2str): New entries for MPFN and MPZN.
	(cmp_nodes): Reworked to use seperate routine for numeric comparisons.
	(set_IGNORECASE, set_BINMODE, set_LINT, update_NR, update_FNR,
	update_NF): Adjust code and some cleanup.
	* field.c (rebuild_record): Field copying code reworked to handle
	MPFR/GMP numbers.
	(set_NF): Minor adjustment.
	* io.c (INCREMENT_REC): New macro.
	(inrec, do_getline): Use the new macro.
	(nextfile, set_NR, set_FNR, get_read_timeout, pty_vs_pipe): Adjust code
	to handle MPFR/GMP numbers.
	* interpret.h (r_interpret): Adjust TOP_NUMBER/POP_NUMBER usage.
	(EXEC_HOOK): New macro and definition.
	(DEBUGGING): Removed.
	* main.c (DEFAULT_PREC, DEFAULT_RNDMODE): New defines.
	(opttab): New entry for option arbitrary-precision.
	(main): Handle the new option.
	(usage): Add to usage message.
	(varinit): Add PREC and RNDMODE.
	(load_procinfo): Install MPFR and GMP related items.
	(version): Append MPFR and GMP versions to message.
	* msg.c (err) : Adjust FNR handling with MPFR/GMP.
	* node.c (r_format_val): Renamed from format_val.
	(r_force_number): Return NODE * instead of AWKNUM.
	(make_number, str2number, format_val, cmp_numpers: Defined and initialized.
	(r_unref): Free MPFR/MPZ numbers.
	(get_numbase): Renamed from isnondecimal and return the base.
	(cmp_awknums): New function to compare two AWKNUMs.
	* command.y (yylex): Adjust number handling code.
	(grammar): Minor adjustments to handle negative numbers.
	* debug.c (init_debug): New function.
	(do_info, do_set_var, watchpoint_triggered, serialize,
	initialize_watch_item, do_watch, print_watch_item): Minor adjustments.
	(debug_pre_execute): Adjusted to handle MPFR and GMP numbers.

2012-04-09         Arnold D. Robbins     <arnold@skeeve.com>

	* INSTALL, config.guess, config.sub, depcomp, install-sh,
	missing, mkinstalldirs, ylwrap: Update to latest from automake 1.11.4.

2012-04-08         Arnold D. Robbins     <arnold@skeeve.com>

	* Update various files to automake 1.11.4.

2012-03-30         Arnold D. Robbins     <arnold@skeeve.com>

	* configure.ac (GAWK_AC_NORETURN): Do as macro instead of inline.

2012-03-29         Arnold D. Robbins     <arnold@skeeve.com>

	* dfa.h, dfa.c: Sync with grep. Major cleanups and some changes
	there.
	* re.c (research): Pass size_t* to dfaexec to match type change.
	* configure.ac (AH_VERBATIM[_Noreturn]): Added from Paul Eggert to
	ease compiling.
	(AC_INIT): Bump version.
	* configure, configh.in, version.c: Regenerated.

2012-03-28         Arnold D. Robbins     <arnold@skeeve.com>

	* 4.0.1: Release tar ball made.

2012-03-28         Arnold D. Robbins     <arnold@skeeve.com>

	* getopt.c: Add DJGPP to list of platforms where it's ok
	to include <stdlib.h>.
	* awkgram.y, builtin.c, ext.c, mbsupport.h, re.c: Update
	copyright year.

2012-03-21         Corinna Vinschen      <vinschen@redhat.com>

	* getopt.c: Add Cygwin to list of platforms where it's ok
	to include <stdlib.h>.

2012-03-20         Arnold D. Robbins     <arnold@skeeve.com>

	Get new getopt to work on Linux and C90 compilers:

	* getopt.c: Undef ELIDE_CODE for gawk.
	(_getopt_internal_r): Init first.needs_free to 0. In test for -W
	move executable code to after declarations for C90 compilers.
	* getopt1.c: Undef ELIDE_CODE for gawk.

	Minor bug fix with printf, thanks to John Haque:

	* builtin.c (format_tree): Initialize base to zero at the top
	of the while loop.

	Getting next tar ball ready:

	* configure.ac: Remove duplicate check for wcscoll. Thanks
	to Stepan Kasal.

2012-03-16         Arnold D. Robbins     <arnold@skeeve.com>

	* getopt.c, getopt.h, getopt1.c, getopt_int.h, regcomp.c,
	regex.c, regex.h, regex_internal.c, regex_internal.h,
	regexec.c: Sync with GLIBC, what the heck.

2012-03-14         Eli Zaretskii  <eliz@gnu.org>

	* mbsupport.h (btowc): Change for non-DJGPP.
	* re.c (dfaerror): Add call to exit for DJGPP.

2012-03-14         Arnold D. Robbins     <arnold@skeeve.com>

	* regex_internal.c (re_string_skip_chars): Fix calculation of
	remain_len with m.b. chars. Thanks to Stanislav Brabec
	<sbrabec@suse.cz>.

2012-02-28         Arnold D. Robbins     <arnold@skeeve.com>

	* main.c (init_groupset): Make `getgroups' failing a non-fatal
	error.  After all, what's the big deal?  Should help on Plan 9.

2012-02-27         Arnold D. Robbins     <arnold@skeeve.com>

	* dfa.c (parse_bracket_exp): Revert changes 2012-02-15 to stay
	in sync with grep.
	* dfa.h (dfarerror): Add __attribute__ from grep.

2012-02-15         Arnold D. Robbins     <arnold@skeeve.com>

	Fix warnings from GCC 4.6.2 -Wall option.

	* awkgram.y (newline_eof): New function to replace body of
	NEWLINE_EOF macro.
	(yylex): Replace body of NEWLINE_EOF macro.
	* dfa.c (parse_bracket_exp): Init variables to zero.
	* ext.c (dummy, junk): Remove.
	* regex_internal.c (re_string_reconstruct): Remove buf array. It was
	set but not used.

2012-02-10         Arnold D. Robbins     <arnold@skeeve.com>

	* dfa.c: Sync with GNU grep.

2012-02-07         Arnold D. Robbins     <arnold@skeeve.com>

	* main.c (main): Move init of `output_fp' to before parsing of
	program so that error messages from msg.c don't dump core.
	Thanks to Michael Haardt <michael@moria.de>.

2012-01-13         Arnold D. Robbins     <arnold@skeeve.com>

	* dfa.c [is_valid_unibtye_character]: Fix from GNU grep to
	bug reported by me from Scott Deifik for DJGPP.

2012-01-03         Arnold D. Robbins     <arnold@skeeve.com>

	* dfa.c: Sync with GNU grep.

2012-01-02         Arnold D. Robbins     <arnold@skeeve.com>

	* io.c (Read_can_timeout, Read_timeout, Read_default_timeout):
	Renamed to use lower case.
	Other minor stylistic edits.

2012-01-01         John Haque      <j.eh@mchsi.com>

	* awk.h (struct iobuf): New entry read_func.
	* io.c (Read_can_timeout, Read_timeout, Read_default_timeout):
	New variables.
	(init_io): New routine to initialize the variables.
	(in_PROCINFO): New "clever" routine to parse elements with indices
	seperated by a SUPSEP.
	(get_read_timeout): New routine to read timeout value for an IOBUF.
	(read_with_timeout): New routine to read from a fd with a timeout.
	(pty_vs_pipe): Use in_PROCINFO().
	(get_a_record): Set the timeout value and the read routine as necessary.
	* main.c (main): Call init_io().

2011-12-31         Arnold D. Robbins     <arnold@skeeve.com>

	* profile_p.c: Remove the file.
	* msg.c (err): Remove check for name being dgawk.

2011-12-31         Arnold D. Robbins     <arnold@skeeve.com>

	* awk.h [STREQ, STREQN]: Remove macros.
	* awkgram.y, builtin.c, command.y, debug.c, eval.c,
	io.c, msg.c: Change all uses to call strcmp, strncmp.

2011-12-28         Arnold D. Robbins     <arnold@skeeve.com>

	* int_array.c, str_array.c: Fix some compiler warnings 32/64
	bit system differences.

2011-12-26         John Haque      <j.eh@mchsi.com>

	Merge gawk, pgawk and dgawk into a single executable gawk.

	* awk.h (DO_PRETTY_PRINT, DO_PROFILE, DO_DEBUG,
	do_pretty_print, do_debug): New defines.
	(interpret): New variable, a pointer to an interpreter routine.
	(enum exe_mode): Nuked.
	* main.c (opttab): New options --pretty-print and --debug;
	Remove option --command.
	(usage): Update usage messages.
	* interpret.h: New file.
	* eval.c (r_interpret): Move to the new file.
	(debug_interpret): New interpreter routine when debugging.
	(init_interpret): New routine to initialize interpreter related
	variables.
	* eval_d.c, eval_p.c: Delete files.
	* debug.c (interpret): Renamed to debug_prog.
	(DEFAULT_PROMPT, DEFAULT_HISTFILE, DEFAULT_OPTFILE): Remove prefix 'd'.
	* profile.c (init_profiling): Nuked.
	* Makefile.am: Adjusted.

	Add command line option --load for loading extensions.

	* awk.h (srctype): Add new source type SRC_EXTLIB.
	* ext.c(load_ext): New routine to load extension.
	(do_ext): Adjust to use load_ext().
	* main.c (opttab): Add new option --load.
	(main): Call load_ext() to load extensions.
	(usage): Add usage message for the new option.
	* io.c (get_cwd): New routine.
	(do_find_source): Use the new routine.
	(find_source): Handle new type SRC_EXTLIB.
	* awkgram.y (parse_program, next_sourcefile): Skip type SRC_EXTLIB.
	(add_srcfile): Adjust call to find_source.
	* debug.c (source_find): Same.

	Unrelated:

	* ext.c (get_argument): Fixed argument parsing.
	* array.c (null_array_func): Reworked array routines for an empty array.
	* str_array.c, int_array.c: Make GCC happy, use %u instead of %lu
	printf formats.
	* eval.c (node_Boolean): New array for TRUE and FALSE nodes.
	(init_interpret): Create the new nodes.
	(eval_condition): Add test for the new nodes.
	(setup_frame): Disable tail-recursion optimization when profiling.
	* interpret.h (r_interpret): Use the boolean nodes instead of making
	new ones when needed.

2011-12-26         Arnold D. Robbins     <arnold@skeeve.com>

	Finish Rational Range Interpretation (!)

	* dfa.c (match_mb_charset): Compare wide characters directly
	instead of using wcscoll().
	* regexec.c (check_node_accept_byte): Ditto.

	Thanks to Paolo Bonzini for pointing these out.

2011-12-06         John Haque      <j.eh@mchsi.com>

	* debug.c (source_find): Fix misplaced call to efree.
	* profile.c (redir2str): Add a missing comma in the redirtab array.
	* eval.c (r_interpret): Disallow call to exit if currule is undefined.
	This avoids the possiblity of running END blocks more than once when
	used in a user-defined sorted-in comparision function.
	* array.c (sort_user_func): Adjust appropriately.

2011-12-06         Arnold D. Robbins     <arnold@skeeve.com>

	* awk.h, mbsupport.h: Changes for MBS support on DJGPP
	and z/OS.
	* io.c: Disable pty support on z/OS.

2011-11-27         Arnold D. Robbins     <arnold@skeeve.com>

	* dfa.c: Sync with GNU grep.
	* dfa.h: Add _GL_ATTRIBUTE_PURE macro. Bleah.

2011-11-14         John Haque      <j.eh@mchsi.com>

	* debug.c (set_breakpoint_at): Fix problem with setting
	breakpoints in a switch statement. Thanks to Giorgio Palandri
	<giorgio.palandri@gmail.com> for the bug report.

2011-11-14         Arnold D. Robbins     <arnold@skeeve.com>

	* mbsupport.h: Add check for HAVE_BTOWC, per Pat Rankin.

2011-11-12         Eli Zaretskii  <eliz@gnu.org>

	* mbsupport.h: Additional glop for dfa.c in Windows environment.

2011-11-01         Arnold D. Robbins     <arnold@skeeve.com>

	* dfa.c: Move glop for ! MBS_SUPPORT to ...
	* mbsupport.h: ... here.
	* replace.c: Include missing_d/wcmisc.c if ! MBS_SUPPORT.
	* regex_internal.h: Move include of mbsupport.h up and add
	additional checks to avoid inclusion of wctype.h and wchar.h.

2011-10-27         Arnold D. Robbins     <arnold@skeeve.com>

	* builtin.c (do_strftime): Per Pat Rankin, instead of casting
	fclock, use a long variable and check for negative or overflow.

2011-10-25         Arnold D. Robbins     <arnold@skeeve.com>

	Merge with gawk_performance branch done. Additionally:

	* cint_array.c, int_array.c, str_array.c: Fix compiler complaints
	about printf formats (signed / unsigned vs. %d / %u).
	* eval.c (setup_frame): Add a missing return value.

2011-10-25         Arnold D. Robbins     <arnold@skeeve.com>

	* Makefile.am (dist-hook): Use `cd $(srcdir)/pc' so that
	`make distcheck' works completely.
	* builtin.c (do_strftime): Add cast to long int in check
	for fclock < 0 for systems where time_t is unsigned (e.g., VMS).

2011-10-25  Stefano Lattarini  <stefano.lattarini@gmail.com>

	dist: generated file `version.c' is not removed by "make distclean"

	* Makefile.am (distcleancheck_listfiles): Define to ignore the
	generated `version.c' file.

2011-10-24         Arnold D. Robbins     <arnold@skeeve.com>

	* dfa.c (wcscoll): Create for VMS.
	* Makefile.am (dist-hook): Run sed scripts to make pc/config.h.

2011-10-24  Eli Zaretskii  <eliz@gnu.org>

	* builtin.c [HAVE_POPEN_H]: Include "popen.h".
	* README.git: Update for pc/ systems.

2011-10-21         Arnold D. Robbins     <arnold@skeeve.com>

	* Makefile.am (distcleancheck_listfiles): Added, per advice from
	Stefano Lattarini <stefano.lattarini@gmail.com>.
	* dfa.c: Additional faking of mbsupport for systems without it;
	mainly VMS.

2011-10-21  Stefano Lattarini  <stefano.lattarini@gmail.com>

	* configure.ac (AM_C_PROTOTYPES): Remove call to this macro.
	The comments in configure.ac said that the call to AM_C_PROTOTYPES
	was needed for dfa.h, synced from GNU grep; but this statement is
	not true anymore in grep since commit v2.5.4-24-g9b5e7d4 "replace
	AC_CHECK_* with gnulib modules", dating back to 2009-11-26.  Also,
	the support for automatic de-ANSI-fication has been deprecated in
	automake 1.11.2, and will be removed altogether in automake 1.12.
	* vms/vms-conf.h (PROTOTYPES, __PROTOTYPES): Remove these #define,
	they are not used anymore.
	* pc/config.h (PROTOTYPES): Likewise.

2011-10-18         Dave Pitts            <dpitts@cozx.com>

	* dfa.c: Move some decls to the top of their functions for
	C90 compilers.

2011-10-18         Arnold D. Robbins     <arnold@skeeve.com>

	* builtin.c (do_strftime): Add check for negative / overflowed
	time_t value with fatal error. Thanks to Hermann Peifer
	<peifer@gmx.eu> for the bug report.
	* dfa.c (setbit_wc): Non-MBS version. Add a return false
	since VMS compiler doesn't understand that abort doesn't return.

2011-10-10         Arnold D. Robbins     <arnold@skeeve.com>

	* builtin.c (do_sub): Init textlen to zero to avoid "may be
	used unitialized" warning. Thanks to Corinna Vinschen for
	pointing this out.
	* eval.c (unwind_stack): Add parentheses around condition in while
	to avoid overzealous warning from GCC.

2011-09-30  Eli Zaretskii  <eliz@gnu.org>

	* io.c (remap_std_file): Fix non-portable code that caused
	redirected "print" to fail if a previous read from standard input
	returned EOF.  Reported by David Millis <tvtronix@yahoo.com>.
	(remap_std_file): Per Eli's suggestion, removed the leading close
	of oldfd and will let dup2 do the close for us.

2011-10-11         John Haque     <j.eh@mchsi.com>

	* symbol.c: Add licence notice.
	* array.c (PREC_NUM, PREC_STR): Define as macros.

2011-10-09         Arnold D. Robbins     <arnold@skeeve.com>

	* dfa.c: Sync with GNU grep.

2011-10-07         John Haque     <j.eh@mchsi.com>

	Tail recursion optimization.
	* awkgram.y (grammar, mk_function): Recognize tail-recursive
	calls.
	* awk.h (tail_call, num_tail_calls): New defines.
	* eval.c (setup_frame): Reuse function call stack for
	tail-recursive calls.
	(dump_fcall_stack): Reworked.

2011-10-04         Arnold D. Robbins     <arnold@skeeve.com>

	* awk.h, main.c (gawk_mb_cur_max): Make it a constant 1 when
	MBS_SUPPORT isn't available to allow GCC dead code constant
	expression computation and dead code elimination to help out.

2011-10-02         Arnold D. Robbins     <arnold@skeeve.com>

	* io.c (rsnullscan, get_a_record): Fix the cases where terminators
	are incomplete when RS == "". Also fix the case where the new value
	is shorter than the old one.  Based on patch from Rogier
	<rogier777@gmail.com> as submitted by Jeroen Schot
	<schot@A-Eskwadraat.nl>.

2011-09-24         Arnold D. Robbins     <arnold@skeeve.com>

	* eval.c, io.c, re.c: Fix some spelling errors. Thanks to
	Jeroen Schot <schot@A-Eskwadraat.nl>.

2011-09-21         Arnold D. Robbins     <arnold@skeeve.com>

	* dfa.c, mbsupport.h: Sync with GNU grep. Large amount of changes
	that remove many ifdefs, moving many conditions for multibyte
	support into regular C code and relying GCC's dead code optimization
	to elimnate code that won't be needed.
	* dfa.c: For gawk, add a number of additional defines so that things
	will compile if MBS_SUPPORT is 0.
	* array.c, awk.h, awkgram.y, builtin.c, eval.c, field.c, main.c,
	node.c, re.c: Change `#ifdef MBS_SUPPORT' to `#if MBS_SUPPORT'.
	* awk.h, regex_internal.h: Move NO_MBSUPPORT handling to ...
	* mbsupport.h: ...here.

2011-09-16         Arnold D. Robbins     <arnold@skeeve.com>

	* dfa.c: Sync with GNU grep.

2011-09-08         John Haque     <j.eh@mchsi.com>

	Optimization for compound assignment, increment and
	decrement operators; Avoid unref and make_number calls
	when there is no extra references to the value NODE.

2011-09-03         Arnold D. Robbins     <arnold@skeeve.com>

	* dfa.c: Sync with GNU grep.

2011-08-31         John Haque     <j.eh@mchsi.com>

	Grammar related changes: Simplify grammar for user-defined
	functions and general cleanups.

	* symbol.c: New file.
	* awkgram.y: Move symbol table related routines to the
	new file.
	(rule, func_name, function_prologue, param_list): Reworked.
	(install_function, check_params): Do all error checkings
	for the function name and parameters before installing in
	the symbol table.
	(mk_function): Finalize function definition.
	(func_install, append_param, dup_params): Nuked.
	* symbol.c (make_params): allocate function parameter nodes
	for the symbol table. Use the hash node as Node_param_list;
	Saves a NODE for each parameter.
	(install_params): Install function parameters into the symbol
	table.
	(remove_params): Remove parameters out of the symbol table.
	* awk.h (parmlist, FUNC): Nuked.
	(fparms): New define.


	Dynamically loaded function parameters are now handled like
	those for a builtin.

	* awk.h (Node_ext_func, Op_ext_builtin): New types.
	(Op_ext_func): Nuked.
	* ext.c (make_builtin): Simplified.
	(get_curfunc_arg_count): Nuked; Use the argument 'nargs' of
	the extension function instead.
	(get_argument, get_actual_argument): Adjust.
	* eval.c (r_interpret): Update case Op_func_call for a dynamic
	extension function. Handle the new opcode Op_ext_builtin.
	* pprint (profile.c): Adjust.


	Use a single variable to process gawk options.

	* awk.h (do_flags): New variable.
	(DO_LINT_INVALID, DO_LINT_ALL, DO_LINT_OLD, DO_TRADITIONAL,
	DO_POSIX, DO_INTL, DO_NON_DEC_DATA, DO_INTERVALS,
	DO_PROFILING, DO_DUMP_VARS, DO_TIDY_MEM,
	DO_SANDBOX): New defines.
	(do_traditional, do_posix, do_intervals, do_intl,
	do_non_decimal_data, do_profiling, do_dump_vars,
	do_tidy_mem, do_sandbox, do_lint,
	do_lint_old): Defined as macros.
	* main.c: Remove definitions of the do_XX variables. Add
	do_flags definition.
	* debug.c (execute_code, do_eval, parse_condition): Save
	do_flags before executing/parsing and restore afterwards.


	Nuke PERM flag. Always increment/decrement the reference
	count for a Node_val. Simplifies macros and avoids
	occassional memory leaks, specially in the debugger.

	* awk.h (UPREF, DEREF, dupnode, unref): Simplified.
	(mk_number): Nuked.
	* (*.c): Increment the reference count of Nnull_string before
	assigning as a value.


	Revamped array handling mechanism for more speed and
	less memory consumption.

	* awk.h (union bucket_item, BUCKET): New definitions. Used as
	bucket elements for the hash table implementations of arrays;
	40% space saving in 32 bit x86.
	(buckets, nodes, array_funcs, array_base, array_capacity,
	xarray, alookup, aexists, aclear, aremove, alist,
	acopy, adump, NUM_AFUNCS): New defines.
	(array_empty): New macro to test for an empty array.
	(assoc_lookup, in_array): Defined as macros.
	(enum assoc_list_flags): New declaration.
	(Node_ahash, NUMIND): Nuked.
	* eval.c (r_interpret): Adjust cases Op_subscript,
	Op_subscript_lhs, Op_store_var and Op_arrayfor_incr.
	* node.c (dupnode, unref): Removed code related to Node_ahash.
	* str_array.c: New file to handle array with string indices.
	* int_array.c: New file to handle array with integer indices.
	* cint_array.c: New file. Special handling of arrays with
	(mostly) consecutive integer indices.


	Memory pool management reworked to handle NODE and BUCKET.

	* awk.h (struct block_item, BLOCK, block_id): New definitions.
	(getblock, freeblock): New macros.
	(getbucket, freebucket): New macros to allocate and deallocate
	a BUCKET.
	(getnode, freenode): Adjusted.
	* node.c (more_nodes): Nuked.
	(more_blocks): New routine to allocate blocks of memory.

2011-08-24         Arnold D. Robbins     <arnold@skeeve.com>

	Fix pty co-process communication on Ubuntu GNU/Linux.

	* io.c: Add include of <sys/ioctl.h> to get definition of TIOCSCTTY.
	(two_way_open): Move call for this ioctl to after setsid() call.

2011-08-23         Arnold D. Robbins     <arnold@skeeve.com>

	* regex_internal.c (re_string_fetch_byte_case ): Remove
	__attribute((pure)) since it causes failures with gcc -O2
	-fno-inline. Thanks to Neil Cahill <ncahill_alt@yahoo.com>
	for reporting the bug.

2011-08-10         John Haque      <j.eh@mchsi.com>

	BEGINFILE/ENDFILE related code redone.

	* awk.h (prev_frame_size, has_endfile, target_get_record,
	target_newfile): New defines.
	* awkgram.y (mk_program): Initialize has_endfile appropriately for
	Op_get_record.
	(parse_program): Initialize new jump targets for
	Op_get_record and Op_newfile.
	* eval.c (unwind_stack): Change argument to number of
	items to be left in the stack. Adjust code.
	(pop_fcall, pop_stack): New defines.
	(setup_frame): Initialize prev_frame_size.
	(exec_state, EXEC_STATE): New structure and typedef.
	(exec_state_stack): New variable.
	(push_exec_state, pop_exec_state): New functions to save and
	later retrieve an execution state.
	(r_interpret): Use the new functions and the defines in
	cases Op_K_getline, Op_after_beginfile, Op_after_endfile,
	Op_newfile and Op_K_exit.
	* io.c (after_beginfile): When skipping a file using nextfile,
	return zero in case there was an error opening the file.
	(has_endfile): Nuke global variable.
	(inrec): Add a second argument to pass errno to the calling
	routine.
	* debug.c (print_instruction): Update cases.

2011-08-10         Arnold D. Robbins     <arnold@skeeve.com>

	Fix (apparently long-standing) problem with FIELDWIDTHS.
	Thanks to Johannes Meixner <jsmeix@suse.de>.

	* field.c (set_FIELDWIDTHS): Adjust calculations.

	Fix problem with FPAT, reported by "T. X. G." <leopardie333@yahoo.com>

	* awk.h (Regexp): Add new member 'non_empty'.
	* field.c (fpat_parse_field): Save/restore local variable non_empty
	from member in Regexp struct.

2011-08-09         Arnold D. Robbins     <arnold@skeeve.com>

	Fix pty issue reported by "T. X. G." <leopardie333@yahoo.com>

	* configure.ac: Check for setsid.
	* awk.h: If not HAVE_SETSID define it as an empty macro.
	* io.c (two_way_open): Call setsid if using pty's.

2011-07-29  Eli Zaretskii  <eliz@gnu.org>

	* builtin.c (format_tree): Rename small -> small_flag,
	big -> big_flag, bigbig -> bigbig_flag.  Solves compilation errors
	when building Gawk with libsigsegv on MS-Windows, see
	https://lists.gnu.org/archive/html/bug-gawk/2011-07/msg00029.html.

2011-07-28         Arnold D. Robbins     <arnold@skeeve.com>

	* builtin.c (do_sub): Revert to gawk 3.1 behavior for backslash
	handling. It was stupid to think I could break compatibility.
	Thanks to John Ellson <ellson@research.att.com> for raising
	the issue.

2011-07-26         John Haque      <j.eh@mchsi.com>

	* eval.c (r_interpret): In cases Op_var_assign and Op_field_assign,
	include Op_K_getline_redir in the test for skipping the routine.

2011-07-26         John Haque      <j.eh@mchsi.com>

	Fix handling of assign routines for 'getline var'.
	Rework the previous fix for (g)sub.

	* awk.h: New define assign_ctxt for use in Op_var_assign
	and Op_field_assign opcodes. Remove define AFTER_ASSIGN.
	* awkgram.y (snode, mk_getline): Initialize assign_ctxt.
	* builtin.c (do_sub): Adjust to take only the first two
	arguments.
	* eval.c (r_interpret): In cases Op_var_assign and Op_field_assign,
	skip the routine as appropriate. Adjust case Op_sub_builtin.
	* main.c (get_spec_varname): New function.
	* debug.c (print_instruction): Use the new function to get
	special variable name.

2011-07-17         Arnold D. Robbins     <arnold@skeeve.com>

	* main.c (varinit): Mark FPAT as NON_STANDARD. Thanks to
	Wolfgang Seeberg <wolfgang.seeberg@yahoo.com> for the report.
	* Makefile.am (EXTRA_DIST): Add po/README, per advice from
	Bruno Haible.
	* dfa.c: Sync with GNU grep.
	* xalloc.h (xzalloc): New function, from GNU grep, for dfa.c.
	* README: Note that bug list is really a real mailing list.

2011-07-16         Arnold D. Robbins     <arnold@skeeve.com>

	* Makefile.am (AUTOMAKE_OPTIONS): Removed.
	* configure.ac (AM_INIT_AUTOMAKE): Removed dist-bzip2 option, on
	advice from Karl Berry.

2011-07-15         John Haque      <j.eh@mchsi.com>

	* awk.h (Op_sub_builtin): New opcode.
	(GSUB, GENSUB, AFTER_ASSIGN, LITERAL): New flags for
	Op_sub_builtin.
	* awkgram.y (struct tokentab): Change opcode to	Op_sub_builtin
	for sub, gsub and gensub.
	(snode): Update processing of sub, gsub and gensub.
	* builtin.c (do_sub, do_gsub, do_gensub): Nuke.
	(sub_common): Renamed to do_sub. Relocate gensub argument
	handling code from do_gensub to here; Simplify the code a
	little bit.
	* eval.c (r_interpret): Handle Op_sub_builtin. Avoid field
	re-splitting or $0 rebuilding if (g)sub target string is
	a field and no substitutions were done.
	* pprint (profile.c): Add case for the new opcode.
	* print_instruction (debug.c): Ditto.

	Take out translation for errno strings; extensions will
	need to use their own domain.

	* awk.h (enum errno_translate): Removed.
	(update_ERRNO_string): Remove second translate paramater.
	* eval.c (update_ERRNO_string): Remove second translate paramater
	and code that used it.
	* gawkapi.h (api_update_ERRNO_string): Remove third translate
	parameter.
	* gawkapi.c (api_update_ERRNO_string): Remove third translate
	paramater and change call to update_ERRNO_string.
	* io.c (do_close): Fix call to update_ERRNO_string.

2011-07-15         Arnold D. Robbins     <arnold@skeeve.com>

	* awk.h: Typo fix: "loner" --> longer. Thanks to Nelson Beebe.
	* builtin.c (efwrite): Fix flushing test back to what it was
	in 3.1.8. Thanks to Strefil <strefil@yandex.ru> for the problem
	report.
	* configure.ac: Bump version to 4.0.0a for stable branch.

2011-06-24         Arnold D. Robbins     <arnold@skeeve.com>

	* Makefile.am (EXTRA_DIST): Add ChangeLog.0.
	* 4.0.0: Remake the tar ball.

2011-06-23         Arnold D. Robbins     <arnold@skeeve.com>

	* configure.ac: Update version to 4.0.0.
	* configure: Regenerated.
	* ChangeLog.0: Rotated ChangeLog into this file.
	* ChangeLog: Created anew for gawk 4.0.0 and on.
	* README: Bump version to 4.0.0.
	* 4.0.0: Release tar ball made.<|MERGE_RESOLUTION|>--- conflicted
+++ resolved
@@ -1,11 +1,8 @@
-<<<<<<< HEAD
-=======
 2016-02-29         Arnold D. Robbins     <arnold@skeeve.com>
 
 	* profile.c (pp_list): Handle the case of nargs equal to zero.
 	Thanks to Hermann Peifer for the report.
 
->>>>>>> 21b584ce
 2016-02-28         Arnold D. Robbins     <arnold@skeeve.com>
 
 	* profile.c (pprint): Fix copy-paste error in else handling.
