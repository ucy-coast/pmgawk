<<<<<<< HEAD
=======
2016-03-03         Arnold D. Robbins     <arnold@skeeve.com>

	* profile.c (pp_list): Unconditionally compute delimlen. Avoids
	compiler warning.

>>>>>>> 309b2057
2016-03-02         Arnold D. Robbins     <arnold@skeeve.com>

	* debug.c (print_instruction): Improvements in instruction dump
	for if and else.

<<<<<<< HEAD
2016-03-01         Arnold D. Robbins     <arnold@skeeve.com>

	* debug.c (print_instruction): For Op_comment, add notation as
	to whether it's a full comment or an end of line comment.

=======
>>>>>>> 309b2057
2016-02-29         Arnold D. Robbins     <arnold@skeeve.com>

	* profile.c (pp_list): Handle the case of nargs equal to zero.
	Thanks to Hermann Peifer for the report.

2016-02-28         Arnold D. Robbins     <arnold@skeeve.com>

	* profile.c (pprint): Fix copy-paste error in else handling.
	Thanks to Michal Jaegermann for the report.

2016-02-23         Arnold D. Robbins     <arnold@skeeve.com>

	* config.guess, config.rpath, config.sub: Update to latest
	from GNULIB.

2016-02-23         Arnold D. Robbins     <arnold@skeeve.com>

	* NEWS: Update full list of infrastructure tools.

2016-02-22        gettextize             <bug-gnu-gettext@gnu.org>

	* configure.ac (AM_GNU_GETTEXT_VERSION): Bump to 0.19.7.

2016-02-21         Arnold D. Robbins     <arnold@skeeve.com>

	* regexec.c (prune_impossible_nodes): Remove attribute that
	keeps it from compiling with 32 bit GCC. Who the heck knows
	why or how. Sigh. Double sigh.

2016-02-20         Arnold D. Robbins     <arnold@skeeve.com>

	* regcomp.c, regex.c, regex.h, regex_internal.c, regex_internal.h,
	regexec.c: Sync with GLIBC, mostly prototype changes.

2016-02-18         Arnold D. Robbins     <arnold@skeeve.com>

	Fix profile / pretty-printing to chain else-ifs.

	* profile.c (pprint): Change third argument into a set of flags
	for in the for header or in an else if. Adjust case Op_K_else to
	make the right checks and format the code properly. In Op_K_if
	clear the flag so that any following else gets indented properly.
	Adjust all calls.

2016-02-14         Arnold D. Robbins     <arnold@skeeve.com>

	* README, NEWS: Updated to reflect use of Texinfo 6.1.

	Unrelated:

	* configure.ac: Switch to AC_PROG_CC_C99 to enable C99
	compilation and features.
	* dfa.c: Sync with GNU grep, go back to C99 style declarations
	at point of use.

2016-02-05         Arnold D. Robbins     <arnold@skeeve.com>

	Make optimization (constant folding and tail call recursion)
	be on by default.

	* awkgram.y (common_exp): Only do concatenation of two strings(!)
	* main.c (do_optimize): Init to true.
	(optab): Add new -s/--no-optimize option.
	(usage): Update message to include it.
	(parse_args): Parse it. Set do_optimize to false if pretty
	printing or profiling.
	* NEWS: Updated.

2016-01-28         Arnold D. Robbins     <arnold@skeeve.com>

	* Makefile.am (SUBDIRS): Include extras. Otherwise dist does
	doesn't work.

2016-01-27         Arnold D. Robbins     <arnold@skeeve.com>

	* configure.ac (GAWK_AC_AIX_TWEAK): Remove call.
	* configure: Regenerated.
	* io.c (GAWK_AIX): Check _AIX instead.
	* custom.h (_AIX): Add define of _XOPEN_SOURCE_EXTENDED.

	Unrelated:

	* configure.ac: Remove old stuff for ISC Unix, no longer needed.
	* configure: Regenerated.

2016-01-25         John E. Malmberg      <wb8tyw@qsl.net>

	* io.c (redirect): Need to call close_one more than once after
	  running out of file handles.

2016-01-25         Arnold D. Robbins     <arnold@skeeve.com>

	* NEWS: Document VMS support updated.

2016-01-24         Arnold D. Robbins     <arnold@skeeve.com>

	Regex: treat [x] as x if x is a unibyte encoding error.
	This change removes an ifdef GAWK.

	* lib/regcomp.c (parse_byte) [ !_LIBC && RE_ENABLE_I18N]: New function.
	(build_range_exp) [ !_LIBC && RE_ENABLE_I18N]: Use it.
	From Paul Eggert  <eggert@cs.ucla.edu>.

2016-01-22         Arnold D. Robbins     <arnold@skeeve.com>

	* regexec.c (prune_impossible_nodes): Remove all attributes, on
	both declaration and definition.  Fixes a Linux Mint 17 compilation
	braino reported by Antonio Colombo.
	* regex_internal.h (test_malloc): Add cast to silence a warning
	on the same system.
	(test_realloc): Ditto.

2016-01-20         Arnold D. Robbins     <arnold@skeeve.com>

	* regex_internal.h [attribute_hidden]: Remove definition.
	* regcomp.c [attribute_hidden]: Remove uses. Not needed since
	the variables are static. Thanks to Paul Eggert for pointing
	this out.

2016-01-18         Paul Eggert  <eggert@cs.ucla.edu>

	Diagnose ERE '()|\1'
	Problem reported by Hanno Boeck in: http://bugs.gnu.org/21513

	* lib/regcomp.c (parse_reg_exp): While parsing alternatives, keep
	track of the set of previously-completed subexpressions available
	before the first alternative, and restore this set just before
	parsing each subsequent alternative.  This lets us diagnose the
	invalid back-reference in the ERE '()|\1'.

	Unrelated:  General minor cleanups (spelling, code) from Gnulib:

	* regex.h, regex_internal.c, regex_internal.h, regexec.c: Minor
	cleanups.

2016-01-14         Arnold D. Robbins     <arnold@skeeve.com>

	* eval.c (r_get_lhs): If original array was Node_var_new,
	assign value that is dupnode of Nnull_string and not
	Nnull_string directly. Fixes core dump reported by
	ruyk <Lonely.ruyk@mail.ru>.

	Unrelated:

	* ChangeLog: Cleanup spurious extra whitespace.

2016-01-03         Arnold D. Robbins     <arnold@skeeve.com>

	* configure.ac (GAWK_AC_LINUX_ALPHA): Remove call.
	* configure: Regenerated.
	* NEWS: Document removal of support for GNU/Linux on Alpha.

2016-01-02         Arnold D. Robbins     <arnold@skeeve.com>

	* dfa.c (add_utf8_anychar): Minor change in declaration of
	utf8_classes to keep Tiny CC happy.  Also syncs with grep.
	* dfa.h: Sync with grep (update copyright year).

2015-12-27         Arnold D. Robbins     <arnold@skeeve.com>

	* awkgram.y (mk_condition): Revise to correctly handle
	empty else part for pretty printing. Bug report by
	ziyunfei <446240525@qq.com>.

2015-12-20         Arnold D. Robbins     <arnold@skeeve.com>

	* io.c (nonfatal): New static constant string.
	* is_non_fatal, is_non_fatal_redirect: Use it.

2015-12-16         Arnold D. Robbins     <arnold@skeeve.com>

	* io.c (two_way_open): Remove unneeded close of slave in the
	parent.

2015-12-16         Arnold D. Robbins     <arnold@skeeve.com>

	* profile.c (pp_number): Move count into ifdef for MPFR. Avoids
	an unused variable warning if not compiling for MPFR.

	Unrelated:

	* io.c (two_way_open): If using a pty instead of pipes, open the
	slave in the child. Fixes AIX and doesn't seem to break GNU/Linux.

2015-11-26         Arnold D. Robbins     <arnold@skeeve.com>

	* command.y (cmdtab): Add "exit" as synonym for "quit".
	Suggested by Joep van Delft <joepvandelft@xs4all.nl>.
	* NEWS: Document this.

2015-11-24         Arnold D. Robbins     <arnold@skeeve.com>

	* debug.c (debug_pre_execute): Fix to check watchpoints before
	checking breakpoints. Gives more natural behavior for the user.
	* NEWS: Document this.
	Issue reported by Joep van Delft <joepvandelft@xs4all.nl>.

2015-10-28         Arnold D. Robbins     <arnold@skeeve.com>

	* awkgram.y (nextc): Don't allow '\0' even if check_for_bad
	is false. Fixes a problem reported by Hanno Boeck <hanno@hboeck.de>.

	Unrelated:

	* dfa.c: Sync with GNU grep.

2015-10-25         Arnold D. Robbins     <arnold@skeeve.com>

	* awkgram.y (yylex): Fix invalid write problems.
	Reported by Hanno Boeck <hanno@hboeck.de>.
	Only appeared in master. Harumph.

2015-10-16         Arnold D. Robbins     <arnold@skeeve.com>

	* Makefile.am (SUBDIRS): Fix ordering so that
	make check directly after configure works properly.
	Thanks to Michal Jaegermann <michal.jnn@gmail.com>
	for the report.

	Unrelated:

	* dfa.c: Sync with GNU grep.

2015-10-11         Arnold D. Robbins     <arnold@skeeve.com>

	* awkgram.y (yylex): Fix invalid read problems.
	Reported by Hanno Boeck <hanno@hboeck.de>.

2015-10-04         Arnold D. Robbins     <arnold@skeeve.com>

	* configure.ac: Bump version to 4.1.3a.

2015-09-26         Arnold D. Robbins     <arnold@skeeve.com>

	* awkgram.y (yylex): Diagnose multidimensional arrays for
	traditional/posix (fatal) or lint. Thanks to Ed Morton
	for the bug report.

2015-09-25         Arnold D. Robbins     <arnold@skeeve.com>

	* config.guess, config.sub, config.rpath: Updated.

2015-09-18         Arnold D. Robbins     <arnold@skeeve.com>

	* field.c (fpat_parse_field): Always use rp->non_empty instead
	of only if in_middle. The latter can be true even if we've
	already parsed part of the record. Thanks to Ed Morton
	for the bug report.

2015-09-11	Daniel Richard G.	<skunk@iSKUNK.ORG>

	* regcomp.h: Include strings.h, wrapped in ifdef. Revise
	defines for BTOWC.
	* regex_internal.h: Remove ZOS_USS bracketing ifdefs.

2015-09-04         Arnold D. Robbins     <arnold@skeeve.com>

	* profile.c (pp_num): Use format_val to print integral values
	as integers. Thanks to Hermann Peifer for the report.

2015-08-28	Daniel Richard G.	<skunk@iSKUNK.ORG>

	* Makefile.am, configure.ac: Use an Automake conditional to
	enable/disable the "extensions" subdirectory instead of
	producing a stub Makefile therein from the configure script.
	* awk.h, custom.h, regex_internal.h: Removed z/OS-specific code
	that is no longer needed due to improvements in Gawk's general
	Autotools support.
	* awk.h: Allow <strings.h> to be #included together with
	<string.h> as this is required on some systems (z/OS).
	* io.c, configure.ac: <sys/select.h> is needed for select()
	and related bits on z/OS.
	* awk.h: Handle the redefinition of EXIT_FAILURE on z/OS in a
	more elegant/general way.
	* awkgram.y, command.y, configure.ac, eval.c,
	helpers/testdfa.c: Define and use the USE_EBCDIC cpp symbol
	instead of checking the value of 'a' whenever we want to know
	if we're on an EBCDIC system. Also, don't assume that z/OS
	necessarily means EBCDIC, as the compiler does have an ASCII
	mode (-qascii).
	* awkgram.y, command.y, configure.ac: On EBCDIC systems,
	convert singleton EBCDIC characters in the input stream to
	ASCII on the fly so that the generated awkgram.c/command.c in
	the distributed sources can be used, i.e. we don't have to
	require the user to build Bison and re-generate those files
	themselves. This implementation uses a z/OS-specific function
	(__etoa_l()) to do the conversion, but support for other
	systems can be added in the future as necessary.
	* io.c: No need to protect this block of "#if
	defined(HAVE_TERMIOS_H)" code from z/OS; it works just fine
	there.
	* configure.ac: Check for the "struct passwd.pw_passwd" and
	"struct group.gr_passwd" fields and conditionalize their use,
	as they don't exist on z/OS.  Needed for doc/gawktexi.in.

2015-08-25         Arnold D. Robbins     <arnold@skeeve.com>

	* node.c (str2wstr): Upon finding an invalid character, if
	using UTF-8, use the replacement character instead of skipping
	it. Helps match() and other functions work better in the face
	of unexpected data.  Make the lint warning an unconditional
	warning.

	Unrelated:

	* awk.h: Add explanatory comment on the flags related to
	types and values.
	* mpfr.c (mpg_force_number): If setting NUMBER, clear STRING also
	when clearing MAYBE_NUM.
	(set_PREC): Check STRCUR instead of STRING.
	* node.c (r_force_number): If setting NUMBER, clear STRING also
	when clearing MAYBE_NUM.

2015-08-15         Arnold D. Robbins     <arnold@skeeve.com>

	* dfa.c (dfamust): Restore c90 compat by moving some
	variable declarations to the top of the routine.

2015-08-12         Arnold D. Robbins     <arnold@skeeve.com>

	* dfa.c: Sync with GNU grep. Yet again, again.

2015-08-02         Arnold D. Robbins     <arnold@skeeve.com>

	* dfa.c: Sync with GNU grep. Yet again.

2015-07-21         Arnold D. Robbins     <arnold@skeeve.com>

	* dfa.c: Sync with GNU grep.

2015-07-18         Arnold D. Robbins     <arnold@skeeve.com>

	* dfa.c: Sync with GNU grep.

2015-07-08         Arnold D. Robbins     <arnold@skeeve.com>

	* dfa.h, dfa.c: Sync with GNU grep.

2015-06-29         Arnold D. Robbins     <arnold@skeeve.com>

	* awkgram.y (yylex): If gawk extension function is found as
	a function in a user-defined function body, treat it normally.
	Makes eval "print and(a, 1)" work in the debugger again.
	Thanks, yet again, to Hermann Peifer.
	* interpret.h (r_interpret): Op_subscript. UPREF if the
	element value is a typed regexp.  Thanks to Hermann Peifer.

2015-06-28         Arnold D. Robbins     <arnold@skeeve.com>

	Improve memory tracking of typed regexps.

	* awkgram.y (make_regnode): Set valref to 1.
	* interpret.h (r_interpret): Have Op_push_re upref typed regexp.
	* builtin.c (do_typeof): OK to deref typed regex.
	* awk.h (force_string): Do dupnode on the regexp text.

2015-06-26         Arnold D. Robbins     <arnold@skeeve.com>

	Remove support for old-style extensions.

	* awk.h (Node_old_ext_func, Op_old_ext_func): Removed.
	Remove all uses throughout the code.
	(load_old_ext, make_old_builtin): Remove declarations.
	* ext.c (load_old_ext, make_old_builtin): Removed.
	* awkgram.y (tokentab): Remove "extension" entry.
	* eval.c (Node_old_ext_funci, Op_old_ext_func): Remove from tables.
	* interpret.h (interpret): Remove stuff for old extensions.

	Unrelated:

	* builtin.c (do_typeof): Add support for strnum, distinguish
	untyped from unassigned, use "string" and "number". Thanks to
	Hermann Peifer for suggesting inclusion of strnum.

2015-06-25         Arnold D. Robbins     <arnold@skeeve.com>

	Further work straightening out memory management for typeof.

	* awk.h (DEREF): Add an assert.
	* builtin.c (do_typeof): Add comments, cases where not to deref.
	* debug.c (print_instruction): Add Op_push_arg_untyped.
	* interpret.h (r_interpret): Additional comments / tweaks for
	Op_push_arg_untyped.

	Unrelated. Make `x = @/foo/ ; print x' print something.

	* builtin.c (do_print): Check for Node_typedregex and handle it.
	Needed for adding test code.

	Unrelated. Typo fix.

	* debug.c (initialize_watch_item): Dupnode the right thing.

2015-06-22         Arnold D. Robbins     <arnold@skeeve.com>

	* awkgram.y (snode): Make isarray not scalarize untyped parameters
	also.
	* profile.c (pprint): Add Op_push_arg_untyped.

	Improve debugger support for typed regexps.
	Thanks to Hermann Peifer for the bug report.

	* awkgram.y (valinfo): Add support for Node_typedregex.
	* debug.c (watchpoint_triggerred): Handle Node_typedregex.
	(initialize_watch_item): Ditto.
	(print_memory): Ditto.

	Fix typeof to work on subarrays.  Thanks, yet again, to
	Hermann Peifer for the bug report.

	* builtin.c (do_typeof): Don't deref Node_var_array.

2015-06-21         Arnold D. Robbins     <arnold@skeeve.com>

	Fixes for typeof - Don't let typeof change an untyped variable
	into a scalar.

	* awk.h (opcodeval): Add Op_push_arg_untyped.
	* awkgram.y (snode): Separate out case for do_typeof, use
	Op_push_arg_untyped.
	* builtin.c (do_typeof): Arg will be equal to Nnull_string
	if it's untyped.
	* eval.c (optypes): Add Op_push_arg_untyped.
	* interpret.h (r_interpret): Add Op_push_arg_untyped handling.

2015-06-19         Arnold D. Robbins     <arnold@skeeve.com>

	* builtin.c (do_isarray): Minor edit to lint warning.
	* TODO: Updated.

2015-06-14         Arnold D. Robbins     <arnold@skeeve.com>

	* regcomp.c, regex_internal.h, regexec.c: Sync with GLIBC.

	Unrelated:

	* regex_internal.c, regexec.c: __attribute --> __attribute__.

	Related:

	* regex_internal.h: Clean up defines for non-GCC for attribute;
	essentially sync it with GLIBC.

2015-06-12         Arnold D. Robbins     <arnold@skeeve.com>

	* awkgram.y: Finish converting "hard" regex to "typed" regex.

2015-05-31         Arnold D. Robbins     <arnold@skeeve.com>

	* field.c (posix_def_parse_field): Removed. It's no longer
	needed after updates to the POSIX standard. Thanks to
	Michael Klement <michael.klement@usa.net> for pointing this out.

2015-05-26  Paul Eggert  <eggert@Penguin.CS.UCLA.EDU>

	* floatcomp.c (count_trailing_zeros): New function.
	This compiles to a single TZCNT instruction on the x86-64.
	(adjust_uint): Use it to keep more high-order bits when
	some of the lowest-order bits are zero.  This implements
	the documented behavior: "If the result cannot be represented
	exactly as a C 'double', leading nonzero bits are removed one by
	one until it can be represented exactly."

2015-05-26         Arnold D. Robbins     <arnold@skeeve.com>

	* regcomp.c: Fix offsets so error messages come out correct
	once again.

2015-05-19         Arnold D. Robbins     <arnold@skeeve.com>

	* 4.1.3: Release tar ball made.

2015-05-15         Andrew J. Schorr     <aschorr@telemetry-investments.com>

	* symbol.c (load_symbols): Plug minor memory leak by calling unref(tmp)
	on "identifiers" string after assoc_lookup is done with it.

2015-05-15         Andrew J. Schorr     <aschorr@telemetry-investments.com>

	* main.c (load_procinfo_argv): New function to save argv array values
	in PROCINFO["argv"][0..argc-1].
	(load_procinfo): Call load_procinfo_argv.

2015-05-11         Arnold D. Robbins     <arnold@skeeve.com>

	* awk.h, awkgram.y, builtin.c, eval.c profile.c, re.c:
	Change Node_hardregex to Node_typedregex everywhere.

2015-05-05         Arnold D. Robbins     <arnold@skeeve.com>

	* awkgram.y (yylex): Yet Another Fix for parsing bracket
	expressions. Thanks yet again to Andrew Schorr. Maybe it's
	even finally nailed down now.

	Unrelated:

	* config.guess, config.sub: Get latest versions.

	Make profiling for hard regexes work.

	* profile.c (pp_string_or_hard_regex): Renamed from pp_string.
	Add bool param for hard regex and add @ if so.
	(pp_string): New function, calls pp_string_or_hard_regex.
	(pp_hard_regex): New function, calls pp_string_or_hard_regex.
	(pprint): Adjust to print a hard regex correctly.

2015-05-01         Arnold D. Robbins     <arnold@skeeve.com>

	* awkgram.y: Make sure values are not null in param list.
	Avoids core dump for `function f(func, a) {}'. Thanks to
	Tibor Palinkas <libmawk@igor2.repo.hu>.

2015-04-30         Arnold D. Robbins     <arnold@skeeve.com>

	* Makefile.am: Take --program-prefix into account when
	installing/uninstalling the symlinks, especially 'awk'.
	Thanks to Steffen Nurpmeso <sdaoden@yandex.com> for
	the report.

	Unrelated:

	* awkgram.y (yylex): Yet Another Fix for parsing bracket
	expressions. Thanks again to Andrew Schorr.

2015-04-29         Arnold D. Robbins     <arnold@skeeve.com>

	* 4.1.2: Release tar ball made.

2015-04-28         Arnold D. Robbins     <arnold@skeeve.com>

	* builtin.c (isarray): Add lint warning that isarray()
	is deprecated.

2015-04-28         Arnold D. Robbins     <arnold@skeeve.com>

	* awkgram.y (yylex): Rework the bracket handling from zero.
	Thanks to Michal Jaegermann for yet another test case.

	Unrelated:

	* eval.c (setup_frame): Restore call-by-value for $0. This was
	necessitated by the changes on 2014-11-11 for conserving
	memory use. Thanks to Andrew Schorr for the report and isolating
	the cause of the problem.

2015-04-27         Arnold D. Robbins     <arnold@skeeve.com>

	* awkgram.y (yylex): Make change of Jan 7 for parsing regexps
	work better. Thanks to Nelson Beebe.

2015-04-26         Arnold D. Robbins     <arnold@skeeve.com>

	* dfa.c: Sync with grep.

2015-04-16         Arnold D. Robbins     <arnold@skeeve.com>

	* builtin.c (do_strftime): For bad time_t values, return "".

2015-04-16         Andrew J. Schorr     <aschorr@telemetry-investments.com>

	* node.c (r_force_number): If strtod sets errno, then force the
	numeric value in node->numbr to zero. For subnormal values, strtod
	sets errno but does not return zero, and we don't want to retain
	those subnormal values.

2015-04-16         Arnold D. Robbins     <arnold@skeeve.com>

	Let parameter names shadow the names of gawk additional built-ins.
	Make it actually work.

	* awkgram.y (want_param_names): Now an enum, there are three states.
	(grammar): Set states properly.
	(yylex): Improve checking logic.

2015-04-16         Arnold D. Robbins     <arnold@skeeve.com>

	* configure.ac: Updated by autoupdate.
	* configure, aclocal.m4: Regenerated.
	* io.c, main.c, profile.c: Removed use of RETSIGTYPE.

2015-04-16         Arnold D. Robbins     <arnold@skeeve.com>

	* builtin.c (do_strftime): Use a double for the timestamp and
	check that the value is within range for a time_t.

	Unrelated:

	* regex_internal.h (test_malloc, test_realloc): Use %lu in printf
	format for error messages. Thanks to Michal Jaegermann for
	pointing this out.

	Unrelated:

	* NEWS: Updated.

2015-04-15         Arnold D. Robbins     <arnold@skeeve.com>

	Let parameter names shadow the names of gawk additional built-ins.

	* awkgram.y (want_param_names): New variable.
	(yylex): Check it before returning a built-in token.
	(grammar): Set and clear it in the right places.

2015-04-14         Arnold D. Robbins     <arnold@skeeve.com>

	* builtin.c (do_strftime): Restore checking for negative result and
	add check that time_t is > 0 --- means we're assigning a negative value
	to an unsigned time_t. Thanks again to Glaudiston Gomes da Silva
	<glaudistong@gmail.com>.

	If localtime() or gmtime() return NULL, return a null string.
	Thanks to Andrew Schorr.

	Unrelated:
	* builtin.c (call_sub): Fix for indirect gensub, 3 args now works.

	Unrelated:

	* builtin.c (do_sub): Improve some variable names for readability
	and add / expand some comments.

	Unrelated:

	* builtin.c (call_sub, call_match, call_split_func): Allow for
	regex to be Node_hardregex.

2015-04-14         Andrew J. Schorr      <aschorr@telemetry-investments.com>
		   Arnold D. Robbins     <arnold@skeeve.com>

	* builtin.c (do_sub): Make computations smarter; initial len
	to malloc, test for final amount after all matches done and
	need to copy in the final part of the original string.

2015-04-13         Arnold D. Robbins     <arnold@skeeve.com>

	* regcomp.c (analyze): Prevent malloc(0).
	* regex_internal.h (test_malloc, test_realloc): New functions
	that check for zero count.
	(re_malloc, re_realloc): Adjust to call the new functions for gawk.
	* regexec.c (buid_trtable, match_ctx_clean): Replace malloc/free
	with re_malloc/re_free.

	Unrelated:

	* builtin.c (do_strftime): Disable checking timestamp value for less
	than zero. Allows times before the epoch to work with strftime.
	Thanks to Glaudiston Gomes da Silva <glaudistong@gmail.com>
	for raising the issue.

2015-04-12         Arnold D. Robbins     <arnold@skeeve.com>

	* Makefile.am (efence): Make this link again.
	Thanks to Michal Jaegermann for pointing out the problem.

2015-04-09         Andrew J. Schorr     <aschorr@telemetry-investments.com>

	* awkgram.y (yyerror): Rationalize buffer size computations. Remove
	old valgrind workarounds.
	* debug.c (gprintf): Rationalize buffer size computations.
	(serialize_subscript): Ditto.
	* io.c (iop_finish): Rationalize buffer size computations.
	* profile.c (pp_string): Correct space allocation computation.

2015-04-08        John E. Malmberg       <wb8tyw@qsl.net>

	* custom.h: VMS shares some code paths with ZOS_USS in
	building gawkfts extension.

2015-04-08         Arnold D. Robbins     <arnold@skeeve.com>

	Factor out opening of /dev/XXX files from /inet.
	Enable interpretation of special filenames for profiling output.

	* awk.h (devopen_simple): Add declaration.
	* io.c (devopen_simple): New routine.
	(devopen): Call devopen_simple as appropriate.
	* profile.c (set_prof_file): Call devopen_simple as appropriate,
	some additonal logic to hande fd to fp conversion.

	Unrelated:

	* main.c (usage): Add a comment for translators.

2015-04-08  Eli Zaretskii  <eliz@gnu.org>

	* profile.c (set_prof_file): Interpret a file name of "-" to mean
	standard output.

2015-04-06         Arnold D. Robbins     <arnold@skeeve.com>

	* awk.h (force_number): Add `!= 0' check to bitwise operation.
	* awkgram.y: Same, many places.
	(check_special): Simplify code for checking extension flags.

2015-04-05         Arnold D. Robbins     <arnold@skeeve.com>

	* awkgram.y (install_builtins): If do_traditional is true, do not
	install gawk extensions flagged with GAWKX.  Similarly, if do_posix
	is true, do not install functions flagged with NOT_POSIX.
	This fixes a problem with spurious lint complaints about shadowing
	a global variable that is not valid in traditional or posix mode.
	Thanks to Andrew Schorr for finding the problem and supplying
	initial code; I did it slightly differently.

2015-04-03         Arnold D. Robbins     <arnold@skeeve.com>

	* awk.h (force_string): If hard_regex, return string text of the regex.
	(force_string, force_number): If hard_regex, return Nnull_string.
	* awkgram.y: Fix ~ and !~ with @/.../.
	* eval.c (setup_frame): Handle a hard regex.
	* re.c (avoid_dfa): Ditto.

2015-04-02         Andrew J. Schorr     <aschorr@telemetry-investments.com>

	* NEWS: Rename div to intdiv.

2015-04-02         Arnold D. Robbins     <arnold@skeeve.com>

	Rename div() to intdiv().

	* builtin.c (do_intdiv): Renamed from do_div.
	* mfpr.c (do_mpfr_intdiv): Renamed from do_mpfr_div.
	* awk.h: Update declarations.
	* awkgram.y (tokentab, snode): Revise accordingly.

2015-03-31         Arnold D. Robbins     <arnold@skeeve.com>

	* awk.h (call_sub): Renamed from call_sub_func.
	(call_match, call_split_func): Declare.
	* builtin.c (call_sub): Renamed from call_sub_func.
	(call_match, call_split_func): New functions.
	* interpret.h (r_interpret): Call new functions as appropriate.
	* node.c (r_unref): Revert change to handle Node_regex, not needed.

2015-03-31         Arnold D. Robbins     <arnold@skeeve.com>

	* awk.h (r_get_field): Declare.
	* builtin.c (call_sub_func): Rearrange the stack to be what
	the buitin function expects.
	* eval.c (r_get_field): Make extern.

2015-03-27         Arnold D. Robbins     <arnold@skeeve.com>

	* io.c (redirect): Change not_string from int to bool.
	* gawkapi.c (api_get_file): Minor stylistic improvements.
	* NEWS: Updated for retryable I/O and new API function.

2015-03-24         Arnold D. Robbins     <arnold@skeeve.com>

	* awkgram.y (make_regnode): Make extern.
	* awk.h (make_regnode): Declare.
	* builtin.c (call_sub_func): Start on reworking the stack to
	be what do_sub() expects. Still needs work.
	* interpret.h (r_interpret): Add a cast in comparison with do_sub().
	* node.c (r_unref): Handle Node_regex nodes.

2015-03-24         Andrew J. Schorr     <aschorr@telemetry-investments.com>

	* interpret.h (r_interpret): When Op_K_exit has an argument of
	Nnull_string, do not update exit_val, since no value was supplied.

2015-03-24         Arnold D. Robbins     <arnold@skeeve.com>

	* awk.h, gawkapi.c, io.c: Minor code reformatting.

2015-03-20         Arnold D. Robbins     <arnold@skeeve.com>

	Start on fixing indirect calls of builtins.

	* awk.h (call_sub_func): Add declaration.
	* awkgram.y (lookup_builtin): Handle length, sub functions.
	(install_builtin): Handle length function.
	* builtin.c (call_sub_func): New function.
	* interpret.h (r_interpret): If calling do_sub, do it through
	call_sub_func().

2015-03-19         Arnold D. Robbins     <arnold@skeeve.com>

	* re.c (re_update): Handle hard regex - for sub/gsub/gensub.
	* awkgram.y (grammar): Add support for hard_regex with ~ and !~;
	allowed only on the right hand side.
	(mk_rexp): Handle a hard regex.

2015-03-18         Arnold D. Robbins     <arnold@skeeve.com>

	* builtin.c (do_typeof): Be smarter about checking for uninitialized
	values; can now detect and return "untyped" for such values.
	* awkgram.y (yylex): Collect @/.../ entirely in the lexer and return
	a new terminal (HARD_REGEX).
	(regexp): Reverted to just a regular awk regexp constant.
	(hard_regexp): New nonterminal, can be used only in direct
	assignment and as an argument in function call. New set of nonterminals
	for function call expression lists.  More work still to do.

2015-03-18         Arnold D. Robbins     <arnold@skeeve.com>

	* config.guess, config.sub: Updated, from libtool 2.4.6.

2015-03-17         Arnold D. Robbins     <arnold@skeeve.com>

	* profile.c (pp_number): Allocate enough room to print the number
	in all cases. Was a problem mixing -M with profiling with a really
	big number. Thanks to Hermann Peifer for the bug report.

2015-03-08         Arnold D. Robbins     <arnold@skeeve.com>

	* re.c (regexflags2str): Removed. It was redundant.

	* io.c (devopen): Change the logic such that if nonfatal is true
	for the socket, don't do retries.  Also clean up the formatting
	some.  At strictopen, check if errno is ENOENT and if so, propagate
	the error from getaddrinfo() up to the caller. Add explanatory
	comments.

2015-02-28         Andrew J. Schorr     <aschorr@telemetry-investments.com>

	* io.c (pty_vs_pipe): Remove check for NULL PROCINFO_node, since
	this is now checked inside in_PROCINFO.

2015-02-27         Andrew J. Schorr     <aschorr@telemetry-investments.com>

	* io.c (socketopen): New parameter hard_error; set it if
	getaddrinfo() fails. Change fatals to warnings.
	(devopen): Pass in address of boolean hard_error variable
	and stop trying to open the file if hard_error is true.
	Save and restore errno around call to socketopen() and
	use restored errno if open() fails at strictopen.

2015-02-27         Arnold D. Robbins     <arnold@skeeve.com>

	* symbol.c (check_param_names): Fix argument order in memset() call.
	* configure.ac: Use AC_SEARCH_LIBS instead of AC_CHECK_LIB. This fixes
	a long-standing problem where `-lm' was used twice in the final
	compilation line.

2015-02-27         Arnold D. Robbins     <arnold@skeeve.com>

	Start on making regexp a real type.

	* awk.h (Node_hardregex): New node type.
	(do_typeof): Add declaration.
	* awkgram.y: Make @/.../ a hard regex.
	(tokentab): New entry for typeof() function.
	(snode): Try to handle typeof().
	(make_regnode): Handle Node_hardregex.
	* builtin.c (do_typeof): New function.
	* eval.c (nodetypes): Add Node_hardregex.
	* re.c (re_update): Check for hardregex too in assert.

2015-02-24         Arnold D. Robbins     <arnold@skeeve.com>

	* POSIX.STD: Update copyright year.
	* awkgram.y (yylex): Allow \r after \\ line continuation everywhere.
	Thanks to Scott Rush <scott.rush@honeywell.com> for the report.

2015-02-13         Arnold D. Robbins     <arnold@skeeve.com>

	* awkgram.y (yylex): Be more careful about passing true to
	nextc() when collecting a regexp.  Some systems' iscntrl()
	are not as forgiving as GLIBC's. E.g., Solaris.
	Thanks to Dagobert Michelsen <dam@baltic-online.de> for
	the bug report and access to systems to check the fix.

2015-02-12         Arnold D. Robbins     <arnold@skeeve.com>

	* POSIX.STD: Update with info about function parameters.
	* configure.ac: Remove test for / use of dbug library.

2015-02-11         Arnold D. Robbins     <arnold@skeeve.com>

	* gawkapi.h: Fix spelling error in comment.

2015-02-10         Arnold D. Robbins     <arnold@skeeve.com>

	* profile.c (pprint): Restore printing of count for rules.
	Bug report by Hermann Peifer.

2015-02-08         Arnold D. Robbins     <arnold@skeeve.com>

	* io.c: Make it "NONFATAL" everywhere.

2015-02-08         Andrew J. Schorr     <aschorr@telemetry-investments.com>

	* awk.h (RED_NON_FATAL): Removed.
	(redirect): Add new failure_fatal parameter.
	(is_non_fatal_redirect): Add declaration.
	* builtin.c (efwrite): Rework check for non-fatal.
	(do_printf): Adjust calls to redirect.
	(do_print_rec): Ditto. Move check for redirection error up.
	* io.c (redflags2str): Remove RED_NON_FATAL.
	(redirect): Add new failure_fatal parameter. Simplify the code.
	(is_non_fatal_redirect): New function.
	(do_getline_redir): Adjust calls to redirect.

2014-12-27         Arnold D. Robbins     <arnold@skeeve.com>

	* awk.h (is_non_fatal_std): Declare new function.
	* io.c (is_non_fatal_std): New function.
	* builtin.c (efwrite): Call it.

2015-02-07         Arnold D. Robbins     <arnold@skeeve.com>

	* regcomp.c, regex.c, regex.h, regex_internal.c, regex_internal.h,
	regexec.c: Sync with GLIBC. Mostly copyright date updates.

2015-02-05         Andrew J. Schorr     <aschorr@telemetry-investments.com>

	* eval.c (set_IGNORECASE): If IGNORECASE has a numeric value, try
	using that before treating it as a string.  This fixes a problem
	where setting -v IGNORECASE=0 on the command line was not working
	properly.

2015-02-01         Arnold D. Robbins     <arnold@skeeve.com>

	Move POSIX requirement for disallowing paramater names with the
	same name as a function into --posix.

	* NEWS: Document it.
	* awkgram.y (parse_program): Check do_posix before calling
	check_param_names().
	* symbol.c (check_param_names): Set up a fake node and call
	in_array() for function parameter names instead of linear
	searching the function list a second time. Thanks to Andrew
	Schorr for the motivation.

2015-01-30         Arnold D. Robbins     <arnold@skeeve.com>

	Don't allow function parameter names to be the same as function
	names - required by POSIX. Bug first reported in comp.lang.awk.

	In addition, don't allow use of a parameter as a function name
	in a call (but it's ok in indirect calls).

	* NEWS: Updated.
	* awk.h (check_param_names): Add declaration.
	* awkgram.y (at_seen): New variable. Communicates between
	yylex() and the parser.
	(FUNC_CALL production): Check at_seen and check that the identifier
	is a function name.
	(parse_program): Call check_param_names() and set errcount.
	(yylex): Set at_seen after seeing an at-sign.
	* symbol.c (check_param_names): New function.

2015-01-24         Arnold D. Robbins     <arnold@skeeve.com>

	Infrastructure updates.

	Bison 3.0.4. Automake 1.15. Gettext 0.19.4.

2015-01-20         Arnold D. Robbins     <arnold@skeeve.com>

	* gawkapi.c (api_set_array_element): Remove useless call to
	make_aname.
	* symbol.c (load_symbols): Ditto.
	Thanks to Andrew Schorr for pointing out the problem.

2015-01-19         Arnold D. Robbins     <arnold@skeeve.com>

	* awkgram.c: Update to bison 3.0.3.
	* command.c: Ditto.
	* NEWS: Note same.

2015-01-16         Stephen Davies        <sdavies@sdc.com.au>

	* awkgram.y (rule): Set first_rule to false. Catches more cases
	for gathering comments. Thanks to Hermann Peifer for the test case.

2015-01-15         Arnold D. Robbins     <arnold@skeeve.com>

	* dfa.h, dfa.c: Sync with grep. Mainly copyright updates.
	* getopt.c, getopt.h, getopt1.c getopt_int.h: Sync with GLIBC.
	Mainly copyright updates, one minor code fix.

2015-01-14         Arnold D. Robbins     <arnold@skeeve.com>

	Remove deferred variables.

	* awk.h (register_deferred_variable): Remove declaration.
	* awkgram.y (is_deferred_variable, process_deferred,
	symtab_used, extensions_used, deferred_variables,
	process_deferred): Remove declarations, bodies, and uses.
	* builtin.c (do_length): Update comment.
	* main.c (init_vars): Just call load_procinfo() and `load_environ()'.

2015-01-08         Andrew J. Schorr     <aschorr@telemetry-investments.com>

	Revert changes to API deferred variable creation -- these variables
	should be created when lookup is called, not when update is called.
	* awk.h (variable_create): Remove function declaration.
	* awkgram.y (variable_create): Remove function.
	(variable): Restore variable_create functionality inline.
	* gawkapi.c (api_sym_update): Revert to using install_symbol, since the
	deferred variable check should be done when lookup is called, not here.

2015-01-07         Andrew J. Schorr     <aschorr@telemetry-investments.com>

	* gawkapi.c (api_set_array_element): Remove stray call to
	make_aname.  I cannot see what purpose this served.  Maybe I am
	missing something.

2015-01-07         Arnold D. Robbins     <arnold@skeeve.com>

	* configure.ac: Update debug flags if developing.
	* awkgram.y (yylex): Regex parsing bug fix for bracket expressions.
	Thanks to Mike Brennan for the report.
	* builtin.c (format_tree): Catch non-use of count$ for dynamic
	field width or precision.

	Unrelated:

	Load deferred variables if extensions are used; they might
	want to access PROCINFO and/or ENVIRON. Thanks to Andrew Schorr
	for pointing out the issue.

	* awkgram.y (extensions_used): New variable. Set it on @load.
	(do_add_scrfile): Set it on -l.
	(process_deferred): Check it also.

2015-01-06         Andrew J. Schorr     <aschorr@telemetry-investments.com>

	* gawkapi.c (api_sym_update): If copying a subarray, must update
	the parent_array pointer.  Also, call the astore hook if non-NULL.
	(api_set_array_element): Call the astore hook if non-NULL.

2015-01-06         Andrew J. Schorr     <aschorr@telemetry-investments.com>

	* awk.h (variable_create): Now takes a 3rd argument to tell caller
	whether this is a deferred variable.
	* awkgram.y (variable_create): Return indicator of whether this is
	a deferred variable in a newly added 3rd arg.
	(variable): Pass 3rd arg to variable_create.
	* gawkapi.c (api_sym_update): If we triggered the creation of a deferred
	variable, we must merge the extension's array elements into the deffered
	array, not the other way around.  The ENVIRON array has special funcs
	to call setenv and unsetenv.

2015-01-06         Andrew J. Schorr     <aschorr@telemetry-investments.com>

	* awk.h (variable_create): Declare new function.
	* awkgram.y (variable_create): New function to create a variable
	taking the deferred variable list into consideration.
	(variable): Call new function variable_create if the variable is
	not found.
	* gawkapi.c (api_sym_update): If an array is being created, then
	call new function variable_create instead of install_symbol.  If this
	is the first reference to a deferred variable, than the new array
	may contain elements that must be merged into the array provided by
	the extension.

2015-01-05         Andrew J. Schorr     <aschorr@telemetry-investments.com>

	* io.c (wait_any): If the `interesting' argument is non-zero, then we
	must not return until that child process has exited, since the caller
	gawk_pclose depends on our returning its exit status.  So in that case,
	do not pass WNOHANG to waitpid.

2015-01-04         Andrew J. Schorr     <aschorr@telemetry-investments.com>

	* gawkapi.h: Fix another comment typo.

2015-01-04         Andrew J. Schorr     <aschorr@telemetry-investments.com>

	* gawkapi.h: Fix typo in comment.

2015-01-02         Andrew J. Schorr     <aschorr@telemetry-investments.com>

	* gawkapi.h (gawk_api): Modify api_get_file to remove the typelen
	argument.
	(get_file): Remove typelen argument from the macro.
	* gawkapi.c (api_get_file): Remove typelen argument.

2014-12-24         Arnold D. Robbins     <arnold@skeeve.com>

	* profile.c (pprint): Be sure to set ip2 in all paths
	through the code. Thanks to GCC 4.9 for the warning.

2014-12-18         Arnold D. Robbins     <arnold@skeeve.com>

	* builtin.c (do_sub): Do not waste a byte at the end of a string.

2014-12-14         Arnold D. Robbins     <arnold@skeeve.com>

	* awkgram.y (yyerror): Do not waste a byte at the end of a string.
	* builtin.c (do_match): Ditto.
	* command.y (append_statement): Ditto.
	* debug.c (gprintf, serialize): Ditto.
	* field.c (set_FIELDWIDTHS): Ditto.
	* io.c.c (grow_iop_buffer): Ditto.
	* profile.c (pp_string, pp_group3): Ditto.

2014-12-14         Andrew J. Schorr     <aschorr@telemetry-investments.com>

	* array.c (concat_exp): Do not waste a byte at the end of a string.
	* awkgram.y (common_exp): Ditto.
	* builtin.c (do_substr): Ditto.
	* eval.c (set_OFS): Ditto.
	* field.c (rebuild_record): Ditto.
	* gawkapi.h (r_make_string): Ditto.
	* interpret.h (r_interpret): Ditto for Op_assign_concat.
	* node.c (r_format_val, r_dupnode, make_str_node, str2wstr, wstr2str):
	Ditto.
	* re.c (make_regexp): Ditto.

2014-12-20         Arnold D. Robbins     <arnold@skeeve.com>

	Enable non-fatal output on per-file or global basis,
	via PROCINFO.

	* awk.h (RED_NON_FATAL): New redirection flag.
	* builtin.c (efwrite): If RED_NON_FATAL set, just set ERRNO and return.
	(do_printf): Check errflg and if set, set ERRNO and return.
	(do_print): Ditto.
	(do_print_rec): Ditto.
	* io.c (redflags2str): Update table.
	(redirect): Check for global PROCINFO["nonfatal"] or for
	PROCINFO[file, "nonfatal"] and don't fail on open if set.
	Add RED_NON_FATAL to flags.
	(in_PROCINFO): Make smarter and more general.

2014-12-12        Stephen Davies         <sdavies@sdc.com.au>

	Improve comment handling in pretty printing.

	* awk.h (comment_type): New field in the node.
	(EOL_COMMENT, FULL_COMMENT): New defines.
	* awkgram.y (block_comment): New variable.
	(check_comment): New function.
	(grammar): Add code to handle comments as needed.
	(get_comment): Now takes a flag indicating kind of comment.
	(yylex): Collect comments appropriately.
	(append_rule): Ditto.
	* profile.c (pprint): Smarten up comment handling.
	Have printing \n take comments into account.
	(end_line): New function.
	(pp_func): Better handling of function comments.

2014-12-10         Arnold D. Robbins     <arnold@skeeve.com>

	* dfa.c: Sync with GNU grep.

2014-11-26         Arnold D. Robbins     <arnold@skeeve.com>

	* builtin.c (do_sub): Improve wording of gensub warnings.

2014-11-25         Arnold D. Robbins     <arnold@skeeve.com>

	* builtin.c (do_sub): For gensub, add more warnings for invalid
	third argument.

2014-11-23         Arnold D. Robbins     <arnold@skeeve.com>

	* awk.h: Move all inline functions to the bottom of the file.
	Keeps modern GCC happier.

2014-11-22         Arnold D. Robbins     <arnold@skeeve.com>

	* awk.h (emalloc, realloc): Redefine in terms of ...
	(emalloc_real, eralloc_real): New static inline functions.
	(fatal): Move definition up.
	* gawkmisc.c (xmalloc): If count is zero, make it one for older
	mallocs that require size > 0 (such as z/OS).

2014-11-21         Arnold D. Robbins     <arnold@skeeve.com>

	* main.c: Remove a debugging // comment.
	* NOTES: Removed.

	Unrelated:

	Revert changes of 2014-11-20 from Paul Eggert. Causes failures
	on z/OS.

	Unrelated: Avoid unnecessary copying of $0.

	* interpret.h (UNFIELD): New macro.
	(r_interpret): Use it where *lhs is assigned to.

2014-11-20  Paul Eggert  <eggert@cs.ucla.edu>

	Port to systems where malloc (0) and/or realloc(P, 0) returns NULL.
	* gawkmisc.c (xmalloc):
	* xalloc.h (realloc):
	Do not fail if malloc(0) or realloc(P, 0) returns NULL.
	Fail only when the allocator returns null when attempting to
	allocate a nonzero number of bytes.

2014-11-19         Arnold D. Robbins     <arnold@skeeve.com>

	Infrastructure upgrades:

	* Automake 1.14.1, Gettext 0.19.3, Libtool 2.4.3.
	* compile, extension/build-aux/compile: New files.

2014-11-19  gettextize  <bug-gnu-gettext@gnu.org>

	* configure.ac (AM_GNU_GETTEXT_VERSION): Bump to 0.19.3.

2014-11-16         Arnold D. Robbins     <arnold@skeeve.com>

	* interpret.h: Revert change of 2014-11-11 since it breaks
	certain uses.

	Unrelated:

	* dfa.c: Sync with GNU grep.

2014-11-15         Arnold D. Robbins     <arnold@skeeve.com>

	* array.c, awk.h, awkgram.y, builtin.c, dfa.c, eval.c, field.c,
	interpret.h, io.c, main.c, mpfr.c, node.c, re.c, regex_internal.h,
	replace.c: Remove all uses of MBS_SUPPORT.
	* regex_internal.h: Disable wide characters on DJGPP.
	* mbsupport.h: Rework to be needed only for DJGPP.

2014-11-11         Arnold D. Robbins     <arnold@skeeve.com>

	Don't let memory used increase linearly in the size of
	the input.  Problem reported by dragan legic
	<dragan.legic@yandex.ru>.

	* field.c (set_record): NUL-terminate the buffer.
	* interpret.h (r_interpret): Op_field_spec: if it's $0, increment
	the valref.  Op_store_var: if we got $0, handle it appropriately.

2014-11-10         Arnold D. Robbins     <arnold@skeeve.com>

	Reorder main.c activities so that we can set a locale on the
	command line with the new, for now undocumented, -Z option.

	* main.c (parse_args, set_locale_stuff): New functions.
	(stopped_early): Made file level static.
	(optlist, optab): Add new argument.
	(main): Adjust ordering and move inline code into new functions.

2014-11-09         Andrew J. Schorr     <aschorr@telemetry-investments.com>

	* gawkapi.c (node_to_awk_value): When the type wanted is AWK_UNDEFINED
	and a it's a Node_val set to Nnull_string, return AWK_UNDEFINED instead
	of AWK_NUMBER 0.

2014-11-06         Andrew J. Schorr     <aschorr@telemetry-investments.com>

	* awk.h (redirect_string): First argument should be const.  Add a new
	extfd argument to enable extensions to create files with pre-opened
	file descriptors.
	(after_beginfile): Declare function used in both eval.c and gawkapi.c.
	* eval.c (after_beginfile): Remove extern declaration now in awk.h.
	* gawkapi.c (api_get_file): Implement API changes to return
	awk_input_buf_t and/or awk_output_buf_t info, as well as accept an
	fd for inserting an opened file into the table.
	* gawkapi.h (gawk_api): Modify the api_get_file declaration to
	return awk_bool_t and add 3 new arguments -- a file descriptor
	for inserting an already opened file, and awk_input_buf_t and
	awk_output_buf_t to return info about both input and output.
	(get_file): Add new arguments to the macro.
	* io.c (redirect_string): First arg should be const, and add a new
	extfd arg so extensions can pass in a file that has already been
	opened by the extension.  Use the passed-in fd when appropriate,
	and pass it into two_way_open.
	(redirect): Pass new fd -1 arg to redirect_string.
	(two_way_open): Accept new extension fd parameter and open it
	as a socket.

2014-11-05         Andrew J. Schorr     <aschorr@telemetry-investments.com>

	* io.c (retryable): New function to indicate whether I/O can be
	retried for this file instead of throwing a hard error.
	(get_a_record) Check whether this file is configured for retryable
	I/O before returning nonstandard -2.

2014-11-03         Norihiro Tanaka       <noritnk@kcn.ne.jp>

	* re.c (research): Use dfa superset to improve matching speed.

2014-11-02         Arnold D. Robbins     <arnold@skeeve.com>

	* profile.c (div_on_left_mul_on_right): New function.
	(parenthesize): Call it.

2014-10-30         Arnold D. Robbins     <arnold@skeeve.com>

	* configure: Regenerated after fix to m4/readline.m4.

	Unrelated; fixes to profiling. Thanks to Hermann Peifer and
	Manuel Collado for pointing out problems:

	* profile.c (pprint): For Op_unary_minus, parenthesize -(-x)
	correctly.
	(prec_level): Get the levels right (checked the grammar).
	(is_unary_minus): New function.
	(pp_concat): Add checks for unary minus; needs to be parenthesized.

2014-10-30         Andrew J. Schorr     <aschorr@telemetry-investments.com>

	* NEWS: Mention installation of /etc/profile.d/gawk.{csh,sh}.

2014-10-29         Andrew J. Schorr     <aschorr@telemetry-investments.com>

	* configure.ac (AC_CONFIG_FILES): Add extras/Makefile.
	* Makefile.am (SUBDIRS): Add extras.
	* extras: Add new subdirectory.

2014-10-29         Arnold D. Robbins     <arnold@skeeve.com>

	* dfa.c: Sync with GNU grep. Again, again.

2014-10-28         Arnold D. Robbins     <arnold@skeeve.com>

	* dfa.c: Sync with GNU grep. Again.

2014-10-25         Arnold D. Robbins     <arnold@skeeve.com>

	* dfa.c: Sync with GNU grep.

2014-10-17         John E. Malmberg      <wb8tyw@qsl.net>

	* ext.c (close_extensions): Test for null pointer since
	since this can be called by signal handler before the
	pointers are initialized.

2014-10-15         Arnold D. Robbins     <arnold@skeeve.com>

	Make sane the handling of AWKPATH and AWKLIBPATH:

	1. Don't explicitly search "."; it must be in the path either
	physically or as null element a la the shell's $PATH
	2. If environment's value was empty, use built-in default value.
	3. Set ENVIRON["AWK*PATH"] to the path used.

	* io.c (path_info): Remove try_cwd member.
	(get_cwd): Removed, not needed anymore.
	(do_find_source): Don't do explicit check in current directory.
	It must come from the AWKPATH or AWKLIBPATH variable.
	* main.c (path_environ): If value from environment was empty,
	set it to the default.  This is how gawk has behaved since 2.10.

2014-10-13         Arnold D. Robbins     <arnold@skeeve.com>

	* regcomp.c (__re_error_msgid): Make error message for REG_EBRACK
	more helpful - also used for unmatched [:, [., [=.
	Thanks to Davide Brini for raising the issue.

2014-10-12         KO Myung-Hun          <komh78@gmail.com>

	Fixes for OS/2:

	* Makefile.am (install-exec-hook, uninstall-links): Use $(EXEEXT).
	* getopt.h: Redefinitions if using KLIBC.
	* io.c (_S_IFDIR, _S_IRWXU): Define if the more standard versions
	are available.

2014-10-12         Arnold D. Robbins     <arnold@skeeve.com>

	* README: Remove Pat Rankin from VMS duties, per his request.

2014-10-08         Arnold D. Robbins     <arnold@skeeve.com>

	* dfa.c: Sync with GNU grep.

2014-10-05         Arnold D. Robbins     <arnold@skeeve.com>

	* profile.c (pprint): Fix typo in header. Sheesh.

	Unrelated:

	* awkgram.y (mk_program): Add a comment that we don't need to
	clear the comment* variables.

2014-10-04         Arnold D. Robbins     <arnold@skeeve.com>

	* profile.c (pp_string_fp): Fix breaklines case to actually
	output the current letter. This broke at gawk 4.0.0. Sigh.
	Thanks to Bert Bos (bert@w3.org) for the report.

2014-10-03	Stephen Davies		<sdavies@sdc.com.au>

	* awkgram.y (program_comment): Renamed from comment0.
	(function_comment): Renamed from commentf.

2014-10-02         Arnold D. Robbins     <arnold@skeeve.com>

	* awkgram.y, profile.c: Minor white space cleanups.

2014-10-01         Arnold D. Robbins     <arnold@skeeve.com>

	Fix a few compile warnings:

	* awkgram.y (split_comment): Make static.
	General: Remove some unused variables, clean up some whitepace nits.

	* profile.c (indent): Add some braces to turn off compiler warnings.

2014-09-29         Andrew J. Schorr     <aschorr@telemetry-investments.com>

	* main.c (main): In optlist, it should say "h", not "h:", since there
	is no argument for the help option.  Thanks to Joep van Delft for
	the bug report.

2014-09-29         Arnold D. Robbins     <arnold@skeeve.com>

	* gawkapi.h: Minor edits to sync with documentation. Does not
	influence the behavior of the API.

2014-09-28         Arnold D. Robbins     <arnold@skeeve.com>

	* command.y (cmdtab): Add "where" as an alias for "backtrace".
	Finally!

	Unrelated:

	* dfa.c: Sync with GNU grep.

2014-09-27         Arnold D. Robbins     <arnold@skeeve.com>

	* awkgram.y (check_for_bad): Bitwise-and the bad character with 0xFF
	to avoid sign extension into a large integer.

	Unrelated:

	* configure.ac: Add an option to enable locale letters in identifiers.
	Undocumented and subject to being rescinded at any time in the future.
	* NEWS: Mention to look at configure --help.

	Unrelated:

	* profile.c (pprint): Use "rule(s)" instead of "block(s)" in the
	header.

2014-09-23         Arnold D. Robbins     <arnold@skeeve.com>

	* awkgram.y (yylex): Don't check for junk characters inside
	quoted strings.  Caused issues on DJGPP and Solaris.

	Unrelated:

	* io.c (devopen): Straighten things out with respect to
	compatibility with BWK awk.

2014-09-19         Arnold D. Robbins     <arnold@skeeve.com>

	* awkgram.y: Further commentary as to the treacherousness
	of isalnum and isalpha.

2014-09-15         Arnold D. Robbins     <arnold@skeeve.com>

	Finish removing use of isalpha and isalnum.

	* awk.h (is_alpha, is_alnum, is_identchar): Add declarations.
	* awkgram.y (yylex): Use is_alpha.
	(is_alpha, is_alnum): New functions.
	(is_identchar): Use is_alnum.
	* builtin.c (r_format_tree): Use is_alpha, is_alnum.
	* command.y (yylex): Use is_alpha, is_identchar.
	* ext.c (is_letter): Use is_alpha.
	(is_identifier_char): Removed; replaced uses with is_identchar.
	* main.c (arg_assign): Use is_alpha, is_alnum.
	* node.c (r_force_number): Use is_alpha.

2014-09-14         Arnold D. Robbins     <arnold@skeeve.com>

	* awkgram.y (is_identchar): Change from simple macro to function
	since use of isalnum() let non-ASCII letters slip through into
	identifiers.

2014-09-13	Stephen Davies		<sdavies@sdc.com.au>

	When doing pretty-printing (but not profiling), include the original
	comments in the output.

	General rules:

	Pretty printing:
		- Do NOT indent by a tab
		- Do NOT print the header comments ("# BEGIN rules", etc.)
		- DO print the comments that are in the program

	Profiling:
		- DO indent by a tab
		- DO print the header comments
		- Do NOT print the program's original comments

	* awkgram.y (comment0, commentf): New varibles that are  pointers to
	program and function comments.
	(get_comment): New function that retrieves consecutive comment lines
	and empty lines as a unit).
	(split_comment): New function: iff first block in the program is a
	function and it is predeeded by comments, take the last non-blank
	line as function comment and any preceeding lines as program comment.)

	Following token rules were changed to handle comments:

	* awkgram.y (pattern, LEX_BEGIN, LEX_END, LEX_BEGINFILE, LEX_ENDFILE,
	action, function_prologue, statements): Update to handle comments.
				
	Following functions were changed to handle comments:

	* awkgram.y (mk_program, mk_function, allow_newline and yylex): Update
	to handle comments. (Also fixed typo in case '\\'.)

	* profile.c (print_comment): New function to format comment printing.
	(indent, pprint, dump_prog, pp_func): Changed to handle comments and
	the revised indentation rules.

2014-09-07         Arnold D. Robbins     <arnold@skeeve.com>

	* awk.h: Move libsigsegv stuff to ...
	* main.c: here. Thanks to Yehezkel Bernat for motivating
	the cleanup.
	* symbol.c (make_symbol, install, install_symbol): Add const to
	first parameter. Adjust decls and fix up uses.

2014-09-05         Arnold D. Robbins     <arnold@skeeve.com>

	Add builtin functions to FUNCTAB for consistency.

	* awk.h (Node_builtin_func): New node type.
	(install_builtins): Declare new function.
	* awkgram.y [DEBUG_USE]: New flag value for debug functions; they
	don't go into FUNCTAB.
	(install_builtins): New function.
	* eval.c (nodetypes): Add Node_builtin_func.
	* interpret.h (r_interpret): Rework indirect calls of built-ins
	since they're now in the symbol table.
	* main.c (main): Call `install_builtins'.
	* symbol.c (install): Adjust for Node_builtin_func.
	(load_symbols): Ditto.

2014-09-04         Arnold D. Robbins     <arnold@skeeve.com>

	* profile.c (pprint): Case Op_K_for: Improve printing of
	empty for loop header.

	Unrelated: Make indirect function calls work for built-in and
	extension functions.

	* awkgram.y (lookup_builtin): New function.
	* awk.h (builtin_func_t): New typedef.
	(lookup_builtin): Declare it.
	* interpret.h (r_interpret): For indirect calls, add code to
	find and call builtin functions, and call extension functions.

2014-09-01         Arnold D. Robbins     <arnold@skeeve.com>

	* builtin.c (do_substr): Return "" instead of null string in case
	result is passed to length() with --lint. Based on discussions in
	comp.lang.awk.

	Unrelated:

	* interpret.h (r_interpret): For indirect function call, separate
	error message if lookup returned NULL. Otherwise got a core dump.
	Thanks to "Kenny McKormack" for the report in comp.lang.awk.

2014-08-27         Arnold D. Robbins     <arnold@skeeve.com>

	* configure.ac: Add test for strcasecmp.
	* regcomp.c: Remove special case code around use of strcasecmp().
	* replace.c: Include missing/strncasecmp.c if either strcasecmp()
	or strncasecmp() aren't available.

2014-08-26         Arnold D. Robbins     <arnold@skeeve.com>

	* regcomp.c, regex_internal.c: Sync with GBLIC. Why not.

	Unrelated:

	Remove support for MirBSD. It uglified the code too much
	for no discernable gain.

	* configure.ac: Remove check for MirBSD and define of
	LIBC_IS_BORKED.
	* dfa.c: Remove code depending on LIBC_IS_BORKED.
	* main.c: Ditto.
	* regcomp.c: Ditto.
	* NEWS: Updated.

2014-08-24         Arnold D. Robbins     <arnold@skeeve.com>

	* regex.h: Remove underscores in names of parameters in function
	declarations. Tweak names as neeeded.

2014-08-20         Arnold D. Robbins     <arnold@skeeve.com>

	* node.c (parse_escape): Max of 2 digits after \x.

2014-08-18         Arnold D. Robbins     <arnold@skeeve.com>

	* symbol.c: General formatting cleanup.

2014-08-15         Arnold D. Robbins     <arnold@skeeve.com>

	* main.c (usage): Adjust whitespace for -L and add "invalid"
	as a possible value for it.  Report from Robert P. J. Day
	<rpjday@crashcourse.ca>.

2014-08-14         Arnold D. Robbins     <arnold@skeeve.com>

	* Makefile.am (SUBDIRS): Put awklib after doc so that examples
	get extracted when the doc changes.

2014-08-13         Arnold D. Robbins     <arnold@skeeve.com>

	* builtin.c (do_sub): Move initial allocation of the replacement
	string down towards code to do the replacement, with a (we hope)
	better guesstimate of how much to initially allocate. The idea
	is to avoid unnecessary realloc() calls by making a better guess
	at how much to allocate.  This came up in an email discussion
	with Tom Dickey about mawk's gsub().

2014-08-12         Juergen Kahrs <jkahrs@users.sourceforge.net>

	* cmake/configure.cmake:
	* cmake/package.cmake: Copyright update.
	* README.cmake:
	* README_d/README.cmake: Moved file.

2014-08-12         Arnold D. Robbins     <arnold@skeeve.com>

	OFS being set should rebuild $0 using previous OFS if $0
	needs to be rebuilt. Thanks to Mike Brennan for pointing this out.

	* awk.h (rebuild_record): Declare.
	* eval.c (set_OFS): If not being called from var_init(), check
	if $0 needs rebuilding. If so, parse the record fully and rebuild it.
	Make OFS point to a separate copy of the new OFS for next time, since
	OFS_node->var_value->stptr was already updated at this point.
	* field.c (rebuild_record): Is now extern instead of static.
	Use OFS and OFSlen instead of the value of OFS_node.

	Unrelated:

	* Makefile.am (RM): Define for makes that don't have it,
	such as on OpenBSD.  Thanks to Jeremie Courreges-Anglas
	<jca@wxcvbn.org> for the report.

2014-08-05         Arnold D. Robbins     <arnold@skeeve.com>

	Bug fix: For MPFR sqrt(), need to set precision of result to be
	the same as that of the argument. Doesn't hurt other functions.
	See test/mpfrsqrt.awk. Thank to Katie Wasserman <katie@wass.net>
	for the bug report.

	* mpfr.c (do_mpfr_func): New function. Runs code for MPFR functions
	while still enabling debugging. Add call here to mpfr_set_prec().
	Original code from SPEC_MATH macro.
	(SPEC_MATH): Change macro to call do_mpfr_func().

	Next MPFR bug fix: The % operator gave strange results for negative
	numerator. Thanks again to Katie Wasserman for the bug report.

	* mpfr.c (mpg_mod): Use mpz_tdiv_qr() instead of mpz_mod(). From
	the GMP doc, mpz_mod() should have worked; it's not clear why
	it doesn't.

2014-08-03         Arnold D. Robbins     <arnold@skeeve.com>

	* builtin.c (format_tree): Don't need to check return value of
	wctombr for -2. Thanks to Eli Zaretskii for pointing this out.

	Unrelated:

	* gawkapi.h: Fix doc for API get_record - errcode needs to
	be greater than zero.
	* interpret.h (r_interpret): Move setting of ERRNO to here, from ...
	* io.c (inrec): ... here. Makes the code cleaner.

2014-08-03         Andrew J. Schorr     <aschorr@telemetry-investments.com>

	* awkgram.y (getfname): Match on either ptr or ptr2 so --profile
	will work in -M (MPFR bignum) mode.

2014-07-31         Arnold D. Robbins     <arnold@skeeve.com>

	* builtin.c (format_tree): Make %c handling more sane on Windows.
	Rework the lint messages.

	Unrelated:

	* dfa.c: Sync with GNU grep. Mainly white space differences.

	Unrelated:

	* mpfr.c (cleanup_mpfr): New function to deallocate _mpf_t1
	and _mpf_t2; removes some valgrind warnings.
	* awk.h (cleanup_mpfr): Add declaration.
	* main.c (main): Add call to `cleanup_mpfr'.

	Fix memory leak:

	* mpfr.c (do_mpfr_div): Add unref to denominator and numerator
	to not leak memory. Thanks to Katie Wasserman <katie@wass.net>
	for isolating the problem to that routine.

2014-07-25         Arnold D. Robbins     <arnold@skeeve.com>

	* main.c (main): Add a warning message if -M is used and gawk was
	compiled without MPFR/GMP.

2014-07-24         Arnold D. Robbins     <arnold@skeeve.com>

	* main.c (usage): Put text for `-n' *after* text for `-m'.
	Report from Robert P. J. Day <rpjday@crashcourse.ca>.

	Fix problems with I/O errors reported by Assaf Gordon
	<assafgordon@gmail.com>:

	* io.c (inrec): Change type to bool to make calling easier. Add
	check in non-EOF case for error, and if so, return false.
	Update ERRNO in case there is an ENDFILE block.
	* awk.h (inrec): Change type in declaration.
	* interpret.h (r_interpret): Change call of inrec() to boolean
	notation.

2014-07-10         Arnold D. Robbins     <arnold@skeeve.com>

	New `div()' function to do integer division and remainder;
	mainly useful for use with GMP integers. Thanks to
	Katie Wasserman <katie@wass.net> for the suggestion.

	* awk.h (do_div, do_mpfr_div): Declare new functions.
	* builtin.c (do_div): New function.
	* mpfr.c (do_mpfr_div): New function.
	* awkgram.y (tokentab): New entry.
	(snode): Add check for do_div/do_mpfr_div to make 3rd arg
	be an array.
	* NEWS: Updated.
	* TODO: Updated.

2014-07-10         Arnold D. Robbins     <arnold@skeeve.com>

	* awkgram.y (check_for_bad): New routine to do the fatal message,
	with smarter checking.
	(nextc): Call it as appropriate.

	* builtin.c (format_tree): Add check for bad returns from mbrlen
	to avoid trying to malloc (size_t) -1 bytes. Thanks to
	mail.green.fox@gmail.com for the bug report.

2014-07-03         Arnold D. Robbins     <arnold@skeeve.com>

	* awkgram.y (nextc): Add bool check_for_bad parameter to check
	for bad characters in the source program.
	(yylex): Adjust calls.

2014-06-24         Arnold D. Robbins     <arnold@skeeve.com>

	* main.c (main): The --pretty-print option no longer runs the
	program.  This removes the need for the GAWK_NO_PP_RUN environment var.
	* NEWS: Updated.
	* TODO: Updated.

2014-06-22         Paul Eggert          <eggert@penguin.cs.ucla.edu>

	Bring in from GNULIB:

	regex: fix memory leak in compiler
	Fix by Andreas Schwab in:
	https://sourceware.org/ml/libc-alpha/2014-06/msg00462.html
	* lib/regcomp.c (parse_expression): Deallocate partially
	constructed tree before returning error.

2014-06-19         Arnold D. Robbins     <arnold@skeeve.com>

	* builtin.c (do_sub): Add more info to leading comment.
	Add some whitespace in the code.

2014-06-08         Arnold D. Robbins     <arnold@skeeve.com>

	* dfa.c: Sync with GNU grep.

2014-06-03         Arnold D. Robbins     <arnold@skeeve.com>

	* dfa.c (mbs_to_wchar): Define a macro if not MBS.

2014-05-29         Arnold D. Robbins     <arnold@skeeve.com>

	* dfa.c: Sync with GNU grep.

2014-05-26         Arnold D. Robbins     <arnold@skeeve.com>

	* io.c (inetfile): Change return type to bool.  Wrap code
	with ifdef HAVE_SOCKETS so that it'll compile on DJGPP.

2014-05-22         Andrew J. Schorr     <aschorr@telemetry-investments.com>

	Allow any redirected getline inside BEGINFILE/ENDFILE.

	* awkgram.y (LEX_GETLINE): Only require a redirection and not also
	a variable if getline is in a BEGINFILE or ENDFILE rule.
	* interpret.h (Op_K_getline_redir): Remove check and fatal error.

2014-05-20         Arnold D. Robbins     <arnold@skeeve.com>

	* dfa.c (dfaexec): Minor sync with GNU grep.

2014-05-14         Arnold D. Robbins     <arnold@skeeve.com>

	* custom.h (_GL_PURE): Move definition to here. Sigh.
	* dfa.h, dfa.c: Sync with GNU grep. Sigh.

	Unrelated:

	* custom.h: Remove stuff for Ultrix 4.3. No one has such
	systems anymore; this just got missed earlier.

2014-05-11         Arnold D. Robbins     <arnold@skeeve.com>

	* debug.c (do_eval): Repair fix of 2014-05-09 and use
	assoc_remove to take @eval out of the function table.
	* symbol.c: Fix a comment.  This file needs some work.

2014-05-10         Arnold D. Robbins     <arnold@skeeve.com>

	* io.c (get_a_record): Finish TERMNEAREND handling in case
	we don't have a regular file but aren't going to get more data.
	Added some additional comments.

2014-05-09         Arnold D. Robbins     <arnold@skeeve.com>

	* debug.c (do_eval): Don't free `f' which points into the context
	that was previously freed. Bug reported by Jan Chaloupka
	<jchaloup@redhat.com>.  Apparently introduced with move to
	SYMTAB and FUNCTAB, but only showed up on Fedora 20 and Ubuntu 14.04,
	which have a newer glibc.
	(do_eval): Fix a memory leak seen by valgrind on Fedora 20 and
	Ubuntu 14.04: the new SRCFILE that is added wasn't released.

	Unrelated:

	* io.c (get_a_record): Handle return of TERMNEAREND when the
	entire file has been read into the buffer and we're using a
	regex for RS. Bug report by Grail Dane <grail69@hotmail.com>.

2014-05-04         Arnold D. Robbins     <arnold@skeeve.com>

	* debug.c (debug_prog): Change check for GAWK_RESTART so that it
	actually works. Bug fix: run command in debugger would start
	over again but not actually start running the program.

2014-04-25         Andrew J. Schorr     <aschorr@telemetry-investments.com>

	* io.c (two_way_open): In forked child, reset SIGPIPE to SIG_DFL.
	Fixes problems with "broken pipe" errors from child processes,
	restoring 4.1.0 and earlier behavior. Thanks to Daryl F
	<wyatt@prairieturtle.ca> for the report.
	(gawk_popen): Ditto.

2014-04-25         Arnold D. Robbins     <arnold@skeeve.com>

	* dfa.h, dfa.c: Merge with GNU grep; lots of forward motion.

2014-04-24         Arnold D. Robbins     <arnold@skeeve.com>

	Update xalloc.h for pending merge with dfa.

	* xalloc.h (xstrdup): Implement this.
	(x2nrealloc): Incorporate changed logic from GNULIB.

2014-04-20         Andrew J. Schorr     <aschorr@telemetry-investments.com>

	* io.c (struct inet_socket_info): Define new structure
	for use in parsing special socket filenames.
	(inetfile): Parse all components of the special socket filename
	into the struct inet_socket_info.  Returns true only if it is a
	valid socket fliename, unlike the previous version which checked
	for the '/inet[46]?/' prefix only.
	(redirect): Patch to use updated inetfile() function.
	(devopen): Remove logic to parse socket filenames, since this has
	been moved into the inetfile() function.
	(two_way_open): Update args to inetfile().

2014-04-20         Arnold D. Robbins     <arnold@skeeve.com>

	* builtin.c (do_rand): Make calls to random() in predictable
	order to avoid order of evaluation differences amongst compilers.
	Thanks to Anders Magnusson <ragge@ludd.ltu.se> (of the PCC team)
	for the suggestion.

2014-04-18         Arnold D. Robbins     <arnold@skeeve.com>

	* configure.ac: Change adding of -export-dynamic for GCC to be
	-Wl,-export-dynamic, which then works for PCC also.

2014-04-11         Arnold D. Robbins     <arnold@skeeve.com>

	* io.c (closemabyesocket): Define if not defined, e.g. building
	without socket code. Thanks to dave.gma@googlemail.com (Dave Sines)
	for the report.

2014-04-08         Arnold D. Robbins     <arnold@skeeve.com>

	* 4.1.1: Release tar ball made.

2014-04-08         Arnold D. Robbins     <arnold@skeeve.com>

	* README: Update.
	* configure.ac: Bump version.

2014-04-03         Arnold D. Robbins     <arnold@skeeve.com>

	* regcomp.c (parse_bracket_exp): Move a call to `re_free' inside
	an ifdef. Makes the code marginally cleaner.

2014-03-30         Arnold D. Robbins     <arnold@skeeve.com>

	* dfa.c: Sync with GNU grep.

2014-03-28         Arnold D. Robbins     <arnold@skeeve.com>

	* configure.ac: Remove duplicate AC_HEADER_TIME and rearrange
	order of macros some. May help on older systems.

2014-03-23         Arnold D. Robbins     <arnold@skeeve.com>

	* dfa.c: Move include of dfa.h around for correct building
	on Irix. Thanks to Nelson H.F. Beebe for the report.

	Unrelated:

	* .gitignore: Simplify .dSYM pattern for Mac OS X.

2014-03-21         Arnold D. Robbins     <arnold@skeeve.com>

	* dfa.c (using_simple_locale): Add ifdefs in case there is no
	locale support at all. Thanks to Scott Deifik for the report.

	Unrelated:

	* main.c (UPDATE_YEAR): Set to 2014.

2014-03-17         Arnold D. Robbins     <arnold@skeeve.com>

	* .gitignore: Add .dSYM directories for Mac OS X.
	Thanks to Hermann Peifer for the suggestion.

2014-03-10         Arnold D. Robbins     <arnold@skeeve.com>

	* dfa.h, dfa.c: Sync with grep. Yet again.
	* regex_internal.c (built_wcs_upper_buffer, build_upper_buffer):
	Fixes from GNULIB for mixed case matching on Mac OS X.

	Unrelated:

	* builtin.c (format_tree): Smarten handling of %' flag. Always
	pass it in for floating point formats. Then only add the
	thousands_sep if there is one. Also, allow for thousands_sep
	to be a string, not just one character.  Thanks to Michal Jaegermann
	for the report.

2014-03-08         Andrew J. Schorr     <aschorr@telemetry-investments.com>

	* gawkapi.c (api_impl): Add memory allocation function pointers.
	* gawkapi.h (GAWK_API_MINOR_VERSION): Bump.
	(gawk_api_t): Add memory allocation function pointers api_malloc,
	api_calloc, api_realloc, and api_free.
	(gawk_malloc, gawk_calloc, gawk_realloc, gawk_free): New macros.
	(emalloc): Replace malloc with gawk_malloc.
	(erealloc): Replace erealloc with gawk_erealloc.

2014-03-05         Arnold D. Robbins     <arnold@skeeve.com>

	Straighten out enumerated types some more.

	* awk.h (add_srcfile): Fix type of first parameter.
	* awkgram.y (add_srcfile, do_add_srcfile): Ditto.
	* cmd.h (A_NONE): New enum nametypeval.
	* command.y (argtab): Use it in final value.
	* ext.c (make_builtin): Use awk_false, awk_true.
	* io.c (init_output_wrapper): Use awk_false.

	Unrelated:

	* debug.c (do_commands): Initialize num to silence warnings.
	Thanks to Michal Jaegermann.

	Unrelated:

	* builtin.c (do_mktime): Change lint warning for minutes to
	check against 59, not 60.  Thanks to Hermann Peifer for the report.

2014-03-03         Arnold D. Robbins     <arnold@skeeve.com>

	* dfa.c: Sync with grep. Yet again.

2014-02-28         Arnold D. Robbins     <arnold@skeeve.com>

	* dfa.c: Sync with grep. Looks like good improvement with
	respect to bracket expressions.

2014-02-27         Arnold D. Robbins     <arnold@skeeve.com>

	Fixes for enum/int mismatches as warned by some compilers.

	* awk.h (ANONE): New enum for array sorting.
	* array.c (assoc_list): Use it.
	* builtin.c (format_tree): New MP_NONE value.
	* gawkapi.c: Use awk_false and awk_true everywhere instead of
	false and true.

2014-02-26         Arnold D. Robbins     <arnold@skeeve.com>

	* configure.ac: Set up do-nothing extension/Makefile on
	MirBSD also.

2014-02-21         Arnold D. Robbins     <arnold@skeeve.com>

	* dfa.h, dfa.c (parse_bracket_exp): Sync with grep.

2014-02-20         Arnold D. Robbins     <arnold@skeeve.com>

	* regex.h, regex.c, regex_internal.c, regex_internal.h: Sync
	with GLIBC. Mainly copyright updates.
	* getopt.c, getopt.h, getopt1.c, getopt_int.h: Ditto.
	* dfa.c (parse_bracket_exp): Sync with grep, where they restored
	the buggy code.  Sigh.

	Unrelated:

	* NEWS: Typo fix.
	* interpret.h (r_interpret): Init a variable for BEGINFILE to avoid
	compiler warnings. Thanks to Michal Jaegermann.

2014-02-15         Arnold D. Robbins     <arnold@skeeve.com>

	* awkgram.c, command.c: Regenerated - Bison 3.0.2.

2014-02-04         Arnold D. Robbins     <arnold@skeeve.com>

	* dfa.c (to_uchar): Make use of this. Syncs with GNU grep.

2014-02-03         Arnold D. Robbins     <arnold@skeeve.com>

	* awkgram.y (negate_num): Bracket `tval' in #ifdef MPFR since it's
	only used in that code.

2014-01-31         Arnold D. Robbins     <arnold@skeeve.com>

	* Makefile.am (dist-hook): Improve creation of pc/config.h. We
	have to jump through a lot of hoops for 'make distcheck' to
	actually work.

2014-01-30         Arnold D. Robbins     <arnold@skeeve.com>

	* Makefile.am (dist-hook): Improve creation of pc/config.h to copy
	the new file into the distribution directory being created.
	Also, put the temporary files into /tmp.

2014-01-28         Arnold D. Robbins     <arnold@skeeve.com>

	* awkgram.y (negate_num): If just a double, return. Fixes a bug
	that showed up on 32-bit systems with MPFR. Thanks to Eli Zaretskii
	and Corinna Vinschen for the report.  Also, free the MPZ integer.
	Thanks to valgrind for the report.

	Unrelated:

	* dfa.c: Sync with GNU grep - removed some special cased code
	for grep.

2014-01-24         Arnold D. Robbins     <arnold@skeeve.com>

	* configure.ac, field.c: Update copyright year.

2014-01-19         Arnold D. Robbins     <arnold@skeeve.com>

	* awkgram.y (negate_num): Handle the case of -0 for MPFR; the sign
	was getting lost. Thanks to Hermann Peifer for the report.

2014-01-18         Arnold D. Robbins     <arnold@skeeve.com>

	* dfa.c (parse_bracket_exp): Sync with GNU grep, which now uses
	gawk's code for RRI in single-byte locales!  Hurray.

2014-01-16         Arnold D. Robbins     <arnold@skeeve.com>

	* configure.ac: For z/OS, restore creation of do-nothing
	Makefile in extension directory.

2014-01-14         Arnold D. Robbins     <arnold@skeeve.com>

	* field.c (do_split): Make sure split() gets FS value if no
	third arg even after FPAT was set. Thanks to Janis Papanagnou
	for the report.

2014-01-13         Arnold D. Robbins     <arnold@skeeve.com>

	* README: Fix John Malmberg's email address.

2014-01-12         Arnold D. Robbins     <arnold@skeeve.com>

	* awkgram.y:  Update copyright year.
	(func_use): Simplify code.
	* command.y:  Update copyright year.
	* ext.c:  Update copyright year.
	(make_builtin): Small simplification.
	(make_old_builtin): Make code consistent with make_builtin(), add
	call to track_ext_func().
	* bootstrap.sh: Update copyright year. Remove touch of version.c
	since that file is no longer autogenerated.

2014-01-07         Arnold D. Robbins     <arnold@skeeve.com>

	* command.y (next_word): Move into ifdef for HAVE_LIBREADLINE,
	since it's only used by that code.
	* ext.c (load_old_ext): Minor improvements.

2014-01-03         Arnold D. Robbins     <arnold@skeeve.com>

	* config.guess, config.rpath, config.sub, depcomp,
	install-sh: Updated.
	* dfa.h, dfa.c: Sync with GNU grep; comment fix and copyright year.
	* NEWS: Updated some, including copyright year.

2013-12-26         Arnold D. Robbins     <arnold@skeeve.com>

	* README: Add John Malmberg for VMS.

2013-12-24         Arnold D. Robbins     <arnold@skeeve.com>

	* getopt.h: Add `defined(__sun)' to list of system that do get to
	include stdlib.h.  Needed for Illumos. Thanks to
	Richard Palo <richard.palo@free.fr> for the report.

2013-12-21         Mike Frysinger        <vapier@gentoo.org>

	* configure.ac: Add --disable-extensions flag to control
	compiling extensions.  Better for cross-compiling.
	(AC_CANONICAL_HOST): Added. Changed case statments appropriately.
	* Makefile.am (check-for-shared-lib-support): Removed.
	(check-recursive, all-recursive): Removed.

2013-12-21         Arnold D. Robbins     <arnold@skeeve.com>

	* config.guess: Updated.
	* configure, aclocal.m4: Updated based on automake 1.13.4.

2013-12-19         Arnold D. Robbins     <arnold@skeeve.com>

	* regexec.c (re_search_internal): Make sure `dfa' pointer is
	not NULL before trying to dereference it.

2013-12-16         Arnold D. Robbins     <arnold@skeeve.com>

	* configure.ac (AC_FUNC_VPRINTF): Remove. Not needed on current
	systems.
	* awk.h (HAVE_VPRINTF): Remove check.

2013-12-12         John E. Malmberg      <wb8tyw@qsl.net>

	* io.c (redirect): Add additional VMS error codes.
	(nextfile): Retry open after closing some files.

2013-12-10         Scott Deifik          <scottd.mail@sbcglobal.net>

	* io.c (closemaybesocket): Add definition for DJGPP.

2013-12-10         Arnold D. Robbins     <arnold@skeeve.com>

	* awk.h (Floor, Ceil): Remove declarations and VMS redefinitions.
	* floatcomp.c (Floor, Ceil): Removed, not needed. Move bracketing
	ifdef to the top of the file.
	* builtin.c (double_to_int): Use floor() and ceil().

2013-12-07         Arnold D. Robbins     <arnold@skeeve.com>

	* regex_internal.h (__attribute__): Define to empty if not GCC.
	* custom.h (__attribute__): Remove the definition from here; the
	right place was regex_internal.h.

2013-12-06         Arnold D. Robbins     <arnold@skeeve.com>

	No need to generate version.c from version.in.
	Thanks to John E. Malmberg <wb8tyw@qsl.net> for the suggestion.

	* version.in: Removed.
	* version.c: Use PACKAGE_STRING directly.
	* Makefile.am (EXTRA_DIST): Remove version.in.
	(distcleancheck_listfiles): Remove this rule.
	(MAINTAINERCLEANFILES): Remove this definition.
	(version.c): Remove the rule to create it.

2013-12-05         Arnold D. Robbins     <arnold@skeeve.com>

	Fixes for Z/OS.

	* custom.h (__attribute__): Define to empty.
	* dfa.c (parse_bracket_exp): Add a cast to quiet a warning.
	* regex.c: Correctly bracket include of <sys/param.h>.

	Unrelated:

	* debug.c (find_rule): Add a FIXME comment.

2013-12-03         John E. Malmberg	<wb8tyw@qsl.net>

	* io.c (redirect): Add additional VMS error code to check.
	(do_find_source): Append "/" if not a VMS filename.

2013-12-01         Andrew J. Schorr     <aschorr@telemetry-investments.com>

	* main.c (optab): Sort by long option name.

2013-11-27         Andrew J. Schorr     <aschorr@telemetry-investments.com>

	* main.c (optab): Add entry for --include.

2013-11-23         Arnold D. Robbins     <arnold@skeeve.com>

	* dfa.c: Merge from grep; minor fixes in how bit twiddling
	is done.

2013-11-01         Arnold D. Robbins     <arnold@skeeve.com>

	* dfa.c (lex): Reset laststart so that stuff like \s* works.
	Fix from grep.

2013-10-31         Arnold D. Robbins     <arnold@skeeve.com>

	* builtin.c (efwrite): If write error to stdout is EPIPE,
	die silently.  Thanks to Hermann Peifer for helping find this.

2013-10-22         Arnold D. Robbins     <arnold@skeeve.com>

	Revise error messages when writing to standard output or standard
	error to ignore EPIPE.  Add the ability based on an environment
	variable to get the source file and line number.

	* awk.h (r_warning): Renamed from warning.
	(warning): New macro to set location and call warning.
	* io.c (flush_io): Print errors only if not EPIPE.
	(close_io): Ditto.
	* main.c (lintfunc): Init to r_warning.
	(main): Enhance explanatory comment.
	(usage): Print errors only if not EPIPE.
	(copyleft): Ditto.
	* msg.c (err): Make printing srcfile and srcline depend upon
	GAWK_MSG_SRC environment variable.
	(r_warning): Renamed from warning.

2013-10-17         Arnold D. Robbins     <arnold@skeeve.com>

	* main.c (main): Ignore SIGPIPE. See the comment in the code.
	Thanks to Alan Broder for reporting the issue.

	Unrelated:

	* rand.c (do_rand): Fix computation and loop checking against
	1.0 to use do..while.

2013-10-16         Arnold D. Robbins     <arnold@skeeve.com>

	Make -O work again.  Turns out that C99 bool variables
	are clamped to zero or one.

	* main.c (do_optimize): Init to false.
	(main): Set do_optimize to true on -O.
	* eval.c (setup_frame): Change all uses of do_optimize to be
	a boolean check instead of a test > 1.
	* awkgram.y: Ditto.
	(optimize_assignment): Remove check against do_optimize since
	it was inited to true anyway.

	Unrelated:

	* re.c (resetup): Add a comment about the joy of syntax bits.

	Unrelated:

	* builtin.c (do_rand): If result is exactly 1.0, keep trying.
	Thanks to Nelson Beebe.

2013-10-10         Arnold D. Robbins     <arnold@skeeve.com>

	* dfa.c (lex): Sync with GNU grep. Handle multibyte \s and \S.

	Unrelated:

	* awk.h [ARRAY_MAXED]: Fix value of this and subsequent flags
	after addition of NULL_FIELD.
	* eval.c (flags2str): Add NULL_FIELD. Duh.

2013-10-09         Arnold D. Robbins     <arnold@skeeve.com>

	* awkgram.y (mk_assignment): Rework switch to handle Op_assign,
	and to provide a better error message upon unknown opcode.

2013-09-28         Arnold D. Robbins     <arnold@skeeve.com>

	* dfa.c: Sync with GNU grep.

2013-09-25         Arnold D. Robbins     <arnold@skeeve.com>

	* builtin.c (do_rand): Make the result more random by calling
	random() twice. See the comment in the code. Thanks to
	Bob Jewett <jewett@bill.scs.agilent.com> for the report and
	the fix.

2013-09-24         Arnold D. Robbins     <arnold@skeeve.com>

	* debug.c (find_rule): Handle case where lineno is zero. Can happen
	if break is given without a line number on a current line. Thanks
	to Ray Song <i@maskray.me> for the report.

2013-09-19         Arnold D. Robbins     <arnold@skeeve.com>

	* dfa.c (parse_bracket_exp): Use code from grep to keep things within
	range (updates change of 2013-09-08). Fix whitespace in one of the
	gawk-only additions.

2013-09-13         Arnold D. Robbins     <arnold@skeeve.com>

	Fix use of NF after it's extended, e.g. see test/nfloop.awk.

	* awk.h (NULL_FIELD): New flag
	* builtin.c (do_print_rec): Check f0->flags instead of if
	equal to Nnull_string.
	* eval.c (r_get_field): Check (*lhs)->flags instead of if
	equal to Nnull_string or Null_field.
	* field.c (init_fields): Init field zero and Null_field with
	NULL_FIELD flag.
	(set_NF): Set parse_high_water = NF in case NF extended past the
	end. This is the actual bug fix.

2013-09-08         Arnold D. Robbins     <arnold@skeeve.com>

	Fixes based on reports from a static code checker. Thanks to
	Anders Wallin for sending in the list.

	* array.c (asort_actual): Free list if it's not NULL.
	* builtin.c (do_sub): Set buf to NULL and assert on it before using
	it.
	* cint_array.c (cint_array_init): Clamp any value of NHAT from the
	environment such that it won't overflow power_two_table when used as
	an index.
	* dfa.c (parse_bracket_exp): Check that len is in range before using it
	to index buf.
	* getopt.c (_getopt_internal_r): Change call to alloca to use malloc.
	* io.c (socket_open): Init read_len to zero.
	(two_way_open): Upon failure to fork, close the slave fd also.
	* re.c (research): Init try_backref to false.
	* regcomp.c (build_range_exp): Free any items that were allocated in
	the case where not all items were.
	(build_charclass_op): Same. Init br_token to zero with memset.
	(create_tree): Init token t to zero with memset.
	* regex_internal.c (re_dfa_add_node): Free any items that were
	allocated in the case where not all items were.
	* symbol.c (destroy_symbol): On default, break, to fall into releasing
	of resources.

2013-08-29         Arnold D. Robbins     <arnold@skeeve.com>

	* debug.c (HAVE_HISTORY_LIST): Move checks and defines to the top.
	(do_save, serialize): Adjust #if checks to depend on having both
	readline and the history functions. Needed for Mac OS X whose
	native readline is a very old version. Sigh.
	* configh.in, configure: Regenerated due to change in m4/readline.m4.
	Issue reported by Hermann Peifer and Larry Baker.

	Unrelated:

	* getopt.c: Sync with GLIBC, changes are minor.

	Unrelated:

	* dfa.c: Sync with version in grep. Primarily whitespace / comment
	wording changes.

2013-08-26         Arnold D. Robbins     <arnold@skeeve.com>

	* regcomp.c (parse_dup_op): Remove RE_TOKEN_INIT_BUG code (change of
	Feb 19 2005) since it's no longer needed.

	* regcomp.c (re_fastmap_iter): Undo addition of volatile from
	Jan 18 2007; no longer needed and is one less change to have to
	maintain aginst the upstream.

	* regcomp.c, regex.h, regex_internal.h: Sync with GLIBC.

2013-08-22         Arnold D. Robbins     <arnold@skeeve.com>

	* str_array.c (env_store): If the new value being stored is NULL,
	pass in "" instead. Avoids core dump on Mac OS X.
	Thanks to Hermann Peifer for the bug report.

2013-08-20         Arnold D. Robbins     <arnold@skeeve.com>

	* nonposix.h: New file. Contains FAKE_FD_VALUE.
	* awk.h: Include it if MinGW or EMX.
	* Makefile.am (base_sources): Add nonposix.h.

2013-08-18         Arnold D. Robbins     <arnold@skeeve.com>

	Reflect updates to ENVIRON into the real environment.

	* awk.h (init_env_array): Add declaration.
	* main.c (load_environ): Call init_env_array.
	* str_array.c (env_remove, env_store, env_clear, init_env_array):
	New functions.
	(env_array_func): New array vtable.

2013-08-18         Arnold D. Robbins     <arnold@skeeve.com>

	* array.c (force_array): Set symbol->xarray to NULL before
	initing the array if it was Node_var_new.
	(null_array): Restore assert, undoing change of 2013-05-27.

2013-08-15         Arnold D. Robbins     <arnold@skeeve.com>

	* debug.c (print_memory): Fix whitespace / indentation.

2013-08-02         Arnold D. Robbins     <arnold@skeeve.com>

	* awkgram.y (append_rule): Add attempt to insert any comment
	before a rule. Commented out at the moment.

2013-07-30         Arnold D. Robbins     <arnold@skeeve.com>

	* awk.h (enum opcodeval): Add Op_comment.
	* awkgram.y (comment): New variable to hold comment text.
	(statement): Add saved comments to lists being built.
	(allow_newline): Save comment text if necessary. Append if have
	existing text.
	(yylex): Ditto.
	* debug.c (print_instruction): Handle Op_comment.
	* eval.c (optypes): Add entry for Op_comment.
	* interpret.h (r_interpret): Ditto.
	* profile.c (pprint): For Op_comment, print the comment text.

2013-07-24         Arnold D. Robbins     <arnold@skeeve.com>

	* io.c (FAKE_FD_VALUE): Move definition from here ...
	* awk.h (FAKE_FD_VALUE): ... to here. Fixes compilation on MinGW.

2013-07-08         Arnold D. Robbins     <arnold@skeeve.com>

	* io.c (get_a_record): Change `min' to `MIN' for consistency with
	other files and general practice.

2013-07-07         Andrew J. Schorr     <aschorr@telemetry-investments.com>

	* configure.ac (AC_CHECK_FUNCS): Check for sigprocmask.
	* io.c (wait_any): If sigprocmask is available, block signals instead
	of ignoring them temporarily.

2013-07-05         Andrew J. Schorr     <aschorr@telemetry-investments.com>

	* gawkapi.h (gawk_api): Document that the api_get_file function will not
	access the file type and length arguments if the file name is empty.

2013-07-04         Andrew J. Schorr     <aschorr@telemetry-investments.com>

	* configure.ac (AC_CHECK_FUNCS): Add a check for waitpid.
	* io.c (wait_any): Enhance comment to explain why we loop reaping all
	exited children when the argument is zero.  When available, use waitpid
	with WNOHANG to avoid blocking.  Remove my previous incorrect patch to
	exit after reaping the first child.  The function is intended to
	wait for all children, since we are not careful about reaping children
	as soon as they die.

2013-07-02         Andrew J. Schorr     <aschorr@telemetry-investments.com>

	* gawkapi.h (gawk_api): Remove unused api_lookup_file hook.
	(lookup_file): Remove associated macro.
	* gawkapi.c (api_lookup_file): Remove unused function.
	(api_impl):  Remove unused api_lookup_file hook.

2013-07-02         Andrew J. Schorr     <aschorr@telemetry-investments.com>

	* awkgram.y (main_beginfile): Declare new global INSTRUCTION *.
	(parse_program): Set main_beginfile to point to the BEGINFILE
	instruction block.
	* gawkapi.c (api_get_file): After nextfile starts a new file,
	we need to run the BEGINFILE actions.  We retrieve the
	instruction pointer from main_beginfile and execute it until
	we reach the Op_after_beginfile opcode.  We then run after_beginfile
	manually and restore the value of currule and source.

2013-07-04         Andrew J. Schorr     <aschorr@telemetry-investments.com>

	* gawkapi.h (awk_element_t): Add comment indicating that the array
	element index will always be a string!
	* gawkapi.c (api_flatten_array): When converting the index to an awk
	value, request a string conversion, since we want the indices to
	appear as strings to the extensions.  This makes the call to
	force_string redundant, since node_to_awk_value does that internally
	when we request a string.

2013-07-02         Andrew J. Schorr     <aschorr@telemetry-investments.com>

	* eval.c (update_ERRNO_string): Set PROCINFO["errno"] to 0.
	* io.c (inrec): Since get_a_record may now return -2, be sure
	to throw an error in that case as well.
	(wait_any): Fix what appears to be a bug.  The old logic repeatedly
	called wait until it failed.  When a process has multiple children,
	this causes it to stall until all of them have exited.  Instead,
	we now exit the function after the first successful wait call.
	(do_getline_redir, do_getline): Handle case where get_a_record
	returns -2.
	(errno_io_retry): New function to decide whether an I/O operation should
	be retried.
	(get_a_record): When read returns an error, call errno_io_retry to
	decide whether the operation should be retried.  If so, return -2
	instead of setting the IOP_AT_EOF flag.

2013-07-01         Andrew J. Schorr     <aschorr@telemetry-investments.com>

	* eval.c (update_ERRNO_int, unset_ERRNO): Update PROCINFO["errno"].

2013-06-30         Andrew J. Schorr     <aschorr@telemetry-investments.com>

	* awk.h (redirect_string): Declare new function that provides API access
	to the redirection mechanism.
	* gawkapi.h (GAWK_API_MINOR_VERSION): Bump from 0 to 1 since 2 new
	hooks were added to the api.
	(gawk_api_t): Add 2 new functions api_lookup_file and api_get_file.
	(lookup_file, get_file): New macros to wrap the new API functions.
	* gawkapi.c (curfile): Declare this extern, since it is needed
	by lookup_file and get_flie.
	(api_lookup_file): Find an open file using curfile or getredirect().
	(api_get_file): Find or open a file using curfile or redirect_string().
	(api_impl): Add api_lookup_file and api_get_file.
	* io.c (redirect_string): Renamed from redirect and changed arguments
	to take a string instead of a 'NODE *'.  This allows it to be called
	through the API's new get_file hook.
	(redirect): Now implemented by calling redirect_string backend function.

2013-07-04         Arnold D. Robbins     <arnold@skeeve.com>

	* builtin.c (format_tree): Fixes for %c with multibyte characters
	and field width > 1. Bugs reported by Nethox <nethox@gmail.com>.

2013-07-02         Arnold D. Robbins     <arnold@skeeve.com>

	* profile.c (pp_string): Add a call to chksize and fix another.
	Avoids valgrind errors on profile5 test. Thanks to Andrew
	Schorr for the report.

2013-06-27         Arnold D. Robbins     <arnold@skeeve.com>

	* awkgram.y: Minor whitespace cleanup, remove redundant ifdef.

2013-06-24         Arnold D. Robbins     <arnold@skeeve.com>

	* dfa.c (copytoks): Rewrite to call addtok_mb() directly. Avoids
	problems with multibyte characters inside character sets.
	Thanks to Steven Daniels <stevendaniels88@gmail.com> for reporting
	the problem.  Much thanks to Mike Haertel <mike@ducky.net> for the
	analysis and fix.

2013-06-24  Eli Zaretskii  <eliz@gnu.org>

	* io.c: Move #include "popen.h" out of the HAVE_SOCKETS condition,
	as this is needed for non-sockets builds as well.  See
	http://lists.gnu.org/archive/html/bug-gawk/2013-06/msg00014.html
	for the details of the problem this caused.

2013-06-15         Arnold D. Robbins     <arnold@skeeve.com>

	* io.c: Add ifdefs for VMS so that it will compile again.
	Thanks to Anders Wallin.

2013-06-11         Arnold D. Robbins     <arnold@skeeve.com>

	* debug.c (print_lines): Move setting of binary mode to after all
	the messing with the fd. Simplifies code some.
	* io.c (srcopen): Rearrange so that can add call to setbinmode
	here too. This fixes the debugger and makes reading source
	files a little faster. Thanks again to Corinna Vinschen.

2013-06-10         Arnold D. Robbins     <arnold@skeeve.com>

	* debug.c (print_lines): Set binary mode so that calculation of the
	byte offsets will be right. Thanks to Corinna Vinschen for the
	direction.

2013-06-10         Arnold D. Robbins     <arnold@skeeve.com>

	* re.c (check_bracket_exp): Remove warning about ranges being
	locale dependent, since they aren't anymore.

2013-06-09         Arnold D. Robbins     <arnold@skeeve.com>

	* io.c (iop_finish): Change fstat call to fcntl/F_GETFL per
	Eli Z., for Windows.

2013-06-03         Arnold D. Robbins     <arnold@skeeve.com>

	* eval.c (unwind_stack): If exiting, don't worry about strange stuff
	on the stack.

	Unrelated:

	* awk.h (init_sockets): Declare.
	* io.c (init_io): Remove ifdef around call.

2013-06-01  Eli Zaretskii  <eliz@gnu.org>

	* io.c (SHUT_RD) [SD_RECEIVE]: Define to SD_RECEIVE.
	(SHUT_WR) [SD_SEND]: Define to SD_SEND.
	(SHUT_RDWR) [SD_BOTH]: Define to SD_BOTH.
	(FD_TO_SOCKET, closemaybesocket) [!FD_TO_SOCKET]: New macros.
	(SOCKET_TO_FD, SOCKET) [!SOCKET_TO_FD]: New macros.
	(PIPES_SIMULATED): Define only for DJGPP.
	(pipe) [__MINGW32__]: Define to call _pipe, unless PIPES_SIMULATED
	is defined.
	(init_io) [HAVE_SOCKETS]: Call init_sockets.
	(iop_close, socketopen): Call closemaybesocket instead of close.
	(redirect) [__MINGW32__]: Call wait_any with a non-zero argument.
	(devopen) [__EMX__ || __MINGW32__]: Don't call stat on network
	pseudo-filenames.
	(two_way_open) [HAVE_SOCKETS]: Switch input and output to binary
	mode if appropriate.
	(two_way_open) [!PIPES_SIMULATED]: Use the __EMX__ code for MinGW
	as well.
	[__MINGW32__] Call spawnl to invoke $ComSpec and pass it a
	suitably quoted command line.
	(two_way_open) [__MINGW32__]: Wait only for a specified process
	ID.  If successful, update the exit status of the exited process.
	Don't use signals that are undefined on MinGW.
	(two_way_open) [!PIPES_SIMULATED]: Use the __EMX__ code for MinGW
	as well.
	(min): Define only if not already defined.
	(read_with_timeout) [__MINGW32__]: Allow reading from sockets with
	timeout.
	(gawk_fclose) [__MINGW32__]: Close the underlying socket as well.

	* getopt.c: Include stdlib.h for MinGW as well.

2013-05-30         Arnold D. Robbins     <arnold@skeeve.com>

	More profiling fixes:

	* profile.c (pprint): For Op_in_array, parenthesize subscript if
	the precedence is lower. E.g.:  (c = tolower(foo)) in ARRAY.
	(prec_level): Merge cases for precedence of 5.
	(parenthesize): Simplify, as in 3.1.8. Avoids stuff like
	`(x == 1 && (z ==2 && (q == 4 && w == 7)))'.

	Unrelated:

	* io.c (iop_finish): fstat the fd before closing it to avoid
	errors on some operating systems. Thanks to Eli Zaretskii
	for the report.

2013-05-29         Arnold D. Robbins     <arnold@skeeve.com>

	* profile.c (pp_group3): Renamed from pp_concat. Change all calls.
	(is_binary): Change return type to bool.
	(is_scalar): New function.
	(pp_concat): New function to handle concatenation operator better.
	(pprint): Call it at case Op_concat. Fix Op_K_delete if multiple
	indexes to separate with "][".
	General: Add leading comments as needed.

2013-05-28         Arnold D. Robbins     <arnold@skeeve.com>

	* main.c (main): Add minor hack to not run code if pretty printing
	and undocumented env var GAWK_NO_PP_RUN exists.
	* profile.c (pp_string): Explicitly print NUL chars as \000.

2013-05-27         Arnold D. Robbins     <arnold@skeeve.com>

	* configure.ac (AM_INIT_AUTOMAKE): Add dist-lzip to quiet
	outside maintainer warnings.

	Unrelated:

	* configure.ac (AC_STRUCT_ST_BLKSIZE): Replaced with call to
	AC_CHECK_MEMBERS.

	Unrelated:

	* array.c (null_array): Remove the assert and just clear
	symbol->xarray.

2013-05-26         Arnold D. Robbins     <arnold@skeeve.com>

	* getopt.c: For Mac OS X, also include <stdlib.h> to avoid
	some compiler warnings.

2013-05-20         Arnold D. Robbins     <arnold@skeeve.com>

	* gawkapi.h [FAKE_FD_VALUE]: Moved from here to ...
	* io.c [FAKE_FD_VALAUE]: here.

2013-05-14  Eli Zaretskii  <eliz@gnu.org>

	* io.c (devopen) [__EMX__ || __MINGW32__]: Produce EISDIR on MinGW
	when an attempt to open() a directory fails.
	(two_way_open) [__EMX__ || __MINGW32__]: When trying to open() a
	directory fails with EISDIR, assign FAKE_FD_VALUE to the file
	descriptor and attributes of a directory to its mode bits.  This
	is needed to support the readdir extension.

	* gawkapi.h (FAKE_FD_VALUE): New macro, used in io.h and in
	extension/gawkdirfd.h.

2013-05-09         Arnold D. Robbins     <arnold@skeeve.com>

	* 4.1.0: Release tar ball made.

2013-05-09         Arnold D. Robbins     <arnold@skeeve.com>

	* awkgram.y (snode): Make it a fatal error to use a regexp constant
	as the second argument of index(). Thanks to Christopher Durant
	<christopher.durant@marquesa.net> and Brian Kernighan for the report
	and the advice.

2013-04-28  Eli Zaretskii  <eliz@gnu.org>

	* io.c (redirect): Remove the HACK that called close_one when
	errno was zero in the MinGW build.  This prevents failure in
	several tests in the test suite, e.g., closebad.

2013-04-28         Arnold D. Robbins     <arnold@skeeve.com>

	* bootstrap.sh: Fix a comment.

2013-04-24         Arnold D. Robbins     <arnold@skeeve.com>

	* io.c (do_getline_redir): Fix the leading comment.

2013-04-23         Arnold D. Robbins     <arnold@skeeve.com>

	* main.c (load_procinfo): Add PROCINFO entries for API major
	and minor versions.

2013-04-21         Arnold D. Robbins     <arnold@skeeve.com>

	* missing: Update from Automake 1.13.1.

2013-04-18         Arnold D. Robbins     <arnold@skeeve.com>

	* configure.ac: Fix a typo.

2013-04-17         Corinna Vinschen      <vinschen@redhat.com>

	* configure.ac: Remove special casing for cygwin for libiconv
	and libintl.

2013-04-16         Arnold D. Robbins     <arnold@skeeve.com>

	* bootstrap.sh: Touch gawk.texi too. Update copyright.

2013-04-16         Arnold D. Robbins     <arnold@skeeve.com>

	* awkgram.c: Regenerated from bison 2.7.1.
	* command.c: Ditto.
	* dfa.h, dfa.c: Minor edits to sync with GNU grep.
	* gettext.h: Sync with gettext 0.18.2.1.
	* random.h: Remove obsolete __P macro and use. Update copyright year.
	* Makefile.am, array.c, builtin.c, cint_array.c, cmd.h, debug.c,
	eval.c, ext.c, field.c, gawkapi.c, gawkapi.h, gettext.h, int_array.c,
	interpret.h, msg.c, node.c, profile.c, re.c, replace.c, str_array.c,
	symbol.c: Update copyright year.

	Update to automake 1.13.1:

	* configure.ac (AM_INIT_AUTOMAKE): Update version.
	* configure, Makefile.in, aclocal.m4, awklib/Makefile.in,
	doc/Makefile.in, test/Makefile.in: Regenerated.

	* getopt.c, getopt.h, getopt1.c, getopt_int.h: Sync with GLIBC.

2013-04-14         Arnold D. Robbins     <arnold@skeeve.com>

	* awkgram.y (check_funcs): Fix logic of test for called but
	not defined warning. Thanks to Scott Deifik for the bug report.

2013-04-02         Arnold D. Robbins     <arnold@skeeve.com>

	* profile.c (print_lib_list): Send final newline to prof_fp
	instead of stdout.  Thanks to Hermann Peifer for the bug report.

2013-03-27         Arnold D. Robbins     <arnold@skeeve.com>

	* Makefile.am (SUBDIRS): Move extension back into the middle of
	the list so that `make check' without a prior `make' works.

	Unrelated:

	* main.c (main): Move env_lc into ifdef for LIBC_IS_BORKED.

2013-03-20         Arnold D. Robbins     <arnold@skeeve.com>

	For systems where libc is borked (MirBSD, maybe others).

	* dfa.c: Force use of gawk_mb_cur_max instead of MB_CUR_MAX and make
	mbrtowc a macro that always fails.
	(using_utf8): Force utf8 to be 0 if libc borked and gawk_mb_cur_max
	is one.
	* main.c (main): If libc is borked and LC_ALL or LANG exist in the
	environment and are set to "C" or "c", force gawk_mb_cur_max to one.

2013-03-11         Arnold D. Robbins     <arnold@skeeve.com>

	* re.c (check_bracket_exp): Make handling of embedded ] in
	regexp smarter. Thanks to Ed Morton <mortoneccc@comcast.net>
	for reporting the bug.

2013-03-01         Arnold D. Robbins     <arnold@skeeve.com>

	Don't build extensions if API isn't supported:

	* Makefile.am (SUBDIRS): Move extension directory to last in case
	building the extensions is not supported.
	* configure.ac: Add check for MirBSD and don't even try to run the
	checks for DYNAMIC if so.

	Check for systems (MirBSD) where libc doesn't understand not
	to use UTF-8 for LC_ALL=C.

	* configure.ac (LIBC_IS_BORKED): AC_DEFINE if needed.
	* regcomp.c (init_dfa): Change logic as needed if LIBC_IS_BORKED.

2013-02-28         Arnold D. Robbins     <arnold@skeeve.com>

	Cause profiling / pretty printing to include a list of
	loaded extensions. Thanks to Hermann Peifer for the bug report.

	* awk.h (srcfiles): Add declaration.
	* profile.c (print_lib_list): New function.
	(dump_prog): Call it.

2013-02-26         Arnold D. Robbins     <arnold@skeeve.com>

	* awkgram.y (expression_list): In case of error return the list
	instead of NULL so that snode gets something it can count.

2013-02-12         Arnold D. Robbins     <arnold@skeeve.com>

	* bisonfix.awk: Comment out code for fixing contined #if
	statements. It is likely not needed anymore. Leave it there in
	case I'm wrong.

2013-02-06         Arnold D. Robbins     <arnold@skeeve.com>

	* builtin.c (printf_common): Move nargs > 0 check into assert.
	(do_sprintf): Add nargs check and fatal message to here.

2013-02-04         Arnold D. Robbins     <arnold@skeeve.com>

	* main.c (main): Remove undocumented -m option which was for
	compatibility with BWK awk. His awk dropped it back in 2007.

2013-02-03         Arnold D. Robbins     <arnold@skeeve.com>

	* configure.ac: Add Automake test for cross compiling.

2013-01-31         Arnold D. Robbins     <arnold@skeeve.com>

	* regcomp.c, regex.c, regex_internal.c, regexec.c: Update
	copyright years to sync with GLIBC.

	From: http://www.sourceware.org/ml/libc-alpha/2013-01/msg00967.html,
	by Andreas Schwab <schwab@suse.de>:

	* regexec.c (extend_buffers): Add parameter min_len.
	(check_matching): Pass minimum needed length.
	(clean_state_log_if_needed): Likewise.
	(get_subexp): Likewise.`

2013-01-31         Arnold D. Robbins     <arnold@skeeve.com>

	* dfa.c: Include "dfa.h" which includes regex.h after limits.h
	so that RE_DUP_MAX gets the correct value. Especially needed on
	OpenVMS. Thanks to Anders Wallin.

	* main.c (version): Print out API version numbers if DYNAMIC.
	Helpful also for knowing if to run the shlib tests.

	* configure: Regenerated after change in m4/readline.m4.

2013-01-31         Arnold D. Robbins     <arnold@skeeve.com>

	* PROBLEMS: Removed. It is no longer needed.
	* Makefile.am (EXTRA_DIST): Remove PROBLEMS from list.

2013-01-31         Andrew J. Schorr     <aschorr@telemetry-investments.com>

	* configure.ac: Remove TEST_MPFR conditional added in last patch.
	We will instead test for MPFR capability by looking at the output
	from gawk --version.

2013-01-27         Andrew J. Schorr     <aschorr@telemetry-investments.com>

	* configure.ac: Add MPFR test for use in test/Makefile.am.

2013-01-25         Arnold D. Robbins     <arnold@skeeve.com>

	* awkgram.y (parms_shadow): Change int param to bool.
	* cmd.h (output_is_tty): Sync type with rest of code (is bool).
	* dfa.c (MALLOC): Undef first, for Irix.
	* Makefile.am (LDADD): Use LIBREADLINE and LIBMPFR instead of
	automake substitutions.
	* configure.ac (AC_INIT): Version bump.
	(GAWK_CHECK_READLINE): Renamed from GNUPG_CHECK_READLINE.

2013-01-23         Arnold D. Robbins     <arnold@skeeve.com>

	* awk.h (list_functions): Change parameter to bool.
	* symbol.c (list_functions): Ditto.
	(get_symbols): Change sort parameter to bool. Additional
	code cleanup.

2013-01-22         Arnold D. Robbins     <arnold@skeeve.com>

	* symbol.c (get_symbols): Reset count after each loop to only
	sort the actual items retrieved. Thanks to Hermann Peifer (by
	way of Andrew Schorr) for reporting the bug.  Also add some
	commentary and fix function name in emalloc calls.

2013-01-20         Arnold D. Robbins     <arnold@skeeve.com>

	* re.c (regexflags2str): New routine.
	(resetup): If do_intervals, also turn on RE_NO_BK_BRACES.
	Thanks to Yan Lei <yanl.fnst@cn.fujitsu.com> for the
	bug report.

2013-01-18         Arnold D. Robbins     <arnold@skeeve.com>

	Fix a problem with include ordering to get ptrdiff_t definition,
	showed up on Debian Lenny. Reported by Manuel Collado.
	Fix brought over from grep.

	* dfa.h: Include regex.h and stddef.h directly.
	* dfa.c: Adjust includes.

2013-01-11         John Haque            <j.eh@mchsi.com>

	* awk.h (do_mpfr_rshift): Renamed from do_mpfr_rhift.
	* awkgram.y (do_mpfr_rshift): Renamed from do_mpfr_rhift.
	* mpfr.c (_tz1, _tz2, _mpz1, _mpz2, mpz1, mpz2, get_bit_ops,
	free_bit_ops): Removed.
	(init_mpfr): Remove calls to mpz_init.
	(get_intval, free_intval): New functions.
	(do_mpfr_rshift, do_mpfr_lshift): Rework code.
	(do_mpfr_and, do_mpfr_or, do_mpfr_xor): Accept two or more arguments
	to match regular functions.

2013-01-11         Arnold D. Robbins     <arnold@skeeve.com>

	* bisonfix.awk: Adjust ARGV / ARGC to force reading of standard
	input; apparently needed for Mac OS X. Thanks to Akim Demaille
	for the report.

2013-01-06         Arnold D. Robbins     <arnold@skeeve.com>

	* io.c (redirect, two_way_open): Set the name field in the
	awk_input_buf_t and awk_output_buf_t structures, as needed.
	Thanks to Manuel Collado for the report.

2013-01-05         Arnold D. Robbins     <arnold@skeeve.com>

	* regex_internal.h (struct re_dfa_t): Restore ifdefs around
	__libc_lock_define, they really were needed. Bleah.

2013-01-01         Arnold D. Robbins     <arnold@skeeve.com>

	Sync with GLIBC regex files.

	* regex_internal.h (struct re_dfa_t): Remove ifdefs around
	__libc_lock_define since it's already defined to empty in non-LIBC
	case.
	* regexec.c (check_node_accept_bytes): Restore decl with use from
	GLIBC code since this is LIBC case.

2012-12-27         Arnold D. Robbins     <arnold@skeeve.com>

	* builtin.c (do_print, do_printf): Use output_fp as default
	output for print/printf only if running under the debugger.
	Otherwise use stdout as Brian, Peter, and Al intended.

2012-12-25         Arnold D. Robbins     <arnold@skeeve.com>

	Remove sym-constant from API after discussions with John
	Haque and Andrew Schorr.

	* gawkapi.h (api_sym_constant): Removed field in API struct.
	(sym_constant): Remove macro.
	* gawkapi.c (set_constant, api_sym_update, api_sym_constant): Removed.
	(sym_update_real): Renamed to api_sym_update(). is_const parameter
	removed and code adjusted.

2012-12-24         Arnold D. Robbins     <arnold@skeeve.com>

	* 4.0.2: Release tar ball made.

2012-12-23         John Haque      <j.eh@mchsi.com>

	* eval.c (r_get_lhs): Node_array_ref. If original is Node_var,
	don't assign null-string as value.
	* ext.c (get_argument): Node_array_ref. Check if already a scalar.

2011-12-23         John Haque      <j.eh@mchsi.com>

	* awkgram.y (is_deferred_variable): New function.
	(func_install): Call it.
	* eval.c (r_interpret): Op_push_arg. Check for uninitialized scalar.

2012-12-23         Arnold D. Robbins     <arnold@skeeve.com>

	* awkgram.y (tokentab): Whitespace fix for "include".
	* builtin.c (printf_common): Do a fatal error if no args to printf()
	or sprintf().

2012-12-19         Arnold D. Robbins     <arnold@skeeve.com>

	* bootstrap.sh: Touch extension/aclocal.m4 also.

	Unrelated: Extend input parser API:

	* awk.h (IOBUF): Remove read_func pointer.
	* gawkapi.h (awk_input_buf_t): Move it to here.
	* io.c (iop_alloc, get_a_record, get_read_timeout): Adjust code.

	Unrelated: Make sure that variables like NF, NR, FNR are
	accessable correctly both through SYMTAB and through API.

	* gawkapi.c (api_sym_lookup): Call update_global_values().
	(api_sym_lookup_scalar): Ditto.
	* interpret.h (Op_subscript, Op_subscript_lhs): Ditto.
	* main.c (update_global_values): Adjust comment.

	Unrelated: Fix --disable-lint so that everything compiles.

	* main.c (main): Move case lable inside ifdef.
	* awkgram.y (isnoeffect): Add ifdefs around declaration, use,
	and function body.

	Unrelated: Restore building with tcc.

	* awk.h (AFUNC): Move to array.c which is the only place its used.
	(ainit_ind, atypeof_ind, etc.): New macros for use in array.c
	* array.c (AFUNC): Change to use F##_ind. Works with tcc and other
	compilers.
	* configure.ac: Only add -export-dynamic flag if compiling with gcc.

2012-12-18         Andrew J. Schorr     <aschorr@telemetry-investments.com>

	* gawkapi.c (sym_update_real): If setting a scalar variable that exists
	already in an undefined state with type set to Node_var_new, we must
	update the type to Node_var if the new value is not undefined.

2012-12-18         Arnold D. Robbins     <arnold@skeeve.com>

	* awkgram.y (tokentab): "extension" needs to be inside ifdef DYNAMIC.
	Thanks to Anders Wallin for finding this.

2012-12-16         Arnold D. Robbins     <arnold@skeeve.com>

	* debug.c (do_set_var): Fix last remaining `*assoc_lookup() = x'.

2012-12-15         Arnold D. Robbins     <arnold@skeeve.com>

	Infrastructure Updates:

	* awkgram.c, command.c: Regenerated with bison 2.7.
	* config.guess, config.sub, depcomp: Updated from automake 1.12.6.

2012-12-09         Arnold D. Robbins     <arnold@skeeve.com>

	Clean up BINMODE to use symbolic values.

	* awk.h (enum binmode_values): New enum.
	* eval.c (set_BINMODE): Use them.
	* io.c (binmode, close_rp, gawk_popen): Ditto.
	* main.c (main): Ditto.
	* builtin.c (do_system): Ditto.

	Unrelated:

	* configure.ac: Look for posix_openpt
	* io.c (two_way_open): Use posix_openpt if it's available.
	Thanks to Christian Weisgerber <naddy@mips.inka.de> for
	the changes.

	Also unrelated:

	* regex.c: Don't include <sys/param.h> on VMS. Thanks to
	Anders Wallin.

	Also unrelated:

	* ext.c (is_letter, is_identifier_char): New functions. Don't use
	<ctype.h> functions since those could rely on the locale.
	(make_builtin): Adjust test for valid name to call the new
	functions and return false instead of throwing a fatal error.
	(make_old_builtin): Adjust test for valid name to call the new
	function.
	* awk.h (is_identchar): Move from here, ...
	* awkgram.y (is_identchar): ... to here. This is safe, since
	the locale is C during parsing the program.

	Also unrelated: Make all checks for bitflags being set consistent
	in case we should wish to switch them to macro calls:

	* awkgram.y, builtin.c, cint_array.c, debug.c, eval.c, gawkapi.c,
	int_array.c, io.c, mpfr.c, node.c, profile.c, str_array.c: Fix
	as needed.

2012-12-07         Arnold D. Robbins     <arnold@skeeve.com>

	* awkgram.y (tokentab): `fflush()' is now in POSIX, remove the
	RESX flag. This was the last use, so delete the flag.
	(yylex): Don't check RESX.

	Thanks to Nathan Weeks <weeks@iastate.edu> for helping make this
	happen.

2012-12-01         Arnold D. Robbins     <arnold@skeeve.com>

	* interpret.h: For op_assign_concat, if both strings
	have WSTRCUR, then do the realloc() and append for the
	wide string too.  Thanks to Janis Papanagnou
	<janis_papanagnou@hotmail.com> for the discussion in
	comp.lang.awk.

2012-11-30         Arnold D. Robbins     <arnold@skeeve.com>

	* regcomp.c, regex.c, regex_internal.h, regexec.c: Sync
	with GLIBC.  Why not.

	* gawkapi.c (awk_bool_t): Change into an enum with awk_false and
	awk_true values.

2012-01-30         Andrew J. Schorr     <aschorr@telemetry-investments.com>

	Further cleanups of macros in awk.h

	* awk.h (_r, _t): Remove declarations.
	(unref, m_force_string): Remove macros.
	(r_unref): Move declaration.
	(r_force_string): Remove declaration.
	(DEREF, force_string, force_number, unref): Now inline functions.
	(POP_STRING, TOP_STRING): Back to macros.
	* eval.c (_t): Remove definition.
	* main.c (_r): Remove definition.
	* node.c (r_force_string): Remove.

2012-11-27         Arnold D. Robbins     <arnold@skeeve.com>

	* builtin.c (do_fflush): Make fflush() and fflush("") both
	flush everything. See the comment in the code.

2012-11-26         Arnold D. Robbins     <arnold@skeeve.com>

	* awk.h (Node_old_ext_func, Op_old_ext_func): New enum values.
	* configure.ac: Use -export-dynamic if supported for old extension
	mechanism.
	* eval.c (nodeytpes): Add Node_old_ext_func.
	(optypetab): Add Op_old_ext_func.
	* ext.c (make_old_ext_builtin): "New" function.
	* interpret.h: Special case Op_old_ext_builtin. Add checks for
	Node_old_ext_func.
	* msg.c: Adjust placement of a comment.

2012-05-02         John Haque      <j.eh@mchsi.com>

	* str_array.c (str_copy): Initialize next pointer in the linked list
	to avoid memory corruption.
	* int_array.c (int_copy): Ditto.

2012-04-21         John Haque      <j.eh@mchsi.com>

	Shutdown routine for a dynamic extension.

	* awk.h (SRCFILE): New field fini_func.
	* ext.c (load_ext): Takes an additional argument to look up and
	save the clean up routine in SRCFILE struct.
	(INIT_FUNC, FINI_FUNC): Defines for default init and fini routine
	names.
	(do_ext): Use default for the name of the init or fini routine if
	one is not supplied. Adjust call to load_ext().
	(close_extensions): Execute fini routines.
	* interpret.h (Op_at_exit): Call close_extensions().
	* msg.c (gawk_exit): Ditto.
	* debug.c (close_all): Ditto.
	* main.c (main): Adjust call to load_ext().
	* awkgram.y (tokentab): Specify 2nd and 3rd optional arguments
	for the extension() built-in.

	Unrelated:

	* interpret.h (Op_arrayfor_init): Use assoc_length for array size.

2012-04-19         John Haque      <j.eh@mchsi.com>

	Enhanced array interface to support transparent implementation
	using external storage and ...

	* awk.h (astore): Optional post-assignment store routine for
	array subscripts.
	(Op_subscript_assign): New opcode to support the store routine.
	(alength): New array interface routine for array length.
	(assoc_length): New macro.
	(assoc_empty): Renamed from array_empty.
	* awkgram.y (snode): Append Op_subscript_assign opcode if
	(g)sub variable is an array element.
	(mk_getline): Same for getline variable.
	(mk_assignment): Same if assigning to an array element.
	* field.c (set_element): Call store routine if needed.
	* builtin.c (do_match): Ditto.
	(do_length): Use length routine for array size.
	* symbol.c (print_vars): Ditto.
	* array.c (null_length): Default function for array length interface.
	(asort_actual):	Call store routine if defined.
	(asort_actual, assoc_list): Use length routine for array size.
	(null_array_func): Add length and store routine entries.
	* str_array.c (str_array_func): Same.
	* cint_array.c (cint_array_func): Same.
	* int_array.c (int_array_func): Same.
	* eval.c (optypetab): Add Op_subscript_assign.
	* profile.c (pprint): Add case Op_subscript_assign.
	* interpret.h (set_array, set_idx): New variables to keep track
	of an array element with store routine.
	(Op_sub_array, Op_subscript_lhs, Op_store_sub, Op_subscript_assign):
	Add code to handle array store routine.
	* debug.c (print_symbol, print_array, cmp_val, watchpoint_triggered,
	initialize_watch_item): Use length routine for array size.

	* awk.h (assoc_kind_t): New typedef for enum assoc_list_flags.
	(sort_context_t): Renamed from SORT_CONTEXT.
	* array.c (asort_actual, assoc_sort): Adjust.
	* cint_array.c (cint_list, tree_list, leaf_list): Adjust.
	* int_array.c (int_list): Adjust.
	* str_array.c (str_list): Adjust.

2012-04-18         John Haque      <j.eh@mchsi.com>

	* awk.h (atypeof, AFUNC): New macros.
	(afunc_t): Renamed typedef from array_ptr.
	* array.c (register_array_func, null_lookup): Use AFUNC macro
	instead of hard-coded index for array functions.
	(asort_actual): Unref null array elements before overwriting.
	(force_array): Renamed from get_array.
	(null_array): Renamed from init_array. Also initialize flags to 0.
	(array_types): Renamed from atypes.
	(num_array_types): Renamed from num_atypes.
	* interpret.h (r_interpret): In case Op_sub_array, unref null array element.
	* str_array.c (str_array_init): Reworked for (re)initialization of array.
	* int_array.c (int_array_init): Ditto.
	* cint_array.c (cint_array_init): Ditto.

2012-11-24         Arnold D. Robbins     <arnold@skeeve.com>

	Directory cleanup.

	* TODO.xgawk, FUTURES: Merged into TODO.
	* TODO: More stuff added.
	* Makefile.am (EXTRA_DIST): Updated.

2012-11-22         Arnold D. Robbins     <arnold@skeeve.com>

	Cleanup of awk.h.

	* array.c (r_in_array): Removed.
	* awk.h (MALLOC_ARG_T): Replaced with size_t everywhere.
	(S_ISREG, setsid): Moved to io.c.
	(__extension__): Removed.
	(INT32_BIT): Moved to cint_array.c.
	(_t): Always declare.
	(DO_LINT_INVALID, et al): Moved into an enum.
	(POP_ARRAY, POP_PARAM, POP_SCALAR, TOP_SCALAR, dupnode, in_array):
	Moved into inline functions.
	(force_number, force_string): Simplified.
	(ZOS_USS): Remove undef of DYNAMIC, it's handled in configure.ac.
	* io.c (S_ISREG, setsid): Moved to here.
	* cint_array.c (INT32_BIT): Moved to here.
	* eval.c (_t): Always define.
	* protos.h: Use size_t directly instead of MALLOC_ARG_T.

	Unrelated:

	* gawkapi.h: Add `awk_' prefix to structure tags where they
	were missing.  Document the full list of include files needed.

2012-11-14         Arnold D. Robbins     <arnold@skeeve.com>

	* io.c (do_find_source): On VMS, don't add the `/' separater.
	Thanks to Anders Wallin.

	MPFR minor cleanup:

	* awk.h (mpfr_unset): Declare new function.
	* mpfr.c (mpfr_unset): New function.
	* node.c (r_unref): Call it instead of inline code.
	* gawk_api.c (api_sym_update_scalar): Call it instead of inline code.

2012-11-13         Arnold D. Robbins     <arnold@skeeve.com>

	* symbol.c (get_symbols): Check type, not vname. Keeps
	valgrind happy. Thanks to Andrew Schorr for noticing the problem.

2012-11-10         Arnold D. Robbins     <arnold@skeeve.com>

	* Update to bison 2.6.5. Various files regenerated.
	* io.c (find_source): Add a default value for SHLIBEXT.
	(read_with_timeout): For VMS also, just use read().

2012-11-10         John Haque      <j.eh@mchsi.com>

	* int_array.c (int_copy): Initialize next pointer of newchain to null.
	* eval.c (eval_condition): Force string context for an integer used
	as array index.

2012-11-10         Arnold D. Robbins     <arnold@skeeve.com>

	* gawkapi.c (api_add_ext_func, api_awk_atexit, api_clear_array,
	api_create_array, api_create_value, api_register_ext_version,
	api_release_value, api_update_ERRNO_string, node_to_awk_value,
	remove_element, run_ext_exit_handlers): Add null pointer checks.
	Everywhere: Add / fixup leading comments.

	* interpret.h (Op_store_sub): If assigning to an unitialized variable
	through SYMTAB, change it to Node_var. Add explanatory comments.
	* symbol.c (get_symbol): Rationalized. Skip non-variables in SYMTAB.

2012-11-04         Arnold D. Robbins     <arnold@skeeve.com>

	* gawkapi.h: Minor documentation edit.

2012-10-31         Arnold D. Robbins     <arnold@skeeve.com>

	* awkgram.y (want_regexp): Use as a bool, not as an int.
	* field.c: Fix a comment.
	* gawkapi.h: Add comment to include <errno.h>.
	* symbol.c (load_symbols): ``No automatic aggregate initialization.''
	Here too. Sigh again.

	* gawkapi.h: Minor documentation edits.

2012-11-27         Arnold D. Robbins     <arnold@skeeve.com>

	* builtin.c (do_fflush): Make fflush() and fflush("") both
	flush everything. See the comment in the code.

2012-10-28         Arnold D. Robbins     <arnold@skeeve.com>

	* Update to bison 2.6.4. Various files regenerated.

2012-10-27         Arnold D. Robbins     <arnold@skeeve.com>

	* gawkapi.h: Continuing the minor formatting / doc cleanups.

2012-10-26         Arnold D. Robbins     <arnold@skeeve.com>

	* gawkapi.h: Continuing the minor formatting / doc cleanups.

2012-10-24         Arnold D. Robbins     <arnold@skeeve.com>

	* gawkapi.h: Still more minor formatting / doc cleanups.

2012-10-23         Arnold D. Robbins     <arnold@skeeve.com>

	* gawkapi.h: More minor formatting / doc cleanups.

2012-10-21         Arnold D. Robbins     <arnold@skeeve.com>

	Fixes for z/OS from Dave Pitts.

	* awk.h (assoc_list_flags): No trailing comma on last enum value.
	* gawkapi.h (awk_valtype_t): Ditto.
	* symbol.c (lookup): ``No automatic aggregate initialization.'' Sigh.

	Unrelated:

	* gawkapi.h: Minor formatting / doc cleanups.

2012-10-19         Arnold D. Robbins     <arnold@skeeve.com>

	If SYMTAB is used, make sure ENVIRON and PROCINFO get loaded too.

	* awkgram.y (process_deferred): New function. Call it when program
	is completely parsed.
	(symtab_used): New variable.
	(variable): Set it to true if SYMTAB is looked up.
	* main.c (load_environ, load_procinfo): Make sure the routines are
	only called once.

	Unrelated fixes:

	* awkgram.y (yylex): Check continue_allowed and break_allowed as
	soon as they are seen in the scanner; the rules that check them
	can not be reduced until after a token that allows them is seen,
	leading to errors at execution time.
	* interpret.h (Op_K_break, Op_K_continue, Op_jmp): Add asssertion
	that pc->target_jmp is not NULL.

	* symbol.c (lookup): Correct a comment.

2012-10-14         Arnold D. Robbins     <arnold@skeeve.com>

	* gawkapi.h (IOBUF_PUBLIC): Renamed awk_input_buf_t.
	(struct iobuf_public): Renamed struct awk_input.
	* awk.h: Adjust.

2012-10-13         Arnold D. Robbins     <arnold@skeeve.com>

	* Update to Automake 1.12.4. Various files regenerated.

2012-10-11         Arnold D. Robbins     <arnold@skeeve.com>

	* awk.h (dup_ent): New member for Node_param_list.
	* symbol.c (install): For parameters, if this is a duplicate, chain
	it off the original using the dup_ent pointer.
	(remove_params): If there's a duplicate, remove it from the list.

	* awk.h: Fix flags to have unique numeric values. Oops.

2012-10-10         Arnold D. Robbins     <arnold@skeeve.com>

	* gawkapi.h: Add considerably more documentation. Rearrange order
	of functions in the struct to make more sense, grouping related
	functions together in a more logical order.
	* gawkapi.c: Adjust as needed.
	* ext.c (make_builtin): Adjust for name change in struct member.

2012-10-05         Arnold D. Robbins     <arnold@skeeve.com>

	* mbsupport.h: Add a bunch of undefs for z/OS.

2012-10-04         Arnold D. Robbins     <arnold@skeeve.com>

	* TODO.xgawk: Update.
	* awk.h (make_str_node): Removed macro.
	(make_string): Modified to call make_str_node.
	(r_make_str_node): Renamed to make_str_node.
	* gawkapi.c: Changed r_make_str_node to make_str_node everywhere.
	* node.c (make_str_node): Renamed from make_str_node.

	Update to automake 1.12.4.

	* Makefile.in, aclocal.m4, awklib/Makefile.in, doc/Makefile.in,
	extension/Makefile.in, extension/aclocal.m4, test/Makefile.in:
	Regenerated.

	* interpret.h (Op_Subscript): Added lint warnings for FUNCTAB
	and SYMTAB.

2012-10-02         Arnold D. Robbins     <arnold@skeeve.com>

	* awk.h (func_table): Declare.
	* awkgram.y: If do_posix or do_traditional, then check for
	delete on SYMTAB. Add check for delete on FUNCTAB, also.
	* interpret.h (Op_Subscript): For FUNCTAB, return the element name
	as its value too.  Avoids lots of weirdness and allows indirect calls
	after assignment from FUNCTAB["foo"] to work.
	(Op_store_sub): Disallow assignment to elements of FUNCTAB.
	(Op_indirect_func_all): Turn assert into check and fatal error.
	* symbol.c (func_table): No longer static.
	(lookup): If do_posix or do_traditional, skip the global table.
	(release_all_vars): Clear func_table too.

2012-09-25         Arnold D. Robbins     <arnold@skeeve.com>

	First cut at SYMTAB and FUNCTAB. This does the following:
	- Change symbol table handling to use gawk arrays.
	- Store symbols in SYMTAB array and allow indirect access
	  through SYMTAB to variables, both getting and setting.
	- List function names in FUNCTAB indexes; Values cannot be
	  used at the moment.
	- No documentation yet.

	* awk.h (Node_hashnode, hnext, hname, hlength, hcode, hvalue):
	Removed, not needed any more.
	(init_symbol_table, symbol_table): Add declarations.
	* awkgram.y: Disallow delete on SYMTAB, fix warning for tawk
	extension if traditional.
	* eval.c (nodetypes): Remove Node_hashnode element.
	* interpret.h (Op_subscript, Op_store_sub): Handle SYMTAB and go
	through to the actual value.
	* main.c (main): Init Nnull_string earlier. Add call to
	init_symbol_table().
	* profile.c (pp_str, pp_len): Change definitions.
	(pp_next): New macro.
	(pp_push, pp_pop): Adjust uses.
	* symbol.c (variables): Removed.
	(global_table, param_table, func_table, symbol_table,
	installing_specials): New variables.
	(lookup, make_params, install_params, remove_params, remove_symbol,
	make_symbol, install, get_symbols, release_all_vars, append_symbol,
	release_symbols, load_symbols): Rework logic considerably.
	(init_symbol_table): New function.

2012-09-23         Arnold D. Robbins     <arnold@skeeve.com>

	`delete array' and `nextfile' are now in POSIX.
	Thanks to Nathan Weeks <weeks@iastate.edu> for the
	initiative and letting us know about it.

	* awkgram.y: Make the right code changes for `delete array'
	and `nextfile'.
	(tokentab): Set flags to zero for nextfile.

2012-09-19         Arnold D. Robbins     <arnold@skeeve.com>

	* symbol.c (load_symbols): Zero out the new node. Prevents assertion
	failure on PPC Mac OS X.

2012-09-14         Arnold D. Robbins     <arnold@skeeve.com>

	Allow read-only access to built-in variables from extensions.

	* awk.h (NO_EXT_SET): New flag.
	* gawkapi.c (api_sym_lookup, api_sym_update_real): Set flag if off
	limits variable instead of failing. Adjust logic.
	(api_sym_update_scalar, api_set_array_element, api_del_array_element,
	api_release_flattened_array): Adjust logic.
	* gawkapi.h: Adjust documentation.

	Provide PROCINFO["identifiers"]. Undocumented for now.

	* awk.h (load_symbols): Add declaration.
	* awkgram.y (variable): Adjust comment formatting.
	* main.c (main): Call load_symbols().
	* symbol.c (load_symbols): New function.

2012-09-13         Arnold D. Robbins     <arnold@skeeve.com>

	* configure.ac: Determination of DYNAMIC adjusted. Hopefully is
	smarter for z/OS.

2012-09-13         Dave Pitts            <dpitts@cozx.com>

	* awk.h: Add defines for z/OS for newer types.

2012-08-31         Arnold D. Robbins     <arnold@skeeve.com>

	* gawkapi.c: Wrap various bits in #ifdef DYNAMIC so that
	gawk will compile on systems without dynamic loading.

2012-08-24         Arnold D. Robbins     <arnold@skeeve.com>

	Add version facility to API. Thanks to Manuel Collado
	for the idea.

	* awk.h (print_ext_versions): Declare.
	Rearrange includes and decls to make more sense.
	* gawkapi.h (register_ext_version): New API.
	(dl_load_func): Add code for ext_version.
	* gawkapi.c (api_register_ext_version, print_ext_versions):
	New functions.
	* main.c (do_version): New variable.
	(optab): Set it for -v / --version.
	(main): Set it in arg parsing switch. Call version() after the
	extensions have been loaded.

2012-08-22         Arnold D. Robbins     <arnold@skeeve.com>

	Add output wrapper and two-way processor to extension API.

	* awk.h (struct redirect): Replace output FILE * with awk_output_buf_t.
	(register_output_wrapper, register_two_way_processor): Declare.
	* builtin.c (efwrite): Adjust logic to use rp->output data and
	functions if rp is not NULL. Remove redundant declaration of function.
	(do_fflush, do_printf, do_print, do_print_rec): Same adjustment.
	* ext.c (make_builtin): Adjust error messages.
	* gawkapi.c (api_register_output_wrapper,
	api_register_two_way_processor): New functions.
	(sym_update_real): Adjust code formatting.
	* gawkapi.h (awk_input_parser_t): Make next pointer awk_const.
	(awk_output_buf_t, awk_two_way_processor_t): New structs.
	(api_register_output_wrapper, api_register_two_way_processor): New APIs.
	(dl_load_func): Allow for empty function table (NULL elements).
	* io.c (find_output_wrapper, init_output_wrapper, find_two_processor,
	gawk_fwrite, gawk_ferror, gawk_fflush, gawk_fclose): New functions.
	(redirect): Call init_output_wrapper, find_output_wrapper as needed.
	Adjust use of rp->fp to rp->output.fp and also function calls.
	(close_rp, close_redir, flush_io): Same adjustment.
	(two_way_open): Same adjustment. Call find_two_way_processor, and
	find_output_wrapper, as needed.

2012-08-17         Arnold D. Robbins     <arnold@skeeve.com>

	* Update infrastructure: Automake 1.12.3 and bison 2.6.2.

2012-08-15         Arnold D. Robbins     <arnold@skeeve.com>

	* dfa.c: Sync w/GNU grep.

2012-08-12         Arnold D. Robbins     <arnold@skeeve.com>

	* gawkapi.h: Make the versions enum constants instead of defines.

2012-08-11         Andrew J. Schorr     <aschorr@telemetry-investments.com>

	* awkgram.y (add_srcfile): It is now a fatal error to load the
	same file with -f and -i (or @include).
	* TODO.xgawk: Update to reflect this change.

2012-08-10         Arnold D. Robbins     <arnold@skeeve.com>

	* FUTURES, TODO.xgawk: Updates.

2012-08-08         Arnold D. Robbins     <arnold@skeeve.com>

	* configure.ac: Add -DNDEBUG to remove asserts if not developing.

	* gawkapi.h: Document how to build up arrays.
	* gawkapi.c (api_sym_update): For an array, pass the new cookie
	back out to the extension.

	* awk.h (IOBUF): Move struct stat into IOBUF_PUBLIC.
	(os_isreadable): Change to take an IOBUF_PUBLIC.
	* gawkapi.h (IOBUF_PUBLIC): Received struct stat.
	(INVALID_HANDLE): Moves to here.
	* io.c (iop_alloc): Stat the fd and fill in stat buf.
	(iop_finish): Use passed in stat info.

2012-08-05         Arnold D. Robbins     <arnold@skeeve.com>

	* README.git: More stuff added.

2012-08-01         Arnold D. Robbins     <arnold@skeeve.com>

	* io.c (iop_finish): New function.
	(iop_alloc): Add errno_val parameter. Move code into iop_finish.
	Add large explanatory leading comment.
	(after_beginfile): Rework logic. Check for input parser first, then
	check for invalid iop.
	(nextfile): Organize code better. Call iop_alloc then iop_finish.
	(redirect): Call iop_alloc, find_input_parser, iop_finish.
	(two_way_open): Call iop_alloc, find_input_parser, iop_finish.
	(gawk_popen): Call iop_alloc, find_input_parser, iop_finish.
	(find_input_parser): Set iop->valid if input parser takes control.
	(get_a_record): Rework setting RT to use macros.

2012-07-29         Andrew J. Schorr     <aschorr@telemetry-investments.com>

	* awk.h (set_RT_to_null, set_RT): Removed.
	* gawkapi.h (api_set_RT): Removed.
	(get_record): Signature changed in input parser struct.
	* gawkapi.c (api_set_RT): Removed.
	* io.c (set_RT_to_null, set_RT): Removed.
	(get_a_record): Adjustments for new API for input parser.

2012-07-29         Arnold D. Robbins     <arnold@skeeve.com>

	* awk.h (os_isreadable): Adjust declaration.
	(struct iobuf): Add new member `valid'.
	* io.c (iop_alloc): Remove do_input_parsers parameter, it's
	always true. Adjust logic to set things to invalid if could not
	find an input parser.
	(after_beginfile): Use valid member to check if iobuf is valid.
	Don't clear iop->errcode.
	(nextfile): Adjust logic to clear errcode if valid is true and
	also to update ERRNO.
	(redirect): Check iop->valid and cleanup as necessary, including
	setting ERRNO.
	(two_way_open): Ditto.
	(gawk_popen): Ditto.
	(devopen): Remove check for directory.

2012-07-27         Andrew J. Schorr     <aschorr@telemetry-investments.com>

	* io.c (find_input_parser): Issue a warning if take_control_of fails.

2012-07-27         Arnold D. Robbins     <arnold@skeeve.com>

	* awk.h (set_RT): Change to take a NODE * parameter.
	* io.c (set_RT): Change to take a NODE * parameter.
	* gawkapi.h: Change open hook to input parser in comment.
	* gawkapi.c (api_set_RT): Adjust call to set_RT.

2012-07-26         Arnold D. Robbins     <arnold@skeeve.com>

	* awk.h (set_RT_to_null, set_RT): Declare functions.
	(os_isreadable): Declare function.
	* io.c (set_RT_to_null, set_RT): New functions.
	(iop_close): Init ret to zero.
	* gawkapi.c (api_register_input_parser): Check for null pointer.
	(api_set_RT): New function.
	* gawkapi.h (api_set_RT): New function.

2012-07-26         Andrew J. Schorr     <aschorr@telemetry-investments.com>

	* gawkapi.h (IOBUF_PUBLIC): Document the get_record and close_func
	API.
	(awk_input_parser_t) Change can_take_file argument to const, and
	document the API.
	* io.c (get_a_record): Document that the caller initializes *errcode
	to 0, and remote the test for non-NULL errcode.

2012-07-26         Andrew J. Schorr     <aschorr@telemetry-investments.com>

	* gawkapi.c (api_sym_update_scalar): Fix some minor bugs.  Was
	not updating AWK_NUMBER when valref != 1.  And strings were not
	freeing MPFR values.

2012-07-25         Arnold D. Robbins     <arnold@skeeve.com>

	Start refactoring of IOBUF handling and turn "open hooks"
	into "input parsers".

	* awk.h (IOP_NOFREE_OBJ): Flag removed.
	(register_input_parser): Renamed from register_open_hook.
	* ext.c (load_ext): Make sure lib_name is not NULL.
	* gawk_api.c (api_register_input_parser): Renamed from
	api_register_open_hook.
	* gawk_api.h (api_register_input_parser): Renamed from
	api_register_open_hook.  Rework structure to have "do you want it"
	and "take control of it" functions.
	* io.c (iop_alloc): Remove third argument which is IOBUF pointer.
	Always malloc it. Remove use of IOP_NOFREE_OBJ everywhere.
	(find_input_parser): Renamed from find_open_hook.
	(nextfile): Don't use static IOBUF.
	(iop_close): Call close_func first. Then close fd or remap it
	if it's still not INVALID_HANDLE.
	(register_input_parser): Renamed from register_open_hook.
	Use a FIFO list and check if more than one parser will accept the
	file. If so, fatal error.

2012-07-25         Andrew J. Schorr     <aschorr@telemetry-investments.com>

	* configure.ac: Instead of using acl_shlibext for the shared library
	extension, define our own variable GAWKLIBEXT with a hack to work
	correctly on Mac OS X.
	* Makefile.am (SHLIBEXT): Use the value of GAWKLIBEXT instead of
	acl_shlibext.

2012-07-24         Arnold D. Robbins     <arnold@skeeve.com>

	* configure.ac: Add crude but small hack to make plug-ins work
	on Mac OS X.

2012-07-20         Arnold D. Robbins     <arnold@skeeve.com>

	* gawkapi.h: Rework table to not take up so much space.
	* gawkapi.c (api_sym_update_scalar): Rework optimization code
	to clean up the function.

2012-07-17         Andrew J. Schorr     <aschorr@telemetry-investments.com>

	* gawkapi.h: Add comments explaining new api_create_value and
	api_release_value functions.
	* gawkapi.c (sym_update_real): Allow updates with AWK_SCALAR and
	AWK_VALUE_COOKIE types.  After creating a regular variable,
	remove the call to unref(node->var_value), since this is not
	done elsewhere in the code (see, for example, main.c:init_vars).
	If the update is for an existing variable, allow any val_type
	except AWK_ARRAY (was previously disallowing AWK_SCALAR and
	AWK_VALUE_COOKIE for no apparent reason).
	(api_sym_update_scalar): The switch should return false for an
	invalid val_type value, so change the AWK_ARRAY case to default.
	(valid_subscript_type): Any scalar value is good, so accept any valid
	type except AWK_ARRAY.
	(api_create_value): Accept only AWK_NUMBER and AWK_STRING values.
	Anything else should fail.

2012-07-17         Arnold D. Robbins     <arnold@skeeve.com>

	Speedup:

	* awk.h (r_free_wstr): Renamed from free_wstr.
	(free_wstr): Macro to test the WSTRCUR flag first.
	* node.c (r_free_wstr): Renamed from free_wstr.

	Support value cookies:

	* gawkapi.h (awk_val_type_t): Add AWK_VALUE_COOKIE.
	(awk_value_cookie_t): New type.
	(awk_value_t): Support AWK_VALUE_COOKIE.
	(api_create_value, api_release_value): New function pointers.
	* gawkapi.c (awk_value_to_node, api_sym_update_scalar,
	valid_subscript_type): Handle AWK_VALUE_COOKIE.
	(api_create_value, api_release_value): New functions.

2012-07-16         Arnold D. Robbins     <arnold@skeeve.com>

	* gawkapi.c (awk_value_to_node): Support AWK_SCALAR.
	(api_sym_update_scalar): Performance improvements.

2012-07-12         Arnold D. Robbins     <arnold@skeeve.com>

	Allow creation of constants. Thanks to John Haque for the
	implementation concept.

	* gawk_api.h (api_sym_constant): Create a constant.
	* gawk_api.h (api_sym_update_real): Renamed from api_sym_update.
	Add is_const paramater and do the right thing if true.
	(api_sym_update, api_sym_constant): Call api_sym_update_real
	in the correct way.
	(set_constant): New function.

2012-07-11         Andrew J. Schorr     <aschorr@telemetry-investments.com>

	* gawkapi.h: Fix typo in comment.
	(awk_value_t): Type for scalar_cookie should be awk_scalar_t,
	not awk_array_t.
	(gawk_api): Add new api_sym_lookup_scalar function.
	(sym_lookup_scalar): New wrapper macro for api_sym_lookup_scalar hook.
	* gawkapi.c (api_sym_lookup_scalar): New function for faster scalar
	lookup.
	(api_impl): Add entry for api_sym_lookup_scalar.

2012-07-11         Andrew J. Schorr     <aschorr@telemetry-investments.com>

	* gawkapi.c (awk_value_to_node): Change to a switch statement
	so AWK_SCALAR or other invalid type is handled properly.
	(valid_subscript_type): Test whether a value type is acceptable
	for use as an array subscript (any scalar value will do).
	(api_get_array_element, api_set_array_element, api_del_array_element):
	Use new valid_subscript_type instead of restricting to string values.

2012-07-11         Arnold D. Robbins     <arnold@skeeve.com>

	Lots of API work.

	* gawkapi.h: Function pointer members renamed api_XXXX and
	macros adjusted. More documentation.
	(awk_valtype_t): New AWK_SCALAR enum for scalar cookies.
	(awk_scalar_t): New type.
	(awk_value_t): New member scalar_cookie.
	(api_sym_update_scalar): New API function.
	(erealloc): New macro.
	(make_const_string): New macro, renamed from dup_string.
	(make_malloced_string): New macro, renamed from make_string.
	(make_null_string): New inline function.
	(dl_load_func): Add call to init routine through pointer if
	not NULL.

	* gawkapi.c (awk_value_to_node): Assume that string values came
	from malloc.
	(node_to_awk_value): Handle AWK_SCALAR.
	(api_sym_update): Ditto.
	(api_sym_update_scalar): New routine.
	(api_get_array_element): Return false if the element doesn't exist.
	Always unref the subscript.
	(remove_element): New helper routine.
	(api_del_array_element): Use it.
	(api_release_flattened_array): Ditto.
	(api_impl): Add the new routine.

2012-07-11         Andrew J. Schorr     <aschorr@telemetry-investments.com>

	* gawkapi.c (api_sym_update): Allow val_type to be AWK_UNDEFINED
	for setting a variable to "", i.e. dupnode(Nnull_string).

2012-07-10         Andrew J. Schorr     <aschorr@telemetry-investments.com>

	* awkgram.y (add_srcfile): Lint warning message for a previously loaded
	shared library should say "already loaded shared library" instead
	of "already included source file".

2012-07-08         Arnold D. Robbins     <arnold@skeeve.com>

	* gawkapi.h (set_array_element): Use index + value instead
	of element structure. Matches get_array_element.
	(set_array_element_by_elem): New macro to use an element.
	* gawkapi.c (api_set_array_element): Make the necessary adjustments.

2012-07-04         Arnold D. Robbins     <arnold@skeeve.com>

	* awkgram.y (tokentab): Remove limit on number of arguments
	for "and", "or", and "xor".
	* builtin.c (do_and, do_or, do_xor): Modify code to perform the
	respective operation on any number of arguments. There must be
	at least two.

2012-06-29         Arnold D. Robbins     <arnold@skeeve.com>

	* gawkapi.h: Improve the documentation of the return values
	per Andrew Schorr.

2012-06-25         Arnold D. Robbins     <arnold@skeeve.com>

	* TODO.xgawk: Updated.
	* awk.h (track_ext_func): Declared.
	* awkgram.y (enum defref): Add option for extension function.
	(struct fdesc): Add member for extension function.
	(func_use): Handle extension function, mark as extension and defined.
	(track_ext_func): New function.
	(check_funcs): Update logic for extension functions.
	* ext.c (make_builtin): Call track_ext_func.

2012-06-24         Andrew J. Schorr     <aschorr@telemetry-investments.com>

	* TODO.xgawk: Most of IOBUF has been hidden.
	* gawkapi.h (IOBUF): Remove declaration (now back in awk.h).
	(IOBUF_PUBLIC): Declare new structure defining subset of IOBUF fields
	that should be exposed to extensions.
	(gawk_api): Update register_open_hook argument from IOBUF to
	IOBUF_PUBLIC.
	* awk.h (IOBUF): Restore declaration with 5 fields moved to new
	IOBUF_PUBLIC structure.
	(register_open_hook): Update open_func argument from IOBUF to
	IOBUF_PUBLIC.
	* gawkapi.c (api_register_open_hook): Ditto.
	* io.c (after_beginfile, nextfile, iop_close, gawk_pclose): Some fields
	such as fd and name are now inside the IOBUF public structure.
	(struct open_hook): Update open_func argument from IOBUF to
	(register_open_hook): Ditto.
	(find_open_hook): opaque now inside IOBUF_PUBLIC.
	(iop_alloc): fd and name now in IOBUF_PUBLIC.
	(get_a_record): If the get_record hook returns EOF, set the IOP_AT_EOF
	flag.  Access fd inside IOBUF_PUBLIC.
	(get_read_timeout): File name now inside IOBUF_PUBLIC.
	* interpret.h (r_interpret): File name now inside IOBUF_PUBLIC.
	* ext.c (load_ext): No need to call return at the end of a void
	function.

2012-06-24         Arnold D. Robbins     <arnold@skeeve.com>

	* ext.c (load_ext): Don't retun a value from a void function.
	* gawkapi.c (api_set_array_element): Set up vname and parent_array.

2012-06-21         Arnold D. Robbins     <arnold@skeeve.com>

	More API and cleanup:

	* awk.h (stopme): Make signature match other built-ins.
	* awkgram.y (stopme): Make signature match other built-ins.
	(regexp): Minor edit.
	* gawkapi.c (api_set_argument): Remove unused variable.
	Set parent_array field of array value.
	* TODO.xgawk: Update some.

	Remove extension() builtin.

	* awk.h (do_ext): Removed.
	(load_ext): Signature changed.
	* awkgram.y (tokentab): Remove do_ext.
	Change calls to do_ext.
	* ext.c (load_ext): Make init function a constant.
	* main.c (main): Change calls to do_ext.

2012-06-20         Arnold D. Robbins     <arnold@skeeve.com>

	Restore lost debugging function:

	* awkgram.y (stopme): Restore long lost debugging function.
	* awk.h (stopme): Add declaration.

	API work:

	* ext.c (get_argument): Make extern.
	* awk.h (get_argument): Declare it.
	* gawkapi.c (api_set_argument): Call it. Finish off the logic.
	(api_get_argument): Refine logic to use get_argument.
	* gawkapi.h (set_argument): New API.

2012-06-19         Arnold D. Robbins     <arnold@skeeve.com>

	Remove code duplication in gawkapi.c from msg.c:

	* awk.h (err): Add `isfatal' first parameter.
	* awkgram.y (err): Adjust all calls.
	* msg.c (err): Adjust all calls. Move fatal code to here ...
	(r_fatal): From here.
	* gawkapi.c: Remove code duplication and adjust calls to `err'.

	Handle deleting elements of flattened array:

	* awk.h (get_argument): Remove declaration.
	* ext.c (get_argument): Make static.
	* gawkapi.h (awk_flat_array_t): Make opaque fields const. Add
	more descriptive comments.
	* gawkapi.c (release_flattened_array): Delete elements flagged
	for deletion. Free the flattened array also.

	Add additional debugging when developing:

	* configure.ac: Add additional debugging flags.
	* configure: Regenerated.

2012-06-18         Arnold D. Robbins     <arnold@skeeve.com>

	* gawkapi.h (get_array_element): Restore `wanted' paramater.
	(awk_element_t): Use awk_value_t for index. Add awk_flat_array_t.
	(flatten_array): Change signature to use awk_flat_array_t;
	(release_flattened_array): Change signature to use awk_flat_array_t;
	* gawkapi.c (api_sym_update): Handle case where variable exists already.
	(api_get_array_element): Restore `wanted' paramater and pass it
	on to node_to_awk_value.
	(api_set_array_element): Revisse to match changed element type.
	(api_flatten_array): Revise signature, implement.
	(api_release_flattened_array): Revise signature, implement.

2012-06-17         Arnold D. Robbins     <arnold@skeeve.com>

	API Work:

	* gawkapi.h (get_array_element): Remove `wanted' parameter.
	(r_make_string): Comment the need for `api' and `ext_id' parameters.
	* gawkapi.c (api_sym_update): Move checks to front.
	Initial code for handling arrays. Still needs work.
	(api_get_array_element): Implemented.
	(api_set_array_element): Additional checking code.
	(api_del_array_element): Implemented.
	(api_create_array): Implemented.
	(init_ext_api): Force do_xxx values to be 1 or 0.
	(update_ext_api): Ditto.

2012-06-12         Arnold D. Robbins     <arnold@skeeve.com>

	API Work:

	* gawkapi.h (awk_value_t): Restore union.
	(get_curfunc_param): Renamed to get_argument. Return type changed
	to awk_bool_t. Semantics better thought out and documented.
	(awk_atexit, get_array_element): Return type now void.
	(sym_lookup): Return type now void. Argument order rationalized.
	* gawkapi.c (node_to_awk_value): Return type is now awk_bool_t.
	Semantics now match table in gawkawpi.h.
	(api_awk_atexit): Return type now void.
	(api_sym_lookup): Return type is now awk_bool_t. Change parameter
	order.
	(api_get_array_element): Return type is now awk_bool_t.

	Further API implementations and fixes for extension/testext.c:

	* awk.h (final_exit): Add declaration.
	* ext.c (load_ext): Change `func' to install_func.
	* gawkapi.c: Add casts to void for id param in all functions.
	(api_sym_update): Finish implementation.
	(api_get_array_element): Start implementation.
	(api_set_array_element): Add error checking.
	(api_get_element_count): Add error checking, return the right value.
	* main.c (main): Call final_exit instead of exit.
	(arg_assign): Ditto.
	* msg.c (final_exit): New routine to run the exit handlers and exit.
	(gawk_exit): Call it.
	* profile.c (dump_and_exit): Ditto.

2012-06-10         Andrew J. Schorr     <aschorr@telemetry-investments.com>

	* TODO.xgawk: Addition of time extension moved to "done" section.

2012-06-10         Andrew J. Schorr     <aschorr@telemetry-investments.com>

	* gawkapi.c (api_update_ERRNO_string): Treat boolean true as a request
	for TRANSLATE, and false as DONT_TRANSLATE.

2012-06-06         Arnold D. Robbins     <arnold@skeeve.com>

	* cint_array.c (tree_print, leaf_print): Add additional casts
	for printf warnings.

	* awk.h (update_ext_api): Add declaration.
	* gawkapi.c (update_ext_api): New function.
	* eval.c (set_LINT): Call update_ext_api() at the end.
	* gawkapi.h: Document that do_XXX could change on the fly.

	* awk.h (run_ext_exit_handlers): Add declaration.
	* msg.c (gawk_exit): Call it.

2012-06-05         Arnold D. Robbins     <arnold@skeeve.com>

	* ext.c (load_ext): Remove use of RTLD_GLOBAL. Not needed in new
	scheme. Clean up error messages.

2012-06-04         Arnold D. Robbins     <arnold@skeeve.com>

	* configure.ac: Remove use of -export-dynamic for GCC.
	* configure: Regenerated.

2012-05-30         Arnold D. Robbins     <arnold@skeeve.com>

	* main.c (is_off_limits_var): Minor coding style edit.
	* gawkapi.c (awk_value_to_node): More cleanup.
	(node_to_awk_value): Use `wanted' for decision making.
	(api_sym_update): Start implementation. Needs more work.
	General: More cleanup, comments.
	* gawkapi.h (api_sym_update): Add additional comments.

2012-05-29         Arnold D. Robbins     <arnold@skeeve.com>

	* gawkapi.c (node_to_awk_value): Add third parameter indicating type
	of value desired. Based on that, do force_string or force_number
	to get the "other" type.
	(awk_value_to_node): Clean up the code a bit.
	(get_curfunc_param): Move forcing of values into node_to_awk_value.
	(api_sym_lookup): Add third parameter indicating type of value wanted.
	(api_get_array_element): Ditto.
	* gawk_api.h: Additional comments and clarifications. Revise APIs
	to take third 'wanted' argument as above.
	(awk_value_t): No longer a union so that both values may be accessed.
	All macros: Parenthesized the bodies.
	* bootstrap.sh: Rationalize a bit.

2012-05-26         Andrew J. Schorr     <aschorr@telemetry-investments.com>

	* Makefile.am (include_HEADERS): Add so gawkapi.h will be installed.
	(base_sources): Add gawkapi.h so that it is in dist tarball.
	* TODO.xgawk: Update.
	* main.c (is_off_limits_var): Stop returning true for everything
	except PROCINFO.

2012-05-25         Arnold D. Robbins     <arnold@skeeve.com>

	* main.c (is_off_limits_var): New function to check if a variable
	is one that an extension function may not change.
	* awk.h (is_off_limits_var): Declare it.
	* gawkapi.c (api_sym_lookup): Use it.

	* bootstrap.sh: Touch various files in the extension directory also.

2012-05-24         Andrew J. Schorr     <aschorr@telemetry-investments.com>

	* gawkapi.h (awk_param_type_t): Remove (use awk_valtype_t instead).
	(awk_ext_func_t): Pass a result argument, and return an awk_value_t *.
	(gawk_api.get_curfunc_param): Add a result argument.
	(gawk_api.set_return_value): Remove obsolete function.
	(gawk_api.sym_lookup, gawk_api.get_array_element): Add a result
	argument.
	(gawk_api.api_make_string, gawk_api.api_make_number): Remove hooks,
	since access to gawk internal state is not required to do this.
	(set_return_value): Remove obsolete macro.
	(get_curfunc_param, sym_lookup, get_array_element): Add result argument.
	(r_make_string, make_number): New static inline functions.
	(make_string, dup_string): Revise macro definitions.
	(dl_load_func): Remove global_api_p and global_ext_id args,
	and fix SEGV by setting api prior to checking its version members.
	(GAWK): Expand ifdef to include more stuff.
	* gawkapi.c (node_to_awk_value): Add result argument.
	(api_get_curfunc_param): Add result argument, and use awk_valtype_t.
	(api_set_return_value): Remove obsolete function.
	(awk_value_to_node): New global function to convert back into internal
	format.
	(api_add_ext_func): Simply call make_builtin.
	(node_to_awk_value): Add result argument, and handle Node_val case.
	(api_sym_lookup, api_get_array_element): Add result argument.
	(api_set_array_element): Implement.
	(api_make_string, api_make_number): Remove functions that belong on
	client side.
	(api_impl): Remove 3 obsolete entries.
	* TODO.xgawk: Update to reflect progress.
	* Makefile.am (base_sources): Add gawkapi.c.
	* awk.h: Include gawkapi.h earlier.
	(api_impl, init_ext_api, awk_value_to_node): Add declarations
	so we can hook in new API.
	(INSTRUCTION): Add new union type efptr for external functions.
	(extfunc): New define for d.efptr.
	(load_ext): Remove 3rd obj argument that was never used for anything.
	(make_builtin): Change signature for new API.
	* awkgram.y (load_library): Change 2nd argument to load_ext
	from dlload to dl_load, and remove pointless 3rd argument.
	* main.c (main): Call init_ext_api() before loading shared libraries.
	Change 2nd argument to load_ext from dlload to dl_load, and remove
	pointless 3rd argument.
	* ext.c (do_ext): Remove pointless 3rd argument to load_ext.
	(load_ext): Remove 3rd argument.  Port to new API (change initialization
	function signature).  If initialization function fails, issue a warning
	and return -1, else return 0.
	(make_builtin): Port to new API.
	* interpret.h (r_interpret): For Op_ext_builtin, call external functions
	with an awk_value_t result buffer, and convert the returned value
	to a NODE *.  For Node_ext_func, code now in extfunc instead of builtin.

2012-05-21         Andrew J. Schorr     <aschorr@telemetry-investments.com>

	* configure.ac: Remove libtool, and call configure in the
	extension subdirectory.  Change pkgextensiondir to remove the
	version number, since the new API has builtin version checks.
	* TODO.xgawk: Update.
	* ltmain.sh: Removed, since libtool no longer used here.

2012-05-19         Andrew J. Schorr     <aschorr@telemetry-investments.com>

	* TODO.xgawk: Update to reflect progress and new issues.
	* main.c (main): Add -i (--include) option.
	(usage): Ditto.
	* awkgram.y (add_srcfile): Eliminate duplicates only for SRC_INC
	and SRC_EXTLIB sources (i.e. -f duplicates should not be removed).
	* io.c (find_source): Set DEFAULT_FILETYPE to ".awk" if not defined
	elsewhere.

2012-05-15         Arnold D. Robbins     <arnold@skeeve.com>

	* awk.h: Include "gawkapi.h" to get IOBUF.
	* gawkapi.h: Considerable updates.
	* gawkapi.c: New file. Start at implementing the APIs.

2012-05-13         Andrew J. Schorr     <aschorr@telemetry-investments.com>

	* TODO.xgawk: Update to reflect recent discussions and deletion of
	extension/xreadlink.[ch].

2012-05-11         Arnold D. Robbins     <arnold@skeeve.com>

	Sweeping change: Use `bool', `true', and `false' everywhere.

2012-04-09         Andrew J. Schorr     <aschorr@telemetry-investments.com>

	* eval.c (unset_ERRNO): Fix memory management bug -- need to use
	dupnode with Nnull_string.

2012-04-08         Andrew J. Schorr     <aschorr@telemetry-investments.com>

	* Makefile.am (valgrind): Define VALGRIND instead of redefining AWK.
	This allows test/Makefile.am to set up the command environment as
	desired.
	(valgrind-noleak): Ditto, plus set --leak-check=no instead of the
	default summary setting.

2012-04-07         Andrew J. Schorr     <aschorr@telemetry-investments.com>

	* TODO.xgawk: Update to reflect progress.

2012-04-01         Andrew J. Schorr     <aschorr@telemetry-investments.com>

	* TODO.xgawk: Move valgrind-noleak item into "done" section.
	* Makefile.am (valgrind-noleak): Add new valgrind rule that omits
	the "--leak-check=full" option to help spot more serious problems.

2012-04-01         Andrew J. Schorr     <aschorr@telemetry-investments.com>

	* TODO.xgawk: Move ERRNO item into "done" section.
	* awk.h (update_ERRNO, update_ERRNO_saved): Remove declarations.
	(update_ERRNO_int, enum errno_translate, update_ERRNO_string,
	unset_ERRNO): Add new declarations.
	* eval.c (update_ERRNO_saved): Renamed to update_ERRNO_int.
	(update_ERRNO_string, unset_ERRNO): New functions.
	* ext.c (do_ext): Use new update_ERRNO_string function.
	* io.c (ERRNO_node): Remove redundant extern declaration (in awk.h).
	(after_beginfile, nextfile): Replace update_ERRNO() with
	update_ERRNO_int(errno).
	(inrec): Replace update_ERRNO_saved with update_ERRNO_int.
	(do_close): Use new function update_ERRNO_string.
	(close_redir, do_getline_redir, do_getline): Replace update_ERRNO_saved
	with update_ERRNO_int.

2012-03-27         Andrew J. Schorr     <aschorr@telemetry-investments.com>

	* TODO.xgawk: Update to reflect debate about how to support Cygwin
	and other platforms that cannot link shared libraries with unresolved
	references.
	* awkgram.y (add_srcfile): Minor bug fix: reverse sense of test
	added by Arnold in last patch.
	* configure.ac: AC_DISABLE_STATIC must come before AC_PROG_LIBTOOL.

2012-03-26         Arnold D. Robbins     <arnold@skeeve.com>

	Some cleanups.

	* awkgram.y (add_srcfile): Use whole messages, better for
	translations.
	* io.c (init_awkpath): Small style tweak.
	* main.c (path_environ): Straighten out initial comment, fix
	compiler warning by making `val' const char *.

2012-03-25         Andrew J. Schorr     <aschorr@telemetry-investments.com>

	* configure.ac (AC_DISABLE_STATIC): Add this to avoid building useless
	static extension libraries.

2012-03-25         Andrew J. Schorr     <aschorr@telemetry-investments.com>

	* TODO.xgawk: New file listing completed and pending xgawk enhancements.

2012-03-24         Andrew J. Schorr     <aschorr@telemetry-investments.com>

	* io.c (path_info): Fix white space.
	(pi_awkpath, pi_awklibpath): Avoid structure initializers.
	(do_find_source): Eliminate pointless parentheses.
	(find_source): Leave a space after "&".
	* main.c (load_environ): Fix typo in comment.

2012-03-21         Andrew J. Schorr     <aschorr@telemetry-investments.com>

	* awkgram.y (LEX_LOAD): New token to support @load.
	(grammar): Add rules to support @load.
	(tokentab): Add "load".
	(add_srcfile): Improve error message to distinguish between source files
	and shared libraries.
	(load_library): New function to load libraries specified with @load.
	(yylex): Add support for LEX_LOAD (treated the same way as LEX_INCLUDE).

2012-03-20         Andrew J. Schorr     <aschorr@telemetry-investments.com>

	* Makefile.am (EXTRA_DIST): Remove extension.
	(SUBDIRS): Add extension so libraries will be built.
	(DEFS): Define DEFLIBPATH and SHLIBEXT so we can find shared libraries.
	* awk.h (deflibpath): New extern declaration.
	* configure.ac: Add support for building shared libraries by adding
	AC_PROG_LIBTOOL and AC_SUBST for acl_shlibext and pkgextensiondir.
	(AC_CONFIG_FILES): Add extension/Makefile.
	* io.c (pi_awkpath, pi_awklibpath): New static structures to contain
	path information.
	(awkpath, max_pathlen): Remove static variables now inside pi_awkpath.
	(init_awkpath): Operate on path_info structure to support both
	AWKPATH and AWKLIBPATH.  No need for max_path to be static, since
	this should be called only once for each environment variable.
	(do_find_source): Add a path_info arg to specify which path to search.
	Check the try_cwd parameter to decide whether to search the current
	directory (not desirable for AWKLIBPATH).
	(find_source): Choose appropriate path_info structure based on value
	of the is_extlib argument.  Set EXTLIB_SUFFIX using SHLIBEXT define
	instead of hardcoding ".so".
	* main.c (path_environ): New function to add AWKPATH or AWKLIBPATH
	to the ENVIRON array.
	(load_environ): Call path_environ for AWKPATH and AWKLIBPATH.

2012-06-19         Arnold D. Robbins     <arnold@skeeve.com>

	* main.c (main): Do setlocale to "C" if --characters-as-bytes.
	Thanks to "SP" for the bug report.

2012-05-09         Arnold D. Robbins     <arnold@skeeve.com>

	* configure.ac: Added AC_HEADER_STDBOOL
	* awk.h, dfa.c, regex.c: Reworked to use results
	of test and include missing_d/gawkbool.h.

2012-05-07         Arnold D. Robbins     <arnold@skeeve.com>

	* array.c (prnode): Add casts to void* for %p format.
	* debug.c (print_instruction): Ditto.
	* builtin.c: Fix %lf format to be %f everywhere.

	Unrelated:

	* replace.c: Don't include "config.h", awk.h gets it for us.

2012-05-04         Arnold D. Robbins     <arnold@skeeve.com>

	* getopt.c [DJGPP]: Change to __DJGPP__.
	* mbsupport.h [DJGPP]: Change to __DJGPP__.

	Unrelated:

	* awk.h: Workarounds for _TANDEM_SOURCE.

2012-05-01         Arnold D. Robbins     <arnold@skeeve.com>

	* dfa.c: Sync with GNU grep. RRI code now there, needed additional
	change for gawk.
	* configure.ac: Add check for stdbool.h.
	* regex.c: Add check for if not have stdbool.h, then define the
	bool stuff.

2012-04-27         Arnold D. Robbins     <arnold@skeeve.com>

	* dfa.c: Sync with GNU grep.
	* xalloc.h (xmemdup): Added, from grep, for dfa.c. Sigh.

2012-04-27         Arnold D. Robbins     <arnold@skeeve.com>

	Update to autoconf 2.69, automake 1.12.

	* INSTALL, aclocal.m4, configh.in, depcomp, install-sh, missing,
	mkinstalldirs, ylwrap: Updated.
	* configure.ac (AC_TYPE_LONG_LONG_INT, AC_TYPE_UNSIGNED_LONG_LONG_INT,
	AC_TYPE_INTMAX_T, AC_TYPE_UINTMAX_T): Renamed from gl_* versions.
	* configure: Regenerated.

2012-04-24         Arnold D. Robbins     <arnold@skeeve.com>

	* cmd.h (dPrompt, commands_Prompt, eval_Prompt, dgawk_Prompt): Changed
	to dbg_prompt, commands_prompt, eval_prompt, dgawk_prompt.
	* debug.c: Ditto.
	* command.y: Ditto.  Some minor whitespace and comments cleanup.

2012-04-24         Arnold D. Robbins     <arnold@skeeve.com>

	io.c cleanup and some speedup for RS as regexp parsing.

	* awk.h (Regexp): New members has_meta and maybe_long.
	(enum redirval): Add redirect_none as value 0.
	(remaybelong): Remove function declaration.
	* awkgram.y: Use redirect_none instead of 0 for no redirect cases.
	* io.c (go_getline_redir): Second arg now of type enum redirval.
	Changed intovar into into_variable.
	(comments and whitespace): Lots of general cleanup.
	(socket_open): readle changed to read_len.
	(two_way_open): Add additional calls to os_close_on_exec.
	(rsrescan): Simplify code a bit and use RS->maybe_long.
	* re.c (make_regexp): Set up new members in Regexp struct.
	(remaybelong): Remove function.
	(reisstring): Simplified code.

2012-04-16  Eli Zaretskii  <eliz@gnu.org>

	* io.c (read_with_timeout) [__MINGW32__]: Just call the blocking
	'read', as 'select' is only available for sockets.
	* mpfr.c (set_ROUNDMODE) [!HAVE_MPFR]: Renamed from set_RNDMODE.
	* main.c (load_procinfo): Declare name[] also when HAVE_MPFR is
	defined even though HAVE_GETGROUPS etc. are not.

2012-04-12         John Haque      <j.eh@mchsi.com>

	* array.c, awk.h, awkgram.y, builtin.c, command.y, debug.c,
	field.c, mpfr.c, profile.c: Change RND_MODE to ROUND_MODE.

2012-04-11         John Haque      <j.eh@mchsi.com>

	* main.c (varinit): Change RNDMODE to ROUNDMODE.

2012-04-11         Arnold D. Robbins     <arnold@skeeve.com>

	* main.c: Change --arbitrary-precision to --bignum.

2012-04-02         John Haque      <j.eh@mchsi.com>

	Add support for arbitrary-precision arithmetic.

	* mpfr.c: New file.
	* awk.h (struct exp_node): Add union to handle different number types.
	(MPFN, MPZN): New flag values.
	(DO_MPFR, do_mpfr): New defines.
	(PREC_node, RNDMODE_node): Add declarations.
	(PRECISION, RND_MODE, MNR, MFNR, mpzval, do_ieee_fmt): Add declarations.
	(make_number, str2number, format_val, cmp_numbers): Ditto.
	(force_number): Change definition.
	(Func_pre_exec, Func_post_exec): New typedefs.
	(POP_NUMBER, TOP_NUMBER): Change definitions.
	(get_number_ui, get_number_si, get_number_d, get_number_uj,
	iszero, IEEE_FMT, mpg_float, mpg_integer, mpg_float,
	mpg_integer): New defines.
	* awkgram.y (tokentab):	Add alternate function entries for MPFR/GMP.
	(snode): Choose the appropriate function.
	(negate_num): New function to negate a number.
	(grammar): Use it.
	(yylex): Adjust number handling code.
	* array.c (value_info, asort_actual, sort_user_func): Adjust for
	MPFR/GMP numbers.
	(do_adump, indent): Minor changes.
	(sort_up_index_number, sort_up_value_number, sort_up_value_type): Use
	cmp_numbers() for numeric comparisons.
	* builtin.c (mpz2mpfr): New function.
	(format_tree): Adjust to handle MPFR and GMP numbers.
	* eval.c (register_exec_hook): New function to manage interpreter hooks.
	(num_exec_hook, pre_execute, post_execute): New and adjusted definitions.
	(h_interpret): Renamed from debug_interpret.
	(init_interpret): Changed to use the new name.
	(flags2str): New entries for MPFN and MPZN.
	(cmp_nodes): Reworked to use seperate routine for numeric comparisons.
	(set_IGNORECASE, set_BINMODE, set_LINT, update_NR, update_FNR,
	update_NF): Adjust code and some cleanup.
	* field.c (rebuild_record): Field copying code reworked to handle
	MPFR/GMP numbers.
	(set_NF): Minor adjustment.
	* io.c (INCREMENT_REC): New macro.
	(inrec, do_getline): Use the new macro.
	(nextfile, set_NR, set_FNR, get_read_timeout, pty_vs_pipe): Adjust code
	to handle MPFR/GMP numbers.
	* interpret.h (r_interpret): Adjust TOP_NUMBER/POP_NUMBER usage.
	(EXEC_HOOK): New macro and definition.
	(DEBUGGING): Removed.
	* main.c (DEFAULT_PREC, DEFAULT_RNDMODE): New defines.
	(opttab): New entry for option arbitrary-precision.
	(main): Handle the new option.
	(usage): Add to usage message.
	(varinit): Add PREC and RNDMODE.
	(load_procinfo): Install MPFR and GMP related items.
	(version): Append MPFR and GMP versions to message.
	* msg.c (err) : Adjust FNR handling with MPFR/GMP.
	* node.c (r_format_val): Renamed from format_val.
	(r_force_number): Return NODE * instead of AWKNUM.
	(make_number, str2number, format_val, cmp_numpers: Defined and initialized.
	(r_unref): Free MPFR/MPZ numbers.
	(get_numbase): Renamed from isnondecimal and return the base.
	(cmp_awknums): New function to compare two AWKNUMs.
	* command.y (yylex): Adjust number handling code.
	(grammar): Minor adjustments to handle negative numbers.
	* debug.c (init_debug): New function.
	(do_info, do_set_var, watchpoint_triggered, serialize,
	initialize_watch_item, do_watch, print_watch_item): Minor adjustments.
	(debug_pre_execute): Adjusted to handle MPFR and GMP numbers.

2012-04-09         Arnold D. Robbins     <arnold@skeeve.com>

	* INSTALL, config.guess, config.sub, depcomp, install-sh,
	missing, mkinstalldirs, ylwrap: Update to latest from automake 1.11.4.

2012-04-08         Arnold D. Robbins     <arnold@skeeve.com>

	* Update various files to automake 1.11.4.

2012-03-30         Arnold D. Robbins     <arnold@skeeve.com>

	* configure.ac (GAWK_AC_NORETURN): Do as macro instead of inline.

2012-03-29         Arnold D. Robbins     <arnold@skeeve.com>

	* dfa.h, dfa.c: Sync with grep. Major cleanups and some changes
	there.
	* re.c (research): Pass size_t* to dfaexec to match type change.
	* configure.ac (AH_VERBATIM[_Noreturn]): Added from Paul Eggert to
	ease compiling.
	(AC_INIT): Bump version.
	* configure, configh.in, version.c: Regenerated.

2012-03-28         Arnold D. Robbins     <arnold@skeeve.com>

	* 4.0.1: Release tar ball made.

2012-03-28         Arnold D. Robbins     <arnold@skeeve.com>

	* getopt.c: Add DJGPP to list of platforms where it's ok
	to include <stdlib.h>.
	* awkgram.y, builtin.c, ext.c, mbsupport.h, re.c: Update
	copyright year.

2012-03-21         Corinna Vinschen      <vinschen@redhat.com>

	* getopt.c: Add Cygwin to list of platforms where it's ok
	to include <stdlib.h>.

2012-03-20         Arnold D. Robbins     <arnold@skeeve.com>

	Get new getopt to work on Linux and C90 compilers:

	* getopt.c: Undef ELIDE_CODE for gawk.
	(_getopt_internal_r): Init first.needs_free to 0. In test for -W
	move executable code to after declarations for C90 compilers.
	* getopt1.c: Undef ELIDE_CODE for gawk.

	Minor bug fix with printf, thanks to John Haque:

	* builtin.c (format_tree): Initialize base to zero at the top
	of the while loop.

	Getting next tar ball ready:

	* configure.ac: Remove duplicate check for wcscoll. Thanks
	to Stepan Kasal.

2012-03-16         Arnold D. Robbins     <arnold@skeeve.com>

	* getopt.c, getopt.h, getopt1.c, getopt_int.h, regcomp.c,
	regex.c, regex.h, regex_internal.c, regex_internal.h,
	regexec.c: Sync with GLIBC, what the heck.

2012-03-14         Eli Zaretskii  <eliz@gnu.org>

	* mbsupport.h (btowc): Change for non-DJGPP.
	* re.c (dfaerror): Add call to exit for DJGPP.

2012-03-14         Arnold D. Robbins     <arnold@skeeve.com>

	* regex_internal.c (re_string_skip_chars): Fix calculation of
	remain_len with m.b. chars. Thanks to Stanislav Brabec
	<sbrabec@suse.cz>.

2012-02-28         Arnold D. Robbins     <arnold@skeeve.com>

	* main.c (init_groupset): Make `getgroups' failing a non-fatal
	error.  After all, what's the big deal?  Should help on Plan 9.

2012-02-27         Arnold D. Robbins     <arnold@skeeve.com>

	* dfa.c (parse_bracket_exp): Revert changes 2012-02-15 to stay
	in sync with grep.
	* dfa.h (dfarerror): Add __attribute__ from grep.

2012-02-15         Arnold D. Robbins     <arnold@skeeve.com>

	Fix warnings from GCC 4.6.2 -Wall option.

	* awkgram.y (newline_eof): New function to replace body of
	NEWLINE_EOF macro.
	(yylex): Replace body of NEWLINE_EOF macro.
	* dfa.c (parse_bracket_exp): Init variables to zero.
	* ext.c (dummy, junk): Remove.
	* regex_internal.c (re_string_reconstruct): Remove buf array. It was
	set but not used.

2012-02-10         Arnold D. Robbins     <arnold@skeeve.com>

	* dfa.c: Sync with GNU grep.

2012-02-07         Arnold D. Robbins     <arnold@skeeve.com>

	* main.c (main): Move init of `output_fp' to before parsing of
	program so that error messages from msg.c don't dump core.
	Thanks to Michael Haardt <michael@moria.de>.

2012-01-13         Arnold D. Robbins     <arnold@skeeve.com>

	* dfa.c [is_valid_unibtye_character]: Fix from GNU grep to
	bug reported by me from Scott Deifik for DJGPP.

2012-01-03         Arnold D. Robbins     <arnold@skeeve.com>

	* dfa.c: Sync with GNU grep.

2012-01-02         Arnold D. Robbins     <arnold@skeeve.com>

	* io.c (Read_can_timeout, Read_timeout, Read_default_timeout):
	Renamed to use lower case.
	Other minor stylistic edits.

2012-01-01         John Haque      <j.eh@mchsi.com>

	* awk.h (struct iobuf): New entry read_func.
	* io.c (Read_can_timeout, Read_timeout, Read_default_timeout):
	New variables.
	(init_io): New routine to initialize the variables.
	(in_PROCINFO): New "clever" routine to parse elements with indices
	seperated by a SUPSEP.
	(get_read_timeout): New routine to read timeout value for an IOBUF.
	(read_with_timeout): New routine to read from a fd with a timeout.
	(pty_vs_pipe): Use in_PROCINFO().
	(get_a_record): Set the timeout value and the read routine as necessary.
	* main.c (main): Call init_io().

2011-12-31         Arnold D. Robbins     <arnold@skeeve.com>

	* profile_p.c: Remove the file.
	* msg.c (err): Remove check for name being dgawk.

2011-12-31         Arnold D. Robbins     <arnold@skeeve.com>

	* awk.h [STREQ, STREQN]: Remove macros.
	* awkgram.y, builtin.c, command.y, debug.c, eval.c,
	io.c, msg.c: Change all uses to call strcmp, strncmp.

2011-12-28         Arnold D. Robbins     <arnold@skeeve.com>

	* int_array.c, str_array.c: Fix some compiler warnings 32/64
	bit system differences.

2011-12-26         John Haque      <j.eh@mchsi.com>

	Merge gawk, pgawk and dgawk into a single executable gawk.

	* awk.h (DO_PRETTY_PRINT, DO_PROFILE, DO_DEBUG,
	do_pretty_print, do_debug): New defines.
	(interpret): New variable, a pointer to an interpreter routine.
	(enum exe_mode): Nuked.
	* main.c (opttab): New options --pretty-print and --debug;
	Remove option --command.
	(usage): Update usage messages.
	* interpret.h: New file.
	* eval.c (r_interpret): Move to the new file.
	(debug_interpret): New interpreter routine when debugging.
	(init_interpret): New routine to initialize interpreter related
	variables.
	* eval_d.c, eval_p.c: Delete files.
	* debug.c (interpret): Renamed to debug_prog.
	(DEFAULT_PROMPT, DEFAULT_HISTFILE, DEFAULT_OPTFILE): Remove prefix 'd'.
	* profile.c (init_profiling): Nuked.
	* Makefile.am: Adjusted.

	Add command line option --load for loading extensions.

	* awk.h (srctype): Add new source type SRC_EXTLIB.
	* ext.c(load_ext): New routine to load extension.
	(do_ext): Adjust to use load_ext().
	* main.c (opttab): Add new option --load.
	(main): Call load_ext() to load extensions.
	(usage): Add usage message for the new option.
	* io.c (get_cwd): New routine.
	(do_find_source): Use the new routine.
	(find_source): Handle new type SRC_EXTLIB.
	* awkgram.y (parse_program, next_sourcefile): Skip type SRC_EXTLIB.
	(add_srcfile): Adjust call to find_source.
	* debug.c (source_find): Same.

	Unrelated:

	* ext.c (get_argument): Fixed argument parsing.
	* array.c (null_array_func): Reworked array routines for an empty array.
	* str_array.c, int_array.c: Make GCC happy, use %u instead of %lu
	printf formats.
	* eval.c (node_Boolean): New array for TRUE and FALSE nodes.
	(init_interpret): Create the new nodes.
	(eval_condition): Add test for the new nodes.
	(setup_frame): Disable tail-recursion optimization when profiling.
	* interpret.h (r_interpret): Use the boolean nodes instead of making
	new ones when needed.

2011-12-26         Arnold D. Robbins     <arnold@skeeve.com>

	Finish Rational Range Interpretation (!)

	* dfa.c (match_mb_charset): Compare wide characters directly
	instead of using wcscoll().
	* regexec.c (check_node_accept_byte): Ditto.

	Thanks to Paolo Bonzini for pointing these out.

2011-12-06         John Haque      <j.eh@mchsi.com>

	* debug.c (source_find): Fix misplaced call to efree.
	* profile.c (redir2str): Add a missing comma in the redirtab array.
	* eval.c (r_interpret): Disallow call to exit if currule is undefined.
	This avoids the possiblity of running END blocks more than once when
	used in a user-defined sorted-in comparision function.
	* array.c (sort_user_func): Adjust appropriately.

2011-12-06         Arnold D. Robbins     <arnold@skeeve.com>

	* awk.h, mbsupport.h: Changes for MBS support on DJGPP
	and z/OS.
	* io.c: Disable pty support on z/OS.

2011-11-27         Arnold D. Robbins     <arnold@skeeve.com>

	* dfa.c: Sync with GNU grep.
	* dfa.h: Add _GL_ATTRIBUTE_PURE macro. Bleah.

2011-11-14         John Haque      <j.eh@mchsi.com>

	* debug.c (set_breakpoint_at): Fix problem with setting
	breakpoints in a switch statement. Thanks to Giorgio Palandri
	<giorgio.palandri@gmail.com> for the bug report.

2011-11-14         Arnold D. Robbins     <arnold@skeeve.com>

	* mbsupport.h: Add check for HAVE_BTOWC, per Pat Rankin.

2011-11-12         Eli Zaretskii  <eliz@gnu.org>

	* mbsupport.h: Additional glop for dfa.c in Windows environment.

2011-11-01         Arnold D. Robbins     <arnold@skeeve.com>

	* dfa.c: Move glop for ! MBS_SUPPORT to ...
	* mbsupport.h: ... here.
	* replace.c: Include missing_d/wcmisc.c if ! MBS_SUPPORT.
	* regex_internal.h: Move include of mbsupport.h up and add
	additional checks to avoid inclusion of wctype.h and wchar.h.

2011-10-27         Arnold D. Robbins     <arnold@skeeve.com>

	* builtin.c (do_strftime): Per Pat Rankin, instead of casting
	fclock, use a long variable and check for negative or overflow.

2011-10-25         Arnold D. Robbins     <arnold@skeeve.com>

	Merge with gawk_performance branch done. Additionally:

	* cint_array.c, int_array.c, str_array.c: Fix compiler complaints
	about printf formats (signed / unsigned vs. %d / %u).
	* eval.c (setup_frame): Add a missing return value.

2011-10-25         Arnold D. Robbins     <arnold@skeeve.com>

	* Makefile.am (dist-hook): Use `cd $(srcdir)/pc' so that
	`make distcheck' works completely.
	* builtin.c (do_strftime): Add cast to long int in check
	for fclock < 0 for systems where time_t is unsigned (e.g., VMS).

2011-10-25  Stefano Lattarini  <stefano.lattarini@gmail.com>

	dist: generated file `version.c' is not removed by "make distclean"

	* Makefile.am (distcleancheck_listfiles): Define to ignore the
	generated `version.c' file.

2011-10-24         Arnold D. Robbins     <arnold@skeeve.com>

	* dfa.c (wcscoll): Create for VMS.
	* Makefile.am (dist-hook): Run sed scripts to make pc/config.h.

2011-10-24  Eli Zaretskii  <eliz@gnu.org>

	* builtin.c [HAVE_POPEN_H]: Include "popen.h".
	* README.git: Update for pc/ systems.

2011-10-21         Arnold D. Robbins     <arnold@skeeve.com>

	* Makefile.am (distcleancheck_listfiles): Added, per advice from
	Stefano Lattarini <stefano.lattarini@gmail.com>.
	* dfa.c: Additional faking of mbsupport for systems without it;
	mainly VMS.

2011-10-21  Stefano Lattarini  <stefano.lattarini@gmail.com>

	* configure.ac (AM_C_PROTOTYPES): Remove call to this macro.
	The comments in configure.ac said that the call to AM_C_PROTOTYPES
	was needed for dfa.h, synced from GNU grep; but this statement is
	not true anymore in grep since commit v2.5.4-24-g9b5e7d4 "replace
	AC_CHECK_* with gnulib modules", dating back to 2009-11-26.  Also,
	the support for automatic de-ANSI-fication has been deprecated in
	automake 1.11.2, and will be removed altogether in automake 1.12.
	* vms/vms-conf.h (PROTOTYPES, __PROTOTYPES): Remove these #define,
	they are not used anymore.
	* pc/config.h (PROTOTYPES): Likewise.

2011-10-18         Dave Pitts            <dpitts@cozx.com>

	* dfa.c: Move some decls to the top of their functions for
	C90 compilers.

2011-10-18         Arnold D. Robbins     <arnold@skeeve.com>

	* builtin.c (do_strftime): Add check for negative / overflowed
	time_t value with fatal error. Thanks to Hermann Peifer
	<peifer@gmx.eu> for the bug report.
	* dfa.c (setbit_wc): Non-MBS version. Add a return false
	since VMS compiler doesn't understand that abort doesn't return.

2011-10-10         Arnold D. Robbins     <arnold@skeeve.com>

	* builtin.c (do_sub): Init textlen to zero to avoid "may be
	used unitialized" warning. Thanks to Corinna Vinschen for
	pointing this out.
	* eval.c (unwind_stack): Add parentheses around condition in while
	to avoid overzealous warning from GCC.

2011-09-30  Eli Zaretskii  <eliz@gnu.org>

	* io.c (remap_std_file): Fix non-portable code that caused
	redirected "print" to fail if a previous read from standard input
	returned EOF.  Reported by David Millis <tvtronix@yahoo.com>.
	(remap_std_file): Per Eli's suggestion, removed the leading close
	of oldfd and will let dup2 do the close for us.

2011-10-11         John Haque     <j.eh@mchsi.com>

	* symbol.c: Add licence notice.
	* array.c (PREC_NUM, PREC_STR): Define as macros.

2011-10-09         Arnold D. Robbins     <arnold@skeeve.com>

	* dfa.c: Sync with GNU grep.

2011-10-07         John Haque     <j.eh@mchsi.com>

	Tail recursion optimization.
	* awkgram.y (grammar, mk_function): Recognize tail-recursive
	calls.
	* awk.h (tail_call, num_tail_calls): New defines.
	* eval.c (setup_frame): Reuse function call stack for
	tail-recursive calls.
	(dump_fcall_stack): Reworked.

2011-10-04         Arnold D. Robbins     <arnold@skeeve.com>

	* awk.h, main.c (gawk_mb_cur_max): Make it a constant 1 when
	MBS_SUPPORT isn't available to allow GCC dead code constant
	expression computation and dead code elimination to help out.

2011-10-02         Arnold D. Robbins     <arnold@skeeve.com>

	* io.c (rsnullscan, get_a_record): Fix the cases where terminators
	are incomplete when RS == "". Also fix the case where the new value
	is shorter than the old one.  Based on patch from Rogier
	<rogier777@gmail.com> as submitted by Jeroen Schot
	<schot@A-Eskwadraat.nl>.

2011-09-24         Arnold D. Robbins     <arnold@skeeve.com>

	* eval.c, io.c, re.c: Fix some spelling errors. Thanks to
	Jeroen Schot <schot@A-Eskwadraat.nl>.

2011-09-21         Arnold D. Robbins     <arnold@skeeve.com>

	* dfa.c, mbsupport.h: Sync with GNU grep. Large amount of changes
	that remove many ifdefs, moving many conditions for multibyte
	support into regular C code and relying GCC's dead code optimization
	to elimnate code that won't be needed.
	* dfa.c: For gawk, add a number of additional defines so that things
	will compile if MBS_SUPPORT is 0.
	* array.c, awk.h, awkgram.y, builtin.c, eval.c, field.c, main.c,
	node.c, re.c: Change `#ifdef MBS_SUPPORT' to `#if MBS_SUPPORT'.
	* awk.h, regex_internal.h: Move NO_MBSUPPORT handling to ...
	* mbsupport.h: ...here.

2011-09-16         Arnold D. Robbins     <arnold@skeeve.com>

	* dfa.c: Sync with GNU grep.

2011-09-08         John Haque     <j.eh@mchsi.com>

	Optimization for compound assignment, increment and
	decrement operators; Avoid unref and make_number calls
	when there is no extra references to the value NODE.

2011-09-03         Arnold D. Robbins     <arnold@skeeve.com>

	* dfa.c: Sync with GNU grep.

2011-08-31         John Haque     <j.eh@mchsi.com>

	Grammar related changes: Simplify grammar for user-defined
	functions and general cleanups.

	* symbol.c: New file.
	* awkgram.y: Move symbol table related routines to the
	new file.
	(rule, func_name, function_prologue, param_list): Reworked.
	(install_function, check_params): Do all error checkings
	for the function name and parameters before installing in
	the symbol table.
	(mk_function): Finalize function definition.
	(func_install, append_param, dup_params): Nuked.
	* symbol.c (make_params): allocate function parameter nodes
	for the symbol table. Use the hash node as Node_param_list;
	Saves a NODE for each parameter.
	(install_params): Install function parameters into the symbol
	table.
	(remove_params): Remove parameters out of the symbol table.
	* awk.h (parmlist, FUNC): Nuked.
	(fparms): New define.


	Dynamically loaded function parameters are now handled like
	those for a builtin.

	* awk.h (Node_ext_func, Op_ext_builtin): New types.
	(Op_ext_func): Nuked.
	* ext.c (make_builtin): Simplified.
	(get_curfunc_arg_count): Nuked; Use the argument 'nargs' of
	the extension function instead.
	(get_argument, get_actual_argument): Adjust.
	* eval.c (r_interpret): Update case Op_func_call for a dynamic
	extension function. Handle the new opcode Op_ext_builtin.
	* pprint (profile.c): Adjust.


	Use a single variable to process gawk options.

	* awk.h (do_flags): New variable.
	(DO_LINT_INVALID, DO_LINT_ALL, DO_LINT_OLD, DO_TRADITIONAL,
	DO_POSIX, DO_INTL, DO_NON_DEC_DATA, DO_INTERVALS,
	DO_PROFILING, DO_DUMP_VARS, DO_TIDY_MEM,
	DO_SANDBOX): New defines.
	(do_traditional, do_posix, do_intervals, do_intl,
	do_non_decimal_data, do_profiling, do_dump_vars,
	do_tidy_mem, do_sandbox, do_lint,
	do_lint_old): Defined as macros.
	* main.c: Remove definitions of the do_XX variables. Add
	do_flags definition.
	* debug.c (execute_code, do_eval, parse_condition): Save
	do_flags before executing/parsing and restore afterwards.


	Nuke PERM flag. Always increment/decrement the reference
	count for a Node_val. Simplifies macros and avoids
	occassional memory leaks, specially in the debugger.

	* awk.h (UPREF, DEREF, dupnode, unref): Simplified.
	(mk_number): Nuked.
	* (*.c): Increment the reference count of Nnull_string before
	assigning as a value.


	Revamped array handling mechanism for more speed and
	less memory consumption.

	* awk.h (union bucket_item, BUCKET): New definitions. Used as
	bucket elements for the hash table implementations of arrays;
	40% space saving in 32 bit x86.
	(buckets, nodes, array_funcs, array_base, array_capacity,
	xarray, alookup, aexists, aclear, aremove, alist,
	acopy, adump, NUM_AFUNCS): New defines.
	(array_empty): New macro to test for an empty array.
	(assoc_lookup, in_array): Defined as macros.
	(enum assoc_list_flags): New declaration.
	(Node_ahash, NUMIND): Nuked.
	* eval.c (r_interpret): Adjust cases Op_subscript,
	Op_subscript_lhs, Op_store_var and Op_arrayfor_incr.
	* node.c (dupnode, unref): Removed code related to Node_ahash.
	* str_array.c: New file to handle array with string indices.
	* int_array.c: New file to handle array with integer indices.
	* cint_array.c: New file. Special handling of arrays with
	(mostly) consecutive integer indices.


	Memory pool management reworked to handle NODE and BUCKET.

	* awk.h (struct block_item, BLOCK, block_id): New definitions.
	(getblock, freeblock): New macros.
	(getbucket, freebucket): New macros to allocate and deallocate
	a BUCKET.
	(getnode, freenode): Adjusted.
	* node.c (more_nodes): Nuked.
	(more_blocks): New routine to allocate blocks of memory.

2011-08-24         Arnold D. Robbins     <arnold@skeeve.com>

	Fix pty co-process communication on Ubuntu GNU/Linux.

	* io.c: Add include of <sys/ioctl.h> to get definition of TIOCSCTTY.
	(two_way_open): Move call for this ioctl to after setsid() call.

2011-08-23         Arnold D. Robbins     <arnold@skeeve.com>

	* regex_internal.c (re_string_fetch_byte_case ): Remove
	__attribute((pure)) since it causes failures with gcc -O2
	-fno-inline. Thanks to Neil Cahill <ncahill_alt@yahoo.com>
	for reporting the bug.

2011-08-10         John Haque      <j.eh@mchsi.com>

	BEGINFILE/ENDFILE related code redone.

	* awk.h (prev_frame_size, has_endfile, target_get_record,
	target_newfile): New defines.
	* awkgram.y (mk_program): Initialize has_endfile appropriately for
	Op_get_record.
	(parse_program): Initialize new jump targets for
	Op_get_record and Op_newfile.
	* eval.c (unwind_stack): Change argument to number of
	items to be left in the stack. Adjust code.
	(pop_fcall, pop_stack): New defines.
	(setup_frame): Initialize prev_frame_size.
	(exec_state, EXEC_STATE): New structure and typedef.
	(exec_state_stack): New variable.
	(push_exec_state, pop_exec_state): New functions to save and
	later retrieve an execution state.
	(r_interpret): Use the new functions and the defines in
	cases Op_K_getline, Op_after_beginfile, Op_after_endfile,
	Op_newfile and Op_K_exit.
	* io.c (after_beginfile): When skipping a file using nextfile,
	return zero in case there was an error opening the file.
	(has_endfile): Nuke global variable.
	(inrec): Add a second argument to pass errno to the calling
	routine.
	* debug.c (print_instruction): Update cases.

2011-08-10         Arnold D. Robbins     <arnold@skeeve.com>

	Fix (apparently long-standing) problem with FIELDWIDTHS.
	Thanks to Johannes Meixner <jsmeix@suse.de>.

	* field.c (set_FIELDWIDTHS): Adjust calculations.

	Fix problem with FPAT, reported by "T. X. G." <leopardie333@yahoo.com>

	* awk.h (Regexp): Add new member 'non_empty'.
	* field.c (fpat_parse_field): Save/restore local variable non_empty
	from member in Regexp struct.

2011-08-09         Arnold D. Robbins     <arnold@skeeve.com>

	Fix pty issue reported by "T. X. G." <leopardie333@yahoo.com>

	* configure.ac: Check for setsid.
	* awk.h: If not HAVE_SETSID define it as an empty macro.
	* io.c (two_way_open): Call setsid if using pty's.

2011-07-29  Eli Zaretskii  <eliz@gnu.org>

	* builtin.c (format_tree): Rename small -> small_flag,
	big -> big_flag, bigbig -> bigbig_flag.  Solves compilation errors
	when building Gawk with libsigsegv on MS-Windows, see
	https://lists.gnu.org/archive/html/bug-gawk/2011-07/msg00029.html.

2011-07-28         Arnold D. Robbins     <arnold@skeeve.com>

	* builtin.c (do_sub): Revert to gawk 3.1 behavior for backslash
	handling. It was stupid to think I could break compatibility.
	Thanks to John Ellson <ellson@research.att.com> for raising
	the issue.

2011-07-26         John Haque      <j.eh@mchsi.com>

	* eval.c (r_interpret): In cases Op_var_assign and Op_field_assign,
	include Op_K_getline_redir in the test for skipping the routine.

2011-07-26         John Haque      <j.eh@mchsi.com>

	Fix handling of assign routines for 'getline var'.
	Rework the previous fix for (g)sub.

	* awk.h: New define assign_ctxt for use in Op_var_assign
	and Op_field_assign opcodes. Remove define AFTER_ASSIGN.
	* awkgram.y (snode, mk_getline): Initialize assign_ctxt.
	* builtin.c (do_sub): Adjust to take only the first two
	arguments.
	* eval.c (r_interpret): In cases Op_var_assign and Op_field_assign,
	skip the routine as appropriate. Adjust case Op_sub_builtin.
	* main.c (get_spec_varname): New function.
	* debug.c (print_instruction): Use the new function to get
	special variable name.

2011-07-17         Arnold D. Robbins     <arnold@skeeve.com>

	* main.c (varinit): Mark FPAT as NON_STANDARD. Thanks to
	Wolfgang Seeberg <wolfgang.seeberg@yahoo.com> for the report.
	* Makefile.am (EXTRA_DIST): Add po/README, per advice from
	Bruno Haible.
	* dfa.c: Sync with GNU grep.
	* xalloc.h (xzalloc): New function, from GNU grep, for dfa.c.
	* README: Note that bug list is really a real mailing list.

2011-07-16         Arnold D. Robbins     <arnold@skeeve.com>

	* Makefile.am (AUTOMAKE_OPTIONS): Removed.
	* configure.ac (AM_INIT_AUTOMAKE): Removed dist-bzip2 option, on
	advice from Karl Berry.

2011-07-15         John Haque      <j.eh@mchsi.com>

	* awk.h (Op_sub_builtin): New opcode.
	(GSUB, GENSUB, AFTER_ASSIGN, LITERAL): New flags for
	Op_sub_builtin.
	* awkgram.y (struct tokentab): Change opcode to	Op_sub_builtin
	for sub, gsub and gensub.
	(snode): Update processing of sub, gsub and gensub.
	* builtin.c (do_sub, do_gsub, do_gensub): Nuke.
	(sub_common): Renamed to do_sub. Relocate gensub argument
	handling code from do_gensub to here; Simplify the code a
	little bit.
	* eval.c (r_interpret): Handle Op_sub_builtin. Avoid field
	re-splitting or $0 rebuilding if (g)sub target string is
	a field and no substitutions were done.
	* pprint (profile.c): Add case for the new opcode.
	* print_instruction (debug.c): Ditto.

	Take out translation for errno strings; extensions will
	need to use their own domain.

	* awk.h (enum errno_translate): Removed.
	(update_ERRNO_string): Remove second translate paramater.
	* eval.c (update_ERRNO_string): Remove second translate paramater
	and code that used it.
	* gawkapi.h (api_update_ERRNO_string): Remove third translate
	parameter.
	* gawkapi.c (api_update_ERRNO_string): Remove third translate
	paramater and change call to update_ERRNO_string.
	* io.c (do_close): Fix call to update_ERRNO_string.

2011-07-15         Arnold D. Robbins     <arnold@skeeve.com>

	* awk.h: Typo fix: "loner" --> longer. Thanks to Nelson Beebe.
	* builtin.c (efwrite): Fix flushing test back to what it was
	in 3.1.8. Thanks to Strefil <strefil@yandex.ru> for the problem
	report.
	* configure.ac: Bump version to 4.0.0a for stable branch.

2011-06-24         Arnold D. Robbins     <arnold@skeeve.com>

	* Makefile.am (EXTRA_DIST): Add ChangeLog.0.
	* 4.0.0: Remake the tar ball.

2011-06-23         Arnold D. Robbins     <arnold@skeeve.com>

	* configure.ac: Update version to 4.0.0.
	* configure: Regenerated.
	* ChangeLog.0: Rotated ChangeLog into this file.
	* ChangeLog: Created anew for gawk 4.0.0 and on.
	* README: Bump version to 4.0.0.
	* 4.0.0: Release tar ball made.<|MERGE_RESOLUTION|>--- conflicted
+++ resolved
@@ -1,24 +1,18 @@
-<<<<<<< HEAD
-=======
 2016-03-03         Arnold D. Robbins     <arnold@skeeve.com>
 
 	* profile.c (pp_list): Unconditionally compute delimlen. Avoids
 	compiler warning.
 
->>>>>>> 309b2057
 2016-03-02         Arnold D. Robbins     <arnold@skeeve.com>
 
 	* debug.c (print_instruction): Improvements in instruction dump
 	for if and else.
 
-<<<<<<< HEAD
 2016-03-01         Arnold D. Robbins     <arnold@skeeve.com>
 
 	* debug.c (print_instruction): For Op_comment, add notation as
 	to whether it's a full comment or an end of line comment.
 
-=======
->>>>>>> 309b2057
 2016-02-29         Arnold D. Robbins     <arnold@skeeve.com>
 
 	* profile.c (pp_list): Handle the case of nargs equal to zero.
