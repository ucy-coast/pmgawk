<<<<<<< HEAD
2020-02-09         Arnold D. Robbins     <arnold@skeeve.com>

	* awkgram.y: Add lint check for assignment in condition to
	if and for statements. Thanks to Jannick <thirdedition@gmx.net>
	for the suggestion.
	* debug.c (do_eval): Remove @eval from the symbol table if there
	was a syntax error in the statement being evaluated. Thanks again
	to Jannick, for the report.
=======
2020-02-04         John E. Malmberg      <wb8tyw@qsl.net>

	* custom.h: Fix OpenVMS SIZE_MAX value.
>>>>>>> 02cea1f5

2020-02-01         Arnold D. Robbins     <arnold@skeeve.com>

	* awk.h, dfa.c: Move include of mbsupport.h to ...
	* custom.h: ... here.
	* configure.ac: Add check for isblank.

2020-01-27         Arnold D. Robbins     <arnold@skeeve.com>

	* custom.h: Fix non-VMS compilation.

2020-01-26         John E. Malmberg      <wb8tyw@qsl.net>

	* custom.h: Additional OpenVMS typedefs needed.
	* getext.h: Fix macro for implementations without gettext
	to not force the result to be a const char *.

2020-01-26         Andrew J. Schorr      <aschorr@telemetry-investments.com>

	* array.c (sort_up_value_type): Small efficiency tweak. Only
	run through the list of other types if both values are not scalars.

2020-01-24         Arnold D. Robbins     <arnold@skeeve.com>

	* array.c, profile.c, cint_array.c, builtin.c, interpret.h,
	main.c: Update copyright years.

2020-01-23         Arnold D. Robbins     <arnold@skeeve.com>

	* array.c (sort_up_value_type): Handle other types of nodes,
	in case someone applies PROCINFO["sorted_in"] to SYMTAB or
	FUNCTAB. This threw an assertion error if assertions were
	enabled. Thanks to John Namam <Gawer@703n.com> for the report.
	(asort_actual): Disallow SYMTAB and FUNCTAB as first arguments.
	* TODO: Note that we should should eventually allow SYMTAB/FUNCTAB
	passed to asort/asaorti if a destination array is provided. (The
	current code breaks right now.)

2020-01-19         Arnold D. Robbins     <arnold@skeeve.com>

	* profile.c (pp_top): New macro.
	(pprint): Be smarter for print[f] with redirection that was
	parenthesized, to not print `printf(("hello\n")) > "..."'.

	Unrelated:
	* compile, config.guess, config.rpath, config.sub, depcomp: Updated
	from GNULIB.

2020-01-14         Andrew J. Schorr      <aschorr@telemetry-investments.com>

	* cint_array.c (cint_array_init): Fix off-by-one error in array 
	bounds overflow check for an NHAT value set in the environment.
	Thanks to Michael Builov <mbuilov@gmail.com> for the report.

2020-01-08         Arnold D. Robbins     <arnold@skeeve.com>

	Fix a number of subtle memory leaks. Thanks to the
	combination of MEMDEBUG and valgrind for finding them.

	* builtin.c (do_print): Unref tmp if force_string_ofmt
	returned something different.
	(call_sub, call_match, call_split_func): Free any
	created regexp.
	* debug.c (do_eval): Free the node holding the @eval function
	when done with it.
	* field.c (init_fields): Create fields_arr[0] and Nnull_field
	in a rational fashion.
	* interpret.h (Op_assign_concat): Handle newly created node
	better.

	Unrelated:

	* interpret.h (Op_subscript): When retrieving from SYMTAB, check
	for Node_var_new; variables can exist but have not been assigned
	a value. Thanks to Denis Shirokov <cosmogen@gmail.com> for the report.

	Unrelated:

	* builtin.c (do_typeof): Handle Node_array_ref also. Thanks to
	Denis Shirokov <cosmogen@gmail.com> for the report.

2019-12-22         Arnold D. Robbins     <arnold@skeeve.com>

	* config.guess: Updated from GNULIB.

2019-12-22         Jannick               <thirdedition@gmx.net>

	* configure.ac: Hardcode the shared object extension to dll
	on Windows platforms, i.e.whenever EXEEXT is '.exe'.

2019-12-22         Arnold D. Robbins     <arnold@skeeve.com>

	* gettext.h: Update from gettext 0.20.1.
	* NEWS: Updated.

2019-12-18  Paul Eggert  <eggert@Penguin.CS.UCLA.EDU>

	Fix memcpy issue found by -fsanitize=undefined
	* field.c (set_record): Don't memcpy (databuf, NULL, 0),
	as the C standard says the resulting behavior is undefined.

2019-12-16         Arnold D. Robbins     <arnold@skeeve.com>

	* awkgram.y, command.y: Upgrade to Bison 3.5.
	* NEWS: Updated.

2019-11-21         Arnold D. Robbins     <arnold@skeeve.com>

	* config.rpath: Update from GNULIB.

2019-11-10         Arnold D. Robbins     <arnold@skeeve.com>

	* compile, config.rpath: Update from GNULIB. Adds msys support.

2019-11-03         Arnold D. Robbins     <arnold@skeeve.com>

	* field.c (get_field): Remove special case code for fpat_parse_field.
	Fixes a bug reported by Ed Morton <mortoneccc@comcast.net.

2019-10-19         Arnold D. Robbins     <arnold@skeeve.com>

	* compile, depcomp: Update from GNULIB.

2019-10-13         Arnold D. Robbins     <arnold@skeeve.com>

	Fix handling of assigning @/.../ to FS and RS. Thanks
	to Stephane Chazelas <stephane.chazelas@gmail.com>
	for the report.

	* field.c (set_FS): Check for REGEX in the flags.
	* io.c (set_RS): Ditto.

2019-10-04         Arnold D. Robbins     <arnold@skeeve.com>

	* config.guess, config.sub, install-sh: Updated from GNULIB.

2019-09-30         John E. Malmberg     <wb8tyw@qsl.net>

	* custom.h: OpenVMS does not provide ULLONG_MAX

2019-09-20  Florian Weimer  <fweimer@redhat.com>

	* configure.ac (PRINTF_HAS_F_FORMAT): Include <string.h> for
	strcmp.
	(PRINTF_HAS_A_FORMAT): Likewise.
	* configure: Regenerate.

2019-09-17         Arnold D. Robbins     <arnold@skeeve.com>

	* awkgram.y, commands.y: Upgrade to Bison 3.4.2.
	* NEWS: Updated.

2019-09-10         Andrew J. Schorr      <aschorr@telemetry-investments.com>

	* awk.h (block_header): Remove cnt field and replace it with
	highwater. If MEMDEBUG is defined, add active counter.
	* node.c (r_getblock): The cnt field was replaced by active. Update
	highwater as appropriate.
	(r_freeblock): Decrement the active counter (renamed from cnt).
	(more_blocks): Bump the highwater counter (renamed from cnt).
	* builtin.c (do_typeof): When providing PROCINFO debug memory stats,
	replace count_<blah> with <blah>_active and <blah>_highwater. When
	MEMDEBUG is not set, we calculate the active value by subtracting the
	number of elements in the free list from the highwater value.

2019-09-01         Arnold D. Robbins     <arnold@skeeve.com>

	* profile.c (pp_list, pp_concat): Fix use-after-free errors
	in both routines. Thanks to valgrind and Andy's MEMDEBUG code.

2019-09-01         Andrew J. Schorr      <aschorr@telemetry-investments.com>

	* awk.h (block_header): Add cnt field even when MEMDEBUG is not
	defined, and add a name field.
	* node.c (nextfree): Initialize new name field.
	(more_blocks): Bump nextfree[id].cnt by BLOCKCHUNK.
	* builtin.c (do_typeof): When the 1st argument is PROCINFO and the
	2nd arg is provided, return new "count_<blah>" fields containing
	the memory allocation accounts of the various block types.

2019-08-30         Andrew J. Schorr      <aschorr@telemetry-investments.com>

	* configure.ac (.developing): Add -DMEMDEBUG to CFLAGS.
	* awk.h (block_header): If MEMDEBUG is defined, add cnt field
	to track the number of allocations.
	(getblock, freeblock): When MEMDEBUG is defined, replace these
	macros with calls to new functions r_getblock and r_freeblock.
	* node.c (r_getblock, r_freeblock): New functions that simply
	use malloc and free when MEMDEBUG is defined.

2019-08-30         Andrew J. Schorr      <aschorr@telemetry-investments.com>

	* interpret.h (r_interpret): For Op_match_rec, unref if a
	dynamic regexp. Fixes another memory issue. See the thread starting
	at https://lists.gnu.org/archive/html/bug-gawk/2019-08/msg00023.html.

2019-08-29         Arnold D. Robbins     <arnold@skeeve.com>

	Restore a modified version of the change of
	2016-05-03, which used realloc to shrink the buffer.

	* builtin.c (format_tree): Reduce INITIAL_OUT_SIZE to 64.
	At the end, call realloc only if there is more
	than (2 * INITIAL_OUT_SIZE) bytes to give back.

2019-08-23         Arnold D. Robbins     <arnold@skeeve.com>

	* main.c (main): Fix whitespace issues.
	* re.c (re_update): Small code cleanup in handling t->re_cnt.
	Thanks to Andrew Schorr.

2019-08-21         Arnold D. Robbins     <arnold@skeeve.com>

	* config.guess: Updated from GNULIB.

2019-08-15         Arnold D. Robbins     <arnold@skeeve.com>

	Revert a6df7afc605079df7d85318846a522ef64aaa44d, change of
	2016-05-03, which used realloc to shrink the buffer, in an
	attempt to save memory.  In actuality, it could cause increased
	memory usage, even though there was no memory leak. See
	https://lists.gnu.org/archive/html/bug-gawk/2019-08/msg00003.html
	and the rest of thread for more detail.

	* builtin.c (format_tree): Don't use realloc, just call
	make_str_node with the original buffer. Remove `olen_final'
	variable and its use.

2019-08-15         Andrew J. Schorr      <aschorr@telemetry-investments.com>

	Reduce memory usage by only compiling the IGNORECASE version of
	regexp when it's actually needed.

	* awkgram.y (make_regnode): Only compile the regular version.
	* re.c (re_cache_get): New function.
	(re_update): Use it as appropriate.

2019-07-23         Koichi Murase         <myoga.murase@gmail.com>

	* builtin.c (do_xor): Remove unneeded local variable `i'. Simplify
	the loop's computation.
	(do_and): Improve the initial value for the result.

2019-07-23         Andrew J. Schorr      <aschorr@telemetry-investments.com>

	Fix reporting of negative arguments for and(), or() and xor().
	Thanks to Koichi Murase <myoga.murase@gmail.com> for the
	report.

	* builtin.c (do_and): Use nargs instead of i in the loop to
	check for non-numeric and negative arguments.
	(do_or): Ditto.
	(do_xor): Ditto.

2019-07-23         Arnold D. Robbins     <arnold@skeeve.com>

	* Checklist: Updated.

2019-07-21         Arnold D. Robbins     <arnold@skeeve.com>

	* command.y, custom.h, eval.c, ext.c, field.c, io.c,
	msg.c, node.c, nonposix.h, re.c: Update copyright year.
	* NEWS: Updated.
	* README: Updated.

2019-07-16         Arnold D. Robbins     <arnold@skeeve.com>

	* TODO: Updated.
	* awkgram.y [GRAMMAR]: Change some lint warnings to use lintwarn.
	(yylex): Ditto.
	* field.c (choose_fs_function): Ditto.
	* main.c (main): Ditto.
	* node.c (parse_escape): Ditto.

2019-07-09         Arnold D. Robbins     <arnold@skeeve.com>

	* gawkapi.h: Update copyright year, fix some spelling errors.

2019-07-08         Andrew J. Schorr      <aschorr@telemetry-investments.com>
2019-07-08         Andrew J. Schorr      <aschorr@telemetry-investments.com>

	* gawkapi.h (gawk_api_major_version): Bump from 2 to 3 because the
	namespace changes altered the function signatures in gawk_api_t.
	And add a comment at the top of the structure with a reminder that
	the version number should be bumped whenever the struct is altered
	in any way.

2019-06-30         Arnold D. Robbins     <arnold@skeeve.com>

	* interpret.h (r_interpret): Fix two more cases of warning
	about gawk extensions.
	* awkgram.y [GRAMMAR]: And two more cases here. Thanks to
	Mark Krauze <daburashka@ya.ru> for making me look for them.

	Unrelated:

	* config.sub: Updated from GNULIB.

2019-06-26         Arnold D. Robbins     <arnold@skeeve.com>

	* symbol.c (install): Strip off any leading `awk::' before
	installing a symbol. Thanks to Andrew Schorr for the
	report.

2019-06-21         Arnold D. Robbins     <arnold@skeeve.com>

	* config.guess, config.sub: Updated from GNULIB.
	* awkgram.y (get_src_buf): Set buffers to zero to avoid
	possible issues with accessing uninitialized memory.
	Thanks to valgrind, as pointed out by Nadezhda Vyukova
	<qniva@yandex.ru>.
	* NEWS, README.git: Fix some typos.

2019-06-19         Arnold D. Robbins     <arnold@skeeve.com>

	* re.c (make_regexp): If do_posix, have {} in ok_to_escape.
	Thanks to Ed Morton <mortoneccc@comcast.net> for the report.

2019-06-18         Arnold D. Robbins     <arnold@skeeve.com>

	* 5.0.1: Release tar ball made.

2019-06-06         Arnold D. Robbins     <arnold@skeeve.com>

	* main.c (usage): Update comment for translators.

2019-06-02         Arnold D. Robbins     <arnold@skeeve.com>

	* awkgram.c, command.c: Update to Bison 3.4.
	* NEWS: Updated.

2019-05-22         Arnold D. Robbins     <arnold@skeeve.com>

	Add --lint=no-ext. Suggest by Mark Krauze <daburashka@ya.ru>.

	* NEWS: Updated.
	* awk.h (DO_LINT_EXTENSIONS): New enum.
	(do_lint_extensions): New macro.
	* awkgram.y (yylex, snode): Use do_lint_extensions instead of
	do_lint where appropriate.
	* builtin.c (do_length): Ditto.
	* eval.c (set_IGNORECASE, set_BINMODE): Ditto.
	(set_LINT): Revise logic.
	* field.c (do_split, set_FIELDWIDTHS, chose_fs_function, set_FPAT):
	Ditto.
	* io.c (set_RS): Ditto.
	* main.c (usage): Updated.
	(parse_args): Revise the code to handle --lint=no-ext.

2019-05-10         Arnold D. Robbins     <arnold@skeeve.com>

	* NEWS: Updated.

2019-05-06         Arnold D. Robbins     <arnold@skeeve.com>

	In sandbox mode, disallow assigning filenames that weren't
	there initially. Thanks to Nolan Woods <nolan_w@sfu.ca> for
	pointing out the gap.

	* awk.h (init_argv_array): Add declaration.
	* cint_array.c (argv_store): New vtable for ARGV.
	(argv_shadow_array): New file static variable
	(argv_store, init_argv_array): New functions.
	* main.c (init_args): If in sandbox mode, build shadow array of
	initial argv values. Call init_argv_array.

2019-05-05         Arnold D. Robbins     <arnold@skeeve.com>

	* ext.c (load_ext): Fix the message in the version for when
	extensions are not available.

2019-04-24         Arnold D. Robbins     <arnold@skeeve.com>

	* msg.c (msg): Use %ld for the line number value. Thanks to
	Michal Jaegermann for the report.

2019-04-23         Arnold D. Robbins     <arnold@skeeve.com>

	* config.sub: Updated from GNULIB.

2019-02-21         Andrew J. Schorr      <aschorr@telemetry-investments.com>

	* interpert.h (Op_store_field): Move call to force_string to
	here from unfield.  Speeds up work with fields that are numeric
	only. Thanks to Tom Gray <tom_gray@keysight.com> for the report.

2019-04-21         Arnold D. Robbins     <arnold@skeeve.com>

	* POSIX.STD: Updated.
	* field.c (get_field): If NF == -1, check parse high water to
	set in_middle correctly. Thanks to <oguzismailuysal@gmail.com>
	for the report.

2019-04-18         Arnold D. Robbins     <arnold@skeeve.com>

	* msg.c (msg): Add an undocumented feature. "Use the Source, Luke."
	* Makefile.am (EXTRA_DIST): Add ChangeLog.1 to the list. Ooops.
	* CheckList: Updated.

	Fix core dump reported by Steve Kemp <steve@steve.org.uk>:

	* awk.h (errcount): Declare.
	* awkgram.y (errcount): No longer static.
	* command.y (dbg_errcount): Renamed from errcount.
	* main.c (catchsig, catchsegv): If errcount > 0, just exit,
	don't abort.  

2019-04-12         Arnold D. Robbins     <arnold@skeeve.com>

	* configure.ac: Update version to 5.0.0.
	* configure: Regenerated.
	* ChangeLog.1: Rotated ChangeLog into this file.
	* ChangeLog: Created anew for gawk 5.0.0 and on.
	* README: Bump version to 5.0.0.
	* 5.0.0: Release tar ball made.<|MERGE_RESOLUTION|>--- conflicted
+++ resolved
@@ -1,4 +1,3 @@
-<<<<<<< HEAD
 2020-02-09         Arnold D. Robbins     <arnold@skeeve.com>
 
 	* awkgram.y: Add lint check for assignment in condition to
@@ -7,11 +6,10 @@
 	* debug.c (do_eval): Remove @eval from the symbol table if there
 	was a syntax error in the statement being evaluated. Thanks again
 	to Jannick, for the report.
-=======
+
 2020-02-04         John E. Malmberg      <wb8tyw@qsl.net>
 
 	* custom.h: Fix OpenVMS SIZE_MAX value.
->>>>>>> 02cea1f5
 
 2020-02-01         Arnold D. Robbins     <arnold@skeeve.com>
 
