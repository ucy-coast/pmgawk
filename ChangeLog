--- conflicted
+++ resolved
@@ -1,8 +1,3 @@
-<<<<<<< HEAD
-2015-06-12         Arnold D. Robbins     <arnold@skeeve.com>
-
-	* awkgram.y: Finish converting "hard" regex to "typed" regex.
-=======
 2015-06-14         Arnold D. Robbins     <arnold@skeeve.com>
 
 	* regcomp.c, regex_internal.h, regexec.c: Sync with GLIBC.
@@ -15,7 +10,10 @@
 
 	* regex_internal.h: Clean up defines for non-GCC for attribute;
 	essentially sync it with GLIBC.
->>>>>>> 3d47e0ed
+
+2015-06-12         Arnold D. Robbins     <arnold@skeeve.com>
+
+	* awkgram.y: Finish converting "hard" regex to "typed" regex.
 
 2015-05-31         Arnold D. Robbins     <arnold@skeeve.com>
 
