<<<<<<< HEAD
2012-10-27         Arnold D. Robbins     <arnold@skeeve.com>

	* gawkapi.h: Continuing the minor formatting / doc cleanups.

2012-10-26         Arnold D. Robbins     <arnold@skeeve.com>

	* gawkapi.h: Continuing the minor formatting / doc cleanups.

2012-10-24         Arnold D. Robbins     <arnold@skeeve.com>

	* gawkapi.h: Still more minor formatting / doc cleanups.

2012-10-23         Arnold D. Robbins     <arnold@skeeve.com>

	* gawkapi.h: More minor formatting / doc cleanups.

2012-10-21         Arnold D. Robbins     <arnold@skeeve.com>

	Fixes for z/OS from Dave Pitts.

	* awk.h (assoc_list_flags): No trailing comma on last enum value.
	* gawkapi.h (awk_valtype_t): Ditto.
	* symbol.c (lookup): ``No automatic aggregate initialization.'' Sigh.

	Unrelated:

	* gawkapi.h: Minor formatting / doc cleanups.

2012-10-19         Arnold D. Robbins     <arnold@skeeve.com>

	If SYMTAB is used, make sure ENVIRON and PROCINFO get loaded too.

	* awkgram.y (process_deferred): New function. Call it when program
	is completely parsed.
	(symtab_used): New variable.
	(variable): Set it to true if SYMTAB is looked up.
	* main.c (load_environ, load_procinfo): Make sure the routines are
	only called once.

	Unrelated fixes:

	* awkgram.y (yylex): Check continue_allowed and break_allowed as
	soon as they are seen in the scanner; the rules that check them
	can not be reduced until after a token that allows them is seen,
	leading to errors at execution time.
	* interpret.h (Op_K_break, Op_K_continue, Op_jmp): Add asssertion
	that pc->target_jmp is not NULL.

	* symbol.c (lookup): Correct a comment.

2012-10-14         Arnold D. Robbins     <arnold@skeeve.com>

	* gawkapi.h (IOBUF_PUBLIC): Renamed awk_input_buf_t.
	(struct iobuf_public): Renamed struct awk_input.
	* awk.h: Adjust.
=======
2012-10-28         Arnold D. Robbins     <arnold@skeeve.com>

	* Update bison 2.6.3. Various files regenerated.
>>>>>>> 0d49bc78

2012-10-13         Arnold D. Robbins     <arnold@skeeve.com>

	* Update to Automake 1.12.4. Various files regenerated.

2012-10-11         Arnold D. Robbins     <arnold@skeeve.com>

	* awk.h (dup_ent): New member for Node_param_list.
	* symbol.c (install): For parameters, if this is a duplicate, chain
	it off the original using the dup_ent pointer.
	(remove_params): If there's a duplicate, remove it from the list.

	* awk.h: Fix flags to have unique numeric values. Oops.

2012-10-10         Arnold D. Robbins     <arnold@skeeve.com>

	* gawkapi.h: Add considerably more documentation. Rearrange order
	of functions in the struct to make more sense, grouping related
	functions together in a more logical order.
	* gawkapi.c: Adjust as needed.
	* ext.c (make_builtin): Adjust for name change in struct member.

2012-10-05         Arnold D. Robbins     <arnold@skeeve.com>

	* mbsupport.h: Add a bunch of undefs for z/OS.

2012-10-04         Arnold D. Robbins     <arnold@skeeve.com>

	* TODO.xgawk: Update.
	* awk.h (make_str_node): Removed macro.
	(make_string): Modified to call make_str_node.
	(r_make_str_node): Renamed to make_str_node.
	* gawkapi.c: Changed r_make_str_node to make_str_node everywhere.
	* node.c (make_str_node): Renamed from make_str_node.

	Update to automake 1.12.4.

	* Makefile.in, aclocal.m4, awklib/Makefile.in, doc/Makefile.in,
	extension/Makefile.in, extension/aclocal.m4, test/Makefile.in:
	Regenerated.

	* interpret.h (Op_Subscript): Added lint warnings for FUNCTAB
	and SYMTAB.

2012-10-02         Arnold D. Robbins     <arnold@skeeve.com>

	* awk.h (func_table): Declare.
	* awkgram.y: If do_posix or do_traditional, then check for
	delete on SYMTAB. Add check for delete on FUNCTAB, also.
	* interpret.h (Op_Subscript): For FUNCTAB, return the element name
	as its value too.  Avoids lots of weirdness and allows indirect calls
	after assignment from FUNCTAB["foo"] to work.
	(Op_store_sub): Disallow assignment to elements of FUNCTAB.
	(Op_indirect_func_all): Turn assert into check and fatal error.
	* symbol.c (func_table): No longer static.
	(lookup): If do_posix or do_traditional, skip the global table.
	(release_all_vars): Clear func_table too.

2012-09-25         Arnold D. Robbins     <arnold@skeeve.com>

	First cut at SYMTAB and FUNCTAB. This does the following:
	- Change symbol table handling to use gawk arrays.
	- Store symbols in SYMTAB array and allow indirect access
	  through SYMTAB to variables, both getting and setting.
	- List function names in FUNCTAB indexes; Values cannot be
	  used at the moment.
	- No documentation yet.

	* awk.h (Node_hashnode, hnext, hname, hlength, hcode, hvalue):
	Removed, not needed any more.
	(init_symbol_table, symbol_table): Add declarations.
	* awkgram.y: Disallow delete on SYMTAB, fix warning for tawk
	extension if traditional.
	* eval.c (nodetypes): Remove Node_hashnode element.
	* interpret.h (Op_subscript, Op_store_sub): Handle SYMTAB and go
	through to the actual value.
	* main.c (main): Init Nnull_string earlier. Add call to
	init_symbol_table().
	* profile.c (pp_str, pp_len): Change definitions.
	(pp_next): New macro.
	(pp_push, pp_pop): Adjust uses.
	* symbol.c (variables): Removed.
	(global_table, param_table, func_table, symbol_table,
	installing_specials): New variables.
	(lookup, make_params, install_params, remove_params, remove_symbol,
	make_symbol, install, get_symbols, release_all_vars, append_symbol,
	release_symbols, load_symbols): Rework logic considerably.
	(init_symbol_table): New function.

2012-09-23         Arnold D. Robbins     <arnold@skeeve.com>

	`delete array' and `nextfile' are now in POSIX.
	Thanks to Nathan Weeks <weeks@iastate.edu> for the
	initiative and letting us know about it.

	* awkgram.y: Make the right code changes for `delete array'
	and `nextfile'.
	(tokentab): Set flags to zero for nextfile.

2012-09-19         Arnold D. Robbins     <arnold@skeeve.com>

	* symbol.c (load_symbols): Zero out the new node. Prevents assertion
	failure on PPC Mac OS X.

2012-09-14         Arnold D. Robbins     <arnold@skeeve.com>

	Allow read-only access to built-in variables from extensions.

	* awk.h (NO_EXT_SET): New flag.
	* gawkapi.c (api_sym_lookup, api_sym_update_real): Set flag if off
	limits variable instead of failing. Adjust logic.
	(api_sym_update_scalar, api_set_array_element, api_del_array_element,
	api_release_flattened_array): Adjust logic.
	* gawkapi.h: Adjust documentation.

	Provide PROCINFO["identifiers"]. Undocumented for now.

	* awk.h (load_symbols): Add declaration.
	* awkgram.y (variable): Adjust comment formatting.
	* main.c (main): Call load_symbols().
	* symbol.c (load_symbols): New function.

2012-09-13         Arnold D. Robbins     <arnold@skeeve.com>

	* configure.ac: Determination of DYNAMIC adjusted. Hopefully is
	smarter for z/OS.

2012-09-13         Dave Pitts            <dpitts@cozx.com>

	* awk.h: Add defines for z/OS for newer types.

2012-08-31         Arnold D. Robbins     <arnold@skeeve.com>

	* gawkapi.c: Wrap various bits in #ifdef DYNAMIC so that
	gawk will compile on systems without dynamic loading.

2012-08-24         Arnold D. Robbins     <arnold@skeeve.com>

	Add version facility to API. Thanks to Manuel Collado
	for the idea.

	* awk.h (print_ext_versions): Declare.
	Rearrange includes and decls to make more sense.
	* gawkapi.h (register_ext_version): New API.
	(dl_load_func): Add code for ext_version.
	* gawkapi.c (api_register_ext_version, print_ext_versions):
	New functions.
	* main.c (do_version): New variable.
	(optab): Set it for -v / --version.
	(main): Set it in arg parsing switch. Call version() after the
	extensions have been loaded.

2012-08-22         Arnold D. Robbins     <arnold@skeeve.com>

	Add output wrapper and two-way processor to extension API.

	* awk.h (struct redirect): Replace output FILE * with awk_output_buf_t.
	(register_output_wrapper, register_two_way_processor): Declare.
	* builtin.c (efwrite): Adjust logic to use rp->output data and
	functions if rp is not NULL. Remove redundant declaration of function.
	(do_fflush, do_printf, do_print, do_print_rec): Same adjustment.
	* ext.c (make_builtin): Adjust error messages.
	* gawkapi.c (api_register_output_wrapper,
	api_register_two_way_processor): New functions.
	(sym_update_real): Adjust code formatting.
	* gawkapi.h (awk_input_parser_t): Make next pointer awk_const.
	(awk_output_buf_t, awk_two_way_processor_t): New structs.
	(api_register_output_wrapper, api_register_two_way_processor): New APIs.
	(dl_load_func): Allow for empty function table (NULL elements).
	* io.c (find_output_wrapper, init_output_wrapper, find_two_processor,
	gawk_fwrite, gawk_ferror, gawk_fflush, gawk_fclose): New functions.
	(redirect): Call init_output_wrapper, find_output_wrapper as needed.
	Adjust use of rp->fp to rp->output.fp and also function calls.
	(close_rp, close_redir, flush_io): Same adjustment.
	(two_way_open): Same adjustment. Call find_two_way_processor, and
	find_output_wrapper, as needed.

2012-08-17         Arnold D. Robbins     <arnold@skeeve.com>

	* Update infrastructure: Automake 1.12.3 and bison 2.6.2.

2012-08-15         Arnold D. Robbins     <arnold@skeeve.com>

	* dfa.c: Sync w/GNU grep.

2012-08-12         Arnold D. Robbins     <arnold@skeeve.com>

	* gawkapi.h: Make the versions enum constants instead of defines.

2012-08-11         Andrew J. Schorr     <aschorr@telemetry-investments.com>

	* awkgram.y (add_srcfile): It is now a fatal error to load the
	same file with -f and -i (or @include).
	* TODO.xgawk: Update to reflect this change.

2012-08-10         Arnold D. Robbins     <arnold@skeeve.com>

	* FUTURES, TODO.xgawk: Updates.

2012-08-08         Arnold D. Robbins     <arnold@skeeve.com>

	* configure.ac: Add -DNDEBUG to remove asserts if not developing.

	* gawkapi.h: Document how to build up arrays.
	* gawkapi.c (api_sym_update): For an array, pass the new cookie
	back out to the extension.

	* awk.h (IOBUF): Move struct stat into IOBUF_PUBLIC.
	(os_isreadable): Change to take an IOBUF_PUBLIC.
	* gawkapi.h (IOBUF_PUBLIC): Received struct stat.
	(INVALID_HANDLE): Moves to here.
	* io.c (iop_alloc): Stat the fd and fill in stat buf.
	(iop_finish): Use passed in stat info.

2012-08-05         Arnold D. Robbins     <arnold@skeeve.com>

	* README.git: More stuff added.

2012-08-01         Arnold D. Robbins     <arnold@skeeve.com>

	* io.c (iop_finish): New function.
	(iop_alloc): Add errno_val parameter. Move code into iop_finish.
	Add large explanatory leading comment.
	(after_beginfile): Rework logic. Check for input parser first, then
	check for invalid iop.
	(nextfile): Organize code better. Call iop_alloc then iop_finish.
	(redirect): Call iop_alloc, find_input_parser, iop_finish.
	(two_way_open): Call iop_alloc, find_input_parser, iop_finish.
	(gawk_popen): Call iop_alloc, find_input_parser, iop_finish.
	(find_input_parser): Set iop->valid if input parser takes control.
	(get_a_record): Rework setting RT to use macros.

2012-07-29         Andrew J. Schorr     <aschorr@telemetry-investments.com>

	* awk.h (set_RT_to_null, set_RT): Removed.
	* gawkapi.h (api_set_RT): Removed.
	(get_record): Signature changed in input parser struct.
	* gawkapi.c (api_set_RT): Removed.
	* io.c (set_RT_to_null, set_RT): Removed.
	(get_a_record): Adjustments for new API for input parser.

2012-07-29         Arnold D. Robbins     <arnold@skeeve.com>

	* awk.h (os_isreadable): Adjust declaration.
	(struct iobuf): Add new member `valid'.
	* io.c (iop_alloc): Remove do_input_parsers parameter, it's
	always true. Adjust logic to set things to invalid if could not
	find an input parser.
	(after_beginfile): Use valid member to check if iobuf is valid.
	Don't clear iop->errcode.
	(nextfile): Adjust logic to clear errcode if valid is true and
	also to update ERRNO.
	(redirect): Check iop->valid and cleanup as necessary, including
	setting ERRNO.
	(two_way_open): Ditto.
	(gawk_popen): Ditto.
	(devopen): Remove check for directory.

2012-07-27         Andrew J. Schorr     <aschorr@telemetry-investments.com>

	* io.c (find_input_parser): Issue a warning if take_control_of fails.

2012-07-27         Arnold D. Robbins     <arnold@skeeve.com>

	* awk.h (set_RT): Change to take a NODE * parameter.
	* io.c (set_RT): Change to take a NODE * parameter.
	* gawkapi.h: Change open hook to input parser in comment.
	* gawkapi.c (api_set_RT): Adjust call to set_RT.

2012-07-26         Arnold D. Robbins     <arnold@skeeve.com>

	* awk.h (set_RT_to_null, set_RT): Declare functions.
	(os_isreadable): Declare function.
	* io.c (set_RT_to_null, set_RT): New functions.
	(iop_close): Init ret to zero.
	* gawkapi.c (api_register_input_parser): Check for null pointer.
	(api_set_RT): New function.
	* gawkapi.h (api_set_RT): New function.

2012-07-26         Andrew J. Schorr     <aschorr@telemetry-investments.com>

	* gawkapi.h (IOBUF_PUBLIC): Document the get_record and close_func
	API.
	(awk_input_parser_t) Change can_take_file argument to const, and
	document the API.
	* io.c (get_a_record): Document that the caller initializes *errcode
	to 0, and remote the test for non-NULL errcode.

2012-07-26         Andrew J. Schorr     <aschorr@telemetry-investments.com>

	* gawkapi.c (api_sym_update_scalar): Fix some minor bugs.  Was
	not updating AWK_NUMBER when valref != 1.  And strings were not
	freeing MPFR values.

2012-07-25         Arnold D. Robbins     <arnold@skeeve.com>

	Start refactoring of IOBUF handling and turn "open hooks"
	into "input parsers".

	* awk.h (IOP_NOFREE_OBJ): Flag removed.
	(register_input_parser): Renamed from register_open_hook.
	* ext.c (load_ext): Make sure lib_name is not NULL.
	* gawk_api.c (api_register_input_parser): Renamed from
	api_register_open_hook.
	* gawk_api.h (api_register_input_parser): Renamed from
	api_register_open_hook.  Rework structure to have "do you want it"
	and "take control of it" functions.
	* io.c (iop_alloc): Remove third argument which is IOBUF pointer.
	Always malloc it. Remove use of IOP_NOFREE_OBJ everywhere.
	(find_input_parser): Renamed from find_open_hook.
	(nextfile): Don't use static IOBUF.
	(iop_close): Call close_func first. Then close fd or remap it
	if it's still not INVALID_HANDLE.
	(register_input_parser): Renamed from register_open_hook.
	Use a FIFO list and check if more than one parser will accept the
	file. If so, fatal error.

2012-07-25         Andrew J. Schorr     <aschorr@telemetry-investments.com>

	* configure.ac: Instead of using acl_shlibext for the shared library
	extension, define our own variable GAWKLIBEXT with a hack to work
	correctly on Mac OS X.
	* Makefile.am (SHLIBEXT): Use the value of GAWKLIBEXT instead of
	acl_shlibext.

2012-07-24         Arnold D. Robbins     <arnold@skeeve.com>

	* configure.ac: Add crude but small hack to make plug-ins work
	on Mac OS X.

2012-07-20         Arnold D. Robbins     <arnold@skeeve.com>

	* gawkapi.h: Rework table to not take up so much space.
	* gawkapi.c (api_sym_update_scalar): Rework optimization code
	to clean up the function.

2012-07-17         Andrew J. Schorr     <aschorr@telemetry-investments.com>

	* gawkapi.h: Add comments explaining new api_create_value and
	api_release_value functions.
	* gawkapi.c (sym_update_real): Allow updates with AWK_SCALAR and
	AWK_VALUE_COOKIE types.  After creating a regular variable,
	remove the call to unref(node->var_value), since this is not
	done elsewhere in the code (see, for example, main.c:init_vars).
	If the update is for an existing variable, allow any val_type
	except AWK_ARRAY (was previously disallowing AWK_SCALAR and
	AWK_VALUE_COOKIE for no apparent reason).
	(api_sym_update_scalar): The switch should return false for an
	invalid val_type value, so change the AWK_ARRAY case to default.
	(valid_subscript_type): Any scalar value is good, so accept any valid
	type except AWK_ARRAY.
	(api_create_value): Accept only AWK_NUMBER and AWK_STRING values.
	Anything else should fail.

2012-07-17         Arnold D. Robbins     <arnold@skeeve.com>

	Speedup:

	* awk.h (r_free_wstr): Renamed from free_wstr.
	(free_wstr): Macro to test the WSTRCUR flag first.
	* node.c (r_free_wstr): Renamed from free_wstr.

	Support value cookies:

	* gawkapi.h (awk_val_type_t): Add AWK_VALUE_COOKIE.
	(awk_value_cookie_t): New type.
	(awk_value_t): Support AWK_VALUE_COOKIE.
	(api_create_value, api_release_value): New function pointers.
	* gawkapi.c (awk_value_to_node, api_sym_update_scalar,
	valid_subscript_type): Handle AWK_VALUE_COOKIE.
	(api_create_value, api_release_value): New functions.

2012-07-16         Arnold D. Robbins     <arnold@skeeve.com>

	* gawkapi.c (awk_value_to_node): Support AWK_SCALAR.
	(api_sym_update_scalar): Performance improvements.

2012-07-12         Arnold D. Robbins     <arnold@skeeve.com>

	Allow creation of constants. Thanks to John Haque for the
	implementation concept.

	* gawk_api.h (api_sym_constant): Create a constant.
	* gawk_api.h (api_sym_update_real): Renamed from api_sym_update.
	Add is_const paramater and do the right thing if true.
	(api_sym_update, api_sym_constant): Call api_sym_update_real
	in the correct way.
	(set_constant): New function.

2012-07-11         Andrew J. Schorr     <aschorr@telemetry-investments.com>

	* gawkapi.h: Fix typo in comment.
	(awk_value_t): Type for scalar_cookie should be awk_scalar_t,
	not awk_array_t.
	(gawk_api): Add new api_sym_lookup_scalar function.
	(sym_lookup_scalar): New wrapper macro for api_sym_lookup_scalar hook.
	* gawkapi.c (api_sym_lookup_scalar): New function for faster scalar
	lookup.
	(api_impl): Add entry for api_sym_lookup_scalar.

2012-07-11         Andrew J. Schorr     <aschorr@telemetry-investments.com>

	* gawkapi.c (awk_value_to_node): Change to a switch statement
	so AWK_SCALAR or other invalid type is handled properly.
	(valid_subscript_type): Test whether a value type is acceptable
	for use as an array subscript (any scalar value will do).
	(api_get_array_element, api_set_array_element, api_del_array_element):
	Use new valid_subscript_type instead of restricting to string values.

2012-07-11         Arnold D. Robbins     <arnold@skeeve.com>

	Lots of API work.

	* gawkapi.h: Function pointer members renamed api_XXXX and
	macros adjusted. More documentation.
	(awk_valtype_t): New AWK_SCALAR enum for scalar cookies.
	(awk_scalar_t): New type.
	(awk_value_t): New member scalar_cookie.
	(api_sym_update_scalar): New API function.
	(erealloc): New macro.
	(make_const_string): New macro, renamed from dup_string.
	(make_malloced_string): New macro, renamed from make_string.
	(make_null_string): New inline function.
	(dl_load_func): Add call to init routine through pointer if
	not NULL.

	* gawkapi.c (awk_value_to_node): Assume that string values came
	from malloc.
	(node_to_awk_value): Handle AWK_SCALAR.
	(api_sym_update): Ditto.
	(api_sym_update_scalar): New routine.
	(api_get_array_element): Return false if the element doesn't exist.
	Always unref the subscript.
	(remove_element): New helper routine.
	(api_del_array_element): Use it.
	(api_release_flattened_array): Ditto.
	(api_impl): Add the new routine.

2012-07-11         Andrew J. Schorr     <aschorr@telemetry-investments.com>

	* gawkapi.c (api_sym_update): Allow val_type to be AWK_UNDEFINED
	for setting a variable to "", i.e. dupnode(Nnull_string).

2012-07-10         Andrew J. Schorr     <aschorr@telemetry-investments.com>

	* awkgram.y (add_srcfile): Lint warning message for a previously loaded
	shared library should say "already loaded shared library" instead
	of "already included source file".

2012-07-08         Arnold D. Robbins     <arnold@skeeve.com>

	* gawkapi.h (set_array_element): Use index + value instead
	of element structure. Matches get_array_element.
	(set_array_element_by_elem): New macro to use an element.
	* gawkapi.c (api_set_array_element): Make the necessary adjustments.

2012-07-04         Arnold D. Robbins     <arnold@skeeve.com>

	* awkgram.y (tokentab): Remove limit on number of arguments
	for "and", "or", and "xor".
	* builtin.c (do_and, do_or, do_xor): Modify code to perform the
	respective operation on any number of arguments. There must be
	at least two.

2012-06-29         Arnold D. Robbins     <arnold@skeeve.com>

	* gawkapi.h: Improve the documentation of the return values
	per Andrew Schorr.

2012-06-25         Arnold D. Robbins     <arnold@skeeve.com>

	* TODO.xgawk: Updated.
	* awk.h (track_ext_func): Declared.
	* awkgram.y (enum defref): Add option for extension function.
	(struct fdesc): Add member for extension function.
	(func_use): Handle extension function, mark as extension and defined.
	(track_ext_func): New function.
	(check_funcs): Update logic for extension functions.
	* ext.c (make_builtin): Call track_ext_func.

2012-06-24         Andrew J. Schorr     <aschorr@telemetry-investments.com>

	* TODO.xgawk: Most of IOBUF has been hidden.
	* gawkapi.h (IOBUF): Remove declaration (now back in awk.h).
	(IOBUF_PUBLIC): Declare new structure defining subset of IOBUF fields
	that should be exposed to extensions.
	(gawk_api): Update register_open_hook argument from IOBUF to
	IOBUF_PUBLIC.
	* awk.h (IOBUF): Restore declaration with 5 fields moved to new
	IOBUF_PUBLIC structure.
	(register_open_hook): Update open_func argument from IOBUF to
	IOBUF_PUBLIC.
	* gawkapi.c (api_register_open_hook): Ditto.
	* io.c (after_beginfile, nextfile, iop_close, gawk_pclose): Some fields
	such as fd and name are now inside the IOBUF public structure.
	(struct open_hook): Update open_func argument from IOBUF to
	(register_open_hook): Ditto.
	(find_open_hook): opaque now inside IOBUF_PUBLIC.
	(iop_alloc): fd and name now in IOBUF_PUBLIC.
	(get_a_record): If the get_record hook returns EOF, set the IOP_AT_EOF
	flag.  Access fd inside IOBUF_PUBLIC.
	(get_read_timeout): File name now inside IOBUF_PUBLIC.
	* interpret.h (r_interpret): File name now inside IOBUF_PUBLIC.
	* ext.c (load_ext): No need to call return at the end of a void
	function.

2012-06-24         Arnold D. Robbins     <arnold@skeeve.com>

	* ext.c (load_ext): Don't retun a value from a void function.
	* gawkapi.c (api_set_array_element): Set up vname and parent_array.

2012-06-21         Arnold D. Robbins     <arnold@skeeve.com>

	More API and cleanup:

	* awk.h (stopme): Make signature match other built-ins.
	* awkgram.y (stopme): Make signature match other built-ins.
	(regexp): Minor edit.
	* gawkapi.c (api_set_argument): Remove unused variable.
	Set parent_array field of array value.
	* TODO.xgawk: Update some.

	Remove extension() builtin.

	* awk.h (do_ext): Removed.
	(load_ext): Signature changed.
	* awkgram.y (tokentab): Remove do_ext.
	Change calls to do_ext.
	* ext.c (load_ext): Make init function a constant.
	* main.c (main): Change calls to do_ext.

2012-06-20         Arnold D. Robbins     <arnold@skeeve.com>

	Restore lost debugging function:

	* awkgram.y (stopme): Restore long lost debugging function.
	* awk.h (stopme): Add declaration.

	API work:

	* ext.c (get_argument): Make extern.
	* awk.h (get_argument): Declare it.
	* gawkapi.c (api_set_argument): Call it. Finish off the logic.
	(api_get_argument): Refine logic to use get_argument.
	* gawkapi.h (set_argument): New API.

2012-06-19         Arnold D. Robbins     <arnold@skeeve.com>

	Remove code duplication in gawkapi.c from msg.c:

	* awk.h (err): Add `isfatal' first parameter.
	* awkgram.y (err): Adjust all calls.
	* msg.c (err): Adjust all calls. Move fatal code to here ...
	(r_fatal): From here.
	* gawkapi.c: Remove code duplication and adjust calls to `err'.

	Handle deleting elements of flattened array:

	* awk.h (get_argument): Remove declaration.
	* ext.c (get_argument): Make static.
	* gawkapi.h (awk_flat_array_t): Make opaque fields const. Add
	more descriptive comments.
	* gawkapi.c (release_flattened_array): Delete elements flagged
	for deletion. Free the flattened array also.

	Add additional debugging when developing:

	* configure.ac: Add additional debugging flags.
	* configure: Regenerated.

2012-06-18         Arnold D. Robbins     <arnold@skeeve.com>

	* gawkapi.h (get_array_element): Restore `wanted' paramater.
	(awk_element_t): Use awk_value_t for index. Add awk_flat_array_t.
	(flatten_array): Change signature to use awk_flat_array_t;
	(release_flattened_array): Change signature to use awk_flat_array_t;
	* gawkapi.c (api_sym_update): Handle case where variable exists already.
	(api_get_array_element): Restore `wanted' paramater and pass it
	on to node_to_awk_value.
	(api_set_array_element): Revisse to match changed element type.
	(api_flatten_array): Revise signature, implement.
	(api_release_flattened_array): Revise signature, implement.

2012-06-17         Arnold D. Robbins     <arnold@skeeve.com>

	API Work:

	* gawkapi.h (get_array_element): Remove `wanted' parameter.
	(r_make_string): Comment the need for `api' and `ext_id' parameters.
	* gawkapi.c (api_sym_update): Move checks to front.
	Initial code for handling arrays. Still needs work.
	(api_get_array_element): Implemented.
	(api_set_array_element): Additional checking code.
	(api_del_array_element): Implemented.
	(api_create_array): Implemented.
	(init_ext_api): Force do_xxx values to be 1 or 0.
	(update_ext_api): Ditto.

2012-06-12         Arnold D. Robbins     <arnold@skeeve.com>

	API Work:

	* gawkapi.h (awk_value_t): Restore union.
	(get_curfunc_param): Renamed to get_argument. Return type changed
	to awk_bool_t. Semantics better thought out and documented.
	(awk_atexit, get_array_element): Return type now void.
	(sym_lookup): Return type now void. Argument order rationalized.
	* gawkapi.c (node_to_awk_value): Return type is now awk_bool_t.
	Semantics now match table in gawkawpi.h.
	(api_awk_atexit): Return type now void.
	(api_sym_lookup): Return type is now awk_bool_t. Change parameter
	order.
	(api_get_array_element): Return type is now awk_bool_t.

	Further API implementations and fixes for extension/testext.c:

	* awk.h (final_exit): Add declaration.
	* ext.c (load_ext): Change `func' to install_func.
	* gawkapi.c: Add casts to void for id param in all functions.
	(api_sym_update): Finish implementation.
	(api_get_array_element): Start implementation.
	(api_set_array_element): Add error checking.
	(api_get_element_count): Add error checking, return the right value.
	* main.c (main): Call final_exit instead of exit.
	(arg_assign): Ditto.
	* msg.c (final_exit): New routine to run the exit handlers and exit.
	(gawk_exit): Call it.
	* profile.c (dump_and_exit): Ditto.

2012-06-10         Andrew J. Schorr     <aschorr@telemetry-investments.com>

	* TODO.xgawk: Addition of time extension moved to "done" section.

2012-06-10         Andrew J. Schorr     <aschorr@telemetry-investments.com>

	* gawkapi.c (api_update_ERRNO_string): Treat boolean true as a request
	for TRANSLATE, and false as DONT_TRANSLATE.

2012-06-06         Arnold D. Robbins     <arnold@skeeve.com>

	* cint_array.c (tree_print, leaf_print): Add additional casts
	for printf warnings.

	* awk.h (update_ext_api): Add declaration.
	* gawkapi.c (update_ext_api): New function.
	* eval.c (set_LINT): Call update_ext_api() at the end.
	* gawkapi.h: Document that do_XXX could change on the fly.

	* awk.h (run_ext_exit_handlers): Add declaration.
	* msg.c (gawk_exit): Call it.

2012-06-05         Arnold D. Robbins     <arnold@skeeve.com>

	* ext.c (load_ext): Remove use of RTLD_GLOBAL. Not needed in new
	scheme. Clean up error messages.

2012-06-04         Arnold D. Robbins     <arnold@skeeve.com>

	* configure.ac: Remove use of -export-dynamic for GCC.
	* configure: Regenerated.

2012-05-30         Arnold D. Robbins     <arnold@skeeve.com>

	* main.c (is_off_limits_var): Minor coding style edit.
	* gawkapi.c (awk_value_to_node): More cleanup.
	(node_to_awk_value): Use `wanted' for decision making.
	(api_sym_update): Start implementation. Needs more work.
	General: More cleanup, comments.
	* gawkapi.h (api_sym_update): Add additional comments.

2012-05-29         Arnold D. Robbins     <arnold@skeeve.com>

	* gawkapi.c (node_to_awk_value): Add third parameter indicating type
	of value desired. Based on that, do force_string or force_number
	to get the "other" type.
	(awk_value_to_node): Clean up the code a bit.
	(get_curfunc_param): Move forcing of values into node_to_awk_value.
	(api_sym_lookup): Add third parameter indicating type of value wanted.
	(api_get_array_element): Ditto.
	* gawk_api.h: Additional comments and clarifications. Revise APIs
	to take third 'wanted' argument as above.
	(awk_value_t): No longer a union so that both values may be accessed.
	All macros: Parenthesized the bodies.
	* bootstrap.sh: Rationalize a bit.

2012-05-26         Andrew J. Schorr     <aschorr@telemetry-investments.com>

	* Makefile.am (include_HEADERS): Add so gawkapi.h will be installed.
	(base_sources): Add gawkapi.h so that it is in dist tarball.
	* TODO.xgawk: Update.
	* main.c (is_off_limits_var): Stop returning true for everything
	except PROCINFO.

2012-05-25         Arnold D. Robbins     <arnold@skeeve.com>

	* main.c (is_off_limits_var): New function to check if a variable
	is one that an extension function may not change.
	* awk.h (is_off_limits_var): Declare it.
	* gawkapi.c (api_sym_lookup): Use it.

	* bootstrap.sh: Touch various files in the extension directory also.

2012-05-24         Andrew J. Schorr     <aschorr@telemetry-investments.com>

	* gawkapi.h (awk_param_type_t): Remove (use awk_valtype_t instead).
	(awk_ext_func_t): Pass a result argument, and return an awk_value_t *.
	(gawk_api.get_curfunc_param): Add a result argument.
	(gawk_api.set_return_value): Remove obsolete function.
	(gawk_api.sym_lookup, gawk_api.get_array_element): Add a result
	argument.
	(gawk_api.api_make_string, gawk_api.api_make_number): Remove hooks,
	since access to gawk internal state is not required to do this.
	(set_return_value): Remove obsolete macro.
	(get_curfunc_param, sym_lookup, get_array_element): Add result argument.
	(r_make_string, make_number): New static inline functions.
	(make_string, dup_string): Revise macro definitions.
	(dl_load_func): Remove global_api_p and global_ext_id args,
	and fix SEGV by setting api prior to checking its version members.
	(GAWK): Expand ifdef to include more stuff.
	* gawkapi.c (node_to_awk_value): Add result argument.
	(api_get_curfunc_param): Add result argument, and use awk_valtype_t.
	(api_set_return_value): Remove obsolete function.
	(awk_value_to_node): New global function to convert back into internal
	format.
	(api_add_ext_func): Simply call make_builtin.
	(node_to_awk_value): Add result argument, and handle Node_val case.
	(api_sym_lookup, api_get_array_element): Add result argument.
	(api_set_array_element): Implement.
	(api_make_string, api_make_number): Remove functions that belong on
	client side.
	(api_impl): Remove 3 obsolete entries.
	* TODO.xgawk: Update to reflect progress.
	* Makefile.am (base_sources): Add gawkapi.c.
	* awk.h: Include gawkapi.h earlier.
	(api_impl, init_ext_api, awk_value_to_node): Add declarations
	so we can hook in new API.
	(INSTRUCTION): Add new union type efptr for external functions.
	(extfunc): New define for d.efptr.
	(load_ext): Remove 3rd obj argument that was never used for anything.
	(make_builtin): Change signature for new API.
	* awkgram.y (load_library): Change 2nd argument to load_ext
	from dlload to dl_load, and remove pointless 3rd argument.
	* main.c (main): Call init_ext_api() before loading shared libraries.
	Change 2nd argument to load_ext from dlload to dl_load, and remove
	pointless 3rd argument.
	* ext.c (do_ext): Remove pointless 3rd argument to load_ext.
	(load_ext): Remove 3rd argument.  Port to new API (change initialization
	function signature).  If initialization function fails, issue a warning
	and return -1, else return 0.
	(make_builtin): Port to new API.
	* interpret.h (r_interpret): For Op_ext_builtin, call external functions
	with an awk_value_t result buffer, and convert the returned value
	to a NODE *.  For Node_ext_func, code now in extfunc instead of builtin.

2012-05-21         Andrew J. Schorr     <aschorr@telemetry-investments.com>

	* configure.ac: Remove libtool, and call configure in the
	extension subdirectory.  Change pkgextensiondir to remove the
	version number, since the new API has builtin version checks.
	* TODO.xgawk: Update.
	* ltmain.sh: Removed, since libtool no longer used here.

2012-05-19         Andrew J. Schorr     <aschorr@telemetry-investments.com>

	* TODO.xgawk: Update to reflect progress and new issues.
	* main.c (main): Add -i (--include) option.
	(usage): Ditto.
	* awkgram.y (add_srcfile): Eliminate duplicates only for SRC_INC
	and SRC_EXTLIB sources (i.e. -f duplicates should not be removed).
	* io.c (find_source): Set DEFAULT_FILETYPE to ".awk" if not defined
	elsewhere.

2012-05-15         Arnold D. Robbins     <arnold@skeeve.com>

	* awk.h: Include "gawkapi.h" to get IOBUF.
	* gawkapi.h: Considerable updates.
	* gawkapi.c: New file. Start at implementing the APIs.

2012-05-13         Andrew J. Schorr     <aschorr@telemetry-investments.com>

	* TODO.xgawk: Update to reflect recent discussions and deletion of
	extension/xreadlink.[ch].

2012-05-11         Arnold D. Robbins     <arnold@skeeve.com>

	Sweeping change: Use `bool', `true', and `false' everywhere.

2012-04-09         Andrew J. Schorr     <aschorr@telemetry-investments.com>

	* eval.c (unset_ERRNO): Fix memory management bug -- need to use
	dupnode with Nnull_string.

2012-04-08         Andrew J. Schorr     <aschorr@telemetry-investments.com>

	* Makefile.am (valgrind): Define VALGRIND instead of redefining AWK.
	This allows test/Makefile.am to set up the command environment as
	desired.
	(valgrind-noleak): Ditto, plus set --leak-check=no instead of the
	default summary setting.

2012-04-07         Andrew J. Schorr     <aschorr@telemetry-investments.com>

	* TODO.xgawk: Update to reflect progress.

2012-04-01         Andrew J. Schorr     <aschorr@telemetry-investments.com>

	* TODO.xgawk: Move valgrind-noleak item into "done" section.
	* Makefile.am (valgrind-noleak): Add new valgrind rule that omits
	the "--leak-check=full" option to help spot more serious problems.

2012-04-01         Andrew J. Schorr     <aschorr@telemetry-investments.com>

	* TODO.xgawk: Move ERRNO item into "done" section.
	* awk.h (update_ERRNO, update_ERRNO_saved): Remove declarations.
	(update_ERRNO_int, enum errno_translate, update_ERRNO_string,
	unset_ERRNO): Add new declarations.
	* eval.c (update_ERRNO_saved): Renamed to update_ERRNO_int.
	(update_ERRNO_string, unset_ERRNO): New functions.
	* ext.c (do_ext): Use new update_ERRNO_string function.
	* io.c (ERRNO_node): Remove redundant extern declaration (in awk.h).
	(after_beginfile, nextfile): Replace update_ERRNO() with
	update_ERRNO_int(errno).
	(inrec): Replace update_ERRNO_saved with update_ERRNO_int.
	(do_close): Use new function update_ERRNO_string.
	(close_redir, do_getline_redir, do_getline): Replace update_ERRNO_saved
	with update_ERRNO_int.

2012-03-27         Andrew J. Schorr     <aschorr@telemetry-investments.com>

	* TODO.xgawk: Update to reflect debate about how to support Cygwin
	and other platforms that cannot link shared libraries with unresolved
	references.
	* awkgram.y (add_srcfile): Minor bug fix: reverse sense of test
	added by Arnold in last patch.
	* configure.ac: AC_DISABLE_STATIC must come before AC_PROG_LIBTOOL.

2012-03-26         Arnold D. Robbins     <arnold@skeeve.com>

	Some cleanups.

	* awkgram.y (add_srcfile): Use whole messages, better for
	translations.
	* io.c (init_awkpath): Small style tweak.
	* main.c (path_environ): Straighten out initial comment, fix
	compiler warning by making `val' const char *.

2012-03-25         Andrew J. Schorr     <aschorr@telemetry-investments.com>

	* configure.ac (AC_DISABLE_STATIC): Add this to avoid building useless
	static extension libraries.

2012-03-25         Andrew J. Schorr     <aschorr@telemetry-investments.com>

	* TODO.xgawk: New file listing completed and pending xgawk enhancements.

2012-03-24         Andrew J. Schorr     <aschorr@telemetry-investments.com>

	* io.c (path_info): Fix white space.
	(pi_awkpath, pi_awklibpath): Avoid structure initializers.
	(do_find_source): Eliminate pointless parentheses.
	(find_source): Leave a space after "&".
	* main.c (load_environ): Fix typo in comment.

2012-03-21         Andrew J. Schorr     <aschorr@telemetry-investments.com>

	* awkgram.y (LEX_LOAD): New token to support @load.
	(grammar): Add rules to support @load.
	(tokentab): Add "load".
	(add_srcfile): Improve error message to distinguish between source files
	and shared libraries.
	(load_library): New function to load libraries specified with @load.
	(yylex): Add support for LEX_LOAD (treated the same way as LEX_INCLUDE).

2012-03-20         Andrew J. Schorr     <aschorr@telemetry-investments.com>

	* Makefile.am (EXTRA_DIST): Remove extension.
	(SUBDIRS): Add extension so libraries will be built.
	(DEFS): Define DEFLIBPATH and SHLIBEXT so we can find shared libraries.
	* awk.h (deflibpath): New extern declaration.
	* configure.ac: Add support for building shared libraries by adding
	AC_PROG_LIBTOOL and AC_SUBST for acl_shlibext and pkgextensiondir.
	(AC_CONFIG_FILES): Add extension/Makefile.
	* io.c (pi_awkpath, pi_awklibpath): New static structures to contain
	path information.
	(awkpath, max_pathlen): Remove static variables now inside pi_awkpath.
	(init_awkpath): Operate on path_info structure to support both
	AWKPATH and AWKLIBPATH.  No need for max_path to be static, since
	this should be called only once for each environment variable.
	(do_find_source): Add a path_info arg to specify which path to search.
	Check the try_cwd parameter to decide whether to search the current
	directory (not desirable for AWKLIBPATH).
	(find_source): Choose appropriate path_info structure based on value
	of the is_extlib argument.  Set EXTLIB_SUFFIX using SHLIBEXT define
	instead of hardcoding ".so".
	* main.c (path_environ): New function to add AWKPATH or AWKLIBPATH
	to the ENVIRON array.
	(load_environ): Call path_environ for AWKPATH and AWKLIBPATH.

2012-06-19         Arnold D. Robbins     <arnold@skeeve.com>

	* main.c (main): Do setlocale to "C" if --characters-as-bytes.
	Thanks to "SP" <sp0sp0sp@gmail.com> for the bug report.

2012-05-09         Arnold D. Robbins     <arnold@skeeve.com>

	* configure.ac: Added AC_HEADER_STDBOOL
	* awk.h, dfa.c, regex.c: Reworked to use results
	of test and include missing_d/gawkbool.h.

2012-05-07         Arnold D. Robbins     <arnold@skeeve.com>

	* array.c (prnode): Add casts to void* for %p format.
	* debug.c (print_instruction): Ditto.
	* builtin.c: Fix %lf format to be %f everywhere.

	Unrelated:

	* replace.c: Don't include "config.h", awk.h gets it for us.

2012-05-04         Arnold D. Robbins     <arnold@skeeve.com>

	* getopt.c [DJGPP]: Change to __DJGPP__.
	* mbsupport.h [DJGPP]: Change to __DJGPP__.

	Unrelated:

	* awk.h: Workarounds for _TANDEM_SOURCE.

2012-05-01         Arnold D. Robbins     <arnold@skeeve.com>

	* dfa.c: Sync with GNU grep. RRI code now there, needed additional
	change for gawk.
	* configure.ac: Add check for stdbool.h.
	* regex.c: Add check for if not have stdbool.h, then define the
	bool stuff.

2012-04-27         Arnold D. Robbins     <arnold@skeeve.com>

	* dfa.c: Sync with GNU grep.
	* xalloc.h (xmemdup): Added, from grep, for dfa.c. Sigh.

2012-04-27         Arnold D. Robbins     <arnold@skeeve.com>

	Update to autoconf 2.69, automake 1.12.

	* INSTALL, aclocal.m4, configh.in, depcomp, install-sh, missing,
	mkinstalldirs, ylwrap: Updated.
	* configure.ac (AC_TYPE_LONG_LONG_INT, AC_TYPE_UNSIGNED_LONG_LONG_INT,
	AC_TYPE_INTMAX_T, AC_TYPE_UINTMAX_T): Renamed from gl_* versions.
	* configure: Regenerated.

2012-04-24         Arnold D. Robbins     <arnold@skeeve.com>

	* cmd.h (dPrompt, commands_Prompt, eval_Prompt, dgawk_Prompt): Changed
	to dbg_prompt, commands_prompt, eval_prompt, dgawk_prompt.
	* debug.c: Ditto.
	* command.y: Ditto.  Some minor whitespace and comments cleanup.

2012-04-24         Arnold D. Robbins     <arnold@skeeve.com>

	io.c cleanup and some speedup for RS as regexp parsing.

	* awk.h (Regexp): New members has_meta and maybe_long.
	(enum redirval): Add redirect_none as value 0.
	(remaybelong): Remove function declaration.
	* awkgram.y: Use redirect_none instead of 0 for no redirect cases.
	* io.c (go_getline_redir): Second arg now of type enum redirval.
	Changed intovar into into_variable.
	(comments and whitespace): Lots of general cleanup.
	(socket_open): readle changed to read_len.
	(two_way_open): Add additional calls to os_close_on_exec.
	(rsrescan): Simplify code a bit and use RS->maybe_long.
	* re.c (make_regexp): Set up new members in Regexp struct.
	(remaybelong): Remove function.
	(reisstring): Simplified code.

2012-04-16  Eli Zaretskii  <eliz@gnu.org>

	* io.c (read_with_timeout) [__MINGW32__]: Just call the blocking
	'read', as 'select' is only available for sockets.
	* mpfr.c (set_ROUNDMODE) [!HAVE_MPFR]: Renamed from set_RNDMODE.
	* main.c (load_procinfo): Declare name[] also when HAVE_MPFR is
	defined even though HAVE_GETGROUPS etc. are not.

2012-04-12         John Haque      <j.eh@mchsi.com>

	* array.c, awk.h, awkgram.y, builtin.c, command.y, debug.c,
	field.c, mpfr.c, profile.c: Change RND_MODE to ROUND_MODE.

2012-04-11         John Haque      <j.eh@mchsi.com>

	* main.c (varinit): Change RNDMODE to ROUNDMODE.

2012-04-11         Arnold D. Robbins     <arnold@skeeve.com>

	* main.c: Change --arbitrary-precision to --bignum.

2012-04-02         John Haque      <j.eh@mchsi.com>
	
	Add support for arbitrary-precision arithmetic.

	* mpfr.c: New file.
	* awk.h (struct exp_node): Add union to handle different number types.
	(MPFN, MPZN): New flag values.
	(DO_MPFR, do_mpfr): New defines.
	(PREC_node, RNDMODE_node): Add declarations.
	(PRECISION, RND_MODE, MNR, MFNR, mpzval, do_ieee_fmt): Add declarations.
	(make_number, str2number, format_val, cmp_numbers): Ditto.
	(force_number): Change definition.
	(Func_pre_exec, Func_post_exec): New typedefs.
	(POP_NUMBER, TOP_NUMBER): Change definitions.
	(get_number_ui, get_number_si, get_number_d, get_number_uj,
	iszero, IEEE_FMT, mpg_float, mpg_integer, mpg_float,
	mpg_integer): New defines.
	* awkgram.y (tokentab):	Add alternate function entries for MPFR/GMP.
	(snode): Choose the appropriate function.
	(negate_num): New function to negate a number.
	(grammar): Use it.
	(yylex): Adjust number handling code.
	* array.c (value_info, asort_actual, sort_user_func): Adjust for
	MPFR/GMP numbers.
	(do_adump, indent): Minor changes.
	(sort_up_index_number, sort_up_value_number, sort_up_value_type): Use
	cmp_numbers() for numeric comparisons.
	* builtin.c (mpz2mpfr): New function.
	(format_tree): Adjust to handle MPFR and GMP numbers.
	* eval.c (register_exec_hook): New function to manage interpreter hooks.
	(num_exec_hook, pre_execute, post_execute): New and adjusted definitions.
	(h_interpret): Renamed from debug_interpret.
	(init_interpret): Changed to use the new name.  
	(flags2str): New entries for MPFN and MPZN.
	(cmp_nodes): Reworked to use seperate routine for numeric comparisons.
	(set_IGNORECASE, set_BINMODE, set_LINT, update_NR, update_FNR,
	update_NF): Adjust code and some cleanup.
	* field.c (rebuild_record): Field copying code reworked to handle
	MPFR/GMP numbers.
	(set_NF): Minor adjustment.
	* io.c (INCREMENT_REC): New macro.
	(inrec, do_getline): Use the new macro.
	(nextfile, set_NR, set_FNR, get_read_timeout, pty_vs_pipe): Adjust code
	to handle MPFR/GMP numbers.
	* interpret.h (r_interpret): Adjust TOP_NUMBER/POP_NUMBER usage.
	(EXEC_HOOK): New macro and definition.
	(DEBUGGING): Removed.
	* main.c (DEFAULT_PREC, DEFAULT_RNDMODE): New defines.
	(opttab): New entry for option arbitrary-precision.
	(main): Handle the new option.
	(usage): Add to usage message.
	(varinit): Add PREC and RNDMODE.
	(load_procinfo): Install MPFR and GMP related items.
	(version): Append MPFR and GMP versions to message.
	* msg.c (err) : Adjust FNR handling with MPFR/GMP.
	* node.c (r_format_val): Renamed from format_val.
	(r_force_number): Return NODE * instead of AWKNUM.
	(make_number, str2number, format_val, cmp_numpers: Defined and initialized.
	(r_unref): Free MPFR/MPZ numbers.
	(get_numbase): Renamed from isnondecimal and return the base.
	(cmp_awknums): New function to compare two AWKNUMs.
	* command.y (yylex): Adjust number handling code.
	(grammar): Minor adjustments to handle negative numbers.
	* debug.c (init_debug): New function.
	(do_info, do_set_var, watchpoint_triggered, serialize,
	initialize_watch_item, do_watch, print_watch_item): Minor adjustments.
	(debug_pre_execute): Adjusted to handle MPFR and GMP numbers.

2012-04-09         Arnold D. Robbins     <arnold@skeeve.com>

	* INSTALL, config.guess, config.sub, depcomp, install-sh,
	missing, mkinstalldirs, ylwrap: Update to latest from automake 1.11.4.

2012-04-08         Arnold D. Robbins     <arnold@skeeve.com>

	* Update various files to automake 1.11.4.

2012-03-30         Arnold D. Robbins     <arnold@skeeve.com>

	* configure.ac (GAWK_AC_NORETURN): Do as macro instead of inline.

2012-03-29         Arnold D. Robbins     <arnold@skeeve.com>

	* dfa.h, dfa.c: Sync with grep. Major cleanups and some changes
	there.
	* re.c (research): Pass size_t* to dfaexec to match type change.
	* configure.ac (AH_VERBATIM[_Noreturn]): Added from Paul Eggert to
	ease compiling.
	(AC_INIT): Bump version.
	* configure, configh.in, version.c: Regenerated.

2012-03-28         Arnold D. Robbins     <arnold@skeeve.com>

	* 4.0.1: Release tar ball made.

2012-03-28         Arnold D. Robbins     <arnold@skeeve.com>

	* getopt.c: Add DJGPP to list of platforms where it's ok
	to include <stdlib.h>.
	* awkgram.y, builtin.c, ext.c, mbsupport.h, re.c: Update
	copyright year.

2012-03-21         Corinna Vinschen      <vinschen@redhat.com>

	* getopt.c: Add Cygwin to list of platforms where it's ok
	to include <stdlib.h>.

2012-03-20         Arnold D. Robbins     <arnold@skeeve.com>

	Get new getopt to work on Linux and C90 compilers:

	* getopt.c: Undef ELIDE_CODE for gawk.
	(_getopt_internal_r): Init first.needs_free to 0. In test for -W
	move executable code to after declarations for C90 compilers.
	* getopt1.c: Undef ELIDE_CODE for gawk.

	Minor bug fix with printf, thanks to John Haque:

	* builtin.c (format_tree): Initialize base to zero at the top
	of the while loop.

	Getting next tar ball ready:

	* configure.ac: Remove duplicate check for wcscoll. Thanks
	to Stepan Kasal.

2012-03-16         Arnold D. Robbins     <arnold@skeeve.com>

	* getopt.c, getopt.h, getopt1.c, getopt_int.h, regcomp.c,
	regex.c, regex.h, regex_internal.c, regex_internal.h,
	regexec.c: Sync with GLIBC, what the heck.

2012-03-14         Eli Zaretskii  <eliz@gnu.org>

	* mbsupport.h (btowc): Change for non-DJGPP.
	* re.c (dfaerror): Add call to exit for DJGPP.

2012-03-14         Arnold D. Robbins     <arnold@skeeve.com>

	* regex_internal.c (re_string_skip_chars): Fix calculation of
	remain_len with m.b. chars. Thanks to Stanislav Brabec
	<sbrabec@suse.cz>.

2012-02-28         Arnold D. Robbins     <arnold@skeeve.com>

	* main.c (init_groupset): Make `getgroups' failing a non-fatal
	error.  After all, what's the big deal?  Should help on Plan 9.

2012-02-27         Arnold D. Robbins     <arnold@skeeve.com>

	* dfa.c (parse_bracket_exp): Revert changes 2012-02-15 to stay
	in sync with grep.
	* dfa.h (dfarerror): Add __attribute__ from grep.

2012-02-15         Arnold D. Robbins     <arnold@skeeve.com>

	Fix warnings from GCC 4.6.2 -Wall option.

	* awkgram.y (newline_eof): New function to replace body of
	NEWLINE_EOF macro.
	(yylex): Replace body of NEWLINE_EOF macro.
	* dfa.c (parse_bracket_exp): Init variables to zero.
	* ext.c (dummy, junk): Remove.
	* regex_internal.c (re_string_reconstruct): Remove buf array. It was
	set but not used.

2012-02-10         Arnold D. Robbins     <arnold@skeeve.com>

	* dfa.c: Sync with GNU grep.

2012-02-07         Arnold D. Robbins     <arnold@skeeve.com>

	* main.c (main): Move init of `output_fp' to before parsing of
	program so that error messages from msg.c don't dump core.
	Thanks to Michael Haardt <michael@moria.de>.

2012-01-13         Arnold D. Robbins     <arnold@skeeve.com>

	* dfa.c [is_valid_unibtye_character]: Fix from GNU grep to 
	bug reported by me from Scott Deifik for DJGPP.

2012-01-03         Arnold D. Robbins     <arnold@skeeve.com>

	* dfa.c: Sync with GNU grep.

2012-01-02         Arnold D. Robbins     <arnold@skeeve.com>

	* io.c (Read_can_timeout, Read_timeout, Read_default_timeout):
	Renamed to use lower case.
	Other minor stylistic edits.

2012-01-01         John Haque      <j.eh@mchsi.com>

	* awk.h (struct iobuf): New entry read_func.
	* io.c (Read_can_timeout, Read_timeout, Read_default_timeout):
	New variables.
	(init_io): New routine to initialize the variables.
	(in_PROCINFO): New "clever" routine to parse elements with indices
	seperated by a SUPSEP.
	(get_read_timeout): New routine to read timeout value for an IOBUF.
	(read_with_timeout): New routine to read from a fd with a timeout.
	(pty_vs_pipe): Use in_PROCINFO().
	(get_a_record): Set the timeout value and the read routine as necessary.
	* main.c (main): Call init_io().

2011-12-31         Arnold D. Robbins     <arnold@skeeve.com>

	* profile_p.c: Remove the file.
	* msg.c (err): Remove check for name being dgawk.

2011-12-31         Arnold D. Robbins     <arnold@skeeve.com>

	* awk.h [STREQ, STREQN]: Remove macros.
	* awkgram.y, builtin.c, command.y, debug.c, eval.c,
	io.c, msg.c: Change all uses to call strcmp, strncmp.

2011-12-28         Arnold D. Robbins     <arnold@skeeve.com>

	* int_array.c, str_array.c: Fix some compiler warnings 32/64
	bit system differences.

2011-12-26         John Haque      <j.eh@mchsi.com>

	Merge gawk, pgawk and dgawk into a single executable gawk.

	* awk.h (DO_PRETTY_PRINT, DO_PROFILE, DO_DEBUG,
	do_pretty_print, do_debug): New defines.
	(interpret): New variable, a pointer to an interpreter routine.
	(enum exe_mode): Nuked.
	* main.c (opttab): New options --pretty-print and --debug;
	Remove option --command.
	(usage): Update usage messages.
	* interpret.h: New file.
	* eval.c (r_interpret): Move to the new file.
	(debug_interpret): New interpreter routine when debugging.
	(init_interpret): New routine to initialize interpreter related
	variables.
	* eval_d.c, eval_p.c: Delete files.
	* debug.c (interpret): Renamed to debug_prog.
	(DEFAULT_PROMPT, DEFAULT_HISTFILE, DEFAULT_OPTFILE): Remove prefix 'd'.
	* profile.c (init_profiling): Nuked.
	* Makefile.am: Adjusted.

	Add command line option --load for loading extensions.

	* awk.h (srctype): Add new source type SRC_EXTLIB.
	* ext.c(load_ext): New routine to load extension.
	(do_ext): Adjust to use load_ext().
	* main.c (opttab): Add new option --load.
	(main): Call load_ext() to load extensions.
	(usage): Add usage message for the new option.
	* io.c (get_cwd): New routine.
	(do_find_source): Use the new routine.
	(find_source): Handle new type SRC_EXTLIB.
	* awkgram.y (parse_program, next_sourcefile): Skip type SRC_EXTLIB.
	(add_srcfile): Adjust call to find_source.
	* debug.c (source_find): Same.

	Unrelated:

	* ext.c (get_argument): Fixed argument parsing.
	* array.c (null_array_func): Reworked array routines for an empty array.
	* str_array.c, int_array.c: Make GCC happy, use %u instead of %lu
	printf formats.
	* eval.c (node_Boolean): New array for TRUE and FALSE nodes.
	(init_interpret): Create the new nodes.
	(eval_condition): Add test for the new nodes.
	(setup_frame): Disable tail-recursion optimization when profiling.
	* interpret.h (r_interpret): Use the boolean nodes instead of making
	new ones when needed.

2011-12-26         Arnold D. Robbins     <arnold@skeeve.com>

	Finish Rational Range Interpretation (!)

	* dfa.c (match_mb_charset): Compare wide characters directly
	instead of using wcscoll().
	* regexec.c (check_node_accept_byte): Ditto.

	Thanks to Paolo Bonzini for pointing these out.

2011-12-06         John Haque      <j.eh@mchsi.com>

	* debug.c (source_find): Fix misplaced call to efree.
	* profile.c (redir2str): Add a missing comma in the redirtab array.
	* eval.c (r_interpret): Disallow call to exit if currule is undefined.
	This avoids the possiblity of running END blocks more than once when
	used in a user-defined sorted-in comparision function.
	* array.c (sort_user_func): Adjust appropriately.

2011-12-06         Arnold D. Robbins     <arnold@skeeve.com>

	* awk.h, mbsupport.h: Changes for MBS support on DJGPP
	and z/OS.
	* io.c: Disable pty support on z/OS.

2011-11-27         Arnold D. Robbins     <arnold@skeeve.com>

	* dfa.c: Sync with GNU grep.
	* dfa.h: Add _GL_ATTRIBUTE_PURE macro. Bleah.

2011-11-14         John Haque      <j.eh@mchsi.com>

	* debug.c (set_breakpoint_at): Fix problem with setting
	breakpoints in a switch statement. Thanks to Giorgio Palandri
	<giorgio.palandri@gmail.com> for the bug report.

2011-11-14         Arnold D. Robbins     <arnold@skeeve.com>

	* mbsupport.h: Add check for HAVE_BTOWC, per Pat Rankin.

2011-11-12         Eli Zaretskii  <eliz@gnu.org>

	* mbsupport.h: Additional glop for dfa.c in Windows environment.

2011-11-01         Arnold D. Robbins     <arnold@skeeve.com>

	* dfa.c: Move glop for ! MBS_SUPPORT to ...
	* mbsupport.h: ... here.
	* replace.c: Include missing_d/wcmisc.c if ! MBS_SUPPORT.
	* regex_internal.h: Move include of mbsupport.h up and add
	additional checks to avoid inclusion of wctype.h and wchar.h.

2011-10-27         Arnold D. Robbins     <arnold@skeeve.com>

	* builtin.c (do_strftime): Per Pat Rankin, instead of casting
	fclock, use a long variable and check for negative or overflow.

2011-10-25         Arnold D. Robbins     <arnold@skeeve.com>

	Merge with gawk_performance branch done. Additionally:

	* cint_array.c, int_array.c, str_array.c: Fix compiler complaints
	about printf formats (signed / unsigned vs. %d / %u).
	* eval.c (setup_frame): Add a missing return value.

2011-10-25         Arnold D. Robbins     <arnold@skeeve.com>

	* Makefile.am (dist-hook): Use `cd $(srcdir)/pc' so that
	`make distcheck' works completely.
	* builtin.c (do_strftime): Add cast to long int in check
	for fclock < 0 for systems where time_t is unsigned (e.g., VMS).

2011-10-25  Stefano Lattarini  <stefano.lattarini@gmail.com>

	dist: generated file `version.c' is not removed by "make distclean"

	* Makefile.am (distcleancheck_listfiles): Define to ignore the
	generated `version.c' file.

2011-10-24         Arnold D. Robbins     <arnold@skeeve.com>

	* dfa.c (wcscoll): Create for VMS.
	* Makefile.am (dist-hook): Run sed scripts to make pc/config.h.

2011-10-24  Eli Zaretskii  <eliz@gnu.org>

	* builtin.c [HAVE_POPEN_H]: Include "popen.h".
	* README.git: Update for pc/ systems.

2011-10-21         Arnold D. Robbins     <arnold@skeeve.com>

	* Makefile.am (distcleancheck_listfiles): Added, per advice from
	Stefano Lattarini <stefano.lattarini@gmail.com>.
	* dfa.c: Additional faking of mbsupport for systems without it;
	mainly VMS.

2011-10-21  Stefano Lattarini  <stefano.lattarini@gmail.com>

	* configure.ac (AM_C_PROTOTYPES): Remove call to this macro.
	The comments in configure.ac said that the call to AM_C_PROTOTYPES
	was needed for dfa.h, synced from GNU grep; but this statement is
	not true anymore in grep since commit v2.5.4-24-g9b5e7d4 "replace
	AC_CHECK_* with gnulib modules", dating back to 2009-11-26.  Also,
	the support for automatic de-ANSI-fication has been deprecated in
	automake 1.11.2, and will be removed altogether in automake 1.12.
	* vms/vms-conf.h (PROTOTYPES, __PROTOTYPES): Remove these #define,
	they are not used anymore.
	* pc/config.h (PROTOTYPES): Likewise.

2011-10-18         Dave Pitts            <dpitts@cozx.com>

	* dfa.c: Move some decls to the top of their functions for
	C90 compilers.

2011-10-18         Arnold D. Robbins     <arnold@skeeve.com>

	* builtin.c (do_strftime): Add check for negative / overflowed
	time_t value with fatal error. Thanks to Hermann Peifer
	<peifer@gmx.eu> for the bug report.
	* dfa.c (setbit_wc): Non-MBS version. Add a return false
	since VMS compiler doesn't understand that abort doesn't return.

2011-10-10         Arnold D. Robbins     <arnold@skeeve.com>

	* builtin.c (do_sub): Init textlen to zero to avoid "may be
	used unitialized" warning. Thanks to Corinna Vinschen for
	pointing this out.
	* eval.c (unwind_stack): Add parentheses around condition in while
	to avoid overzealous warning from GCC.

2011-09-30  Eli Zaretskii  <eliz@gnu.org>

	* io.c (remap_std_file): Fix non-portable code that caused
	redirected "print" to fail if a previous read from standard input
	returned EOF.  Reported by David Millis <tvtronix@yahoo.com>.
	(remap_std_file): Per Eli's suggestion, removed the leading close
	of oldfd and will let dup2 do the close for us.

2011-10-11         John Haque     <j.eh@mchsi.com>

	* symbol.c: Add licence notice.
	* array.c (PREC_NUM, PREC_STR): Define as macros.

2011-10-09         Arnold D. Robbins     <arnold@skeeve.com>

	* dfa.c: Sync with GNU grep.

2011-10-07         John Haque     <j.eh@mchsi.com>

	Tail recursion optimization.
	* awkgram.y (grammar, mk_function): Recognize tail-recursive
	calls.
	* awk.h (tail_call, num_tail_calls): New defines.
	* eval.c (setup_frame): Reuse function call stack for
	tail-recursive calls.
	(dump_fcall_stack): Reworked.

2011-10-04         Arnold D. Robbins     <arnold@skeeve.com>

	* awk.h, main.c (gawk_mb_cur_max): Make it a constant 1 when
	MBS_SUPPORT isn't available to allow GCC dead code constant
	expression computation and dead code elimination to help out.

2011-10-02         Arnold D. Robbins     <arnold@skeeve.com>

	* io.c (rsnullscan, get_a_record): Fix the cases where terminators
	are incomplete when RS == "". Also fix the case where the new value
	is shorter than the old one.  Based on patch from Rogier
	<rogier777@gmail.com> as submitted by Jeroen Schot
	<schot@A-Eskwadraat.nl>.

2011-09-24         Arnold D. Robbins     <arnold@skeeve.com>

	* eval.c, io.c, re.c: Fix some spelling errors. Thanks to
	Jeroen Schot <schot@A-Eskwadraat.nl>.

2011-09-21         Arnold D. Robbins     <arnold@skeeve.com>

	* dfa.c, mbsupport.h: Sync with GNU grep. Large amount of changes
	that remove many ifdefs, moving many conditions for multibyte
	support into regular C code and relying GCC's dead code optimization
	to elimnate code that won't be needed.
	* dfa.c: For gawk, add a number of additional defines so that things
	will compile if MBS_SUPPORT is 0.
	* array.c, awk.h, awkgram.y, builtin.c, eval.c, field.c, main.c,
	node.c, re.c: Change `#ifdef MBS_SUPPORT' to `#if MBS_SUPPORT'.
	* awk.h, regex_internal.h: Move NO_MBSUPPORT handling to ...
	* mbsupport.h: ...here.

2011-09-16         Arnold D. Robbins     <arnold@skeeve.com>

	* dfa.c: Sync with GNU grep.

2011-09-08         John Haque     <j.eh@mchsi.com>

	Optimization for compound assignment, increment and
	decrement operators; Avoid unref and make_number calls
	when there is no extra references to the value NODE.

2011-09-03         Arnold D. Robbins     <arnold@skeeve.com>

	* dfa.c: Sync with GNU grep.

2011-08-31         John Haque     <j.eh@mchsi.com>

	Grammar related changes: Simplify grammar for user-defined
	functions and general cleanups.

	* symbol.c: New file.
	* awkgram.y: Move symbol table related routines to the
	new file.
	(rule, func_name, function_prologue, param_list): Reworked.
	(install_function, check_params): Do all error checkings
	for the function name and parameters before installing in
	the symbol table.
	(mk_function): Finalize function definition.
	(func_install, append_param, dup_params): Nuked.
	* symbol.c (make_params): allocate function parameter nodes
	for the symbol table. Use the hash node as Node_param_list;
	Saves a NODE for each parameter.
	(install_params): Install function parameters into the symbol
	table.
	(remove_params): Remove parameters out of the symbol table.
	* awk.h (parmlist, FUNC): Nuked.
	(fparms): New define.


	Dynamically loaded function parameters are now handled like
	those for a builtin.

	* awk.h (Node_ext_func, Op_ext_builtin): New types.
	(Op_ext_func): Nuked.
	* ext.c (make_builtin): Simplified.
	(get_curfunc_arg_count): Nuked; Use the argument 'nargs' of
	the extension function instead.
	(get_argument, get_actual_argument): Adjust.
	* eval.c (r_interpret): Update case Op_func_call for a dynamic
	extension function. Handle the new opcode Op_ext_builtin.
	* pprint (profile.c): Adjust.


	Use a single variable to process gawk options.

	* awk.h (do_flags): New variable.
	(DO_LINT_INVALID, DO_LINT_ALL, DO_LINT_OLD, DO_TRADITIONAL,
	DO_POSIX, DO_INTL, DO_NON_DEC_DATA, DO_INTERVALS,
	DO_PROFILING, DO_DUMP_VARS, DO_TIDY_MEM,
	DO_SANDBOX): New defines.
	(do_traditional, do_posix, do_intervals, do_intl,
	do_non_decimal_data, do_profiling, do_dump_vars,
	do_tidy_mem, do_sandbox, do_lint,
	do_lint_old): Defined as macros.	
	* main.c: Remove definitions of the do_XX variables. Add
	do_flags definition.
	* debug.c (execute_code, do_eval, parse_condition): Save
	do_flags before executing/parsing and restore afterwards.


	Nuke PERM flag. Always increment/decrement the reference
	count for a Node_val. Simplifies macros and avoids
	occassional memory leaks, specially in the debugger.

	* awk.h (UPREF, DEREF, dupnode, unref): Simplified.
	(mk_number): Nuked.
	* (*.c): Increment the reference count of Nnull_string before
	assigning as a value.


	Revamped array handling mechanism for more speed and
	less memory consumption.

	* awk.h (union bucket_item, BUCKET): New definitions. Used as
	bucket elements for the hash table implementations of arrays;
	40% space saving in 32 bit x86.
	(buckets, nodes, array_funcs, array_base, array_capacity,
	xarray, alookup, aexists, aclear, aremove, alist,
	acopy, adump, NUM_AFUNCS): New defines.
	(array_empty): New macro to test for an empty array.
	(assoc_lookup, in_array): Defined as macros.
	(enum assoc_list_flags): New declaration.
	(Node_ahash, NUMIND): Nuked.
	* eval.c (r_interpret): Adjust cases Op_subscript,
	Op_subscript_lhs, Op_store_var and Op_arrayfor_incr.
	* node.c (dupnode, unref): Removed code related to Node_ahash. 
	* str_array.c: New file to handle array with string indices.
	* int_array.c: New file to handle array with integer indices.
	* cint_array.c: New file. Special handling of arrays with
	(mostly) consecutive integer indices.


	Memory pool management reworked to handle NODE and BUCKET.

	* awk.h (struct block_item, BLOCK, block_id): New definitions.
	(getblock, freeblock): New macros.
	(getbucket, freebucket): New macros to allocate and deallocate
	a BUCKET.
	(getnode, freenode): Adjusted.
	* node.c (more_nodes): Nuked.
	(more_blocks): New routine to allocate blocks of memory.

2011-08-24         Arnold D. Robbins     <arnold@skeeve.com>

	Fix pty co-process communication on Ubuntu GNU/Linux.

	* io.c: Add include of <sys/ioctl.h> to get definition of TIOCSCTTY.
	(two_way_open): Move call for this ioctl to after setsid() call.

2011-08-23         Arnold D. Robbins     <arnold@skeeve.com>

	* regex_internal.c (re_string_fetch_byte_case ): Remove
	__attribute((pure)) since it causes failures with gcc -O2
	-fno-inline. Thanks to Neil Cahill <ncahill_alt@yahoo.com>
	for reporting the bug.

2011-08-10         John Haque      <j.eh@mchsi.com>

	BEGINFILE/ENDFILE related code redone.

	* awk.h (prev_frame_size, has_endfile, target_get_record,
	target_newfile): New defines.
	* awkgram.y (mk_program): Initialize has_endfile appropriately for
	Op_get_record.
	(parse_program): Initialize new jump targets for
	Op_get_record and Op_newfile.
	* eval.c (unwind_stack): Change argument to number of
	items to be left in the stack. Adjust code.
	(pop_fcall, pop_stack): New defines.
	(setup_frame): Initialize prev_frame_size.
	(exec_state, EXEC_STATE): New structure and typedef.
	(exec_state_stack): New variable.
	(push_exec_state, pop_exec_state): New functions to save and
	later retrieve an execution state.
	(r_interpret): Use the new functions and the defines in
	cases Op_K_getline, Op_after_beginfile, Op_after_endfile,
	Op_newfile and Op_K_exit.
	* io.c (after_beginfile): When skipping a file using nextfile,
	return zero in case there was an error opening the file. 
	(has_endfile): Nuke global variable.
	(inrec): Add a second argument to pass errno to the calling
	routine.
	* debug.c (print_instruction): Update cases.

2011-08-10         Arnold D. Robbins     <arnold@skeeve.com>

	Fix (apparently long-standing) problem with FIELDWIDTHS.
	Thanks to Johannes Meixner <jsmeix@suse.de>.

	* field.c (set_FIELDWIDTHS): Adjust calculations.

	Fix problem with FPAT, reported by "T. X. G." <leopardie333@yahoo.com>

	* awk.h (Regexp): Add new member 'non_empty'.
	* field.c (fpat_parse_field): Save/restore local variable non_empty
	from member in Regexp struct.

2011-08-09         Arnold D. Robbins     <arnold@skeeve.com>

	Fix pty issue reported by "T. X. G." <leopardie333@yahoo.com>

	* configure.ac: Check for setsid.
	* awk.h: If not HAVE_SETSID define it as an empty macro.
	* io.c (two_way_open): Call setsid if using pty's.

2011-07-29  Eli Zaretskii  <eliz@gnu.org>

	* builtin.c (format_tree): Rename small -> small_flag,
	big -> big_flag, bigbig -> bigbig_flag.  Solves compilation errors
	when building Gawk with libsigsegv on MS-Windows, see
	https://lists.gnu.org/archive/html/bug-gawk/2011-07/msg00029.html.

2011-07-28         Arnold D. Robbins     <arnold@skeeve.com>

	* builtin.c (do_sub): Revert to gawk 3.1 behavior for backslash
	handling. It was stupid to think I could break compatibility.
	Thanks to John Ellson <ellson@research.att.com> for raising
	the issue.

2011-07-26         John Haque      <j.eh@mchsi.com>

	* eval.c (r_interpret): In cases Op_var_assign and Op_field_assign,
	include Op_K_getline_redir in the test for skipping the routine.

2011-07-26         John Haque      <j.eh@mchsi.com>

	Fix handling of assign routines for 'getline var'.
	Rework the previous fix for (g)sub.

	* awk.h: New define assign_ctxt for use in Op_var_assign
	and Op_field_assign opcodes. Remove define AFTER_ASSIGN.
	* awkgram.y (snode, mk_getline): Initialize assign_ctxt.
	* builtin.c (do_sub): Adjust to take only the first two
	arguments.
	* eval.c (r_interpret): In cases Op_var_assign and Op_field_assign,
	skip the routine as appropriate. Adjust case Op_sub_builtin.
	* main.c (get_spec_varname): New function.
	* debug.c (print_instruction): Use the new function to get
	special variable name.

2011-07-17         Arnold D. Robbins     <arnold@skeeve.com>

	* main.c (varinit): Mark FPAT as NON_STANDARD. Thanks to
	Wolfgang Seeberg <wolfgang.seeberg@yahoo.com> for the report.
	* Makefile.am (EXTRA_DIST): Add po/README, per advice from
	Bruno Haible.
	* dfa.c: Sync with GNU grep.
	* xalloc.h (xzalloc): New function, from GNU grep, for dfa.c.
	* README: Note that bug list is really a real mailing list.

2011-07-16         Arnold D. Robbins     <arnold@skeeve.com>

	* Makefile.am (AUTOMAKE_OPTIONS): Removed.
	* configure.ac (AM_INIT_AUTOMAKE): Removed dist-bzip2 option, on
	advice from Karl Berry.

2011-07-15         John Haque      <j.eh@mchsi.com>

	* awk.h (Op_sub_builtin): New opcode.
	(GSUB, GENSUB, AFTER_ASSIGN, LITERAL): New flags for 
	Op_sub_builtin.
	* awkgram.y (struct tokentab): Change opcode to	Op_sub_builtin
	for sub, gsub and gensub.
	(snode): Update processing of sub, gsub and gensub.
	* builtin.c (do_sub, do_gsub, do_gensub): Nuke.
	(sub_common): Renamed to do_sub. Relocate gensub argument
	handling code from do_gensub to here; Simplify the code a
	little bit. 
	* eval.c (r_interpret): Handle Op_sub_builtin. Avoid field
	re-splitting or $0 rebuilding if (g)sub target string is
	a field and no substitutions were done.
	* pprint (profile.c): Add case for the new opcode.
	* print_instruction (debug.c): Ditto.

	Take out translation for errno strings; extensions will
	need to use their own domain.

	* awk.h (enum errno_translate): Removed.
	(update_ERRNO_string): Remove second translate paramater.
	* eval.c (update_ERRNO_string): Remove second translate paramater
	and code that used it.
	* gawkapi.h (api_update_ERRNO_string): Remove third translate
	parameter.
	* gawkapi.c (api_update_ERRNO_string): Remove third translate
	paramater and change call to update_ERRNO_string.
	* io.c (do_close): Fix call to update_ERRNO_string.

2011-07-15         Arnold D. Robbins     <arnold@skeeve.com>

	* awk.h: Typo fix: "loner" --> longer. Thanks to Nelson Beebe.
	* builtin.c (efwrite): Fix flushing test back to what it was 
	in 3.1.8. Thanks to Strefil <strefil@yandex.ru> for the problem
	report.
	* configure.ac: Bump version to 4.0.0a for stable branch.

2011-06-24         Arnold D. Robbins     <arnold@skeeve.com>

	* Makefile.am (EXTRA_DIST): Add ChangeLog.0.
	* 4.0.0: Remake the tar ball.

2011-06-23         Arnold D. Robbins     <arnold@skeeve.com>

	* configure.ac: Update version to 4.0.0.
	* configure: Regenerated.
	* ChangeLog.0: Rotated ChangeLog into this file.
	* ChangeLog: Created anew for gawk 4.0.0 and on.
	* README: Bump version to 4.0.0.
	* 4.0.0: Release tar ball made.<|MERGE_RESOLUTION|>--- conflicted
+++ resolved
@@ -1,4 +1,7 @@
-<<<<<<< HEAD
+2012-10-28         Arnold D. Robbins     <arnold@skeeve.com>
+
+	* Update bison 2.6.3. Various files regenerated.
+
 2012-10-27         Arnold D. Robbins     <arnold@skeeve.com>
 
 	* gawkapi.h: Continuing the minor formatting / doc cleanups.
@@ -54,11 +57,6 @@
 	* gawkapi.h (IOBUF_PUBLIC): Renamed awk_input_buf_t.
 	(struct iobuf_public): Renamed struct awk_input.
 	* awk.h: Adjust.
-=======
-2012-10-28         Arnold D. Robbins     <arnold@skeeve.com>
-
-	* Update bison 2.6.3. Various files regenerated.
->>>>>>> 0d49bc78
 
 2012-10-13         Arnold D. Robbins     <arnold@skeeve.com>
 
