--- conflicted
+++ resolved
@@ -1,4 +1,14 @@
-<<<<<<< HEAD
+2011-12-31         Arnold D. Robbins     <arnold@skeeve.com>
+
+	* profile_p.c: Remove the file.
+	* msg.c (err): Remove check for name being dgawk.
+
+2011-12-31         Arnold D. Robbins     <arnold@skeeve.com>
+
+	* awk.h [STREQ, STREQN]: Remove macros.
+	* awkgram.y, builtin.c, command.y, debug.c, eval.c,
+	io.c, msg.c: Change all uses to call strcmp, strncmp.
+
 2011-12-28         Arnold D. Robbins     <arnold@skeeve.com>
 
 	* int_array.c, str_array.c: Fix some compiler warnings 32/64
@@ -53,13 +63,6 @@
 	(setup_frame): Disable tail-recursion optimization when profiling.
 	* interpret.h (r_interpret): Use the boolean nodes instead of making
 	new ones when needed.
-=======
-2011-12-31         Arnold D. Robbins     <arnold@skeeve.com>
-
-	* awk.h [STREQ, STREQN]: Remove macros.
-	* awkgram.y, builtin.c, command.y, debug.c, eval.c,
-	io.c, msg.c: Change all uses to call strcmp, strncmp.
->>>>>>> a89bd16f
 
 2011-12-26         Arnold D. Robbins     <arnold@skeeve.com>
 
