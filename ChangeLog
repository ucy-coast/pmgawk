<<<<<<< HEAD
2018-07-26         Arnold D. Robbins     <arnold@skeeve.com>

	* awk.h (_GNU_SOURCE): Don't define it here, it's already
	done in config.h.
=======
2018-08-02         Arnold D. Robbins     <arnold@skeeve.com>

	* awkgram.y (yylex): Add lint warning upon encountering escaped
	physical newlines in a string.
	* node.c (make_str_node): Ditto.

2018-08-01         John E. Malmberg      <wb8tyw@qsl.net>

	* custom.h: Include fp.h on OpenVMS.
	Workaround for bug in math.h missing some declarations.

2018-07-31         Arnold D. Robbins     <arnold@skeeve.com>

	* interpret.h (unfield): Add a call to force_string() on
	new value. See test/assignnumfield.awk. Thanks to
	Ralph Corderoy <ralph@inputplus.co.uk> for the bug report.

2018-07-31         Arnold D. Robbins     <arnold@skeeve.com>

	Handle newlines in -v and fix \-<newline>. Thanks to
	Samy Mahmoudi <samy.mahmoudi@gmail.com> for the report.

	* awk.h [ELIDE_BACK_NL]: New constant.
	* awkgram.y (yylex): Disallow any physical newlines in a string
	even if escaped, in POSIX mode.
	* main.c (arg_assign): In POSIX mode disallow physical newline
	in a -v value.  Otherwise call make_str_node() with ELIDE_BACK_NL.
	* node.c (make_str_node): Handle ELIDE_BACK_NL.

2018-07-31         Arnold D. Robbins     <arnold@skeeve.com>

	* array.c (cmp_strings): Preserve value of lmin so it can be passed
	to memcmp() if IGNORECASE comparison failed. Thanks to
	M. Rashid Zamani <rashid.z@gmail.com> for the report.

2018-07-27         Arnold D. Robbins     <arnold@skeeve.com>

	* re.c (make_regexp): Add warnings for unknown escape sequences,
	similar to what we already do for strings.
	* awkgram.y: Add lint warning about concatenation as target
	of `>' redirection.  Always use Op_parens so that
	print "foo" > ("foo" 1) does not warn.
>>>>>>> 3998ed05

2018-07-13         Arnold D. Robbins     <arnold@skeeve.com>

	* builtin.c (format_nan_inf): New function to generate +nan, -nan,
	+inf, -inf, so that gawk output for NaN and INF always has a sign.
	Handles regular and MPFR.
	(out_of_range): New function to check if a value is out of range,
	both regular and MPFR.
	(format_tree): Use them in out of range calculation.  Check for out
	of range in floating point formats also. Allow new *undocumented*
	'P' flag to not do out of range formantting. Used mainly for
	the test program.
	* awk.h (out_of_range, format_nan_inf): Declare functions.
	* mpfr.c (mpg_format_val): Check for out of range and format the
	the result appropriately if so.
	* node.c (r_format_val): Ditto.

2018-06-27         Arnold D. Robbins     <arnold@skeeve.com>

	* config.guess, config.sub: Updated from GNULIB.

2018-06-22         Andrew J. Schorr      <aschorr@telemetry-investments.com>

	* node.c (r_force_number): If strtod returns ERANGE, accept the
	value as being numeric instead of forcing it to zero. The impact
	is that huge string values that overflow IEEE 754 limits will now
	be converted to inf or -inf instead of 0. Thanks to Daniel
	Pettet for reporting this issue.

2018-06-17         Arnold D. Robbins     <arnold@skeeve.com>

	Fix a corner case with EPIPE to stdout/stderr.
	Thanks to Peng Yu for the report.

	* io.c (close_io): Add new parameter for indicating EPIPE happened,
	update the code to set it if so.
	* awk.h (close_io): Revise declaration.
	* debug.c (close_all): Change call to close_io().
	* interpret.h (interpret): For Op_atexit, if got an EPIPE, call
	die_via_sigpipe().

2018-05-24         Arnold D. Robbins     <arnold@skeeve.com>

	* awkgram.y (add_lint): For no-effect case, also check for
	Op_push_i.  Makes statements consisting of a single constant
	trigger the warning.

2018-05-23         Arnold D. Robbins     <arnold@skeeve.com>

	* config.guess, config.sub: Updated from GNULIB.

2018-05-14         Arnold D. Robbins     <arnold@skeeve.com>

	* NEWS: Minor edits.

2018-05-13         Arnold D. Robbins     <arnold@skeeve.com>

	* config.sub: Update from GNULIB.

2018-05-03         Arnold D. Robbins     <arnold@skeeve.com>

	* Makefile.am (pc/Makefile.tst): New target.
	(dist-hook): Now depends upon pc/Makefile.tst.

2018-04-30         Arnold D. Robbins     <arnold@skeeve.com>

	* gawkapi.h [dl_load_func]: Minor improvement in version mismatch
	message as suggested by Manuel Collado
	<m-collado@users.sourceforge.net>.

2018-04-18         Arnold D. Robbins     <arnold@skeeve.com>

	* config.sub: Updated from GNULIB.

2018-04-14         Manuel Collado       <m-collado@users.sourceforge.net>

	* field.c (reset_record): Disable fieldwidth from API
	get_record() if $0 is explicitly assigned a new value.

2018-04-02         Arnold D. Robbins     <arnold@skeeve.com>

	* config.guess, config.sub, install-sh: Updated from GNULIB.

2018-04-01         Arnold D. Robbins     <arnold@skeeve.com>

	Fix a nasty MPFR bug in r_dupnode. If the value being copied
	is MPFN / MPFR, copy those bits over too. Thanks to
	Noah Dean <N.Dean@gaminglabs.com> for the report.

	* node.c (r_dupnode): Check for MPFN / MPFR and copy the bits
	over as needed.

	Unrelated:

	* interpret.h (UNFIELD): Turn into an inline function and
	let UNFIELD macro call it, allows stepping in with a debugger.
	(unfield): Function holding former body of UNFIELD macro.

2018-03-26         Arnold D. Robbins     <arnold@skeeve.com>

	Remove the tail recursion optimization. It's fundamentally
	broken, in the case where a local var becomes a parameter.
	Thanks to Denis Shirokov <cosmogen@gmail.com> for the report.
	See test/tailrecurse.awk.

	* awk.h [num_tail_calls, tail_call]: Remove definitions.
	* awkgram.y (grammar, mk_function): Remove code related to
	the tail recursion optimization.
	* eval.c (dump_fcall_stack): Adjust dumping code since no longer
	looping through tail call recursion.
	(setup_frame): Remove code related to the tail recursion optimization.
	(init_interpret): Ditto.

2018-03-22         Arnold D. Robbins     <arnold@skeeve.com>

	* configure.ac: Check for %a support in system printf.
	* builtin.c (format_tree): Add support for %a and %A, including
	a lint warning.
	* NEWS: Add a note about %a support.

2018-03-13         Arnold D. Robbins     <arnold@skeeve.com>

	* debug.c, nonposix.h: Update copyright year.

2018-03-11         Arnold D. Robbins     <arnold@skeeve.com>

	* compile, config.guess, config.sub, configure.ac, depcomp,
	install-sh, mkinstalldirs: Updated.

2018-03-05         Arnold D. Robbins     <arnold@skeeve.com>

	* awk.h [PUSH_BINDING, POP_BINDING]: Moved to ...
	* debug.c: here.
	* awkgram.y (yylex): Make do_etoa_init into a boolean.
	* io.c (rs1scan): Make found into a boolean.

2018-02-25         Arnold D. Robbins     <arnold@skeeve.com>

	* 4.2.1: Release tar ball made.

2018-02-25         Arnold D. Robbins     <arnold@skeeve.com>

	* config.guess, config.sub: Updated.

2018-02-23         Arnold D. Robbins     <arnold@skeeve.com>

	* configure.ac: Restore checking for PPC Macintosh before
	checking for MPFR. See README_d/README.macosx for info.

2018-02-21         Arnold D. Robbins     <arnold@skeeve.com>

	* configure.ac: Remove checking for PPC Macintosh before
	checking for MPFR. Installing a newer compiler on that
	system allows things to work.

2018-02-19         Arnold D. Robbins     <arnold@skeeve.com>

	* gawkapi.h, io.c, msg.c: Update copyright year.

2018-02-10         Arnold D. Robbins     <arnold@skeeve.com>

	* main.c, msg.c: Add a call to fflush(NULL) before each call
	to abort(), since GLIBC 2.27 doesn't necessarily flush before
	aborting.  Thanks to Nelson H.F. Beebe for the report.

2018-02-09         Arnold D. Robbins     <arnold@skeeve.com>

	* io.c (socketopen): Rearrange assigning the flags to use
	AI_ADDRCONFIG only if family is AF_UNSPEC. Thanks to
	Houder <houder@xs4all.nl> for the report and initial
	code suggestion.

2018-02-07         Andrew J. Schorr      <aschorr@telemetry-investments.com>

	Print +"01" should print "1", not "01".
	* interpret.h (Op_unary_plus): Need to make a new number node that does
	not contain the original string representation. The logic is copied
	from Op_unary_minus.
	* mpfr.c (mpg_interpret): Add new case for Op_unary_plus based on
	the Op_unary_minus logic. We need a fresh number node that does not
	contain the string.

2018-01-28         Arnold D. Robbins     <arnold@skeeve.com>

	* config.guess, config.sub: Updated.

2018-01-25         Arnold D. Robbins     <arnold@skeeve.com>

	* main.c (main): Add explanatory comment about O_APPEND stuff.
	* NEWS: Updated.

2018-01-22         Arnold D. Robbins     <arnold@skeeve.com>

	Fix the inplace tests on *BSD systems.

	* main.c (main): Add O_APPEND flag to fileno(stderr).

2018-01-17         Arnold D. Robbins     <arnold@skeeve.com>

	* builtin.c (do_isarray): Check that tmp is Node_var
	before calling DEREF. Thanks to Denis Shirokov
	<cosmogen@gmail.com> for the report.

2018-01-15         Arnold D. Robbins     <arnold@skeeve.com>

	* NEWS: Small typo fix.
	* config.sub: Updated.
	* io.c (fork_and_open_slave_pty): Rationalize down to one
	function with two bodies.
	(set_slave_pty_attributes, push_pty_line_disciplines): Move
	into #ifdef for TERMIOS_H. Helps out with VMS compiling.

2018-01-12         Arnold D. Robbins     <arnold@skeeve.com>

	* gawkapi.h: Remove extraneous '*' on parameters of
	type awk_ext_id. Thanks to Andrew Schorr for the report.

2018-01-11         Arnold D. Robbins     <arnold@skeeve.com>

	* compile, config.guess, config.rpath, config.sub,
	depcomp: Updated from GNULIB.

2018-01-08         John E. Malmberg      <wb8tyw@qsl.net>

	* io.c (set_slave_pty_attributes): Currently no termios on VMS.
	(set_slave_pty_attributes): No fork on VMS.

2018-01-04         Arnold D. Robbins     <arnold@skeeve.com>

	Refactor handling of slave pty. On AIX and HP-UX open
	slave in the child. Otherwise open slave in the parent
	before forking (restoring code mostly from 4.1.3). Thanks
	to Andrew Schorr for the bug report.

	* io.c (fork_and_open_slave_pty): New routine. Two versions.
	(set_slave_pty_attributes): New routine. Common code used by
	both versions of fork_and_open_slave_pty.
	(push_pty_line_disciplines): New routine. Common code used by
	both versions of fork_and_open_slave_pty.
	(two_way_open): Call fork_and_open_slave_pty instead of
	doing it inline.

2018-01-03         Arnold D. Robbins     <arnold@skeeve.com>

	* main.c (UPDATE_YEAR): Move to 2018. Revise copyright year.
	* NEWS: Bring up to date.

2018-01-02         Arnold D. Robbins     <arnold@skeeve.com>

	If ROUNDMODE changes, cause cached string conversions
	to become invalid. Thanks to Nethox <nethox@gmail.com>
	for the report. Day 1 bug from 4.1.0 release.

	In all the below files, bump copyright year, too.

	* array.c (value_info): Include strndmode in the output.
	* awk.h (NODE): New member, strndmode.
	(MPFR_round_mode): Add extern declaration.
	(force_string_fmt): Check s->strnmode against MPFR_round_mode.
	* awkgram.y (set_profile_text): Set n->strndmode to MPFR_round_mode.
	* builtin.c (do_print): Remove tests and just call force_string_fmt.
	* field.c (set_record): Set n->strndmode to MPFR_round_mode.
	* gawkapi.c (api_sym_update_scalar): Set r->strndmode to
	MPFR_round_mode.
	* interpret.h (r_interpret): For Op_assign_concat, set t1->strndmode
	to MPFR_round_mode.
	* mpfr.c (MPFR_round_mode): Define and initialize.
	(mpfr_format_val): Set s->strndmode to MPFR_round_mode.
	(set_ROUNDMODE): Update MPFR_round_mode when ROUNDMODE changes
	successfully.
	* node.c (r_format_val): Set s->strndmode to MPFR_round_mode.
	(make_str_node): Set r->strndmode to MPFR_round_mode.
	* str_array.c (str_kilobytes): Update a comment.
	* symbol.c (check_param_names): Set n.strndmode to MPFR_round_mode.

2017-12-24         Arnold D. Robbins     <arnold@skeeve.com>

	Avoid some compiler warnings. Thanks to Michal Jaegermann
	<michal.jnn@gmail.com> for the report.

	* builtin.c (do_strftime): Initialize save.
	(do_dcgetttext): Initialize save and save2.
	(do_dcngettext): Ditto.
	(do_bindtextdomain): Initialize save and save1.

	Unrelated:

	* main.c (optlist): Make 'L' option's argument optional, to
	match --lint. Thanks to Manuel Collado <mcollado2011@gmail.com>
	for the report.

2017-12-22         Arnold D. Robbins     <arnold@skeeve.com>

	* config.guess, config.sub, depcomp, install-sh: Updated
	from GNULIB.

2017-12-20         Arnold D. Robbins     <arnold@skeeve.com>

	* configure.ac: Add --enable-versioned-dir option for a
	directory with API version in it to hold extensions.

2017-12-19         Arnold D. Robbins     <arnold@skeeve.com>

	* configure.ac: Remove x's from `test "x$something" = "xyes"
	kinds of things. With correct quoting, the x isn't needed.
	(DYNAMIC): Remove use of -Wl,-export-dynamic on Linux
	and FreeBSD. It was needed for old-style extensions, which are
	no longer supported.

2017-12-10         Arnold D. Robbins     <arnold@skeeve.com>

	* awkgram.y: For '!' optimization on a string constant, don't
	apply the optimization if it's a translatable string. Thanks
	to Jeremy Feusi <jeremy@feusi.co> for the report.

2017-11-25         Andrew J. Schorr      <aschorr@telemetry-investments.com>

	* debug.c (do_set_var): As in interpret.h (Op_store_field), we should
	call the assign function before unref to give it a chance to copy
	any non-malloced $n string values before freeing $0.

2017-11-14         Andrew J. Schorr      <aschorr@telemetry-investments.com>

	* mpfr.c (get_rnd_mode): Fix MPFR_RNDA comment.

2017-11-14         Andrew J. Schorr      <aschorr@telemetry-investments.com>

	Fix corruption when $0 is reassigned while other NODEs have open
	references to $n. Thanks to Eric Pruitt <eric.pruitt@gmail.com> for
	the bug report.

	* field.c (purge_record): For each $n field variable, if valref > 1
	and it has not already been malloced, make a copy of the string, since
	$0 is about to be reset.
	* interpret.h (Op_store_field): We must call the assign function
	before unref, since we must copy any non-malloced $n string values
	before freeing $0.

2017-11-09         Arnold D. Robbins     <arnold@skeeve.com>

	* main.c (usage): Add a note to not post bugs in comp.lang.awk.
	So there.

2017-11-08         Arnold D. Robbins     <arnold@skeeve.com>

	* gawkapi.h (AWK_NUMBER_TYPE): Move this enum out to the
	top level so that it works correctly with C++.

2017-10-24         Arnold D. Robbins     <arnold@skeeve.com>

	* NEWS: Updated with info about OS/2.

2017-10-21         Arnold D. Robbins     <arnold@skeeve.com>

	* awkgram.y: For string concatenation, don't fold constants
	if one or the other is translatable. Thanks to Harald van Dijk
	<harald@gigawatt.nl> for the report.

2017-10-21  KO Myung-Hun <komh78@gmail.com>

	* nonposix.h [__KLIBC__]: Include dlfcn.h, declare os2_dlsym, and
	redirect dlsym to os2_dlsym. Declare os2_fixdllname.  Declare
	os2_dlopen and redirect dlopen to os2_dlopen.
	* io.h (find_source) [__EMX__]: Truncate extension file basename
	to 8 characters.

2017-10-19         Arnold D. Robbins     <arnold@skeeve.com>

	* 4.2.0: Release tar ball made.

2017-10-17         Andrew J. Schorr      <aschorr@telemetry-investments.com>

	* NEWS: Actually, isarray is not deprecated in this release.
	* builtin.c (do_isarray): Remove lint warning deprecating isarray.

2017-10-14         Arnold D. Robbins     <arnold@skeeve.com>

	* field.c (do_split): Simplify the lint warnings.
	Based on suggested code by Eric Pruitt <eric.pruitt@gmail.com>.

2017-10-08         Arnold D. Robbins     <arnold@skeeve.com>

	* command.y: Fix the FSF's address.

2017-10-08         Arnold D. Robbins     <arnold@skeeve.com>

	* NEWS: Rationalized with respect to stuff on the API.
	Also rationalized with respect to the pretty printer changes.

2017-10-04         Andrew J. Schorr      <aschorr@telemetry-investments.com>

	* README: Fix grammar by removing a stray word.

2017-10-04         Arnold D. Robbins     <arnold@skeeve.com>

	* NEWS: Add a note about OS/2 not working.

2017-10-02         Arnold D. Robbins     <arnold@skeeve.com>

	* config.guess, config.sub: Updated.

2017-09-28         Arnold D. Robbins     <arnold@skeeve.com>

	* io.c (devopen): Move declaration of `cp' to where it's first used.

2017-09-18         Arnold D. Robbins     <arnold@skeeve.com>

	* README: Update required version of texinfo.tex.
	* compile, config.guess, config.sub, depcomp: Updated.

2017-09-17         Arnold D. Robbins     <arnold@skeeve.com>

	* gawkapi.h: Small changes to make it usable with C++.

2017-09-13         Arnold D. Robbins     <arnold@skeeve.com>

	* Makefile.am (command.c): Don't need the dependency on awkgram.c
	anymore.
	* bisonfix.awk: Removed.
	* README: Revised to describe use of Bison exclusively.

2017-09-13         Andrew J. Schorr      <aschorr@telemetry-investments.com>

	* Makefile.am (awkgram.c): Use -o option to bison. Get rid of
	messing with y.tab.h, that was obsolete.
	(EXTRA_DIST): Don't need bisonfix.awk anymore.

2017-09-12         Petr Ovtchenkov       <ptr@void-ptr.info>
		   Andrew J. Schorr      <aschorr@telemetry-investments.com>

	* Makefile.am (command.c): Make dependant on awkgram.c so
	that bison is run serially with make -j.  Use -o option so
	that we no longer need bisonfix.awk in this rule.

2017-08-28         Arnold D. Robbins     <arnold@skeeve.com>

	* interpret.h (r_interpret): Add some casts to avoid warning
	messages in printf statements.

	Unrelated:

	* configure.ac: Add check for gai_strerror.
	* io.c (socketopen): Use gai_strerror to add more information
	if getaddrinfo fails.

2017-08-25         Pat Rankin            <r.pat.rankin@gmail.com>

	* builtin.c (TYPE_MINIMUM): Use type uintmax_t for the calculation,
	deferring the cast to the target type until the final result.

2017-08-27         Juan Manuel Guerrero  <juan.guerrero@gmx.de>

	* mbsupport.h [__DJGPP_]: Provide multi-byte specific declarations
	and definitions for DJGPP.

2017-08-23         Arnold D. Robbins     <arnold@skeeve.com>

	* README.git: Minor edits to make build steps clearer.

2017-08-21         Daniel Richard G.     <skunk@iSKUNK.ORG>

	* awk.h (c_func): Renamed to c_function to avoid conflict.
	with z/OS headers.
	* ext.c, interpret.h: Ditto.
	* configure: Regenerated after update to m4/arch.m4.

2017-08-18         Arnold D. Robbins     <arnold@skeeve.com>

	* debug.c (do_set_var): Fix typos in error messages.
	Thanks to Jean-Philippe Guerard
	<jean-philippe.guerard@xn--tigreray-i1a.org> for the report.

2017-08-17         Arnold D. Robbins     <arnold@skeeve.com>

	* field.c (rebuild_record): Set new fields valref to 1 if
	original field's valref was > 1. Update the comment. Found
	by running chem.
	* mpfr.c (do_mpfr_compl): Fix typo in warning message.
	Thanks to Jean-Philippe Guerard
	<jean-philippe.guerard@xn--tigreray-i1a.org> for the report.
	* NEWS: Mention the Italian translation of the manual.

2017-08-16         Arnold D. Robbins     <arnold@skeeve.com>

	* gawkapi.c (assign_number): Clean up the code a bit.
	(api_get_mpfr, api_get_mpz): Add return NULL in non-MPFR case
	to avoid compiler warnings.

2017-08-16         Arnold D. Robbins     <arnold@skeeve.com>

	* config.guess: Update from GNULIB.
	* NEWS, README: Updated in preparation for release.

2017-08-16         Andrew J. Schorr     <aschorr@telemetry-investments.com>

	* gawkapi.c (assign_number): Add 'ifdef HAVE_MPFR' tests to get this
	to build in the absence of MPFR.

2017-08-13         Arnold D. Robbins     <arnold@skeeve.com>

	* gawkapi.h (gawk_api_major_version): Reset to 2 after merging
	in feature/api-mpfr branch.
	* NEWS: `intdiv' is not built-in; remove the entry for up and update
	numbering. Add note about API supporting GMP and MPFR values.

2017-08-09         Arnold D. Robbins     <arnold@skeeve.com>

	* gawkapi.h (check_mpfr_versions): Define differently based on if
	MPFR version macro is defined. Enhance body to use do/while(0).
	(dl_load): Call check_mpfr_versions unconditionally.

2017-08-09         Arnold D. Robbins     <arnold@skeeve.com>

	* main.c (usage): Add URL for Bug reporting info to the help message.

	Unrelated:

	* str_array.c (str_lookup): Make a copy of the string if it
	came from Nnull_string or a null field.  Thanks to
	Daniel Pettet for the report.

2017-08-04         Arnold D. Robbins     <arnold@skeeve.com>

	* array.c, awk.h, awkgram.y, builtin.c, cint_array.c,
	cmd.h, debug.c, eval.c, ext.c, field.c, gawkapi.c, gawkmisc.c,
	gettext.h, int_array.c, main.c, mpfr.c, msg.c, node.c, profile.c,
	re.c, str_array.c, symbol.c: Update copyright years.

2017-08-04         Arnold D. Robbins     <arnold@skeeve.com>

	* config.guess, mkinstalldirs: Updated from GNULIB.

2017-08-01         Juan Manuel Guerrero  <juan.guerrero@gmx.de>

	Bring DJGPP support up to speed.

	* awk.h: Add DJGPP in #if for include of nonposix.h
	* nonposix.h (btowc, putwc): Add declarations for DJGPP.

2017-07-17         Arnold D. Robbins     <arnold@skeeve.com>

	* awkgram.y [non_post_simp_exp]: Merge LEX_BUILTIN and
	LEX_LENGTH expansions.
	(lookup_builtin): Move MPFR test to after test for sub builtin.

	* awkgram.y [non_post_simp_exp]: Unmerge LEX_BUILTIN and
	LEX_LENGTH expansions. This introduced a reduce/reduce
	conflict, and those are bad.  I don't know why I didn't
	notice this earlier. Sigh.

2017-07-15         Arnold D. Robbins     <arnold@skeeve.com>

	Revert change of 2016-07-24 that always runs the dfa
	matcher. Based on a bug report from Alexandre Oliva
	<lxoliva@fsfla.org>, DFA can cause gawk to hang, even
	in the C locale.

	* re.c (research): Don't use dfa if need_start is true.

2017-07-11         Arnold D. Robbins     <arnold@skeeve.com>

	* awk.h (is_letter): Add declaration.
	* ext.c (is_valid_identifier): New function.
	(make_builtin): Use is_valid_identifier instead of inline code.
	(is_letter): Moved from here ...
	* awkgram.y (is_letter): ... to here.
	(yylex): Use is_letter instead of a test.
	* command.y (yylex): Ditto.
	* main.c (arg_assign): Ditto.

2017-07-07         Arnold D. Robbins     <arnold@skeeve.com>

	Remove warnings from GCC 7.1 compilation.

	* awk.h (fatal_tag_valid): Change type to int.
	* awkgram.y (yylex): Set did_newline to true instead of using ++.
	* builtin.c (format_tree): Set lj to true instead of using ++.
	* cmd.h (pager_quit_tag_valid): Change type to int.
	* debug.c (pager_quit_tag_valid): Change type to int.
	(do_clear): Make bp_found an int, change uses.
	(do_run): Treat fatal_tag_valid as an int.
	* msg.c (fatal_tag_valid): Change type to int.

2017-07-07         Arnold D. Robbins     <arnold@skeeve.com>

	* gawapi.h: Bring descriptive comments up to date, minor edits.
	* io.c: Add some initial comments to functions where they were missing.

2017-07-03         Arnold D. Robbins     <arnold@skeeve.com>

	* gawkapi.h, gawkapi.c: Typo fixes in comments.

2017-06-26         Arnold D. Robbins     <arnold@skeeve.com>

	* configure.ac: Turn a tab into a space in AC_DEFINE(SUPPLY_INTDIV).

2017-06-25         Andrew J. Schorr     <aschorr@telemetry-investments.com>

	* gawkmisc.c (xmalloc): Remove function now in support/xalloc.h.

2017-06-22         Arnold D. Robbins     <arnold@skeeve.com>

	Make pretty-printing include parentheses that were explicitly
	in the source code. Thanks to Hermann Peifer for the bug report.

	* awk.h (OPCODE): Add Op_parens.
	* awkgram.y [Grammar]: If pretty-printing, add Op_parens ot end of
	list for parenthesized expression.
	* eval.c (optypetab): Add Op_parens.
	* interpret.h (r_interpret): Ditto.
	* profile.c (pprint): Ditto.  For ?:, don't parenthesize it.
	(pp_parenthesize): If string starts with left paren, return early.
	(parenthesize): Don't call div_on_left_mul_on_right.
	(div_on_left_mul_on_right): Remove function.
	(pp_concat): Don't add parentheses if expressions already have them.
	* NEWS: Updated.

2017-06-21         Andrew J. Schorr     <aschorr@telemetry-investments.com>

	Replace malloc/memset combinations with calloc by using the new ezalloc
	macro.
	* awkgram.y (yyerror, do_add_srcfile, funcuse): Replace emalloc+memset
	with ezalloc.
	* cint_array.c (cint_lookup, cint_copy, tree_lookup, tree_copy,
	leaf_lookup, leaf_copy): Ditto.
	* command.y (mk_cmdarg): Ditto.
	* debug.c (add_item): Ditto.
	* eval.c (setup_frame): Ditto.
	* field.c (set_record): Ditto.
	* gawkapi.c (api_flatten_array_typed): Ditto.
	* int_array.c (int_copy, grow_int_table): Ditto.
	* io.c (init_awkpath, iop_alloc): Ditto.
	* node.c (str2wstr): Ditto.
	* re.c (make_regexp): Ditto.
	* str_array.c (str_copy, grow_table): Ditto.
	* symbol.c (make_params, new_context): Ditto.

2017-06-19         Andrew J. Schorr     <aschorr@telemetry-investments.com>

	* awk.h (ezalloc): Add new macro to allocate memory initialized to zero.
	(ezalloc_real): New inline function to call calloc.
	* gawkapi.h (ezalloc): Add new API macro to allocate memory initialized
	to zero.

2017-06-18         Arnold D. Robbins     <arnold@skeeve.com>

	* builtin.c (mbc_char_count): Fix code to correctly traverse
	the string. Thanks to Hermann Peifer for the bug report.
	* config.guess, config.sub: Update to latest from GNULIB.
	* gettext.h: Pull in a few nice changes from GNULIB version.

2017-05-30         Arnold D. Robbins     <arnold@skeeve.com>

	* NEWS: Mention PROCINFO["argv"].

2017-05-24         Andrew J. Schorr     <aschorr@telemetry-investments.com>

	* field.c (set_FIELDWIDTHS): Add check to protect against blank
	characters after a `:' skip separator. 
	Fix field number in error message, thanks to a bug report
	from Michal Jaegermann.

2017-05-23         Andrew J. Schorr     <aschorr@telemetry-investments.com>

	* field.c (set_FIELDWIDTHS): Simplify the logic and consistentify
	use of UINT_MAX.  Make sure that negative value after : is caught.

2017-05-23         Arnold D. Robbins     <arnold@skeeve.com>

	* field.c (fw_parse_field): Stop upon hitting the end of the
	record; this enables correct counting of the number of fields.
	(set_FIELDWIDTHS): Add `*' at end as meaning ``all the rest
	of the data on the line.'' Allow skip:* as well.
	* NEWS: Update information about FIELDWIDTHS.

2017-05-20         Arnold D. Robbins     <arnold@skeeve.com>

	* awkgram.y (add_lint): Make ``no effect'' check smarter about
	reporting line numbers.

2017-05-01         Arnold D. Robbins     <arnold@skeeve.com>

	* awkgram.y (nextc): Fix to change of 2017-04-24 such that
	@include works in multibyte locales. Thanks to Hermann
	Peifer for the bug report.

2017-04-26         Andrew J. Schorr     <aschorr@telemetry-investments.com>

	* awkgram.y (make_regnode): Fix bug -- we should not set valref to 1
	when creating a node of type Node_regex, since valref is appropriate
	only for Node_val nodes. This fixes a bug introduced in commit
	687e6594. Also, add an assert to make it clear that this function
	supports only Node_regex and Node_dynregex.
	* awk.h (NODE): Restore sref to the `val' subportion, since it is not
	really needed for Node_regex, now that the bug in make_regnode has
	been fixed.
	(valref): Restore macro definition.

2017-04-24         Arnold D. Robbins     <arnold@skeeve.com>

	* awk.h (NODE): Additional cleanups. Removed `aq' and `param_list'
	elements from various unions and removed 'nextp' and
	`a_opaque' defines. None of these were in use.
	Rework the comment for valref, per suggestion from
	Andrew Schorr.

2017-04-23         Arnold D. Robbins     <arnold@skeeve.com>

	* awkgram.y (nextc): Adjust so that 3.1.x behavior is restored
	whereby --source arguments are concatenated. Thanks to
	"Neil R. Ormos" <ormos-gnulists17@ormos.org> for the report.

2017-04-21         Arnold D. Robbins     <arnold@skeeve.com>

	* awk.h (NODE): Put the `val' subportion back the way it
	was and move valref (formerly sref) out of the unions
	entirely. This was the real problem. Rework the corresponding
	commentary.
	[valref]: Removed the macro definition.

2017-04-20         Arnold D. Robbins     <arnold@skeeve.com>

	* configure.ac: Make letter case usage in the various
	AC_ARG_ENABLE messages consistent with the rest of configure
	output.
	(--disable-mpfr): Add this option to make it easier
	to check compiles without MPFR. Motivated by:
	* awk.h (NODE): Rearrange the layout of the 'val' subportion
	of the union to fix alignment problems when compiling without
	MPFR.  The problem only happened on 64-bit compiles, not
	32-bit compiles.

2017-04-16         Arnold D. Robbins     <arnold@skeeve.com>

	Rename intdiv it intdiv0 and require enabling at configure time.

	* awkgram.y (tokentab): Bracket intdiv0 in #ifdef SUPPLY_INTDIV.
	(snode): Similar.
	* builtin.c (do_intdiv): Bracket in #ifdef SUPPLY_INTDIV.
	* mpfr.c (do_mpfr_intdiv): Bracket in #ifdef SUPPLY_INTDIV.
	* configure.ac: Add --enable-builtin-intdiv0 option. If enabled,
	also revise doc/gawktexi.in.

2017-04-16         Arnold D. Robbins     <arnold@skeeve.com>

	* builtin.c (do_intdiv): Use DEREF on the arguments.
	Thanks to Andrew Schorr for finding the problem.
	* mpfr.c (do_mpfr_intdiv): Return -1 if numerator or denominator
	are not valid numbers.  Unref various bits first.

2017-04-13         Arnold D. Robbins     <arnold@skeeve.com>

	* awk.h (make_number_node): Simplify.
	* mpfr.c (mpg_node): Change parameter name to `flags'.

2017-04-12         Arnold D. Robbins     <arnold@skeeve.com>

	* mpfr.c (mpg_format_val): Set STRCUR flag when we're done.
	Fixes a memory leak. Thanks to valgrind for the report.

	* builtin.c (do_dcgettext): Move declaration of reslen to
	outside the ifdefs. Thanks to Hermann Peifer for the report.

	* gawkapi.c (awk_value_to_node): Initialize ext_ret_val to NULL
	to avoid compiler warnings.

2017-04-12         Manuel Collado        <m-collado@users.sourceforge.net>

	Fix the FPAT bug reported by Ed Morton in the gawk-bug mailing list.

	* awk.h (Regexp): Remove the non_empty flag.
	* field.c (fpat_parse_field): Restructure the code to reduce complexity
	and document the new structure.

	* field.c (fpat_parse_field): Further restructuring to avoid
	invalid reads as reported by valgrind.

2017-04-10         Andrew J. Schorr     <aschorr@telemetry-investments.com>

	* awk.h (enum opcodeval): For the avoidance of doubt, specify that
	Op_illegal must equal zero.
	* symbol.c (bcfree): Improve clarity by setting opcode to Op_illegal
	instead of 0.
	(free_bc_mempool): Improve clarity by comparing opcode to Op_illegal
	instead of to 0.

	* field.c (set_FIELDWIDTHS): Set use_chars to awk_true, since its
	type is awk_bool_t.

2017-04-10         Arnold D. Robbins     <arnold@skeeve.com>

	* symbol.c (free_bc_mempool): Change `first' from int to bool.

2017-04-09         Andrew J. Schorr     <aschorr@telemetry-investments.com>

	* field.c (fw_parse_field): Edit comment about resetting shift state.
	* gawkapi.h (awk_fieldwidth_info_t): Make white space more uniform.

2017-04-08  Eli Zaretskii  <eliz@gnu.org>

	* main.c (usage, copyleft) [__MINGW32__]:
	* io.c (non_fatal_flush_std_file, close_io) [__MINGW32__]: Call
	w32_maybe_set_errno to correctly set errno to EPIPE when appropriate.

	* awk.h (die_via_sigpipe) [__MINGW32__]: MinGW-specific definition.

2017-04-07         Andrew J. Schorr     <aschorr@telemetry-investments.com>

	* awk.h (INSTRUCTION_POOL): Redefine as an array of structures so we
	can track allocated blocks.
	* symbol.c (pools): Make it a pointer to avoid copying.
	(struct instruction_block): Define structure to hold a block of
	allocated instructions.
	(bcfree): Update to use new INSTRUCTION_POOL definition.
	(bcalloc): Allocate an instruction by searching first on the free
	list, second for free space in the current block, or third by
	allocating a new block.
	(set_context): Update to reflect that pools is now a pointer.
	(free_bc_mempool): New helper function to free a pool of a certain size.
	(fre_bcpool): Call free_bc_mempool for each pool.

2017-04-04         Arnold D. Robbins     <arnold@skeeve.com>

	* awk.h (INSTRUCTION): Add pool_size member.
	[MAX_INSTRUCTION_ALLOC]: New macro.
	(INSTRUCTION_POOL): New type.
	(struct context): Use INSTRUCTION_POOL.
	* array.c (assoc_list): Reorg the code a bit to make sure
	to always free the INSTRUCTIONs allocated for calling a
	user-supplied sorting function. Based on code by
	Andrew Schorr.
	* symbol.c (free_bcpool): Rework to use an INSTRUCTION_POOL.
	(bcfree, bcalloc): Rework to use separate chains in
	the instruction pool.
	(set_context): Update appropriately.

2017-03-27         Arnold D. Robbins     <arnold@skeeve.com>

	* field.c (parse_field_func_t): New typedef. Used as needed.
	(fw_parse_field): Edit comment about resetting shift state.
	(set_parser): Fix leading comment's style and type of argument.
	(set_FIELDWIDTHS): Improve the fatal error message.
	* gawkapi.h: Minor edits in some comments.

2017-03-27         Arnold D. Robbins     <arnold@skeeve.com>

	Cause EPIPE errors to stdout to generate a real SIGPIPE.

	* awk.h (die_via_sigpipe): New macro.
	* builtin.c (efwrite): Use it.
	* io.c (non_fatal_flush_std_file): Ditto.
	* main.c (usage): Ditto.

2017-03-25         Arnold D. Robbins     <arnold@skeeve.com>

	* io.c (flush_io): Use r_fatal and r_warning for messagefunc
	in the loop.

2017-03-24         Arnold D. Robbins     <arnold@skeeve.com>

	* builtin.c (efwrite): Exit successfully upon EPIPE, as SIGPIPE
	done. Improve error messages upon failure to write.
	(do_fflush): Update ERRNO for non-fatal flush failures.
	* io.c (non_fatal_flush_std_file): Update ERRNO when flush is
	non-fatal.
	(flush_io): If a redirect is marked non-fatal, only warning,
	not fatal message.

2017-03-23         Arnold D. Robbins     <arnold@skeeve.com>

	* config.sub: Updated again.

2017-03-22         Andrew J. Schorr     <aschorr@telemetry-investments.com>

	* NEWS: Document new PROCINFO["FS"] value of "API".

2017-03-22         Andrew J. Schorr     <aschorr@telemetry-investments.com>

	* NEWS: Document new FIELDWIDTHS skip capability and API input parser
	field parsing enhancement.

2017-03-22         Andrew J. Schorr     <aschorr@telemetry-investments.com>

	* gawkapi.h (awk_input_buf_t): Update get_record comment regarding the
	new field_width argument.

2017-03-21         Andrew J. Schorr     <aschorr@telemetry-investments.com>

	* gawkapi.h (awk_fieldwidth_info_t): Define new structure to contain
	API field parsing info, replacing the previous awk_input_field_info_t
	array.
	(awk_fieldwidth_info_size): Define macro to calculate size of the
	variable-length awk_fieldwidth_info_t structure.
	(awk_input_buf_t): Update get_record prototype to update the type
	of the final field_width argument from 'const awk_input_field_info_t **'
	to 'const awk_fieldwidth_info_t **'.
	* awk.h (set_record): Change 3rd argument from
	'const awk_input_field_info_t *' to 'const awk_fieldwidth_info_t *'.
	* io.c (inrec, do_getline_redir, do_getline): Change field_width type
	from 'const awk_input_field_info_t *' to
	'const awk_fieldwidth_info_t *'.
	(get_a_record): Change field_width argument type from
	'const awk_input_field_info_t **' to 'const awk_fieldwidth_info_t **'.
	* field.c (api_parser_override): Define new boolean to track whether
	API parsing is currently overriding default parsing behavior.
	(api_fw): Change type from 'const awk_input_field_info_t *'
	to 'const awk_fieldwidth_info_t *'.
	(FIELDWIDTHS): Change type from 'int *' to 'awk_fieldwidth_info_t *'.
	(set_record): Use new boolean api_parser_override to track whether
	API parsing override is in effect, since we can no longer discern
	this from the value of parse_field -- FIELDWIDTHS parsing uses the
	same function.
	(calc_mbslen): New function to calculate the length of a multi-byte 
	string.
	(fw_parse_field): Enhance to support the awk_fieldwidth_info_t 
	structure instead of simply using an array of integer field widths.
	(api_parse_field): Remove function no longer needed since fw_parse_field
	now supports both FIELDWIDTHS and API parsing.
	(set_parser): Use api_parser_override instead of comparing parse_field
	to api_parse_field.
	(set_FIELDWIDTHS): Enhance to use new awk_fieldwidth_info_t structure
	and parse new skip prefix for each field.
	(current_field_sep): Use api_parser_override flag instead of comparing
	to api_parse_field.
	(current_field_sep_str): Ditto.

2017-03-20         Arnold D. Robbins     <arnold@skeeve.com>

	Improve handling of EPIPE. Problems reported by
	Alexandre Ferrieux <alexandre.ferrieux@orange.com>
	and David Kerns <david.t.kerns@gmail.com>.

	* awk.h (ignore_sigpipe, set_sigpipe_to_default,
	non_fatal_flush_std): Declare new functions.
	(ignore_sigpipe, set_sigpipe_to_default,
	non_fatal_flush_std): New macros.
	* builtin.c (do_fflush): When nonfatal not in force, flush
	of stdout/stderr and EPIPE exits, simulating SIGPIPE, as
	in nawk/mawk. Flush of other redirections with EPIPE now
	also fatals.
	(do_system): Use ignore_sipipe and set_sigpipe_to_default
	instead of uglier inline ifdefed code.
	* main.c (main): Ditto.
	* io.c (redirect_string, two_way_open, gawk_popen): Ditto.
	(flush_io): Use non_fatal_flush_std for stdout and stderr.

	Unrelated:

	* config.guess, config.rpath, config.sub, install-sh:
	Sync with GNULIB.

2017-03-16         Arnold D. Robbins     <arnold@skeeve.com>

	* configure.ac: Some cleanups.

2017-03-09         Andrew J. Schorr     <aschorr@telemetry-investments.com>

	* gawkapi.h (awk_input_field_info_t): Define new structure to contain
	API field parsing info.
	(awk_input_buf_t): Update get_record prototype to use an array of
	awk_input_field_info_t instead of integers.
	* awk.h (set_record): Change 3rd argument from 'const int *' to
	'const awk_input_field_info_t *'.
	* field.c (api_fw): Now points to an array of awk_input_field_info_t
	instead of integers.
	(set_record): Change 3rd argument to point to an array of
	awk_input_field_info_t.
	(api_parse_field): Update parsing logic to use awk_input_field_info_t
	structures instead of an array of integers.
	* io.c (inrec, do_getline_redir, do_getline): Change field_width type
	from 'const int *' to 'const awk_input_field_info_t *'.
	(get_a_record): Change field_width argument type from 'const int **'
	to 'const awk_input_field_info_t **'.

2017-03-09         Arnold D. Robbins     <arnold@skeeve.com>

	* field.c: Minor style edits.

2017-03-06         Andrew J. Schorr     <aschorr@telemetry-investments.com>

	* field.c (normal_parse_field): Renamed from save_parse_field to reflect
	better its purpose. Added a comment to explain more clearly what's
	going on.
	(set_record, set_parser): Rename save_parse_field to normal_parse_field.

2017-03-06         Andrew J. Schorr     <aschorr@telemetry-investments.com>

	* gawkapi.h (awk_input_buf_t): Remove field_width array and instead
	add it as a 6th argument to the get_record function. This should
	not break existing code, since it's fine to ignore the additional
	argument. Document the behavior of the field_width argument.
	* io.c (inrec): Pass pointer to field_width array to get_a_record,
	and then hand it off to set_record.
	(do_getline_redir): If not reading into a variable, pass pointer to
	field_width array to get_a_record and then hand it off to set_record.
	(do_getline): Ditto.
	(get_a_record): Add a 4th field_width argument to pass through to
	the API get_record method.

2017-03-05         Andrew J. Schorr     <aschorr@telemetry-investments.com>

	* awk.h (set_record): Add a new argument containing a field-width
	array returned by an API parser.
	(field_sep_type): Add new enum value Using_API.
	(current_field_sep_str): Declare new function.
	* field.c (save_parse_field): New static variable to save the
	parse_field value in cases where it's overridden by API parsing.
	(api_fw): New static variable to hold pointer to API parser fieldwidth
	array.
	(set_record): Add new field-width array argument. If present, API
	parsing will override the default parsing mechanism.
	(api_parse_field): New field parser using field widths supplied by the
	API. This is very similar to the existing fw_parse_field function.
	(get_field): Fix typo in comment.
	(set_parser): New function to set default parser and check whether
	there's an API parser override in effect. Update PROCINFO["FS"] if
	something has changed.
	(set_FIELDWIDTHS): Use set_parser and stop updating PROCINFO["FS"].
	(set_FS): Ditto.
	(set_FPAT): Ditto.
	(current_field_sep): Return Using_API when using the API field parsing
	widths.
	(current_field_sep_str): New function to return the proper string
	value for PROCINFO["FS"].
	* gawkapi.h (awk_input_buf_t): Add field_width array to enable the
	parser get_record function to supply field widths to override the
	default gawk field parsing mechanism.
	* io.c (inrec): Pass iop->public.field_width to set_record as the
	3rd argument to enable API field parsing overrides.
	(do_getline_redir, do_getline): Ditto.
	* main.c (load_procinfo): Use new current_field_sep_str function
	instead of switching on the return value from current_field_sep.

2017-02-23         Arnold D. Robbins     <arnold@skeeve.com>

	* awk.h (boolval): Return bool instead of int.
	* eval.c (eval_condition): Same.
	* io.c (pty_vs_pipe): Same
	Thanks to Andrew Schorr for pointing these out.

2017-02-21         Andrew J. Schorr     <aschorr@telemetry-investments.com>

	* NEWS: Document that mktime now takes an optional utc-flag argument.
	* awkgram.y (tokentab): Modify mktime entry to indicate that it may
	accept two arguments.
	* builtin.c (mktime_tz): New function to run mktime in an arbitrary
	time zone. Code was copied from the Linux timegm man page.
	(do_mktime): Add support for new optional 2nd argument utc-flag by
	using the new mktime_tz function.
	(do_strftime): Change do_gmt type from int to bool.

2017-02-17         Arnold D. Robbins     <arnold@skeeve.com>

	* builtin.c (do_typeof): Handle arguments that have
	the NULL_FIELD flag set.

2017-02-03         Andrew J. Schorr     <aschorr@telemetry-investments.com>

	* awkgram.y (set_profile_text): Improve code clarity by using emalloc
	to allocate the string instead of abusing estrdup.

2017-02-02         Arnold D. Robbins     <arnold@skeeve.com>

	* awkgram.y (set_profile_next): Allocate an extra byte at the
	end for the NUL in case we add a sign. Thanks to Andrew Schorr
	for making me look at this code.

	And later in the same day:

	* awkgram.y (set_profile_next): Undo previous change, since estrdup
	handles it, but updated the comments.

2017-02-01         Arnold D. Robbins     <arnold@skeeve.com>

	* builtin.c (mbc_char_count): Remove spurious multiplies by
	gawk_mb_cur_max. Thanks to Andrew Schorr for making me look
	at this code.

	Unrelated:

	* awkgram.y (make_profile_number): Renamed to ...
	(set_profile_next): New function. All calls adjusted. Also improved
	use at MPFR number case.

2017-01-28         Andrew J. Schorr     <aschorr@telemetry-investments.com>

	* io.c (inetfile): Replace strncmp with memcmp in a few places, now
	that we are checking string length beforehand.

2017-01-27         Andrew J. Schorr     <aschorr@telemetry-investments.com>

	* io.c (redirect_string): Check explen positive before accessing *str.
	In lintwarn message, use explen string length. Pass length to inetfile.
	(devopen): Pass name length to inetfile.
	Stop assuming that remoteport is NUL-terminated.
	(two_way_open): Pass name length to inetfile.
	(inetfile): Stop assuming NUL string termination; add checks to avoid 
	string overrun.

2017-01-27         Andrew J. Schorr     <aschorr@telemetry-investments.com>

	* awk.h (str_terminate_f): New helper function for terminating a string
	NODE.
	(str_terminate): Macro wrapper to call str_terminate_f.
	(str_restore): New macro to restore the string.
	* builtin.c (do_strftime): Use str_terminate and str_restore.
	(do_dcgettext): Ditto, and remove saved_end flag since equivalent
	to testing (t2 != NULL). Fix overrun bug in calculating result
	length when !ENABLE_NLS.
	(do_dcngettext, do_bindtextdomain): Use str_terminate and str_restore.
	* interpret.h (Op_arrayfor_init, Op_indirect_func_call): Ditto.
	* str_array.c (env_remove): Ditto.

2017-01-27         Andrew J. Schorr     <aschorr@telemetry-investments.com>

	* interpret.h [UNFIELD]: Fix condition for assignment from
	value with valref == 1. Fixes problems introduced at gawk 4.1.2.

2017-01-27         Arnold D. Robbins     <arnold@skeeve.com>

	* interpret.h: Update copyright year.
	* debug.c (do_run): Rework error message to ease translation.
	Thanks to Rafael Fontenelle <rafaelff@gnome.org> and to
	Eli Zaretskii <eliz@gnu.org>.

2017-01-26         Andrew J. Schorr     <aschorr@telemetry-investments.com>

	* builtin.c (do_dcgettext): First argument also needs protection
	from string overrun.
	(do_dcngettext): Need to terminate string1 and string2 also,
	and replace strlen(the_result), which could overrun.
	(do_bindtextdomain): Terminate both string args, and eliminate
	saved_end boolean which is redundant with (t2 != NULL).

2017-01-26         Andrew J. Schorr     <aschorr@telemetry-investments.com>

	* interpret.h (Op_arrayfor_init): Protect against string overrun
	on sorting method.
	(Op_indirect_func_call): Terminate function name.

2017-01-26         Andrew J. Schorr     <aschorr@telemetry-investments.com>

	* str_array.c (env_remove): Terminate string before calling unsetenv.

2017-01-26         Andrew J. Schorr     <aschorr@telemetry-investments.com>

	* node.c (is_hex): Add a new argument pointing to the end of the string
	so we can check for string overrun.
	(r_force_number): Pass string end to is_hex.

2017-01-26         Andrew J. Schorr     <aschorr@telemetry-investments.com>

	* awk.h (get_numbase): Add string length argument so we can operate
	on unterminated strings.
	* awkgram.y: Call get_numbase with string length, and fix off-by-one
	error in length passed to nondec2awknum: should be strlen(tokstart)-1
	based on surrounding code.
	* builtin.c (do_strtonum): Pass string length to get_numbase.
	(nondec2awknum): Check string length before accessing characters.
	* mpfr.c (force_mpnum): Pass string length to get_numbase.
	* node.c (r_force_number): Pass string length to get_numbase.
	(get_numbase): Add string length argument and honor it.

2017-01-26         Andrew J. Schorr     <aschorr@telemetry-investments.com>

	* builtin.c (do_strftime): If format argument is passed, we need
	to terminate it in case it's a field variable.

2017-01-26         Andrew J. Schorr     <aschorr@telemetry-investments.com>

	* node.c (r_format_val): Before we free s->stptr, make sure that it
	was malloced.
	(wstr2str): Add comment explaining why it's safe to free n->stptr
	without doing any checks.
	* mpfr.c (mpg_format_val): Ditto. And no need to reset the STRCUR flag
	that we just checked.

2017-01-26         Andrew J. Schorr     <aschorr@telemetry-investments.com>

	* awk.h (enum block_id): Remove BLOCK_INVALID, since it serves no
	useful purpose and seems to slow things down a bit.
	* node.c (nextfree): Remove first invalid entry.

2017-01-25         Andrew J. Schorr     <aschorr@telemetry-investments.com>

	* awk.h (BLOCK): Remove typedef. BLOCK was used for 2 different
	purposes: to contain a block allocation list header, and to hold
	each individual allocated item. This was confusing, because the "size"
	field was set only in the header, but not in each element.
	(struct block_header): The block header contains a pointer to the first
	element and the element size.
	(struct block_item): Represent a single allocated item. This contains
	only a pointer to the next element. This reduces the minimum allocated
	item size from 2 pointers to 1 (16 bytes to 8 bytes on x86_64).
	(nextfree): Change array item type from BLOCK to struct block_header.
	(getblock, freeblock): Change cast from 'BLOCK' to 'struct block_item'.
	* node.c (nextfree): Now an array of 'struct block_header' instead of
	BLOCK. Switch the ordering to put the next pointer before the size.
	(more_blocks): Replace 'BLOCK' with 'struct block_item', and add
	an assert to ensure that the allocation size is at least as large
	as 'struct block_item', i.e. 1 pointer.

2017-01-22         Andrew J. Schorr     <aschorr@telemetry-investments.com>

	* awk.h (numtype_choose): New backend macro used to implement
	various macros whose calculations depend on how a number is
	actually represented. This improves readability and should give
	a small performance improvement when not using extended precision.
	(get_number_ui, get_number_si, get_number_d, get_number_uj, iszero):
	Rewrite using new numtype_choose macro.

2017-01-04         Arnold Robbins        <arnold@skeeve.com>

	Trade space for time for programs that toggle IGNORECASE a lot.
	Brings 25% to 39% speedup.  NODE does not actually grow in size.

	* awk.h (NODE::preg): Now an array of size two.
	[CASE]: Flag no longer needed, so removed.
	(IGNORECASE): Change type from int to bool.
	* awkgram.y (make_regnode): Build two copies of the compiled regexp,
	one without ignorecase, and one with.
	* io.c (RS_re): Array replacing RS_re_yes_case and RS_re_no_case.
	(set_RS): Use RS_re[IGNORECASE] as appropriate. Free and recompute
	as needed.
	* main.c (IGNORECASE): Change type from int to bool.
	* re.c (re_update): Simplify the code. No need to check CASE flag
	any longer. Recompute only if text of regexp changed.
	* symbol.c (free_bc_internal): Adjust to free both elements of
	m_re_reg.

2017-01-18         Andrew J. Schorr     <aschorr@telemetry-investments.com>

	* interpret.h (r_interpret): Increase robustness of the optimization
	logic in Op_assign_concat -- check that the node has MALLOC set,
	and make sure to wipe all flags other than MALLOC, STRING, STRCUR,
	and possibly WSTRCUR. Use STFMT_UNUSED define.

2017-01-15         Andrew J. Schorr     <aschorr@telemetry-investments.com>

	* interpret.h (r_interpret): Fix bug in Op_assign_concat reported
	on Cygwin mailing list. The string concatenation optimization was
	not updating the node correctly by setting STRING and STRCUR flags
	and setting stfmt.

2017-01-06         Andrew J. Schorr     <aschorr@telemetry-investments.com>

	Enhance API to support extended-precision arithmetic.
	* awk.h (enum block_id): Add new values BLOCK_MPFR and BLOCK_MPZ.
	(make_number_node): New inline function to reduce code duplication
	for creating numeric nodes.
	* gawkapi.h (gawk_api_major_version): Bump to 3.
	(awk_number_t): New typedef to represent numbers with varying internal
	representations.
	(awk_value_t): For numbers, replace double with awk_number_t.
	(num_value): Redefine.
	(num_type, num_ptr): New defines for awk_number_t union members.
	(gawk_api_t): Add constants for version checking: gmp_major_version,
	gmp_minor_version, mpfr_major_version, and mpfr_minor_version.
	Add functions api_get_mpfr and api_get_mpz to allocate memory for
	extended-precision numbers to hand to gawk.
	(get_mpfr_ptr, get_mpz_ptr): Helper macros to wrap api_get_mpfr and
	api_get_mpz.
	(make_number): Modify to populate awk_number_t correctly.
	(make_number_mpz, make_number_mpfr): New helper functions to create
	extended-precision numeric nodes.
	(check_mpfr_version): New macro to check GMP/MPFR version compatibility
	in extensions that want to support extended-precision math.
	* gawkapi.c (getmpfr, freempfr, getmpz, freempz): New macros to
	allocate and free memory blocks for extended-precision math.
	(awk_value_to_node): For AWK_NUMBER values, support three different
	kinds of internal numbers: double, mpz_t, and mpfr_t.
	(assign_number): New helper function to convert a numeric node to
	an awk_value_t.
	(node_to_awk_value): Use assign_number to pass numbers properly.
	(api_get_mpfr): Implement new api_get_mpfr hook.
	(api_get_mpfz): Implement new api_get_mpz hook.
	(api_impl): Add GMP & MPFR versions, api_get_mpfr, and api_get_mpz.
	* node.c (r_make_number): Use new make_number_node inline function
	to reduce code duplication.
	(nextfree): Add block allocators for mpfr_t and mpz_t.
	(more_blocks): Add an assert to protect against cases where the block
	size is too small to hold our structure.
	* mpfr.c (mpg_node): Use new make_number_node inline function
	to reduce code duplication.

2017-01-04         Arnold Robbins        <arnold@skeeve.com>

	* config.guess, config.sub, compile, depcomp: Sync from latest
	in GNULIB.

2016-12-27         Juergen Kahrs         <Juergen.Kahrs@googlemail.com>

	* CMakeLists.txt: Updated after adding support library.

2016-12-23         Arnold D. Robbins     <arnold@skeeve.com>

	* configure.ac (GNUPG_CHECK_MPFR): Don't call on PowerPC
	Macintosh.  C99 and the last version of MPFR that works on
	that platform don't get along. Sigh.

2016-12-22         Arnold D. Robbins     <arnold@skeeve.com>

	* dfa.c: Sync with GNULIB.
	* intprops.h: New file.
	* Makefile.am (base_sources): Add intprops.h.

	Unrelated.  Import GNULIB fix for regex: fix integer-overflow
	bug in never-used code.
	Problem reported by Clément Pit–Claudel in:
	http://lists.gnu.org/archive/html/emacs-devel/2016-12/msg00654.html
	Fix by Paul Eggert  <eggert@cs.ucla.edu>:

	* regex_internal.h: Include intprops.h.
	* regexec.c (re_search_2_stub): Use it to avoid undefined
	behavior on integer overflow.

	Unrelated. Set up a support directory for externally obtained
	support files.

	* Makefile.am (base_sources, EXTRA_DIST): Edit lists.
	(SUBDIRS): Get ordering right.
	(LDADD): Add support/libsupport.a.
	(DEFS): Add -I for support directory.
	* dfa.c, dfa.h, getopt.c, getopt.h, getopt1.c, getopt_int.h,
	intprops.h, localeinfo.c, localeinfo.h, random.c, random.h,
	regcomp.c, regex.c, regex.h, regex_internal.c, regex_internal.h,
	regexec.c, verify.h, xalloc.h: Moved to support.

	Unrelated: Totally break binary compatibility in the API
	after merging in API min/max changes and REGEX and STRNUM
	support in the API:

	* gawkapi.c (valtype2str): New function.
	(node_to_awk_value): Minor simplification in a switch.
	(api_flatten_array): Removed.
	(api_flatten_array_typed): Use valtype2str in error message.
	(api_impl): Reorder functions to group related ones together again.
	* gawkapi.h (awk_valtype_t): Reorder enum values.
	(struct gawk_api): Remove api_flatten_array field.  Reorder
	functions to group related ones together again.

2016-12-17         Arnold D. Robbins     <arnold@skeeve.com>

	* gawkapi.h (api_add_ext_func): Add comment about point to
	awk_ext_func_t not being const but gawk doesn't use it.
	* * interpret.h (Op_ext_builtin): Simplify code, check only
	if do_lint and ! f->suppress_lint and num_args > max_expected.

2016-12-16         Arnold D. Robbins     <arnold@skeeve.com>

	* gawkapi.h (awk_ext_func_t): Put max back before min. Restores
	source compatibility, although there will be compile warnings
	because of the 3rd argument for the C function being missing.
	* interpret.h (Op_ext_builtin): Used size_t instead of int for
	the various variables. Add a check that max expected > 0.

2016-12-14         Arnold D. Robbins     <arnold@skeeve.com>

	MAJOR BREAKING API CHANGE.

	* awk.h (INSTRUCTION): Update extension function pointer to
	take 3rd argument of pointer to struct awk_ext_func.
	* gawkapi.c (api_add_ext_func): Update third arg to not be const.
	* gawkapi.h (awk_ext_func_t): Put min before max. Add suppress_lint
	and data pointer.
	[gawk_api_major_version]: Update to 2.
	[gawk_api_minor_version]: Reset to 0.
	(api_add_ext_func): Update third arg to not be const.
	* interpret.h (Op_ext_symbol): Revise lint check.

2016-12-12         Arnold D. Robbins     <arnold@skeeve.com>

	* awk.h (INSTRUCTION): Replace min_required and max_expected
	with a pointer to the extension functions awk_ext_func_t struct.
	* ext.c (make_builtin): Store a pointer to the extension function
	struct into the INSTRUCTION instead of the min and max.
	* gawkapi.h (awk_ext_func): Use size_t instead of unsigned short.
	Put min second, which preserves source code compatibility.
	* interpret.h (Op_ext_builtin): Use the pointer for the info
	directly. If lint and max_expected > 0 and args > max_expected
	print a message and set max_expected to zero so we only print once
	per function. Remove special case of both min and max being zero.
	(Op_ext_func): Adjust creation of the data structures.

2016-12-11         Arnold D. Robbins     <arnold@skeeve.com>

	* dfa.c: Sync with GNULIB.

2016-12-05         Andrew J. Schorr     <aschorr@telemetry-investments.com>

	Add API support for strnum values.
	* gawkapi.c (awk_value_to_node): Add AWK_STRNUM.
	(assign_string): Add a type argument so we can use this for AWK_STRING
	or AWK_STRNUM.
	(node_to_awk_value): When AWK_NUMBER is requested, a regex value
	should return false, as per the header file documentation.
	Add support for AWK_STRNUM requests. When AWK_REGEX is requested,
	implement the cases properly instead of always returning true.
	Fix AWK_SCALAR logic. For AWK_UNDEFINED, rewrite using a switch
	and support AWK_STRNUM.
	(api_sym_update): Add AWK_STRNUM.
	(api_sym_update_scalar): Add optimized support for updating AWK_STRNUM.
	(valid_subscript_type): Add AWK_STRNUM.
	(api_create_value): Add AWK_STRNUM.
	* gawkapi.h (awk_valtype_t): Add AWK_STRNUM.
	(strnum_value): New macro.
	(Value fetching table): Updated.

2016-12-04         Andrew J. Schorr     <aschorr@telemetry-investments.com>

	* gawkapi.c (assign_regex): Do not call assign_string, since we
	know that a REGEX value is not an unterminated field string.
	* gawkapi.h (make_regex): Delete macro.
	(make_const_regex, make_malloced_regex): Add new macros to replace
	make_regex with necessary memory management support.

2016-12-04         Andrew J. Schorr     <aschorr@telemetry-investments.com>

	* awk.h (fixtype): Remove conditional checking if the node type
	is Node_val. This is already covered by the assert, and if it's not
	true, we have serious bugs.
	* builtin.c (do_typeof): Do not treat Node_var the same way as
	Node_val, since they are different beasts. In reality, the argument
	to this function will never have type Node_var.

2016-12-04         Andrew J. Schorr     <aschorr@telemetry-investments.com>

	* gawkapi.h (awk_element_t): Remove obsolete comment claiming that
	the index will always be a string.
	(gawk_api_t): Add new api_flatten_array_typed function and indicate
	that api_flatten_array has been superseded.
	(flatten_array_typed): New macro to call api_flatten_array_typed.
	(flatten_array): Redefine using the new flatten_array_typed macro.
	* gawkapi.c (api_flatten_array_typed): New function renamed from
	api_flatten_array to flatten an array with the types requested by the
	caller. Also update the comments and error messages.
	(api_flatten_array): Now a wrapper around api_flatten_array_typed.
	(api_impl): Add new api_flatten_array_typed hook.

2016-12-06         Arnold D. Robbins     <arnold@skeeve.com>

	Add minimum required and maximum expected number of arguments
	to the API.

	* awk.h (INSTRUCTION): Add new members min_required and max_expected.
	* ext.c (make_builtin): Store values from extension function struct
	into the INSTRUCTION.
	* gawkapi.h (awk_ext_func): Add min_required args. Make both it and
	max_expected_args into unsigned short to match type in INSTRUCTION.
	* interpret.h (Op_ext_builtin): Store min_required and max_expected
	in instructions. Add checking code and lint checks.
	(Op_ext_func): Copy min_required and max_expected from function info.


2016-12-04         Andrew J. Schorr     <aschorr@telemetry-investments.com>

	* gawkapi.h (r_make_string_type): New inline function to create strings
	of any type, currently AWK_STRING or AWK_REGEX.
	(r_make_string): Now a wrapper around r_make_string_type.
	(make_regex): Convert from an inline function to a macro that
	calls r_make_string_type.

2016-11-30         Arnold D. Robbins     <arnold@skeeve.com>

	* dfa.c: Sync with fixes in GNULIB.

	Unrelated:

	* gawkapi.h (make_regex): New function.

2016-11-29         Arnold D. Robbins     <arnold@skeeve.com>

	Add support for typed regex variables to the API.

	* awk.h (make_typed_regex): Declare function.
	* awkgram.y (typed_regexp): Call make_typed_regex instead of
	using inline code.
	* gawkapi.h (AWK_REGEX): New value type.
	(regex_value): New macro.
	(Value fetching table): Updated.
	* gawkapi.c (awk_value_to_node, node_to_awk_value, api_sym_update,
	api_sym_update_scalar, valid_subscript_type, api_create_value):
	Add support for AWK_REGEX.
	(assign_regex): New function.
	(api_flatten_array): Adjust comment.
	* node.c (make_typed_regex): New function; moved code from grammar.

2016-11-29         Arnold D. Robbins     <arnold@skeeve.com>

	Remove redundant flag from dfa:

	* dfa.c (dfasyntax): Use RE_ICASE instead of DFA_CASE_FOLD.
	* dfa.h (DFA_CASE_FOLD): Removed.
	* re.c (make_regexp): Use RE_ICASE for regex and dfa. Yay!

	Unrelated: Don't have to recompute syntax stuff every time
	we compile a regexp.

	* dfa.c (dfacopysyntax): New function.
	(dfaalloc): Zero out the newly allocated memory.
	* dfa.h (dfacopysyntax): Declare it.
	* re.c (make_regexp): Declare two static dfaregs, one for
	with and without ignorecase. Compute the syntax once for each,
	then use dfacopysyntax to copy the settings when compiling
	a regexp.

2016-11-28         Arnold D. Robbins     <arnold@skeeve.com>

	Make gawk compile on HP-UX 11.33.

	* debug.c (serialize_list): Renamed from `serialize'.
	(unserialize_list): Renamed from `unserialize', for consistency.

	Unrelated:

	* dfa.c: Sync with GNULIB. Twice in one day.

2016-11-21         Arnold D. Robbins     <arnold@skeeve.com>

	* dfa.c: Sync with GNULIB.

2016-11-17         Arnold D. Robbins     <arnold@skeeve.com>

	General cleanup for zero termination of strings.

	* array.c (do_delete): Use %.*s.
	(value_info): Get length and use %.*s.
	(asort_actual): Save and restore character after end.
	* awkgram.y (split_comment): Use make_string, not make_str_node.
	* builtin.c (do_fflush): Use %.*s.
	(locale_category_from_argument, do_dcgettext, do_dcngettext,
	do_bindtextdomain): Save and restore character after end.
	* debug.c (do_info, print_array, print_subscript, do_print_var,
	do_set_var, display, do_watch, print_watch_item, serialize_subscript,
	do_print_f): Use %.*s.
	* eval.c (cmp_nodes, fmt_index): Save and restore character after end.
	* interpret.h (r_interpret): Fix computation for concatenation of
	wide strings.
	* io.c (is_non_fatal_redirect): Add length parameter; save and
	restore character after last. Adjust all other declarations and calls.
	(do_close): Save and restore character after end.
	* mpfr.c (ieee_fmts): Adjust table indentation.
	(do_mpfr_strtonum): Clear wide string members of the union.
	* msg.c (err): Use %.*s.

2016-11-07         Arnold D. Robbins     <arnold@skeeve.com>

	* awk.h [USER_INPUT]: Renamed from MAYBE_NUM.
	* builtin.c, eval.c, field.c, int_array.c, io.c, main.c,
	mpfr.c, node.c: Change all uses.

2016-11-15         Arnold D. Robbins     <arnold@skeeve.com>

	Finish reworking typed regexes.

	* awk.h (typed_re): Replaces tre_reg.
	* awkgram.y (typed_regexp production): Node_val points to a regular
	Node_regex and also has string value and length.
	(make_regnode): Simplified back to its original form.
	* builtin.c (call_sub, call_match, call_split_func): For REGEX,
	get n->typed_re.
	* field.c (do_split, do_patsplit): Ditto, for separator regexp.
	* profile.c (pprint): Op_match_rec, handle REGEX correctly.
	* re.c (re_update): If REGEX, get t->typed_re->re_reg.

2016-11-15         Arnold D. Robbins     <arnold@skeeve.com>

	Start reworking typed regexes.

	* awk.h (Node_typedregex): Nuked.
	[REGEX]: New flag.
	(tre_reg): New member in val part of NODE union.
	(force_string, force_number, fixtype): Remove use of Node_typedregex.
	* awkgram.y (grammar): Use REGEX flag instead of node type.
	(valinfo); Ditto.
	(make_regnode): Adjust creation based on node type.
	* builtin.c (do_length, do_print, call_sub, call_match,
	call_split_func, do_typeof): Adjust code.
	* debug.c (watchpoint_triggered, initialize_watch_item,
	print_memory): Adjust code.
	* eval.c (nodetypes): Remove Node_typedregex.
	(flags2str): Add REGEX.
	(setup_frame): Adjust code after removal of Node_typedregex.
	* interpret.h (r_interpret): Adjust code after removal
	of Node_typedregex.
	* profile.c (pp_typed_regex): Renamed from pp_strong_regex.
	(pp_string_or_strong_regex): Renamed from pp_string_or_strong_regex.
	(pprint): Adjust code after removal of Node_typedregex.
	* re.c (re_update): Adjust code after removal of Node_typedregex.

2016-11-04  Eli Zaretskii  <eliz@gnu.org>

	* builtin.c (efwrite) [__MINGW32__]: Call w32_maybe_set_errno if
	errno is not set or set to EINVAL.

	* nonposix.h (w32_maybe_set_errno) [__MINGW32__]: Add prototype.

2016-11-01         Arnold D. Robbins     <arnold@skeeve.com>

	* eval.c (flags2str): Add NO_EXT_SET and NUMCONSTSTR.

2016-10-31         Arnold D. Robbins     <arnold@skeeve.com>

	Fix valgrind issues.

	* io.c (init_awkpath): Need to allocate max_path+3 pointers.
	* awkgram.y (make_profile_number): Need to add STRCUR flag and
	set n->stfmt to STFMT_UNUSED. See the comment in the code.

2016-10-26         Arnold D. Robbins     <arnold@skeeve.com>

	* io.c (init_awkpath): Set max path len for leading separator.

2016-10-25         Arnold D. Robbins     <arnold@skeeve.com>

	* io.c (init_awkpath): Restore documented behavior whereby
	null elements represent the current directory. Sheesh.
	Bug reported by "Jun T." <takimoto-j@kba.biglobe.ne.jp>.

	Disallow negative arguments to the bitwise functions.

	* NEWS: Document this.
	* builtin.c (do_lshift, do_rshift, do_and, do_or, do_xor, do_compl):
	Make negative arguments a fatal error.
	* mpfr.c (do_mpfr_compl, get_intval): Ditto.

2016-10-23         Arnold D. Robbins     <arnold@skeeve.com>

	* General: Remove trailing whitespace from all relevant files.
	* mpfr.c: Replace Unicode sequences with ASCII.
	* cint_array.c: Ditto.

2016-10-16         Arnold D. Robbins     <arnold@skeeve.com>

	* awkgram.y: Typo fix in call to add_sign_to_num.

2016-10-16         Arnold D. Robbins     <arnold@skeeve.com>

	* awk.h (enum opcodeval): Add Op_unary_plus.
	* awkgram.y (add_sign_to_num): New routine to put in a sign on
	profiling constants.  Call it as necessary.
	In unary plus production, use new opcode, or set up a
	constant as for unary minus.
	(negate_num): Call add_sign_to_num instead of doing it directly.
	* eval.c (optypetab): Add entry for Op_unary_plus.
	* interpret.h (r_interpret): Add case for Op_unary_plus.
	* profile.c (pprint, prec_level, is_scalar): Ditto.

2016-10-13         Arnold D. Robbins     <arnold@skeeve.com>

	* dfa.c: Sync with GNULIB.

2016-10-12         Arnold D. Robbins     <arnold@skeeve.com>

	* awkgram.y (make_profile_number): Allocate an extra byte for the
	string, so there's room for a minus if necessary. Store '\0'
	in the right place.
	(negate_num): Use memmove to shift the string up and then
	insert a minus, instead of doing a fresh alloc + copy + free.

2016-10-11         Arnold D. Robbins     <arnold@skeeve.com>

	* awk.h (NUMCONSTSTR): New flag value.
	* awkgram.y (make_profile_number): New function. Use it
	wherever we make a number.  This calls make_number and then, if
	pretty printing, save the original string value and sets NUMCONSTSTR.
	(negate_num): If NUNCONSTSTR set, update the saved string value.
	* profile.c (pp_number): Assert NUMCONSSTR set, use that value.
	Remove previous code.

2016-09-24  Eli Zaretskii  <eliz@gnu.org>

	* debug.c (restart) [__MINGW32__]: Cast 2nd argument of execvp to
	avoid compiler warnings about prototype mismatch.  Reported by
	Marc de Bourget <marcdebourget@gmail.com>.

2016-09-09         Norihiro Tanaka      <noritnk@kcn.ne.jp>

	* awk.h (struct Regexp): Remove member has_anchor.  All uses removed.
	* re.c (make_regexp, research): Use dfa matcher for regex with anchor.

2016-09-09         Arnold D. Robbins     <arnold@skeeve.com>

	* dfa.c: Sync with grep.

2016-09-08  Paul Eggert  <eggert@cs.ucla.edu>

	* dfa.c, dfa.h: Sync with grep.
	* re.c (make_regexp): Adjust to DFA API changes.

2016-09-08         Arnold D. Robbins     <arnold@skeeve.com>

	* command.y: Update license text to version 3. Oops.

2016-09-07         Arnold D. Robbins     <arnold@skeeve.com>

	* cmd.h, debug.c: Update license text to version citing
	GPLv3+ and with correct FSF address. Thanks to
	David Kaspar <dkaspar@redhat.com> for pointing out the need.

2016-09-02         Arnold D. Robbins     <arnold@skeeve.com>

	* dfa.c: Sync with grep.

2016-09-01         Arnold D. Robbins     <arnold@skeeve.com>

	Merge grep's now thread-safe dfa. Wheee.

	* dfa.h, dfa.c: Sync with grep.
	* localeinfo.h, localeinfo.c, verify.h: New files.
	* Makefile.am (base_sources): Adjust.
	* awk.h (using_utf8): Declare new function.
	* node.c (str2wstr): Use using_utf8 instead of now-gone dfa function.
	* re.c: Include "localeinfo.h".
	(localeinfo): New static variable.
	(make_regexp): Adjust call to dfa_syntax.
	(resetup): Call init_localeinfo on localeinfo. Remove call to
	now-gone function dfa_init.
	(using_utf8): New function.

2016-08-29         Arnold D. Robbins     <arnold@skeeve.com>

	* configure.ac (fwrite_unlocked): Check for it.
	* awk.h (fwrite): Define to fwrite_unlocked if we have it.
	* NEWS: Make note of speed improvement.

2016-08-25         Arnold D. Robbins     <arnold@skeeve.com>

	POSIX now says use strcmp for == and !=. Thanks to Chet Ramey
	for pointing me at the change.  Make it so:

	* awk.h (cmp_nodes): New 3rd param indicating strcmp, not strcoll.
	* debug.c (cmp_val): Update call to cmp_nodes.
	* eval.c (cmp_nodes): New 3rd param indicating strcmp, not strcoll.
	Adjust code and all callers.
	(scalar_cmp_t): New enum type. Used in ...
	(cmp_scalars): ... in order to call cmp_nodes correctly.
	* interpret.h: Use the enum type in calls to cmp_scalars.
	* re.c (re_update): Adjust call to cmp_nodes.

2016-08-25         Norihiro Tanaka      <noritnk@kcn.ne.jp>

	* awk.h (struct Regexp): Remove dfa.  Now dfareg instead of it.  All
	referers changed.
	* re.c (research): Arrange caller of dfaexec and research.
	* (avoid_dfa): Removed.  All callers changed.
	* awk.h (avoid_dfa): Removed.

	Other changes by Arnold Robbins:

	* awk.h (struct Regexp): Change various boolean members to bool.
	(RE_NO_FLAGS): New #define.
	* interpret.h: Use RE_NO_FLAGS instead of zero.
	* re.c (research): Prettify the logic a little bit.

2016-08-25         Arnold D. Robbins     <arnold@skeeve.com>

	* dfa.c: Sync with grep.

2016-08-25         Arnold D. Robbins     <arnold@skeeve.com>

	* 4.1.4: Release tar ball made.

2016-08-23         Arnold D. Robbins     <arnold@skeeve.com>

	* dfa.h: Sync with grep. API changes.
	* dfa.c: Sync with grep.
	* re.c (make_regexp): Adjust for API changes, move call to dfasyntax
	into stanza that compiles the regex.
	(resetup): Call dfa_init.
	* node.c (str2wstr): using_utf8 is now called dfa_using_utf8.

	Unrelated:

	* Makefile.am: Quote all uses of $(srcdir) and $(distdir).
	(spell): New target.

2016-08-18         Arnold D. Robbins     <arnold@skeeve.com>

	* dfa.c: Sync with grep.

2016-08-15         Andrew J. Schorr     <aschorr@telemetry-investments.com>

	* int_array.c (is_integer): Fix merge of stable changes to remove
	obsolete string formatting check that has been superseded by
	the new standard_integer_string check.

2016-08-14         Arnold D. Robbins     <arnold@skeeve.com>

	* re.c (make_regexp): Only call dfasyntax if actually using
	dfa. Gives a 14% speedup on this test: https://raw.githubusercontent.com/chadbrewbaker/awka/master/benchmark/regexp.awk.
	From blathering in comp.lang.awk.

2016-08-12         Arnold D. Robbins     <arnold@skeeve.com>

	* dfa.c: Sync with GNU grep.

	Unrelated:

	* int_array.c: Minor text and formatting edits.

2016-08-09         Andrew J. Schorr     <aschorr@telemetry-investments.com>

	* awk.h: Add a comment explaining the NUMINT flag in more detail.
	* int_array.c (standard_integer_string): New function to test whether
	a string matches what would be produced by sprintf("%ld", <value>).
	(is_integer): Fix bug -- if NUMBER was set, then the function was
	accepting strnum values with nonstandard string representations. We
	now call standard_integer_string to check that the string looks OK.
	Also added ifdef'ed code to simplify the function by relying upon
	force_number to parse the string, but this is disabled due to possible
	negative performance impact.

2016-08-03         Arnold D. Robbins     <arnold@skeeve.com>

	Remove typed regexes until they can be done properly.

	* NEWS: Updated.
	* awk.h (enum nodevals): Remove Node_typedregex.
	(force_string, force_number): Remove check for Node_typedregex.
	* awkgram.y (TYPED_REGEXP): Remove token.
	(grammar): Remove productions related to typed regexps. 
	(yylex): Don't find a typed regex or return it.
	(valinfo): Remove code for Node_typedregex.
	* builtin.c (do_length, do_print, call_sub, call_match,
	call_split_func, do_typeof): Remove code for Node_typedregex.
	* debug.c (watchpoint_triggered, print_memory): Remove code
	for Node_typedregex.
	* eval.c (nodetypes, setup_frame): Remove code for Node_typedregex.
	* interpret.h (r_interpret): Remove code for Node_typedregex.
	* profile.c (pprint): Remove code for Node_typedregex.
	(pp_strong_regex): Removed.
	(pp_string_or_strong_regex): Remove code for Node_typedregex.
	* re.c (re_update): Remove code for Node_typedregex.

2016-08-01         Arnold D. Robbins     <arnold@skeeve.com>

	* README, NEWS: Mark DJGPP port as unsupported.

2016-08-01         Andrew J. Schorr     <aschorr@telemetry-investments.com>

	* mpfr.c (mpg_tofloat): Always set precision to avoid hysteresis effects
	from previous calculations using the same temporary mpfr variables.

2016-08-01         Andrew J. Schorr     <aschorr@telemetry-investments.com>

	* mpfr.c (default_prec): Add new static variable to show current PREC
	setting in effect.
	(init_mpfr, set_PREC): Save mpfr_set_default_prec argument in
	default_prec.
	(do_mpfr_func): If the argument's precision exceeds the default
	precision, boost the result's precision to match it. This fixes a
	bug where we used to copy the argument's precision, regardless of
	whether it was higher or lower than the PREC setting.

2016-07-24         Norihiro Tanaka      <noritnk@kcn.ne.jp>

	* re.c (research): Now that the dfa matcher correctly runs even
	in multibyte locales, try it if even if need_start is true.
	However, if start > 0, avoid dfa matcher, since it can't handle
	the case where the search starts in the middle of a string.

	Unrelated:

	* eval.c (load_casetable): Reset casetable[i] to `i' if i
	should not be mapped to upper case. Fixes inconsistencies between
	dfa and regex in some single bytes locales; notably el_GR.iso88597.

2016-07-23         Arnold D. Robbins     <arnold@skeeve.com>

	Make result of close on a pipe match result of system.
	Thanks to Mike Brennan for the encouragement.

	* awk.h (sanitize_exit_status): Declare routine.
	* builtin.c (sanitize_exit_status): New routine.
	(do_system): Use it.
	* io.c (close_rp): Use it on pclose result.
	(gawk_pclose): Use it.

2016-07-23         Andrew J. Schorr     <aschorr@telemetry-investments.com>

	* builtin.c (do_print): Improve logic for formatting
	numeric values.

2016-07-19         Andrew J. Schorr     <aschorr@telemetry-investments.com>

	* eval.c (set_LINT): Simplify the code considerably.

2016-07-19         Arnold D. Robbins     <arnold@skeeve.com>

	* awkgram.y (shadow_funcs): Change test at end to be
	`lintfunc == r_fatal' instead of `lintfunc != warning'.
	Thank to Andrew Schorr for the suggestion.

2016-07-18         Arnold D. Robbins     <arnold@skeeve.com>

	* main.c (locale_dir): New variable, init to LOCALEDIR (set by
	configure).
	(set_locale_stuff): Move calls to bindtextdomain and
	textdomain to here; they must be done after calling setlocale.
	Use locale_dir instead of LOCALEDIR.
	(main): Move call to set_locale_stuff() to before parsing arguments.
	Check for GAWK_LOCALE_DIR env var and use it if there. If doing
	locale debugging, call set_locale_stuff again if arg parsing changed
	the locale.

	Unrelated:

	* dfa.c: Sync with GNU grep.

	Unrelated:

	* config.sub: Updated from GNULIB.

2016-07-17         Arnold D. Robbins     <arnold@skeeve.com>

	* eval.c (set_LINT): Reset lintfunc to `warning' for LINT="invalid".
	Thanks to Andy Schorr for the report.

2016-07-08         Andrew J. Schorr     <aschorr@telemetry-investments.com>

	* awk.h: Restore previous comment about unterminated strings, since
	I am removing the string termination patches from field.c
	(free_api_string_copies): Declare new gawkapi function.
	* builtin.c (do_mktime, do_system): Restore temporary string
	termination to protect against unterminated field values.
	(nondec2awknum): Remove comment about unnecessary termination.
	* eval.c (posix_compare): Restore temporary string termination.
	* field.c (databuf): Remove struct, no longer needed.
	(set_field): Remove memcpy for string termination, since we will support
	unterminated field string values.
	(rebuild_record): Ditto. Also no need to allocate space for terminated
	string copies.
	(allocate_databuf): Remove function, since memory management can again
	be done inside set_record.
	(set_record): Restore inline buffer management logic.
	(reset_record): Remove calls to allocate_databuf, since we no longer
	need space for making terminated copies of field strings.
	* gawkapi.c (free_api_string_copies): New function to free strings
	that we made to provide terminated copies to API functions.
	(assign_string): New function to convert a string to an awk_value,
	making sure to copy it if we need to terminate it.
	(node_to_awk_value): Use assign_string to return string values with
	NUL termination protection.
	* int_array.c (is_integer): Restore temporary string termination.
	* interpret.h (Op_push_i): Ditto.
	(Op_ext_builtin): After external function returns, call
	free_api_string_copies to free temporary string copies.
	* mpfr.c (force_mpnum): Restore temporary string termination.
	* node.c (r_force_number, get_ieee_magic_val): Ditto.

2016-07-08         Arnold D. Robbins     <arnold@skeeve.com>

	* dfa.c: Sync with GNU grep.

	Unrelated:

	* builtin.c (do_print): Coding style change.  (This change obsoleted
	by earlier changes in the fixtype branch.)

2016-07-06         Andrew J. Schorr     <aschorr@telemetry-investments.com>

	* awk.h: Modify comments to indicate that MAYBE_NUM will now be
	left enabled to indicate strnum values by the NUMBER|MAYBE_NUM
	combination, whereas STRING|MAYBE_NUM indicates a potential strnum.
	(fixtype): Modify MAYBE_NUM test to avoid calling force_number if
	NUMCUR is already set.
	* builtin.c (do_typeof): Call fixtype to resolve argument type.
	This forces parsing of numeric strings, so there's a performance
	penalty, but we must do this to give a correct result. The meaning
	of "strnum" changes from "potential strnum" to "actual strnum".
	* eval.c (set_TEXTDOMAIN): Remove some dead code left over from last
	patch.
	* int_array.c (is_integer): When a MAYBE_NUM is converted successfully
	to a NUMBER, leave the MAYBE_NUM flag enabled.
	* mpfr.c (mpg_force_number): Ditto.
	* node.c (r_force_number): Ditto.

2016-07-06         Andrew J. Schorr     <aschorr@telemetry-investments.com>

	* awk.h: Modify stptr comment to indicate that all strings are now
	NUL-terminated.
	* builtin.c (do_mktime): Remove unnecessary logic to terminate
	the string with '\0' temporarily.
	(do_system) Ditto.
	(nondec2awknum): Add a comment about termination.
	* eval.c (posix_compare): Remove logic to terminate strings temporarily.
	(set_ORS): No need to terminate ORS, since the string node is already
	terminated. What gave us the right to modify that node anyway?
	(fmt_index): Remove code to terminate string. This seems to have been
	invalid anyway, since we don't own that memory.
	(set_TEXTDOMAIN): Do not terminate TEXTDOMAIN string, since the node
	is already terminated. We didn't have the right to modify that node
	anyway.
	* gawkapi.c (node_to_awk_value): Add assert checks to confirm that the
	string is NUL-terminated.
	* gawkapi.h: Modify awk_string comment to indicate that strings are
	always terminated with '\0'.
	* int_array.c (isinteger): Remove unnecessary logic to terminate string
	with '\0' temporarily.
	* interpret.h (Op_push_i): Ditto.
	* io.c (nextfile): Remove string termination. We didn't own that memory
	anyway.
	* mpfr.c (force_mpnum): Remove unnecessary logic to terminate the
	string with '\0' temporarily.
	* node.c (r_force_number): Remove NUL termination around strtod call,
	since we already know that there is either a white space or '\0'
	character there. Either one will stop strtod.
	(get_ieee_magic_val): Ditto.
	* profile.c (pp_number): No need to terminate string returned by
	r_format_val.

2016-07-06         Andrew J. Schorr     <aschorr@telemetry-investments.com>

	* interpret.h (Op_field_spec): Now that all $n field values are
	NUL-terminated, there is no reason to call dupnode for $n where n > 0.
	This saves malloc and copying overhead, thereby more than offsetting the
	performance hit of the additional copying and NUL-termination in the
	last patch to field.c. It also eliminates repeated parsing in cases
	where $n, for n > 1, was accessed more than once in a numeric context,
	so the new approach should be a performance win.

2016-07-06         Andrew J. Schorr     <aschorr@telemetry-investments.com>

	Make sure that all field values, and therefore all strings inside gawk,
	are terminated with a '\0' character!

	* field.c (databuf): New static struct to hold info about our buffer to
	contain the field string values.
	(allocate_databuf): New function to make sure the databuf is large
	enough to hold $0 and copies of $1 through $NF.
	(set_field): Copy $n into free space previously allocated in databuf
	and add a '\0' at the end.
	(rebuild_record): Call allocate_databuf to ensure sufficient space
	for copying non-malloced field values. When copying field values,
	use databuf to create a NUL-terminated copy.
	(purge_record): New function extracted from reset_record to initialize
	$1 through $NF to null values.
	(set_record): Buffer management moved to new allocate_databuf function.
	Call purge_record instead of reset_record, since reset_record contains
	some extra logic not needed in this case.
	(reset_record): Call purge_record to do most of the work, and call
	allocate_databuf to make sure we have a big enough buffer to contain
	copies of the $1 through $NF.

2016-07-06         Andrew J. Schorr     <aschorr@telemetry-investments.com>

	* awk.h: Renumber flags to remove gap created when FIELD was removed.

2016-07-05         Andrew J. Schorr     <aschorr@telemetry-investments.com>

	* field.c (rebuild_record): Need to set MALLOC flag if we allocate
	memory for a residual field node with valref > 1.

2016-07-05         Andrew J. Schorr     <aschorr@telemetry-investments.com>

	* field.c (rebuild_record): Do not bother to create new field nodes
	to replace malloc'ed nodes when rebuilding $0.

2016-07-05         Andrew J. Schorr     <aschorr@telemetry-investments.com>

	* awk.h (FIELD): Remove unnecessary flag.
	(MALLOC): Move definition to join the others, and improve the comment.
	* array.c (value_info): Replace FIELD test with MALLOC test.
	* eval.c (flags2str): Remove FIELD flag.
	* field.c (init_fields): Remove FIELD bit from Null_field->flags.
	(set_field): Remove FIELD bit from flags.
	(rebuild_record): Test against MALLOC instead of FIELD. If a field
	node has valref > 1, we should make a copy, although I don't think
	it is valid for this to happen.
	(set_record): Remove FIELD bit from flags.
	* interpret.h (UNFIELD): Add comment, and test MALLOC flag instead of
	FIELD. Remove probably buggy code to disable the FIELD flag when
	valref is 1; that would have created a node where neither the FIELD
	nor MALLOC flag was set, which seems invalid.
	* node.c (r_dupnode): Remove code disabling FIELD flag.

2016-07-04         Andrew J. Schorr     <aschorr@telemetry-investments.com>

	* awk.h (force_string_fmt): New inline function to get the string
	representation in a requested format.
	(force_string): Reimplement as a macro using force_string_fmt function.
	(force_string_ofmt): New macro to get a value's OFMT representation.
	* builtin.c (do_print): Use new force_string_ofmt macro instead of
	duplicating the logic inline.

2016-07-04         Andrew J. Schorr     <aschorr@telemetry-investments.com>

	* str_array.c (str_lookup): There is no need to worry about the
	MAYBE_NUM flag, since the code has been patched to make sure to
	preserve the string value of strnum values, and the integer array
	code should no longer mistakenly claim a strnum integer with a
	nonstandard string representation.

2016-07-03         Andrew J. Schorr     <aschorr@telemetry-investments.com>

	* field.c (rebuild_record): Revert warning message regarding flags,
	since I'm not yet totally confident that it is invalid to have FIELD
	and MALLOC set at the same time.

2016-07-03         Andrew J. Schorr     <aschorr@telemetry-investments.com>

	* field.c (rebuild_record): Do not turn off the STRING flag when
	copying a FIELD node, and issue a warning if MALLOC is enabled.

2016-07-01         Arnold D. Robbins     <arnold@skeeve.com>

	* array.c (value_info): Print something reasonable when stfmt
	is -1.
	* mpfr.c (mpg_format_val): Don't cast index to char.
	* node.c (r_format_val): Ditto.
	Thanks to Andrew Schorr for pointing these out.

	Unrelated:

	* gawkapi.c (api_warning): Fix the comment header.
	(api_lintwarn): Factor out the call to va_end to after the if.

	Unrelated:

	* symbol.c (get_symbols): Add FUNCTAB and SYMTAB to the list
	for the -d option.
	* awkgram.y (dump_vars): Allow "-" to mean print to stdout.
	Thanks to Hermann Peifer for the reports.

2016-06-30         Arnold D. Robbins     <arnold@skeeve.com>

	* node.c (r_force_number): Coding style change.

2016-06-30         Andrew J. Schorr     <aschorr@telemetry-investments.com>

	* awk.h (STFMT_UNUSED): New define indicating that the string
	representation does not depend on CONVFMT or OFMT.
	(force_string): Use STFMT_UNUSED to improve code clarity.
	* array.c (value_info): Fix stfmt logic.
	* builtin.c (do_print): Use STFMT_UNUSED to improve code clarity.
	* field.c (set_record): Ditto.
	* gawkapi.c (api_sym_update_scalar): Ditto.
	* int_array.c (is_integer): Check stfmt equals STFMT_UNUSED before
	bothering to inspect the string.
	* mpfr.c (mpg_format_val): Use STFMT_UNUSED to improve code clarity.
	Remove buggy cast to char in stfmt assignment.
	* node.c (r_format_val): Ditto.
	* str_array.c (str_lookup): Use STFMT_UNUSED to improve code clarity.
	* symbol.c (check_param_names): Ditto.

2016-06-29         Andrew J. Schorr     <aschorr@telemetry-investments.com>

	* node.c (r_force_number): Optimize by trimming leading and trailing
	white space before we inspect the string contents.
	(get_ieee_magic_val): Must terminate the string with '\0' before
	calling strtod.

2016-06-27         Andrew J. Schorr     <aschorr@telemetry-investments.com>

	* gawkapi.h (awk_string): Add comment about the potential lack of
	NUL-termination.

2016-06-27         Andrew J. Schorr     <aschorr@telemetry-investments.com>

	* awk.h: Add a comment regarding the potential lack of NUL-termination
	for Node_val strings.

2016-06-27         Andrew J. Schorr     <aschorr@telemetry-investments.com>

	* node.c (r_format_val): Do not free stptr unless STRCUR is set.
	This is safer than testing for non-NULL stptr, since, for example,
	pp_number copies a node and calls r_format_val, but does not bother
	to set stptr to NULL beforehand.

2016-06-26         Andrew J. Schorr     <aschorr@telemetry-investments.com>

	* node.c (r_force_number): When checking for trailing spaces, protect
	against running off the end of the string.
	* mpfr.c (force_mpnum): Ditto.

2016-06-26         Andrew J. Schorr     <aschorr@telemetry-investments.com>

	* builtin.c (do_print): There's actually no reason to test whether a
	value is a number, since the STRCUR flag and stfmt value contain all
	the necessary info, as in awk.h:force_string.

2016-06-26         Andrew J. Schorr     <aschorr@telemetry-investments.com>

	* builtin.c (do_print): Do not use OFMT to print strnum values. We
	accomplish this by calling format_val for a NUMBER only
	if there is no string currently available, or if stfmt equals
	neither -1 nor OFMTidx.

2016-06-26         Arnold D. Robbins     <arnold@skeeve.com>

	* awk.h: Edit some comments. Add others. Minor coding style changes.
	* builtin.c (format_tree): Restore a comment.
	(do_mktime): Restore saving/restoring of byte after format string.
	(do_sub): Coding style. Use %.*s in warning message.
	(nondec2awknum): Restore saving/restoring of byte after string value
	being converted.
	* eval.c: Minor coding style edits.
	* int_array.c (is_integer): Fix order of checks for not
	updating string value: check length == 0 before testing values.
	Coding style edits.
	* mpfr.c (do_mpfr_strtonum): Coding style edits.
	* node.c (r_force_number): Restore saving/restoring of byte after
	string value being converted. Edit comments some.

2016-06-26         Arnold D. Robbins     <arnold@skeeve.com>

	Repair change of 2015-08-25 to handling of MAYBE_NUM.
	* mpfr.c (mpg_force_number): Just clear MAYBE_NUM.
	* node.c (r_force_number): Clear STRING separately after
	setting NUMBER.

	Thanks to Andrew Schorr for reporting the problem.
	A test case will eventually be merged into master.

	Only in stable and master.

2016-06-20         Andrew J. Schorr     <aschorr@telemetry-investments.com>

	* builtin.c (do_strftime): Call fixtype before checking flags for
	STRING type.
	(do_print): Call fixtype before checking whether argument is a NUMBER.
	* eval.c (set_BINMODE): Call fixtype before checking value type.
	No need to call force_number if the flags say it's a number.
	(r_get_field): Fix lint check for non-numeric argument.
	* io.c (redirect): Call fixtype before checking whether it's a string.

2016-06-18         Andrew J. Schorr     <aschorr@telemetry-investments.com>

	* node.c (r_force_number): Fix typo in comment.

2016-06-16         Arnold D. Robbins     <arnold@skeeve.com>

	* awk.h: Add comment headers for several functions.
	* builtin.c (nondec2awknum): Actually set a '\0' before
	calling to strtod() so that the save and restore do something.

2016-06-15         Arnold D. Robbins     <arnold@skeeve.com>

	* config.sub: Update from GNULIB.

2016-06-14         Andrew J. Schorr     <aschorr@telemetry-investments.com>

	* awk.h (boolval): New inline function to standardize testing whether
	a node's value is true.
	* builtin.c (do_strftime): Use boolval to handle 3rd argument.
	* eval.c (set_IGNORECASE, eval_condition): Use new boolval function.
	* io.c (pty_vs_pipe): Use new boolval function.

2016-06-14         Andrew J. Schorr     <aschorr@telemetry-investments.com>

	* builtin.c (do_strftime): Fix handling of 3rd argument to work
	as a standard boolean: non-null or non-zero.

2016-06-14         Andrew J. Schorr     <aschorr@telemetry-investments.com>

	* gawkapi.c (node_to_awk_value): When caller requests AWK_SCALAR
	or AWK_UNDEFINED, we need to call fixtype before we check the type.

2016-06-13         Andrew J. Schorr     <aschorr@telemetry-investments.com>

	* awkgram.y: Eliminate STRCUR tests. Must use STRING to test whether
	a scalar is a string.

2016-06-12         Andrew J. Schorr     <aschorr@telemetry-investments.com>
	
	* awk.h: Improve comment about STRING and NUMBER type assignment.
	(nondec2awknum): Add endptr argument.
	(fixtype): New inline function to clarify a scalar's type.
	* array.c (sort_up_value_type): Call fixtype before checking the value
	types.
	* awkgram.y (yylex): Pass NULL endptr argument to nondec2awknum.
	(valinfo): Remove dead tests: either STRING or NUMBER or both
	must be set, so there's no reason to continue with checks for NUMCUR or
	STRCUR.
	* builtin.c (do_exp, do_int, do_log, do_sqrt, do_sin, do_cos, do_srand):
	Fix lint check for non-numeric argument.
	(do_string): Fix lint check for 1st and 2nd args being strings.
	(do_length): Fix assert to allow for Node_typedregex.
	Fix lint check for non-string argument.
	(format_tree): Fix type detection for '%c' arguments.
	(do_strftime): Fix lint check for non-numeric 2nd argument and
	lint check for non-string 1st argument.
	(do_mktime): Fix lint check for non-string argument. Eliminate useless
	logic to save and restore terminating NUL.
	(do_system, do_tolower, do_toupper): Fix lint check for non-string
	argument.
	(do_atan2, do_lshift, do_rshift, do_and, do_or, do_xor, do_compl,
	do_intdiv): Fix lint checks for non-numeric args.
	(do_sub): Attempt to clean up treatment of 3rd argument to gensub
	despite vague documentation of expected behavior.
	(do_strnum): Fix bug in number detection logic, and pass new endptr
	arg to nondec2awknum.
	(nondec2awknum): Add endptr argument so caller can detect how much
	of the string was consumed. Eliminate unnecessary logic to save
	and restore terminating NUL char.
	(do_typeof): Use a switch to specify which cases are supported, and
	issue a warning message when a corrupt type is detected.
	* debug.c (print_memory): At least one of NUMBER and STRING should
	be set, so no need to check for NUMCUR or STRCUR in addition.
	* eval.c (cmp_nodes): Use fixtype function to fix arg types.
	(set_IGNORECASE): Fix logic for acting on value type. Note that
	setting IGNORECASE to a string value of "0" with NUMCUR set now enables
	ignorecase, so that's a subtle change in behavior that seems to match
	the docs.
	(set_LINT): Try to clean up configuration logic based on type.
	* ext.c (get_argument): Remove unused variable pcount.
	* gawkapi.c (node_to_awk_value): Remove pointless test for NUMCUR
	after calling force_number. Similarly, no need to test for STRCUR
	after calling force_string.
	* int_array.c (is_integer): Reject cases where a string value is
	present that will not be correctly regenerated from the integer;
	in particular, this could happen where blank space padding is present,
	leading zeroes are present, or for hex or octal values.
	Also fix some bugs where a strnum was converted to a NUMBER without
	turning off the STRING bit.
	* io.c (redirect_string): Make lint warning message more accurate.
	(redirect): Change not_string test to use STRING bit, not STRCUR.
	(pty_vs_pipe): Use fixtype to correct logic for detecting whether a
	value is anumber.
	* mpfr.c (mpg_force_number): If NUMCUR is set, there's no need to
	test is_mpg_number. If it's not, the NODE is corrupt and we've got
	bigger problems. Fix flag manipulation logic. Always set NUMCUR and
	clear MAYBE_NUM, 
	(set_PREC): Fix logic using fixtype function.
	(do_mpfr_atan2, do_mpfr_intdiv): Fix lint check for non-numeric
	arguments.
	(do_mpfr_func, do_mpfr_int, do_mpfr_compl, get_intval, do_mpfr_srand):
	Fix lint check for non-numeric argument.
	(do_mpfr_strtonum): Use fixtype and stop testing for NUMCUR bit.
	* node.c (r_force_number): Eliminate pointless save and restore of
	terminating NUL char. Always set NUMCUR and clear MAYBE_NUM, and
	convert STRING to NUMBER if appropriate, fixing bugs in flag
	manipulations. For non-decimal data, need to consider whether there
	is trailing non-numeric data in deciding whether a MAYBE_NUM should
	be converted to a NUMBER, so take advantage of new endptr arg
	to nondec2awknum.

2016-06-14         Arnold D. Robbins     <arnold@skeeve.com>

	* builtin.c (do_sub): Fix sub for long runs of backslashes.
	Thanks to Mike Brennan for the report.
	
	Unrelated:
	* ext.c (get_argument): Remove unused variable pcount.

2016-06-10         Arnold D. Robbins     <arnold@skeeve.com>

	* config.guess, config.sub: Get latest from Gnulib master.
	* main.c (UPDATE_YEAR): Bump to 2016.

2016-06-09         Arnold D. Robbins     <arnold@skeeve.com>

	* dfa.c: Sync with GNU grep.

	Unrelated:

	* configure.ac: Move AM_CONDITIONAL[ENABLE_EXTENSIONS] outside
	the enclosing if. Thanks to Assaf Gordon <assafgordon@gmail.com>
	for the report.

2016-06-08         Arnold D. Robbins     <arnold@skeeve.com>

	* symbol.c (lookup): If got Node_val, it's a non-variable
	in SYMTAB, return NULL. Can affect watchpoints in the debugger,
	maybe other places. Thanks to Hermann Peifer for the
	test case and report.

2016-06-05         Arnold D. Robbins     <arnold@skeeve.com>

	* dfa.c: Sync with GNU grep.

2016-06-01         Arnold D. Robbins     <arnold@skeeve.com>

	* nonposix.h (getpgrp): Wrap declaration in ifdef so it doesn't
	mess things up on POSIX systems (like Solaris). Thanks to
	Nelson Beebe for the report.
	* node.c (is_hex): New function to check for 0x preceded by
	optional sign.
	(r_force_number): Use it. Thanks to Mike Brennan for the report.

2016-05-30         Andrew J. Schorr     <aschorr@telemetry-investments.com>

	* gawkapi.h (awk_ext_func_t): Rename num_expected_args to
	max_expected_args, and explain in the comment that it doesn't really
	matter.
	* ext.c (make_builtin): Replace num_expected_args with
	max_expected_args.
	(get_argument): Do not check whether the argument number exceeds
	the maximum expected by the function.

2016-05-30         Arnold D. Robbins     <arnold@skeeve.com>

	* main.c (arg_assign): Fully bracket ifdefs around call
	to force_number. Thanks to Andrew Schorr for pointing out
	that force_number was called only if LC_NUMERIC was defined.
	
	Lots of files: Update copyright date.

	* field.c (set_FS): Handle FS = "\0" if RS = "". Thanks to
	Janis Papanagnou for the report.

	* getopt.c, getopt.h, getopt1.c, getopt_int.h: Sync with GLIBC.

2016-05-26         Andrew J. Schorr     <aschorr@telemetry-investments.com>

	* awk.h (get_actual_argument): Remove unused "optional" argument.
	(get_scalar_argument, get_array_argument): Change macro definition to
	remove 3rd "optional" argument.
	* ext.c (get_actual_argument): Remove unused "optional" argument.
	* gawkapi.c (api_get_argument, api_set_argument): Remove unused final
	argument to get_array_argument and get_scalar_argument.

2016-05-26         Arnold D. Robbins     <arnold@skeeve.com>

	* awk.h [fatal]: Make parentheses and use of indirection
	consistent with warning and lintwarn. Thanks to Andrew Schorr
	for pointing this out.
	* str_array.c (str_lookup): Move test for MAYBE_NUM to where
	we duplicate the subscript. Removing it across the board is
	wrong if there are multiple references to the value. Thanks
	to Andrew Schorr for discussion and test case.

2016-05-26         Andrew J. Schorr     <aschorr@telemetry-investments.com>

	* awk.h (get_actual_argument): Add an initial argument containing 
	the (NODE *) previously returned by get_argument. This allows us to
	eliminate a call to get_argument from inside get_actual_argument.
	(get_scalar_argument, get_array_argument): Change macro definition to
	add an initial node argument to pass through to get_actual_argument.
	* ext.c (get_actual_argument): Add initial (NODE *) argument to contain
	the value previously returned by get_argument. This allows us to
	avoid repeating the call to get_argument. We can also eliminate the
	check for a NULL value, since the caller did that already.
	* gawkapi.c (api_get_argument): Pass (NODE *) returned by get_argument
	to get_array_argument and get_scalar_argument.
	(api_set_argument): Pass (NODE *) returned by get_argument to
	get_array_argument.

2016-05-25         Manuel Collado        <mcollado2011@gmail.com>.

	* gawkapi.c (api_nonfatal): New function.
	(api_impl): Include it.
	* gawkapi.h (struct gawk_api): Add api_nonfatal member.
	(nonfatal): New macro.

2016-05-12         Arnold Robbins       <arnold@skeeve.com>

	* str_array.c (str_lookup): Remove MAYBE_NUM from subscript flags.
	Bug reported by Andres Legarra <Andres.Legarra@toulouse.inra.fr>.

	Unrelated: Fix issues with SIGPIPE. Reported by
	Ian Jackson <ijackson@chiark.greenend.org.uk>.

	* builtin.c (do_system): Reset/restore SIGPIPE to/from default around
	call to system.
	* io.c (redirect, gawk_popen [PIPES_SIMULATED]): Same.

2016-05-12  Eli Zaretskii  <eliz@gnu.org>

	* nonposix.h: Add prototypes for POSIX functions emulated in pc/*
	files.

2016-05-09         Andrew J. Schorr     <aschorr@telemetry-investments.com>

	* interpret.h (r_interpret): Op_ext_builtin. No need to test whether
	op == Op_ext_builtin, since we wouldn't be here otherwise.

2016-05-03         Andrew J. Schorr     <aschorr@telemetry-investments.com>

	* builtin.c (format_tree): Do not waste a byte at the end of a string.

2016-05-03         Andrew J. Schorr     <aschorr@telemetry-investments.com>

	* builtin.c (format_tree): After the string has been rendered, use
	realloc to shrink the buffer to the needed size. Otherwise, the minimum
	buffer size of 512 bytes can result in lots of wasted memory if many
	sprintf results are stored in an array.

2016-05-02         Andrew J. Schorr     <aschorr@telemetry-investments.com>

	* gawkapi.h (gawk_api_major_version, gawk_api_minor_version): Add
	CPP #define values to support conditional compilation.

2016-05-02         Arnold D. Robbins     <arnold@skeeve.com>

	* dfa.h, dfa.c: Sync with grep.
	* re.c (research): Adjust type of try_backref.

2016-05-02         Arnold D. Robbins     <arnold@skeeve.com>

	* awk.h (success_node): Declare.
	* array.c (success_node): Define.
	* cint_array.c, int_array.c, str_array.c: Use `& success_node'
	instead of `(NODE **) ! NULL' to indicate success throughout.
	Thanks to Pat Rankin for the cleanup suggestion.

2016-04-27         Arnold D. Robbins     <arnold@skeeve.com>

	* io.c (set_RS): Use rs1scan if do_traditional, even if length
	of RS is > 1.  Bug reported by Glauco Ciullini
	<glauco.ciullini6245@gmail.com>.

2016-04-24         Arnold D. Robbins     <arnold@skeeve.com>

	* dfa.c: Sync with GNU grep.

2016-04-11         Arnold D. Robbins     <arnold@skeeve.com>

	* regex_internal.c: Replace _GL_ATTRIBUTE_PURE with
	__attribute__.

2016-04-11         Arnold D. Robbins     <arnold@skeeve.com>

	* regexec.c: Stamp out last remaining use of __attribute.
	* regcomp.c: Undo change of 2016-01-24 when parsing single-byte
	ranges. Go back to treating them as bytes and not as characters.
	The change broke things on Windows in non-UTF-8 character sets.
	* mbsupport.h (mbstate_t): Define to int.
	Update copyright.

2016-04-10         John E. Malmberg      <wb8tyw@qsl.net>

	* regex_internal.c: Use _GL_ATTRIBUTE_PURE macro

2016-04-07         Arnold D. Robbins     <arnold@skeeve.com>

	* awk.h (two_way_close_type): Move here from io.c.
	(close_rp): Add declaration.
	* builtin.c (do_printf): Call close_rp before fatal message when
	attempting to write the closed write end of a two way pipe.
	(do_print): Ditto.
	(do_print_rec): Ditto.
	* io.c (do_getline_redir): Same, for reading closed read end.
	(close_rp): Make not static.

2016-04-07  Eli Zaretskii  <eliz@gnu.org>

	* nonposix.h (WEXITSTATUS, WIFEXITED, WIFSIGNALED, WTERMSIG)
	(WIFSTOPPED, WSTOPSIG) [__MINGW32__]: New macros to replace the
	missing header sys/wait.h.
	(w32_status_to_termsig): Add prototype.

	* builtin.c (do_system) [__MINGW32__]: Compute the exit status of
	'system' differently under --traditional, as the low 8 bits are
	the most interesting.

2016-04-06         Arnold D. Robbins     <arnold@skeeve.com>

	* builtin.c (do_printf): Allow a write to the closed write-end of
	a two-way pipe to be nonfatal if NONFATAL is set for it.
	(do_print): Ditto.
	(do_print_rec): Ditto.
	* io.c (do_getline_redir): Same thing for reading from a closed
	read end of a two-way pipe. Fatal error.

2016-04-04         Arnold D. Robbins     <arnold@skeeve.com>

	* builtin.c (do_fflush): Add warning for flush to two-way
	pipe where write end was closed.
	* io.c (flush_io): Add some braces for the for loop.

2016-04-02         Arnold D. Robbins     <arnold@skeeve.com>

	* builtin.c (do_printf): If the redirection is two way but the
	fp is NULL, it means we're writing to the closed write-end of
	a two-way pipe. Issue a fatal error message.
	(do_print): Ditto.
	(do_print_rec): Ditto.
	* io.c (do_getline_redir): Same thing for reading from a closed
	read end of a two-way pipe. Fatal error.
	* NEWS: Updated.

2016-03-27         Stephen Davies        <sdavies@sdc.com.au>

	* awkgram.y (get_comment): Strip CRs from comment. Strip
	off trailing newlines.

2016-03-21         Arnold D. Robbins     <arnold@skeeve.com>

	* profile.c (pprint): Improve handling of comment after
	and if statement without an else.

2016-03-19         Arnold D. Robbins     <arnold@skeeve.com>

	Considerable improvements to handling of comments when pretty
	printing, particularly for end-of-line comments.

	* awkgram.y (prior_comment, comment_to_save): New variables.
	(add_pending_comment): New function.
	(grammar): Jump through lots more hoops to capture comments.
	Due to shift-reduce parsing, there can be up to two comments
	captured and waiting to be saved; be sure to get them both and
	at the right times.  This is difficult since comments have no
	real syntactic existence. Call add_pending_comment on most of
	the simple statements.
	(get_comment): Save a pre-existing comment in prior_comment.
	(split_comment): Use comment_to_save instead of `comment'.
	* profile.c (end_line): Change to return the instruction after
	the comment that gets printed; adjust return type.
	(pprint): Add skip_comment static variable. Adjust logic for
	skipping an end-of-line comment; only do it if skip_comment is
	true. This is set to true in places where we can't use the
	return value from end_line().  Call end_line() in many more places.
	(pp_func): Handle end-of-line comments after a function header.

2016-03-17         Arnold D. Robbins     <arnold@skeeve.com>

	* debug.c (print_instruction): For Op_comment, improve notation as
	to whether it's a full comment or an end of line comment.

2016-03-14         Arnold D. Robbins     <arnold@skeeve.com>

	* io.c (socketopen): For SOCK_DGRAM, set read_len to sizeof
	remote_addr. Makes UDP more or less work again.
	Thanks to Juergen Kahrs for the fix.

2016-03-11         Arnold D. Robbins     <arnold@skeeve.com>

	* debug.c (print_instruction): Normalize printing of comment dump.

2016-03-10         Arnold D. Robbins     <arnold@skeeve.com>

	* builtin.c (do_system): Further improvements. Catch core dump
	flag.

2016-03-11         Arnold D. Robbins     <arnold@skeeve.com>

	* builtin.c (do_system): Improve return values of system().

2016-03-08         Arnold D. Robbins     <arnold@skeeve.com>

	* profile.c (print_instruction): Fix duplicate case not caught
	by TinyCC. Grrr.

2016-03-07         Arnold D. Robbins     <arnold@skeeve.com>

	* profile.c (print_instruction): Further improvements in
	instruction dump, especially for when pretty-printing.
	* builtin.c (do_system): Augment the logic for the return
	value so that death-by-signal info is available too.

2016-03-03         Arnold D. Robbins     <arnold@skeeve.com>

	* profile.c (pp_list): Unconditionally compute delimlen. Avoids
	compiler warning.

2016-03-02         Arnold D. Robbins     <arnold@skeeve.com>

	* debug.c (print_instruction): Improvements in instruction dump
	for if and else.

2016-03-01         Arnold D. Robbins     <arnold@skeeve.com>

	* debug.c (print_instruction): For Op_comment, add notation as
	to whether it's a full comment or an end of line comment.

2016-02-29         Arnold D. Robbins     <arnold@skeeve.com>

	* profile.c (pp_list): Handle the case of nargs equal to zero.
	Thanks to Hermann Peifer for the report.

2016-02-28         Arnold D. Robbins     <arnold@skeeve.com>

	* profile.c (pprint): Fix copy-paste error in else handling.
	Thanks to Michal Jaegermann for the report.

2016-02-23         Arnold D. Robbins     <arnold@skeeve.com>

	* config.guess, config.rpath, config.sub: Update to latest
	from GNULIB.

2016-02-23         Arnold D. Robbins     <arnold@skeeve.com>

	* NEWS: Update full list of infrastructure tools.

2016-02-22        gettextize             <bug-gnu-gettext@gnu.org>

	* configure.ac (AM_GNU_GETTEXT_VERSION): Bump to 0.19.7.

2016-02-21         Nelson H.F. Beebe     <beebe@math.utah.edu>

	* random.c [SHUFFLE_BITS, SHUFFLE_MAX, SHUFFLE_MASK]: New macros.
	(shuffle_init, shuffle_buffer): New static variables.
	(random_old): Renamed from random.
	(random): New function wrapping random_old and providing a
	shuffle buffer to increase the period. See the literature citations
	and other notes in the code.

2016-02-21         Arnold D. Robbins     <arnold@skeeve.com>

	* regexec.c (prune_impossible_nodes): Remove attribute that
	keeps it from compiling with 32 bit GCC. Who the heck knows
	why or how. Sigh. Double sigh.

2016-02-20         Arnold D. Robbins     <arnold@skeeve.com>

	* regcomp.c, regex.c, regex.h, regex_internal.c, regex_internal.h,
	regexec.c: Sync with GLIBC, mostly prototype changes.

2016-02-18         Arnold D. Robbins     <arnold@skeeve.com>

	Fix profile / pretty-printing to chain else-ifs.

	* profile.c (pprint): Change third argument into a set of flags
	for in the for header or in an else if. Adjust case Op_K_else to
	make the right checks and format the code properly. In Op_K_if
	clear the flag so that any following else gets indented properly.
	Adjust all calls.

2016-02-14         Arnold D. Robbins     <arnold@skeeve.com>

	* README, NEWS: Updated to reflect use of Texinfo 6.1.

	Unrelated:

	* configure.ac: Switch to AC_PROG_CC_C99 to enable C99
	compilation and features.
	* dfa.c: Sync with GNU grep, go back to C99 style declarations
	at point of use.

2016-02-05         Arnold D. Robbins     <arnold@skeeve.com>

	Make optimization (constant folding and tail call recursion)
	be on by default.

	* awkgram.y (common_exp): Only do concatenation of two strings(!)
	* main.c (do_optimize): Init to true.
	(optab): Add new -s/--no-optimize option.
	(usage): Update message to include it.
	(parse_args): Parse it. Set do_optimize to false if pretty
	printing or profiling.
	* NEWS: Updated.

2016-01-28         Arnold D. Robbins     <arnold@skeeve.com>

	* Makefile.am (SUBDIRS): Include extras. Otherwise dist does
	doesn't work.

2016-01-27         Arnold D. Robbins     <arnold@skeeve.com>

	* configure.ac (GAWK_AC_AIX_TWEAK): Remove call.
	* configure: Regenerated.
	* io.c (GAWK_AIX): Check _AIX instead.
	* custom.h (_AIX): Add define of _XOPEN_SOURCE_EXTENDED.

	Unrelated:

	* configure.ac: Remove old stuff for ISC Unix, no longer needed.
	* configure: Regenerated.

2016-01-25         John E. Malmberg      <wb8tyw@qsl.net>

	* io.c (redirect): Need to call close_one more than once after
	  running out of file handles.

2016-01-25         Arnold D. Robbins     <arnold@skeeve.com>

	* NEWS: Document VMS support updated.

2016-01-24         Arnold D. Robbins     <arnold@skeeve.com>

	Regex: treat [x] as x if x is a unibyte encoding error.
	This change removes an ifdef GAWK.

	* regcomp.c (parse_byte) [ !_LIBC && RE_ENABLE_I18N]: New function.
	(build_range_exp) [ !_LIBC && RE_ENABLE_I18N]: Use it.
	From Paul Eggert  <eggert@cs.ucla.edu>.

2016-01-22         Arnold D. Robbins     <arnold@skeeve.com>

	* regexec.c (prune_impossible_nodes): Remove all attributes, on
	both declaration and definition.  Fixes a Linux Mint 17 compilation
	braino reported by Antonio Colombo.
	* regex_internal.h (test_malloc): Add cast to silence a warning
	on the same system.
	(test_realloc): Ditto.

2016-01-20         Arnold D. Robbins     <arnold@skeeve.com>

	* regex_internal.h [attribute_hidden]: Remove definition.
	* regcomp.c [attribute_hidden]: Remove uses. Not needed since
	the variables are static. Thanks to Paul Eggert for pointing
	this out.

2016-01-18         Paul Eggert  <eggert@cs.ucla.edu>

	Diagnose ERE '()|\1'
	Problem reported by Hanno Boeck in: http://bugs.gnu.org/21513

	* lib/regcomp.c (parse_reg_exp): While parsing alternatives, keep
	track of the set of previously-completed subexpressions available
	before the first alternative, and restore this set just before
	parsing each subsequent alternative.  This lets us diagnose the
	invalid back-reference in the ERE '()|\1'.

	Unrelated:  General minor cleanups (spelling, code) from Gnulib:

	* regex.h, regex_internal.c, regex_internal.h, regexec.c: Minor
	cleanups.

2016-01-14         Arnold D. Robbins     <arnold@skeeve.com>

	* eval.c (r_get_lhs): If original array was Node_var_new,
	assign value that is dupnode of Nnull_string and not
	Nnull_string directly. Fixes core dump reported by
	ruyk <Lonely.ruyk@mail.ru>.

	Unrelated:

	* ChangeLog: Cleanup spurious extra whitespace.

2016-01-03         Arnold D. Robbins     <arnold@skeeve.com>

	* configure.ac (GAWK_AC_LINUX_ALPHA): Remove call.
	* configure: Regenerated.
	* NEWS: Document removal of support for GNU/Linux on Alpha.

2016-01-02         Arnold D. Robbins     <arnold@skeeve.com>

	* dfa.c (add_utf8_anychar): Minor change in declaration of
	utf8_classes to keep Tiny CC happy.  Also syncs with grep.
	* dfa.h: Sync with grep (update copyright year).

2015-12-27         Arnold D. Robbins     <arnold@skeeve.com>

	* awkgram.y (mk_condition): Revise to correctly handle
	empty else part for pretty printing. Bug report by
	ziyunfei <446240525@qq.com>.

2015-12-20         Arnold D. Robbins     <arnold@skeeve.com>

	* io.c (nonfatal): New static constant string.
	* is_non_fatal, is_non_fatal_redirect: Use it.

2015-12-16         Arnold D. Robbins     <arnold@skeeve.com>

	* io.c (two_way_open): Remove unneeded close of slave in the
	parent.

2015-12-16         Arnold D. Robbins     <arnold@skeeve.com>

	* profile.c (pp_number): Move count into ifdef for MPFR. Avoids
	an unused variable warning if not compiling for MPFR.

	Unrelated:

	* io.c (two_way_open): If using a pty instead of pipes, open the
	slave in the child. Fixes AIX and doesn't seem to break GNU/Linux.

2015-11-26         Arnold D. Robbins     <arnold@skeeve.com>

	* command.y (cmdtab): Add "exit" as synonym for "quit".
	Suggested by Joep van Delft <joepvandelft@xs4all.nl>.
	* NEWS: Document this.

2015-11-24         Arnold D. Robbins     <arnold@skeeve.com>

	* debug.c (debug_pre_execute): Fix to check watchpoints before
	checking breakpoints. Gives more natural behavior for the user.
	* NEWS: Document this.
	Issue reported by Joep van Delft <joepvandelft@xs4all.nl>.

2015-10-28         Arnold D. Robbins     <arnold@skeeve.com>

	* awkgram.y (nextc): Don't allow '\0' even if check_for_bad
	is false. Fixes a problem reported by Hanno Boeck <hanno@hboeck.de>.

	Unrelated:

	* dfa.c: Sync with GNU grep.

2015-10-25         Arnold D. Robbins     <arnold@skeeve.com>

	* awkgram.y (yylex): Fix invalid write problems.
	Reported by Hanno Boeck <hanno@hboeck.de>.
	Only appeared in master. Harumph.

2015-10-16         Arnold D. Robbins     <arnold@skeeve.com>

	* Makefile.am (SUBDIRS): Fix ordering so that
	make check directly after configure works properly.
	Thanks to Michal Jaegermann <michal.jnn@gmail.com>
	for the report.

	Unrelated:

	* dfa.c: Sync with GNU grep.

2015-10-11         Arnold D. Robbins     <arnold@skeeve.com>

	* awkgram.y (yylex): Fix invalid read problems.
	Reported by Hanno Boeck <hanno@hboeck.de>.

2015-10-04         Arnold D. Robbins     <arnold@skeeve.com>

	* configure.ac: Bump version to 4.1.3a.

2015-09-26         Arnold D. Robbins     <arnold@skeeve.com>

	* awkgram.y (yylex): Diagnose multidimensional arrays for
	traditional/posix (fatal) or lint. Thanks to Ed Morton
	for the bug report.

2015-09-25         Arnold D. Robbins     <arnold@skeeve.com>

	* config.guess, config.sub, config.rpath: Updated.

2015-09-18         Arnold D. Robbins     <arnold@skeeve.com>

	* field.c (fpat_parse_field): Always use rp->non_empty instead
	of only if in_middle. The latter can be true even if we've
	already parsed part of the record. Thanks to Ed Morton
	for the bug report.

2015-09-11	Daniel Richard G.	<skunk@iSKUNK.ORG>

	* regcomp.c: Include strings.h, wrapped in ifdef. Revise
	defines for BTOWC.
	* regex_internal.h: Remove ZOS_USS bracketing ifdefs.

2015-09-04         Arnold D. Robbins     <arnold@skeeve.com>

	* profile.c (pp_num): Use format_val to print integral values
	as integers. Thanks to Hermann Peifer for the report.

2015-08-28	Daniel Richard G.	<skunk@iSKUNK.ORG>

	* Makefile.am, configure.ac: Use an Automake conditional to
	enable/disable the "extensions" subdirectory instead of
	producing a stub Makefile therein from the configure script.
	* awk.h, custom.h, regex_internal.h: Removed z/OS-specific code
	that is no longer needed due to improvements in Gawk's general
	Autotools support.
	* awk.h: Allow <strings.h> to be #included together with
	<string.h> as this is required on some systems (z/OS).
	* io.c, configure.ac: <sys/select.h> is needed for select()
	and related bits on z/OS.
	* awk.h: Handle the redefinition of EXIT_FAILURE on z/OS in a
	more elegant/general way.
	* awkgram.y, command.y, configure.ac, eval.c,
	helpers/testdfa.c: Define and use the USE_EBCDIC cpp symbol
	instead of checking the value of 'a' whenever we want to know
	if we're on an EBCDIC system. Also, don't assume that z/OS
	necessarily means EBCDIC, as the compiler does have an ASCII
	mode (-qascii).
	* awkgram.y, command.y, configure.ac: On EBCDIC systems,
	convert singleton EBCDIC characters in the input stream to
	ASCII on the fly so that the generated awkgram.c/command.c in
	the distributed sources can be used, i.e. we don't have to
	require the user to build Bison and re-generate those files
	themselves. This implementation uses a z/OS-specific function
	(__etoa_l()) to do the conversion, but support for other
	systems can be added in the future as necessary.
	* io.c: No need to protect this block of "#if
	defined(HAVE_TERMIOS_H)" code from z/OS; it works just fine
	there.
	* configure.ac: Check for the "struct passwd.pw_passwd" and
	"struct group.gr_passwd" fields and conditionalize their use,
	as they don't exist on z/OS.  Needed for doc/gawktexi.in.

2015-08-25         Arnold D. Robbins     <arnold@skeeve.com>

	* node.c (str2wstr): Upon finding an invalid character, if
	using UTF-8, use the replacement character instead of skipping
	it. Helps match() and other functions work better in the face
	of unexpected data.  Make the lint warning an unconditional
	warning.

	Unrelated:

	* awk.h: Add explanatory comment on the flags related to
	types and values.
	* mpfr.c (mpg_force_number): If setting NUMBER, clear STRING also
	when clearing MAYBE_NUM.
	(set_PREC): Check STRCUR instead of STRING.
	* node.c (r_force_number): If setting NUMBER, clear STRING also
	when clearing MAYBE_NUM.

2015-08-15         Arnold D. Robbins     <arnold@skeeve.com>

	* dfa.c (dfamust): Restore c90 compat by moving some
	variable declarations to the top of the routine.

2015-08-12         Arnold D. Robbins     <arnold@skeeve.com>

	* dfa.c: Sync with GNU grep. Yet again, again.

2015-08-02         Arnold D. Robbins     <arnold@skeeve.com>

	* dfa.c: Sync with GNU grep. Yet again.

2015-07-21         Arnold D. Robbins     <arnold@skeeve.com>

	* dfa.c: Sync with GNU grep.

2015-07-18         Arnold D. Robbins     <arnold@skeeve.com>

	* dfa.c: Sync with GNU grep.

2015-07-08         Arnold D. Robbins     <arnold@skeeve.com>

	* dfa.h, dfa.c: Sync with GNU grep.

2015-06-29         Arnold D. Robbins     <arnold@skeeve.com>

	* awkgram.y (yylex): If gawk extension function is found as
	a function in a user-defined function body, treat it normally.
	Makes eval "print and(a, 1)" work in the debugger again.
	Thanks, yet again, to Hermann Peifer.
	* interpret.h (r_interpret): Op_subscript. UPREF if the
	element value is a typed regexp.  Thanks to Hermann Peifer.

2015-06-28         Arnold D. Robbins     <arnold@skeeve.com>

	Improve memory tracking of typed regexps.

	* awkgram.y (make_regnode): Set valref to 1.
	* interpret.h (r_interpret): Have Op_push_re upref typed regexp.
	* builtin.c (do_typeof): OK to deref typed regex.
	* awk.h (force_string): Do dupnode on the regexp text.

2015-06-26         Arnold D. Robbins     <arnold@skeeve.com>

	Remove support for old-style extensions.

	* awk.h (Node_old_ext_func, Op_old_ext_func): Removed.
	Remove all uses throughout the code.
	(load_old_ext, make_old_builtin): Remove declarations.
	* ext.c (load_old_ext, make_old_builtin): Removed.
	* awkgram.y (tokentab): Remove "extension" entry.
	* eval.c (Node_old_ext_funci, Op_old_ext_func): Remove from tables.
	* interpret.h (interpret): Remove stuff for old extensions.

	Unrelated:

	* builtin.c (do_typeof): Add support for strnum, distinguish
	untyped from unassigned, use "string" and "number". Thanks to
	Hermann Peifer for suggesting inclusion of strnum.

2015-06-25         Arnold D. Robbins     <arnold@skeeve.com>

	Further work straightening out memory management for typeof.

	* awk.h (DEREF): Add an assert.
	* builtin.c (do_typeof): Add comments, cases where not to deref.
	* debug.c (print_instruction): Add Op_push_arg_untyped.
	* interpret.h (r_interpret): Additional comments / tweaks for
	Op_push_arg_untyped.

	Unrelated. Make `x = @/foo/ ; print x' print something.

	* builtin.c (do_print): Check for Node_typedregex and handle it.
	Needed for adding test code.

	Unrelated. Typo fix.

	* debug.c (initialize_watch_item): Dupnode the right thing.

2015-06-22         Arnold D. Robbins     <arnold@skeeve.com>

	* awkgram.y (snode): Make isarray not scalarize untyped parameters
	also.
	* profile.c (pprint): Add Op_push_arg_untyped.

	Improve debugger support for typed regexps.
	Thanks to Hermann Peifer for the bug report.

	* awkgram.y (valinfo): Add support for Node_typedregex.
	* debug.c (watchpoint_triggered): Handle Node_typedregex.
	(initialize_watch_item): Ditto.
	(print_memory): Ditto.

	Fix typeof to work on subarrays.  Thanks, yet again, to
	Hermann Peifer for the bug report.

	* builtin.c (do_typeof): Don't deref Node_var_array.

2015-06-21         Arnold D. Robbins     <arnold@skeeve.com>

	Fixes for typeof - Don't let typeof change an untyped variable
	into a scalar.

	* awk.h (opcodeval): Add Op_push_arg_untyped.
	* awkgram.y (snode): Separate out case for do_typeof, use
	Op_push_arg_untyped.
	* builtin.c (do_typeof): Arg will be equal to Nnull_string
	if it's untyped.
	* eval.c (optypes): Add Op_push_arg_untyped.
	* interpret.h (r_interpret): Add Op_push_arg_untyped handling.

2015-06-19         Arnold D. Robbins     <arnold@skeeve.com>

	* builtin.c (do_isarray): Minor edit to lint warning.
	* TODO: Updated.

2015-06-14         Arnold D. Robbins     <arnold@skeeve.com>

	* regcomp.c, regex_internal.h, regexec.c: Sync with GLIBC.

	Unrelated:

	* regex_internal.c, regexec.c: __attribute --> __attribute__.

	Related:

	* regex_internal.h: Clean up defines for non-GCC for attribute;
	essentially sync it with GLIBC.

2015-06-12         Arnold D. Robbins     <arnold@skeeve.com>

	* awkgram.y: Finish converting "hard" regex to "typed" regex.

2015-05-31         Arnold D. Robbins     <arnold@skeeve.com>

	* field.c (posix_def_parse_field): Removed. It's no longer
	needed after updates to the POSIX standard. Thanks to
	Michael Klement <michael.klement@usa.net> for pointing this out.

2015-05-26  Paul Eggert  <eggert@Penguin.CS.UCLA.EDU>

	* floatcomp.c (count_trailing_zeros): New function.
	This compiles to a single TZCNT instruction on the x86-64.
	(adjust_uint): Use it to keep more high-order bits when
	some of the lowest-order bits are zero.  This implements
	the documented behavior: "If the result cannot be represented
	exactly as a C 'double', leading nonzero bits are removed one by
	one until it can be represented exactly."

2015-05-26         Arnold D. Robbins     <arnold@skeeve.com>

	* regcomp.c: Fix offsets so error messages come out correct
	once again.

2015-05-19         Arnold D. Robbins     <arnold@skeeve.com>

	* 4.1.3: Release tar ball made.

2015-05-15         Andrew J. Schorr     <aschorr@telemetry-investments.com>

	* symbol.c (load_symbols): Plug minor memory leak by calling unref(tmp)
	on "identifiers" string after assoc_lookup is done with it.

2015-05-15         Andrew J. Schorr     <aschorr@telemetry-investments.com>

	* main.c (load_procinfo_argv): New function to save argv array values
	in PROCINFO["argv"][0..argc-1].
	(load_procinfo): Call load_procinfo_argv.

2015-05-11         Arnold D. Robbins     <arnold@skeeve.com>

	* awk.h, awkgram.y, builtin.c, eval.c profile.c, re.c:
	Change Node_hardregex to Node_typedregex everywhere.

2015-05-05         Arnold D. Robbins     <arnold@skeeve.com>

	* awkgram.y (yylex): Yet Another Fix for parsing bracket
	expressions. Thanks yet again to Andrew Schorr. Maybe it's
	even finally nailed down now.

	Unrelated:

	* config.guess, config.sub: Get latest versions.

	Make profiling for hard regexes work.

	* profile.c (pp_string_or_hard_regex): Renamed from pp_string.
	Add bool param for hard regex and add @ if so.
	(pp_string): New function, calls pp_string_or_hard_regex.
	(pp_hard_regex): New function, calls pp_string_or_hard_regex.
	(pprint): Adjust to print a hard regex correctly.

2015-05-01         Arnold D. Robbins     <arnold@skeeve.com>

	* awkgram.y: Make sure values are not null in param list.
	Avoids core dump for `function f(func, a) {}'. Thanks to
	Tibor Palinkas <libmawk@igor2.repo.hu>.

2015-04-30         Arnold D. Robbins     <arnold@skeeve.com>

	* Makefile.am: Take --program-prefix into account when
	installing/uninstalling the symlinks, especially 'awk'.
	Thanks to Steffen Nurpmeso <sdaoden@yandex.com> for
	the report.

	Unrelated:

	* awkgram.y (yylex): Yet Another Fix for parsing bracket
	expressions. Thanks again to Andrew Schorr.

2015-04-29         Arnold D. Robbins     <arnold@skeeve.com>

	* 4.1.2: Release tar ball made.

2015-04-28         Arnold D. Robbins     <arnold@skeeve.com>

	* builtin.c (isarray): Add lint warning that isarray()
	is deprecated.

2015-04-28         Arnold D. Robbins     <arnold@skeeve.com>

	* awkgram.y (yylex): Rework the bracket handling from zero.
	Thanks to Michal Jaegermann for yet another test case.

	Unrelated:

	* eval.c (setup_frame): Restore call-by-value for $0. This was
	necessitated by the changes on 2014-11-11 for conserving
	memory use. Thanks to Andrew Schorr for the report and isolating
	the cause of the problem.

2015-04-27         Arnold D. Robbins     <arnold@skeeve.com>

	* awkgram.y (yylex): Make change of Jan 7 for parsing regexps
	work better. Thanks to Nelson Beebe.

2015-04-26         Arnold D. Robbins     <arnold@skeeve.com>

	* dfa.c: Sync with grep.

2015-04-16         Arnold D. Robbins     <arnold@skeeve.com>

	* builtin.c (do_strftime): For bad time_t values, return "".

2015-04-16         Andrew J. Schorr     <aschorr@telemetry-investments.com>

	* node.c (r_force_number): If strtod sets errno, then force the
	numeric value in node->numbr to zero. For subnormal values, strtod
	sets errno but does not return zero, and we don't want to retain
	those subnormal values.

2015-04-16         Arnold D. Robbins     <arnold@skeeve.com>

	Let parameter names shadow the names of gawk additional built-ins.
	Make it actually work.

	* awkgram.y (want_param_names): Now an enum, there are three states.
	(grammar): Set states properly.
	(yylex): Improve checking logic.

2015-04-16         Arnold D. Robbins     <arnold@skeeve.com>

	* configure.ac: Updated by autoupdate.
	* configure, aclocal.m4: Regenerated.
	* io.c, main.c, profile.c: Removed use of RETSIGTYPE.

2015-04-16         Arnold D. Robbins     <arnold@skeeve.com>

	* builtin.c (do_strftime): Use a double for the timestamp and
	check that the value is within range for a time_t.

	Unrelated:

	* regex_internal.h (test_malloc, test_realloc): Use %lu in printf
	format for error messages. Thanks to Michal Jaegermann for
	pointing this out.

	Unrelated:

	* NEWS: Updated.

2015-04-15         Arnold D. Robbins     <arnold@skeeve.com>

	Let parameter names shadow the names of gawk additional built-ins.

	* awkgram.y (want_param_names): New variable.
	(yylex): Check it before returning a built-in token.
	(grammar): Set and clear it in the right places.

2015-04-14         Arnold D. Robbins     <arnold@skeeve.com>

	* builtin.c (do_strftime): Restore checking for negative result and
	add check that time_t is > 0 --- means we're assigning a negative value
	to an unsigned time_t. Thanks again to Glaudiston Gomes da Silva
	<glaudistong@gmail.com>.

	If localtime() or gmtime() return NULL, return a null string.
	Thanks to Andrew Schorr.

	Unrelated:
	* builtin.c (call_sub): Fix for indirect gensub, 3 args now works.

	Unrelated:

	* builtin.c (do_sub): Improve some variable names for readability
	and add / expand some comments.

	Unrelated:

	* builtin.c (call_sub, call_match, call_split_func): Allow for
	regex to be Node_hardregex.

2015-04-14         Andrew J. Schorr      <aschorr@telemetry-investments.com>
		   Arnold D. Robbins     <arnold@skeeve.com>

	* builtin.c (do_sub): Make computations smarter; initial len
	to malloc, test for final amount after all matches done and
	need to copy in the final part of the original string.

2015-04-13         Arnold D. Robbins     <arnold@skeeve.com>

	* regcomp.c (analyze): Prevent malloc(0).
	* regex_internal.h (test_malloc, test_realloc): New functions
	that check for zero count.
	(re_malloc, re_realloc): Adjust to call the new functions for gawk.
	* regexec.c (build_trtable, match_ctx_clean): Replace malloc/free
	with re_malloc/re_free.

	Unrelated:

	* builtin.c (do_strftime): Disable checking timestamp value for less
	than zero. Allows times before the epoch to work with strftime.
	Thanks to Glaudiston Gomes da Silva <glaudistong@gmail.com>
	for raising the issue.

2015-04-12         Arnold D. Robbins     <arnold@skeeve.com>

	* Makefile.am (efence): Make this link again.
	Thanks to Michal Jaegermann for pointing out the problem.

2015-04-09         Andrew J. Schorr     <aschorr@telemetry-investments.com>

	* awkgram.y (yyerror): Rationalize buffer size computations. Remove
	old valgrind workarounds.
	* debug.c (gprintf): Rationalize buffer size computations.
	(serialize_subscript): Ditto.
	* io.c (iop_finish): Rationalize buffer size computations.
	* profile.c (pp_string): Correct space allocation computation.

2015-04-08        John E. Malmberg       <wb8tyw@qsl.net>

	* custom.h: VMS shares some code paths with ZOS_USS in
	building gawkfts extension.

2015-04-08         Arnold D. Robbins     <arnold@skeeve.com>

	Factor out opening of /dev/XXX files from /inet.
	Enable interpretation of special filenames for profiling output.

	* awk.h (devopen_simple): Add declaration.
	* io.c (devopen_simple): New routine.
	(devopen): Call devopen_simple as appropriate.
	* profile.c (set_prof_file): Call devopen_simple as appropriate,
	some additional logic to handle fd to fp conversion.

	Unrelated:

	* main.c (usage): Add a comment for translators.

2015-04-08  Eli Zaretskii  <eliz@gnu.org>

	* profile.c (set_prof_file): Interpret a file name of "-" to mean
	standard output.

2015-04-06         Arnold D. Robbins     <arnold@skeeve.com>

	* awk.h (force_number): Add `!= 0' check to bitwise operation.
	* awkgram.y: Same, many places.
	(check_special): Simplify code for checking extension flags.

2015-04-05         Arnold D. Robbins     <arnold@skeeve.com>

	* awkgram.y (install_builtins): If do_traditional is true, do not
	install gawk extensions flagged with GAWKX.  Similarly, if do_posix
	is true, do not install functions flagged with NOT_POSIX.
	This fixes a problem with spurious lint complaints about shadowing
	a global variable that is not valid in traditional or posix mode.
	Thanks to Andrew Schorr for finding the problem and supplying
	initial code; I did it slightly differently.

2015-04-03         Arnold D. Robbins     <arnold@skeeve.com>

	* awk.h (force_string): If hard_regex, return string text of the regex.
	(force_string, force_number): If hard_regex, return Nnull_string.
	* awkgram.y: Fix ~ and !~ with @/.../.
	* eval.c (setup_frame): Handle a hard regex.
	* re.c (avoid_dfa): Ditto.

2015-04-02         Andrew J. Schorr     <aschorr@telemetry-investments.com>

	* NEWS: Rename div to intdiv.

2015-04-02         Arnold D. Robbins     <arnold@skeeve.com>

	Rename div() to intdiv().

	* builtin.c (do_intdiv): Renamed from do_div.
	* mfpr.c (do_mpfr_intdiv): Renamed from do_mpfr_div.
	* awk.h: Update declarations.
	* awkgram.y (tokentab, snode): Revise accordingly.

2015-03-31         Arnold D. Robbins     <arnold@skeeve.com>

	* awk.h (call_sub): Renamed from call_sub_func.
	(call_match, call_split_func): Declare.
	* builtin.c (call_sub): Renamed from call_sub_func.
	(call_match, call_split_func): New functions.
	* interpret.h (r_interpret): Call new functions as appropriate.
	* node.c (r_unref): Revert change to handle Node_regex, not needed.

2015-03-31         Arnold D. Robbins     <arnold@skeeve.com>

	* awk.h (r_get_field): Declare.
	* builtin.c (call_sub_func): Rearrange the stack to be what
	the buitin function expects.
	* eval.c (r_get_field): Make extern.

2015-03-27         Arnold D. Robbins     <arnold@skeeve.com>

	* io.c (redirect): Change not_string from int to bool.
	* gawkapi.c (api_get_file): Minor stylistic improvements.
	* NEWS: Updated for retryable I/O and new API function.

2015-03-24         Arnold D. Robbins     <arnold@skeeve.com>

	* awkgram.y (make_regnode): Make extern.
	* awk.h (make_regnode): Declare.
	* builtin.c (call_sub_func): Start on reworking the stack to
	be what do_sub() expects. Still needs work.
	* interpret.h (r_interpret): Add a cast in comparison with do_sub().
	* node.c (r_unref): Handle Node_regex nodes.

2015-03-24         Andrew J. Schorr     <aschorr@telemetry-investments.com>

	* interpret.h (r_interpret): When Op_K_exit has an argument of
	Nnull_string, do not update exit_val, since no value was supplied.

2015-03-24         Arnold D. Robbins     <arnold@skeeve.com>

	* awk.h, gawkapi.c, io.c: Minor code reformatting.

2015-03-20         Arnold D. Robbins     <arnold@skeeve.com>

	Start on fixing indirect calls of builtins.

	* awk.h (call_sub_func): Add declaration.
	* awkgram.y (lookup_builtin): Handle length, sub functions.
	(install_builtin): Handle length function.
	* builtin.c (call_sub_func): New function.
	* interpret.h (r_interpret): If calling do_sub, do it through
	call_sub_func().

2015-03-19         Arnold D. Robbins     <arnold@skeeve.com>

	* re.c (re_update): Handle hard regex - for sub/gsub/gensub.
	* awkgram.y (grammar): Add support for hard_regex with ~ and !~;
	allowed only on the right hand side.
	(mk_rexp): Handle a hard regex.

2015-03-18         Arnold D. Robbins     <arnold@skeeve.com>

	* builtin.c (do_typeof): Be smarter about checking for uninitialized
	values; can now detect and return "untyped" for such values.
	* awkgram.y (yylex): Collect @/.../ entirely in the lexer and return
	a new terminal (HARD_REGEX).
	(regexp): Reverted to just a regular awk regexp constant.
	(hard_regexp): New nonterminal, can be used only in direct
	assignment and as an argument in function call. New set of nonterminals
	for function call expression lists.  More work still to do.

2015-03-18         Arnold D. Robbins     <arnold@skeeve.com>

	* config.guess, config.sub: Updated, from libtool 2.4.6.

2015-03-17         Arnold D. Robbins     <arnold@skeeve.com>

	* profile.c (pp_number): Allocate enough room to print the number
	in all cases. Was a problem mixing -M with profiling with a really
	big number. Thanks to Hermann Peifer for the bug report.

2015-03-08         Arnold D. Robbins     <arnold@skeeve.com>

	* re.c (regexflags2str): Removed. It was redundant.

	* io.c (devopen): Change the logic such that if nonfatal is true
	for the socket, don't do retries.  Also clean up the formatting
	some.  At strictopen, check if errno is ENOENT and if so, propagate
	the error from getaddrinfo() up to the caller. Add explanatory
	comments.

2015-02-28         Andrew J. Schorr     <aschorr@telemetry-investments.com>

	* io.c (pty_vs_pipe): Remove check for NULL PROCINFO_node, since
	this is now checked inside in_PROCINFO.

2015-02-27         Andrew J. Schorr     <aschorr@telemetry-investments.com>

	* io.c (socketopen): New parameter hard_error; set it if
	getaddrinfo() fails. Change fatals to warnings.
	(devopen): Pass in address of boolean hard_error variable
	and stop trying to open the file if hard_error is true.
	Save and restore errno around call to socketopen() and
	use restored errno if open() fails at strictopen.

2015-02-27         Arnold D. Robbins     <arnold@skeeve.com>

	* symbol.c (check_param_names): Fix argument order in memset() call.
	* configure.ac: Use AC_SEARCH_LIBS instead of AC_CHECK_LIB. This fixes
	a long-standing problem where `-lm' was used twice in the final
	compilation line.

2015-02-27         Arnold D. Robbins     <arnold@skeeve.com>

	Start on making regexp a real type.

	* awk.h (Node_hardregex): New node type.
	(do_typeof): Add declaration.
	* awkgram.y: Make @/.../ a hard regex.
	(tokentab): New entry for typeof() function.
	(snode): Try to handle typeof().
	(make_regnode): Handle Node_hardregex.
	* builtin.c (do_typeof): New function.
	* eval.c (nodetypes): Add Node_hardregex.
	* re.c (re_update): Check for hardregex too in assert.

2015-02-24         Arnold D. Robbins     <arnold@skeeve.com>

	* POSIX.STD: Update copyright year.
	* awkgram.y (yylex): Allow \r after \\ line continuation everywhere.
	Thanks to Scott Rush <scott.rush@honeywell.com> for the report.

2015-02-13         Arnold D. Robbins     <arnold@skeeve.com>

	* awkgram.y (yylex): Be more careful about passing true to
	nextc() when collecting a regexp.  Some systems' iscntrl()
	are not as forgiving as GLIBC's. E.g., Solaris.
	Thanks to Dagobert Michelsen <dam@baltic-online.de> for
	the bug report and access to systems to check the fix.

2015-02-12         Arnold D. Robbins     <arnold@skeeve.com>

	* POSIX.STD: Update with info about function parameters.
	* configure.ac: Remove test for / use of dbug library.

2015-02-11         Arnold D. Robbins     <arnold@skeeve.com>

	* gawkapi.h: Fix spelling error in comment.

2015-02-10         Arnold D. Robbins     <arnold@skeeve.com>

	* profile.c (pprint): Restore printing of count for rules.
	Bug report by Hermann Peifer.

2015-02-08         Arnold D. Robbins     <arnold@skeeve.com>

	* io.c: Make it "NONFATAL" everywhere.

2015-02-08         Andrew J. Schorr     <aschorr@telemetry-investments.com>

	* awk.h (RED_NON_FATAL): Removed.
	(redirect): Add new failure_fatal parameter.
	(is_non_fatal_redirect): Add declaration.
	* builtin.c (efwrite): Rework check for non-fatal.
	(do_printf): Adjust calls to redirect.
	(do_print_rec): Ditto. Move check for redirection error up.
	* io.c (redflags2str): Remove RED_NON_FATAL.
	(redirect): Add new failure_fatal parameter. Simplify the code.
	(is_non_fatal_redirect): New function.
	(do_getline_redir): Adjust calls to redirect.

2014-12-27         Arnold D. Robbins     <arnold@skeeve.com>

	* awk.h (is_non_fatal_std): Declare new function.
	* io.c (is_non_fatal_std): New function.
	* builtin.c (efwrite): Call it.

2015-02-07         Arnold D. Robbins     <arnold@skeeve.com>

	* regcomp.c, regex.c, regex.h, regex_internal.c, regex_internal.h,
	regexec.c: Sync with GLIBC. Mostly copyright date updates.

2015-02-05         Andrew J. Schorr     <aschorr@telemetry-investments.com>

	* eval.c (set_IGNORECASE): If IGNORECASE has a numeric value, try
	using that before treating it as a string.  This fixes a problem
	where setting -v IGNORECASE=0 on the command line was not working
	properly.

2015-02-01         Arnold D. Robbins     <arnold@skeeve.com>

	Move POSIX requirement for disallowing parameter names with the
	same name as a function into --posix.

	* NEWS: Document it.
	* awkgram.y (parse_program): Check do_posix before calling
	check_param_names().
	* symbol.c (check_param_names): Set up a fake node and call
	in_array() for function parameter names instead of linear
	searching the function list a second time. Thanks to Andrew
	Schorr for the motivation.

2015-01-30         Arnold D. Robbins     <arnold@skeeve.com>

	Don't allow function parameter names to be the same as function
	names - required by POSIX. Bug first reported in comp.lang.awk.

	In addition, don't allow use of a parameter as a function name
	in a call (but it's ok in indirect calls).

	* NEWS: Updated.
	* awk.h (check_param_names): Add declaration.
	* awkgram.y (at_seen): New variable. Communicates between
	yylex() and the parser.
	(FUNC_CALL production): Check at_seen and check that the identifier
	is a function name.
	(parse_program): Call check_param_names() and set errcount.
	(yylex): Set at_seen after seeing an at-sign.
	* symbol.c (check_param_names): New function.

2015-01-24         Arnold D. Robbins     <arnold@skeeve.com>

	Infrastructure updates.

	Bison 3.0.4. Automake 1.15. Gettext 0.19.4.

2015-01-20         Arnold D. Robbins     <arnold@skeeve.com>

	* gawkapi.c (api_set_array_element): Remove useless call to
	make_aname.
	* symbol.c (load_symbols): Ditto.
	Thanks to Andrew Schorr for pointing out the problem.

2015-01-19         Arnold D. Robbins     <arnold@skeeve.com>

	* awkgram.c: Update to bison 3.0.3.
	* command.c: Ditto.
	* NEWS: Note same.

2015-01-16         Stephen Davies        <sdavies@sdc.com.au>

	* awkgram.y (rule): Set first_rule to false. Catches more cases
	for gathering comments. Thanks to Hermann Peifer for the test case.

2015-01-15         Arnold D. Robbins     <arnold@skeeve.com>

	* dfa.h, dfa.c: Sync with grep. Mainly copyright updates.
	* getopt.c, getopt.h, getopt1.c getopt_int.h: Sync with GLIBC.
	Mainly copyright updates, one minor code fix.

2015-01-14         Arnold D. Robbins     <arnold@skeeve.com>

	Remove deferred variables.

	* awk.h (register_deferred_variable): Remove declaration.
	* awkgram.y (is_deferred_variable, process_deferred,
	symtab_used, extensions_used, deferred_variables,
	process_deferred): Remove declarations, bodies, and uses.
	* builtin.c (do_length): Update comment.
	* main.c (init_vars): Just call load_procinfo() and `load_environ()'.

2015-01-08         Andrew J. Schorr     <aschorr@telemetry-investments.com>

	Revert changes to API deferred variable creation -- these variables
	should be created when lookup is called, not when update is called.
	* awk.h (variable_create): Remove function declaration.
	* awkgram.y (variable_create): Remove function.
	(variable): Restore variable_create functionality inline.
	* gawkapi.c (api_sym_update): Revert to using install_symbol, since the
	deferred variable check should be done when lookup is called, not here.

2015-01-07         Andrew J. Schorr     <aschorr@telemetry-investments.com>

	* gawkapi.c (api_set_array_element): Remove stray call to
	make_aname.  I cannot see what purpose this served.  Maybe I am
	missing something.

2015-01-07         Arnold D. Robbins     <arnold@skeeve.com>

	* configure.ac: Update debug flags if developing.
	* awkgram.y (yylex): Regex parsing bug fix for bracket expressions.
	Thanks to Mike Brennan for the report.
	* builtin.c (format_tree): Catch non-use of count$ for dynamic
	field width or precision.

	Unrelated:

	Load deferred variables if extensions are used; they might
	want to access PROCINFO and/or ENVIRON. Thanks to Andrew Schorr
	for pointing out the issue.

	* awkgram.y (extensions_used): New variable. Set it on @load.
	(do_add_scrfile): Set it on -l.
	(process_deferred): Check it also.

2015-01-06         Andrew J. Schorr     <aschorr@telemetry-investments.com>

	* gawkapi.c (api_sym_update): If copying a subarray, must update
	the parent_array pointer.  Also, call the astore hook if non-NULL.
	(api_set_array_element): Call the astore hook if non-NULL.

2015-01-06         Andrew J. Schorr     <aschorr@telemetry-investments.com>

	* awk.h (variable_create): Now takes a 3rd argument to tell caller
	whether this is a deferred variable.
	* awkgram.y (variable_create): Return indicator of whether this is
	a deferred variable in a newly added 3rd arg.
	(variable): Pass 3rd arg to variable_create.
	* gawkapi.c (api_sym_update): If we triggered the creation of a deferred
	variable, we must merge the extension's array elements into the deferred
	array, not the other way around.  The ENVIRON array has special funcs
	to call setenv and unsetenv.

2015-01-06         Andrew J. Schorr     <aschorr@telemetry-investments.com>

	* awk.h (variable_create): Declare new function.
	* awkgram.y (variable_create): New function to create a variable
	taking the deferred variable list into consideration.
	(variable): Call new function variable_create if the variable is
	not found.
	* gawkapi.c (api_sym_update): If an array is being created, then
	call new function variable_create instead of install_symbol.  If this
	is the first reference to a deferred variable, than the new array
	may contain elements that must be merged into the array provided by
	the extension.

2015-01-05         Andrew J. Schorr     <aschorr@telemetry-investments.com>

	* io.c (wait_any): If the `interesting' argument is non-zero, then we
	must not return until that child process has exited, since the caller
	gawk_pclose depends on our returning its exit status.  So in that case,
	do not pass WNOHANG to waitpid.

2015-01-04         Andrew J. Schorr     <aschorr@telemetry-investments.com>

	* gawkapi.h: Fix another comment typo.

2015-01-04         Andrew J. Schorr     <aschorr@telemetry-investments.com>

	* gawkapi.h: Fix typo in comment.

2015-01-02         Andrew J. Schorr     <aschorr@telemetry-investments.com>

	* gawkapi.h (gawk_api): Modify api_get_file to remove the typelen
	argument.
	(get_file): Remove typelen argument from the macro.
	* gawkapi.c (api_get_file): Remove typelen argument.

2014-12-24         Arnold D. Robbins     <arnold@skeeve.com>

	* profile.c (pprint): Be sure to set ip2 in all paths
	through the code. Thanks to GCC 4.9 for the warning.

2014-12-18         Arnold D. Robbins     <arnold@skeeve.com>

	* builtin.c (do_sub): Do not waste a byte at the end of a string.

2014-12-14         Arnold D. Robbins     <arnold@skeeve.com>

	* awkgram.y (yyerror): Do not waste a byte at the end of a string.
	* builtin.c (do_match): Ditto.
	* command.y (append_statement): Ditto.
	* debug.c (gprintf, serialize): Ditto.
	* field.c (set_FIELDWIDTHS): Ditto.
	* io.c.c (grow_iop_buffer): Ditto.
	* profile.c (pp_string, pp_group3): Ditto.

2014-12-14         Andrew J. Schorr     <aschorr@telemetry-investments.com>

	* array.c (concat_exp): Do not waste a byte at the end of a string.
	* awkgram.y (common_exp): Ditto.
	* builtin.c (do_substr): Ditto.
	* eval.c (set_OFS): Ditto.
	* field.c (rebuild_record): Ditto.
	* gawkapi.h (r_make_string): Ditto.
	* interpret.h (r_interpret): Ditto for Op_assign_concat.
	* node.c (r_format_val, r_dupnode, make_str_node, str2wstr, wstr2str):
	Ditto.
	* re.c (make_regexp): Ditto.

2014-12-20         Arnold D. Robbins     <arnold@skeeve.com>

	Enable non-fatal output on per-file or global basis,
	via PROCINFO.

	* awk.h (RED_NON_FATAL): New redirection flag.
	* builtin.c (efwrite): If RED_NON_FATAL set, just set ERRNO and return.
	(do_printf): Check errflg and if set, set ERRNO and return.
	(do_print): Ditto.
	(do_print_rec): Ditto.
	* io.c (redflags2str): Update table.
	(redirect): Check for global PROCINFO["nonfatal"] or for
	PROCINFO[file, "nonfatal"] and don't fail on open if set.
	Add RED_NON_FATAL to flags.
	(in_PROCINFO): Make smarter and more general.

2014-12-12        Stephen Davies         <sdavies@sdc.com.au>

	Improve comment handling in pretty printing.

	* awk.h (comment_type): New field in the node.
	(EOL_COMMENT, FULL_COMMENT): New defines.
	* awkgram.y (block_comment): New variable.
	(check_comment): New function.
	(grammar): Add code to handle comments as needed.
	(get_comment): Now takes a flag indicating kind of comment.
	(yylex): Collect comments appropriately.
	(append_rule): Ditto.
	* profile.c (pprint): Smarten up comment handling.
	Have printing \n take comments into account.
	(end_line): New function.
	(pp_func): Better handling of function comments.

2014-12-10         Arnold D. Robbins     <arnold@skeeve.com>

	* dfa.c: Sync with GNU grep.

2014-11-26         Arnold D. Robbins     <arnold@skeeve.com>

	* builtin.c (do_sub): Improve wording of gensub warnings.

2014-11-25         Arnold D. Robbins     <arnold@skeeve.com>

	* builtin.c (do_sub): For gensub, add more warnings for invalid
	third argument.

2014-11-23         Arnold D. Robbins     <arnold@skeeve.com>

	* awk.h: Move all inline functions to the bottom of the file.
	Keeps modern GCC happier.

2014-11-22         Arnold D. Robbins     <arnold@skeeve.com>

	* awk.h (emalloc, realloc): Redefine in terms of ...
	(emalloc_real, erealloc_real): New static inline functions.
	(fatal): Move definition up.
	* gawkmisc.c (xmalloc): If count is zero, make it one for older
	mallocs that require size > 0 (such as z/OS).

2014-11-21         Arnold D. Robbins     <arnold@skeeve.com>

	* main.c: Remove a debugging // comment.
	* NOTES: Removed.

	Unrelated:

	Revert changes of 2014-11-20 from Paul Eggert. Causes failures
	on z/OS.

	Unrelated: Avoid unnecessary copying of $0.

	* interpret.h (UNFIELD): New macro.
	(r_interpret): Use it where *lhs is assigned to.

2014-11-20  Paul Eggert  <eggert@cs.ucla.edu>

	Port to systems where malloc (0) and/or realloc(P, 0) returns NULL.
	* gawkmisc.c (xmalloc):
	* xalloc.h (realloc):
	Do not fail if malloc(0) or realloc(P, 0) returns NULL.
	Fail only when the allocator returns null when attempting to
	allocate a nonzero number of bytes.

2014-11-19         Arnold D. Robbins     <arnold@skeeve.com>

	Infrastructure upgrades:

	* Automake 1.14.1, Gettext 0.19.3, Libtool 2.4.3.
	* compile, extension/build-aux/compile: New files.

2014-11-19  gettextize  <bug-gnu-gettext@gnu.org>

	* configure.ac (AM_GNU_GETTEXT_VERSION): Bump to 0.19.3.

2014-11-16         Arnold D. Robbins     <arnold@skeeve.com>

	* interpret.h: Revert change of 2014-11-11 since it breaks
	certain uses.

	Unrelated:

	* dfa.c: Sync with GNU grep.

2014-11-15         Arnold D. Robbins     <arnold@skeeve.com>

	* array.c, awk.h, awkgram.y, builtin.c, dfa.c, eval.c, field.c,
	interpret.h, io.c, main.c, mpfr.c, node.c, re.c, regex_internal.h,
	replace.c: Remove all uses of MBS_SUPPORT.
	* regex_internal.h: Disable wide characters on DJGPP.
	* mbsupport.h: Rework to be needed only for DJGPP.

2014-11-11         Arnold D. Robbins     <arnold@skeeve.com>

	Don't let memory used increase linearly in the size of
	the input.  Problem reported by dragan legic
	<dragan.legic@yandex.ru>.

	* field.c (set_record): NUL-terminate the buffer.
	* interpret.h (r_interpret): Op_field_spec: if it's $0, increment
	the valref.  Op_store_var: if we got $0, handle it appropriately.

2014-11-10         Arnold D. Robbins     <arnold@skeeve.com>

	Reorder main.c activities so that we can set a locale on the
	command line with the new, for now undocumented, -Z option.

	* main.c (parse_args, set_locale_stuff): New functions.
	(stopped_early): Made file level static.
	(optlist, optab): Add new argument.
	(main): Adjust ordering and move inline code into new functions.

2014-11-09         Andrew J. Schorr     <aschorr@telemetry-investments.com>

	* gawkapi.c (node_to_awk_value): When the type wanted is AWK_UNDEFINED
	and a it's a Node_val set to Nnull_string, return AWK_UNDEFINED instead
	of AWK_NUMBER 0.

2014-11-06         Andrew J. Schorr     <aschorr@telemetry-investments.com>

	* awk.h (redirect_string): First argument should be const.  Add a new
	extfd argument to enable extensions to create files with pre-opened
	file descriptors.
	(after_beginfile): Declare function used in both eval.c and gawkapi.c.
	* eval.c (after_beginfile): Remove extern declaration now in awk.h.
	* gawkapi.c (api_get_file): Implement API changes to return
	awk_input_buf_t and/or awk_output_buf_t info, as well as accept an
	fd for inserting an opened file into the table.
	* gawkapi.h (gawk_api): Modify the api_get_file declaration to
	return awk_bool_t and add 3 new arguments -- a file descriptor
	for inserting an already opened file, and awk_input_buf_t and
	awk_output_buf_t to return info about both input and output.
	(get_file): Add new arguments to the macro.
	* io.c (redirect_string): First arg should be const, and add a new
	extfd arg so extensions can pass in a file that has already been
	opened by the extension.  Use the passed-in fd when appropriate,
	and pass it into two_way_open.
	(redirect): Pass new fd -1 arg to redirect_string.
	(two_way_open): Accept new extension fd parameter and open it
	as a socket.

2014-11-05         Andrew J. Schorr     <aschorr@telemetry-investments.com>

	* io.c (retryable): New function to indicate whether I/O can be
	retried for this file instead of throwing a hard error.
	(get_a_record) Check whether this file is configured for retryable
	I/O before returning nonstandard -2.

2014-11-03         Norihiro Tanaka       <noritnk@kcn.ne.jp>

	* re.c (research): Use dfa superset to improve matching speed.

2014-11-02         Arnold D. Robbins     <arnold@skeeve.com>

	* profile.c (div_on_left_mul_on_right): New function.
	(parenthesize): Call it.

2014-10-30         Arnold D. Robbins     <arnold@skeeve.com>

	* configure: Regenerated after fix to m4/readline.m4.

	Unrelated; fixes to profiling. Thanks to Hermann Peifer and
	Manuel Collado for pointing out problems:

	* profile.c (pprint): For Op_unary_minus, parenthesize -(-x)
	correctly.
	(prec_level): Get the levels right (checked the grammar).
	(is_unary_minus): New function.
	(pp_concat): Add checks for unary minus; needs to be parenthesized.

2014-10-30         Andrew J. Schorr     <aschorr@telemetry-investments.com>

	* NEWS: Mention installation of /etc/profile.d/gawk.{csh,sh}.

2014-10-29         Andrew J. Schorr     <aschorr@telemetry-investments.com>

	* configure.ac (AC_CONFIG_FILES): Add extras/Makefile.
	* Makefile.am (SUBDIRS): Add extras.
	* extras: Add new subdirectory.

2014-10-29         Arnold D. Robbins     <arnold@skeeve.com>

	* dfa.c: Sync with GNU grep. Again, again.

2014-10-28         Arnold D. Robbins     <arnold@skeeve.com>

	* dfa.c: Sync with GNU grep. Again.

2014-10-25         Arnold D. Robbins     <arnold@skeeve.com>

	* dfa.c: Sync with GNU grep.

2014-10-17         John E. Malmberg      <wb8tyw@qsl.net>

	* ext.c (close_extensions): Test for null pointer since
	since this can be called by signal handler before the
	pointers are initialized.

2014-10-15         Arnold D. Robbins     <arnold@skeeve.com>

	Make sane the handling of AWKPATH and AWKLIBPATH:

	1. Don't explicitly search "."; it must be in the path either
	physically or as null element a la the shell's $PATH
	2. If environment's value was empty, use built-in default value.
	3. Set ENVIRON["AWK*PATH"] to the path used.

	* io.c (path_info): Remove try_cwd member.
	(get_cwd): Removed, not needed anymore.
	(do_find_source): Don't do explicit check in current directory.
	It must come from the AWKPATH or AWKLIBPATH variable.
	* main.c (path_environ): If value from environment was empty,
	set it to the default.  This is how gawk has behaved since 2.10.

2014-10-13         Arnold D. Robbins     <arnold@skeeve.com>

	* regcomp.c (__re_error_msgid): Make error message for REG_EBRACK
	more helpful - also used for unmatched [:, [., [=.
	Thanks to Davide Brini for raising the issue.

2014-10-12         KO Myung-Hun          <komh78@gmail.com>

	Fixes for OS/2:

	* Makefile.am (install-exec-hook, uninstall-links): Use $(EXEEXT).
	* getopt.h: Redefinitions if using KLIBC.
	* io.c (_S_IFDIR, _S_IRWXU): Define if the more standard versions
	are available.

2014-10-12         Arnold D. Robbins     <arnold@skeeve.com>

	* README: Remove Pat Rankin from VMS duties, per his request.

2014-10-08         Arnold D. Robbins     <arnold@skeeve.com>

	* dfa.c: Sync with GNU grep.

2014-10-05         Arnold D. Robbins     <arnold@skeeve.com>

	* profile.c (pprint): Fix typo in header. Sheesh.

	Unrelated:

	* awkgram.y (mk_program): Add a comment that we don't need to
	clear the comment* variables.

2014-10-04         Arnold D. Robbins     <arnold@skeeve.com>

	* profile.c (pp_string_fp): Fix breaklines case to actually
	output the current letter. This broke at gawk 4.0.0. Sigh.
	Thanks to Bert Bos (bert@w3.org) for the report.

2014-10-03	Stephen Davies		<sdavies@sdc.com.au>

	* awkgram.y (program_comment): Renamed from comment0.
	(function_comment): Renamed from commentf.

2014-10-02         Arnold D. Robbins     <arnold@skeeve.com>

	* awkgram.y, profile.c: Minor white space cleanups.

2014-10-01         Arnold D. Robbins     <arnold@skeeve.com>

	Fix a few compile warnings:

	* awkgram.y (split_comment): Make static.
	General: Remove some unused variables, clean up some whitepace nits.

	* profile.c (indent): Add some braces to turn off compiler warnings.

2014-09-29         Andrew J. Schorr     <aschorr@telemetry-investments.com>

	* main.c (main): In optlist, it should say "h", not "h:", since there
	is no argument for the help option.  Thanks to Joep van Delft for
	the bug report.

2014-09-29         Arnold D. Robbins     <arnold@skeeve.com>

	* gawkapi.h: Minor edits to sync with documentation. Does not
	influence the behavior of the API.

2014-09-28         Arnold D. Robbins     <arnold@skeeve.com>

	* command.y (cmdtab): Add "where" as an alias for "backtrace".
	Finally!

	Unrelated:

	* dfa.c: Sync with GNU grep.

2014-09-27         Arnold D. Robbins     <arnold@skeeve.com>

	* awkgram.y (check_for_bad): Bitwise-and the bad character with 0xFF
	to avoid sign extension into a large integer.

	Unrelated:

	* configure.ac: Add an option to enable locale letters in identifiers.
	Undocumented and subject to being rescinded at any time in the future.
	* NEWS: Mention to look at configure --help.

	Unrelated:

	* profile.c (pprint): Use "rule(s)" instead of "block(s)" in the
	header.

2014-09-23         Arnold D. Robbins     <arnold@skeeve.com>

	* awkgram.y (yylex): Don't check for junk characters inside
	quoted strings.  Caused issues on DJGPP and Solaris.

	Unrelated:

	* io.c (devopen): Straighten things out with respect to
	compatibility with BWK awk.

2014-09-19         Arnold D. Robbins     <arnold@skeeve.com>

	* awkgram.y: Further commentary as to the treacherousness
	of isalnum and isalpha.

2014-09-15         Arnold D. Robbins     <arnold@skeeve.com>

	Finish removing use of isalpha and isalnum.

	* awk.h (is_alpha, is_alnum, is_identchar): Add declarations.
	* awkgram.y (yylex): Use is_alpha.
	(is_alpha, is_alnum): New functions.
	(is_identchar): Use is_alnum.
	* builtin.c (r_format_tree): Use is_alpha, is_alnum.
	* command.y (yylex): Use is_alpha, is_identchar.
	* ext.c (is_letter): Use is_alpha.
	(is_identifier_char): Removed; replaced uses with is_identchar.
	* main.c (arg_assign): Use is_alpha, is_alnum.
	* node.c (r_force_number): Use is_alpha.

2014-09-14         Arnold D. Robbins     <arnold@skeeve.com>

	* awkgram.y (is_identchar): Change from simple macro to function
	since use of isalnum() let non-ASCII letters slip through into
	identifiers.

2014-09-13	Stephen Davies		<sdavies@sdc.com.au>

	When doing pretty-printing (but not profiling), include the original
	comments in the output.

	General rules:

	Pretty printing:
		- Do NOT indent by a tab
		- Do NOT print the header comments ("# BEGIN rules", etc.)
		- DO print the comments that are in the program

	Profiling:
		- DO indent by a tab
		- DO print the header comments
		- Do NOT print the program's original comments

	* awkgram.y (comment0, commentf): New variables that are  pointers to
	program and function comments.
	(get_comment): New function that retrieves consecutive comment lines
	and empty lines as a unit).
	(split_comment): New function: iff first block in the program is a
	function and it is preceded by comments, take the last non-blank
	line as function comment and any preceding lines as program comment.)

	Following token rules were changed to handle comments:

	* awkgram.y (pattern, LEX_BEGIN, LEX_END, LEX_BEGINFILE, LEX_ENDFILE,
	action, function_prologue, statements): Update to handle comments.
				
	Following functions were changed to handle comments:

	* awkgram.y (mk_program, mk_function, allow_newline and yylex): Update
	to handle comments. (Also fixed typo in case '\\'.)

	* profile.c (print_comment): New function to format comment printing.
	(indent, pprint, dump_prog, pp_func): Changed to handle comments and
	the revised indentation rules.

2014-09-07         Arnold D. Robbins     <arnold@skeeve.com>

	* awk.h: Move libsigsegv stuff to ...
	* main.c: here. Thanks to Yehezkel Bernat for motivating
	the cleanup.
	* symbol.c (make_symbol, install, install_symbol): Add const to
	first parameter. Adjust decls and fix up uses.

2014-09-05         Arnold D. Robbins     <arnold@skeeve.com>

	Add builtin functions to FUNCTAB for consistency.

	* awk.h (Node_builtin_func): New node type.
	(install_builtins): Declare new function.
	* awkgram.y [DEBUG_USE]: New flag value for debug functions; they
	don't go into FUNCTAB.
	(install_builtins): New function.
	* eval.c (nodetypes): Add Node_builtin_func.
	* interpret.h (r_interpret): Rework indirect calls of built-ins
	since they're now in the symbol table.
	* main.c (main): Call `install_builtins'.
	* symbol.c (install): Adjust for Node_builtin_func.
	(load_symbols): Ditto.

2014-09-04         Arnold D. Robbins     <arnold@skeeve.com>

	* profile.c (pprint): Case Op_K_for: Improve printing of
	empty for loop header.

	Unrelated: Make indirect function calls work for built-in and
	extension functions.

	* awkgram.y (lookup_builtin): New function.
	* awk.h (builtin_func_t): New typedef.
	(lookup_builtin): Declare it.
	* interpret.h (r_interpret): For indirect calls, add code to
	find and call builtin functions, and call extension functions.

2014-09-01         Arnold D. Robbins     <arnold@skeeve.com>

	* builtin.c (do_substr): Return "" instead of null string in case
	result is passed to length() with --lint. Based on discussions in
	comp.lang.awk.

	Unrelated:

	* interpret.h (r_interpret): For indirect function call, separate
	error message if lookup returned NULL. Otherwise got a core dump.
	Thanks to "Kenny McKormack" for the report in comp.lang.awk.

2014-08-27         Arnold D. Robbins     <arnold@skeeve.com>

	* configure.ac: Add test for strcasecmp.
	* regcomp.c: Remove special case code around use of strcasecmp().
	* replace.c: Include missing/strncasecmp.c if either strcasecmp()
	or strncasecmp() aren't available.

2014-08-26         Arnold D. Robbins     <arnold@skeeve.com>

	* regcomp.c, regex_internal.c: Sync with GBLIC. Why not.

	Unrelated:

	Remove support for MirBSD. It uglified the code too much
	for no discernible gain.

	* configure.ac: Remove check for MirBSD and define of
	LIBC_IS_BORKED.
	* dfa.c: Remove code depending on LIBC_IS_BORKED.
	* main.c: Ditto.
	* regcomp.c: Ditto.
	* NEWS: Updated.

2014-08-24         Arnold D. Robbins     <arnold@skeeve.com>

	* regex.h: Remove underscores in names of parameters in function
	declarations. Tweak names as needed.

2014-08-20         Arnold D. Robbins     <arnold@skeeve.com>

	* node.c (parse_escape): Max of 2 digits after \x.

2014-08-18         Arnold D. Robbins     <arnold@skeeve.com>

	* symbol.c: General formatting cleanup.

2014-08-15         Arnold D. Robbins     <arnold@skeeve.com>

	* main.c (usage): Adjust whitespace for -L and add "invalid"
	as a possible value for it.  Report from Robert P. J. Day
	<rpjday@crashcourse.ca>.

2014-08-14         Arnold D. Robbins     <arnold@skeeve.com>

	* Makefile.am (SUBDIRS): Put awklib after doc so that examples
	get extracted when the doc changes.

2014-08-13         Arnold D. Robbins     <arnold@skeeve.com>

	* builtin.c (do_sub): Move initial allocation of the replacement
	string down towards code to do the replacement, with a (we hope)
	better guesstimate of how much to initially allocate. The idea
	is to avoid unnecessary realloc() calls by making a better guess
	at how much to allocate.  This came up in an email discussion
	with Tom Dickey about mawk's gsub().

2014-08-12         Juergen Kahrs <jkahrs@users.sourceforge.net>

	* cmake/configure.cmake:
	* cmake/package.cmake: Copyright update.
	* README.cmake:
	* README_d/README.cmake: Moved file.

2014-08-12         Arnold D. Robbins     <arnold@skeeve.com>

	OFS being set should rebuild $0 using previous OFS if $0
	needs to be rebuilt. Thanks to Mike Brennan for pointing this out.

	* awk.h (rebuild_record): Declare.
	* eval.c (set_OFS): If not being called from var_init(), check
	if $0 needs rebuilding. If so, parse the record fully and rebuild it.
	Make OFS point to a separate copy of the new OFS for next time, since
	OFS_node->var_value->stptr was already updated at this point.
	* field.c (rebuild_record): Is now extern instead of static.
	Use OFS and OFSlen instead of the value of OFS_node.

	Unrelated:

	* Makefile.am (RM): Define for makes that don't have it,
	such as on OpenBSD.  Thanks to Jeremie Courreges-Anglas
	<jca@wxcvbn.org> for the report.

2014-08-05         Arnold D. Robbins     <arnold@skeeve.com>

	Bug fix: For MPFR sqrt(), need to set precision of result to be
	the same as that of the argument. Doesn't hurt other functions.
	See test/mpfrsqrt.awk. Thank to Katie Wasserman <katie@wass.net>
	for the bug report.

	* mpfr.c (do_mpfr_func): New function. Runs code for MPFR functions
	while still enabling debugging. Add call here to mpfr_set_prec().
	Original code from SPEC_MATH macro.
	(SPEC_MATH): Change macro to call do_mpfr_func().

	Next MPFR bug fix: The % operator gave strange results for negative
	numerator. Thanks again to Katie Wasserman for the bug report.

	* mpfr.c (mpg_mod): Use mpz_tdiv_qr() instead of mpz_mod(). From
	the GMP doc, mpz_mod() should have worked; it's not clear why
	it doesn't.

2014-08-03         Arnold D. Robbins     <arnold@skeeve.com>

	* builtin.c (format_tree): Don't need to check return value of
	wctombr for -2. Thanks to Eli Zaretskii for pointing this out.

	Unrelated:

	* gawkapi.h: Fix doc for API get_record - errcode needs to
	be greater than zero.
	* interpret.h (r_interpret): Move setting of ERRNO to here, from ...
	* io.c (inrec): ... here. Makes the code cleaner.

2014-08-03         Andrew J. Schorr     <aschorr@telemetry-investments.com>

	* awkgram.y (getfname): Match on either ptr or ptr2 so --profile
	will work in -M (MPFR bignum) mode.

2014-07-31         Arnold D. Robbins     <arnold@skeeve.com>

	* builtin.c (format_tree): Make %c handling more sane on Windows.
	Rework the lint messages.

	Unrelated:

	* dfa.c: Sync with GNU grep. Mainly white space differences.

	Unrelated:

	* mpfr.c (cleanup_mpfr): New function to deallocate _mpf_t1
	and _mpf_t2; removes some valgrind warnings.
	* awk.h (cleanup_mpfr): Add declaration.
	* main.c (main): Add call to `cleanup_mpfr'.

	Fix memory leak:

	* mpfr.c (do_mpfr_div): Add unref to denominator and numerator
	to not leak memory. Thanks to Katie Wasserman <katie@wass.net>
	for isolating the problem to that routine.

2014-07-25         Arnold D. Robbins     <arnold@skeeve.com>

	* main.c (main): Add a warning message if -M is used and gawk was
	compiled without MPFR/GMP.

2014-07-24         Arnold D. Robbins     <arnold@skeeve.com>

	* main.c (usage): Put text for `-n' *after* text for `-m'.
	Report from Robert P. J. Day <rpjday@crashcourse.ca>.

	Fix problems with I/O errors reported by Assaf Gordon
	<assafgordon@gmail.com>:

	* io.c (inrec): Change type to bool to make calling easier. Add
	check in non-EOF case for error, and if so, return false.
	Update ERRNO in case there is an ENDFILE block.
	* awk.h (inrec): Change type in declaration.
	* interpret.h (r_interpret): Change call of inrec() to boolean
	notation.

2014-07-10         Arnold D. Robbins     <arnold@skeeve.com>

	New `div()' function to do integer division and remainder;
	mainly useful for use with GMP integers. Thanks to
	Katie Wasserman <katie@wass.net> for the suggestion.

	* awk.h (do_div, do_mpfr_div): Declare new functions.
	* builtin.c (do_div): New function.
	* mpfr.c (do_mpfr_div): New function.
	* awkgram.y (tokentab): New entry.
	(snode): Add check for do_div/do_mpfr_div to make 3rd arg
	be an array.
	* NEWS: Updated.
	* TODO: Updated.

2014-07-10         Arnold D. Robbins     <arnold@skeeve.com>

	* awkgram.y (check_for_bad): New routine to do the fatal message,
	with smarter checking.
	(nextc): Call it as appropriate.

	* builtin.c (format_tree): Add check for bad returns from mbrlen
	to avoid trying to malloc (size_t) -1 bytes. Thanks to
	mail.green.fox@gmail.com for the bug report.

2014-07-03         Arnold D. Robbins     <arnold@skeeve.com>

	* awkgram.y (nextc): Add bool check_for_bad parameter to check
	for bad characters in the source program.
	(yylex): Adjust calls.

2014-06-24         Arnold D. Robbins     <arnold@skeeve.com>

	* main.c (main): The --pretty-print option no longer runs the
	program.  This removes the need for the GAWK_NO_PP_RUN environment var.
	* NEWS: Updated.
	* TODO: Updated.

2014-06-22         Paul Eggert          <eggert@penguin.cs.ucla.edu>

	Bring in from GNULIB:

	regex: fix memory leak in compiler
	Fix by Andreas Schwab in:
	https://sourceware.org/ml/libc-alpha/2014-06/msg00462.html
	* lib/regcomp.c (parse_expression): Deallocate partially
	constructed tree before returning error.

2014-06-19         Arnold D. Robbins     <arnold@skeeve.com>

	* builtin.c (do_sub): Add more info to leading comment.
	Add some whitespace in the code.

2014-06-08         Arnold D. Robbins     <arnold@skeeve.com>

	* dfa.c: Sync with GNU grep.

2014-06-03         Arnold D. Robbins     <arnold@skeeve.com>

	* dfa.c (mbs_to_wchar): Define a macro if not MBS.

2014-05-29         Arnold D. Robbins     <arnold@skeeve.com>

	* dfa.c: Sync with GNU grep.

2014-05-26         Arnold D. Robbins     <arnold@skeeve.com>

	* io.c (inetfile): Change return type to bool.  Wrap code
	with ifdef HAVE_SOCKETS so that it'll compile on DJGPP.

2014-05-22         Andrew J. Schorr     <aschorr@telemetry-investments.com>

	Allow any redirected getline inside BEGINFILE/ENDFILE.

	* awkgram.y (LEX_GETLINE): Only require a redirection and not also
	a variable if getline is in a BEGINFILE or ENDFILE rule.
	* interpret.h (Op_K_getline_redir): Remove check and fatal error.

2014-05-20         Arnold D. Robbins     <arnold@skeeve.com>

	* dfa.c (dfaexec): Minor sync with GNU grep.

2014-05-14         Arnold D. Robbins     <arnold@skeeve.com>

	* custom.h (_GL_PURE): Move definition to here. Sigh.
	* dfa.h, dfa.c: Sync with GNU grep. Sigh.

	Unrelated:

	* custom.h: Remove stuff for Ultrix 4.3. No one has such
	systems anymore; this just got missed earlier.

2014-05-11         Arnold D. Robbins     <arnold@skeeve.com>

	* debug.c (do_eval): Repair fix of 2014-05-09 and use
	assoc_remove to take @eval out of the function table.
	* symbol.c: Fix a comment.  This file needs some work.

2014-05-10         Arnold D. Robbins     <arnold@skeeve.com>

	* io.c (get_a_record): Finish TERMNEAREND handling in case
	we don't have a regular file but aren't going to get more data.
	Added some additional comments.

2014-05-09         Arnold D. Robbins     <arnold@skeeve.com>

	* debug.c (do_eval): Don't free `f' which points into the context
	that was previously freed. Bug reported by Jan Chaloupka
	<jchaloup@redhat.com>.  Apparently introduced with move to
	SYMTAB and FUNCTAB, but only showed up on Fedora 20 and Ubuntu 14.04,
	which have a newer glibc.
	(do_eval): Fix a memory leak seen by valgrind on Fedora 20 and
	Ubuntu 14.04: the new SRCFILE that is added wasn't released.

	Unrelated:

	* io.c (get_a_record): Handle return of TERMNEAREND when the
	entire file has been read into the buffer and we're using a
	regex for RS. Bug report by Grail Dane <grail69@hotmail.com>.

2014-05-04         Arnold D. Robbins     <arnold@skeeve.com>

	* debug.c (debug_prog): Change check for GAWK_RESTART so that it
	actually works. Bug fix: run command in debugger would start
	over again but not actually start running the program.

2014-04-25         Andrew J. Schorr     <aschorr@telemetry-investments.com>

	* io.c (two_way_open): In forked child, reset SIGPIPE to SIG_DFL.
	Fixes problems with "broken pipe" errors from child processes,
	restoring 4.1.0 and earlier behavior. Thanks to Daryl F
	<wyatt@prairieturtle.ca> for the report.
	(gawk_popen): Ditto.

2014-04-25         Arnold D. Robbins     <arnold@skeeve.com>

	* dfa.h, dfa.c: Merge with GNU grep; lots of forward motion.

2014-04-24         Arnold D. Robbins     <arnold@skeeve.com>

	Update xalloc.h for pending merge with dfa.

	* xalloc.h (xstrdup): Implement this.
	(x2nrealloc): Incorporate changed logic from GNULIB.

2014-04-20         Andrew J. Schorr     <aschorr@telemetry-investments.com>

	* io.c (struct inet_socket_info): Define new structure
	for use in parsing special socket filenames.
	(inetfile): Parse all components of the special socket filename
	into the struct inet_socket_info.  Returns true only if it is a
	valid socket fliename, unlike the previous version which checked
	for the '/inet[46]?/' prefix only.
	(redirect): Patch to use updated inetfile() function.
	(devopen): Remove logic to parse socket filenames, since this has
	been moved into the inetfile() function.
	(two_way_open): Update args to inetfile().

2014-04-20         Arnold D. Robbins     <arnold@skeeve.com>

	* builtin.c (do_rand): Make calls to random() in predictable
	order to avoid order of evaluation differences amongst compilers.
	Thanks to Anders Magnusson <ragge@ludd.ltu.se> (of the PCC team)
	for the suggestion.

2014-04-18         Arnold D. Robbins     <arnold@skeeve.com>

	* configure.ac: Change adding of -export-dynamic for GCC to be
	-Wl,-export-dynamic, which then works for PCC also.

2014-04-11         Arnold D. Robbins     <arnold@skeeve.com>

	* io.c (closemaybesocket): Define if not defined, e.g. building
	without socket code. Thanks to dave.gma@googlemail.com (Dave Sines)
	for the report.

2014-04-08         Arnold D. Robbins     <arnold@skeeve.com>

	* 4.1.1: Release tar ball made.

2014-04-08         Arnold D. Robbins     <arnold@skeeve.com>

	* README: Update.
	* configure.ac: Bump version.

2014-04-03         Arnold D. Robbins     <arnold@skeeve.com>

	* regcomp.c (parse_bracket_exp): Move a call to `re_free' inside
	an ifdef. Makes the code marginally cleaner.

2014-03-30         Arnold D. Robbins     <arnold@skeeve.com>

	* dfa.c: Sync with GNU grep.

2014-03-28         Arnold D. Robbins     <arnold@skeeve.com>

	* configure.ac: Remove duplicate AC_HEADER_TIME and rearrange
	order of macros some. May help on older systems.

2014-03-23         Arnold D. Robbins     <arnold@skeeve.com>

	* dfa.c: Move include of dfa.h around for correct building
	on Irix. Thanks to Nelson H.F. Beebe for the report.

	Unrelated:

	* .gitignore: Simplify .dSYM pattern for Mac OS X.

2014-03-21         Arnold D. Robbins     <arnold@skeeve.com>

	* dfa.c (using_simple_locale): Add ifdefs in case there is no
	locale support at all. Thanks to Scott Deifik for the report.

	Unrelated:

	* main.c (UPDATE_YEAR): Set to 2014.

2014-03-17         Arnold D. Robbins     <arnold@skeeve.com>

	* .gitignore: Add .dSYM directories for Mac OS X.
	Thanks to Hermann Peifer for the suggestion.

2014-03-10         Arnold D. Robbins     <arnold@skeeve.com>

	* dfa.h, dfa.c: Sync with grep. Yet again.
	* regex_internal.c (built_wcs_upper_buffer, build_upper_buffer):
	Fixes from GNULIB for mixed case matching on Mac OS X.

	Unrelated:

	* builtin.c (format_tree): Smarten handling of %' flag. Always
	pass it in for floating point formats. Then only add the
	thousands_sep if there is one. Also, allow for thousands_sep
	to be a string, not just one character.  Thanks to Michal Jaegermann
	for the report.

2014-03-08         Andrew J. Schorr     <aschorr@telemetry-investments.com>

	* gawkapi.c (api_impl): Add memory allocation function pointers.
	* gawkapi.h (GAWK_API_MINOR_VERSION): Bump.
	(gawk_api_t): Add memory allocation function pointers api_malloc,
	api_calloc, api_realloc, and api_free.
	(gawk_malloc, gawk_calloc, gawk_realloc, gawk_free): New macros.
	(emalloc): Replace malloc with gawk_malloc.
	(erealloc): Replace erealloc with gawk_erealloc.

2014-03-05         Arnold D. Robbins     <arnold@skeeve.com>

	Straighten out enumerated types some more.

	* awk.h (add_srcfile): Fix type of first parameter.
	* awkgram.y (add_srcfile, do_add_srcfile): Ditto.
	* cmd.h (A_NONE): New enum nametypeval.
	* command.y (argtab): Use it in final value.
	* ext.c (make_builtin): Use awk_false, awk_true.
	* io.c (init_output_wrapper): Use awk_false.

	Unrelated:

	* debug.c (do_commands): Initialize num to silence warnings.
	Thanks to Michal Jaegermann.

	Unrelated:

	* builtin.c (do_mktime): Change lint warning for minutes to
	check against 59, not 60.  Thanks to Hermann Peifer for the report.

2014-03-03         Arnold D. Robbins     <arnold@skeeve.com>

	* dfa.c: Sync with grep. Yet again.

2014-02-28         Arnold D. Robbins     <arnold@skeeve.com>

	* dfa.c: Sync with grep. Looks like good improvement with
	respect to bracket expressions.

2014-02-27         Arnold D. Robbins     <arnold@skeeve.com>

	Fixes for enum/int mismatches as warned by some compilers.

	* awk.h (ANONE): New enum for array sorting.
	* array.c (assoc_list): Use it.
	* builtin.c (format_tree): New MP_NONE value.
	* gawkapi.c: Use awk_false and awk_true everywhere instead of
	false and true.

2014-02-26         Arnold D. Robbins     <arnold@skeeve.com>

	* configure.ac: Set up do-nothing extension/Makefile on
	MirBSD also.

2014-02-21         Arnold D. Robbins     <arnold@skeeve.com>

	* dfa.h, dfa.c (parse_bracket_exp): Sync with grep.

2014-02-20         Arnold D. Robbins     <arnold@skeeve.com>

	* regex.h, regex.c, regex_internal.c, regex_internal.h: Sync
	with GLIBC. Mainly copyright updates.
	* getopt.c, getopt.h, getopt1.c, getopt_int.h: Ditto.
	* dfa.c (parse_bracket_exp): Sync with grep, where they restored
	the buggy code.  Sigh.

	Unrelated:

	* NEWS: Typo fix.
	* interpret.h (r_interpret): Init a variable for BEGINFILE to avoid
	compiler warnings. Thanks to Michal Jaegermann.

2014-02-15         Arnold D. Robbins     <arnold@skeeve.com>

	* awkgram.c, command.c: Regenerated - Bison 3.0.2.

2014-02-04         Arnold D. Robbins     <arnold@skeeve.com>

	* dfa.c (to_uchar): Make use of this. Syncs with GNU grep.

2014-02-03         Arnold D. Robbins     <arnold@skeeve.com>

	* awkgram.y (negate_num): Bracket `tval' in #ifdef MPFR since it's
	only used in that code.

2014-01-31         Arnold D. Robbins     <arnold@skeeve.com>

	* Makefile.am (dist-hook): Improve creation of pc/config.h. We
	have to jump through a lot of hoops for 'make distcheck' to
	actually work.

2014-01-30         Arnold D. Robbins     <arnold@skeeve.com>

	* Makefile.am (dist-hook): Improve creation of pc/config.h to copy
	the new file into the distribution directory being created.
	Also, put the temporary files into /tmp.

2014-01-28         Arnold D. Robbins     <arnold@skeeve.com>

	* awkgram.y (negate_num): If just a double, return. Fixes a bug
	that showed up on 32-bit systems with MPFR. Thanks to Eli Zaretskii
	and Corinna Vinschen for the report.  Also, free the MPZ integer.
	Thanks to valgrind for the report.

	Unrelated:

	* dfa.c: Sync with GNU grep - removed some special cased code
	for grep.

2014-01-24         Arnold D. Robbins     <arnold@skeeve.com>

	* configure.ac, field.c: Update copyright year.

2014-01-19         Arnold D. Robbins     <arnold@skeeve.com>

	* awkgram.y (negate_num): Handle the case of -0 for MPFR; the sign
	was getting lost. Thanks to Hermann Peifer for the report.

2014-01-18         Arnold D. Robbins     <arnold@skeeve.com>

	* dfa.c (parse_bracket_exp): Sync with GNU grep, which now uses
	gawk's code for RRI in single-byte locales!  Hurray.

2014-01-16         Arnold D. Robbins     <arnold@skeeve.com>

	* configure.ac: For z/OS, restore creation of do-nothing
	Makefile in extension directory.

2014-01-14         Arnold D. Robbins     <arnold@skeeve.com>

	* field.c (do_split): Make sure split() gets FS value if no
	third arg even after FPAT was set. Thanks to Janis Papanagnou
	for the report.

2014-01-13         Arnold D. Robbins     <arnold@skeeve.com>

	* README: Fix John Malmberg's email address.

2014-01-12         Arnold D. Robbins     <arnold@skeeve.com>

	* awkgram.y:  Update copyright year.
	(func_use): Simplify code.
	* command.y:  Update copyright year.
	* ext.c:  Update copyright year.
	(make_builtin): Small simplification.
	(make_old_builtin): Make code consistent with make_builtin(), add
	call to track_ext_func().
	* bootstrap.sh: Update copyright year. Remove touch of version.c
	since that file is no longer autogenerated.

2014-01-07         Arnold D. Robbins     <arnold@skeeve.com>

	* command.y (next_word): Move into ifdef for HAVE_LIBREADLINE,
	since it's only used by that code.
	* ext.c (load_old_ext): Minor improvements.

2014-01-03         Arnold D. Robbins     <arnold@skeeve.com>

	* config.guess, config.rpath, config.sub, depcomp,
	install-sh: Updated.
	* dfa.h, dfa.c: Sync with GNU grep; comment fix and copyright year.
	* NEWS: Updated some, including copyright year.

2013-12-26         Arnold D. Robbins     <arnold@skeeve.com>

	* README: Add John Malmberg for VMS.

2013-12-24         Arnold D. Robbins     <arnold@skeeve.com>

	* getopt.h: Add `defined(__sun)' to list of system that do get to
	include stdlib.h.  Needed for Illumos. Thanks to
	Richard Palo <richard.palo@free.fr> for the report.

2013-12-21         Mike Frysinger        <vapier@gentoo.org>

	* configure.ac: Add --disable-extensions flag to control
	compiling extensions.  Better for cross-compiling.
	(AC_CANONICAL_HOST): Added. Changed case statements appropriately.
	* Makefile.am (check-for-shared-lib-support): Removed.
	(check-recursive, all-recursive): Removed.

2013-12-21         Arnold D. Robbins     <arnold@skeeve.com>

	* config.guess: Updated.
	* configure, aclocal.m4: Updated based on automake 1.13.4.

2013-12-19         Arnold D. Robbins     <arnold@skeeve.com>

	* regexec.c (re_search_internal): Make sure `dfa' pointer is
	not NULL before trying to dereference it.

2013-12-16         Arnold D. Robbins     <arnold@skeeve.com>

	* configure.ac (AC_FUNC_VPRINTF): Remove. Not needed on current
	systems.
	* awk.h (HAVE_VPRINTF): Remove check.

2013-12-12         John E. Malmberg      <wb8tyw@qsl.net>

	* io.c (redirect): Add additional VMS error codes.
	(nextfile): Retry open after closing some files.

2013-12-10         Scott Deifik          <scottd.mail@sbcglobal.net>

	* io.c (closemaybesocket): Add definition for DJGPP.

2013-12-10         Arnold D. Robbins     <arnold@skeeve.com>

	* awk.h (Floor, Ceil): Remove declarations and VMS redefinitions.
	* floatcomp.c (Floor, Ceil): Removed, not needed. Move bracketing
	ifdef to the top of the file.
	* builtin.c (double_to_int): Use floor() and ceil().

2013-12-07         Arnold D. Robbins     <arnold@skeeve.com>

	* regex_internal.h (__attribute__): Define to empty if not GCC.
	* custom.h (__attribute__): Remove the definition from here; the
	right place was regex_internal.h.

2013-12-06         Arnold D. Robbins     <arnold@skeeve.com>

	No need to generate version.c from version.in.
	Thanks to John E. Malmberg <wb8tyw@qsl.net> for the suggestion.

	* version.in: Removed.
	* version.c: Use PACKAGE_STRING directly.
	* Makefile.am (EXTRA_DIST): Remove version.in.
	(distcleancheck_listfiles): Remove this rule.
	(MAINTAINERCLEANFILES): Remove this definition.
	(version.c): Remove the rule to create it.

2013-12-05         Arnold D. Robbins     <arnold@skeeve.com>

	Fixes for Z/OS.

	* custom.h (__attribute__): Define to empty.
	* dfa.c (parse_bracket_exp): Add a cast to quiet a warning.
	* regex.c: Correctly bracket include of <sys/param.h>.

	Unrelated:

	* debug.c (find_rule): Add a FIXME comment.

2013-12-03         John E. Malmberg	<wb8tyw@qsl.net>

	* io.c (redirect): Add additional VMS error code to check.
	(do_find_source): Append "/" if not a VMS filename.

2013-12-01         Andrew J. Schorr     <aschorr@telemetry-investments.com>

	* main.c (optab): Sort by long option name.

2013-11-27         Andrew J. Schorr     <aschorr@telemetry-investments.com>

	* main.c (optab): Add entry for --include.

2013-11-23         Arnold D. Robbins     <arnold@skeeve.com>

	* dfa.c: Merge from grep; minor fixes in how bit twiddling
	is done.

2013-11-01         Arnold D. Robbins     <arnold@skeeve.com>

	* dfa.c (lex): Reset laststart so that stuff like \s* works.
	Fix from grep.

2013-10-31         Arnold D. Robbins     <arnold@skeeve.com>

	* builtin.c (efwrite): If write error to stdout is EPIPE,
	die silently.  Thanks to Hermann Peifer for helping find this.

2013-10-22         Arnold D. Robbins     <arnold@skeeve.com>

	Revise error messages when writing to standard output or standard
	error to ignore EPIPE.  Add the ability based on an environment
	variable to get the source file and line number.

	* awk.h (r_warning): Renamed from warning.
	(warning): New macro to set location and call warning.
	* io.c (flush_io): Print errors only if not EPIPE.
	(close_io): Ditto.
	* main.c (lintfunc): Init to r_warning.
	(main): Enhance explanatory comment.
	(usage): Print errors only if not EPIPE.
	(copyleft): Ditto.
	* msg.c (err): Make printing srcfile and srcline depend upon
	GAWK_MSG_SRC environment variable.
	(r_warning): Renamed from warning.

2013-10-17         Arnold D. Robbins     <arnold@skeeve.com>

	* main.c (main): Ignore SIGPIPE. See the comment in the code.
	Thanks to Alan Broder for reporting the issue.

	Unrelated:

	* rand.c (do_rand): Fix computation and loop checking against
	1.0 to use do..while.

2013-10-16         Arnold D. Robbins     <arnold@skeeve.com>

	Make -O work again.  Turns out that C99 bool variables
	are clamped to zero or one.

	* main.c (do_optimize): Init to false.
	(main): Set do_optimize to true on -O.
	* eval.c (setup_frame): Change all uses of do_optimize to be
	a boolean check instead of a test > 1.
	* awkgram.y: Ditto.
	(optimize_assignment): Remove check against do_optimize since
	it was inited to true anyway.

	Unrelated:

	* re.c (resetup): Add a comment about the joy of syntax bits.

	Unrelated:

	* builtin.c (do_rand): If result is exactly 1.0, keep trying.
	Thanks to Nelson Beebe.

2013-10-10         Arnold D. Robbins     <arnold@skeeve.com>

	* dfa.c (lex): Sync with GNU grep. Handle multibyte \s and \S.

	Unrelated:

	* awk.h [ARRAY_MAXED]: Fix value of this and subsequent flags
	after addition of NULL_FIELD.
	* eval.c (flags2str): Add NULL_FIELD. Duh.

2013-10-09         Arnold D. Robbins     <arnold@skeeve.com>

	* awkgram.y (mk_assignment): Rework switch to handle Op_assign,
	and to provide a better error message upon unknown opcode.

2013-09-28         Arnold D. Robbins     <arnold@skeeve.com>

	* dfa.c: Sync with GNU grep.

2013-09-25         Arnold D. Robbins     <arnold@skeeve.com>

	* builtin.c (do_rand): Make the result more random by calling
	random() twice. See the comment in the code. Thanks to
	Bob Jewett <jewett@bill.scs.agilent.com> for the report and
	the fix.

2013-09-24         Arnold D. Robbins     <arnold@skeeve.com>

	* debug.c (find_rule): Handle case where lineno is zero. Can happen
	if break is given without a line number on a current line. Thanks
	to Ray Song <i@maskray.me> for the report.

2013-09-19         Arnold D. Robbins     <arnold@skeeve.com>

	* dfa.c (parse_bracket_exp): Use code from grep to keep things within
	range (updates change of 2013-09-08). Fix whitespace in one of the
	gawk-only additions.

2013-09-13         Arnold D. Robbins     <arnold@skeeve.com>

	Fix use of NF after it's extended, e.g. see test/nfloop.awk.

	* awk.h (NULL_FIELD): New flag
	* builtin.c (do_print_rec): Check f0->flags instead of if
	equal to Nnull_string.
	* eval.c (r_get_field): Check (*lhs)->flags instead of if
	equal to Nnull_string or Null_field.
	* field.c (init_fields): Init field zero and Null_field with
	NULL_FIELD flag.
	(set_NF): Set parse_high_water = NF in case NF extended past the
	end. This is the actual bug fix.

2013-09-08         Arnold D. Robbins     <arnold@skeeve.com>

	Fixes based on reports from a static code checker. Thanks to
	Anders Wallin for sending in the list.

	* array.c (asort_actual): Free list if it's not NULL.
	* builtin.c (do_sub): Set buf to NULL and assert on it before using
	it.
	* cint_array.c (cint_array_init): Clamp any value of NHAT from the
	environment such that it won't overflow power_two_table when used as
	an index.
	* dfa.c (parse_bracket_exp): Check that len is in range before using it
	to index buf.
	* getopt.c (_getopt_internal_r): Change call to alloca to use malloc.
	* io.c (socket_open): Init read_len to zero.
	(two_way_open): Upon failure to fork, close the slave fd also.
	* re.c (research): Init try_backref to false.
	* regcomp.c (build_range_exp): Free any items that were allocated in
	the case where not all items were.
	(build_charclass_op): Same. Init br_token to zero with memset.
	(create_tree): Init token t to zero with memset.
	* regex_internal.c (re_dfa_add_node): Free any items that were
	allocated in the case where not all items were.
	* symbol.c (destroy_symbol): On default, break, to fall into releasing
	of resources.

2013-08-29         Arnold D. Robbins     <arnold@skeeve.com>

	* debug.c (HAVE_HISTORY_LIST): Move checks and defines to the top.
	(do_save, serialize): Adjust #if checks to depend on having both
	readline and the history functions. Needed for Mac OS X whose
	native readline is a very old version. Sigh.
	* configh.in, configure: Regenerated due to change in m4/readline.m4.
	Issue reported by Hermann Peifer and Larry Baker.

	Unrelated:

	* getopt.c: Sync with GLIBC, changes are minor.

	Unrelated:

	* dfa.c: Sync with version in grep. Primarily whitespace / comment
	wording changes.

2013-08-26         Arnold D. Robbins     <arnold@skeeve.com>

	* regcomp.c (parse_dup_op): Remove RE_TOKEN_INIT_BUG code (change of
	Feb 19 2005) since it's no longer needed.

	* regcomp.c (re_fastmap_iter): Undo addition of volatile from
	Jan 18 2007; no longer needed and is one less change to have to
	maintain against the upstream.

	* regcomp.c, regex.h, regex_internal.h: Sync with GLIBC.

2013-08-22         Arnold D. Robbins     <arnold@skeeve.com>

	* str_array.c (env_store): If the new value being stored is NULL,
	pass in "" instead. Avoids core dump on Mac OS X.
	Thanks to Hermann Peifer for the bug report.

2013-08-20         Arnold D. Robbins     <arnold@skeeve.com>

	* nonposix.h: New file. Contains FAKE_FD_VALUE.
	* awk.h: Include it if MinGW or EMX.
	* Makefile.am (base_sources): Add nonposix.h.

2013-08-18         Arnold D. Robbins     <arnold@skeeve.com>

	Reflect updates to ENVIRON into the real environment.

	* awk.h (init_env_array): Add declaration.
	* main.c (load_environ): Call init_env_array.
	* str_array.c (env_remove, env_store, env_clear, init_env_array):
	New functions.
	(env_array_func): New array vtable.

2013-08-18         Arnold D. Robbins     <arnold@skeeve.com>

	* array.c (force_array): Set symbol->xarray to NULL before
	initing the array if it was Node_var_new.
	(null_array): Restore assert, undoing change of 2013-05-27.

2013-08-15         Arnold D. Robbins     <arnold@skeeve.com>

	* debug.c (print_memory): Fix whitespace / indentation.

2013-08-02         Arnold D. Robbins     <arnold@skeeve.com>

	* awkgram.y (append_rule): Add attempt to insert any comment
	before a rule. Commented out at the moment.

2013-07-30         Arnold D. Robbins     <arnold@skeeve.com>

	* awk.h (enum opcodeval): Add Op_comment.
	* awkgram.y (comment): New variable to hold comment text.
	(statement): Add saved comments to lists being built.
	(allow_newline): Save comment text if necessary. Append if have
	existing text.
	(yylex): Ditto.
	* debug.c (print_instruction): Handle Op_comment.
	* eval.c (optypes): Add entry for Op_comment.
	* interpret.h (r_interpret): Ditto.
	* profile.c (pprint): For Op_comment, print the comment text.

2013-07-24         Arnold D. Robbins     <arnold@skeeve.com>

	* io.c (FAKE_FD_VALUE): Move definition from here ...
	* awk.h (FAKE_FD_VALUE): ... to here. Fixes compilation on MinGW.

2013-07-08         Arnold D. Robbins     <arnold@skeeve.com>

	* io.c (get_a_record): Change `min' to `MIN' for consistency with
	other files and general practice.

2013-07-07         Andrew J. Schorr     <aschorr@telemetry-investments.com>

	* configure.ac (AC_CHECK_FUNCS): Check for sigprocmask.
	* io.c (wait_any): If sigprocmask is available, block signals instead
	of ignoring them temporarily.

2013-07-05         Andrew J. Schorr     <aschorr@telemetry-investments.com>

	* gawkapi.h (gawk_api): Document that the api_get_file function will not
	access the file type and length arguments if the file name is empty.

2013-07-04         Andrew J. Schorr     <aschorr@telemetry-investments.com>

	* configure.ac (AC_CHECK_FUNCS): Add a check for waitpid.
	* io.c (wait_any): Enhance comment to explain why we loop reaping all
	exited children when the argument is zero.  When available, use waitpid
	with WNOHANG to avoid blocking.  Remove my previous incorrect patch to
	exit after reaping the first child.  The function is intended to
	wait for all children, since we are not careful about reaping children
	as soon as they die.

2013-07-02         Andrew J. Schorr     <aschorr@telemetry-investments.com>

	* gawkapi.h (gawk_api): Remove unused api_lookup_file hook.
	(lookup_file): Remove associated macro.
	* gawkapi.c (api_lookup_file): Remove unused function.
	(api_impl):  Remove unused api_lookup_file hook.

2013-07-02         Andrew J. Schorr     <aschorr@telemetry-investments.com>

	* awkgram.y (main_beginfile): Declare new global INSTRUCTION *.
	(parse_program): Set main_beginfile to point to the BEGINFILE
	instruction block.
	* gawkapi.c (api_get_file): After nextfile starts a new file,
	we need to run the BEGINFILE actions.  We retrieve the
	instruction pointer from main_beginfile and execute it until
	we reach the Op_after_beginfile opcode.  We then run after_beginfile
	manually and restore the value of currule and source.

2013-07-04         Andrew J. Schorr     <aschorr@telemetry-investments.com>

	* gawkapi.h (awk_element_t): Add comment indicating that the array
	element index will always be a string!
	* gawkapi.c (api_flatten_array): When converting the index to an awk
	value, request a string conversion, since we want the indices to
	appear as strings to the extensions.  This makes the call to
	force_string redundant, since node_to_awk_value does that internally
	when we request a string.

2013-07-02         Andrew J. Schorr     <aschorr@telemetry-investments.com>

	* eval.c (update_ERRNO_string): Set PROCINFO["errno"] to 0.
	* io.c (inrec): Since get_a_record may now return -2, be sure
	to throw an error in that case as well.
	(wait_any): Fix what appears to be a bug.  The old logic repeatedly
	called wait until it failed.  When a process has multiple children,
	this causes it to stall until all of them have exited.  Instead,
	we now exit the function after the first successful wait call.
	(do_getline_redir, do_getline): Handle case where get_a_record
	returns -2.
	(errno_io_retry): New function to decide whether an I/O operation should
	be retried.
	(get_a_record): When read returns an error, call errno_io_retry to
	decide whether the operation should be retried.  If so, return -2
	instead of setting the IOP_AT_EOF flag.

2013-07-01         Andrew J. Schorr     <aschorr@telemetry-investments.com>

	* eval.c (update_ERRNO_int, unset_ERRNO): Update PROCINFO["errno"].

2013-06-30         Andrew J. Schorr     <aschorr@telemetry-investments.com>

	* awk.h (redirect_string): Declare new function that provides API access
	to the redirection mechanism.
	* gawkapi.h (GAWK_API_MINOR_VERSION): Bump from 0 to 1 since 2 new
	hooks were added to the api.
	(gawk_api_t): Add 2 new functions api_lookup_file and api_get_file.
	(lookup_file, get_file): New macros to wrap the new API functions.
	* gawkapi.c (curfile): Declare this extern, since it is needed
	by lookup_file and get_flie.
	(api_lookup_file): Find an open file using curfile or getredirect().
	(api_get_file): Find or open a file using curfile or redirect_string().
	(api_impl): Add api_lookup_file and api_get_file.
	* io.c (redirect_string): Renamed from redirect and changed arguments
	to take a string instead of a 'NODE *'.  This allows it to be called
	through the API's new get_file hook.
	(redirect): Now implemented by calling redirect_string backend function.

2013-07-04         Arnold D. Robbins     <arnold@skeeve.com>

	* builtin.c (format_tree): Fixes for %c with multibyte characters
	and field width > 1. Bugs reported by Nethox <nethox@gmail.com>.

2013-07-02         Arnold D. Robbins     <arnold@skeeve.com>

	* profile.c (pp_string): Add a call to chksize and fix another.
	Avoids valgrind errors on profile5 test. Thanks to Andrew
	Schorr for the report.

2013-06-27         Arnold D. Robbins     <arnold@skeeve.com>

	* awkgram.y: Minor whitespace cleanup, remove redundant ifdef.

2013-06-24         Arnold D. Robbins     <arnold@skeeve.com>

	* dfa.c (copytoks): Rewrite to call addtok_mb() directly. Avoids
	problems with multibyte characters inside character sets.
	Thanks to Steven Daniels <stevendaniels88@gmail.com> for reporting
	the problem.  Much thanks to Mike Haertel <mike@ducky.net> for the
	analysis and fix.

2013-06-24  Eli Zaretskii  <eliz@gnu.org>

	* io.c: Move #include "popen.h" out of the HAVE_SOCKETS condition,
	as this is needed for non-sockets builds as well.  See
	http://lists.gnu.org/archive/html/bug-gawk/2013-06/msg00014.html
	for the details of the problem this caused.

2013-06-15         Arnold D. Robbins     <arnold@skeeve.com>

	* io.c: Add ifdefs for VMS so that it will compile again.
	Thanks to Anders Wallin.

2013-06-11         Arnold D. Robbins     <arnold@skeeve.com>

	* debug.c (print_lines): Move setting of binary mode to after all
	the messing with the fd. Simplifies code some.
	* io.c (srcopen): Rearrange so that can add call to setbinmode
	here too. This fixes the debugger and makes reading source
	files a little faster. Thanks again to Corinna Vinschen.

2013-06-10         Arnold D. Robbins     <arnold@skeeve.com>

	* debug.c (print_lines): Set binary mode so that calculation of the
	byte offsets will be right. Thanks to Corinna Vinschen for the
	direction.

2013-06-10         Arnold D. Robbins     <arnold@skeeve.com>

	* re.c (check_bracket_exp): Remove warning about ranges being
	locale dependent, since they aren't anymore.

2013-06-09         Arnold D. Robbins     <arnold@skeeve.com>

	* io.c (iop_finish): Change fstat call to fcntl/F_GETFL per
	Eli Z., for Windows.

2013-06-03         Arnold D. Robbins     <arnold@skeeve.com>

	* eval.c (unwind_stack): If exiting, don't worry about strange stuff
	on the stack.

	Unrelated:

	* awk.h (init_sockets): Declare.
	* io.c (init_io): Remove ifdef around call.

2013-06-01  Eli Zaretskii  <eliz@gnu.org>

	* io.c (SHUT_RD) [SD_RECEIVE]: Define to SD_RECEIVE.
	(SHUT_WR) [SD_SEND]: Define to SD_SEND.
	(SHUT_RDWR) [SD_BOTH]: Define to SD_BOTH.
	(FD_TO_SOCKET, closemaybesocket) [!FD_TO_SOCKET]: New macros.
	(SOCKET_TO_FD, SOCKET) [!SOCKET_TO_FD]: New macros.
	(PIPES_SIMULATED): Define only for DJGPP.
	(pipe) [__MINGW32__]: Define to call _pipe, unless PIPES_SIMULATED
	is defined.
	(init_io) [HAVE_SOCKETS]: Call init_sockets.
	(iop_close, socketopen): Call closemaybesocket instead of close.
	(redirect) [__MINGW32__]: Call wait_any with a non-zero argument.
	(devopen) [__EMX__ || __MINGW32__]: Don't call stat on network
	pseudo-filenames.
	(two_way_open) [HAVE_SOCKETS]: Switch input and output to binary
	mode if appropriate.
	(two_way_open) [!PIPES_SIMULATED]: Use the __EMX__ code for MinGW
	as well.
	[__MINGW32__] Call spawnl to invoke $ComSpec and pass it a
	suitably quoted command line.
	(two_way_open) [__MINGW32__]: Wait only for a specified process
	ID.  If successful, update the exit status of the exited process.
	Don't use signals that are undefined on MinGW.
	(two_way_open) [!PIPES_SIMULATED]: Use the __EMX__ code for MinGW
	as well.
	(min): Define only if not already defined.
	(read_with_timeout) [__MINGW32__]: Allow reading from sockets with
	timeout.
	(gawk_fclose) [__MINGW32__]: Close the underlying socket as well.

	* getopt.c: Include stdlib.h for MinGW as well.

2013-05-30         Arnold D. Robbins     <arnold@skeeve.com>

	More profiling fixes:

	* profile.c (pprint): For Op_in_array, parenthesize subscript if
	the precedence is lower. E.g.:  (c = tolower(foo)) in ARRAY.
	(prec_level): Merge cases for precedence of 5.
	(parenthesize): Simplify, as in 3.1.8. Avoids stuff like
	`(x == 1 && (z ==2 && (q == 4 && w == 7)))'.

	Unrelated:

	* io.c (iop_finish): fstat the fd before closing it to avoid
	errors on some operating systems. Thanks to Eli Zaretskii
	for the report.

2013-05-29         Arnold D. Robbins     <arnold@skeeve.com>

	* profile.c (pp_group3): Renamed from pp_concat. Change all calls.
	(is_binary): Change return type to bool.
	(is_scalar): New function.
	(pp_concat): New function to handle concatenation operator better.
	(pprint): Call it at case Op_concat. Fix Op_K_delete if multiple
	indexes to separate with "][".
	General: Add leading comments as needed.

2013-05-28         Arnold D. Robbins     <arnold@skeeve.com>

	* main.c (main): Add minor hack to not run code if pretty printing
	and undocumented env var GAWK_NO_PP_RUN exists.
	* profile.c (pp_string): Explicitly print NUL chars as \000.

2013-05-27         Arnold D. Robbins     <arnold@skeeve.com>

	* configure.ac (AM_INIT_AUTOMAKE): Add dist-lzip to quiet
	outside maintainer warnings.

	Unrelated:

	* configure.ac (AC_STRUCT_ST_BLKSIZE): Replaced with call to
	AC_CHECK_MEMBERS.

	Unrelated:

	* array.c (null_array): Remove the assert and just clear
	symbol->xarray.

2013-05-26         Arnold D. Robbins     <arnold@skeeve.com>

	* getopt.c: For Mac OS X, also include <stdlib.h> to avoid
	some compiler warnings.

2013-05-20         Arnold D. Robbins     <arnold@skeeve.com>

	* gawkapi.h [FAKE_FD_VALUE]: Moved from here to ...
	* io.c [FAKE_FD_VALUE]: here.

2013-05-14  Eli Zaretskii  <eliz@gnu.org>

	* io.c (devopen) [__EMX__ || __MINGW32__]: Produce EISDIR on MinGW
	when an attempt to open() a directory fails.
	(two_way_open) [__EMX__ || __MINGW32__]: When trying to open() a
	directory fails with EISDIR, assign FAKE_FD_VALUE to the file
	descriptor and attributes of a directory to its mode bits.  This
	is needed to support the readdir extension.

	* gawkapi.h (FAKE_FD_VALUE): New macro, used in io.h and in
	extension/gawkdirfd.h.

2013-05-09         Arnold D. Robbins     <arnold@skeeve.com>

	* 4.1.0: Release tar ball made.

2013-05-09         Arnold D. Robbins     <arnold@skeeve.com>

	* awkgram.y (snode): Make it a fatal error to use a regexp constant
	as the second argument of index(). Thanks to Christopher Durant
	<christopher.durant@marquesa.net> and Brian Kernighan for the report
	and the advice.

2013-04-28  Eli Zaretskii  <eliz@gnu.org>

	* io.c (redirect): Remove the HACK that called close_one when
	errno was zero in the MinGW build.  This prevents failure in
	several tests in the test suite, e.g., closebad.

2013-04-28         Arnold D. Robbins     <arnold@skeeve.com>

	* bootstrap.sh: Fix a comment.

2013-04-24         Arnold D. Robbins     <arnold@skeeve.com>

	* io.c (do_getline_redir): Fix the leading comment.

2013-04-23         Arnold D. Robbins     <arnold@skeeve.com>

	* main.c (load_procinfo): Add PROCINFO entries for API major
	and minor versions.

2013-04-21         Arnold D. Robbins     <arnold@skeeve.com>

	* missing: Update from Automake 1.13.1.

2013-04-18         Arnold D. Robbins     <arnold@skeeve.com>

	* configure.ac: Fix a typo.

2013-04-17         Corinna Vinschen      <vinschen@redhat.com>

	* configure.ac: Remove special casing for cygwin for libiconv
	and libintl.

2013-04-16         Arnold D. Robbins     <arnold@skeeve.com>

	* bootstrap.sh: Touch gawk.texi too. Update copyright.

2013-04-16         Arnold D. Robbins     <arnold@skeeve.com>

	* awkgram.c: Regenerated from bison 2.7.1.
	* command.c: Ditto.
	* dfa.h, dfa.c: Minor edits to sync with GNU grep.
	* gettext.h: Sync with gettext 0.18.2.1.
	* random.h: Remove obsolete __P macro and use. Update copyright year.
	* Makefile.am, array.c, builtin.c, cint_array.c, cmd.h, debug.c,
	eval.c, ext.c, field.c, gawkapi.c, gawkapi.h, gettext.h, int_array.c,
	interpret.h, msg.c, node.c, profile.c, re.c, replace.c, str_array.c,
	symbol.c: Update copyright year.

	Update to automake 1.13.1:

	* configure.ac (AM_INIT_AUTOMAKE): Update version.
	* configure, Makefile.in, aclocal.m4, awklib/Makefile.in,
	doc/Makefile.in, test/Makefile.in: Regenerated.

	* getopt.c, getopt.h, getopt1.c, getopt_int.h: Sync with GLIBC.

2013-04-14         Arnold D. Robbins     <arnold@skeeve.com>

	* awkgram.y (check_funcs): Fix logic of test for called but
	not defined warning. Thanks to Scott Deifik for the bug report.

2013-04-02         Arnold D. Robbins     <arnold@skeeve.com>

	* profile.c (print_lib_list): Send final newline to prof_fp
	instead of stdout.  Thanks to Hermann Peifer for the bug report.

2013-03-27         Arnold D. Robbins     <arnold@skeeve.com>

	* Makefile.am (SUBDIRS): Move extension back into the middle of
	the list so that `make check' without a prior `make' works.

	Unrelated:

	* main.c (main): Move env_lc into ifdef for LIBC_IS_BORKED.

2013-03-20         Arnold D. Robbins     <arnold@skeeve.com>

	For systems where libc is borked (MirBSD, maybe others).

	* dfa.c: Force use of gawk_mb_cur_max instead of MB_CUR_MAX and make
	mbrtowc a macro that always fails.
	(using_utf8): Force utf8 to be 0 if libc borked and gawk_mb_cur_max
	is one.
	* main.c (main): If libc is borked and LC_ALL or LANG exist in the
	environment and are set to "C" or "c", force gawk_mb_cur_max to one.

2013-03-11         Arnold D. Robbins     <arnold@skeeve.com>

	* re.c (check_bracket_exp): Make handling of embedded ] in
	regexp smarter. Thanks to Ed Morton <mortoneccc@comcast.net>
	for reporting the bug.

2013-03-01         Arnold D. Robbins     <arnold@skeeve.com>

	Don't build extensions if API isn't supported:

	* Makefile.am (SUBDIRS): Move extension directory to last in case
	building the extensions is not supported.
	* configure.ac: Add check for MirBSD and don't even try to run the
	checks for DYNAMIC if so.

	Check for systems (MirBSD) where libc doesn't understand not
	to use UTF-8 for LC_ALL=C.

	* configure.ac (LIBC_IS_BORKED): AC_DEFINE if needed.
	* regcomp.c (init_dfa): Change logic as needed if LIBC_IS_BORKED.

2013-02-28         Arnold D. Robbins     <arnold@skeeve.com>

	Cause profiling / pretty printing to include a list of
	loaded extensions. Thanks to Hermann Peifer for the bug report.

	* awk.h (srcfiles): Add declaration.
	* profile.c (print_lib_list): New function.
	(dump_prog): Call it.

2013-02-26         Arnold D. Robbins     <arnold@skeeve.com>

	* awkgram.y (expression_list): In case of error return the list
	instead of NULL so that snode gets something it can count.

2013-02-12         Arnold D. Robbins     <arnold@skeeve.com>

	* bisonfix.awk: Comment out code for fixing continued #if
	statements. It is likely not needed anymore. Leave it there in
	case I'm wrong.

2013-02-06         Arnold D. Robbins     <arnold@skeeve.com>

	* builtin.c (printf_common): Move nargs > 0 check into assert.
	(do_sprintf): Add nargs check and fatal message to here.

2013-02-04         Arnold D. Robbins     <arnold@skeeve.com>

	* main.c (main): Remove undocumented -m option which was for
	compatibility with BWK awk. His awk dropped it back in 2007.

2013-02-03         Arnold D. Robbins     <arnold@skeeve.com>

	* configure.ac: Add Automake test for cross compiling.

2013-01-31         Arnold D. Robbins     <arnold@skeeve.com>

	* regcomp.c, regex.c, regex_internal.c, regexec.c: Update
	copyright years to sync with GLIBC.

	From: http://www.sourceware.org/ml/libc-alpha/2013-01/msg00967.html,
	by Andreas Schwab <schwab@suse.de>:

	* regexec.c (extend_buffers): Add parameter min_len.
	(check_matching): Pass minimum needed length.
	(clean_state_log_if_needed): Likewise.
	(get_subexp): Likewise.`

2013-01-31         Arnold D. Robbins     <arnold@skeeve.com>

	* dfa.c: Include "dfa.h" which includes regex.h after limits.h
	so that RE_DUP_MAX gets the correct value. Especially needed on
	OpenVMS. Thanks to Anders Wallin.

	* main.c (version): Print out API version numbers if DYNAMIC.
	Helpful also for knowing if to run the shlib tests.

	* configure: Regenerated after change in m4/readline.m4.

2013-01-31         Arnold D. Robbins     <arnold@skeeve.com>

	* PROBLEMS: Removed. It is no longer needed.
	* Makefile.am (EXTRA_DIST): Remove PROBLEMS from list.

2013-01-31         Andrew J. Schorr     <aschorr@telemetry-investments.com>

	* configure.ac: Remove TEST_MPFR conditional added in last patch.
	We will instead test for MPFR capability by looking at the output
	from gawk --version.

2013-01-27         Andrew J. Schorr     <aschorr@telemetry-investments.com>

	* configure.ac: Add MPFR test for use in test/Makefile.am.

2013-01-25         Arnold D. Robbins     <arnold@skeeve.com>

	* awkgram.y (parms_shadow): Change int param to bool.
	* cmd.h (output_is_tty): Sync type with rest of code (is bool).
	* dfa.c (MALLOC): Undef first, for Irix.
	* Makefile.am (LDADD): Use LIBREADLINE and LIBMPFR instead of
	automake substitutions.
	* configure.ac (AC_INIT): Version bump.
	(GAWK_CHECK_READLINE): Renamed from GNUPG_CHECK_READLINE.

2013-01-23         Arnold D. Robbins     <arnold@skeeve.com>

	* awk.h (list_functions): Change parameter to bool.
	* symbol.c (list_functions): Ditto.
	(get_symbols): Change sort parameter to bool. Additional
	code cleanup.

2013-01-22         Arnold D. Robbins     <arnold@skeeve.com>

	* symbol.c (get_symbols): Reset count after each loop to only
	sort the actual items retrieved. Thanks to Hermann Peifer (by
	way of Andrew Schorr) for reporting the bug.  Also add some
	commentary and fix function name in emalloc calls.

2013-01-20         Arnold D. Robbins     <arnold@skeeve.com>

	* re.c (regexflags2str): New routine.
	(resetup): If do_intervals, also turn on RE_NO_BK_BRACES.
	Thanks to Yan Lei <yanl.fnst@cn.fujitsu.com> for the
	bug report.

2013-01-18         Arnold D. Robbins     <arnold@skeeve.com>

	Fix a problem with include ordering to get ptrdiff_t definition,
	showed up on Debian Lenny. Reported by Manuel Collado.
	Fix brought over from grep.

	* dfa.h: Include regex.h and stddef.h directly.
	* dfa.c: Adjust includes.

2013-01-11         John Haque            <j.eh@mchsi.com>

	* awk.h (do_mpfr_rshift): Renamed from do_mpfr_rhift.
	* awkgram.y (do_mpfr_rshift): Renamed from do_mpfr_rhift.
	* mpfr.c (_tz1, _tz2, _mpz1, _mpz2, mpz1, mpz2, get_bit_ops,
	free_bit_ops): Removed.
	(init_mpfr): Remove calls to mpz_init.
	(get_intval, free_intval): New functions.
	(do_mpfr_rshift, do_mpfr_lshift): Rework code.
	(do_mpfr_and, do_mpfr_or, do_mpfr_xor): Accept two or more arguments
	to match regular functions.

2013-01-11         Arnold D. Robbins     <arnold@skeeve.com>

	* bisonfix.awk: Adjust ARGV / ARGC to force reading of standard
	input; apparently needed for Mac OS X. Thanks to Akim Demaille
	for the report.

2013-01-06         Arnold D. Robbins     <arnold@skeeve.com>

	* io.c (redirect, two_way_open): Set the name field in the
	awk_input_buf_t and awk_output_buf_t structures, as needed.
	Thanks to Manuel Collado for the report.

2013-01-05         Arnold D. Robbins     <arnold@skeeve.com>

	* regex_internal.h (struct re_dfa_t): Restore ifdefs around
	__libc_lock_define, they really were needed. Bleah.

2013-01-01         Arnold D. Robbins     <arnold@skeeve.com>

	Sync with GLIBC regex files.

	* regex_internal.h (struct re_dfa_t): Remove ifdefs around
	__libc_lock_define since it's already defined to empty in non-LIBC
	case.
	* regexec.c (check_node_accept_bytes): Restore decl with use from
	GLIBC code since this is LIBC case.

2012-12-27         Arnold D. Robbins     <arnold@skeeve.com>

	* builtin.c (do_print, do_printf): Use output_fp as default
	output for print/printf only if running under the debugger.
	Otherwise use stdout as Brian, Peter, and Al intended.

2012-12-25         Arnold D. Robbins     <arnold@skeeve.com>

	Remove sym-constant from API after discussions with John
	Haque and Andrew Schorr.

	* gawkapi.h (api_sym_constant): Removed field in API struct.
	(sym_constant): Remove macro.
	* gawkapi.c (set_constant, api_sym_update, api_sym_constant): Removed.
	(sym_update_real): Renamed to api_sym_update(). is_const parameter
	removed and code adjusted.

2012-12-24         Arnold D. Robbins     <arnold@skeeve.com>

	* 4.0.2: Release tar ball made.

2012-12-23         John Haque      <j.eh@mchsi.com>

	* eval.c (r_get_lhs): Node_array_ref. If original is Node_var,
	don't assign null-string as value.
	* ext.c (get_argument): Node_array_ref. Check if already a scalar.

2011-12-23         John Haque      <j.eh@mchsi.com>

	* awkgram.y (is_deferred_variable): New function.
	(func_install): Call it.
	* eval.c (r_interpret): Op_push_arg. Check for uninitialized scalar.

2012-12-23         Arnold D. Robbins     <arnold@skeeve.com>

	* awkgram.y (tokentab): Whitespace fix for "include".
	* builtin.c (printf_common): Do a fatal error if no args to printf()
	or sprintf().

2012-12-19         Arnold D. Robbins     <arnold@skeeve.com>

	* bootstrap.sh: Touch extension/aclocal.m4 also.

	Unrelated: Extend input parser API:

	* awk.h (IOBUF): Remove read_func pointer.
	* gawkapi.h (awk_input_buf_t): Move it to here.
	* io.c (iop_alloc, get_a_record, get_read_timeout): Adjust code.

	Unrelated: Make sure that variables like NF, NR, FNR are
	accessable correctly both through SYMTAB and through API.

	* gawkapi.c (api_sym_lookup): Call update_global_values().
	(api_sym_lookup_scalar): Ditto.
	* interpret.h (Op_subscript, Op_subscript_lhs): Ditto.
	* main.c (update_global_values): Adjust comment.

	Unrelated: Fix --disable-lint so that everything compiles.

	* main.c (main): Move case label inside ifdef.
	* awkgram.y (isnoeffect): Add ifdefs around declaration, use,
	and function body.

	Unrelated: Restore building with tcc.

	* awk.h (AFUNC): Move to array.c which is the only place its used.
	(ainit_ind, atypeof_ind, etc.): New macros for use in array.c
	* array.c (AFUNC): Change to use F##_ind. Works with tcc and other
	compilers.
	* configure.ac: Only add -export-dynamic flag if compiling with gcc.

2012-12-18         Andrew J. Schorr     <aschorr@telemetry-investments.com>

	* gawkapi.c (sym_update_real): If setting a scalar variable that exists
	already in an undefined state with type set to Node_var_new, we must
	update the type to Node_var if the new value is not undefined.

2012-12-18         Arnold D. Robbins     <arnold@skeeve.com>

	* awkgram.y (tokentab): "extension" needs to be inside ifdef DYNAMIC.
	Thanks to Anders Wallin for finding this.

2012-12-16         Arnold D. Robbins     <arnold@skeeve.com>

	* debug.c (do_set_var): Fix last remaining `*assoc_lookup() = x'.

2012-12-15         Arnold D. Robbins     <arnold@skeeve.com>

	Infrastructure Updates:

	* awkgram.c, command.c: Regenerated with bison 2.7.
	* config.guess, config.sub, depcomp: Updated from automake 1.12.6.

2012-12-09         Arnold D. Robbins     <arnold@skeeve.com>

	Clean up BINMODE to use symbolic values.

	* awk.h (enum binmode_values): New enum.
	* eval.c (set_BINMODE): Use them.
	* io.c (binmode, close_rp, gawk_popen): Ditto.
	* main.c (main): Ditto.
	* builtin.c (do_system): Ditto.

	Unrelated:

	* configure.ac: Look for posix_openpt
	* io.c (two_way_open): Use posix_openpt if it's available.
	Thanks to Christian Weisgerber <naddy@mips.inka.de> for
	the changes.

	Also unrelated:

	* regex.c: Don't include <sys/param.h> on VMS. Thanks to
	Anders Wallin.

	Also unrelated:

	* ext.c (is_letter, is_identifier_char): New functions. Don't use
	<ctype.h> functions since those could rely on the locale.
	(make_builtin): Adjust test for valid name to call the new
	functions and return false instead of throwing a fatal error.
	(make_old_builtin): Adjust test for valid name to call the new
	function.
	* awk.h (is_identchar): Move from here, ...
	* awkgram.y (is_identchar): ... to here. This is safe, since
	the locale is C during parsing the program.

	Also unrelated: Make all checks for bitflags being set consistent
	in case we should wish to switch them to macro calls:

	* awkgram.y, builtin.c, cint_array.c, debug.c, eval.c, gawkapi.c,
	int_array.c, io.c, mpfr.c, node.c, profile.c, str_array.c: Fix
	as needed.

2012-12-07         Arnold D. Robbins     <arnold@skeeve.com>

	* awkgram.y (tokentab): `fflush()' is now in POSIX, remove the
	RESX flag. This was the last use, so delete the flag.
	(yylex): Don't check RESX.

	Thanks to Nathan Weeks <weeks@iastate.edu> for helping make this
	happen.

2012-12-01         Arnold D. Robbins     <arnold@skeeve.com>

	* interpret.h: For op_assign_concat, if both strings
	have WSTRCUR, then do the realloc() and append for the
	wide string too.  Thanks to Janis Papanagnou
	<janis_papanagnou@hotmail.com> for the discussion in
	comp.lang.awk.

2012-11-30         Arnold D. Robbins     <arnold@skeeve.com>

	* regcomp.c, regex.c, regex_internal.h, regexec.c: Sync
	with GLIBC.  Why not.

	* gawkapi.c (awk_bool_t): Change into an enum with awk_false and
	awk_true values.

2012-01-30         Andrew J. Schorr     <aschorr@telemetry-investments.com>

	Further cleanups of macros in awk.h

	* awk.h (_r, _t): Remove declarations.
	(unref, m_force_string): Remove macros.
	(r_unref): Move declaration.
	(r_force_string): Remove declaration.
	(DEREF, force_string, force_number, unref): Now inline functions.
	(POP_STRING, TOP_STRING): Back to macros.
	* eval.c (_t): Remove definition.
	* main.c (_r): Remove definition.
	* node.c (r_force_string): Remove.

2012-11-27         Arnold D. Robbins     <arnold@skeeve.com>

	* builtin.c (do_fflush): Make fflush() and fflush("") both
	flush everything. See the comment in the code.

2012-11-26         Arnold D. Robbins     <arnold@skeeve.com>

	* awk.h (Node_old_ext_func, Op_old_ext_func): New enum values.
	* configure.ac: Use -export-dynamic if supported for old extension
	mechanism.
	* eval.c (nodeytpes): Add Node_old_ext_func.
	(optypetab): Add Op_old_ext_func.
	* ext.c (make_old_ext_builtin): "New" function.
	* interpret.h: Special case Op_old_ext_builtin. Add checks for
	Node_old_ext_func.
	* msg.c: Adjust placement of a comment.

2012-05-02         John Haque      <j.eh@mchsi.com>

	* str_array.c (str_copy): Initialize next pointer in the linked list
	to avoid memory corruption.
	* int_array.c (int_copy): Ditto.

2012-04-21         John Haque      <j.eh@mchsi.com>

	Shutdown routine for a dynamic extension.

	* awk.h (SRCFILE): New field fini_func.
	* ext.c (load_ext): Takes an additional argument to look up and
	save the clean up routine in SRCFILE struct.
	(INIT_FUNC, FINI_FUNC): Defines for default init and fini routine
	names.
	(do_ext): Use default for the name of the init or fini routine if
	one is not supplied. Adjust call to load_ext().
	(close_extensions): Execute fini routines.
	* interpret.h (Op_at_exit): Call close_extensions().
	* msg.c (gawk_exit): Ditto.
	* debug.c (close_all): Ditto.
	* main.c (main): Adjust call to load_ext().
	* awkgram.y (tokentab): Specify 2nd and 3rd optional arguments
	for the extension() built-in.

	Unrelated:

	* interpret.h (Op_arrayfor_init): Use assoc_length for array size.

2012-04-19         John Haque      <j.eh@mchsi.com>

	Enhanced array interface to support transparent implementation
	using external storage and ...

	* awk.h (astore): Optional post-assignment store routine for
	array subscripts.
	(Op_subscript_assign): New opcode to support the store routine.
	(alength): New array interface routine for array length.
	(assoc_length): New macro.
	(assoc_empty): Renamed from array_empty.
	* awkgram.y (snode): Append Op_subscript_assign opcode if
	(g)sub variable is an array element.
	(mk_getline): Same for getline variable.
	(mk_assignment): Same if assigning to an array element.
	* field.c (set_element): Call store routine if needed.
	* builtin.c (do_match): Ditto.
	(do_length): Use length routine for array size.
	* symbol.c (print_vars): Ditto.
	* array.c (null_length): Default function for array length interface.
	(asort_actual):	Call store routine if defined.
	(asort_actual, assoc_list): Use length routine for array size.
	(null_array_func): Add length and store routine entries.
	* str_array.c (str_array_func): Same.
	* cint_array.c (cint_array_func): Same.
	* int_array.c (int_array_func): Same.
	* eval.c (optypetab): Add Op_subscript_assign.
	* profile.c (pprint): Add case Op_subscript_assign.
	* interpret.h (set_array, set_idx): New variables to keep track
	of an array element with store routine.
	(Op_sub_array, Op_subscript_lhs, Op_store_sub, Op_subscript_assign):
	Add code to handle array store routine.
	* debug.c (print_symbol, print_array, cmp_val, watchpoint_triggered,
	initialize_watch_item): Use length routine for array size.

	* awk.h (assoc_kind_t): New typedef for enum assoc_list_flags.
	(sort_context_t): Renamed from SORT_CONTEXT.
	* array.c (asort_actual, assoc_sort): Adjust.
	* cint_array.c (cint_list, tree_list, leaf_list): Adjust.
	* int_array.c (int_list): Adjust.
	* str_array.c (str_list): Adjust.

2012-04-18         John Haque      <j.eh@mchsi.com>

	* awk.h (atypeof, AFUNC): New macros.
	(afunc_t): Renamed typedef from array_ptr.
	* array.c (register_array_func, null_lookup): Use AFUNC macro
	instead of hard-coded index for array functions.
	(asort_actual): Unref null array elements before overwriting.
	(force_array): Renamed from get_array.
	(null_array): Renamed from init_array. Also initialize flags to 0.
	(array_types): Renamed from atypes.
	(num_array_types): Renamed from num_atypes.
	* interpret.h (r_interpret): In case Op_sub_array, unref null array element.
	* str_array.c (str_array_init): Reworked for (re)initialization of array.
	* int_array.c (int_array_init): Ditto.
	* cint_array.c (cint_array_init): Ditto.

2012-11-24         Arnold D. Robbins     <arnold@skeeve.com>

	Directory cleanup.

	* TODO.xgawk, FUTURES: Merged into TODO.
	* TODO: More stuff added.
	* Makefile.am (EXTRA_DIST): Updated.

2012-11-22         Arnold D. Robbins     <arnold@skeeve.com>

	Cleanup of awk.h.

	* array.c (r_in_array): Removed.
	* awk.h (MALLOC_ARG_T): Replaced with size_t everywhere.
	(S_ISREG, setsid): Moved to io.c.
	(__extension__): Removed.
	(INT32_BIT): Moved to cint_array.c.
	(_t): Always declare.
	(DO_LINT_INVALID, et al): Moved into an enum.
	(POP_ARRAY, POP_PARAM, POP_SCALAR, TOP_SCALAR, dupnode, in_array):
	Moved into inline functions.
	(force_number, force_string): Simplified.
	(ZOS_USS): Remove undef of DYNAMIC, it's handled in configure.ac.
	* io.c (S_ISREG, setsid): Moved to here.
	* cint_array.c (INT32_BIT): Moved to here.
	* eval.c (_t): Always define.
	* protos.h: Use size_t directly instead of MALLOC_ARG_T.

	Unrelated:

	* gawkapi.h: Add `awk_' prefix to structure tags where they
	were missing.  Document the full list of include files needed.

2012-11-14         Arnold D. Robbins     <arnold@skeeve.com>

	* io.c (do_find_source): On VMS, don't add the `/' separator.
	Thanks to Anders Wallin.

	MPFR minor cleanup:

	* awk.h (mpfr_unset): Declare new function.
	* mpfr.c (mpfr_unset): New function.
	* node.c (r_unref): Call it instead of inline code.
	* gawk_api.c (api_sym_update_scalar): Call it instead of inline code.

2012-11-13         Arnold D. Robbins     <arnold@skeeve.com>

	* symbol.c (get_symbols): Check type, not vname. Keeps
	valgrind happy. Thanks to Andrew Schorr for noticing the problem.

2012-11-10         Arnold D. Robbins     <arnold@skeeve.com>

	* Update to bison 2.6.5. Various files regenerated.
	* io.c (find_source): Add a default value for SHLIBEXT.
	(read_with_timeout): For VMS also, just use read().

2012-11-10         John Haque      <j.eh@mchsi.com>

	* int_array.c (int_copy): Initialize next pointer of newchain to null.
	* eval.c (eval_condition): Force string context for an integer used
	as array index.

2012-11-10         Arnold D. Robbins     <arnold@skeeve.com>

	* gawkapi.c (api_add_ext_func, api_awk_atexit, api_clear_array,
	api_create_array, api_create_value, api_register_ext_version,
	api_release_value, api_update_ERRNO_string, node_to_awk_value,
	remove_element, run_ext_exit_handlers): Add null pointer checks.
	Everywhere: Add / fixup leading comments.

	* interpret.h (Op_store_sub): If assigning to an uninitialized variable
	through SYMTAB, change it to Node_var. Add explanatory comments.
	* symbol.c (get_symbol): Rationalized. Skip non-variables in SYMTAB.

2012-11-04         Arnold D. Robbins     <arnold@skeeve.com>

	* gawkapi.h: Minor documentation edit.

2012-10-31         Arnold D. Robbins     <arnold@skeeve.com>

	* awkgram.y (want_regexp): Use as a bool, not as an int.
	* field.c: Fix a comment.
	* gawkapi.h: Add comment to include <errno.h>.
	* symbol.c (load_symbols): ``No automatic aggregate initialization.''
	Here too. Sigh again.

	* gawkapi.h: Minor documentation edits.

2012-11-27         Arnold D. Robbins     <arnold@skeeve.com>

	* builtin.c (do_fflush): Make fflush() and fflush("") both
	flush everything. See the comment in the code.

2012-10-28         Arnold D. Robbins     <arnold@skeeve.com>

	* Update to bison 2.6.4. Various files regenerated.

2012-10-27         Arnold D. Robbins     <arnold@skeeve.com>

	* gawkapi.h: Continuing the minor formatting / doc cleanups.

2012-10-26         Arnold D. Robbins     <arnold@skeeve.com>

	* gawkapi.h: Continuing the minor formatting / doc cleanups.

2012-10-24         Arnold D. Robbins     <arnold@skeeve.com>

	* gawkapi.h: Still more minor formatting / doc cleanups.

2012-10-23         Arnold D. Robbins     <arnold@skeeve.com>

	* gawkapi.h: More minor formatting / doc cleanups.

2012-10-21         Arnold D. Robbins     <arnold@skeeve.com>

	Fixes for z/OS from Dave Pitts.

	* awk.h (assoc_list_flags): No trailing comma on last enum value.
	* gawkapi.h (awk_valtype_t): Ditto.
	* symbol.c (lookup): ``No automatic aggregate initialization.'' Sigh.

	Unrelated:

	* gawkapi.h: Minor formatting / doc cleanups.

2012-10-19         Arnold D. Robbins     <arnold@skeeve.com>

	If SYMTAB is used, make sure ENVIRON and PROCINFO get loaded too.

	* awkgram.y (process_deferred): New function. Call it when program
	is completely parsed.
	(symtab_used): New variable.
	(variable): Set it to true if SYMTAB is looked up.
	* main.c (load_environ, load_procinfo): Make sure the routines are
	only called once.

	Unrelated fixes:

	* awkgram.y (yylex): Check continue_allowed and break_allowed as
	soon as they are seen in the scanner; the rules that check them
	can not be reduced until after a token that allows them is seen,
	leading to errors at execution time.
	* interpret.h (Op_K_break, Op_K_continue, Op_jmp): Add assertion
	that pc->target_jmp is not NULL.

	* symbol.c (lookup): Correct a comment.

2012-10-14         Arnold D. Robbins     <arnold@skeeve.com>

	* gawkapi.h (IOBUF_PUBLIC): Renamed awk_input_buf_t.
	(struct iobuf_public): Renamed struct awk_input.
	* awk.h: Adjust.

2012-10-13         Arnold D. Robbins     <arnold@skeeve.com>

	* Update to Automake 1.12.4. Various files regenerated.

2012-10-11         Arnold D. Robbins     <arnold@skeeve.com>

	* awk.h (dup_ent): New member for Node_param_list.
	* symbol.c (install): For parameters, if this is a duplicate, chain
	it off the original using the dup_ent pointer.
	(remove_params): If there's a duplicate, remove it from the list.

	* awk.h: Fix flags to have unique numeric values. Oops.

2012-10-10         Arnold D. Robbins     <arnold@skeeve.com>

	* gawkapi.h: Add considerably more documentation. Rearrange order
	of functions in the struct to make more sense, grouping related
	functions together in a more logical order.
	* gawkapi.c: Adjust as needed.
	* ext.c (make_builtin): Adjust for name change in struct member.

2012-10-05         Arnold D. Robbins     <arnold@skeeve.com>

	* mbsupport.h: Add a bunch of undefs for z/OS.

2012-10-04         Arnold D. Robbins     <arnold@skeeve.com>

	* TODO.xgawk: Update.
	* awk.h (make_str_node): Removed macro.
	(make_string): Modified to call make_str_node.
	(r_make_str_node): Renamed to make_str_node.
	* gawkapi.c: Changed r_make_str_node to make_str_node everywhere.
	* node.c (make_str_node): Renamed from make_str_node.

	Update to automake 1.12.4.

	* Makefile.in, aclocal.m4, awklib/Makefile.in, doc/Makefile.in,
	extension/Makefile.in, extension/aclocal.m4, test/Makefile.in:
	Regenerated.

	* interpret.h (Op_Subscript): Added lint warnings for FUNCTAB
	and SYMTAB.

2012-10-02         Arnold D. Robbins     <arnold@skeeve.com>

	* awk.h (func_table): Declare.
	* awkgram.y: If do_posix or do_traditional, then check for
	delete on SYMTAB. Add check for delete on FUNCTAB, also.
	* interpret.h (Op_Subscript): For FUNCTAB, return the element name
	as its value too.  Avoids lots of weirdness and allows indirect calls
	after assignment from FUNCTAB["foo"] to work.
	(Op_store_sub): Disallow assignment to elements of FUNCTAB.
	(Op_indirect_func_all): Turn assert into check and fatal error.
	* symbol.c (func_table): No longer static.
	(lookup): If do_posix or do_traditional, skip the global table.
	(release_all_vars): Clear func_table too.

2012-09-25         Arnold D. Robbins     <arnold@skeeve.com>

	First cut at SYMTAB and FUNCTAB. This does the following:
	- Change symbol table handling to use gawk arrays.
	- Store symbols in SYMTAB array and allow indirect access
	  through SYMTAB to variables, both getting and setting.
	- List function names in FUNCTAB indexes; Values cannot be
	  used at the moment.
	- No documentation yet.

	* awk.h (Node_hashnode, hnext, hname, hlength, hcode, hvalue):
	Removed, not needed any more.
	(init_symbol_table, symbol_table): Add declarations.
	* awkgram.y: Disallow delete on SYMTAB, fix warning for tawk
	extension if traditional.
	* eval.c (nodetypes): Remove Node_hashnode element.
	* interpret.h (Op_subscript, Op_store_sub): Handle SYMTAB and go
	through to the actual value.
	* main.c (main): Init Nnull_string earlier. Add call to
	init_symbol_table().
	* profile.c (pp_str, pp_len): Change definitions.
	(pp_next): New macro.
	(pp_push, pp_pop): Adjust uses.
	* symbol.c (variables): Removed.
	(global_table, param_table, func_table, symbol_table,
	installing_specials): New variables.
	(lookup, make_params, install_params, remove_params, remove_symbol,
	make_symbol, install, get_symbols, release_all_vars, append_symbol,
	release_symbols, load_symbols): Rework logic considerably.
	(init_symbol_table): New function.

2012-09-23         Arnold D. Robbins     <arnold@skeeve.com>

	`delete array' and `nextfile' are now in POSIX.
	Thanks to Nathan Weeks <weeks@iastate.edu> for the
	initiative and letting us know about it.

	* awkgram.y: Make the right code changes for `delete array'
	and `nextfile'.
	(tokentab): Set flags to zero for nextfile.

2012-09-19         Arnold D. Robbins     <arnold@skeeve.com>

	* symbol.c (load_symbols): Zero out the new node. Prevents assertion
	failure on PPC Mac OS X.

2012-09-14         Arnold D. Robbins     <arnold@skeeve.com>

	Allow read-only access to built-in variables from extensions.

	* awk.h (NO_EXT_SET): New flag.
	* gawkapi.c (api_sym_lookup, api_sym_update_real): Set flag if off
	limits variable instead of failing. Adjust logic.
	(api_sym_update_scalar, api_set_array_element, api_del_array_element,
	api_release_flattened_array): Adjust logic.
	* gawkapi.h: Adjust documentation.

	Provide PROCINFO["identifiers"]. Undocumented for now.

	* awk.h (load_symbols): Add declaration.
	* awkgram.y (variable): Adjust comment formatting.
	* main.c (main): Call load_symbols().
	* symbol.c (load_symbols): New function.

2012-09-13         Arnold D. Robbins     <arnold@skeeve.com>

	* configure.ac: Determination of DYNAMIC adjusted. Hopefully is
	smarter for z/OS.

2012-09-13         Dave Pitts            <dpitts@cozx.com>

	* awk.h: Add defines for z/OS for newer types.

2012-08-31         Arnold D. Robbins     <arnold@skeeve.com>

	* gawkapi.c: Wrap various bits in #ifdef DYNAMIC so that
	gawk will compile on systems without dynamic loading.

2012-08-24         Arnold D. Robbins     <arnold@skeeve.com>

	Add version facility to API. Thanks to Manuel Collado
	for the idea.

	* awk.h (print_ext_versions): Declare.
	Rearrange includes and decls to make more sense.
	* gawkapi.h (register_ext_version): New API.
	(dl_load_func): Add code for ext_version.
	* gawkapi.c (api_register_ext_version, print_ext_versions):
	New functions.
	* main.c (do_version): New variable.
	(optab): Set it for -v / --version.
	(main): Set it in arg parsing switch. Call version() after the
	extensions have been loaded.

2012-08-22         Arnold D. Robbins     <arnold@skeeve.com>

	Add output wrapper and two-way processor to extension API.

	* awk.h (struct redirect): Replace output FILE * with awk_output_buf_t.
	(register_output_wrapper, register_two_way_processor): Declare.
	* builtin.c (efwrite): Adjust logic to use rp->output data and
	functions if rp is not NULL. Remove redundant declaration of function.
	(do_fflush, do_printf, do_print, do_print_rec): Same adjustment.
	* ext.c (make_builtin): Adjust error messages.
	* gawkapi.c (api_register_output_wrapper,
	api_register_two_way_processor): New functions.
	(sym_update_real): Adjust code formatting.
	* gawkapi.h (awk_input_parser_t): Make next pointer awk_const.
	(awk_output_buf_t, awk_two_way_processor_t): New structs.
	(api_register_output_wrapper, api_register_two_way_processor): New APIs.
	(dl_load_func): Allow for empty function table (NULL elements).
	* io.c (find_output_wrapper, init_output_wrapper, find_two_processor,
	gawk_fwrite, gawk_ferror, gawk_fflush, gawk_fclose): New functions.
	(redirect): Call init_output_wrapper, find_output_wrapper as needed.
	Adjust use of rp->fp to rp->output.fp and also function calls.
	(close_rp, close_redir, flush_io): Same adjustment.
	(two_way_open): Same adjustment. Call find_two_way_processor, and
	find_output_wrapper, as needed.

2012-08-17         Arnold D. Robbins     <arnold@skeeve.com>

	* Update infrastructure: Automake 1.12.3 and bison 2.6.2.

2012-08-15         Arnold D. Robbins     <arnold@skeeve.com>

	* dfa.c: Sync w/GNU grep.

2012-08-12         Arnold D. Robbins     <arnold@skeeve.com>

	* gawkapi.h: Make the versions enum constants instead of defines.

2012-08-11         Andrew J. Schorr     <aschorr@telemetry-investments.com>

	* awkgram.y (add_srcfile): It is now a fatal error to load the
	same file with -f and -i (or @include).
	* TODO.xgawk: Update to reflect this change.

2012-08-10         Arnold D. Robbins     <arnold@skeeve.com>

	* FUTURES, TODO.xgawk: Updates.

2012-08-08         Arnold D. Robbins     <arnold@skeeve.com>

	* configure.ac: Add -DNDEBUG to remove asserts if not developing.

	* gawkapi.h: Document how to build up arrays.
	* gawkapi.c (api_sym_update): For an array, pass the new cookie
	back out to the extension.

	* awk.h (IOBUF): Move struct stat into IOBUF_PUBLIC.
	(os_isreadable): Change to take an IOBUF_PUBLIC.
	* gawkapi.h (IOBUF_PUBLIC): Received struct stat.
	(INVALID_HANDLE): Moves to here.
	* io.c (iop_alloc): Stat the fd and fill in stat buf.
	(iop_finish): Use passed in stat info.

2012-08-05         Arnold D. Robbins     <arnold@skeeve.com>

	* README.git: More stuff added.

2012-08-01         Arnold D. Robbins     <arnold@skeeve.com>

	* io.c (iop_finish): New function.
	(iop_alloc): Add errno_val parameter. Move code into iop_finish.
	Add large explanatory leading comment.
	(after_beginfile): Rework logic. Check for input parser first, then
	check for invalid iop.
	(nextfile): Organize code better. Call iop_alloc then iop_finish.
	(redirect): Call iop_alloc, find_input_parser, iop_finish.
	(two_way_open): Call iop_alloc, find_input_parser, iop_finish.
	(gawk_popen): Call iop_alloc, find_input_parser, iop_finish.
	(find_input_parser): Set iop->valid if input parser takes control.
	(get_a_record): Rework setting RT to use macros.

2012-07-29         Andrew J. Schorr     <aschorr@telemetry-investments.com>

	* awk.h (set_RT_to_null, set_RT): Removed.
	* gawkapi.h (api_set_RT): Removed.
	(get_record): Signature changed in input parser struct.
	* gawkapi.c (api_set_RT): Removed.
	* io.c (set_RT_to_null, set_RT): Removed.
	(get_a_record): Adjustments for new API for input parser.

2012-07-29         Arnold D. Robbins     <arnold@skeeve.com>

	* awk.h (os_isreadable): Adjust declaration.
	(struct iobuf): Add new member `valid'.
	* io.c (iop_alloc): Remove do_input_parsers parameter, it's
	always true. Adjust logic to set things to invalid if could not
	find an input parser.
	(after_beginfile): Use valid member to check if iobuf is valid.
	Don't clear iop->errcode.
	(nextfile): Adjust logic to clear errcode if valid is true and
	also to update ERRNO.
	(redirect): Check iop->valid and cleanup as necessary, including
	setting ERRNO.
	(two_way_open): Ditto.
	(gawk_popen): Ditto.
	(devopen): Remove check for directory.

2012-07-27         Andrew J. Schorr     <aschorr@telemetry-investments.com>

	* io.c (find_input_parser): Issue a warning if take_control_of fails.

2012-07-27         Arnold D. Robbins     <arnold@skeeve.com>

	* awk.h (set_RT): Change to take a NODE * parameter.
	* io.c (set_RT): Change to take a NODE * parameter.
	* gawkapi.h: Change open hook to input parser in comment.
	* gawkapi.c (api_set_RT): Adjust call to set_RT.

2012-07-26         Arnold D. Robbins     <arnold@skeeve.com>

	* awk.h (set_RT_to_null, set_RT): Declare functions.
	(os_isreadable): Declare function.
	* io.c (set_RT_to_null, set_RT): New functions.
	(iop_close): Init ret to zero.
	* gawkapi.c (api_register_input_parser): Check for null pointer.
	(api_set_RT): New function.
	* gawkapi.h (api_set_RT): New function.

2012-07-26         Andrew J. Schorr     <aschorr@telemetry-investments.com>

	* gawkapi.h (IOBUF_PUBLIC): Document the get_record and close_func
	API.
	(awk_input_parser_t) Change can_take_file argument to const, and
	document the API.
	* io.c (get_a_record): Document that the caller initializes *errcode
	to 0, and remote the test for non-NULL errcode.

2012-07-26         Andrew J. Schorr     <aschorr@telemetry-investments.com>

	* gawkapi.c (api_sym_update_scalar): Fix some minor bugs.  Was
	not updating AWK_NUMBER when valref != 1.  And strings were not
	freeing MPFR values.

2012-07-25         Arnold D. Robbins     <arnold@skeeve.com>

	Start refactoring of IOBUF handling and turn "open hooks"
	into "input parsers".

	* awk.h (IOP_NOFREE_OBJ): Flag removed.
	(register_input_parser): Renamed from register_open_hook.
	* ext.c (load_ext): Make sure lib_name is not NULL.
	* gawk_api.c (api_register_input_parser): Renamed from
	api_register_open_hook.
	* gawk_api.h (api_register_input_parser): Renamed from
	api_register_open_hook.  Rework structure to have "do you want it"
	and "take control of it" functions.
	* io.c (iop_alloc): Remove third argument which is IOBUF pointer.
	Always malloc it. Remove use of IOP_NOFREE_OBJ everywhere.
	(find_input_parser): Renamed from find_open_hook.
	(nextfile): Don't use static IOBUF.
	(iop_close): Call close_func first. Then close fd or remap it
	if it's still not INVALID_HANDLE.
	(register_input_parser): Renamed from register_open_hook.
	Use a FIFO list and check if more than one parser will accept the
	file. If so, fatal error.

2012-07-25         Andrew J. Schorr     <aschorr@telemetry-investments.com>

	* configure.ac: Instead of using acl_shlibext for the shared library
	extension, define our own variable GAWKLIBEXT with a hack to work
	correctly on Mac OS X.
	* Makefile.am (SHLIBEXT): Use the value of GAWKLIBEXT instead of
	acl_shlibext.

2012-07-24         Arnold D. Robbins     <arnold@skeeve.com>

	* configure.ac: Add crude but small hack to make plug-ins work
	on Mac OS X.

2012-07-20         Arnold D. Robbins     <arnold@skeeve.com>

	* gawkapi.h: Rework table to not take up so much space.
	* gawkapi.c (api_sym_update_scalar): Rework optimization code
	to clean up the function.

2012-07-17         Andrew J. Schorr     <aschorr@telemetry-investments.com>

	* gawkapi.h: Add comments explaining new api_create_value and
	api_release_value functions.
	* gawkapi.c (sym_update_real): Allow updates with AWK_SCALAR and
	AWK_VALUE_COOKIE types.  After creating a regular variable,
	remove the call to unref(node->var_value), since this is not
	done elsewhere in the code (see, for example, main.c:init_vars).
	If the update is for an existing variable, allow any val_type
	except AWK_ARRAY (was previously disallowing AWK_SCALAR and
	AWK_VALUE_COOKIE for no apparent reason).
	(api_sym_update_scalar): The switch should return false for an
	invalid val_type value, so change the AWK_ARRAY case to default.
	(valid_subscript_type): Any scalar value is good, so accept any valid
	type except AWK_ARRAY.
	(api_create_value): Accept only AWK_NUMBER and AWK_STRING values.
	Anything else should fail.

2012-07-17         Arnold D. Robbins     <arnold@skeeve.com>

	Speedup:

	* awk.h (r_free_wstr): Renamed from free_wstr.
	(free_wstr): Macro to test the WSTRCUR flag first.
	* node.c (r_free_wstr): Renamed from free_wstr.

	Support value cookies:

	* gawkapi.h (awk_val_type_t): Add AWK_VALUE_COOKIE.
	(awk_value_cookie_t): New type.
	(awk_value_t): Support AWK_VALUE_COOKIE.
	(api_create_value, api_release_value): New function pointers.
	* gawkapi.c (awk_value_to_node, api_sym_update_scalar,
	valid_subscript_type): Handle AWK_VALUE_COOKIE.
	(api_create_value, api_release_value): New functions.

2012-07-16         Arnold D. Robbins     <arnold@skeeve.com>

	* gawkapi.c (awk_value_to_node): Support AWK_SCALAR.
	(api_sym_update_scalar): Performance improvements.

2012-07-12         Arnold D. Robbins     <arnold@skeeve.com>

	Allow creation of constants. Thanks to John Haque for the
	implementation concept.

	* gawk_api.h (api_sym_constant): Create a constant.
	* gawk_api.h (api_sym_update_real): Renamed from api_sym_update.
	Add is_const parameter and do the right thing if true.
	(api_sym_update, api_sym_constant): Call api_sym_update_real
	in the correct way.
	(set_constant): New function.

2012-07-11         Andrew J. Schorr     <aschorr@telemetry-investments.com>

	* gawkapi.h: Fix typo in comment.
	(awk_value_t): Type for scalar_cookie should be awk_scalar_t,
	not awk_array_t.
	(gawk_api): Add new api_sym_lookup_scalar function.
	(sym_lookup_scalar): New wrapper macro for api_sym_lookup_scalar hook.
	* gawkapi.c (api_sym_lookup_scalar): New function for faster scalar
	lookup.
	(api_impl): Add entry for api_sym_lookup_scalar.

2012-07-11         Andrew J. Schorr     <aschorr@telemetry-investments.com>

	* gawkapi.c (awk_value_to_node): Change to a switch statement
	so AWK_SCALAR or other invalid type is handled properly.
	(valid_subscript_type): Test whether a value type is acceptable
	for use as an array subscript (any scalar value will do).
	(api_get_array_element, api_set_array_element, api_del_array_element):
	Use new valid_subscript_type instead of restricting to string values.

2012-07-11         Arnold D. Robbins     <arnold@skeeve.com>

	Lots of API work.

	* gawkapi.h: Function pointer members renamed api_XXX and
	macros adjusted. More documentation.
	(awk_valtype_t): New AWK_SCALAR enum for scalar cookies.
	(awk_scalar_t): New type.
	(awk_value_t): New member scalar_cookie.
	(api_sym_update_scalar): New API function.
	(erealloc): New macro.
	(make_const_string): New macro, renamed from dup_string.
	(make_malloced_string): New macro, renamed from make_string.
	(make_null_string): New inline function.
	(dl_load_func): Add call to init routine through pointer if
	not NULL.

	* gawkapi.c (awk_value_to_node): Assume that string values came
	from malloc.
	(node_to_awk_value): Handle AWK_SCALAR.
	(api_sym_update): Ditto.
	(api_sym_update_scalar): New routine.
	(api_get_array_element): Return false if the element doesn't exist.
	Always unref the subscript.
	(remove_element): New helper routine.
	(api_del_array_element): Use it.
	(api_release_flattened_array): Ditto.
	(api_impl): Add the new routine.

2012-07-11         Andrew J. Schorr     <aschorr@telemetry-investments.com>

	* gawkapi.c (api_sym_update): Allow val_type to be AWK_UNDEFINED
	for setting a variable to "", i.e. dupnode(Nnull_string).

2012-07-10         Andrew J. Schorr     <aschorr@telemetry-investments.com>

	* awkgram.y (add_srcfile): Lint warning message for a previously loaded
	shared library should say "already loaded shared library" instead
	of "already included source file".

2012-07-08         Arnold D. Robbins     <arnold@skeeve.com>

	* gawkapi.h (set_array_element): Use index + value instead
	of element structure. Matches get_array_element.
	(set_array_element_by_elem): New macro to use an element.
	* gawkapi.c (api_set_array_element): Make the necessary adjustments.

2012-07-04         Arnold D. Robbins     <arnold@skeeve.com>

	* awkgram.y (tokentab): Remove limit on number of arguments
	for "and", "or", and "xor".
	* builtin.c (do_and, do_or, do_xor): Modify code to perform the
	respective operation on any number of arguments. There must be
	at least two.

2012-06-29         Arnold D. Robbins     <arnold@skeeve.com>

	* gawkapi.h: Improve the documentation of the return values
	per Andrew Schorr.

2012-06-25         Arnold D. Robbins     <arnold@skeeve.com>

	* TODO.xgawk: Updated.
	* awk.h (track_ext_func): Declared.
	* awkgram.y (enum defref): Add option for extension function.
	(struct fdesc): Add member for extension function.
	(func_use): Handle extension function, mark as extension and defined.
	(track_ext_func): New function.
	(check_funcs): Update logic for extension functions.
	* ext.c (make_builtin): Call track_ext_func.

2012-06-24         Andrew J. Schorr     <aschorr@telemetry-investments.com>

	* TODO.xgawk: Most of IOBUF has been hidden.
	* gawkapi.h (IOBUF): Remove declaration (now back in awk.h).
	(IOBUF_PUBLIC): Declare new structure defining subset of IOBUF fields
	that should be exposed to extensions.
	(gawk_api): Update register_open_hook argument from IOBUF to
	IOBUF_PUBLIC.
	* awk.h (IOBUF): Restore declaration with 5 fields moved to new
	IOBUF_PUBLIC structure.
	(register_open_hook): Update open_func argument from IOBUF to
	IOBUF_PUBLIC.
	* gawkapi.c (api_register_open_hook): Ditto.
	* io.c (after_beginfile, nextfile, iop_close, gawk_pclose): Some fields
	such as fd and name are now inside the IOBUF public structure.
	(struct open_hook): Update open_func argument from IOBUF to
	(register_open_hook): Ditto.
	(find_open_hook): opaque now inside IOBUF_PUBLIC.
	(iop_alloc): fd and name now in IOBUF_PUBLIC.
	(get_a_record): If the get_record hook returns EOF, set the IOP_AT_EOF
	flag.  Access fd inside IOBUF_PUBLIC.
	(get_read_timeout): File name now inside IOBUF_PUBLIC.
	* interpret.h (r_interpret): File name now inside IOBUF_PUBLIC.
	* ext.c (load_ext): No need to call return at the end of a void
	function.

2012-06-24         Arnold D. Robbins     <arnold@skeeve.com>

	* ext.c (load_ext): Don't return a value from a void function.
	* gawkapi.c (api_set_array_element): Set up vname and parent_array.

2012-06-21         Arnold D. Robbins     <arnold@skeeve.com>

	More API and cleanup:

	* awk.h (stopme): Make signature match other built-ins.
	* awkgram.y (stopme): Make signature match other built-ins.
	(regexp): Minor edit.
	* gawkapi.c (api_set_argument): Remove unused variable.
	Set parent_array field of array value.
	* TODO.xgawk: Update some.

	Remove extension() builtin.

	* awk.h (do_ext): Removed.
	(load_ext): Signature changed.
	* awkgram.y (tokentab): Remove do_ext.
	Change calls to do_ext.
	* ext.c (load_ext): Make init function a constant.
	* main.c (main): Change calls to do_ext.

2012-06-20         Arnold D. Robbins     <arnold@skeeve.com>

	Restore lost debugging function:

	* awkgram.y (stopme): Restore long lost debugging function.
	* awk.h (stopme): Add declaration.

	API work:

	* ext.c (get_argument): Make extern.
	* awk.h (get_argument): Declare it.
	* gawkapi.c (api_set_argument): Call it. Finish off the logic.
	(api_get_argument): Refine logic to use get_argument.
	* gawkapi.h (set_argument): New API.

2012-06-19         Arnold D. Robbins     <arnold@skeeve.com>

	Remove code duplication in gawkapi.c from msg.c:

	* awk.h (err): Add `isfatal' first parameter.
	* awkgram.y (err): Adjust all calls.
	* msg.c (err): Adjust all calls. Move fatal code to here ...
	(r_fatal): From here.
	* gawkapi.c: Remove code duplication and adjust calls to `err'.

	Handle deleting elements of flattened array:

	* awk.h (get_argument): Remove declaration.
	* ext.c (get_argument): Make static.
	* gawkapi.h (awk_flat_array_t): Make opaque fields const. Add
	more descriptive comments.
	* gawkapi.c (release_flattened_array): Delete elements flagged
	for deletion. Free the flattened array also.

	Add additional debugging when developing:

	* configure.ac: Add additional debugging flags.
	* configure: Regenerated.

2012-06-18         Arnold D. Robbins     <arnold@skeeve.com>

	* gawkapi.h (get_array_element): Restore `wanted' parameter.
	(awk_element_t): Use awk_value_t for index. Add awk_flat_array_t.
	(flatten_array): Change signature to use awk_flat_array_t;
	(release_flattened_array): Change signature to use awk_flat_array_t;
	* gawkapi.c (api_sym_update): Handle case where variable exists already.
	(api_get_array_element): Restore `wanted' parameter and pass it
	on to node_to_awk_value.
	(api_set_array_element): Revisse to match changed element type.
	(api_flatten_array): Revise signature, implement.
	(api_release_flattened_array): Revise signature, implement.

2012-06-17         Arnold D. Robbins     <arnold@skeeve.com>

	API Work:

	* gawkapi.h (get_array_element): Remove `wanted' parameter.
	(r_make_string): Comment the need for `api' and `ext_id' parameters.
	* gawkapi.c (api_sym_update): Move checks to front.
	Initial code for handling arrays. Still needs work.
	(api_get_array_element): Implemented.
	(api_set_array_element): Additional checking code.
	(api_del_array_element): Implemented.
	(api_create_array): Implemented.
	(init_ext_api): Force do_xxx values to be 1 or 0.
	(update_ext_api): Ditto.

2012-06-12         Arnold D. Robbins     <arnold@skeeve.com>

	API Work:

	* gawkapi.h (awk_value_t): Restore union.
	(get_curfunc_param): Renamed to get_argument. Return type changed
	to awk_bool_t. Semantics better thought out and documented.
	(awk_atexit, get_array_element): Return type now void.
	(sym_lookup): Return type now void. Argument order rationalized.
	* gawkapi.c (node_to_awk_value): Return type is now awk_bool_t.
	Semantics now match table in gawkawpi.h.
	(api_awk_atexit): Return type now void.
	(api_sym_lookup): Return type is now awk_bool_t. Change parameter
	order.
	(api_get_array_element): Return type is now awk_bool_t.

	Further API implementations and fixes for extension/testext.c:

	* awk.h (final_exit): Add declaration.
	* ext.c (load_ext): Change `func' to install_func.
	* gawkapi.c: Add casts to void for id param in all functions.
	(api_sym_update): Finish implementation.
	(api_get_array_element): Start implementation.
	(api_set_array_element): Add error checking.
	(api_get_element_count): Add error checking, return the right value.
	* main.c (main): Call final_exit instead of exit.
	(arg_assign): Ditto.
	* msg.c (final_exit): New routine to run the exit handlers and exit.
	(gawk_exit): Call it.
	* profile.c (dump_and_exit): Ditto.

2012-06-10         Andrew J. Schorr     <aschorr@telemetry-investments.com>

	* TODO.xgawk: Addition of time extension moved to "done" section.

2012-06-10         Andrew J. Schorr     <aschorr@telemetry-investments.com>

	* gawkapi.c (api_update_ERRNO_string): Treat boolean true as a request
	for TRANSLATE, and false as DONT_TRANSLATE.

2012-06-06         Arnold D. Robbins     <arnold@skeeve.com>

	* cint_array.c (tree_print, leaf_print): Add additional casts
	for printf warnings.

	* awk.h (update_ext_api): Add declaration.
	* gawkapi.c (update_ext_api): New function.
	* eval.c (set_LINT): Call update_ext_api() at the end.
	* gawkapi.h: Document that do_XXX could change on the fly.

	* awk.h (run_ext_exit_handlers): Add declaration.
	* msg.c (gawk_exit): Call it.

2012-06-05         Arnold D. Robbins     <arnold@skeeve.com>

	* ext.c (load_ext): Remove use of RTLD_GLOBAL. Not needed in new
	scheme. Clean up error messages.

2012-06-04         Arnold D. Robbins     <arnold@skeeve.com>

	* configure.ac: Remove use of -export-dynamic for GCC.
	* configure: Regenerated.

2012-05-30         Arnold D. Robbins     <arnold@skeeve.com>

	* main.c (is_off_limits_var): Minor coding style edit.
	* gawkapi.c (awk_value_to_node): More cleanup.
	(node_to_awk_value): Use `wanted' for decision making.
	(api_sym_update): Start implementation. Needs more work.
	General: More cleanup, comments.
	* gawkapi.h (api_sym_update): Add additional comments.

2012-05-29         Arnold D. Robbins     <arnold@skeeve.com>

	* gawkapi.c (node_to_awk_value): Add third parameter indicating type
	of value desired. Based on that, do force_string or force_number
	to get the "other" type.
	(awk_value_to_node): Clean up the code a bit.
	(get_curfunc_param): Move forcing of values into node_to_awk_value.
	(api_sym_lookup): Add third parameter indicating type of value wanted.
	(api_get_array_element): Ditto.
	* gawk_api.h: Additional comments and clarifications. Revise APIs
	to take third 'wanted' argument as above.
	(awk_value_t): No longer a union so that both values may be accessed.
	All macros: Parenthesized the bodies.
	* bootstrap.sh: Rationalize a bit.

2012-05-26         Andrew J. Schorr     <aschorr@telemetry-investments.com>

	* Makefile.am (include_HEADERS): Add so gawkapi.h will be installed.
	(base_sources): Add gawkapi.h so that it is in dist tarball.
	* TODO.xgawk: Update.
	* main.c (is_off_limits_var): Stop returning true for everything
	except PROCINFO.

2012-05-25         Arnold D. Robbins     <arnold@skeeve.com>

	* main.c (is_off_limits_var): New function to check if a variable
	is one that an extension function may not change.
	* awk.h (is_off_limits_var): Declare it.
	* gawkapi.c (api_sym_lookup): Use it.

	* bootstrap.sh: Touch various files in the extension directory also.

2012-05-24         Andrew J. Schorr     <aschorr@telemetry-investments.com>

	* gawkapi.h (awk_param_type_t): Remove (use awk_valtype_t instead).
	(awk_ext_func_t): Pass a result argument, and return an awk_value_t *.
	(gawk_api.get_curfunc_param): Add a result argument.
	(gawk_api.set_return_value): Remove obsolete function.
	(gawk_api.sym_lookup, gawk_api.get_array_element): Add a result
	argument.
	(gawk_api.api_make_string, gawk_api.api_make_number): Remove hooks,
	since access to gawk internal state is not required to do this.
	(set_return_value): Remove obsolete macro.
	(get_curfunc_param, sym_lookup, get_array_element): Add result argument.
	(r_make_string, make_number): New static inline functions.
	(make_string, dup_string): Revise macro definitions.
	(dl_load_func): Remove global_api_p and global_ext_id args,
	and fix SEGV by setting api prior to checking its version members.
	(GAWK): Expand ifdef to include more stuff.
	* gawkapi.c (node_to_awk_value): Add result argument.
	(api_get_curfunc_param): Add result argument, and use awk_valtype_t.
	(api_set_return_value): Remove obsolete function.
	(awk_value_to_node): New global function to convert back into internal
	format.
	(api_add_ext_func): Simply call make_builtin.
	(node_to_awk_value): Add result argument, and handle Node_val case.
	(api_sym_lookup, api_get_array_element): Add result argument.
	(api_set_array_element): Implement.
	(api_make_string, api_make_number): Remove functions that belong on
	client side.
	(api_impl): Remove 3 obsolete entries.
	* TODO.xgawk: Update to reflect progress.
	* Makefile.am (base_sources): Add gawkapi.c.
	* awk.h: Include gawkapi.h earlier.
	(api_impl, init_ext_api, awk_value_to_node): Add declarations
	so we can hook in new API.
	(INSTRUCTION): Add new union type efptr for external functions.
	(extfunc): New define for d.efptr.
	(load_ext): Remove 3rd obj argument that was never used for anything.
	(make_builtin): Change signature for new API.
	* awkgram.y (load_library): Change 2nd argument to load_ext
	from dlload to dl_load, and remove pointless 3rd argument.
	* main.c (main): Call init_ext_api() before loading shared libraries.
	Change 2nd argument to load_ext from dlload to dl_load, and remove
	pointless 3rd argument.
	* ext.c (do_ext): Remove pointless 3rd argument to load_ext.
	(load_ext): Remove 3rd argument.  Port to new API (change initialization
	function signature).  If initialization function fails, issue a warning
	and return -1, else return 0.
	(make_builtin): Port to new API.
	* interpret.h (r_interpret): For Op_ext_builtin, call external functions
	with an awk_value_t result buffer, and convert the returned value
	to a NODE *.  For Node_ext_func, code now in extfunc instead of builtin.

2012-05-21         Andrew J. Schorr     <aschorr@telemetry-investments.com>

	* configure.ac: Remove libtool, and call configure in the
	extension subdirectory.  Change pkgextensiondir to remove the
	version number, since the new API has builtin version checks.
	* TODO.xgawk: Update.
	* ltmain.sh: Removed, since libtool no longer used here.

2012-05-19         Andrew J. Schorr     <aschorr@telemetry-investments.com>

	* TODO.xgawk: Update to reflect progress and new issues.
	* main.c (main): Add -i (--include) option.
	(usage): Ditto.
	* awkgram.y (add_srcfile): Eliminate duplicates only for SRC_INC
	and SRC_EXTLIB sources (i.e. -f duplicates should not be removed).
	* io.c (find_source): Set DEFAULT_FILETYPE to ".awk" if not defined
	elsewhere.

2012-05-15         Arnold D. Robbins     <arnold@skeeve.com>

	* awk.h: Include "gawkapi.h" to get IOBUF.
	* gawkapi.h: Considerable updates.
	* gawkapi.c: New file. Start at implementing the APIs.

2012-05-13         Andrew J. Schorr     <aschorr@telemetry-investments.com>

	* TODO.xgawk: Update to reflect recent discussions and deletion of
	extension/xreadlink.[ch].

2012-05-11         Arnold D. Robbins     <arnold@skeeve.com>

	Sweeping change: Use `bool', `true', and `false' everywhere.

2012-04-09         Andrew J. Schorr     <aschorr@telemetry-investments.com>

	* eval.c (unset_ERRNO): Fix memory management bug -- need to use
	dupnode with Nnull_string.

2012-04-08         Andrew J. Schorr     <aschorr@telemetry-investments.com>

	* Makefile.am (valgrind): Define VALGRIND instead of redefining AWK.
	This allows test/Makefile.am to set up the command environment as
	desired.
	(valgrind-noleak): Ditto, plus set --leak-check=no instead of the
	default summary setting.

2012-04-07         Andrew J. Schorr     <aschorr@telemetry-investments.com>

	* TODO.xgawk: Update to reflect progress.

2012-04-01         Andrew J. Schorr     <aschorr@telemetry-investments.com>

	* TODO.xgawk: Move valgrind-noleak item into "done" section.
	* Makefile.am (valgrind-noleak): Add new valgrind rule that omits
	the "--leak-check=full" option to help spot more serious problems.

2012-04-01         Andrew J. Schorr     <aschorr@telemetry-investments.com>

	* TODO.xgawk: Move ERRNO item into "done" section.
	* awk.h (update_ERRNO, update_ERRNO_saved): Remove declarations.
	(update_ERRNO_int, enum errno_translate, update_ERRNO_string,
	unset_ERRNO): Add new declarations.
	* eval.c (update_ERRNO_saved): Renamed to update_ERRNO_int.
	(update_ERRNO_string, unset_ERRNO): New functions.
	* ext.c (do_ext): Use new update_ERRNO_string function.
	* io.c (ERRNO_node): Remove redundant extern declaration (in awk.h).
	(after_beginfile, nextfile): Replace update_ERRNO() with
	update_ERRNO_int(errno).
	(inrec): Replace update_ERRNO_saved with update_ERRNO_int.
	(do_close): Use new function update_ERRNO_string.
	(close_redir, do_getline_redir, do_getline): Replace update_ERRNO_saved
	with update_ERRNO_int.

2012-03-27         Andrew J. Schorr     <aschorr@telemetry-investments.com>

	* TODO.xgawk: Update to reflect debate about how to support Cygwin
	and other platforms that cannot link shared libraries with unresolved
	references.
	* awkgram.y (add_srcfile): Minor bug fix: reverse sense of test
	added by Arnold in last patch.
	* configure.ac: AC_DISABLE_STATIC must come before AC_PROG_LIBTOOL.

2012-03-26         Arnold D. Robbins     <arnold@skeeve.com>

	Some cleanups.

	* awkgram.y (add_srcfile): Use whole messages, better for
	translations.
	* io.c (init_awkpath): Small style tweak.
	* main.c (path_environ): Straighten out initial comment, fix
	compiler warning by making `val' const char *.

2012-03-25         Andrew J. Schorr     <aschorr@telemetry-investments.com>

	* configure.ac (AC_DISABLE_STATIC): Add this to avoid building useless
	static extension libraries.

2012-03-25         Andrew J. Schorr     <aschorr@telemetry-investments.com>

	* TODO.xgawk: New file listing completed and pending xgawk enhancements.

2012-03-24         Andrew J. Schorr     <aschorr@telemetry-investments.com>

	* io.c (path_info): Fix white space.
	(pi_awkpath, pi_awklibpath): Avoid structure initializers.
	(do_find_source): Eliminate pointless parentheses.
	(find_source): Leave a space after "&".
	* main.c (load_environ): Fix typo in comment.

2012-03-21         Andrew J. Schorr     <aschorr@telemetry-investments.com>

	* awkgram.y (LEX_LOAD): New token to support @load.
	(grammar): Add rules to support @load.
	(tokentab): Add "load".
	(add_srcfile): Improve error message to distinguish between source files
	and shared libraries.
	(load_library): New function to load libraries specified with @load.
	(yylex): Add support for LEX_LOAD (treated the same way as LEX_INCLUDE).

2012-03-20         Andrew J. Schorr     <aschorr@telemetry-investments.com>

	* Makefile.am (EXTRA_DIST): Remove extension.
	(SUBDIRS): Add extension so libraries will be built.
	(DEFS): Define DEFLIBPATH and SHLIBEXT so we can find shared libraries.
	* awk.h (deflibpath): New extern declaration.
	* configure.ac: Add support for building shared libraries by adding
	AC_PROG_LIBTOOL and AC_SUBST for acl_shlibext and pkgextensiondir.
	(AC_CONFIG_FILES): Add extension/Makefile.
	* io.c (pi_awkpath, pi_awklibpath): New static structures to contain
	path information.
	(awkpath, max_pathlen): Remove static variables now inside pi_awkpath.
	(init_awkpath): Operate on path_info structure to support both
	AWKPATH and AWKLIBPATH.  No need for max_path to be static, since
	this should be called only once for each environment variable.
	(do_find_source): Add a path_info arg to specify which path to search.
	Check the try_cwd parameter to decide whether to search the current
	directory (not desirable for AWKLIBPATH).
	(find_source): Choose appropriate path_info structure based on value
	of the is_extlib argument.  Set EXTLIB_SUFFIX using SHLIBEXT define
	instead of hardcoding ".so".
	* main.c (path_environ): New function to add AWKPATH or AWKLIBPATH
	to the ENVIRON array.
	(load_environ): Call path_environ for AWKPATH and AWKLIBPATH.

2012-06-19         Arnold D. Robbins     <arnold@skeeve.com>

	* main.c (main): Do setlocale to "C" if --characters-as-bytes.
	Thanks to "SP" for the bug report.

2012-05-09         Arnold D. Robbins     <arnold@skeeve.com>

	* configure.ac: Added AC_HEADER_STDBOOL
	* awk.h, dfa.c, regex.c: Reworked to use results
	of test and include missing_d/gawkbool.h.

2012-05-07         Arnold D. Robbins     <arnold@skeeve.com>

	* array.c (prnode): Add casts to void* for %p format.
	* debug.c (print_instruction): Ditto.
	* builtin.c: Fix %lf format to be %f everywhere.

	Unrelated:

	* replace.c: Don't include "config.h", awk.h gets it for us.

2012-05-04         Arnold D. Robbins     <arnold@skeeve.com>

	* getopt.c [DJGPP]: Change to __DJGPP__.
	* mbsupport.h [DJGPP]: Change to __DJGPP__.

	Unrelated:

	* awk.h: Workarounds for _TANDEM_SOURCE.

2012-05-01         Arnold D. Robbins     <arnold@skeeve.com>

	* dfa.c: Sync with GNU grep. RRI code now there, needed additional
	change for gawk.
	* configure.ac: Add check for stdbool.h.
	* regex.c: Add check for if not have stdbool.h, then define the
	bool stuff.

2012-04-27         Arnold D. Robbins     <arnold@skeeve.com>

	* dfa.c: Sync with GNU grep.
	* xalloc.h (xmemdup): Added, from grep, for dfa.c. Sigh.

2012-04-27         Arnold D. Robbins     <arnold@skeeve.com>

	Update to autoconf 2.69, automake 1.12.

	* INSTALL, aclocal.m4, configh.in, depcomp, install-sh, missing,
	mkinstalldirs, ylwrap: Updated.
	* configure.ac (AC_TYPE_LONG_LONG_INT, AC_TYPE_UNSIGNED_LONG_LONG_INT,
	AC_TYPE_INTMAX_T, AC_TYPE_UINTMAX_T): Renamed from gl_* versions.
	* configure: Regenerated.

2012-04-24         Arnold D. Robbins     <arnold@skeeve.com>

	* cmd.h (dPrompt, commands_Prompt, eval_Prompt, dgawk_Prompt): Changed
	to dbg_prompt, commands_prompt, eval_prompt, dgawk_prompt.
	* debug.c: Ditto.
	* command.y: Ditto.  Some minor whitespace and comments cleanup.

2012-04-24         Arnold D. Robbins     <arnold@skeeve.com>

	io.c cleanup and some speedup for RS as regexp parsing.

	* awk.h (Regexp): New members has_meta and maybe_long.
	(enum redirval): Add redirect_none as value 0.
	(remaybelong): Remove function declaration.
	* awkgram.y: Use redirect_none instead of 0 for no redirect cases.
	* io.c (go_getline_redir): Second arg now of type enum redirval.
	Changed intovar into into_variable.
	(comments and whitespace): Lots of general cleanup.
	(socket_open): readle changed to read_len.
	(two_way_open): Add additional calls to os_close_on_exec.
	(rsrescan): Simplify code a bit and use RS->maybe_long.
	* re.c (make_regexp): Set up new members in Regexp struct.
	(remaybelong): Remove function.
	(reisstring): Simplified code.

2012-04-16  Eli Zaretskii  <eliz@gnu.org>

	* io.c (read_with_timeout) [__MINGW32__]: Just call the blocking
	'read', as 'select' is only available for sockets.
	* mpfr.c (set_ROUNDMODE) [!HAVE_MPFR]: Renamed from set_RNDMODE.
	* main.c (load_procinfo): Declare name[] also when HAVE_MPFR is
	defined even though HAVE_GETGROUPS etc. are not.

2012-04-12         John Haque      <j.eh@mchsi.com>

	* array.c, awk.h, awkgram.y, builtin.c, command.y, debug.c,
	field.c, mpfr.c, profile.c: Change RND_MODE to ROUND_MODE.

2012-04-11         John Haque      <j.eh@mchsi.com>

	* main.c (varinit): Change RNDMODE to ROUNDMODE.

2012-04-11         Arnold D. Robbins     <arnold@skeeve.com>

	* main.c: Change --arbitrary-precision to --bignum.

2012-04-02         John Haque      <j.eh@mchsi.com>

	Add support for arbitrary-precision arithmetic.

	* mpfr.c: New file.
	* awk.h (struct exp_node): Add union to handle different number types.
	(MPFN, MPZN): New flag values.
	(DO_MPFR, do_mpfr): New defines.
	(PREC_node, RNDMODE_node): Add declarations.
	(PRECISION, RND_MODE, MNR, MFNR, mpzval, do_ieee_fmt): Add declarations.
	(make_number, str2number, format_val, cmp_numbers): Ditto.
	(force_number): Change definition.
	(Func_pre_exec, Func_post_exec): New typedefs.
	(POP_NUMBER, TOP_NUMBER): Change definitions.
	(get_number_ui, get_number_si, get_number_d, get_number_uj,
	iszero, IEEE_FMT, mpg_float, mpg_integer, mpg_float,
	mpg_integer): New defines.
	* awkgram.y (tokentab):	Add alternate function entries for MPFR/GMP.
	(snode): Choose the appropriate function.
	(negate_num): New function to negate a number.
	(grammar): Use it.
	(yylex): Adjust number handling code.
	* array.c (value_info, asort_actual, sort_user_func): Adjust for
	MPFR/GMP numbers.
	(do_adump, indent): Minor changes.
	(sort_up_index_number, sort_up_value_number, sort_up_value_type): Use
	cmp_numbers() for numeric comparisons.
	* builtin.c (mpz2mpfr): New function.
	(format_tree): Adjust to handle MPFR and GMP numbers.
	* eval.c (register_exec_hook): New function to manage interpreter hooks.
	(num_exec_hook, pre_execute, post_execute): New and adjusted definitions.
	(h_interpret): Renamed from debug_interpret.
	(init_interpret): Changed to use the new name.
	(flags2str): New entries for MPFN and MPZN.
	(cmp_nodes): Reworked to use separate routine for numeric comparisons.
	(set_IGNORECASE, set_BINMODE, set_LINT, update_NR, update_FNR,
	update_NF): Adjust code and some cleanup.
	* field.c (rebuild_record): Field copying code reworked to handle
	MPFR/GMP numbers.
	(set_NF): Minor adjustment.
	* io.c (INCREMENT_REC): New macro.
	(inrec, do_getline): Use the new macro.
	(nextfile, set_NR, set_FNR, get_read_timeout, pty_vs_pipe): Adjust code
	to handle MPFR/GMP numbers.
	* interpret.h (r_interpret): Adjust TOP_NUMBER/POP_NUMBER usage.
	(EXEC_HOOK): New macro and definition.
	(DEBUGGING): Removed.
	* main.c (DEFAULT_PREC, DEFAULT_RNDMODE): New defines.
	(opttab): New entry for option arbitrary-precision.
	(main): Handle the new option.
	(usage): Add to usage message.
	(varinit): Add PREC and RNDMODE.
	(load_procinfo): Install MPFR and GMP related items.
	(version): Append MPFR and GMP versions to message.
	* msg.c (err) : Adjust FNR handling with MPFR/GMP.
	* node.c (r_format_val): Renamed from format_val.
	(r_force_number): Return NODE * instead of AWKNUM.
	(make_number, str2number, format_val, cmp_numpers: Defined and initialized.
	(r_unref): Free MPFR/MPZ numbers.
	(get_numbase): Renamed from isnondecimal and return the base.
	(cmp_awknums): New function to compare two AWKNUMs.
	* command.y (yylex): Adjust number handling code.
	(grammar): Minor adjustments to handle negative numbers.
	* debug.c (init_debug): New function.
	(do_info, do_set_var, watchpoint_triggered, serialize,
	initialize_watch_item, do_watch, print_watch_item): Minor adjustments.
	(debug_pre_execute): Adjusted to handle MPFR and GMP numbers.

2012-04-09         Arnold D. Robbins     <arnold@skeeve.com>

	* INSTALL, config.guess, config.sub, depcomp, install-sh,
	missing, mkinstalldirs, ylwrap: Update to latest from automake 1.11.4.

2012-04-08         Arnold D. Robbins     <arnold@skeeve.com>

	* Update various files to automake 1.11.4.

2012-03-30         Arnold D. Robbins     <arnold@skeeve.com>

	* configure.ac (GAWK_AC_NORETURN): Do as macro instead of inline.

2012-03-29         Arnold D. Robbins     <arnold@skeeve.com>

	* dfa.h, dfa.c: Sync with grep. Major cleanups and some changes
	there.
	* re.c (research): Pass size_t* to dfaexec to match type change.
	* configure.ac (AH_VERBATIM[_Noreturn]): Added from Paul Eggert to
	ease compiling.
	(AC_INIT): Bump version.
	* configure, configh.in, version.c: Regenerated.

2012-03-28         Arnold D. Robbins     <arnold@skeeve.com>

	* 4.0.1: Release tar ball made.

2012-03-28         Arnold D. Robbins     <arnold@skeeve.com>

	* getopt.c: Add DJGPP to list of platforms where it's ok
	to include <stdlib.h>.
	* awkgram.y, builtin.c, ext.c, mbsupport.h, re.c: Update
	copyright year.

2012-03-21         Corinna Vinschen      <vinschen@redhat.com>

	* getopt.c: Add Cygwin to list of platforms where it's ok
	to include <stdlib.h>.

2012-03-20         Arnold D. Robbins     <arnold@skeeve.com>

	Get new getopt to work on Linux and C90 compilers:

	* getopt.c: Undef ELIDE_CODE for gawk.
	(_getopt_internal_r): Init first.needs_free to 0. In test for -W
	move executable code to after declarations for C90 compilers.
	* getopt1.c: Undef ELIDE_CODE for gawk.

	Minor bug fix with printf, thanks to John Haque:

	* builtin.c (format_tree): Initialize base to zero at the top
	of the while loop.

	Getting next tar ball ready:

	* configure.ac: Remove duplicate check for wcscoll. Thanks
	to Stepan Kasal.

2012-03-16         Arnold D. Robbins     <arnold@skeeve.com>

	* getopt.c, getopt.h, getopt1.c, getopt_int.h, regcomp.c,
	regex.c, regex.h, regex_internal.c, regex_internal.h,
	regexec.c: Sync with GLIBC, what the heck.

2012-03-14         Eli Zaretskii  <eliz@gnu.org>

	* mbsupport.h (btowc): Change for non-DJGPP.
	* re.c (dfaerror): Add call to exit for DJGPP.

2012-03-14         Arnold D. Robbins     <arnold@skeeve.com>

	* regex_internal.c (re_string_skip_chars): Fix calculation of
	remain_len with m.b. chars. Thanks to Stanislav Brabec
	<sbrabec@suse.cz>.

2012-02-28         Arnold D. Robbins     <arnold@skeeve.com>

	* main.c (init_groupset): Make `getgroups' failing a non-fatal
	error.  After all, what's the big deal?  Should help on Plan 9.

2012-02-27         Arnold D. Robbins     <arnold@skeeve.com>

	* dfa.c (parse_bracket_exp): Revert changes 2012-02-15 to stay
	in sync with grep.
	* dfa.h (dfarerror): Add __attribute__ from grep.

2012-02-15         Arnold D. Robbins     <arnold@skeeve.com>

	Fix warnings from GCC 4.6.2 -Wall option.

	* awkgram.y (newline_eof): New function to replace body of
	NEWLINE_EOF macro.
	(yylex): Replace body of NEWLINE_EOF macro.
	* dfa.c (parse_bracket_exp): Init variables to zero.
	* ext.c (dummy, junk): Remove.
	* regex_internal.c (re_string_reconstruct): Remove buf array. It was
	set but not used.

2012-02-10         Arnold D. Robbins     <arnold@skeeve.com>

	* dfa.c: Sync with GNU grep.

2012-02-07         Arnold D. Robbins     <arnold@skeeve.com>

	* main.c (main): Move init of `output_fp' to before parsing of
	program so that error messages from msg.c don't dump core.
	Thanks to Michael Haardt <michael@moria.de>.

2012-01-13         Arnold D. Robbins     <arnold@skeeve.com>

	* dfa.c [is_valid_unibtye_character]: Fix from GNU grep to
	bug reported by me from Scott Deifik for DJGPP.

2012-01-03         Arnold D. Robbins     <arnold@skeeve.com>

	* dfa.c: Sync with GNU grep.

2012-01-02         Arnold D. Robbins     <arnold@skeeve.com>

	* io.c (Read_can_timeout, Read_timeout, Read_default_timeout):
	Renamed to use lower case.
	Other minor stylistic edits.

2012-01-01         John Haque      <j.eh@mchsi.com>

	* awk.h (struct iobuf): New entry read_func.
	* io.c (Read_can_timeout, Read_timeout, Read_default_timeout):
	New variables.
	(init_io): New routine to initialize the variables.
	(in_PROCINFO): New "clever" routine to parse elements with indices
	separated by a SUPSEP.
	(get_read_timeout): New routine to read timeout value for an IOBUF.
	(read_with_timeout): New routine to read from a fd with a timeout.
	(pty_vs_pipe): Use in_PROCINFO().
	(get_a_record): Set the timeout value and the read routine as necessary.
	* main.c (main): Call init_io().

2011-12-31         Arnold D. Robbins     <arnold@skeeve.com>

	* profile_p.c: Remove the file.
	* msg.c (err): Remove check for name being dgawk.

2011-12-31         Arnold D. Robbins     <arnold@skeeve.com>

	* awk.h [STREQ, STREQN]: Remove macros.
	* awkgram.y, builtin.c, command.y, debug.c, eval.c,
	io.c, msg.c: Change all uses to call strcmp, strncmp.

2011-12-28         Arnold D. Robbins     <arnold@skeeve.com>

	* int_array.c, str_array.c: Fix some compiler warnings 32/64
	bit system differences.

2011-12-26         John Haque      <j.eh@mchsi.com>

	Merge gawk, pgawk and dgawk into a single executable gawk.

	* awk.h (DO_PRETTY_PRINT, DO_PROFILE, DO_DEBUG,
	do_pretty_print, do_debug): New defines.
	(interpret): New variable, a pointer to an interpreter routine.
	(enum exe_mode): Nuked.
	* main.c (opttab): New options --pretty-print and --debug;
	Remove option --command.
	(usage): Update usage messages.
	* interpret.h: New file.
	* eval.c (r_interpret): Move to the new file.
	(debug_interpret): New interpreter routine when debugging.
	(init_interpret): New routine to initialize interpreter related
	variables.
	* eval_d.c, eval_p.c: Delete files.
	* debug.c (interpret): Renamed to debug_prog.
	(DEFAULT_PROMPT, DEFAULT_HISTFILE, DEFAULT_OPTFILE): Remove prefix 'd'.
	* profile.c (init_profiling): Nuked.
	* Makefile.am: Adjusted.

	Add command line option --load for loading extensions.

	* awk.h (srctype): Add new source type SRC_EXTLIB.
	* ext.c(load_ext): New routine to load extension.
	(do_ext): Adjust to use load_ext().
	* main.c (opttab): Add new option --load.
	(main): Call load_ext() to load extensions.
	(usage): Add usage message for the new option.
	* io.c (get_cwd): New routine.
	(do_find_source): Use the new routine.
	(find_source): Handle new type SRC_EXTLIB.
	* awkgram.y (parse_program, next_sourcefile): Skip type SRC_EXTLIB.
	(add_srcfile): Adjust call to find_source.
	* debug.c (source_find): Same.

	Unrelated:

	* ext.c (get_argument): Fixed argument parsing.
	* array.c (null_array_func): Reworked array routines for an empty array.
	* str_array.c, int_array.c: Make GCC happy, use %u instead of %lu
	printf formats.
	* eval.c (node_Boolean): New array for TRUE and FALSE nodes.
	(init_interpret): Create the new nodes.
	(eval_condition): Add test for the new nodes.
	(setup_frame): Disable tail-recursion optimization when profiling.
	* interpret.h (r_interpret): Use the boolean nodes instead of making
	new ones when needed.

2011-12-26         Arnold D. Robbins     <arnold@skeeve.com>

	Finish Rational Range Interpretation (!)

	* dfa.c (match_mb_charset): Compare wide characters directly
	instead of using wcscoll().
	* regexec.c (check_node_accept_byte): Ditto.

	Thanks to Paolo Bonzini for pointing these out.

2011-12-06         John Haque      <j.eh@mchsi.com>

	* debug.c (source_find): Fix misplaced call to efree.
	* profile.c (redir2str): Add a missing comma in the redirtab array.
	* eval.c (r_interpret): Disallow call to exit if currule is undefined.
	This avoids the possibility of running END blocks more than once when
	used in a user-defined sorted-in comparison function.
	* array.c (sort_user_func): Adjust appropriately.

2011-12-06         Arnold D. Robbins     <arnold@skeeve.com>

	* awk.h, mbsupport.h: Changes for MBS support on DJGPP
	and z/OS.
	* io.c: Disable pty support on z/OS.

2011-11-27         Arnold D. Robbins     <arnold@skeeve.com>

	* dfa.c: Sync with GNU grep.
	* dfa.h: Add _GL_ATTRIBUTE_PURE macro. Bleah.

2011-11-14         John Haque      <j.eh@mchsi.com>

	* debug.c (set_breakpoint_at): Fix problem with setting
	breakpoints in a switch statement. Thanks to Giorgio Palandri
	<giorgio.palandri@gmail.com> for the bug report.

2011-11-14         Arnold D. Robbins     <arnold@skeeve.com>

	* mbsupport.h: Add check for HAVE_BTOWC, per Pat Rankin.

2011-11-12         Eli Zaretskii  <eliz@gnu.org>

	* mbsupport.h: Additional glop for dfa.c in Windows environment.

2011-11-01         Arnold D. Robbins     <arnold@skeeve.com>

	* dfa.c: Move glop for ! MBS_SUPPORT to ...
	* mbsupport.h: ... here.
	* replace.c: Include missing_d/wcmisc.c if ! MBS_SUPPORT.
	* regex_internal.h: Move include of mbsupport.h up and add
	additional checks to avoid inclusion of wctype.h and wchar.h.

2011-10-27         Arnold D. Robbins     <arnold@skeeve.com>

	* builtin.c (do_strftime): Per Pat Rankin, instead of casting
	fclock, use a long variable and check for negative or overflow.

2011-10-25         Arnold D. Robbins     <arnold@skeeve.com>

	Merge with gawk_performance branch done. Additionally:

	* cint_array.c, int_array.c, str_array.c: Fix compiler complaints
	about printf formats (signed / unsigned vs. %d / %u).
	* eval.c (setup_frame): Add a missing return value.

2011-10-25         Arnold D. Robbins     <arnold@skeeve.com>

	* Makefile.am (dist-hook): Use `cd $(srcdir)/pc' so that
	`make distcheck' works completely.
	* builtin.c (do_strftime): Add cast to long int in check
	for fclock < 0 for systems where time_t is unsigned (e.g., VMS).

2011-10-25  Stefano Lattarini  <stefano.lattarini@gmail.com>

	dist: generated file `version.c' is not removed by "make distclean"

	* Makefile.am (distcleancheck_listfiles): Define to ignore the
	generated `version.c' file.

2011-10-24         Arnold D. Robbins     <arnold@skeeve.com>

	* dfa.c (wcscoll): Create for VMS.
	* Makefile.am (dist-hook): Run sed scripts to make pc/config.h.

2011-10-24  Eli Zaretskii  <eliz@gnu.org>

	* builtin.c [HAVE_POPEN_H]: Include "popen.h".
	* README.git: Update for pc/ systems.

2011-10-21         Arnold D. Robbins     <arnold@skeeve.com>

	* Makefile.am (distcleancheck_listfiles): Added, per advice from
	Stefano Lattarini <stefano.lattarini@gmail.com>.
	* dfa.c: Additional faking of mbsupport for systems without it;
	mainly VMS.

2011-10-21  Stefano Lattarini  <stefano.lattarini@gmail.com>

	* configure.ac (AM_C_PROTOTYPES): Remove call to this macro.
	The comments in configure.ac said that the call to AM_C_PROTOTYPES
	was needed for dfa.h, synced from GNU grep; but this statement is
	not true anymore in grep since commit v2.5.4-24-g9b5e7d4 "replace
	AC_CHECK_* with gnulib modules", dating back to 2009-11-26.  Also,
	the support for automatic de-ANSI-fication has been deprecated in
	automake 1.11.2, and will be removed altogether in automake 1.12.
	* vms/vms-conf.h (PROTOTYPES, __PROTOTYPES): Remove these #define,
	they are not used anymore.
	* pc/config.h (PROTOTYPES): Likewise.

2011-10-18         Dave Pitts            <dpitts@cozx.com>

	* dfa.c: Move some decls to the top of their functions for
	C90 compilers.

2011-10-18         Arnold D. Robbins     <arnold@skeeve.com>

	* builtin.c (do_strftime): Add check for negative / overflowed
	time_t value with fatal error. Thanks to Hermann Peifer
	<peifer@gmx.eu> for the bug report.
	* dfa.c (setbit_wc): Non-MBS version. Add a return false
	since VMS compiler doesn't understand that abort doesn't return.

2011-10-10         Arnold D. Robbins     <arnold@skeeve.com>

	* builtin.c (do_sub): Init textlen to zero to avoid "may be
	used uninitialized" warning. Thanks to Corinna Vinschen for
	pointing this out.
	* eval.c (unwind_stack): Add parentheses around condition in while
	to avoid overzealous warning from GCC.

2011-09-30  Eli Zaretskii  <eliz@gnu.org>

	* io.c (remap_std_file): Fix non-portable code that caused
	redirected "print" to fail if a previous read from standard input
	returned EOF.  Reported by David Millis <tvtronix@yahoo.com>.
	(remap_std_file): Per Eli's suggestion, removed the leading close
	of oldfd and will let dup2 do the close for us.

2011-10-11         John Haque     <j.eh@mchsi.com>

	* symbol.c: Add licence notice.
	* array.c (PREC_NUM, PREC_STR): Define as macros.

2011-10-09         Arnold D. Robbins     <arnold@skeeve.com>

	* dfa.c: Sync with GNU grep.

2011-10-07         John Haque     <j.eh@mchsi.com>

	Tail recursion optimization.
	* awkgram.y (grammar, mk_function): Recognize tail-recursive
	calls.
	* awk.h (tail_call, num_tail_calls): New defines.
	* eval.c (setup_frame): Reuse function call stack for
	tail-recursive calls.
	(dump_fcall_stack): Reworked.

2011-10-04         Arnold D. Robbins     <arnold@skeeve.com>

	* awk.h, main.c (gawk_mb_cur_max): Make it a constant 1 when
	MBS_SUPPORT isn't available to allow GCC dead code constant
	expression computation and dead code elimination to help out.

2011-10-02         Arnold D. Robbins     <arnold@skeeve.com>

	* io.c (rsnullscan, get_a_record): Fix the cases where terminators
	are incomplete when RS == "". Also fix the case where the new value
	is shorter than the old one.  Based on patch from Rogier
	<rogier777@gmail.com> as submitted by Jeroen Schot
	<schot@A-Eskwadraat.nl>.

2011-09-24         Arnold D. Robbins     <arnold@skeeve.com>

	* eval.c, io.c, re.c: Fix some spelling errors. Thanks to
	Jeroen Schot <schot@A-Eskwadraat.nl>.

2011-09-21         Arnold D. Robbins     <arnold@skeeve.com>

	* dfa.c, mbsupport.h: Sync with GNU grep. Large amount of changes
	that remove many ifdefs, moving many conditions for multibyte
	support into regular C code and relying GCC's dead code optimization
	to eliminate code that won't be needed.
	* dfa.c: For gawk, add a number of additional defines so that things
	will compile if MBS_SUPPORT is 0.
	* array.c, awk.h, awkgram.y, builtin.c, eval.c, field.c, main.c,
	node.c, re.c: Change `#ifdef MBS_SUPPORT' to `#if MBS_SUPPORT'.
	* awk.h, regex_internal.h: Move NO_MBSUPPORT handling to ...
	* mbsupport.h: ...here.

2011-09-16         Arnold D. Robbins     <arnold@skeeve.com>

	* dfa.c: Sync with GNU grep.

2011-09-08         John Haque     <j.eh@mchsi.com>

	Optimization for compound assignment, increment and
	decrement operators; Avoid unref and make_number calls
	when there is no extra references to the value NODE.

2011-09-03         Arnold D. Robbins     <arnold@skeeve.com>

	* dfa.c: Sync with GNU grep.

2011-08-31         John Haque     <j.eh@mchsi.com>

	Grammar related changes: Simplify grammar for user-defined
	functions and general cleanups.

	* symbol.c: New file.
	* awkgram.y: Move symbol table related routines to the
	new file.
	(rule, func_name, function_prologue, param_list): Reworked.
	(install_function, check_params): Do all error checks
	for the function name and parameters before installing in
	the symbol table.
	(mk_function): Finalize function definition.
	(func_install, append_param, dup_params): Nuked.
	* symbol.c (make_params): allocate function parameter nodes
	for the symbol table. Use the hash node as Node_param_list;
	Saves a NODE for each parameter.
	(install_params): Install function parameters into the symbol
	table.
	(remove_params): Remove parameters out of the symbol table.
	* awk.h (parmlist, FUNC): Nuked.
	(fparms): New define.

	Dynamically loaded function parameters are now handled like
	those for a builtin.

	* awk.h (Node_ext_func, Op_ext_builtin): New types.
	(Op_ext_func): Nuked.
	* ext.c (make_builtin): Simplified.
	(get_curfunc_arg_count): Nuked; Use the argument 'nargs' of
	the extension function instead.
	(get_argument, get_actual_argument): Adjust.
	* eval.c (r_interpret): Update case Op_func_call for a dynamic
	extension function. Handle the new opcode Op_ext_builtin.
	* pprint (profile.c): Adjust.

	Use a single variable to process gawk options.

	* awk.h (do_flags): New variable.
	(DO_LINT_INVALID, DO_LINT_ALL, DO_LINT_OLD, DO_TRADITIONAL,
	DO_POSIX, DO_INTL, DO_NON_DEC_DATA, DO_INTERVALS,
	DO_PROFILING, DO_DUMP_VARS, DO_TIDY_MEM,
	DO_SANDBOX): New defines.
	(do_traditional, do_posix, do_intervals, do_intl,
	do_non_decimal_data, do_profiling, do_dump_vars,
	do_tidy_mem, do_sandbox, do_lint,
	do_lint_old): Defined as macros.
	* main.c: Remove definitions of the do_XX variables. Add
	do_flags definition.
	* debug.c (execute_code, do_eval, parse_condition): Save
	do_flags before executing/parsing and restore afterwards.

	Nuke PERM flag. Always increment/decrement the reference
	count for a Node_val. Simplifies macros and avoids
	occasional memory leaks, specially in the debugger.

	* awk.h (UPREF, DEREF, dupnode, unref): Simplified.
	(mk_number): Nuked.
	* (*.c): Increment the reference count of Nnull_string before
	assigning as a value.

	Revamped array handling mechanism for more speed and
	less memory consumption.

	* awk.h (union bucket_item, BUCKET): New definitions. Used as
	bucket elements for the hash table implementations of arrays;
	40% space saving in 32 bit x86.
	(buckets, nodes, array_funcs, array_base, array_capacity,
	xarray, alookup, aexists, aclear, aremove, alist,
	acopy, adump, NUM_AFUNCS): New defines.
	(array_empty): New macro to test for an empty array.
	(assoc_lookup, in_array): Defined as macros.
	(enum assoc_list_flags): New declaration.
	(Node_ahash, NUMIND): Nuked.
	* eval.c (r_interpret): Adjust cases Op_subscript,
	Op_subscript_lhs, Op_store_var and Op_arrayfor_incr.
	* node.c (dupnode, unref): Removed code related to Node_ahash.
	* str_array.c: New file to handle array with string indices.
	* int_array.c: New file to handle array with integer indices.
	* cint_array.c: New file. Special handling of arrays with
	(mostly) consecutive integer indices.

	Memory pool management reworked to handle NODE and BUCKET.

	* awk.h (struct block_item, BLOCK, block_id): New definitions.
	(getblock, freeblock): New macros.
	(getbucket, freebucket): New macros to allocate and deallocate
	a BUCKET.
	(getnode, freenode): Adjusted.
	* node.c (more_nodes): Nuked.
	(more_blocks): New routine to allocate blocks of memory.

2011-08-24         Arnold D. Robbins     <arnold@skeeve.com>

	Fix pty co-process communication on Ubuntu GNU/Linux.

	* io.c: Add include of <sys/ioctl.h> to get definition of TIOCSCTTY.
	(two_way_open): Move call for this ioctl to after setsid() call.

2011-08-23         Arnold D. Robbins     <arnold@skeeve.com>

	* regex_internal.c (re_string_fetch_byte_case): Remove
	__attribute((pure)) since it causes failures with gcc -O2
	-fno-inline. Thanks to Neil Cahill <ncahill_alt@yahoo.com>
	for reporting the bug.

2011-08-10         John Haque      <j.eh@mchsi.com>

	BEGINFILE/ENDFILE related code redone.

	* awk.h (prev_frame_size, has_endfile, target_get_record,
	target_newfile): New defines.
	* awkgram.y (mk_program): Initialize has_endfile appropriately for
	Op_get_record.
	(parse_program): Initialize new jump targets for
	Op_get_record and Op_newfile.
	* eval.c (unwind_stack): Change argument to number of
	items to be left in the stack. Adjust code.
	(pop_fcall, pop_stack): New defines.
	(setup_frame): Initialize prev_frame_size.
	(exec_state, EXEC_STATE): New structure and typedef.
	(exec_state_stack): New variable.
	(push_exec_state, pop_exec_state): New functions to save and
	later retrieve an execution state.
	(r_interpret): Use the new functions and the defines in
	cases Op_K_getline, Op_after_beginfile, Op_after_endfile,
	Op_newfile and Op_K_exit.
	* io.c (after_beginfile): When skipping a file using nextfile,
	return zero in case there was an error opening the file.
	(has_endfile): Nuke global variable.
	(inrec): Add a second argument to pass errno to the calling
	routine.
	* debug.c (print_instruction): Update cases.

2011-08-10         Arnold D. Robbins     <arnold@skeeve.com>

	Fix (apparently long-standing) problem with FIELDWIDTHS.
	Thanks to Johannes Meixner <jsmeix@suse.de>.

	* field.c (set_FIELDWIDTHS): Adjust calculations.

	Fix problem with FPAT, reported by "T. X. G." <leopardie333@yahoo.com>

	* awk.h (Regexp): Add new member 'non_empty'.
	* field.c (fpat_parse_field): Save/restore local variable non_empty
	from member in Regexp struct.

2011-08-09         Arnold D. Robbins     <arnold@skeeve.com>

	Fix pty issue reported by "T. X. G." <leopardie333@yahoo.com>

	* configure.ac: Check for setsid.
	* awk.h: If not HAVE_SETSID define it as an empty macro.
	* io.c (two_way_open): Call setsid if using pty's.

2011-07-29  Eli Zaretskii  <eliz@gnu.org>

	* builtin.c (format_tree): Rename small -> small_flag,
	big -> big_flag, bigbig -> bigbig_flag.  Solves compilation errors
	when building Gawk with libsigsegv on MS-Windows, see
	https://lists.gnu.org/archive/html/bug-gawk/2011-07/msg00029.html.

2011-07-28         Arnold D. Robbins     <arnold@skeeve.com>

	* builtin.c (do_sub): Revert to gawk 3.1 behavior for backslash
	handling. It was stupid to think I could break compatibility.
	Thanks to John Ellson <ellson@research.att.com> for raising
	the issue.

2011-07-26         John Haque      <j.eh@mchsi.com>

	* eval.c (r_interpret): In cases Op_var_assign and Op_field_assign,
	include Op_K_getline_redir in the test for skipping the routine.

2011-07-26         John Haque      <j.eh@mchsi.com>

	Fix handling of assign routines for 'getline var'.
	Rework the previous fix for (g)sub.

	* awk.h: New define assign_ctxt for use in Op_var_assign
	and Op_field_assign opcodes. Remove define AFTER_ASSIGN.
	* awkgram.y (snode, mk_getline): Initialize assign_ctxt.
	* builtin.c (do_sub): Adjust to take only the first two
	arguments.
	* eval.c (r_interpret): In cases Op_var_assign and Op_field_assign,
	skip the routine as appropriate. Adjust case Op_sub_builtin.
	* main.c (get_spec_varname): New function.
	* debug.c (print_instruction): Use the new function to get
	special variable name.

2011-07-17         Arnold D. Robbins     <arnold@skeeve.com>

	* main.c (varinit): Mark FPAT as NON_STANDARD. Thanks to
	Wolfgang Seeberg <wolfgang.seeberg@yahoo.com> for the report.
	* Makefile.am (EXTRA_DIST): Add po/README, per advice from
	Bruno Haible.
	* dfa.c: Sync with GNU grep.
	* xalloc.h (xzalloc): New function, from GNU grep, for dfa.c.
	* README: Note that bug list is really a real mailing list.

2011-07-16         Arnold D. Robbins     <arnold@skeeve.com>

	* Makefile.am (AUTOMAKE_OPTIONS): Removed.
	* configure.ac (AM_INIT_AUTOMAKE): Removed dist-bzip2 option, on
	advice from Karl Berry.

2011-07-15         John Haque      <j.eh@mchsi.com>

	* awk.h (Op_sub_builtin): New opcode.
	(GSUB, GENSUB, AFTER_ASSIGN, LITERAL): New flags for
	Op_sub_builtin.
	* awkgram.y (struct tokentab): Change opcode to	Op_sub_builtin
	for sub, gsub and gensub.
	(snode): Update processing of sub, gsub and gensub.
	* builtin.c (do_sub, do_gsub, do_gensub): Nuke.
	(sub_common): Renamed to do_sub. Relocate gensub argument
	handling code from do_gensub to here; Simplify the code a
	little bit.
	* eval.c (r_interpret): Handle Op_sub_builtin. Avoid field
	re-splitting or $0 rebuilding if (g)sub target string is
	a field and no substitutions were done.
	* pprint (profile.c): Add case for the new opcode.
	* print_instruction (debug.c): Ditto.

	Take out translation for errno strings; extensions will
	need to use their own domain.

	* awk.h (enum errno_translate): Removed.
	(update_ERRNO_string): Remove second translate parameter.
	* eval.c (update_ERRNO_string): Remove second translate parameter
	and code that used it.
	* gawkapi.h (api_update_ERRNO_string): Remove third translate
	parameter.
	* gawkapi.c (api_update_ERRNO_string): Remove third translate
	parameter and change call to update_ERRNO_string.
	* io.c (do_close): Fix call to update_ERRNO_string.

2011-07-15         Arnold D. Robbins     <arnold@skeeve.com>

	* awk.h: Typo fix: "loner" --> longer. Thanks to Nelson Beebe.
	* builtin.c (efwrite): Fix flushing test back to what it was
	in 3.1.8. Thanks to Strefil <strefil@yandex.ru> for the problem
	report.
	* configure.ac: Bump version to 4.0.0a for stable branch.

2011-06-24         Arnold D. Robbins     <arnold@skeeve.com>

	* Makefile.am (EXTRA_DIST): Add ChangeLog.0.
	* 4.0.0: Remake the tar ball.

2011-06-23         Arnold D. Robbins     <arnold@skeeve.com>

	* configure.ac: Update version to 4.0.0.
	* configure: Regenerated.
	* ChangeLog.0: Rotated ChangeLog into this file.
	* ChangeLog: Created anew for gawk 4.0.0 and on.
	* README: Bump version to 4.0.0.
	* 4.0.0: Release tar ball made.<|MERGE_RESOLUTION|>--- conflicted
+++ resolved
@@ -1,9 +1,3 @@
-<<<<<<< HEAD
-2018-07-26         Arnold D. Robbins     <arnold@skeeve.com>
-
-	* awk.h (_GNU_SOURCE): Don't define it here, it's already
-	done in config.h.
-=======
 2018-08-02         Arnold D. Robbins     <arnold@skeeve.com>
 
 	* awkgram.y (yylex): Add lint warning upon encountering escaped
@@ -46,7 +40,11 @@
 	* awkgram.y: Add lint warning about concatenation as target
 	of `>' redirection.  Always use Op_parens so that
 	print "foo" > ("foo" 1) does not warn.
->>>>>>> 3998ed05
+
+2018-07-26         Arnold D. Robbins     <arnold@skeeve.com>
+
+	* awk.h (_GNU_SOURCE): Don't define it here, it's already
+	done in config.h.
 
 2018-07-13         Arnold D. Robbins     <arnold@skeeve.com>
 
