--- conflicted
+++ resolved
@@ -1,4 +1,32 @@
-<<<<<<< HEAD
+2017-03-20         Arnold D. Robbins     <arnold@skeeve.com>
+
+	Improve handling of EPIPE. Problems reported by
+	Alexandre Ferrieux <alexandre.ferrieux@orange.com>
+	and David Kerns <david.t.kerns@gmail.com>.
+
+	* awk.h (ignore_sigpipe, set_sigpipe_to_default,
+	non_fatal_flush_std): Declare new functions.
+	(ignore_sigpipe, set_sigpipe_to_default,
+	non_fatal_flush_std): New macros.
+	* builtin.c (do_fflush): When nonfatal not in force, flush
+	of stdout/stderr and EPIPE exits, simulating SIGPIPE, as
+	in nawk/mawk. Flush of other redirections with EPIPE now
+	also fatals.
+	(do_system): Use ignore_sipipe and set_sigpipe_to_default
+	instead of uglier inline ifdefed code.
+	* main.c (main): Ditto.
+	* io.c (redirect_string, two_way_open, gawk_popen): Ditto.
+	(flush_io): Use non_fatal_flush_std for stdout and stderr.
+
+	Unrelated:
+
+	* config.guess, config.rpath, config.sub, install-sh:
+	Sync with GNULIB.
+
+2017-03-16         Arnold D. Robbins     <arnold@skeeve.com>
+
+	* configure.ac: Some cleanups.
+
 2017-03-09         Andrew J. Schorr     <aschorr@telemetry-investments.com>
 
 	* gawkapi.h (awk_input_field_info_t): Define new structure to contain
@@ -76,36 +104,6 @@
 	(do_getline_redir, do_getline): Ditto.
 	* main.c (load_procinfo): Use new current_field_sep_str function
 	instead of switching on the return value from current_field_sep.
-=======
-2017-03-20         Arnold D. Robbins     <arnold@skeeve.com>
-
-	Improve handling of EPIPE. Problems reported by
-	Alexandre Ferrieux <alexandre.ferrieux@orange.com>
-	and David Kerns <david.t.kerns@gmail.com>.
-
-	* awk.h (ignore_sigpipe, set_sigpipe_to_default,
-	non_fatal_flush_std): Declare new functions.
-	(ignore_sigpipe, set_sigpipe_to_default,
-	non_fatal_flush_std): New macros.
-	* builtin.c (do_fflush): When nonfatal not in force, flush
-	of stdout/stderr and EPIPE exits, simulating SIGPIPE, as
-	in nawk/mawk. Flush of other redirections with EPIPE now
-	also fatals.
-	(do_system): Use ignore_sipipe and set_sigpipe_to_default
-	instead of uglier inline ifdefed code.
-	* main.c (main): Ditto.
-	* io.c (redirect_string, two_way_open, gawk_popen): Ditto.
-	(flush_io): Use non_fatal_flush_std for stdout and stderr.
-
-	Unrelated:
-
-	* config.guess, config.rpath, config.sub, install-sh:
-	Sync with GNULIB.
-
-2017-03-16         Arnold D. Robbins     <arnold@skeeve.com>
-
-	* configure.ac: Some cleanups.
->>>>>>> efc7e96c
 
 2017-02-23         Arnold D. Robbins     <arnold@skeeve.com>
 
