<<<<<<< HEAD
2012-10-05         Arnold D. Robbins     <arnold@skeeve.com>

	* mbsupport.h: Add a bunch of undefs for z/OS.

2012-10-04         Arnold D. Robbins     <arnold@skeeve.com>

	* TODO.xgawk: Update.
	* awk.h (make_str_node): Removed macro.
	(make_string): Modified to call make_str_node.
	(r_make_str_node): Renamed to make_str_node.
	* gawkapi.c: Changed r_make_str_node to make_str_node everywhere.
	* node.c (make_str_node): Renamed from make_str_node.

	Update to automake 1.12.4.

	* Makefile.in, aclocal.m4, awklib/Makefile.in, doc/Makefile.in,
	extension/Makefile.in, extension/aclocal.m4, test/Makefile.in:
	Regenerated.
=======
2012-10-04         Arnold D. Robbins     <arnold@skeeve.com>

	* interpret.h (Op_Subscript): Added lint warnings for FUNCTAB
	and SYMTAB.

2012-10-02         Arnold D. Robbins     <arnold@skeeve.com>

	* awk.h (func_table): Declare.
	* awkgram.y: If do_posix or do_traditional, then check for
	delete on SYMTAB. Add check for delete on FUNCTAB, also.
	* interpret.h (Op_Subscript): For FUNCTAB, return the element name
	as its value too.  Avoids lots of weirdness and allows indirect calls
	after assignment from FUNCTAB["foo"] to work.
	(Op_store_sub): Disallow assignment to elements of FUNCTAB.
	(Op_indirect_func_all): Turn assert into check and fatal error.
	* symbol.c (func_table): No longer static.
	(lookup): If do_posix or do_traditional, skip the global table.
	(release_all_vars): Clear func_table too.

2012-09-25         Arnold D. Robbins     <arnold@skeeve.com>

	First cut at SYMTAB and FUNCTAB. This does the following:
	- Change symbol table handling to use gawk arrays.
	- Store symbols in SYMTAB array and allow indirect access
	  through SYMTAB to variables, both getting and setting.
	- List function names in FUNCTAB indexes; Values cannot be
	  used at the moment.
	- No documentation yet.

	* awk.h (Node_hashnode, hnext, hname, hlength, hcode, hvalue):
	Removed, not needed any more.
	(init_symbol_table, symbol_table): Add declarations.
	* awkgram.y: Disallow delete on SYMTAB, fix warning for tawk
	extension if traditional.
	* eval.c (nodetypes): Remove Node_hashnode element.
	* interpret.h (Op_subscript, Op_store_sub): Handle SYMTAB and go
	through to the actual value.
	* main.c (main): Init Nnull_string earlier. Add call to
	init_symbol_table().
	* profile.c (pp_str, pp_len): Change definitions.
	(pp_next): New macro.
	(pp_push, pp_pop): Adjust uses.
	* symbol.c (variables): Removed.
	(global_table, param_table, func_table, symbol_table,
	installing_specials): New variables.
	(lookup, make_params, install_params, remove_params, remove_symbol,
	make_symbol, install, get_symbols, release_all_vars, append_symbol,
	release_symbols, load_symbols): Rework logic considerably.
	(init_symbol_table): New function.
>>>>>>> 81896b42

2012-09-23         Arnold D. Robbins     <arnold@skeeve.com>

	`delete array' and `nextfile' are now in POSIX.
	Thanks to Nathan Weeks <weeks@iastate.edu> for the
	initiative and letting us know about it.

	* awkgram.y: Make the right code changes for `delete array'
	and `nextfile'.
	(tokentab): Set flags to zero for nextfile.

2012-09-19         Arnold D. Robbins     <arnold@skeeve.com>

	* symbol.c (load_symbols): Zero out the new node. Prevents assertion
	failure on PPC Mac OS X.

2012-09-14         Arnold D. Robbins     <arnold@skeeve.com>

	Allow read-only access to built-in variables from extensions.

	* awk.h (NO_EXT_SET): New flag.
	* gawkapi.c (api_sym_lookup, api_sym_update_real): Set flag if off
	limits variable instead of failing. Adjust logic.
	(api_sym_update_scalar, api_set_array_element, api_del_array_element,
	api_release_flattened_array): Adjust logic.
	* gawkapi.h: Adjust documentation.

	Provide PROCINFO["identifiers"]. Undocumented for now.

	* awk.h (load_symbols): Add declaration.
	* awkgram.y (variable): Adjust comment formatting.
	* main.c (main): Call load_symbols().
	* symbol.c (load_symbols): New function.

2012-09-13         Arnold D. Robbins     <arnold@skeeve.com>

	* configure.ac: Determination of DYNAMIC adjusted. Hopefully is
	smarter for z/OS.

2012-09-13         Dave Pitts            <dpitts@cozx.com>

	* awk.h: Add defines for z/OS for newer types.

2012-08-31         Arnold D. Robbins     <arnold@skeeve.com>

	* gawkapi.c: Wrap various bits in #ifdef DYNAMIC so that
	gawk will compile on systems without dynamic loading.

2012-08-24         Arnold D. Robbins     <arnold@skeeve.com>

	Add version facility to API. Thanks to Manuel Collado
	for the idea.

	* awk.h (print_ext_versions): Declare.
	Rearrange includes and decls to make more sense.
	* gawkapi.h (register_ext_version): New API.
	(dl_load_func): Add code for ext_version.
	* gawkapi.c (api_register_ext_version, print_ext_versions):
	New functions.
	* main.c (do_version): New variable.
	(optab): Set it for -v / --version.
	(main): Set it in arg parsing switch. Call version() after the
	extensions have been loaded.

2012-08-22         Arnold D. Robbins     <arnold@skeeve.com>

	Add output wrapper and two-way processor to extension API.

	* awk.h (struct redirect): Replace output FILE * with awk_output_buf_t.
	(register_output_wrapper, register_two_way_processor): Declare.
	* builtin.c (efwrite): Adjust logic to use rp->output data and
	functions if rp is not NULL. Remove redundant declaration of function.
	(do_fflush, do_printf, do_print, do_print_rec): Same adjustment.
	* ext.c (make_builtin): Adjust error messages.
	* gawkapi.c (api_register_output_wrapper,
	api_register_two_way_processor): New functions.
	(sym_update_real): Adjust code formatting.
	* gawkapi.h (awk_input_parser_t): Make next pointer awk_const.
	(awk_output_buf_t, awk_two_way_processor_t): New structs.
	(api_register_output_wrapper, api_register_two_way_processor): New APIs.
	(dl_load_func): Allow for empty function table (NULL elements).
	* io.c (find_output_wrapper, init_output_wrapper, find_two_processor,
	gawk_fwrite, gawk_ferror, gawk_fflush, gawk_fclose): New functions.
	(redirect): Call init_output_wrapper, find_output_wrapper as needed.
	Adjust use of rp->fp to rp->output.fp and also function calls.
	(close_rp, close_redir, flush_io): Same adjustment.
	(two_way_open): Same adjustment. Call find_two_way_processor, and
	find_output_wrapper, as needed.

2012-08-17         Arnold D. Robbins     <arnold@skeeve.com>

	* Update infrastructure: Automake 1.12.3 and bison 2.6.2.

2012-08-15         Arnold D. Robbins     <arnold@skeeve.com>

	* dfa.c: Sync w/GNU grep.

2012-08-12         Arnold D. Robbins     <arnold@skeeve.com>

	* gawkapi.h: Make the versions enum constants instead of defines.

2012-08-11         Andrew J. Schorr     <aschorr@telemetry-investments.com>

	* awkgram.y (add_srcfile): It is now a fatal error to load the
	same file with -f and -i (or @include).
	* TODO.xgawk: Update to reflect this change.

2012-08-10         Arnold D. Robbins     <arnold@skeeve.com>

	* FUTURES, TODO.xgawk: Updates.

2012-08-08         Arnold D. Robbins     <arnold@skeeve.com>

	* configure.ac: Add -DNDEBUG to remove asserts if not developing.

	* gawkapi.h: Document how to build up arrays.
	* gawkapi.c (api_sym_update): For an array, pass the new cookie
	back out to the extension.

	* awk.h (IOBUF): Move struct stat into IOBUF_PUBLIC.
	(os_isreadable): Change to take an IOBUF_PUBLIC.
	* gawkapi.h (IOBUF_PUBLIC): Received struct stat.
	(INVALID_HANDLE): Moves to here.
	* io.c (iop_alloc): Stat the fd and fill in stat buf.
	(iop_finish): Use passed in stat info.

2012-08-05         Arnold D. Robbins     <arnold@skeeve.com>

	* README.git: More stuff added.

2012-08-01         Arnold D. Robbins     <arnold@skeeve.com>

	* io.c (iop_finish): New function.
	(iop_alloc): Add errno_val parameter. Move code into iop_finish.
	Add large explanatory leading comment.
	(after_beginfile): Rework logic. Check for input parser first, then
	check for invalid iop.
	(nextfile): Organize code better. Call iop_alloc then iop_finish.
	(redirect): Call iop_alloc, find_input_parser, iop_finish.
	(two_way_open): Call iop_alloc, find_input_parser, iop_finish.
	(gawk_popen): Call iop_alloc, find_input_parser, iop_finish.
	(find_input_parser): Set iop->valid if input parser takes control.
	(get_a_record): Rework setting RT to use macros.

2012-07-29         Andrew J. Schorr     <aschorr@telemetry-investments.com>

	* awk.h (set_RT_to_null, set_RT): Removed.
	* gawkapi.h (api_set_RT): Removed.
	(get_record): Signature changed in input parser struct.
	* gawkapi.c (api_set_RT): Removed.
	* io.c (set_RT_to_null, set_RT): Removed.
	(get_a_record): Adjustments for new API for input parser.

2012-07-29         Arnold D. Robbins     <arnold@skeeve.com>

	* awk.h (os_isreadable): Adjust declaration.
	(struct iobuf): Add new member `valid'.
	* io.c (iop_alloc): Remove do_input_parsers parameter, it's
	always true. Adjust logic to set things to invalid if could not
	find an input parser.
	(after_beginfile): Use valid member to check if iobuf is valid.
	Don't clear iop->errcode.
	(nextfile): Adjust logic to clear errcode if valid is true and
	also to update ERRNO.
	(redirect): Check iop->valid and cleanup as necessary, including
	setting ERRNO.
	(two_way_open): Ditto.
	(gawk_popen): Ditto.
	(devopen): Remove check for directory.

2012-07-27         Andrew J. Schorr     <aschorr@telemetry-investments.com>

	* io.c (find_input_parser): Issue a warning if take_control_of fails.

2012-07-27         Arnold D. Robbins     <arnold@skeeve.com>

	* awk.h (set_RT): Change to take a NODE * parameter.
	* io.c (set_RT): Change to take a NODE * parameter.
	* gawkapi.h: Change open hook to input parser in comment.
	* gawkapi.c (api_set_RT): Adjust call to set_RT.

2012-07-26         Arnold D. Robbins     <arnold@skeeve.com>

	* awk.h (set_RT_to_null, set_RT): Declare functions.
	(os_isreadable): Declare function.
	* io.c (set_RT_to_null, set_RT): New functions.
	(iop_close): Init ret to zero.
	* gawkapi.c (api_register_input_parser): Check for null pointer.
	(api_set_RT): New function.
	* gawkapi.h (api_set_RT): New function.

2012-07-26         Andrew J. Schorr     <aschorr@telemetry-investments.com>

	* gawkapi.h (IOBUF_PUBLIC): Document the get_record and close_func
	API.
	(awk_input_parser_t) Change can_take_file argument to const, and
	document the API.
	* io.c (get_a_record): Document that the caller initializes *errcode
	to 0, and remote the test for non-NULL errcode.

2012-07-26         Andrew J. Schorr     <aschorr@telemetry-investments.com>

	* gawkapi.c (api_sym_update_scalar): Fix some minor bugs.  Was
	not updating AWK_NUMBER when valref != 1.  And strings were not
	freeing MPFR values.

2012-07-25         Arnold D. Robbins     <arnold@skeeve.com>

	Start refactoring of IOBUF handling and turn "open hooks"
	into "input parsers".

	* awk.h (IOP_NOFREE_OBJ): Flag removed.
	(register_input_parser): Renamed from register_open_hook.
	* ext.c (load_ext): Make sure lib_name is not NULL.
	* gawk_api.c (api_register_input_parser): Renamed from
	api_register_open_hook.
	* gawk_api.h (api_register_input_parser): Renamed from
	api_register_open_hook.  Rework structure to have "do you want it"
	and "take control of it" functions.
	* io.c (iop_alloc): Remove third argument which is IOBUF pointer.
	Always malloc it. Remove use of IOP_NOFREE_OBJ everywhere.
	(find_input_parser): Renamed from find_open_hook.
	(nextfile): Don't use static IOBUF.
	(iop_close): Call close_func first. Then close fd or remap it
	if it's still not INVALID_HANDLE.
	(register_input_parser): Renamed from register_open_hook.
	Use a FIFO list and check if more than one parser will accept the
	file. If so, fatal error.

2012-07-25         Andrew J. Schorr     <aschorr@telemetry-investments.com>

	* configure.ac: Instead of using acl_shlibext for the shared library
	extension, define our own variable GAWKLIBEXT with a hack to work
	correctly on Mac OS X.
	* Makefile.am (SHLIBEXT): Use the value of GAWKLIBEXT instead of
	acl_shlibext.

2012-07-24         Arnold D. Robbins     <arnold@skeeve.com>

	* configure.ac: Add crude but small hack to make plug-ins work
	on Mac OS X.

2012-07-20         Arnold D. Robbins     <arnold@skeeve.com>

	* gawkapi.h: Rework table to not take up so much space.
	* gawkapi.c (api_sym_update_scalar): Rework optimization code
	to clean up the function.

2012-07-17         Andrew J. Schorr     <aschorr@telemetry-investments.com>

	* gawkapi.h: Add comments explaining new api_create_value and
	api_release_value functions.
	* gawkapi.c (sym_update_real): Allow updates with AWK_SCALAR and
	AWK_VALUE_COOKIE types.  After creating a regular variable,
	remove the call to unref(node->var_value), since this is not
	done elsewhere in the code (see, for example, main.c:init_vars).
	If the update is for an existing variable, allow any val_type
	except AWK_ARRAY (was previously disallowing AWK_SCALAR and
	AWK_VALUE_COOKIE for no apparent reason).
	(api_sym_update_scalar): The switch should return false for an
	invalid val_type value, so change the AWK_ARRAY case to default.
	(valid_subscript_type): Any scalar value is good, so accept any valid
	type except AWK_ARRAY.
	(api_create_value): Accept only AWK_NUMBER and AWK_STRING values.
	Anything else should fail.

2012-07-17         Arnold D. Robbins     <arnold@skeeve.com>

	Speedup:

	* awk.h (r_free_wstr): Renamed from free_wstr.
	(free_wstr): Macro to test the WSTRCUR flag first.
	* node.c (r_free_wstr): Renamed from free_wstr.

	Support value cookies:

	* gawkapi.h (awk_val_type_t): Add AWK_VALUE_COOKIE.
	(awk_value_cookie_t): New type.
	(awk_value_t): Support AWK_VALUE_COOKIE.
	(api_create_value, api_release_value): New function pointers.
	* gawkapi.c (awk_value_to_node, api_sym_update_scalar,
	valid_subscript_type): Handle AWK_VALUE_COOKIE.
	(api_create_value, api_release_value): New functions.

2012-07-16         Arnold D. Robbins     <arnold@skeeve.com>

	* gawkapi.c (awk_value_to_node): Support AWK_SCALAR.
	(api_sym_update_scalar): Performance improvements.

2012-07-12         Arnold D. Robbins     <arnold@skeeve.com>

	Allow creation of constants. Thanks to John Haque for the
	implementation concept.

	* gawk_api.h (api_sym_constant): Create a constant.
	* gawk_api.h (api_sym_update_real): Renamed from api_sym_update.
	Add is_const paramater and do the right thing if true.
	(api_sym_update, api_sym_constant): Call api_sym_update_real
	in the correct way.
	(set_constant): New function.

2012-07-11         Andrew J. Schorr     <aschorr@telemetry-investments.com>

	* gawkapi.h: Fix typo in comment.
	(awk_value_t): Type for scalar_cookie should be awk_scalar_t,
	not awk_array_t.
	(gawk_api): Add new api_sym_lookup_scalar function.
	(sym_lookup_scalar): New wrapper macro for api_sym_lookup_scalar hook.
	* gawkapi.c (api_sym_lookup_scalar): New function for faster scalar
	lookup.
	(api_impl): Add entry for api_sym_lookup_scalar.

2012-07-11         Andrew J. Schorr     <aschorr@telemetry-investments.com>

	* gawkapi.c (awk_value_to_node): Change to a switch statement
	so AWK_SCALAR or other invalid type is handled properly.
	(valid_subscript_type): Test whether a value type is acceptable
	for use as an array subscript (any scalar value will do).
	(api_get_array_element, api_set_array_element, api_del_array_element):
	Use new valid_subscript_type instead of restricting to string values.

2012-07-11         Arnold D. Robbins     <arnold@skeeve.com>

	Lots of API work.

	* gawkapi.h: Function pointer members renamed api_XXXX and
	macros adjusted. More documentation.
	(awk_valtype_t): New AWK_SCALAR enum for scalar cookies.
	(awk_scalar_t): New type.
	(awk_value_t): New member scalar_cookie.
	(api_sym_update_scalar): New API function.
	(erealloc): New macro.
	(make_const_string): New macro, renamed from dup_string.
	(make_malloced_string): New macro, renamed from make_string.
	(make_null_string): New inline function.
	(dl_load_func): Add call to init routine through pointer if
	not NULL.

	* gawkapi.c (awk_value_to_node): Assume that string values came
	from malloc.
	(node_to_awk_value): Handle AWK_SCALAR.
	(api_sym_update): Ditto.
	(api_sym_update_scalar): New routine.
	(api_get_array_element): Return false if the element doesn't exist.
	Always unref the subscript.
	(remove_element): New helper routine.
	(api_del_array_element): Use it.
	(api_release_flattened_array): Ditto.
	(api_impl): Add the new routine.

2012-07-11         Andrew J. Schorr     <aschorr@telemetry-investments.com>

	* gawkapi.c (api_sym_update): Allow val_type to be AWK_UNDEFINED
	for setting a variable to "", i.e. dupnode(Nnull_string).

2012-07-10         Andrew J. Schorr     <aschorr@telemetry-investments.com>

	* awkgram.y (add_srcfile): Lint warning message for a previously loaded
	shared library should say "already loaded shared library" instead
	of "already included source file".

2012-07-08         Arnold D. Robbins     <arnold@skeeve.com>

	* gawkapi.h (set_array_element): Use index + value instead
	of element structure. Matches get_array_element.
	(set_array_element_by_elem): New macro to use an element.
	* gawkapi.c (api_set_array_element): Make the necessary adjustments.

2012-07-04         Arnold D. Robbins     <arnold@skeeve.com>

	* awkgram.y (tokentab): Remove limit on number of arguments
	for "and", "or", and "xor".
	* builtin.c (do_and, do_or, do_xor): Modify code to perform the
	respective operation on any number of arguments. There must be
	at least two.

2012-06-29         Arnold D. Robbins     <arnold@skeeve.com>

	* gawkapi.h: Improve the documentation of the return values
	per Andrew Schorr.

2012-06-25         Arnold D. Robbins     <arnold@skeeve.com>

	* TODO.xgawk: Updated.
	* awk.h (track_ext_func): Declared.
	* awkgram.y (enum defref): Add option for extension function.
	(struct fdesc): Add member for extension function.
	(func_use): Handle extension function, mark as extension and defined.
	(track_ext_func): New function.
	(check_funcs): Update logic for extension functions.
	* ext.c (make_builtin): Call track_ext_func.

2012-06-24         Andrew J. Schorr     <aschorr@telemetry-investments.com>

	* TODO.xgawk: Most of IOBUF has been hidden.
	* gawkapi.h (IOBUF): Remove declaration (now back in awk.h).
	(IOBUF_PUBLIC): Declare new structure defining subset of IOBUF fields
	that should be exposed to extensions.
	(gawk_api): Update register_open_hook argument from IOBUF to
	IOBUF_PUBLIC.
	* awk.h (IOBUF): Restore declaration with 5 fields moved to new
	IOBUF_PUBLIC structure.
	(register_open_hook): Update open_func argument from IOBUF to
	IOBUF_PUBLIC.
	* gawkapi.c (api_register_open_hook): Ditto.
	* io.c (after_beginfile, nextfile, iop_close, gawk_pclose): Some fields
	such as fd and name are now inside the IOBUF public structure.
	(struct open_hook): Update open_func argument from IOBUF to
	(register_open_hook): Ditto.
	(find_open_hook): opaque now inside IOBUF_PUBLIC.
	(iop_alloc): fd and name now in IOBUF_PUBLIC.
	(get_a_record): If the get_record hook returns EOF, set the IOP_AT_EOF
	flag.  Access fd inside IOBUF_PUBLIC.
	(get_read_timeout): File name now inside IOBUF_PUBLIC.
	* interpret.h (r_interpret): File name now inside IOBUF_PUBLIC.
	* ext.c (load_ext): No need to call return at the end of a void
	function.

2012-06-24         Arnold D. Robbins     <arnold@skeeve.com>

	* ext.c (load_ext): Don't retun a value from a void function.
	* gawkapi.c (api_set_array_element): Set up vname and parent_array.

2012-06-21         Arnold D. Robbins     <arnold@skeeve.com>

	More API and cleanup:

	* awk.h (stopme): Make signature match other built-ins.
	* awkgram.y (stopme): Make signature match other built-ins.
	(regexp): Minor edit.
	* gawkapi.c (api_set_argument): Remove unused variable.
	Set parent_array field of array value.
	* TODO.xgawk: Update some.

	Remove extension() builtin.

	* awk.h (do_ext): Removed.
	(load_ext): Signature changed.
	* awkgram.y (tokentab): Remove do_ext.
	Change calls to do_ext.
	* ext.c (load_ext): Make init function a constant.
	* main.c (main): Change calls to do_ext.

2012-06-20         Arnold D. Robbins     <arnold@skeeve.com>

	Restore lost debugging function:

	* awkgram.y (stopme): Restore long lost debugging function.
	* awk.h (stopme): Add declaration.

	API work:

	* ext.c (get_argument): Make extern.
	* awk.h (get_argument): Declare it.
	* gawkapi.c (api_set_argument): Call it. Finish off the logic.
	(api_get_argument): Refine logic to use get_argument.
	* gawkapi.h (set_argument): New API.

2012-06-19         Arnold D. Robbins     <arnold@skeeve.com>

	Remove code duplication in gawkapi.c from msg.c:

	* awk.h (err): Add `isfatal' first parameter.
	* awkgram.y (err): Adjust all calls.
	* msg.c (err): Adjust all calls. Move fatal code to here ...
	(r_fatal): From here.
	* gawkapi.c: Remove code duplication and adjust calls to `err'.

	Handle deleting elements of flattened array:

	* awk.h (get_argument): Remove declaration.
	* ext.c (get_argument): Make static.
	* gawkapi.h (awk_flat_array_t): Make opaque fields const. Add
	more descriptive comments.
	* gawkapi.c (release_flattened_array): Delete elements flagged
	for deletion. Free the flattened array also.

	Add additional debugging when developing:

	* configure.ac: Add additional debugging flags.
	* configure: Regenerated.

2012-06-18         Arnold D. Robbins     <arnold@skeeve.com>

	* gawkapi.h (get_array_element): Restore `wanted' paramater.
	(awk_element_t): Use awk_value_t for index. Add awk_flat_array_t.
	(flatten_array): Change signature to use awk_flat_array_t;
	(release_flattened_array): Change signature to use awk_flat_array_t;
	* gawkapi.c (api_sym_update): Handle case where variable exists already.
	(api_get_array_element): Restore `wanted' paramater and pass it
	on to node_to_awk_value.
	(api_set_array_element): Revisse to match changed element type.
	(api_flatten_array): Revise signature, implement.
	(api_release_flattened_array): Revise signature, implement.

2012-06-17         Arnold D. Robbins     <arnold@skeeve.com>

	API Work:

	* gawkapi.h (get_array_element): Remove `wanted' parameter.
	(r_make_string): Comment the need for `api' and `ext_id' parameters.
	* gawkapi.c (api_sym_update): Move checks to front.
	Initial code for handling arrays. Still needs work.
	(api_get_array_element): Implemented.
	(api_set_array_element): Additional checking code.
	(api_del_array_element): Implemented.
	(api_create_array): Implemented.
	(init_ext_api): Force do_xxx values to be 1 or 0.
	(update_ext_api): Ditto.

2012-06-12         Arnold D. Robbins     <arnold@skeeve.com>

	API Work:

	* gawkapi.h (awk_value_t): Restore union.
	(get_curfunc_param): Renamed to get_argument. Return type changed
	to awk_bool_t. Semantics better thought out and documented.
	(awk_atexit, get_array_element): Return type now void.
	(sym_lookup): Return type now void. Argument order rationalized.
	* gawkapi.c (node_to_awk_value): Return type is now awk_bool_t.
	Semantics now match table in gawkawpi.h.
	(api_awk_atexit): Return type now void.
	(api_sym_lookup): Return type is now awk_bool_t. Change parameter
	order.
	(api_get_array_element): Return type is now awk_bool_t.

	Further API implementations and fixes for extension/testext.c:

	* awk.h (final_exit): Add declaration.
	* ext.c (load_ext): Change `func' to install_func.
	* gawkapi.c: Add casts to void for id param in all functions.
	(api_sym_update): Finish implementation.
	(api_get_array_element): Start implementation.
	(api_set_array_element): Add error checking.
	(api_get_element_count): Add error checking, return the right value.
	* main.c (main): Call final_exit instead of exit.
	(arg_assign): Ditto.
	* msg.c (final_exit): New routine to run the exit handlers and exit.
	(gawk_exit): Call it.
	* profile.c (dump_and_exit): Ditto.

2012-06-10         Andrew J. Schorr     <aschorr@telemetry-investments.com>

	* TODO.xgawk: Addition of time extension moved to "done" section.

2012-06-10         Andrew J. Schorr     <aschorr@telemetry-investments.com>

	* gawkapi.c (api_update_ERRNO_string): Treat boolean true as a request
	for TRANSLATE, and false as DONT_TRANSLATE.

2012-06-06         Arnold D. Robbins     <arnold@skeeve.com>

	* cint_array.c (tree_print, leaf_print): Add additional casts
	for printf warnings.

	* awk.h (update_ext_api): Add declaration.
	* gawkapi.c (update_ext_api): New function.
	* eval.c (set_LINT): Call update_ext_api() at the end.
	* gawkapi.h: Document that do_XXX could change on the fly.

	* awk.h (run_ext_exit_handlers): Add declaration.
	* msg.c (gawk_exit): Call it.

2012-06-05         Arnold D. Robbins     <arnold@skeeve.com>

	* ext.c (load_ext): Remove use of RTLD_GLOBAL. Not needed in new
	scheme. Clean up error messages.

2012-06-04         Arnold D. Robbins     <arnold@skeeve.com>

	* configure.ac: Remove use of -export-dynamic for GCC.
	* configure: Regenerated.

2012-05-30         Arnold D. Robbins     <arnold@skeeve.com>

	* main.c (is_off_limits_var): Minor coding style edit.
	* gawkapi.c (awk_value_to_node): More cleanup.
	(node_to_awk_value): Use `wanted' for decision making.
	(api_sym_update): Start implementation. Needs more work.
	General: More cleanup, comments.
	* gawkapi.h (api_sym_update): Add additional comments.

2012-05-29         Arnold D. Robbins     <arnold@skeeve.com>

	* gawkapi.c (node_to_awk_value): Add third parameter indicating type
	of value desired. Based on that, do force_string or force_number
	to get the "other" type.
	(awk_value_to_node): Clean up the code a bit.
	(get_curfunc_param): Move forcing of values into node_to_awk_value.
	(api_sym_lookup): Add third parameter indicating type of value wanted.
	(api_get_array_element): Ditto.
	* gawk_api.h: Additional comments and clarifications. Revise APIs
	to take third 'wanted' argument as above.
	(awk_value_t): No longer a union so that both values may be accessed.
	All macros: Parenthesized the bodies.
	* bootstrap.sh: Rationalize a bit.

2012-05-26         Andrew J. Schorr     <aschorr@telemetry-investments.com>

	* Makefile.am (include_HEADERS): Add so gawkapi.h will be installed.
	(base_sources): Add gawkapi.h so that it is in dist tarball.
	* TODO.xgawk: Update.
	* main.c (is_off_limits_var): Stop returning true for everything
	except PROCINFO.

2012-05-25         Arnold D. Robbins     <arnold@skeeve.com>

	* main.c (is_off_limits_var): New function to check if a variable
	is one that an extension function may not change.
	* awk.h (is_off_limits_var): Declare it.
	* gawkapi.c (api_sym_lookup): Use it.

	* bootstrap.sh: Touch various files in the extension directory also.

2012-05-24         Andrew J. Schorr     <aschorr@telemetry-investments.com>

	* gawkapi.h (awk_param_type_t): Remove (use awk_valtype_t instead).
	(awk_ext_func_t): Pass a result argument, and return an awk_value_t *.
	(gawk_api.get_curfunc_param): Add a result argument.
	(gawk_api.set_return_value): Remove obsolete function.
	(gawk_api.sym_lookup, gawk_api.get_array_element): Add a result
	argument.
	(gawk_api.api_make_string, gawk_api.api_make_number): Remove hooks,
	since access to gawk internal state is not required to do this.
	(set_return_value): Remove obsolete macro.
	(get_curfunc_param, sym_lookup, get_array_element): Add result argument.
	(r_make_string, make_number): New static inline functions.
	(make_string, dup_string): Revise macro definitions.
	(dl_load_func): Remove global_api_p and global_ext_id args,
	and fix SEGV by setting api prior to checking its version members.
	(GAWK): Expand ifdef to include more stuff.
	* gawkapi.c (node_to_awk_value): Add result argument.
	(api_get_curfunc_param): Add result argument, and use awk_valtype_t.
	(api_set_return_value): Remove obsolete function.
	(awk_value_to_node): New global function to convert back into internal
	format.
	(api_add_ext_func): Simply call make_builtin.
	(node_to_awk_value): Add result argument, and handle Node_val case.
	(api_sym_lookup, api_get_array_element): Add result argument.
	(api_set_array_element): Implement.
	(api_make_string, api_make_number): Remove functions that belong on
	client side.
	(api_impl): Remove 3 obsolete entries.
	* TODO.xgawk: Update to reflect progress.
	* Makefile.am (base_sources): Add gawkapi.c.
	* awk.h: Include gawkapi.h earlier.
	(api_impl, init_ext_api, awk_value_to_node): Add declarations
	so we can hook in new API.
	(INSTRUCTION): Add new union type efptr for external functions.
	(extfunc): New define for d.efptr.
	(load_ext): Remove 3rd obj argument that was never used for anything.
	(make_builtin): Change signature for new API.
	* awkgram.y (load_library): Change 2nd argument to load_ext
	from dlload to dl_load, and remove pointless 3rd argument.
	* main.c (main): Call init_ext_api() before loading shared libraries.
	Change 2nd argument to load_ext from dlload to dl_load, and remove
	pointless 3rd argument.
	* ext.c (do_ext): Remove pointless 3rd argument to load_ext.
	(load_ext): Remove 3rd argument.  Port to new API (change initialization
	function signature).  If initialization function fails, issue a warning
	and return -1, else return 0.
	(make_builtin): Port to new API.
	* interpret.h (r_interpret): For Op_ext_builtin, call external functions
	with an awk_value_t result buffer, and convert the returned value
	to a NODE *.  For Node_ext_func, code now in extfunc instead of builtin.

2012-05-21         Andrew J. Schorr     <aschorr@telemetry-investments.com>

	* configure.ac: Remove libtool, and call configure in the
	extension subdirectory.  Change pkgextensiondir to remove the
	version number, since the new API has builtin version checks.
	* TODO.xgawk: Update.
	* ltmain.sh: Removed, since libtool no longer used here.

2012-05-19         Andrew J. Schorr     <aschorr@telemetry-investments.com>

	* TODO.xgawk: Update to reflect progress and new issues.
	* main.c (main): Add -i (--include) option.
	(usage): Ditto.
	* awkgram.y (add_srcfile): Eliminate duplicates only for SRC_INC
	and SRC_EXTLIB sources (i.e. -f duplicates should not be removed).
	* io.c (find_source): Set DEFAULT_FILETYPE to ".awk" if not defined
	elsewhere.

2012-05-15         Arnold D. Robbins     <arnold@skeeve.com>

	* awk.h: Include "gawkapi.h" to get IOBUF.
	* gawkapi.h: Considerable updates.
	* gawkapi.c: New file. Start at implementing the APIs.

2012-05-13         Andrew J. Schorr     <aschorr@telemetry-investments.com>

	* TODO.xgawk: Update to reflect recent discussions and deletion of
	extension/xreadlink.[ch].

2012-05-11         Arnold D. Robbins     <arnold@skeeve.com>

	Sweeping change: Use `bool', `true', and `false' everywhere.

2012-04-09         Andrew J. Schorr     <aschorr@telemetry-investments.com>

	* eval.c (unset_ERRNO): Fix memory management bug -- need to use
	dupnode with Nnull_string.

2012-04-08         Andrew J. Schorr     <aschorr@telemetry-investments.com>

	* Makefile.am (valgrind): Define VALGRIND instead of redefining AWK.
	This allows test/Makefile.am to set up the command environment as
	desired.
	(valgrind-noleak): Ditto, plus set --leak-check=no instead of the
	default summary setting.

2012-04-07         Andrew J. Schorr     <aschorr@telemetry-investments.com>

	* TODO.xgawk: Update to reflect progress.

2012-04-01         Andrew J. Schorr     <aschorr@telemetry-investments.com>

	* TODO.xgawk: Move valgrind-noleak item into "done" section.
	* Makefile.am (valgrind-noleak): Add new valgrind rule that omits
	the "--leak-check=full" option to help spot more serious problems.

2012-04-01         Andrew J. Schorr     <aschorr@telemetry-investments.com>

	* TODO.xgawk: Move ERRNO item into "done" section.
	* awk.h (update_ERRNO, update_ERRNO_saved): Remove declarations.
	(update_ERRNO_int, enum errno_translate, update_ERRNO_string,
	unset_ERRNO): Add new declarations.
	* eval.c (update_ERRNO_saved): Renamed to update_ERRNO_int.
	(update_ERRNO_string, unset_ERRNO): New functions.
	* ext.c (do_ext): Use new update_ERRNO_string function.
	* io.c (ERRNO_node): Remove redundant extern declaration (in awk.h).
	(after_beginfile, nextfile): Replace update_ERRNO() with
	update_ERRNO_int(errno).
	(inrec): Replace update_ERRNO_saved with update_ERRNO_int.
	(do_close): Use new function update_ERRNO_string.
	(close_redir, do_getline_redir, do_getline): Replace update_ERRNO_saved
	with update_ERRNO_int.

2012-03-27         Andrew J. Schorr     <aschorr@telemetry-investments.com>

	* TODO.xgawk: Update to reflect debate about how to support Cygwin
	and other platforms that cannot link shared libraries with unresolved
	references.
	* awkgram.y (add_srcfile): Minor bug fix: reverse sense of test
	added by Arnold in last patch.
	* configure.ac: AC_DISABLE_STATIC must come before AC_PROG_LIBTOOL.

2012-03-26         Arnold D. Robbins     <arnold@skeeve.com>

	Some cleanups.

	* awkgram.y (add_srcfile): Use whole messages, better for
	translations.
	* io.c (init_awkpath): Small style tweak.
	* main.c (path_environ): Straighten out initial comment, fix
	compiler warning by making `val' const char *.

2012-03-25         Andrew J. Schorr     <aschorr@telemetry-investments.com>

	* configure.ac (AC_DISABLE_STATIC): Add this to avoid building useless
	static extension libraries.

2012-03-25         Andrew J. Schorr     <aschorr@telemetry-investments.com>

	* TODO.xgawk: New file listing completed and pending xgawk enhancements.

2012-03-24         Andrew J. Schorr     <aschorr@telemetry-investments.com>

	* io.c (path_info): Fix white space.
	(pi_awkpath, pi_awklibpath): Avoid structure initializers.
	(do_find_source): Eliminate pointless parentheses.
	(find_source): Leave a space after "&".
	* main.c (load_environ): Fix typo in comment.

2012-03-21         Andrew J. Schorr     <aschorr@telemetry-investments.com>

	* awkgram.y (LEX_LOAD): New token to support @load.
	(grammar): Add rules to support @load.
	(tokentab): Add "load".
	(add_srcfile): Improve error message to distinguish between source files
	and shared libraries.
	(load_library): New function to load libraries specified with @load.
	(yylex): Add support for LEX_LOAD (treated the same way as LEX_INCLUDE).

2012-03-20         Andrew J. Schorr     <aschorr@telemetry-investments.com>

	* Makefile.am (EXTRA_DIST): Remove extension.
	(SUBDIRS): Add extension so libraries will be built.
	(DEFS): Define DEFLIBPATH and SHLIBEXT so we can find shared libraries.
	* awk.h (deflibpath): New extern declaration.
	* configure.ac: Add support for building shared libraries by adding
	AC_PROG_LIBTOOL and AC_SUBST for acl_shlibext and pkgextensiondir.
	(AC_CONFIG_FILES): Add extension/Makefile.
	* io.c (pi_awkpath, pi_awklibpath): New static structures to contain
	path information.
	(awkpath, max_pathlen): Remove static variables now inside pi_awkpath.
	(init_awkpath): Operate on path_info structure to support both
	AWKPATH and AWKLIBPATH.  No need for max_path to be static, since
	this should be called only once for each environment variable.
	(do_find_source): Add a path_info arg to specify which path to search.
	Check the try_cwd parameter to decide whether to search the current
	directory (not desirable for AWKLIBPATH).
	(find_source): Choose appropriate path_info structure based on value
	of the is_extlib argument.  Set EXTLIB_SUFFIX using SHLIBEXT define
	instead of hardcoding ".so".
	* main.c (path_environ): New function to add AWKPATH or AWKLIBPATH
	to the ENVIRON array.
	(load_environ): Call path_environ for AWKPATH and AWKLIBPATH.

2012-06-19         Arnold D. Robbins     <arnold@skeeve.com>

	* main.c (main): Do setlocale to "C" if --characters-as-bytes.
	Thanks to "SP" <sp0sp0sp@gmail.com> for the bug report.

2012-05-09         Arnold D. Robbins     <arnold@skeeve.com>

	* configure.ac: Added AC_HEADER_STDBOOL
	* awk.h, dfa.c, regex.c: Reworked to use results
	of test and include missing_d/gawkbool.h.

2012-05-07         Arnold D. Robbins     <arnold@skeeve.com>

	* array.c (prnode): Add casts to void* for %p format.
	* debug.c (print_instruction): Ditto.
	* builtin.c: Fix %lf format to be %f everywhere.

	Unrelated:

	* replace.c: Don't include "config.h", awk.h gets it for us.

2012-05-04         Arnold D. Robbins     <arnold@skeeve.com>

	* getopt.c [DJGPP]: Change to __DJGPP__.
	* mbsupport.h [DJGPP]: Change to __DJGPP__.

	Unrelated:

	* awk.h: Workarounds for _TANDEM_SOURCE.

2012-05-01         Arnold D. Robbins     <arnold@skeeve.com>

	* dfa.c: Sync with GNU grep. RRI code now there, needed additional
	change for gawk.
	* configure.ac: Add check for stdbool.h.
	* regex.c: Add check for if not have stdbool.h, then define the
	bool stuff.

2012-04-27         Arnold D. Robbins     <arnold@skeeve.com>

	* dfa.c: Sync with GNU grep.
	* xalloc.h (xmemdup): Added, from grep, for dfa.c. Sigh.

2012-04-27         Arnold D. Robbins     <arnold@skeeve.com>

	Update to autoconf 2.69, automake 1.12.

	* INSTALL, aclocal.m4, configh.in, depcomp, install-sh, missing,
	mkinstalldirs, ylwrap: Updated.
	* configure.ac (AC_TYPE_LONG_LONG_INT, AC_TYPE_UNSIGNED_LONG_LONG_INT,
	AC_TYPE_INTMAX_T, AC_TYPE_UINTMAX_T): Renamed from gl_* versions.
	* configure: Regenerated.

2012-04-24         Arnold D. Robbins     <arnold@skeeve.com>

	* cmd.h (dPrompt, commands_Prompt, eval_Prompt, dgawk_Prompt): Changed
	to dbg_prompt, commands_prompt, eval_prompt, dgawk_prompt.
	* debug.c: Ditto.
	* command.y: Ditto.  Some minor whitespace and comments cleanup.

2012-04-24         Arnold D. Robbins     <arnold@skeeve.com>

	io.c cleanup and some speedup for RS as regexp parsing.

	* awk.h (Regexp): New members has_meta and maybe_long.
	(enum redirval): Add redirect_none as value 0.
	(remaybelong): Remove function declaration.
	* awkgram.y: Use redirect_none instead of 0 for no redirect cases.
	* io.c (go_getline_redir): Second arg now of type enum redirval.
	Changed intovar into into_variable.
	(comments and whitespace): Lots of general cleanup.
	(socket_open): readle changed to read_len.
	(two_way_open): Add additional calls to os_close_on_exec.
	(rsrescan): Simplify code a bit and use RS->maybe_long.
	* re.c (make_regexp): Set up new members in Regexp struct.
	(remaybelong): Remove function.
	(reisstring): Simplified code.

2012-04-16  Eli Zaretskii  <eliz@gnu.org>

	* io.c (read_with_timeout) [__MINGW32__]: Just call the blocking
	'read', as 'select' is only available for sockets.
	* mpfr.c (set_ROUNDMODE) [!HAVE_MPFR]: Renamed from set_RNDMODE.
	* main.c (load_procinfo): Declare name[] also when HAVE_MPFR is
	defined even though HAVE_GETGROUPS etc. are not.

2012-04-12         John Haque      <j.eh@mchsi.com>

	* array.c, awk.h, awkgram.y, builtin.c, command.y, debug.c,
	field.c, mpfr.c, profile.c: Change RND_MODE to ROUND_MODE.

2012-04-11         John Haque      <j.eh@mchsi.com>

	* main.c (varinit): Change RNDMODE to ROUNDMODE.

2012-04-11         Arnold D. Robbins     <arnold@skeeve.com>

	* main.c: Change --arbitrary-precision to --bignum.

2012-04-02         John Haque      <j.eh@mchsi.com>
	
	Add support for arbitrary-precision arithmetic.

	* mpfr.c: New file.
	* awk.h (struct exp_node): Add union to handle different number types.
	(MPFN, MPZN): New flag values.
	(DO_MPFR, do_mpfr): New defines.
	(PREC_node, RNDMODE_node): Add declarations.
	(PRECISION, RND_MODE, MNR, MFNR, mpzval, do_ieee_fmt): Add declarations.
	(make_number, str2number, format_val, cmp_numbers): Ditto.
	(force_number): Change definition.
	(Func_pre_exec, Func_post_exec): New typedefs.
	(POP_NUMBER, TOP_NUMBER): Change definitions.
	(get_number_ui, get_number_si, get_number_d, get_number_uj,
	iszero, IEEE_FMT, mpg_float, mpg_integer, mpg_float,
	mpg_integer): New defines.
	* awkgram.y (tokentab):	Add alternate function entries for MPFR/GMP.
	(snode): Choose the appropriate function.
	(negate_num): New function to negate a number.
	(grammar): Use it.
	(yylex): Adjust number handling code.
	* array.c (value_info, asort_actual, sort_user_func): Adjust for
	MPFR/GMP numbers.
	(do_adump, indent): Minor changes.
	(sort_up_index_number, sort_up_value_number, sort_up_value_type): Use
	cmp_numbers() for numeric comparisons.
	* builtin.c (mpz2mpfr): New function.
	(format_tree): Adjust to handle MPFR and GMP numbers.
	* eval.c (register_exec_hook): New function to manage interpreter hooks.
	(num_exec_hook, pre_execute, post_execute): New and adjusted definitions.
	(h_interpret): Renamed from debug_interpret.
	(init_interpret): Changed to use the new name.  
	(flags2str): New entries for MPFN and MPZN.
	(cmp_nodes): Reworked to use seperate routine for numeric comparisons.
	(set_IGNORECASE, set_BINMODE, set_LINT, update_NR, update_FNR,
	update_NF): Adjust code and some cleanup.
	* field.c (rebuild_record): Field copying code reworked to handle
	MPFR/GMP numbers.
	(set_NF): Minor adjustment.
	* io.c (INCREMENT_REC): New macro.
	(inrec, do_getline): Use the new macro.
	(nextfile, set_NR, set_FNR, get_read_timeout, pty_vs_pipe): Adjust code
	to handle MPFR/GMP numbers.
	* interpret.h (r_interpret): Adjust TOP_NUMBER/POP_NUMBER usage.
	(EXEC_HOOK): New macro and definition.
	(DEBUGGING): Removed.
	* main.c (DEFAULT_PREC, DEFAULT_RNDMODE): New defines.
	(opttab): New entry for option arbitrary-precision.
	(main): Handle the new option.
	(usage): Add to usage message.
	(varinit): Add PREC and RNDMODE.
	(load_procinfo): Install MPFR and GMP related items.
	(version): Append MPFR and GMP versions to message.
	* msg.c (err) : Adjust FNR handling with MPFR/GMP.
	* node.c (r_format_val): Renamed from format_val.
	(r_force_number): Return NODE * instead of AWKNUM.
	(make_number, str2number, format_val, cmp_numpers: Defined and initialized.
	(r_unref): Free MPFR/MPZ numbers.
	(get_numbase): Renamed from isnondecimal and return the base.
	(cmp_awknums): New function to compare two AWKNUMs.
	* command.y (yylex): Adjust number handling code.
	(grammar): Minor adjustments to handle negative numbers.
	* debug.c (init_debug): New function.
	(do_info, do_set_var, watchpoint_triggered, serialize,
	initialize_watch_item, do_watch, print_watch_item): Minor adjustments.
	(debug_pre_execute): Adjusted to handle MPFR and GMP numbers.

2012-04-09         Arnold D. Robbins     <arnold@skeeve.com>

	* INSTALL, config.guess, config.sub, depcomp, install-sh,
	missing, mkinstalldirs, ylwrap: Update to latest from automake 1.11.4.

2012-04-08         Arnold D. Robbins     <arnold@skeeve.com>

	* Update various files to automake 1.11.4.

2012-03-30         Arnold D. Robbins     <arnold@skeeve.com>

	* configure.ac (GAWK_AC_NORETURN): Do as macro instead of inline.

2012-03-29         Arnold D. Robbins     <arnold@skeeve.com>

	* dfa.h, dfa.c: Sync with grep. Major cleanups and some changes
	there.
	* re.c (research): Pass size_t* to dfaexec to match type change.
	* configure.ac (AH_VERBATIM[_Noreturn]): Added from Paul Eggert to
	ease compiling.
	(AC_INIT): Bump version.
	* configure, configh.in, version.c: Regenerated.

2012-03-28         Arnold D. Robbins     <arnold@skeeve.com>

	* 4.0.1: Release tar ball made.

2012-03-28         Arnold D. Robbins     <arnold@skeeve.com>

	* getopt.c: Add DJGPP to list of platforms where it's ok
	to include <stdlib.h>.
	* awkgram.y, builtin.c, ext.c, mbsupport.h, re.c: Update
	copyright year.

2012-03-21         Corinna Vinschen      <vinschen@redhat.com>

	* getopt.c: Add Cygwin to list of platforms where it's ok
	to include <stdlib.h>.

2012-03-20         Arnold D. Robbins     <arnold@skeeve.com>

	Get new getopt to work on Linux and C90 compilers:

	* getopt.c: Undef ELIDE_CODE for gawk.
	(_getopt_internal_r): Init first.needs_free to 0. In test for -W
	move executable code to after declarations for C90 compilers.
	* getopt1.c: Undef ELIDE_CODE for gawk.

	Minor bug fix with printf, thanks to John Haque:

	* builtin.c (format_tree): Initialize base to zero at the top
	of the while loop.

	Getting next tar ball ready:

	* configure.ac: Remove duplicate check for wcscoll. Thanks
	to Stepan Kasal.

2012-03-16         Arnold D. Robbins     <arnold@skeeve.com>

	* getopt.c, getopt.h, getopt1.c, getopt_int.h, regcomp.c,
	regex.c, regex.h, regex_internal.c, regex_internal.h,
	regexec.c: Sync with GLIBC, what the heck.

2012-03-14         Eli Zaretskii  <eliz@gnu.org>

	* mbsupport.h (btowc): Change for non-DJGPP.
	* re.c (dfaerror): Add call to exit for DJGPP.

2012-03-14         Arnold D. Robbins     <arnold@skeeve.com>

	* regex_internal.c (re_string_skip_chars): Fix calculation of
	remain_len with m.b. chars. Thanks to Stanislav Brabec
	<sbrabec@suse.cz>.

2012-02-28         Arnold D. Robbins     <arnold@skeeve.com>

	* main.c (init_groupset): Make `getgroups' failing a non-fatal
	error.  After all, what's the big deal?  Should help on Plan 9.

2012-02-27         Arnold D. Robbins     <arnold@skeeve.com>

	* dfa.c (parse_bracket_exp): Revert changes 2012-02-15 to stay
	in sync with grep.
	* dfa.h (dfarerror): Add __attribute__ from grep.

2012-02-15         Arnold D. Robbins     <arnold@skeeve.com>

	Fix warnings from GCC 4.6.2 -Wall option.

	* awkgram.y (newline_eof): New function to replace body of
	NEWLINE_EOF macro.
	(yylex): Replace body of NEWLINE_EOF macro.
	* dfa.c (parse_bracket_exp): Init variables to zero.
	* ext.c (dummy, junk): Remove.
	* regex_internal.c (re_string_reconstruct): Remove buf array. It was
	set but not used.

2012-02-10         Arnold D. Robbins     <arnold@skeeve.com>

	* dfa.c: Sync with GNU grep.

2012-02-07         Arnold D. Robbins     <arnold@skeeve.com>

	* main.c (main): Move init of `output_fp' to before parsing of
	program so that error messages from msg.c don't dump core.
	Thanks to Michael Haardt <michael@moria.de>.

2012-01-13         Arnold D. Robbins     <arnold@skeeve.com>

	* dfa.c [is_valid_unibtye_character]: Fix from GNU grep to 
	bug reported by me from Scott Deifik for DJGPP.

2012-01-03         Arnold D. Robbins     <arnold@skeeve.com>

	* dfa.c: Sync with GNU grep.

2012-01-02         Arnold D. Robbins     <arnold@skeeve.com>

	* io.c (Read_can_timeout, Read_timeout, Read_default_timeout):
	Renamed to use lower case.
	Other minor stylistic edits.

2012-01-01         John Haque      <j.eh@mchsi.com>

	* awk.h (struct iobuf): New entry read_func.
	* io.c (Read_can_timeout, Read_timeout, Read_default_timeout):
	New variables.
	(init_io): New routine to initialize the variables.
	(in_PROCINFO): New "clever" routine to parse elements with indices
	seperated by a SUPSEP.
	(get_read_timeout): New routine to read timeout value for an IOBUF.
	(read_with_timeout): New routine to read from a fd with a timeout.
	(pty_vs_pipe): Use in_PROCINFO().
	(get_a_record): Set the timeout value and the read routine as necessary.
	* main.c (main): Call init_io().

2011-12-31         Arnold D. Robbins     <arnold@skeeve.com>

	* profile_p.c: Remove the file.
	* msg.c (err): Remove check for name being dgawk.

2011-12-31         Arnold D. Robbins     <arnold@skeeve.com>

	* awk.h [STREQ, STREQN]: Remove macros.
	* awkgram.y, builtin.c, command.y, debug.c, eval.c,
	io.c, msg.c: Change all uses to call strcmp, strncmp.

2011-12-28         Arnold D. Robbins     <arnold@skeeve.com>

	* int_array.c, str_array.c: Fix some compiler warnings 32/64
	bit system differences.

2011-12-26         John Haque      <j.eh@mchsi.com>

	Merge gawk, pgawk and dgawk into a single executable gawk.

	* awk.h (DO_PRETTY_PRINT, DO_PROFILE, DO_DEBUG,
	do_pretty_print, do_debug): New defines.
	(interpret): New variable, a pointer to an interpreter routine.
	(enum exe_mode): Nuked.
	* main.c (opttab): New options --pretty-print and --debug;
	Remove option --command.
	(usage): Update usage messages.
	* interpret.h: New file.
	* eval.c (r_interpret): Move to the new file.
	(debug_interpret): New interpreter routine when debugging.
	(init_interpret): New routine to initialize interpreter related
	variables.
	* eval_d.c, eval_p.c: Delete files.
	* debug.c (interpret): Renamed to debug_prog.
	(DEFAULT_PROMPT, DEFAULT_HISTFILE, DEFAULT_OPTFILE): Remove prefix 'd'.
	* profile.c (init_profiling): Nuked.
	* Makefile.am: Adjusted.

	Add command line option --load for loading extensions.

	* awk.h (srctype): Add new source type SRC_EXTLIB.
	* ext.c(load_ext): New routine to load extension.
	(do_ext): Adjust to use load_ext().
	* main.c (opttab): Add new option --load.
	(main): Call load_ext() to load extensions.
	(usage): Add usage message for the new option.
	* io.c (get_cwd): New routine.
	(do_find_source): Use the new routine.
	(find_source): Handle new type SRC_EXTLIB.
	* awkgram.y (parse_program, next_sourcefile): Skip type SRC_EXTLIB.
	(add_srcfile): Adjust call to find_source.
	* debug.c (source_find): Same.

	Unrelated:

	* ext.c (get_argument): Fixed argument parsing.
	* array.c (null_array_func): Reworked array routines for an empty array.
	* str_array.c, int_array.c: Make GCC happy, use %u instead of %lu
	printf formats.
	* eval.c (node_Boolean): New array for TRUE and FALSE nodes.
	(init_interpret): Create the new nodes.
	(eval_condition): Add test for the new nodes.
	(setup_frame): Disable tail-recursion optimization when profiling.
	* interpret.h (r_interpret): Use the boolean nodes instead of making
	new ones when needed.

2011-12-26         Arnold D. Robbins     <arnold@skeeve.com>

	Finish Rational Range Interpretation (!)

	* dfa.c (match_mb_charset): Compare wide characters directly
	instead of using wcscoll().
	* regexec.c (check_node_accept_byte): Ditto.

	Thanks to Paolo Bonzini for pointing these out.

2011-12-06         John Haque      <j.eh@mchsi.com>

	* debug.c (source_find): Fix misplaced call to efree.
	* profile.c (redir2str): Add a missing comma in the redirtab array.
	* eval.c (r_interpret): Disallow call to exit if currule is undefined.
	This avoids the possiblity of running END blocks more than once when
	used in a user-defined sorted-in comparision function.
	* array.c (sort_user_func): Adjust appropriately.

2011-12-06         Arnold D. Robbins     <arnold@skeeve.com>

	* awk.h, mbsupport.h: Changes for MBS support on DJGPP
	and z/OS.
	* io.c: Disable pty support on z/OS.

2011-11-27         Arnold D. Robbins     <arnold@skeeve.com>

	* dfa.c: Sync with GNU grep.
	* dfa.h: Add _GL_ATTRIBUTE_PURE macro. Bleah.

2011-11-14         John Haque      <j.eh@mchsi.com>

	* debug.c (set_breakpoint_at): Fix problem with setting
	breakpoints in a switch statement. Thanks to Giorgio Palandri
	<giorgio.palandri@gmail.com> for the bug report.

2011-11-14         Arnold D. Robbins     <arnold@skeeve.com>

	* mbsupport.h: Add check for HAVE_BTOWC, per Pat Rankin.

2011-11-12         Eli Zaretskii  <eliz@gnu.org>

	* mbsupport.h: Additional glop for dfa.c in Windows environment.

2011-11-01         Arnold D. Robbins     <arnold@skeeve.com>

	* dfa.c: Move glop for ! MBS_SUPPORT to ...
	* mbsupport.h: ... here.
	* replace.c: Include missing_d/wcmisc.c if ! MBS_SUPPORT.
	* regex_internal.h: Move include of mbsupport.h up and add
	additional checks to avoid inclusion of wctype.h and wchar.h.

2011-10-27         Arnold D. Robbins     <arnold@skeeve.com>

	* builtin.c (do_strftime): Per Pat Rankin, instead of casting
	fclock, use a long variable and check for negative or overflow.

2011-10-25         Arnold D. Robbins     <arnold@skeeve.com>

	Merge with gawk_performance branch done. Additionally:

	* cint_array.c, int_array.c, str_array.c: Fix compiler complaints
	about printf formats (signed / unsigned vs. %d / %u).
	* eval.c (setup_frame): Add a missing return value.

2011-10-25         Arnold D. Robbins     <arnold@skeeve.com>

	* Makefile.am (dist-hook): Use `cd $(srcdir)/pc' so that
	`make distcheck' works completely.
	* builtin.c (do_strftime): Add cast to long int in check
	for fclock < 0 for systems where time_t is unsigned (e.g., VMS).

2011-10-25  Stefano Lattarini  <stefano.lattarini@gmail.com>

	dist: generated file `version.c' is not removed by "make distclean"

	* Makefile.am (distcleancheck_listfiles): Define to ignore the
	generated `version.c' file.

2011-10-24         Arnold D. Robbins     <arnold@skeeve.com>

	* dfa.c (wcscoll): Create for VMS.
	* Makefile.am (dist-hook): Run sed scripts to make pc/config.h.

2011-10-24  Eli Zaretskii  <eliz@gnu.org>

	* builtin.c [HAVE_POPEN_H]: Include "popen.h".
	* README.git: Update for pc/ systems.

2011-10-21         Arnold D. Robbins     <arnold@skeeve.com>

	* Makefile.am (distcleancheck_listfiles): Added, per advice from
	Stefano Lattarini <stefano.lattarini@gmail.com>.
	* dfa.c: Additional faking of mbsupport for systems without it;
	mainly VMS.

2011-10-21  Stefano Lattarini  <stefano.lattarini@gmail.com>

	* configure.ac (AM_C_PROTOTYPES): Remove call to this macro.
	The comments in configure.ac said that the call to AM_C_PROTOTYPES
	was needed for dfa.h, synced from GNU grep; but this statement is
	not true anymore in grep since commit v2.5.4-24-g9b5e7d4 "replace
	AC_CHECK_* with gnulib modules", dating back to 2009-11-26.  Also,
	the support for automatic de-ANSI-fication has been deprecated in
	automake 1.11.2, and will be removed altogether in automake 1.12.
	* vms/vms-conf.h (PROTOTYPES, __PROTOTYPES): Remove these #define,
	they are not used anymore.
	* pc/config.h (PROTOTYPES): Likewise.

2011-10-18         Dave Pitts            <dpitts@cozx.com>

	* dfa.c: Move some decls to the top of their functions for
	C90 compilers.

2011-10-18         Arnold D. Robbins     <arnold@skeeve.com>

	* builtin.c (do_strftime): Add check for negative / overflowed
	time_t value with fatal error. Thanks to Hermann Peifer
	<peifer@gmx.eu> for the bug report.
	* dfa.c (setbit_wc): Non-MBS version. Add a return false
	since VMS compiler doesn't understand that abort doesn't return.

2011-10-10         Arnold D. Robbins     <arnold@skeeve.com>

	* builtin.c (do_sub): Init textlen to zero to avoid "may be
	used unitialized" warning. Thanks to Corinna Vinschen for
	pointing this out.
	* eval.c (unwind_stack): Add parentheses around condition in while
	to avoid overzealous warning from GCC.

2011-09-30  Eli Zaretskii  <eliz@gnu.org>

	* io.c (remap_std_file): Fix non-portable code that caused
	redirected "print" to fail if a previous read from standard input
	returned EOF.  Reported by David Millis <tvtronix@yahoo.com>.
	(remap_std_file): Per Eli's suggestion, removed the leading close
	of oldfd and will let dup2 do the close for us.

2011-10-11         John Haque     <j.eh@mchsi.com>

	* symbol.c: Add licence notice.
	* array.c (PREC_NUM, PREC_STR): Define as macros.

2011-10-09         Arnold D. Robbins     <arnold@skeeve.com>

	* dfa.c: Sync with GNU grep.

2011-10-07         John Haque     <j.eh@mchsi.com>

	Tail recursion optimization.
	* awkgram.y (grammar, mk_function): Recognize tail-recursive
	calls.
	* awk.h (tail_call, num_tail_calls): New defines.
	* eval.c (setup_frame): Reuse function call stack for
	tail-recursive calls.
	(dump_fcall_stack): Reworked.

2011-10-04         Arnold D. Robbins     <arnold@skeeve.com>

	* awk.h, main.c (gawk_mb_cur_max): Make it a constant 1 when
	MBS_SUPPORT isn't available to allow GCC dead code constant
	expression computation and dead code elimination to help out.

2011-10-02         Arnold D. Robbins     <arnold@skeeve.com>

	* io.c (rsnullscan, get_a_record): Fix the cases where terminators
	are incomplete when RS == "". Also fix the case where the new value
	is shorter than the old one.  Based on patch from Rogier
	<rogier777@gmail.com> as submitted by Jeroen Schot
	<schot@A-Eskwadraat.nl>.

2011-09-24         Arnold D. Robbins     <arnold@skeeve.com>

	* eval.c, io.c, re.c: Fix some spelling errors. Thanks to
	Jeroen Schot <schot@A-Eskwadraat.nl>.

2011-09-21         Arnold D. Robbins     <arnold@skeeve.com>

	* dfa.c, mbsupport.h: Sync with GNU grep. Large amount of changes
	that remove many ifdefs, moving many conditions for multibyte
	support into regular C code and relying GCC's dead code optimization
	to elimnate code that won't be needed.
	* dfa.c: For gawk, add a number of additional defines so that things
	will compile if MBS_SUPPORT is 0.
	* array.c, awk.h, awkgram.y, builtin.c, eval.c, field.c, main.c,
	node.c, re.c: Change `#ifdef MBS_SUPPORT' to `#if MBS_SUPPORT'.
	* awk.h, regex_internal.h: Move NO_MBSUPPORT handling to ...
	* mbsupport.h: ...here.

2011-09-16         Arnold D. Robbins     <arnold@skeeve.com>

	* dfa.c: Sync with GNU grep.

2011-09-08         John Haque     <j.eh@mchsi.com>

	Optimization for compound assignment, increment and
	decrement operators; Avoid unref and make_number calls
	when there is no extra references to the value NODE.

2011-09-03         Arnold D. Robbins     <arnold@skeeve.com>

	* dfa.c: Sync with GNU grep.

2011-08-31         John Haque     <j.eh@mchsi.com>

	Grammar related changes: Simplify grammar for user-defined
	functions and general cleanups.

	* symbol.c: New file.
	* awkgram.y: Move symbol table related routines to the
	new file.
	(rule, func_name, function_prologue, param_list): Reworked.
	(install_function, check_params): Do all error checkings
	for the function name and parameters before installing in
	the symbol table.
	(mk_function): Finalize function definition.
	(func_install, append_param, dup_params): Nuked.
	* symbol.c (make_params): allocate function parameter nodes
	for the symbol table. Use the hash node as Node_param_list;
	Saves a NODE for each parameter.
	(install_params): Install function parameters into the symbol
	table.
	(remove_params): Remove parameters out of the symbol table.
	* awk.h (parmlist, FUNC): Nuked.
	(fparms): New define.


	Dynamically loaded function parameters are now handled like
	those for a builtin.

	* awk.h (Node_ext_func, Op_ext_builtin): New types.
	(Op_ext_func): Nuked.
	* ext.c (make_builtin): Simplified.
	(get_curfunc_arg_count): Nuked; Use the argument 'nargs' of
	the extension function instead.
	(get_argument, get_actual_argument): Adjust.
	* eval.c (r_interpret): Update case Op_func_call for a dynamic
	extension function. Handle the new opcode Op_ext_builtin.
	* pprint (profile.c): Adjust.


	Use a single variable to process gawk options.

	* awk.h (do_flags): New variable.
	(DO_LINT_INVALID, DO_LINT_ALL, DO_LINT_OLD, DO_TRADITIONAL,
	DO_POSIX, DO_INTL, DO_NON_DEC_DATA, DO_INTERVALS,
	DO_PROFILING, DO_DUMP_VARS, DO_TIDY_MEM,
	DO_SANDBOX): New defines.
	(do_traditional, do_posix, do_intervals, do_intl,
	do_non_decimal_data, do_profiling, do_dump_vars,
	do_tidy_mem, do_sandbox, do_lint,
	do_lint_old): Defined as macros.	
	* main.c: Remove definitions of the do_XX variables. Add
	do_flags definition.
	* debug.c (execute_code, do_eval, parse_condition): Save
	do_flags before executing/parsing and restore afterwards.


	Nuke PERM flag. Always increment/decrement the reference
	count for a Node_val. Simplifies macros and avoids
	occassional memory leaks, specially in the debugger.

	* awk.h (UPREF, DEREF, dupnode, unref): Simplified.
	(mk_number): Nuked.
	* (*.c): Increment the reference count of Nnull_string before
	assigning as a value.


	Revamped array handling mechanism for more speed and
	less memory consumption.

	* awk.h (union bucket_item, BUCKET): New definitions. Used as
	bucket elements for the hash table implementations of arrays;
	40% space saving in 32 bit x86.
	(buckets, nodes, array_funcs, array_base, array_capacity,
	xarray, alookup, aexists, aclear, aremove, alist,
	acopy, adump, NUM_AFUNCS): New defines.
	(array_empty): New macro to test for an empty array.
	(assoc_lookup, in_array): Defined as macros.
	(enum assoc_list_flags): New declaration.
	(Node_ahash, NUMIND): Nuked.
	* eval.c (r_interpret): Adjust cases Op_subscript,
	Op_subscript_lhs, Op_store_var and Op_arrayfor_incr.
	* node.c (dupnode, unref): Removed code related to Node_ahash. 
	* str_array.c: New file to handle array with string indices.
	* int_array.c: New file to handle array with integer indices.
	* cint_array.c: New file. Special handling of arrays with
	(mostly) consecutive integer indices.


	Memory pool management reworked to handle NODE and BUCKET.

	* awk.h (struct block_item, BLOCK, block_id): New definitions.
	(getblock, freeblock): New macros.
	(getbucket, freebucket): New macros to allocate and deallocate
	a BUCKET.
	(getnode, freenode): Adjusted.
	* node.c (more_nodes): Nuked.
	(more_blocks): New routine to allocate blocks of memory.

2011-08-24         Arnold D. Robbins     <arnold@skeeve.com>

	Fix pty co-process communication on Ubuntu GNU/Linux.

	* io.c: Add include of <sys/ioctl.h> to get definition of TIOCSCTTY.
	(two_way_open): Move call for this ioctl to after setsid() call.

2011-08-23         Arnold D. Robbins     <arnold@skeeve.com>

	* regex_internal.c (re_string_fetch_byte_case ): Remove
	__attribute((pure)) since it causes failures with gcc -O2
	-fno-inline. Thanks to Neil Cahill <ncahill_alt@yahoo.com>
	for reporting the bug.

2011-08-10         John Haque      <j.eh@mchsi.com>

	BEGINFILE/ENDFILE related code redone.

	* awk.h (prev_frame_size, has_endfile, target_get_record,
	target_newfile): New defines.
	* awkgram.y (mk_program): Initialize has_endfile appropriately for
	Op_get_record.
	(parse_program): Initialize new jump targets for
	Op_get_record and Op_newfile.
	* eval.c (unwind_stack): Change argument to number of
	items to be left in the stack. Adjust code.
	(pop_fcall, pop_stack): New defines.
	(setup_frame): Initialize prev_frame_size.
	(exec_state, EXEC_STATE): New structure and typedef.
	(exec_state_stack): New variable.
	(push_exec_state, pop_exec_state): New functions to save and
	later retrieve an execution state.
	(r_interpret): Use the new functions and the defines in
	cases Op_K_getline, Op_after_beginfile, Op_after_endfile,
	Op_newfile and Op_K_exit.
	* io.c (after_beginfile): When skipping a file using nextfile,
	return zero in case there was an error opening the file. 
	(has_endfile): Nuke global variable.
	(inrec): Add a second argument to pass errno to the calling
	routine.
	* debug.c (print_instruction): Update cases.

2011-08-10         Arnold D. Robbins     <arnold@skeeve.com>

	Fix (apparently long-standing) problem with FIELDWIDTHS.
	Thanks to Johannes Meixner <jsmeix@suse.de>.

	* field.c (set_FIELDWIDTHS): Adjust calculations.

	Fix problem with FPAT, reported by "T. X. G." <leopardie333@yahoo.com>

	* awk.h (Regexp): Add new member 'non_empty'.
	* field.c (fpat_parse_field): Save/restore local variable non_empty
	from member in Regexp struct.

2011-08-09         Arnold D. Robbins     <arnold@skeeve.com>

	Fix pty issue reported by "T. X. G." <leopardie333@yahoo.com>

	* configure.ac: Check for setsid.
	* awk.h: If not HAVE_SETSID define it as an empty macro.
	* io.c (two_way_open): Call setsid if using pty's.

2011-07-29  Eli Zaretskii  <eliz@gnu.org>

	* builtin.c (format_tree): Rename small -> small_flag,
	big -> big_flag, bigbig -> bigbig_flag.  Solves compilation errors
	when building Gawk with libsigsegv on MS-Windows, see
	https://lists.gnu.org/archive/html/bug-gawk/2011-07/msg00029.html.

2011-07-28         Arnold D. Robbins     <arnold@skeeve.com>

	* builtin.c (do_sub): Revert to gawk 3.1 behavior for backslash
	handling. It was stupid to think I could break compatibility.
	Thanks to John Ellson <ellson@research.att.com> for raising
	the issue.

2011-07-26         John Haque      <j.eh@mchsi.com>

	* eval.c (r_interpret): In cases Op_var_assign and Op_field_assign,
	include Op_K_getline_redir in the test for skipping the routine.

2011-07-26         John Haque      <j.eh@mchsi.com>

	Fix handling of assign routines for 'getline var'.
	Rework the previous fix for (g)sub.

	* awk.h: New define assign_ctxt for use in Op_var_assign
	and Op_field_assign opcodes. Remove define AFTER_ASSIGN.
	* awkgram.y (snode, mk_getline): Initialize assign_ctxt.
	* builtin.c (do_sub): Adjust to take only the first two
	arguments.
	* eval.c (r_interpret): In cases Op_var_assign and Op_field_assign,
	skip the routine as appropriate. Adjust case Op_sub_builtin.
	* main.c (get_spec_varname): New function.
	* debug.c (print_instruction): Use the new function to get
	special variable name.

2011-07-17         Arnold D. Robbins     <arnold@skeeve.com>

	* main.c (varinit): Mark FPAT as NON_STANDARD. Thanks to
	Wolfgang Seeberg <wolfgang.seeberg@yahoo.com> for the report.
	* Makefile.am (EXTRA_DIST): Add po/README, per advice from
	Bruno Haible.
	* dfa.c: Sync with GNU grep.
	* xalloc.h (xzalloc): New function, from GNU grep, for dfa.c.
	* README: Note that bug list is really a real mailing list.

2011-07-16         Arnold D. Robbins     <arnold@skeeve.com>

	* Makefile.am (AUTOMAKE_OPTIONS): Removed.
	* configure.ac (AM_INIT_AUTOMAKE): Removed dist-bzip2 option, on
	advice from Karl Berry.

2011-07-15         John Haque      <j.eh@mchsi.com>

	* awk.h (Op_sub_builtin): New opcode.
	(GSUB, GENSUB, AFTER_ASSIGN, LITERAL): New flags for 
	Op_sub_builtin.
	* awkgram.y (struct tokentab): Change opcode to	Op_sub_builtin
	for sub, gsub and gensub.
	(snode): Update processing of sub, gsub and gensub.
	* builtin.c (do_sub, do_gsub, do_gensub): Nuke.
	(sub_common): Renamed to do_sub. Relocate gensub argument
	handling code from do_gensub to here; Simplify the code a
	little bit. 
	* eval.c (r_interpret): Handle Op_sub_builtin. Avoid field
	re-splitting or $0 rebuilding if (g)sub target string is
	a field and no substitutions were done.
	* pprint (profile.c): Add case for the new opcode.
	* print_instruction (debug.c): Ditto.

	Take out translation for errno strings; extensions will
	need to use their own domain.

	* awk.h (enum errno_translate): Removed.
	(update_ERRNO_string): Remove second translate paramater.
	* eval.c (update_ERRNO_string): Remove second translate paramater
	and code that used it.
	* gawkapi.h (api_update_ERRNO_string): Remove third translate
	parameter.
	* gawkapi.c (api_update_ERRNO_string): Remove third translate
	paramater and change call to update_ERRNO_string.
	* io.c (do_close): Fix call to update_ERRNO_string.

2011-07-15         Arnold D. Robbins     <arnold@skeeve.com>

	* awk.h: Typo fix: "loner" --> longer. Thanks to Nelson Beebe.
	* builtin.c (efwrite): Fix flushing test back to what it was 
	in 3.1.8. Thanks to Strefil <strefil@yandex.ru> for the problem
	report.
	* configure.ac: Bump version to 4.0.0a for stable branch.

2011-06-24         Arnold D. Robbins     <arnold@skeeve.com>

	* Makefile.am (EXTRA_DIST): Add ChangeLog.0.
	* 4.0.0: Remake the tar ball.

2011-06-23         Arnold D. Robbins     <arnold@skeeve.com>

	* configure.ac: Update version to 4.0.0.
	* configure: Regenerated.
	* ChangeLog.0: Rotated ChangeLog into this file.
	* ChangeLog: Created anew for gawk 4.0.0 and on.
	* README: Bump version to 4.0.0.
	* 4.0.0: Release tar ball made.<|MERGE_RESOLUTION|>--- conflicted
+++ resolved
@@ -1,4 +1,3 @@
-<<<<<<< HEAD
 2012-10-05         Arnold D. Robbins     <arnold@skeeve.com>
 
 	* mbsupport.h: Add a bunch of undefs for z/OS.
@@ -17,8 +16,6 @@
 	* Makefile.in, aclocal.m4, awklib/Makefile.in, doc/Makefile.in,
 	extension/Makefile.in, extension/aclocal.m4, test/Makefile.in:
 	Regenerated.
-=======
-2012-10-04         Arnold D. Robbins     <arnold@skeeve.com>
 
 	* interpret.h (Op_Subscript): Added lint warnings for FUNCTAB
 	and SYMTAB.
@@ -67,7 +64,6 @@
 	make_symbol, install, get_symbols, release_all_vars, append_symbol,
 	release_symbols, load_symbols): Rework logic considerably.
 	(init_symbol_table): New function.
->>>>>>> 81896b42
 
 2012-09-23         Arnold D. Robbins     <arnold@skeeve.com>
 
