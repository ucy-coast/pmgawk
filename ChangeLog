--- conflicted
+++ resolved
@@ -1,4 +1,21 @@
-<<<<<<< HEAD
+2015-01-07         Arnold D. Robbins     <arnold@skeeve.com>
+
+	* configure.ac: Update debug flags if developing.
+	* awkgram.y (yylex): Regex parsing bug fix for bracket expressions.
+	Thanks to Mike Brennan for the report.
+	* builtin.c (format_tree): Catch non-use of count$ for dynamic
+	field width or precision.
+
+	Unrelated:
+
+	Load deferred variables if extensions are used; they might
+	want to access PROCINFO and/or ENVIRON. Thanks to Andrew Schorr
+	for pointing out the issue.
+
+	* awkgram.y (extensions_used): New variable. Set it on @load.
+	(do_add_scrfile): Set it on -l.
+	(process_deferred): Check it also.
+
 2014-12-24         Arnold D. Robbins     <arnold@skeeve.com>
 
 	* profile.c (pprint): Be sure to set ip2 in all paths
@@ -20,25 +37,6 @@
 	Have printing \n take comments into account.
 	(end_line): New function.
 	(pp_func): Better handling of function comments.
-=======
-2015-01-07         Arnold D. Robbins     <arnold@skeeve.com>
-
-	* configure.ac: Update debug flags if developing.
-	* awkgram.y (yylex): Regex parsing bug fix for bracket expressions.
-	Thanks to Mike Brennan for the report.
-	* builtin.c (format_tree): Catch non-use of count$ for dynamic
-	field width or precision.
-
-	Unrelated:
-
-	Load deferred variables if extensions are used; they might
-	want to access PROCINFO and/or ENVIRON. Thanks to Andrew Schorr
-	for pointing out the issue.
-
-	* awkgram.y (extensions_used): New variable. Set it on @load.
-	(do_add_scrfile): Set it on -l.
-	(process_deferred): Check it also.
->>>>>>> b1f63ac0
 
 2014-12-10         Arnold D. Robbins     <arnold@skeeve.com>
 
