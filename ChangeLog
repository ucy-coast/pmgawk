--- conflicted
+++ resolved
@@ -1,4 +1,10 @@
-<<<<<<< HEAD
+2021-05-05         Arnold D. Robbins     <arnold@skeeve.com>
+
+	Move to Automake 1.16.3.
+
+	* configure.ac (AM_INIT_AUTOMAKE): Add subdir-objects option.
+	* NEWS: Updated.
+
 2021-05-03         Arnold D. Robbins     <arnold@skeeve.com>
 
 	* eval.c (flags2str): Move BOOL entry into the right place in the
@@ -30,14 +36,6 @@
 	* gawkapi.c (node_to_awk_value): Update switches to look for
 	NUMBER|BOOL.
 	* node.c (make_bool_node): Revise string values and flag bits.
-=======
-2021-05-05         Arnold D. Robbins     <arnold@skeeve.com>
-
-	Move to Automake 1.16.3.
-
-	* configure.ac (AM_INIT_AUTOMAKE): Add subdir-objects option.
-	* NEWS: Updated.
->>>>>>> e52b77bc
 
 2021-04-16         Arnold D. Robbins     <arnold@skeeve.com>
 
