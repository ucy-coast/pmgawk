<<<<<<< HEAD
2015-02-28         Andrew J. Schorr     <aschorr@telemetry-investments.com>

	* io.c (pty_vs_pipe): Remove check for NULL PROCINFO_node, since
	this is now checked inside in_PROCINFO.

2015-02-27         Andrew J. Schorr     <aschorr@telemetry-investments.com>

	* io.c (socketopen): New parameter hard_error; set it if
	getaddrinfo() fails. Change fatals to warnings.
	(devopen): Pass in address of boolean hard_error variable
	and stop trying to open the file if hard_error is true.
	Save and restore errno around call to socketopen() and
	use restored errno if open() fails at strictopen.
=======
2015-02-27         Arnold D. Robbins     <arnold@skeeve.com>

	* symbol.c (check_param_names): Fix argument order in memset() call.
	* configure.ac: Use AC_SEARCH_LIBS instead of AC_CHECK_LIB. This fixes
	a long-standing problem where `-lm' was used twice in the final
	compilation line.
>>>>>>> 8954618d

2015-02-24         Arnold D. Robbins     <arnold@skeeve.com>

	* POSIX.STD: Update copyright year.
	* awkgram.y (yylex): Allow \r after \\ line continuation everywhere.
	Thanks to Scott Rush <scott.rush@honeywell.com> for the report.

2015-02-13         Arnold D. Robbins     <arnold@skeeve.com>

	* awkgram.y (yylex): Be more careful about passing true to
	nextc() when collecting a regexp.  Some systems' iscntrl()
	are not as forgiving as GLIBC's. E.g., Solaris.
	Thanks to Dagobert Michelsen <dam@baltic-online.de> for
	the bug report and access to systems to check the fix.

2015-02-12         Arnold D. Robbins     <arnold@skeeve.com>

	* POSIX.STD: Update with info about function parameters.
	* configure.ac: Remove test for / use of dbug library.

2015-02-11         Arnold D. Robbins     <arnold@skeeve.com>

	* gawkapi.h: Fix spelling error in comment.

2015-02-10         Arnold D. Robbins     <arnold@skeeve.com>

	* profile.c (pprint): Restore printing of count for rules.
	Bug report by Hermann Peifer.

2015-02-08         Arnold D. Robbins     <arnold@skeeve.com>

	* io.c: Make it "NONFATAL" everywhere.

2015-02-08         Andrew J. Schorr     <aschorr@telemetry-investments.com>

	* awk.h (RED_NON_FATAL): Removed.
	(redirect): Add new failure_fatal parameter.
	(is_non_fatal_redirect): Add declaration.
	* builtin.c (efwrite): Rework check for non-fatal.
	(do_printf): Adjust calls to redirect.
	(do_print_rec): Ditto. Move check for redirection error up.
	* io.c (redflags2str): Remove RED_NON_FATAL.
	(redirect): Add new failure_fatal parameter. Simplify the code.
	(is_non_fatal_redirect): New function.
	(do_getline_redir): Adjust calls to redirect.

2014-12-27         Arnold D. Robbins     <arnold@skeeve.com>

	* awk.h (is_non_fatal_std): Declare new function.
	* io.c (is_non_fatal_std): New function.
	* builtin.c (efwrite): Call it.

2015-02-07         Arnold D. Robbins     <arnold@skeeve.com>

	* regcomp.c, regex.c, regex.h, regex_internal.c, regex_internal.h,
	regexec.c: Sync with GLIBC. Mostly copyright date updates.

2015-02-05         Andrew J. Schorr     <aschorr@telemetry-investments.com>

	* eval.c (set_IGNORECASE): If IGNORECASE has a numeric value, try
	using that before treating it as a string.  This fixes a problem
	where setting -v IGNORECASE=0 on the command line was not working
	properly.

2015-02-01         Arnold D. Robbins     <arnold@skeeve.com>

	Move POSIX requirement for disallowing paramater names with the
	same name as a function into --posix.

	* NEWS: Document it.
	* awkgram.y (parse_program): Check do_posix before calling
	check_param_names().
	* symbol.c (check_param_names): Set up a fake node and call
	in_array() for function parameter names instead of linear
	searching the function list a second time. Thanks to Andrew
	Schorr for the motivation.

2015-01-30         Arnold D. Robbins     <arnold@skeeve.com>

	Don't allow function parameter names to be the same as function
	names - required by POSIX. Bug first reported in comp.lang.awk.

	In addition, don't allow use of a parameter as a function name
	in a call (but it's ok in indirect calls).

	* NEWS: Updated.
	* awk.h (check_param_names): Add declaration.
	* awkgram.y (at_seen): New variable. Communicates between
	yylex() and the parser.
	(FUNC_CALL production): Check at_seen and check that the identifier
	is a function name.
	(parse_program): Call check_param_names() and set errcount.
	(yylex): Set at_seen after seeing an at-sign.
	* symbol.c (check_param_names): New function.

2015-01-24         Arnold D. Robbins     <arnold@skeeve.com>

	Infrastructure updates.

	Bison 3.0.4. Automake 1.15. Gettext 0.19.4.

2015-01-20         Arnold D. Robbins     <arnold@skeeve.com>

	* gawkapi.c (api_set_array_element): Remove useless call to
	make_aname.
	* symbol.c (load_symbols): Ditto.
	Thanks to Andrew Schorr for pointing out the problem.

2015-01-19         Arnold D. Robbins     <arnold@skeeve.com>

	* awkgram.c: Update to bison 3.0.3.
	* command.c: Ditto.
	* NEWS: Note same.

2015-01-16         Stephen Davies        <sdavies@sdc.com.au>

	* awkgram.y (rule): Set first_rule to false. Catches more cases
	for gathering comments. Thanks to Hermann Peifer for the test case.

2015-01-15         Arnold D. Robbins     <arnold@skeeve.com>

	* dfa.h, dfa.c: Sync with grep. Mainly copyright updates.
	* getopt.c, getopt.h, getopt1.c getopt_int.h: Sync with GLIBC.
	Mainly copyright updates, one minor code fix.

2015-01-14         Arnold D. Robbins     <arnold@skeeve.com>

	Remove deferred variables.

	* awk.h (register_deferred_variable): Remove declaration.
	* awkgram.y (is_deferred_variable, process_deferred,
	symtab_used, extensions_used, deferred_variables,
	process_deferred): Remove declarations, bodies, and uses.
	* builtin.c (do_length): Update comment.
	* main.c (init_vars): Just call load_procinfo() and `load_environ()'.

2015-01-07         Arnold D. Robbins     <arnold@skeeve.com>

	* configure.ac: Update debug flags if developing.
	* awkgram.y (yylex): Regex parsing bug fix for bracket expressions.
	Thanks to Mike Brennan for the report.
	* builtin.c (format_tree): Catch non-use of count$ for dynamic
	field width or precision.

	Unrelated:

	Load deferred variables if extensions are used; they might
	want to access PROCINFO and/or ENVIRON. Thanks to Andrew Schorr
	for pointing out the issue.

	* awkgram.y (extensions_used): New variable. Set it on @load.
	(do_add_scrfile): Set it on -l.
	(process_deferred): Check it also.

2014-12-24         Arnold D. Robbins     <arnold@skeeve.com>

	* profile.c (pprint): Be sure to set ip2 in all paths
	through the code. Thanks to GCC 4.9 for the warning.

2014-12-20         Arnold D. Robbins     <arnold@skeeve.com>

	Enable non-fatal output on per-file or global basis,
	via PROCINFO.

	* awk.h (RED_NON_FATAL): New redirection flag.
	* builtin.c (efwrite): If RED_NON_FATAL set, just set ERRNO and return.
	(do_printf): Check errflg and if set, set ERRNO and return.
	(do_print): Ditto.
	(do_print_rec): Ditto.
	* io.c (redflags2str): Update table.
	(redirect): Check for global PROCINFO["nonfatal"] or for
	PROCINFO[file, "nonfatal"] and don't fail on open if set.
	Add RED_NON_FATAL to flags.
	(in_PROCINFO): Make smarter and more general.

2014-12-12        Stephen Davies         <sdavies@sdc.com.au>

	Improve comment handling in pretty printing.

	* awk.h (comment_type): New field in the node.
	(EOL_COMMENT, FULL_COMMENT): New defines.
	* awkgram.y (block_comment): New variable.
	(check_comment): New function.
	(grammar): Add code to handle comments as needed.
	(get_comment): Now takes a flag indicating kind of comment.
	(yylex): Collect comments appropriately.
	(append_rule): Ditto.
	* profile.c (pprint): Smarten up comment handling.
	Have printing \n take comments into account.
	(end_line): New function.
	(pp_func): Better handling of function comments.

2014-12-10         Arnold D. Robbins     <arnold@skeeve.com>

	* dfa.c: Sync with GNU grep.

2014-11-26         Arnold D. Robbins     <arnold@skeeve.com>

	* builtin.c (do_sub): Improve wording of gensub warnings.

2014-11-25         Arnold D. Robbins     <arnold@skeeve.com>

	* builtin.c (do_sub): For gensub, add more warnings for invalid
	third argument.

2014-11-23         Arnold D. Robbins     <arnold@skeeve.com>

	* awk.h: Move all inline functions to the bottom of the file.
	Keeps modern GCC happier.

2014-11-22         Arnold D. Robbins     <arnold@skeeve.com>

	* awk.h (emalloc, realloc): Redefine in terms of ...
	(emalloc_real, eralloc_real): New static inline functions.
	(fatal): Move definition up.
	* gawkmisc.c (xmalloc): If count is zero, make it one for older
	mallocs that require size > 0 (such as z/OS).

2014-11-21         Arnold D. Robbins     <arnold@skeeve.com>

	* main.c: Remove a debugging // comment.
	* NOTES: Removed.

	Unrelated:

	Revert changes of 2014-11-20 from Paul Eggert. Causes failures
	on z/OS.

	Unrelated: Avoid unnecessary copying of $0.

	* interpret.h (UNFIELD): New macro.
	(r_interpret): Use it where *lhs is assigned to.

2014-11-20  Paul Eggert  <eggert@cs.ucla.edu>

	Port to systems where malloc (0) and/or realloc(P, 0) returns NULL.
	* gawkmisc.c (xmalloc):
	* xalloc.h (realloc):
	Do not fail if malloc(0) or realloc(P, 0) returns NULL.
	Fail only when the allocator returns null when attempting to
	allocate a nonzero number of bytes.

2014-11-19         Arnold D. Robbins     <arnold@skeeve.com>

	Infrastructure upgrades:

	* Automake 1.14.1, Gettext 0.19.3, Libtool 2.4.3.
	* compile, extension/build-aux/compile: New files.

2014-11-19  gettextize  <bug-gnu-gettext@gnu.org>

	* configure.ac (AM_GNU_GETTEXT_VERSION): Bump to 0.19.3.

2014-11-16         Arnold D. Robbins     <arnold@skeeve.com>

	* interpret.h: Revert change of 2014-11-11 since it breaks
	certain uses.

	Unrelated:

	* dfa.c: Sync with GNU grep.

2014-11-15         Arnold D. Robbins     <arnold@skeeve.com>

	* array.c, awk.h, awkgram.y, builtin.c, dfa.c, eval.c, field.c,
	interpret.h, io.c, main.c, mpfr.c, node.c, re.c, regex_internal.h,
	replace.c: Remove all uses of MBS_SUPPORT.
	* regex_internal.h: Disable wide characters on DJGPP.
	* mbsupport.h: Rework to be needed only for DJGPP.

2014-11-11         Arnold D. Robbins     <arnold@skeeve.com>

	Don't let memory used increase linearly in the size of
	the input.  Problem reported by dragan legic
	<dragan.legic@yandex.ru>.

	* field.c (set_record): NUL-terminate the buffer.
	* interpret.h (r_interpret): Op_field_spec: if it's $0, increment
	the valref.  Op_store_var: if we got $0, handle it appropriately.

2014-11-10         Arnold D. Robbins     <arnold@skeeve.com>

	Reorder main.c activities so that we can set a locale on the
	command line with the new, for now undocumented, -Z option.

	* main.c (parse_args, set_locale_stuff): New functions.
	(stopped_early): Made file level static.
	(optlist, optab): Add new argument.
	(main): Adjust ordering and move inline code into new functions.

2014-11-09         Andrew J. Schorr     <aschorr@telemetry-investments.com>

	* gawkapi.c (node_to_awk_value): When the type wanted is AWK_UNDEFINED
	and a it's a Node_val set to Nnull_string, return AWK_UNDEFINED instead
	of AWK_NUMBER 0.

2014-11-03         Norihiro Tanaka       <noritnk@kcn.ne.jp>

	* re.c (research): Use dfa superset to improve matching speed.

2014-11-02         Arnold D. Robbins     <arnold@skeeve.com>

	* profile.c (div_on_left_mul_on_right): New function.
	(parenthesize): Call it.

2014-10-30         Arnold D. Robbins     <arnold@skeeve.com>

	* configure: Regenerated after fix to m4/readline.m4.

	Unrelated; fixes to profiling. Thanks to Hermann Peifer and
	Manuel Collado for pointing out problems:

	* profile.c (pprint): For Op_unary_minus, parenthesize -(-x)
	correctly.
	(prec_level): Get the levels right (checked the grammar).
	(is_unary_minus): New function.
	(pp_concat): Add checks for unary minus; needs to be parenthesized.

2014-10-30         Andrew J. Schorr     <aschorr@telemetry-investments.com>

	* NEWS: Mention installation of /etc/profile.d/gawk.{csh,sh}.

2014-10-29         Andrew J. Schorr     <aschorr@telemetry-investments.com>

	* configure.ac (AC_CONFIG_FILES): Add extras/Makefile.
	* Makefile.am (SUBDIRS): Add extras.
	* extras: Add new subdirectory.

2014-10-29         Arnold D. Robbins     <arnold@skeeve.com>

	* dfa.c: Sync with GNU grep. Again, again.

2014-10-28         Arnold D. Robbins     <arnold@skeeve.com>

	* dfa.c: Sync with GNU grep. Again.

2014-10-25         Arnold D. Robbins     <arnold@skeeve.com>

	* dfa.c: Sync with GNU grep.

2014-10-17         John E. Malmberg      <wb8tyw@qsl.net>

	* ext.c (close_extensions): Test for null pointer since
	since this can be called by signal handler before the
	pointers are initialized.

2014-10-15         Arnold D. Robbins     <arnold@skeeve.com>

	Make sane the handling of AWKPATH and AWKLIBPATH:

	1. Don't explicitly search "."; it must be in the path either
	physically or as null element a la the shell's $PATH
	2. If environment's value was empty, use built-in default value.
	3. Set ENVIRON["AWK*PATH"] to the path used.

	* io.c (path_info): Remove try_cwd member.
	(get_cwd): Removed, not needed anymore.
	(do_find_source): Don't do explicit check in current directory.
	It must come from the AWKPATH or AWKLIBPATH variable.
	* main.c (path_environ): If value from environment was empty,
	set it to the default.  This is how gawk has behaved since 2.10.

2014-10-13         Arnold D. Robbins     <arnold@skeeve.com>

	* regcomp.c (__re_error_msgid): Make error message for REG_EBRACK
	more helpful - also used for unmatched [:, [., [=.
	Thanks to Davide Brini for raising the issue.

2014-10-12         KO Myung-Hun          <komh78@gmail.com>

	Fixes for OS/2:

	* Makefile.am (install-exec-hook, uninstall-links): Use $(EXEEXT).
	* getopt.h: Redefinitions if using KLIBC.
	* io.c (_S_IFDIR, _S_IRWXU): Define if the more standard versions
	are available.

2014-10-12         Arnold D. Robbins     <arnold@skeeve.com>

	* README: Remove Pat Rankin from VMS duties, per his request.

2014-10-08         Arnold D. Robbins     <arnold@skeeve.com>

	* dfa.c: Sync with GNU grep.

2014-10-05         Arnold D. Robbins     <arnold@skeeve.com>

	* profile.c (pprint): Fix typo in header. Sheesh.

	Unrelated:

	* awkgram.y (mk_program): Add a comment that we don't need to
	clear the comment* variables.

2014-10-04         Arnold D. Robbins     <arnold@skeeve.com>

	* profile.c (pp_string_fp): Fix breaklines case to actually
	output the current letter. This broke at gawk 4.0.0. Sigh.
	Thanks to Bert Bos (bert@w3.org) for the report.

2014-10-03	Stephen Davies		<sdavies@sdc.com.au>

	* awkgram.y (program_comment): Renamed from comment0.
	(function_comment): Renamed from commentf.

2014-10-02         Arnold D. Robbins     <arnold@skeeve.com>

	* awkgram.y, profile.c: Minor white space cleanups.

2014-10-01         Arnold D. Robbins     <arnold@skeeve.com>

	Fix a few compile warnings:

	* awkgram.y (split_comment): Make static.
	General: Remove some unused variables, clean up some whitepace nits.

	* profile.c (indent): Add some braces to turn off compiler warnings.

2014-09-29         Andrew J. Schorr     <aschorr@telemetry-investments.com>

	* main.c (main): In optlist, it should say "h", not "h:", since there
	is no argument for the help option.  Thanks to Joep van Delft for
	the bug report.

2014-09-29         Arnold D. Robbins     <arnold@skeeve.com>

	* gawkapi.h: Minor edits to sync with documentation. Does not
	influence the behavior of the API.

2014-09-28         Arnold D. Robbins     <arnold@skeeve.com>

	* command.y (cmdtab): Add "where" as an alias for "backtrace".
	Finally!

	Unrelated:

	* dfa.c: Sync with GNU grep.

2014-09-27         Arnold D. Robbins     <arnold@skeeve.com>

	* awkgram.y (check_for_bad): Bitwise-and the bad character with 0xFF
	to avoid sign extension into a large integer.

	Unrelated:

	* configure.ac: Add an option to enable locale letters in identifiers.
	Undocumented and subject to being rescinded at any time in the future.
	* NEWS: Mention to look at configure --help.

	Unrelated:

	* profile.c (pprint): Use "rule(s)" instead of "block(s)" in the
	header.

2014-09-23         Arnold D. Robbins     <arnold@skeeve.com>

	* awkgram.y (yylex): Don't check for junk characters inside
	quoted strings.  Caused issues on DJGPP and Solaris.

	Unrelated:

	* io.c (devopen): Straighten things out with respect to
	compatibility with BWK awk.

2014-09-19         Arnold D. Robbins     <arnold@skeeve.com>

	* awkgram.y: Further commentary as to the treacherousness
	of isalnum and isalpha.

2014-09-15         Arnold D. Robbins     <arnold@skeeve.com>

	Finish removing use of isalpha and isalnum.

	* awk.h (is_alpha, is_alnum, is_identchar): Add declarations.
	* awkgram.y (yylex): Use is_alpha.
	(is_alpha, is_alnum): New functions.
	(is_identchar): Use is_alnum.
	* builtin.c (r_format_tree): Use is_alpha, is_alnum.
	* command.y (yylex): Use is_alpha, is_identchar.
	* ext.c (is_letter): Use is_alpha.
	(is_identifier_char): Removed; replaced uses with is_identchar.
	* main.c (arg_assign): Use is_alpha, is_alnum.
	* node.c (r_force_number): Use is_alpha.

2014-09-14         Arnold D. Robbins     <arnold@skeeve.com>

	* awkgram.y (is_identchar): Change from simple macro to function
	since use of isalnum() let non-ASCII letters slip through into
	identifiers.

2014-09-13	Stephen Davies		<sdavies@sdc.com.au>

	When doing pretty-printing (but not profiling), include the original
	comments in the output.

	General rules:

	Pretty printing:
		- Do NOT indent by a tab
		- Do NOT print the header comments ("# BEGIN rules", etc.)
		- DO print the comments that are in the program

	Profiling:
		- DO indent by a tab
		- DO print the header comments
		- Do NOT print the program's original comments

	* awkgram.y (comment0, commentf): New varibles that are  pointers to
	program and function comments.
	(get_comment): New function that retrieves consecutive comment lines
	and empty lines as a unit).
	(split_comment): New function: iff first block in the program is a
	function and it is predeeded by comments, take the last non-blank
	line as function comment and any preceeding lines as program comment.)

	Following token rules were changed to handle comments:

	* awkgram.y (pattern, LEX_BEGIN, LEX_END, LEX_BEGINFILE, LEX_ENDFILE,
	action, function_prologue, statements): Update to handle comments.
				
	Following functions were changed to handle comments:

	* awkgram.y (mk_program, mk_function, allow_newline and yylex): Update
	to handle comments. (Also fixed typo in case '\\'.)

	* profile.c (print_comment): New function to format comment printing.
	(indent, pprint, dump_prog, pp_func): Changed to handle comments and
	the revised indentation rules.

2014-09-07         Arnold D. Robbins     <arnold@skeeve.com>

	* awk.h: Move libsigsegv stuff to ...
	* main.c: here. Thanks to Yehezkel Bernat for motivating
	the cleanup.
	* symbol.c (make_symbol, install, install_symbol): Add const to
	first parameter. Adjust decls and fix up uses.

2014-09-05         Arnold D. Robbins     <arnold@skeeve.com>

	Add builtin functions to FUNCTAB for consistency.

	* awk.h (Node_builtin_func): New node type.
	(install_builtins): Declare new function.
	* awkgram.y [DEBUG_USE]: New flag value for debug functions; they
	don't go into FUNCTAB.
	(install_builtins): New function.
	* eval.c (nodetypes): Add Node_builtin_func.
	* interpret.h (r_interpret): Rework indirect calls of built-ins
	since they're now in the symbol table.
	* main.c (main): Call `install_builtins'.
	* symbol.c (install): Adjust for Node_builtin_func.
	(load_symbols): Ditto.

2014-09-04         Arnold D. Robbins     <arnold@skeeve.com>

	* profile.c (pprint): Case Op_K_for: Improve printing of
	empty for loop header.

	Unrelated: Make indirect function calls work for built-in and
	extension functions.

	* awkgram.y (lookup_builtin): New function.
	* awk.h (builtin_func_t): New typedef.
	(lookup_builtin): Declare it.
	* interpret.h (r_interpret): For indirect calls, add code to
	find and call builtin functions, and call extension functions.

2014-09-01         Arnold D. Robbins     <arnold@skeeve.com>

	* builtin.c (do_substr): Return "" instead of null string in case
	result is passed to length() with --lint. Based on discussions in
	comp.lang.awk.

	Unrelated:

	* interpret.h (r_interpret): For indirect function call, separate
	error message if lookup returned NULL. Otherwise got a core dump.
	Thanks to "Kenny McKormack" for the report in comp.lang.awk.

2014-08-27         Arnold D. Robbins     <arnold@skeeve.com>

	* configure.ac: Add test for strcasecmp.
	* regcomp.c: Remove special case code around use of strcasecmp().
	* replace.c: Include missing/strncasecmp.c if either strcasecmp()
	or strncasecmp() aren't available.

2014-08-26         Arnold D. Robbins     <arnold@skeeve.com>

	* regcomp.c, regex_internal.c: Sync with GBLIC. Why not.

	Unrelated:

	Remove support for MirBSD. It uglified the code too much
	for no discernable gain.

	* configure.ac: Remove check for MirBSD and define of
	LIBC_IS_BORKED.
	* dfa.c: Remove code depending on LIBC_IS_BORKED.
	* main.c: Ditto.
	* regcomp.c: Ditto.
	* NEWS: Updated.

2014-08-24         Arnold D. Robbins     <arnold@skeeve.com>

	* regex.h: Remove underscores in names of parameters in function
	declarations. Tweak names as neeeded.

2014-08-20         Arnold D. Robbins     <arnold@skeeve.com>

	* node.c (parse_escape): Max of 2 digits after \x.

2014-08-18         Arnold D. Robbins     <arnold@skeeve.com>

	* symbol.c: General formatting cleanup.

2014-08-15         Arnold D. Robbins     <arnold@skeeve.com>

	* main.c (usage): Adjust whitespace for -L and add "invalid"
	as a possible value for it.  Report from Robert P. J. Day
	<rpjday@crashcourse.ca>.

2014-08-14         Arnold D. Robbins     <arnold@skeeve.com>

	* Makefile.am (SUBDIRS): Put awklib after doc so that examples
	get extracted when the doc changes.

2014-08-13         Arnold D. Robbins     <arnold@skeeve.com>

	* builtin.c (do_sub): Move initial allocation of the replacement
	string down towards code to do the replacement, with a (we hope)
	better guesstimate of how much to initially allocate. The idea
	is to avoid unnecessary realloc() calls by making a better guess
	at how much to allocate.  This came up in an email discussion
	with Tom Dickey about mawk's gsub().

2014-08-12         Juergen Kahrs <jkahrs@users.sourceforge.net>

	* cmake/configure.cmake:
	* cmake/package.cmake: Copyright update.
	* README.cmake:
	* README_d/README.cmake: Moved file.

2014-08-12         Arnold D. Robbins     <arnold@skeeve.com>

	OFS being set should rebuild $0 using previous OFS if $0
	needs to be rebuilt. Thanks to Mike Brennan for pointing this out.

	* awk.h (rebuild_record): Declare.
	* eval.c (set_OFS): If not being called from var_init(), check
	if $0 needs rebuilding. If so, parse the record fully and rebuild it.
	Make OFS point to a separate copy of the new OFS for next time, since
	OFS_node->var_value->stptr was already updated at this point.
	* field.c (rebuild_record): Is now extern instead of static.
	Use OFS and OFSlen instead of the value of OFS_node.

	Unrelated:

	* Makefile.am (RM): Define for makes that don't have it,
	such as on OpenBSD.  Thanks to Jeremie Courreges-Anglas
	<jca@wxcvbn.org> for the report.

2014-08-05         Arnold D. Robbins     <arnold@skeeve.com>

	Bug fix: For MPFR sqrt(), need to set precision of result to be
	the same as that of the argument. Doesn't hurt other functions.
	See test/mpfrsqrt.awk. Thank to Katie Wasserman <katie@wass.net>
	for the bug report.

	* mpfr.c (do_mpfr_func): New function. Runs code for MPFR functions
	while still enabling debugging. Add call here to mpfr_set_prec().
	Original code from SPEC_MATH macro.
	(SPEC_MATH): Change macro to call do_mpfr_func().

	Next MPFR bug fix: The % operator gave strange results for negative
	numerator. Thanks again to Katie Wasserman for the bug report.

	* mpfr.c (mpg_mod): Use mpz_tdiv_qr() instead of mpz_mod(). From
	the GMP doc, mpz_mod() should have worked; it's not clear why
	it doesn't.

2014-08-03         Arnold D. Robbins     <arnold@skeeve.com>

	* builtin.c (format_tree): Don't need to check return value of
	wctombr for -2. Thanks to Eli Zaretskii for pointing this out.
	
	Unrelated:

	* gawkapi.h: Fix doc for API get_record - errcode needs to
	be greater than zero.
	* interpret.h (r_interpret): Move setting of ERRNO to here, from ...
	* io.c (inrec): ... here. Makes the code cleaner.

2014-08-03         Andrew J. Schorr     <aschorr@telemetry-investments.com>

	* awkgram.y (getfname): Match on either ptr or ptr2 so --profile
	will work in -M (MPFR bignum) mode.

2014-07-31         Arnold D. Robbins     <arnold@skeeve.com>

	* builtin.c (format_tree): Make %c handling more sane on Windows.
	Rework the lint messages.

	Unrelated:

	* dfa.c: Sync with GNU grep. Mainly white space differences.

	Unrelated:

	* mpfr.c (cleanup_mpfr): New function to deallocate _mpf_t1
	and _mpf_t2; removes some valgrind warnings.
	* awk.h (cleanup_mpfr): Add declaration.
	* main.c (main): Add call to `cleanup_mpfr'.

	Fix memory leak:

	* mpfr.c (do_mpfr_div): Add unref to denominator and numerator
	to not leak memory. Thanks to Katie Wasserman <katie@wass.net>
	for isolating the problem to that routine.

2014-07-25         Arnold D. Robbins     <arnold@skeeve.com>

	* main.c (main): Add a warning message if -M is used and gawk was
	compiled without MPFR/GMP.

2014-07-24         Arnold D. Robbins     <arnold@skeeve.com>

	* main.c (usage): Put text for `-n' *after* text for `-m'.
	Report from Robert P. J. Day <rpjday@crashcourse.ca>.

	Fix problems with I/O errors reported by Assaf Gordon
	<assafgordon@gmail.com>:

	* io.c (inrec): Change type to bool to make calling easier. Add
	check in non-EOF case for error, and if so, return false.
	Update ERRNO in case there is an ENDFILE block.
	* awk.h (inrec): Change type in declaration.
	* interpret.h (r_interpret): Change call of inrec() to boolean
	notation.

2014-07-10         Arnold D. Robbins     <arnold@skeeve.com>

	New `div()' function to do integer division and remainder;
	mainly useful for use with GMP integers. Thanks to
	Katie Wasserman <katie@wass.net> for the suggestion.

	* awk.h (do_div, do_mpfr_div): Declare new functions.
	* builtin.c (do_div): New function.
	* mpfr.c (do_mpfr_div): New function.
	* awkgram.y (tokentab): New entry.
	(snode): Add check for do_div/do_mpfr_div to make 3rd arg
	be an array.
	* NEWS: Updated.
	* TODO: Updated.

2014-07-10         Arnold D. Robbins     <arnold@skeeve.com>

	* awkgram.y (check_for_bad): New routine to do the fatal message,
	with smarter checking.
	(nextc): Call it as appropriate.

	* builtin.c (format_tree): Add check for bad returns from mbrlen
	to avoid trying to malloc (size_t) -1 bytes. Thanks to
	mail.green.fox@gmail.com for the bug report.

2014-07-03         Arnold D. Robbins     <arnold@skeeve.com>

	* awkgram.y (nextc): Add bool check_for_bad parameter to check
	for bad characters in the source program.
	(yylex): Adjust calls.

2014-06-24         Arnold D. Robbins     <arnold@skeeve.com>

	* main.c (main): The --pretty-print option no longer runs the
	program.  This removes the need for the GAWK_NO_PP_RUN environment var.
	* NEWS: Updated.
	* TODO: Updated.

2014-06-22         Paul Eggert          <eggert@penguin.cs.ucla.edu>

	Bring in from GNULIB:

	regex: fix memory leak in compiler
	Fix by Andreas Schwab in:
	https://sourceware.org/ml/libc-alpha/2014-06/msg00462.html
	* lib/regcomp.c (parse_expression): Deallocate partially
	constructed tree before returning error.

2014-06-19         Arnold D. Robbins     <arnold@skeeve.com>

	* builtin.c (do_sub): Add more info to leading comment.
	Add some whitespace in the code.

2014-06-08         Arnold D. Robbins     <arnold@skeeve.com>

	* dfa.c: Sync with GNU grep.

2014-06-03         Arnold D. Robbins     <arnold@skeeve.com>

	* dfa.c (mbs_to_wchar): Define a macro if not MBS.

2014-05-29         Arnold D. Robbins     <arnold@skeeve.com>

	* dfa.c: Sync with GNU grep.

2014-05-26         Arnold D. Robbins     <arnold@skeeve.com>

	* io.c (inetfile): Change return type to bool.  Wrap code
	with ifdef HAVE_SOCKETS so that it'll compile on DJGPP.

2014-05-22         Andrew J. Schorr     <aschorr@telemetry-investments.com>

	Allow any redirected getline inside BEGINFILE/ENDFILE.

	* awkgram.y (LEX_GETLINE): Only require a redirection and not also
	a variable if getline is in a BEGINFILE or ENDFILE rule.
	* interpret.h (Op_K_getline_redir): Remove check and fatal error.

2014-05-20         Arnold D. Robbins     <arnold@skeeve.com>

	* dfa.c (dfaexec): Minor sync with GNU grep.

2014-05-14         Arnold D. Robbins     <arnold@skeeve.com>

	* custom.h (_GL_PURE): Move definition to here. Sigh.
	* dfa.h, dfa.c: Sync with GNU grep. Sigh.

	Unrelated:

	* custom.h: Remove stuff for Ultrix 4.3. No one has such
	systems anymore; this just got missed earlier.

2014-05-11         Arnold D. Robbins     <arnold@skeeve.com>

	* debug.c (do_eval): Repair fix of 2014-05-09 and use
	assoc_remove to take @eval out of the function table.
	* symbol.c: Fix a comment.  This file needs some work.

2014-05-10         Arnold D. Robbins     <arnold@skeeve.com>

	* io.c (get_a_record): Finish TERMNEAREND handling in case
	we don't have a regular file but aren't going to get more data.
	Added some additional comments.

2014-05-09         Arnold D. Robbins     <arnold@skeeve.com>

	* debug.c (do_eval): Don't free `f' which points into the context
	that was previously freed. Bug reported by Jan Chaloupka
	<jchaloup@redhat.com>.  Apparently introduced with move to
	SYMTAB and FUNCTAB, but only showed up on Fedora 20 and Ubuntu 14.04,
	which have a newer glibc.
	(do_eval): Fix a memory leak seen by valgrind on Fedora 20 and
	Ubuntu 14.04: the new SRCFILE that is added wasn't released.

	Unrelated:

	* io.c (get_a_record): Handle return of TERMNEAREND when the
	entire file has been read into the buffer and we're using a
	regex for RS. Bug report by Grail Dane <grail69@hotmail.com>.

2014-05-04         Arnold D. Robbins     <arnold@skeeve.com>

	* debug.c (debug_prog): Change check for GAWK_RESTART so that it
	actually works. Bug fix: run command in debugger would start
	over again but not actually start running the program.

2014-04-25         Andrew J. Schorr     <aschorr@telemetry-investments.com>

	* io.c (two_way_open): In forked child, reset SIGPIPE to SIG_DFL.
	Fixes problems with "broken pipe" errors from child processes,
	restoring 4.1.0 and earlier behavior. Thanks to Daryl F
	<wyatt@prairieturtle.ca> for the report.
	(gawk_popen): Ditto.

2014-04-25         Arnold D. Robbins     <arnold@skeeve.com>

	* dfa.h, dfa.c: Merge with GNU grep; lots of forward motion.

2014-04-24         Arnold D. Robbins     <arnold@skeeve.com>

	Update xalloc.h for pending merge with dfa.

	* xalloc.h (xstrdup): Implement this.
	(x2nrealloc): Incorporate changed logic from GNULIB.

2014-04-20         Andrew J. Schorr     <aschorr@telemetry-investments.com>

	* io.c (struct inet_socket_info): Define new structure
	for use in parsing special socket filenames.
	(inetfile): Parse all components of the special socket filename
	into the struct inet_socket_info.  Returns true only if it is a
	valid socket fliename, unlike the previous version which checked
	for the '/inet[46]?/' prefix only.
	(redirect): Patch to use updated inetfile() function.
	(devopen): Remove logic to parse socket filenames, since this has
	been moved into the inetfile() function.
	(two_way_open): Update args to inetfile().

2014-04-20         Arnold D. Robbins     <arnold@skeeve.com>

	* builtin.c (do_rand): Make calls to random() in predictable
	order to avoid order of evaluation differences amongst compilers.
	Thanks to Anders Magnusson <ragge@ludd.ltu.se> (of the PCC team)
	for the suggestion.

2014-04-18         Arnold D. Robbins     <arnold@skeeve.com>

	* configure.ac: Change adding of -export-dynamic for GCC to be
	-Wl,-export-dynamic, which then works for PCC also.

2014-04-11         Arnold D. Robbins     <arnold@skeeve.com>

	* io.c (closemabyesocket): Define if not defined, e.g. building
	without socket code. Thanks to dave.gma@googlemail.com (Dave Sines)
	for the report.

2014-04-08         Arnold D. Robbins     <arnold@skeeve.com>

	* 4.1.1: Release tar ball made.

2014-04-08         Arnold D. Robbins     <arnold@skeeve.com>

	* README: Update.
	* configure.ac: Bump version.

2014-04-03         Arnold D. Robbins     <arnold@skeeve.com>

	* regcomp.c (parse_bracket_exp): Move a call to `re_free' inside
	an ifdef. Makes the code marginally cleaner.

2014-03-30         Arnold D. Robbins     <arnold@skeeve.com>

	* dfa.c: Sync with GNU grep.

2014-03-28         Arnold D. Robbins     <arnold@skeeve.com>

	* configure.ac: Remove duplicate AC_HEADER_TIME and rearrange
	order of macros some. May help on older systems.

2014-03-23         Arnold D. Robbins     <arnold@skeeve.com>

	* dfa.c: Move include of dfa.h around for correct building
	on Irix. Thanks to Nelson H.F. Beebe for the report.

	Unrelated:

	* .gitignore: Simplify .dSYM pattern for Mac OS X.

2014-03-21         Arnold D. Robbins     <arnold@skeeve.com>

	* dfa.c (using_simple_locale): Add ifdefs in case there is no
	locale support at all. Thanks to Scott Deifik for the report.

	Unrelated:

	* main.c (UPDATE_YEAR): Set to 2014.

2014-03-17         Arnold D. Robbins     <arnold@skeeve.com>

	* .gitignore: Add .dSYM directories for Mac OS X.
	Thanks to Hermann Peifer for the suggestion.

2014-03-10         Arnold D. Robbins     <arnold@skeeve.com>

	* dfa.h, dfa.c: Sync with grep. Yet again.
	* regex_internal.c (built_wcs_upper_buffer, build_upper_buffer):
	Fixes from GNULIB for mixed case matching on Mac OS X.

	Unrelated:

	* builtin.c (format_tree): Smarten handling of %' flag. Always
	pass it in for floating point formats. Then only add the
	thousands_sep if there is one. Also, allow for thousands_sep
	to be a string, not just one character.  Thanks to Michal Jaegermann
	for the report.

2014-03-08         Andrew J. Schorr     <aschorr@telemetry-investments.com>

	* gawkapi.c (api_impl): Add memory allocation function pointers.
	* gawkapi.h (GAWK_API_MINOR_VERSION): Bump.
	(gawk_api_t): Add memory allocation function pointers api_malloc,
	api_calloc, api_realloc, and api_free.
	(gawk_malloc, gawk_calloc, gawk_realloc, gawk_free): New macros.
	(emalloc): Replace malloc with gawk_malloc.
	(erealloc): Replace erealloc with gawk_erealloc.

2014-03-05         Arnold D. Robbins     <arnold@skeeve.com>

	Straighten out enumerated types some more.

	* awk.h (add_srcfile): Fix type of first parameter.
	* awkgram.y (add_srcfile, do_add_srcfile): Ditto.
	* cmd.h (A_NONE): New enum nametypeval.
	* command.y (argtab): Use it in final value.
	* ext.c (make_builtin): Use awk_false, awk_true.
	* io.c (init_output_wrapper): Use awk_false.

	Unrelated:

	* debug.c (do_commands): Initialize num to silence warnings.
	Thanks to Michal Jaegermann.

	Unrelated:

	* builtin.c (do_mktime): Change lint warning for minutes to
	check against 59, not 60.  Thanks to Hermann Peifer for the report.

2014-03-03         Arnold D. Robbins     <arnold@skeeve.com>

	* dfa.c: Sync with grep. Yet again.

2014-02-28         Arnold D. Robbins     <arnold@skeeve.com>

	* dfa.c: Sync with grep. Looks like good improvement with
	respect to bracket expressions.

2014-02-27         Arnold D. Robbins     <arnold@skeeve.com>

	Fixes for enum/int mismatches as warned by some compilers.

	* awk.h (ANONE): New enum for array sorting.
	* array.c (assoc_list): Use it.
	* builtin.c (format_tree): New MP_NONE value.
	* gawkapi.c: Use awk_false and awk_true everywhere instead of
	false and true.

2014-02-26         Arnold D. Robbins     <arnold@skeeve.com>

	* configure.ac: Set up do-nothing extension/Makefile on
	MirBSD also.

2014-02-21         Arnold D. Robbins     <arnold@skeeve.com>

	* dfa.h, dfa.c (parse_bracket_exp): Sync with grep.

2014-02-20         Arnold D. Robbins     <arnold@skeeve.com>

	* regex.h, regex.c, regex_internal.c, regex_internal.h: Sync
	with GLIBC. Mainly copyright updates.
	* getopt.c, getopt.h, getopt1.c, getopt_int.h: Ditto.
	* dfa.c (parse_bracket_exp): Sync with grep, where they restored
	the buggy code.  Sigh.

	Unrelated:

	* NEWS: Typo fix.
	* interpret.h (r_interpret): Init a variable for BEGINFILE to avoid
	compiler warnings. Thanks to Michal Jaegermann.

2014-02-15         Arnold D. Robbins     <arnold@skeeve.com>

	* awkgram.c, command.c: Regenerated - Bison 3.0.2.

2014-02-04         Arnold D. Robbins     <arnold@skeeve.com>

	* dfa.c (to_uchar): Make use of this. Syncs with GNU grep.

2014-02-03         Arnold D. Robbins     <arnold@skeeve.com>

	* awkgram.y (negate_num): Bracket `tval' in #ifdef MPFR since it's
	only used in that code.

2014-01-31         Arnold D. Robbins     <arnold@skeeve.com>

	* Makefile.am (dist-hook): Improve creation of pc/config.h. We
	have to jump through a lot of hoops for 'make distcheck' to
	actually work.

2014-01-30         Arnold D. Robbins     <arnold@skeeve.com>

	* Makefile.am (dist-hook): Improve creation of pc/config.h to copy
	the new file into the distribution directory being created.
	Also, put the temporary files into /tmp.

2014-01-28         Arnold D. Robbins     <arnold@skeeve.com>

	* awkgram.y (negate_num): If just a double, return. Fixes a bug
	that showed up on 32-bit systems with MPFR. Thanks to Eli Zaretskii
	and Corinna Vinschen for the report.  Also, free the MPZ integer.
	Thanks to valgrind for the report.

	Unrelated:

	* dfa.c: Sync with GNU grep - removed some special cased code
	for grep.

2014-01-24         Arnold D. Robbins     <arnold@skeeve.com>

	* configure.ac, field.c: Update copyright year.

2014-01-19         Arnold D. Robbins     <arnold@skeeve.com>

	* awkgram.y (negate_num): Handle the case of -0 for MPFR; the sign
	was getting lost. Thanks to Hermann Peifer for the report.

2014-01-18         Arnold D. Robbins     <arnold@skeeve.com>

	* dfa.c (parse_bracket_exp): Sync with GNU grep, which now uses
	gawk's code for RRI in single-byte locales!  Hurray.

2014-01-16         Arnold D. Robbins     <arnold@skeeve.com>

	* configure.ac: For z/OS, restore creation of do-nothing
	Makefile in extension directory.

2014-01-14         Arnold D. Robbins     <arnold@skeeve.com>

	* field.c (do_split): Make sure split() gets FS value if no
	third arg even after FPAT was set. Thanks to Janis Papanagnou
	for the report.

2014-01-13         Arnold D. Robbins     <arnold@skeeve.com>

	* README: Fix John Malmberg's email address.

2014-01-12         Arnold D. Robbins     <arnold@skeeve.com>

	* awkgram.y:  Update copyright year.
	(func_use): Simplify code.
	* command.y:  Update copyright year.
	* ext.c:  Update copyright year.
	(make_builtin): Small simplification.
	(make_old_builtin): Make code consistent with make_builtin(), add
	call to track_ext_func().
	* bootstrap.sh: Update copyright year. Remove touch of version.c
	since that file is no longer autogenerated.

2014-01-07         Arnold D. Robbins     <arnold@skeeve.com>

	* command.y (next_word): Move into ifdef for HAVE_LIBREADLINE,
	since it's only used by that code.
	* ext.c (load_old_ext): Minor improvements.

2014-01-03         Arnold D. Robbins     <arnold@skeeve.com>

	* config.guess, config.rpath, config.sub, depcomp,
	install-sh: Updated.
	* dfa.h, dfa.c: Sync with GNU grep; comment fix and copyright year.
	* NEWS: Updated some, including copyright year.

2013-12-26         Arnold D. Robbins     <arnold@skeeve.com>

	* README: Add John Malmberg for VMS.

2013-12-24         Arnold D. Robbins     <arnold@skeeve.com>

	* getopt.h: Add `defined(__sun)' to list of system that do get to
	include stdlib.h.  Needed for Illumos. Thanks to
	Richard Palo <richard.palo@free.fr> for the report.

2013-12-21         Mike Frysinger        <vapier@gentoo.org>

	* configure.ac: Add --disable-extensions flag to control
	compiling extensions.  Better for cross-compiling.
	(AC_CANONICAL_HOST): Added. Changed case statments appropriately.
	* Makefile.am (check-for-shared-lib-support): Removed.
	(check-recursive, all-recursive): Removed.

2013-12-21         Arnold D. Robbins     <arnold@skeeve.com>

	* config.guess: Updated.
	* configure, aclocal.m4: Updated based on automake 1.13.4.

2013-12-19         Arnold D. Robbins     <arnold@skeeve.com>

	* regexec.c (re_search_internal): Make sure `dfa' pointer is
	not NULL before trying to dereference it.

2013-12-16         Arnold D. Robbins     <arnold@skeeve.com>

	* configure.ac (AC_FUNC_VPRINTF): Remove. Not needed on current
	systems.
	* awk.h (HAVE_VPRINTF): Remove check.

2013-12-12         John E. Malmberg      <wb8tyw@qsl.net>

	* io.c (redirect): Add additional VMS error codes.
	(nextfile): Retry open after closing some files.

2013-12-10         Scott Deifik          <scottd.mail@sbcglobal.net>

	* io.c (closemaybesocket): Add definition for DJGPP.

2013-12-10         Arnold D. Robbins     <arnold@skeeve.com>

	* awk.h (Floor, Ceil): Remove declarations and VMS redefinitions.
	* floatcomp.c (Floor, Ceil): Removed, not needed. Move bracketing
	ifdef to the top of the file.
	* builtin.c (double_to_int): Use floor() and ceil().

2013-12-07         Arnold D. Robbins     <arnold@skeeve.com>

	* regex_internal.h (__attribute__): Define to empty if not GCC.
	* custom.h (__attribute__): Remove the definition from here; the
	right place was regex_internal.h.

2013-12-06         Arnold D. Robbins     <arnold@skeeve.com>

	No need to generate version.c from version.in.
	Thanks to John E. Malmberg <wb8tyw@qsl.net> for the suggestion.

	* version.in: Removed.
	* version.c: Use PACKAGE_STRING directly.
	* Makefile.am (EXTRA_DIST): Remove version.in.
	(distcleancheck_listfiles): Remove this rule.
	(MAINTAINERCLEANFILES): Remove this definition.
	(version.c): Remove the rule to create it.

2013-12-05         Arnold D. Robbins     <arnold@skeeve.com>

	Fixes for Z/OS.

	* custom.h (__attribute__): Define to empty.
	* dfa.c (parse_bracket_exp): Add a cast to quiet a warning.
	* regex.c: Correctly bracket include of <sys/param.h>.

	Unrelated:

	* debug.c (find_rule): Add a FIXME comment.

2013-12-03         John E. Malmberg	<wb8tyw@qsl.net>

	* io.c (redirect): Add additional VMS error code to check.
	(do_find_source): Append "/" if not a VMS filename.

2013-12-01         Andrew J. Schorr     <aschorr@telemetry-investments.com>

	* main.c (optab): Sort by long option name.

2013-11-27         Andrew J. Schorr     <aschorr@telemetry-investments.com>

	* main.c (optab): Add entry for --include.

2013-11-23         Arnold D. Robbins     <arnold@skeeve.com>

	* dfa.c: Merge from grep; minor fixes in how bit twiddling
	is done.

2013-11-01         Arnold D. Robbins     <arnold@skeeve.com>

	* dfa.c (lex): Reset laststart so that stuff like \s* works.
	Fix from grep.

2013-10-31         Arnold D. Robbins     <arnold@skeeve.com>

	* builtin.c (efwrite): If write error to stdout is EPIPE,
	die silently.  Thanks to Hermann Peifer for helping find this.

2013-10-22         Arnold D. Robbins     <arnold@skeeve.com>

	Revise error messages when writing to standard output or standard
	error to ignore EPIPE.  Add the ability based on an environment
	variable to get the source file and line number.

	* awk.h (r_warning): Renamed from warning.
	(warning): New macro to set location and call warning.
	* io.c (flush_io): Print errors only if not EPIPE.
	(close_io): Ditto.
	* main.c (lintfunc): Init to r_warning.
	(main): Enhance explanatory comment.
	(usage): Print errors only if not EPIPE.
	(copyleft): Ditto.
	* msg.c (err): Make printing srcfile and srcline depend upon
	GAWK_MSG_SRC environment variable.
	(r_warning): Renamed from warning.

2013-10-17         Arnold D. Robbins     <arnold@skeeve.com>

	* main.c (main): Ignore SIGPIPE. See the comment in the code.
	Thanks to Alan Broder for reporting the issue.

	Unrelated:

	* rand.c (do_rand): Fix computation and loop checking against
	1.0 to use do..while.

2013-10-16         Arnold D. Robbins     <arnold@skeeve.com>

	Make -O work again.  Turns out that C99 bool variables
	are clamped to zero or one.

	* main.c (do_optimize): Init to false.
	(main): Set do_optimize to true on -O.
	* eval.c (setup_frame): Change all uses of do_optimize to be
	a boolean check instead of a test > 1.
	* awkgram.y: Ditto.
	(optimize_assignment): Remove check against do_optimize since
	it was inited to true anyway.

	Unrelated:

	* re.c (resetup): Add a comment about the joy of syntax bits.

	Unrelated:

	* builtin.c (do_rand): If result is exactly 1.0, keep trying.
	Thanks to Nelson Beebe.

2013-10-10         Arnold D. Robbins     <arnold@skeeve.com>

	* dfa.c (lex): Sync with GNU grep. Handle multibyte \s and \S.

	Unrelated:

	* awk.h [ARRAY_MAXED]: Fix value of this and subsequent flags
	after addition of NULL_FIELD.
	* eval.c (flags2str): Add NULL_FIELD. Duh.

2013-10-09         Arnold D. Robbins     <arnold@skeeve.com>

	* awkgram.y (mk_assignment): Rework switch to handle Op_assign,
	and to provide a better error message upon unknown opcode.

2013-09-28         Arnold D. Robbins     <arnold@skeeve.com>

	* dfa.c: Sync with GNU grep.

2013-09-25         Arnold D. Robbins     <arnold@skeeve.com>

	* builtin.c (do_rand): Make the result more random by calling
	random() twice. See the comment in the code. Thanks to
	Bob Jewett <jewett@bill.scs.agilent.com> for the report and
	the fix.

2013-09-24         Arnold D. Robbins     <arnold@skeeve.com>

	* debug.c (find_rule): Handle case where lineno is zero. Can happen
	if break is given without a line number on a current line. Thanks
	to Ray Song <i@maskray.me> for the report.

2013-09-19         Arnold D. Robbins     <arnold@skeeve.com>

	* dfa.c (parse_bracket_exp): Use code from grep to keep things within
	range (updates change of 2013-09-08). Fix whitespace in one of the
	gawk-only additions.

2013-09-13         Arnold D. Robbins     <arnold@skeeve.com>

	Fix use of NF after it's extended, e.g. see test/nfloop.awk.

	* awk.h (NULL_FIELD): New flag
	* builtin.c (do_print_rec): Check f0->flags instead of if
	equal to Nnull_string.
	* eval.c (r_get_field): Check (*lhs)->flags instead of if
	equal to Nnull_string or Null_field.
	* field.c (init_fields): Init field zero and Null_field with
	NULL_FIELD flag.
	(set_NF): Set parse_high_water = NF in case NF extended past the
	end. This is the actual bug fix.

2013-09-08         Arnold D. Robbins     <arnold@skeeve.com>

	Fixes based on reports from a static code checker. Thanks to
	Anders Wallin for sending in the list.

	* array.c (asort_actual): Free list if it's not NULL.
	* builtin.c (do_sub): Set buf to NULL and assert on it before using
	it.
	* cint_array.c (cint_array_init): Clamp any value of NHAT from the
	environment such that it won't overflow power_two_table when used as
	an index.
	* dfa.c (parse_bracket_exp): Check that len is in range before using it
	to index buf.
	* getopt.c (_getopt_internal_r): Change call to alloca to use malloc.
	* io.c (socket_open): Init read_len to zero.
	(two_way_open): Upon failure to fork, close the slave fd also.
	* re.c (research): Init try_backref to false.
	* regcomp.c (build_range_exp): Free any items that were allocated in
	the case where not all items were.
	(build_charclass_op): Same. Init br_token to zero with memset.
	(create_tree): Init token t to zero with memset.
	* regex_internal.c (re_dfa_add_node): Free any items that were
	allocated in the case where not all items were.
	* symbol.c (destroy_symbol): On default, break, to fall into releasing
	of resources.

2013-08-29         Arnold D. Robbins     <arnold@skeeve.com>

	* debug.c (HAVE_HISTORY_LIST): Move checks and defines to the top.
	(do_save, serialize): Adjust #if checks to depend on having both
	readline and the history functions. Needed for Mac OS X whose
	native readline is a very old version. Sigh.
	* configh.in, configure: Regenerated due to change in m4/readline.m4.
	Issue reported by Hermann Peifer and Larry Baker.

	Unrelated:

	* getopt.c: Sync with GLIBC, changes are minor.

	Unrelated:

	* dfa.c: Sync with version in grep. Primarily whitespace / comment
	wording changes.

2013-08-26         Arnold D. Robbins     <arnold@skeeve.com>

	* regcomp.c (parse_dup_op): Remove RE_TOKEN_INIT_BUG code (change of
	Feb 19 2005) since it's no longer needed.

	* regcomp.c (re_fastmap_iter): Undo addition of volatile from
	Jan 18 2007; no longer needed and is one less change to have to
	maintain aginst the upstream.

	* regcomp.c, regex.h, regex_internal.h: Sync with GLIBC.

2013-08-22         Arnold D. Robbins     <arnold@skeeve.com>

	* str_array.c (env_store): If the new value being stored is NULL,
	pass in "" instead. Avoids core dump on Mac OS X.
	Thanks to Hermann Peifer for the bug report.

2013-08-20         Arnold D. Robbins     <arnold@skeeve.com>

	* nonposix.h: New file. Contains FAKE_FD_VALUE.
	* awk.h: Include it if MinGW or EMX.
	* Makefile.am (base_sources): Add nonposix.h.

2013-08-18         Arnold D. Robbins     <arnold@skeeve.com>

	Reflect updates to ENVIRON into the real environment.

	* awk.h (init_env_array): Add declaration.
	* main.c (load_environ): Call init_env_array.
	* str_array.c (env_remove, env_store, env_clear, init_env_array):
	New functions.
	(env_array_func): New array vtable.

2013-08-18         Arnold D. Robbins     <arnold@skeeve.com>

	* array.c (force_array): Set symbol->xarray to NULL before
	initing the array if it was Node_var_new.
	(null_array): Restore assert, undoing change of 2013-05-27.

2013-08-15         Arnold D. Robbins     <arnold@skeeve.com>

	* debug.c (print_memory): Fix whitespace / indentation.

2013-08-02         Arnold D. Robbins     <arnold@skeeve.com>

	* awkgram.y (append_rule): Add attempt to insert any comment
	before a rule. Commented out at the moment.

2013-07-30         Arnold D. Robbins     <arnold@skeeve.com>

	* awk.h (enum opcodeval): Add Op_comment.
	* awkgram.y (comment): New variable to hold comment text.
	(statement): Add saved comments to lists being built.
	(allow_newline): Save comment text if necessary. Append if have
	existing text.
	(yylex): Ditto.
	* debug.c (print_instruction): Handle Op_comment.
	* eval.c (optypes): Add entry for Op_comment.
	* interpret.h (r_interpret): Ditto.
	* profile.c (pprint): For Op_comment, print the comment text.

2013-07-24         Arnold D. Robbins     <arnold@skeeve.com>

	* io.c (FAKE_FD_VALUE): Move definition from here ...
	* awk.h (FAKE_FD_VALUE): ... to here. Fixes compilation on MinGW.

2013-07-08         Arnold D. Robbins     <arnold@skeeve.com>

	* io.c (get_a_record): Change `min' to `MIN' for consistency with
	other files and general practice.

2013-07-04         Andrew J. Schorr     <aschorr@telemetry-investments.com>

	* gawkapi.h (awk_element_t): Add comment indicating that the array
	element index will always be a string!
	* gawkapi.c (api_flatten_array): When converting the index to an awk
	value, request a string conversion, since we want the indices to
	appear as strings to the extensions.  This makes the call to
	force_string redundant, since node_to_awk_value does that internally
	when we request a string.

2013-07-04         Arnold D. Robbins     <arnold@skeeve.com>

	* builtin.c (format_tree): Fixes for %c with multibyte characters
	and field width > 1. Bugs reported by Nethox <nethox@gmail.com>.

2013-07-02         Arnold D. Robbins     <arnold@skeeve.com>

	* profile.c (pp_string): Add a call to chksize and fix another.
	Avoids valgrind errors on profile5 test. Thanks to Andrew
	Schorr for the report.

2013-06-27         Arnold D. Robbins     <arnold@skeeve.com>

	* awkgram.y: Minor whitespace cleanup, remove redundant ifdef.

2013-06-24         Arnold D. Robbins     <arnold@skeeve.com>

	* dfa.c (copytoks): Rewrite to call addtok_mb() directly. Avoids
	problems with multibyte characters inside character sets.
	Thanks to Steven Daniels <stevendaniels88@gmail.com> for reporting
	the problem.  Much thanks to Mike Haertel <mike@ducky.net> for the
	analysis and fix.

2013-06-24  Eli Zaretskii  <eliz@gnu.org>

	* io.c: Move #include "popen.h" out of the HAVE_SOCKETS condition,
	as this is needed for non-sockets builds as well.  See
	http://lists.gnu.org/archive/html/bug-gawk/2013-06/msg00014.html
	for the details of the problem this caused.

2013-06-15         Arnold D. Robbins     <arnold@skeeve.com>

	* io.c: Add ifdefs for VMS so that it will compile again.
	Thanks to Anders Wallin.

2013-06-11         Arnold D. Robbins     <arnold@skeeve.com>

	* debug.c (print_lines): Move setting of binary mode to after all
	the messing with the fd. Simplifies code some.
	* io.c (srcopen): Rearrange so that can add call to setbinmode
	here too. This fixes the debugger and makes reading source
	files a little faster. Thanks again to Corinna Vinschen.

2013-06-10         Arnold D. Robbins     <arnold@skeeve.com>

	* debug.c (print_lines): Set binary mode so that calculation of the
	byte offsets will be right. Thanks to Corinna Vinschen for the
	direction.

2013-06-10         Arnold D. Robbins     <arnold@skeeve.com>

	* re.c (check_bracket_exp): Remove warning about ranges being
	locale dependent, since they aren't anymore.

2013-06-09         Arnold D. Robbins     <arnold@skeeve.com>

	* io.c (iop_finish): Change fstat call to fcntl/F_GETFL per
	Eli Z., for Windows.

2013-06-03         Arnold D. Robbins     <arnold@skeeve.com>

	* eval.c (unwind_stack): If exiting, don't worry about strange stuff
	on the stack.

	Unrelated:

	* awk.h (init_sockets): Declare.
	* io.c (init_io): Remove ifdef around call.

2013-06-01  Eli Zaretskii  <eliz@gnu.org>

	* io.c (SHUT_RD) [SD_RECEIVE]: Define to SD_RECEIVE.
	(SHUT_WR) [SD_SEND]: Define to SD_SEND.
	(SHUT_RDWR) [SD_BOTH]: Define to SD_BOTH.
	(FD_TO_SOCKET, closemaybesocket) [!FD_TO_SOCKET]: New macros.
	(SOCKET_TO_FD, SOCKET) [!SOCKET_TO_FD]: New macros.
	(PIPES_SIMULATED): Define only for DJGPP.
	(pipe) [__MINGW32__]: Define to call _pipe, unless PIPES_SIMULATED
	is defined.
	(init_io) [HAVE_SOCKETS]: Call init_sockets.
	(iop_close, socketopen): Call closemaybesocket instead of close.
	(redirect) [__MINGW32__]: Call wait_any with a non-zero argument.
	(devopen) [__EMX__ || __MINGW32__]: Don't call stat on network
	pseudo-filenames.
	(two_way_open) [HAVE_SOCKETS]: Switch input and output to binary
	mode if appropriate.
	(two_way_open) [!PIPES_SIMULATED]: Use the __EMX__ code for MinGW
	as well.
	[__MINGW32__] Call spawnl to invoke $ComSpec and pass it a
	suitably quoted command line.
	(two_way_open) [__MINGW32__]: Wait only for a specified process
	ID.  If successful, update the exit status of the exited process.
	Don't use signals that are undefined on MinGW.
	(two_way_open) [!PIPES_SIMULATED]: Use the __EMX__ code for MinGW
	as well.
	(min): Define only if not already defined.
	(read_with_timeout) [__MINGW32__]: Allow reading from sockets with
	timeout.
	(gawk_fclose) [__MINGW32__]: Close the underlying socket as well.

	* getopt.c: Include stdlib.h for MinGW as well.

2013-05-30         Arnold D. Robbins     <arnold@skeeve.com>

	More profiling fixes:

	* profile.c (pprint): For Op_in_array, parenthesize subscript if
	the precedence is lower. E.g.:  (c = tolower(foo)) in ARRAY.
	(prec_level): Merge cases for precedence of 5.
	(parenthesize): Simplify, as in 3.1.8. Avoids stuff like
	`(x == 1 && (z ==2 && (q == 4 && w == 7)))'.

	Unrelated:

	* io.c (iop_finish): fstat the fd before closing it to avoid
	errors on some operating systems. Thanks to Eli Zaretskii
	for the report.

2013-05-29         Arnold D. Robbins     <arnold@skeeve.com>

	* profile.c (pp_group3): Renamed from pp_concat. Change all calls.
	(is_binary): Change return type to bool.
	(is_scalar): New function.
	(pp_concat): New function to handle concatenation operator better.
	(pprint): Call it at case Op_concat. Fix Op_K_delete if multiple
	indexes to separate with "][".
	General: Add leading comments as needed.

2013-05-28         Arnold D. Robbins     <arnold@skeeve.com>

	* main.c (main): Add minor hack to not run code if pretty printing
	and undocumented env var GAWK_NO_PP_RUN exists.
	* profile.c (pp_string): Explicitly print NUL chars as \000.

2013-05-27         Arnold D. Robbins     <arnold@skeeve.com>

	* configure.ac (AM_INIT_AUTOMAKE): Add dist-lzip to quiet
	outside maintainer warnings.

	Unrelated:

	* configure.ac (AC_STRUCT_ST_BLKSIZE): Replaced with call to
	AC_CHECK_MEMBERS.

	Unrelated:

	* array.c (null_array): Remove the assert and just clear
	symbol->xarray.

2013-05-26         Arnold D. Robbins     <arnold@skeeve.com>

	* getopt.c: For Mac OS X, also include <stdlib.h> to avoid
	some compiler warnings.

2013-05-20         Arnold D. Robbins     <arnold@skeeve.com>

	* gawkapi.h [FAKE_FD_VALUE]: Moved from here to ...
	* io.c [FAKE_FD_VALAUE]: here.

2013-05-14  Eli Zaretskii  <eliz@gnu.org>

	* io.c (devopen) [__EMX__ || __MINGW32__]: Produce EISDIR on MinGW
	when an attempt to open() a directory fails.
	(two_way_open) [__EMX__ || __MINGW32__]: When trying to open() a
	directory fails with EISDIR, assign FAKE_FD_VALUE to the file
	descriptor and attributes of a directory to its mode bits.  This
	is needed to support the readdir extension.

	* gawkapi.h (FAKE_FD_VALUE): New macro, used in io.h and in
	extension/gawkdirfd.h.

2013-05-09         Arnold D. Robbins     <arnold@skeeve.com>

	* 4.1.0: Release tar ball made.

2013-05-09         Arnold D. Robbins     <arnold@skeeve.com>

	* awkgram.y (snode): Make it a fatal error to use a regexp constant
	as the second argument of index(). Thanks to Christopher Durant
	<christopher.durant@marquesa.net> and Brian Kernighan for the report
	and the advice.

2013-04-28  Eli Zaretskii  <eliz@gnu.org>

	* io.c (redirect): Remove the HACK that called close_one when
	errno was zero in the MinGW build.  This prevents failure in
	several tests in the test suite, e.g., closebad.

2013-04-28         Arnold D. Robbins     <arnold@skeeve.com>

	* bootstrap.sh: Fix a comment.

2013-04-24         Arnold D. Robbins     <arnold@skeeve.com>

	* io.c (do_getline_redir): Fix the leading comment.

2013-04-23         Arnold D. Robbins     <arnold@skeeve.com>

	* main.c (load_procinfo): Add PROCINFO entries for API major
	and minor versions.

2013-04-21         Arnold D. Robbins     <arnold@skeeve.com>

	* missing: Update from Automake 1.13.1.

2013-04-18         Arnold D. Robbins     <arnold@skeeve.com>

	* configure.ac: Fix a typo.

2013-04-17         Corinna Vinschen      <vinschen@redhat.com>

	* configure.ac: Remove special casing for cygwin for libiconv
	and libintl.

2013-04-16         Arnold D. Robbins     <arnold@skeeve.com>

	* bootstrap.sh: Touch gawk.texi too. Update copyright.

2013-04-16         Arnold D. Robbins     <arnold@skeeve.com>

	* awkgram.c: Regenerated from bison 2.7.1.
	* command.c: Ditto.
	* dfa.h, dfa.c: Minor edits to sync with GNU grep.
	* gettext.h: Sync with gettext 0.18.2.1.
	* random.h: Remove obsolete __P macro and use. Update copyright year.
	* Makefile.am, array.c, builtin.c, cint_array.c, cmd.h, debug.c,
	eval.c, ext.c, field.c, gawkapi.c, gawkapi.h, gettext.h, int_array.c,
	interpret.h, msg.c, node.c, profile.c, re.c, replace.c, str_array.c,
	symbol.c: Update copyright year.

	Update to automake 1.13.1:

	* configure.ac (AM_INIT_AUTOMAKE): Update version.
	* configure, Makefile.in, aclocal.m4, awklib/Makefile.in,
	doc/Makefile.in, test/Makefile.in: Regenerated.

	* getopt.c, getopt.h, getopt1.c, getopt_int.h: Sync with GLIBC.

2013-04-14         Arnold D. Robbins     <arnold@skeeve.com>

	* awkgram.y (check_funcs): Fix logic of test for called but
	not defined warning. Thanks to Scott Deifik for the bug report.

2013-04-02         Arnold D. Robbins     <arnold@skeeve.com>

	* profile.c (print_lib_list): Send final newline to prof_fp
	instead of stdout.  Thanks to Hermann Peifer for the bug report.

2013-03-27         Arnold D. Robbins     <arnold@skeeve.com>

	* Makefile.am (SUBDIRS): Move extension back into the middle of
	the list so that `make check' without a prior `make' works.

	Unrelated:

	* main.c (main): Move env_lc into ifdef for LIBC_IS_BORKED.

2013-03-20         Arnold D. Robbins     <arnold@skeeve.com>

	For systems where libc is borked (MirBSD, maybe others).

	* dfa.c: Force use of gawk_mb_cur_max instead of MB_CUR_MAX and make
	mbrtowc a macro that always fails.
	(using_utf8): Force utf8 to be 0 if libc borked and gawk_mb_cur_max
	is one.
	* main.c (main): If libc is borked and LC_ALL or LANG exist in the
	environment and are set to "C" or "c", force gawk_mb_cur_max to one.

2013-03-11         Arnold D. Robbins     <arnold@skeeve.com>

	* re.c (check_bracket_exp): Make handling of embedded ] in
	regexp smarter. Thanks to Ed Morton <mortoneccc@comcast.net>
	for reporting the bug.

2013-03-01         Arnold D. Robbins     <arnold@skeeve.com>

	Don't build extensions if API isn't supported:

	* Makefile.am (SUBDIRS): Move extension directory to last in case
	building the extensions is not supported.
	* configure.ac: Add check for MirBSD and don't even try to run the
	checks for DYNAMIC if so.

	Check for systems (MirBSD) where libc doesn't understand not
	to use UTF-8 for LC_ALL=C.

	* configure.ac (LIBC_IS_BORKED): AC_DEFINE if needed.
	* regcomp.c (init_dfa): Change logic as needed if LIBC_IS_BORKED.

2013-02-28         Arnold D. Robbins     <arnold@skeeve.com>

	Cause profiling / pretty printing to include a list of
	loaded extensions. Thanks to Hermann Peifer for the bug report.

	* awk.h (srcfiles): Add declaration.
	* profile.c (print_lib_list): New function.
	(dump_prog): Call it.

2013-02-26         Arnold D. Robbins     <arnold@skeeve.com>

	* awkgram.y (expression_list): In case of error return the list
	instead of NULL so that snode gets something it can count.

2013-02-12         Arnold D. Robbins     <arnold@skeeve.com>

	* bisonfix.awk: Comment out code for fixing contined #if
	statements. It is likely not needed anymore. Leave it there in
	case I'm wrong.

2013-02-06         Arnold D. Robbins     <arnold@skeeve.com>

	* builtin.c (printf_common): Move nargs > 0 check into assert.
	(do_sprintf): Add nargs check and fatal message to here.

2013-02-04         Arnold D. Robbins     <arnold@skeeve.com>

	* main.c (main): Remove undocumented -m option which was for
	compatibility with BWK awk. His awk dropped it back in 2007.

2013-02-03         Arnold D. Robbins     <arnold@skeeve.com>

	* configure.ac: Add Automake test for cross compiling.

2013-01-31         Arnold D. Robbins     <arnold@skeeve.com>

	* regcomp.c, regex.c, regex_internal.c, regexec.c: Update
	copyright years to sync with GLIBC.

	From: http://www.sourceware.org/ml/libc-alpha/2013-01/msg00967.html,
	by Andreas Schwab <schwab@suse.de>:

	* regexec.c (extend_buffers): Add parameter min_len.
	(check_matching): Pass minimum needed length.
	(clean_state_log_if_needed): Likewise.
	(get_subexp): Likewise.`

2013-01-31         Arnold D. Robbins     <arnold@skeeve.com>

	* dfa.c: Include "dfa.h" which includes regex.h after limits.h
	so that RE_DUP_MAX gets the correct value. Especially needed on
	OpenVMS. Thanks to Anders Wallin.

	* main.c (version): Print out API version numbers if DYNAMIC.
	Helpful also for knowing if to run the shlib tests.

	* configure: Regenerated after change in m4/readline.m4.

2013-01-31         Arnold D. Robbins     <arnold@skeeve.com>

	* PROBLEMS: Removed. It is no longer needed.
	* Makefile.am (EXTRA_DIST): Remove PROBLEMS from list.

2013-01-31         Andrew J. Schorr     <aschorr@telemetry-investments.com>

	* configure.ac: Remove TEST_MPFR conditional added in last patch.
	We will instead test for MPFR capability by looking at the output
	from gawk --version.

2013-01-27         Andrew J. Schorr     <aschorr@telemetry-investments.com>

	* configure.ac: Add MPFR test for use in test/Makefile.am.

2013-01-25         Arnold D. Robbins     <arnold@skeeve.com>

	* awkgram.y (parms_shadow): Change int param to bool.
	* cmd.h (output_is_tty): Sync type with rest of code (is bool).
	* dfa.c (MALLOC): Undef first, for Irix.
	* Makefile.am (LDADD): Use LIBREADLINE and LIBMPFR instead of
	automake substitutions.
	* configure.ac (AC_INIT): Version bump.
	(GAWK_CHECK_READLINE): Renamed from GNUPG_CHECK_READLINE.

2013-01-23         Arnold D. Robbins     <arnold@skeeve.com>

	* awk.h (list_functions): Change parameter to bool.
	* symbol.c (list_functions): Ditto.
	(get_symbols): Change sort parameter to bool. Additional
	code cleanup.

2013-01-22         Arnold D. Robbins     <arnold@skeeve.com>

	* symbol.c (get_symbols): Reset count after each loop to only
	sort the actual items retrieved. Thanks to Hermann Peifer (by
	way of Andrew Schorr) for reporting the bug.  Also add some
	commentary and fix function name in emalloc calls.

2013-01-20         Arnold D. Robbins     <arnold@skeeve.com>

	* re.c (regexflags2str): New routine.
	(resetup): If do_intervals, also turn on RE_NO_BK_BRACES.
	Thanks to Yan Lei <yanl.fnst@cn.fujitsu.com> for the
	bug report.

2013-01-18         Arnold D. Robbins     <arnold@skeeve.com>

	Fix a problem with include ordering to get ptrdiff_t definition,
	showed up on Debian Lenny. Reported by Manuel Collado.
	Fix brought over from grep.

	* dfa.h: Include regex.h and stddef.h directly.
	* dfa.c: Adjust includes.

2013-01-11         John Haque            <j.eh@mchsi.com>

	* awk.h (do_mpfr_rshift): Renamed from do_mpfr_rhift.
	* awkgram.y (do_mpfr_rshift): Renamed from do_mpfr_rhift.
	* mpfr.c (_tz1, _tz2, _mpz1, _mpz2, mpz1, mpz2, get_bit_ops,
	free_bit_ops): Removed.
	(init_mpfr): Remove calls to mpz_init.
	(get_intval, free_intval): New functions.
	(do_mpfr_rshift, do_mpfr_lshift): Rework code.
	(do_mpfr_and, do_mpfr_or, do_mpfr_xor): Accept two or more arguments
	to match regular functions.

2013-01-11         Arnold D. Robbins     <arnold@skeeve.com>

	* bisonfix.awk: Adjust ARGV / ARGC to force reading of standard
	input; apparently needed for Mac OS X. Thanks to Akim Demaille
	for the report.

2013-01-06         Arnold D. Robbins     <arnold@skeeve.com>

	* io.c (redirect, two_way_open): Set the name field in the
	awk_input_buf_t and awk_output_buf_t structures, as needed.
	Thanks to Manuel Collado for the report.

2013-01-05         Arnold D. Robbins     <arnold@skeeve.com>

	* regex_internal.h (struct re_dfa_t): Restore ifdefs around
	__libc_lock_define, they really were needed. Bleah.

2013-01-01         Arnold D. Robbins     <arnold@skeeve.com>

	Sync with GLIBC regex files.

	* regex_internal.h (struct re_dfa_t): Remove ifdefs around
	__libc_lock_define since it's already defined to empty in non-LIBC
	case.
	* regexec.c (check_node_accept_bytes): Restore decl with use from
	GLIBC code since this is LIBC case.

2012-12-27         Arnold D. Robbins     <arnold@skeeve.com>

	* builtin.c (do_print, do_printf): Use output_fp as default
	output for print/printf only if running under the debugger.
	Otherwise use stdout as Brian, Peter, and Al intended.

2012-12-25         Arnold D. Robbins     <arnold@skeeve.com>

	Remove sym-constant from API after discussions with John
	Haque and Andrew Schorr.

	* gawkapi.h (api_sym_constant): Removed field in API struct.
	(sym_constant): Remove macro.
	* gawkapi.c (set_constant, api_sym_update, api_sym_constant): Removed.
	(sym_update_real): Renamed to api_sym_update(). is_const parameter
	removed and code adjusted.

2012-12-24         Arnold D. Robbins     <arnold@skeeve.com>

	* 4.0.2: Release tar ball made.

2012-12-23         John Haque      <j.eh@mchsi.com>

	* eval.c (r_get_lhs): Node_array_ref. If original is Node_var,
	don't assign null-string as value.
	* ext.c (get_argument): Node_array_ref. Check if already a scalar.

2011-12-23         John Haque      <j.eh@mchsi.com>

	* awkgram.y (is_deferred_variable): New function.
	(func_install): Call it.
	* eval.c (r_interpret): Op_push_arg. Check for uninitialized scalar.

2012-12-23         Arnold D. Robbins     <arnold@skeeve.com>

	* awkgram.y (tokentab): Whitespace fix for "include".
	* builtin.c (printf_common): Do a fatal error if no args to printf()
	or sprintf().

2012-12-19         Arnold D. Robbins     <arnold@skeeve.com>

	* bootstrap.sh: Touch extension/aclocal.m4 also.

	Unrelated: Extend input parser API:

	* awk.h (IOBUF): Remove read_func pointer.
	* gawkapi.h (awk_input_buf_t): Move it to here.
	* io.c (iop_alloc, get_a_record, get_read_timeout): Adjust code.

	Unrelated: Make sure that variables like NF, NR, FNR are
	accessable correctly both through SYMTAB and through API.

	* gawkapi.c (api_sym_lookup): Call update_global_values().
	(api_sym_lookup_scalar): Ditto.
	* interpret.h (Op_subscript, Op_subscript_lhs): Ditto.
	* main.c (update_global_values): Adjust comment.

	Unrelated: Fix --disable-lint so that everything compiles.

	* main.c (main): Move case lable inside ifdef.
	* awkgram.y (isnoeffect): Add ifdefs around declaration, use,
	and function body.

	Unrelated: Restore building with tcc.

	* awk.h (AFUNC): Move to array.c which is the only place its used.
	(ainit_ind, atypeof_ind, etc.): New macros for use in array.c
	* array.c (AFUNC): Change to use F##_ind. Works with tcc and other
	compilers.
	* configure.ac: Only add -export-dynamic flag if compiling with gcc.

2012-12-18         Andrew J. Schorr     <aschorr@telemetry-investments.com>

	* gawkapi.c (sym_update_real): If setting a scalar variable that exists
	already in an undefined state with type set to Node_var_new, we must
	update the type to Node_var if the new value is not undefined.

2012-12-18         Arnold D. Robbins     <arnold@skeeve.com>

	* awkgram.y (tokentab): "extension" needs to be inside ifdef DYNAMIC.
	Thanks to Anders Wallin for finding this.

2012-12-16         Arnold D. Robbins     <arnold@skeeve.com>

	* debug.c (do_set_var): Fix last remaining `*assoc_lookup() = x'.

2012-12-15         Arnold D. Robbins     <arnold@skeeve.com>

	Infrastructure Updates:

	* awkgram.c, command.c: Regenerated with bison 2.7.
	* config.guess, config.sub, depcomp: Updated from automake 1.12.6.

2012-12-09         Arnold D. Robbins     <arnold@skeeve.com>

	Clean up BINMODE to use symbolic values.

	* awk.h (enum binmode_values): New enum.
	* eval.c (set_BINMODE): Use them.
	* io.c (binmode, close_rp, gawk_popen): Ditto.
	* main.c (main): Ditto.
	* builtin.c (do_system): Ditto.

	Unrelated:

	* configure.ac: Look for posix_openpt
	* io.c (two_way_open): Use posix_openpt if it's available.
	Thanks to Christian Weisgerber <naddy@mips.inka.de> for
	the changes.

	Also unrelated:

	* regex.c: Don't include <sys/param.h> on VMS. Thanks to
	Anders Wallin.

	Also unrelated:

	* ext.c (is_letter, is_identifier_char): New functions. Don't use
	<ctype.h> functions since those could rely on the locale.
	(make_builtin): Adjust test for valid name to call the new
	functions and return false instead of throwing a fatal error.
	(make_old_builtin): Adjust test for valid name to call the new
	function.
	* awk.h (is_identchar): Move from here, ...
	* awkgram.y (is_identchar): ... to here. This is safe, since
	the locale is C during parsing the program.

	Also unrelated: Make all checks for bitflags being set consistent
	in case we should wish to switch them to macro calls:

	* awkgram.y, builtin.c, cint_array.c, debug.c, eval.c, gawkapi.c,
	int_array.c, io.c, mpfr.c, node.c, profile.c, str_array.c: Fix
	as needed.

2012-12-07         Arnold D. Robbins     <arnold@skeeve.com>

	* awkgram.y (tokentab): `fflush()' is now in POSIX, remove the
	RESX flag. This was the last use, so delete the flag.
	(yylex): Don't check RESX.

	Thanks to Nathan Weeks <weeks@iastate.edu> for helping make this
	happen.

2012-12-01         Arnold D. Robbins     <arnold@skeeve.com>

	* interpret.h: For op_assign_concat, if both strings
	have WSTRCUR, then do the realloc() and append for the
	wide string too.  Thanks to Janis Papanagnou
	<janis_papanagnou@hotmail.com> for the discussion in
	comp.lang.awk.

2012-11-30         Arnold D. Robbins     <arnold@skeeve.com>

	* regcomp.c, regex.c, regex_internal.h, regexec.c: Sync
	with GLIBC.  Why not.

	* gawkapi.c (awk_bool_t): Change into an enum with awk_false and
	awk_true values.

2012-01-30         Andrew J. Schorr     <aschorr@telemetry-investments.com>

	Further cleanups of macros in awk.h

	* awk.h (_r, _t): Remove declarations.
	(unref, m_force_string): Remove macros.
	(r_unref): Move declaration.
	(r_force_string): Remove declaration.
	(DEREF, force_string, force_number, unref): Now inline functions.
	(POP_STRING, TOP_STRING): Back to macros.
	* eval.c (_t): Remove definition.
	* main.c (_r): Remove definition.
	* node.c (r_force_string): Remove.

2012-11-27         Arnold D. Robbins     <arnold@skeeve.com>

	* builtin.c (do_fflush): Make fflush() and fflush("") both
	flush everything. See the comment in the code.

2012-11-26         Arnold D. Robbins     <arnold@skeeve.com>

	* awk.h (Node_old_ext_func, Op_old_ext_func): New enum values.
	* configure.ac: Use -export-dynamic if supported for old extension
	mechanism.
	* eval.c (nodeytpes): Add Node_old_ext_func.
	(optypetab): Add Op_old_ext_func.
	* ext.c (make_old_ext_builtin): "New" function.
	* interpret.h: Special case Op_old_ext_builtin. Add checks for
	Node_old_ext_func.
	* msg.c: Adjust placement of a comment.

2012-05-02         John Haque      <j.eh@mchsi.com>

	* str_array.c (str_copy): Initialize next pointer in the linked list
	to avoid memory corruption.
	* int_array.c (int_copy): Ditto.

2012-04-21         John Haque      <j.eh@mchsi.com>

	Shutdown routine for a dynamic extension.

	* awk.h (SRCFILE): New field fini_func.
	* ext.c (load_ext): Takes an additional argument to look up and
	save the clean up routine in SRCFILE struct. 
	(INIT_FUNC, FINI_FUNC): Defines for default init and fini routine
	names.
	(do_ext): Use default for the name of the init or fini routine if
	one is not supplied. Adjust call to load_ext().
	(close_extensions): Execute fini routines.
	* interpret.h (Op_at_exit): Call close_extensions().
	* msg.c (gawk_exit): Ditto.
	* debug.c (close_all): Ditto.
	* main.c (main): Adjust call to load_ext().
	* awkgram.y (tokentab): Specify 2nd and 3rd optional arguments
	for the extension() built-in.

	Unrelated:

	* interpret.h (Op_arrayfor_init): Use assoc_length for array size. 
	
2012-04-19         John Haque      <j.eh@mchsi.com>

	Enhanced array interface to support transparent implementation
	using external storage and ...

	* awk.h (astore): Optional post-assignment store routine for
	array subscripts.
	(Op_subscript_assign): New opcode to support the store routine.
	(alength): New array interface routine for array length.
	(assoc_length): New macro.
	(assoc_empty): Renamed from array_empty.
	* awkgram.y (snode): Append Op_subscript_assign opcode if
	(g)sub variable is an array element.
	(mk_getline): Same for getline variable.
	(mk_assignment): Same if assigning to an array element.
	* field.c (set_element): Call store routine if needed.
	* builtin.c (do_match): Ditto.
	(do_length): Use length routine for array size.
	* symbol.c (print_vars): Ditto.
	* array.c (null_length): Default function for array length interface.
	(asort_actual):	Call store routine if defined.
	(asort_actual, assoc_list): Use length routine for array size.
	(null_array_func): Add length and store routine entries.
	* str_array.c (str_array_func): Same.
	* cint_array.c (cint_array_func): Same.
	* int_array.c (int_array_func): Same. 
	* eval.c (optypetab): Add Op_subscript_assign.
	* profile.c (pprint): Add case Op_subscript_assign.
	* interpret.h (set_array, set_idx): New variables to keep track
	of an array element with store routine.
	(Op_sub_array, Op_subscript_lhs, Op_store_sub, Op_subscript_assign):
	Add code to handle array store routine.
	* debug.c (print_symbol, print_array, cmp_val, watchpoint_triggered,
	initialize_watch_item): Use length routine for array size.

	* awk.h (assoc_kind_t): New typedef for enum assoc_list_flags.
	(sort_context_t): Renamed from SORT_CONTEXT.
	* array.c (asort_actual, assoc_sort): Adjust.
	* cint_array.c (cint_list, tree_list, leaf_list): Adjust.
	* int_array.c (int_list): Adjust.
	* str_array.c (str_list): Adjust.

2012-04-18         John Haque      <j.eh@mchsi.com>

	* awk.h (atypeof, AFUNC): New macros.
	(afunc_t): Renamed typedef from array_ptr.
	* array.c (register_array_func, null_lookup): Use AFUNC macro
	instead of hard-coded index for array functions.
	(asort_actual): Unref null array elements before overwriting.
	(force_array): Renamed from get_array.
	(null_array): Renamed from init_array. Also initialize flags to 0.
	(array_types): Renamed from atypes.
	(num_array_types): Renamed from num_atypes.
	* interpret.h (r_interpret): In case Op_sub_array, unref null array element.
	* str_array.c (str_array_init): Reworked for (re)initialization of array.
	* int_array.c (int_array_init): Ditto.
	* cint_array.c (cint_array_init): Ditto.

2012-11-24         Arnold D. Robbins     <arnold@skeeve.com>

	Directory cleanup.

	* TODO.xgawk, FUTURES: Merged into TODO.
	* TODO: More stuff added.
	* Makefile.am (EXTRA_DIST): Updated.

2012-11-22         Arnold D. Robbins     <arnold@skeeve.com>

	Cleanup of awk.h.

	* array.c (r_in_array): Removed.
	* awk.h (MALLOC_ARG_T): Replaced with size_t everywhere.
	(S_ISREG, setsid): Moved to io.c.
	(__extension__): Removed.
	(INT32_BIT): Moved to cint_array.c.
	(_t): Always declare.
	(DO_LINT_INVALID, et al): Moved into an enum.
	(POP_ARRAY, POP_PARAM, POP_SCALAR, TOP_SCALAR, dupnode, in_array):
	Moved into inline functions.
	(force_number, force_string): Simplified.
	(ZOS_USS): Remove undef of DYNAMIC, it's handled in configure.ac.
	* io.c (S_ISREG, setsid): Moved to here.
	* cint_array.c (INT32_BIT): Moved to here.
	* eval.c (_t): Always define.
	* protos.h: Use size_t directly instead of MALLOC_ARG_T.

	Unrelated:

	* gawkapi.h: Add `awk_' prefix to structure tags where they
	were missing.  Document the full list of include files needed.

2012-11-14         Arnold D. Robbins     <arnold@skeeve.com>

	* io.c (do_find_source): On VMS, don't add the `/' separater.
	Thanks to Anders Wallin.

	MPFR minor cleanup:

	* awk.h (mpfr_unset): Declare new function.
	* mpfr.c (mpfr_unset): New function.
	* node.c (r_unref): Call it instead of inline code.
	* gawk_api.c (api_sym_update_scalar): Call it instead of inline code.

2012-11-13         Arnold D. Robbins     <arnold@skeeve.com>

	* symbol.c (get_symbols): Check type, not vname. Keeps
	valgrind happy. Thanks to Andrew Schorr for noticing the problem.

2012-11-10         Arnold D. Robbins     <arnold@skeeve.com>

	* Update to bison 2.6.5. Various files regenerated.
	* io.c (find_source): Add a default value for SHLIBEXT.
	(read_with_timeout): For VMS also, just use read().

2012-11-10         John Haque      <j.eh@mchsi.com>

	* int_array.c (int_copy): Initialize next pointer of newchain to null.
	* eval.c (eval_condition): Force string context for an integer used
	as array index.

2012-11-10         Arnold D. Robbins     <arnold@skeeve.com>

	* gawkapi.c (api_add_ext_func, api_awk_atexit, api_clear_array,
	api_create_array, api_create_value, api_register_ext_version,
	api_release_value, api_update_ERRNO_string, node_to_awk_value,
	remove_element, run_ext_exit_handlers): Add null pointer checks.
	Everywhere: Add / fixup leading comments.

	* interpret.h (Op_store_sub): If assigning to an unitialized variable
	through SYMTAB, change it to Node_var. Add explanatory comments.
	* symbol.c (get_symbol): Rationalized. Skip non-variables in SYMTAB.

2012-11-04         Arnold D. Robbins     <arnold@skeeve.com>

	* gawkapi.h: Minor documentation edit.

2012-10-31         Arnold D. Robbins     <arnold@skeeve.com>

	* awkgram.y (want_regexp): Use as a bool, not as an int.
	* field.c: Fix a comment.
	* gawkapi.h: Add comment to include <errno.h>.
	* symbol.c (load_symbols): ``No automatic aggregate initialization.''
	Here too. Sigh again.

	* gawkapi.h: Minor documentation edits.

2012-11-27         Arnold D. Robbins     <arnold@skeeve.com>

	* builtin.c (do_fflush): Make fflush() and fflush("") both
	flush everything. See the comment in the code.

2012-10-28         Arnold D. Robbins     <arnold@skeeve.com>

	* Update to bison 2.6.4. Various files regenerated.

2012-10-27         Arnold D. Robbins     <arnold@skeeve.com>

	* gawkapi.h: Continuing the minor formatting / doc cleanups.

2012-10-26         Arnold D. Robbins     <arnold@skeeve.com>

	* gawkapi.h: Continuing the minor formatting / doc cleanups.

2012-10-24         Arnold D. Robbins     <arnold@skeeve.com>

	* gawkapi.h: Still more minor formatting / doc cleanups.

2012-10-23         Arnold D. Robbins     <arnold@skeeve.com>

	* gawkapi.h: More minor formatting / doc cleanups.

2012-10-21         Arnold D. Robbins     <arnold@skeeve.com>

	Fixes for z/OS from Dave Pitts.

	* awk.h (assoc_list_flags): No trailing comma on last enum value.
	* gawkapi.h (awk_valtype_t): Ditto.
	* symbol.c (lookup): ``No automatic aggregate initialization.'' Sigh.

	Unrelated:

	* gawkapi.h: Minor formatting / doc cleanups.

2012-10-19         Arnold D. Robbins     <arnold@skeeve.com>

	If SYMTAB is used, make sure ENVIRON and PROCINFO get loaded too.

	* awkgram.y (process_deferred): New function. Call it when program
	is completely parsed.
	(symtab_used): New variable.
	(variable): Set it to true if SYMTAB is looked up.
	* main.c (load_environ, load_procinfo): Make sure the routines are
	only called once.

	Unrelated fixes:

	* awkgram.y (yylex): Check continue_allowed and break_allowed as
	soon as they are seen in the scanner; the rules that check them
	can not be reduced until after a token that allows them is seen,
	leading to errors at execution time.
	* interpret.h (Op_K_break, Op_K_continue, Op_jmp): Add asssertion
	that pc->target_jmp is not NULL.

	* symbol.c (lookup): Correct a comment.

2012-10-14         Arnold D. Robbins     <arnold@skeeve.com>

	* gawkapi.h (IOBUF_PUBLIC): Renamed awk_input_buf_t.
	(struct iobuf_public): Renamed struct awk_input.
	* awk.h: Adjust.

2012-10-13         Arnold D. Robbins     <arnold@skeeve.com>

	* Update to Automake 1.12.4. Various files regenerated.

2012-10-11         Arnold D. Robbins     <arnold@skeeve.com>

	* awk.h (dup_ent): New member for Node_param_list.
	* symbol.c (install): For parameters, if this is a duplicate, chain
	it off the original using the dup_ent pointer.
	(remove_params): If there's a duplicate, remove it from the list.

	* awk.h: Fix flags to have unique numeric values. Oops.

2012-10-10         Arnold D. Robbins     <arnold@skeeve.com>

	* gawkapi.h: Add considerably more documentation. Rearrange order
	of functions in the struct to make more sense, grouping related
	functions together in a more logical order.
	* gawkapi.c: Adjust as needed.
	* ext.c (make_builtin): Adjust for name change in struct member.

2012-10-05         Arnold D. Robbins     <arnold@skeeve.com>

	* mbsupport.h: Add a bunch of undefs for z/OS.

2012-10-04         Arnold D. Robbins     <arnold@skeeve.com>

	* TODO.xgawk: Update.
	* awk.h (make_str_node): Removed macro.
	(make_string): Modified to call make_str_node.
	(r_make_str_node): Renamed to make_str_node.
	* gawkapi.c: Changed r_make_str_node to make_str_node everywhere.
	* node.c (make_str_node): Renamed from make_str_node.

	Update to automake 1.12.4.

	* Makefile.in, aclocal.m4, awklib/Makefile.in, doc/Makefile.in,
	extension/Makefile.in, extension/aclocal.m4, test/Makefile.in:
	Regenerated.

	* interpret.h (Op_Subscript): Added lint warnings for FUNCTAB
	and SYMTAB.

2012-10-02         Arnold D. Robbins     <arnold@skeeve.com>

	* awk.h (func_table): Declare.
	* awkgram.y: If do_posix or do_traditional, then check for
	delete on SYMTAB. Add check for delete on FUNCTAB, also.
	* interpret.h (Op_Subscript): For FUNCTAB, return the element name
	as its value too.  Avoids lots of weirdness and allows indirect calls
	after assignment from FUNCTAB["foo"] to work.
	(Op_store_sub): Disallow assignment to elements of FUNCTAB.
	(Op_indirect_func_all): Turn assert into check and fatal error.
	* symbol.c (func_table): No longer static.
	(lookup): If do_posix or do_traditional, skip the global table.
	(release_all_vars): Clear func_table too.

2012-09-25         Arnold D. Robbins     <arnold@skeeve.com>

	First cut at SYMTAB and FUNCTAB. This does the following:
	- Change symbol table handling to use gawk arrays.
	- Store symbols in SYMTAB array and allow indirect access
	  through SYMTAB to variables, both getting and setting.
	- List function names in FUNCTAB indexes; Values cannot be
	  used at the moment.
	- No documentation yet.

	* awk.h (Node_hashnode, hnext, hname, hlength, hcode, hvalue):
	Removed, not needed any more.
	(init_symbol_table, symbol_table): Add declarations.
	* awkgram.y: Disallow delete on SYMTAB, fix warning for tawk
	extension if traditional.
	* eval.c (nodetypes): Remove Node_hashnode element.
	* interpret.h (Op_subscript, Op_store_sub): Handle SYMTAB and go
	through to the actual value.
	* main.c (main): Init Nnull_string earlier. Add call to
	init_symbol_table().
	* profile.c (pp_str, pp_len): Change definitions.
	(pp_next): New macro.
	(pp_push, pp_pop): Adjust uses.
	* symbol.c (variables): Removed.
	(global_table, param_table, func_table, symbol_table,
	installing_specials): New variables.
	(lookup, make_params, install_params, remove_params, remove_symbol,
	make_symbol, install, get_symbols, release_all_vars, append_symbol,
	release_symbols, load_symbols): Rework logic considerably.
	(init_symbol_table): New function.

2012-09-23         Arnold D. Robbins     <arnold@skeeve.com>

	`delete array' and `nextfile' are now in POSIX.
	Thanks to Nathan Weeks <weeks@iastate.edu> for the
	initiative and letting us know about it.

	* awkgram.y: Make the right code changes for `delete array'
	and `nextfile'.
	(tokentab): Set flags to zero for nextfile.

2012-09-19         Arnold D. Robbins     <arnold@skeeve.com>

	* symbol.c (load_symbols): Zero out the new node. Prevents assertion
	failure on PPC Mac OS X.

2012-09-14         Arnold D. Robbins     <arnold@skeeve.com>

	Allow read-only access to built-in variables from extensions.

	* awk.h (NO_EXT_SET): New flag.
	* gawkapi.c (api_sym_lookup, api_sym_update_real): Set flag if off
	limits variable instead of failing. Adjust logic.
	(api_sym_update_scalar, api_set_array_element, api_del_array_element,
	api_release_flattened_array): Adjust logic.
	* gawkapi.h: Adjust documentation.

	Provide PROCINFO["identifiers"]. Undocumented for now.

	* awk.h (load_symbols): Add declaration.
	* awkgram.y (variable): Adjust comment formatting.
	* main.c (main): Call load_symbols().
	* symbol.c (load_symbols): New function.

2012-09-13         Arnold D. Robbins     <arnold@skeeve.com>

	* configure.ac: Determination of DYNAMIC adjusted. Hopefully is
	smarter for z/OS.

2012-09-13         Dave Pitts            <dpitts@cozx.com>

	* awk.h: Add defines for z/OS for newer types.

2012-08-31         Arnold D. Robbins     <arnold@skeeve.com>

	* gawkapi.c: Wrap various bits in #ifdef DYNAMIC so that
	gawk will compile on systems without dynamic loading.

2012-08-24         Arnold D. Robbins     <arnold@skeeve.com>

	Add version facility to API. Thanks to Manuel Collado
	for the idea.

	* awk.h (print_ext_versions): Declare.
	Rearrange includes and decls to make more sense.
	* gawkapi.h (register_ext_version): New API.
	(dl_load_func): Add code for ext_version.
	* gawkapi.c (api_register_ext_version, print_ext_versions):
	New functions.
	* main.c (do_version): New variable.
	(optab): Set it for -v / --version.
	(main): Set it in arg parsing switch. Call version() after the
	extensions have been loaded.

2012-08-22         Arnold D. Robbins     <arnold@skeeve.com>

	Add output wrapper and two-way processor to extension API.

	* awk.h (struct redirect): Replace output FILE * with awk_output_buf_t.
	(register_output_wrapper, register_two_way_processor): Declare.
	* builtin.c (efwrite): Adjust logic to use rp->output data and
	functions if rp is not NULL. Remove redundant declaration of function.
	(do_fflush, do_printf, do_print, do_print_rec): Same adjustment.
	* ext.c (make_builtin): Adjust error messages.
	* gawkapi.c (api_register_output_wrapper,
	api_register_two_way_processor): New functions.
	(sym_update_real): Adjust code formatting.
	* gawkapi.h (awk_input_parser_t): Make next pointer awk_const.
	(awk_output_buf_t, awk_two_way_processor_t): New structs.
	(api_register_output_wrapper, api_register_two_way_processor): New APIs.
	(dl_load_func): Allow for empty function table (NULL elements).
	* io.c (find_output_wrapper, init_output_wrapper, find_two_processor,
	gawk_fwrite, gawk_ferror, gawk_fflush, gawk_fclose): New functions.
	(redirect): Call init_output_wrapper, find_output_wrapper as needed.
	Adjust use of rp->fp to rp->output.fp and also function calls.
	(close_rp, close_redir, flush_io): Same adjustment.
	(two_way_open): Same adjustment. Call find_two_way_processor, and
	find_output_wrapper, as needed.

2012-08-17         Arnold D. Robbins     <arnold@skeeve.com>

	* Update infrastructure: Automake 1.12.3 and bison 2.6.2.

2012-08-15         Arnold D. Robbins     <arnold@skeeve.com>

	* dfa.c: Sync w/GNU grep.

2012-08-12         Arnold D. Robbins     <arnold@skeeve.com>

	* gawkapi.h: Make the versions enum constants instead of defines.

2012-08-11         Andrew J. Schorr     <aschorr@telemetry-investments.com>

	* awkgram.y (add_srcfile): It is now a fatal error to load the
	same file with -f and -i (or @include).
	* TODO.xgawk: Update to reflect this change.

2012-08-10         Arnold D. Robbins     <arnold@skeeve.com>

	* FUTURES, TODO.xgawk: Updates.

2012-08-08         Arnold D. Robbins     <arnold@skeeve.com>

	* configure.ac: Add -DNDEBUG to remove asserts if not developing.

	* gawkapi.h: Document how to build up arrays.
	* gawkapi.c (api_sym_update): For an array, pass the new cookie
	back out to the extension.

	* awk.h (IOBUF): Move struct stat into IOBUF_PUBLIC.
	(os_isreadable): Change to take an IOBUF_PUBLIC.
	* gawkapi.h (IOBUF_PUBLIC): Received struct stat.
	(INVALID_HANDLE): Moves to here.
	* io.c (iop_alloc): Stat the fd and fill in stat buf.
	(iop_finish): Use passed in stat info.

2012-08-05         Arnold D. Robbins     <arnold@skeeve.com>

	* README.git: More stuff added.

2012-08-01         Arnold D. Robbins     <arnold@skeeve.com>

	* io.c (iop_finish): New function.
	(iop_alloc): Add errno_val parameter. Move code into iop_finish.
	Add large explanatory leading comment.
	(after_beginfile): Rework logic. Check for input parser first, then
	check for invalid iop.
	(nextfile): Organize code better. Call iop_alloc then iop_finish.
	(redirect): Call iop_alloc, find_input_parser, iop_finish.
	(two_way_open): Call iop_alloc, find_input_parser, iop_finish.
	(gawk_popen): Call iop_alloc, find_input_parser, iop_finish.
	(find_input_parser): Set iop->valid if input parser takes control.
	(get_a_record): Rework setting RT to use macros.

2012-07-29         Andrew J. Schorr     <aschorr@telemetry-investments.com>

	* awk.h (set_RT_to_null, set_RT): Removed.
	* gawkapi.h (api_set_RT): Removed.
	(get_record): Signature changed in input parser struct.
	* gawkapi.c (api_set_RT): Removed.
	* io.c (set_RT_to_null, set_RT): Removed.
	(get_a_record): Adjustments for new API for input parser.

2012-07-29         Arnold D. Robbins     <arnold@skeeve.com>

	* awk.h (os_isreadable): Adjust declaration.
	(struct iobuf): Add new member `valid'.
	* io.c (iop_alloc): Remove do_input_parsers parameter, it's
	always true. Adjust logic to set things to invalid if could not
	find an input parser.
	(after_beginfile): Use valid member to check if iobuf is valid.
	Don't clear iop->errcode.
	(nextfile): Adjust logic to clear errcode if valid is true and
	also to update ERRNO.
	(redirect): Check iop->valid and cleanup as necessary, including
	setting ERRNO.
	(two_way_open): Ditto.
	(gawk_popen): Ditto.
	(devopen): Remove check for directory.

2012-07-27         Andrew J. Schorr     <aschorr@telemetry-investments.com>

	* io.c (find_input_parser): Issue a warning if take_control_of fails.

2012-07-27         Arnold D. Robbins     <arnold@skeeve.com>

	* awk.h (set_RT): Change to take a NODE * parameter.
	* io.c (set_RT): Change to take a NODE * parameter.
	* gawkapi.h: Change open hook to input parser in comment.
	* gawkapi.c (api_set_RT): Adjust call to set_RT.

2012-07-26         Arnold D. Robbins     <arnold@skeeve.com>

	* awk.h (set_RT_to_null, set_RT): Declare functions.
	(os_isreadable): Declare function.
	* io.c (set_RT_to_null, set_RT): New functions.
	(iop_close): Init ret to zero.
	* gawkapi.c (api_register_input_parser): Check for null pointer.
	(api_set_RT): New function.
	* gawkapi.h (api_set_RT): New function.

2012-07-26         Andrew J. Schorr     <aschorr@telemetry-investments.com>

	* gawkapi.h (IOBUF_PUBLIC): Document the get_record and close_func
	API.
	(awk_input_parser_t) Change can_take_file argument to const, and
	document the API.
	* io.c (get_a_record): Document that the caller initializes *errcode
	to 0, and remote the test for non-NULL errcode.

2012-07-26         Andrew J. Schorr     <aschorr@telemetry-investments.com>

	* gawkapi.c (api_sym_update_scalar): Fix some minor bugs.  Was
	not updating AWK_NUMBER when valref != 1.  And strings were not
	freeing MPFR values.

2012-07-25         Arnold D. Robbins     <arnold@skeeve.com>

	Start refactoring of IOBUF handling and turn "open hooks"
	into "input parsers".

	* awk.h (IOP_NOFREE_OBJ): Flag removed.
	(register_input_parser): Renamed from register_open_hook.
	* ext.c (load_ext): Make sure lib_name is not NULL.
	* gawk_api.c (api_register_input_parser): Renamed from
	api_register_open_hook.
	* gawk_api.h (api_register_input_parser): Renamed from
	api_register_open_hook.  Rework structure to have "do you want it"
	and "take control of it" functions.
	* io.c (iop_alloc): Remove third argument which is IOBUF pointer.
	Always malloc it. Remove use of IOP_NOFREE_OBJ everywhere.
	(find_input_parser): Renamed from find_open_hook.
	(nextfile): Don't use static IOBUF.
	(iop_close): Call close_func first. Then close fd or remap it
	if it's still not INVALID_HANDLE.
	(register_input_parser): Renamed from register_open_hook.
	Use a FIFO list and check if more than one parser will accept the
	file. If so, fatal error.

2012-07-25         Andrew J. Schorr     <aschorr@telemetry-investments.com>

	* configure.ac: Instead of using acl_shlibext for the shared library
	extension, define our own variable GAWKLIBEXT with a hack to work
	correctly on Mac OS X.
	* Makefile.am (SHLIBEXT): Use the value of GAWKLIBEXT instead of
	acl_shlibext.

2012-07-24         Arnold D. Robbins     <arnold@skeeve.com>

	* configure.ac: Add crude but small hack to make plug-ins work
	on Mac OS X.

2012-07-20         Arnold D. Robbins     <arnold@skeeve.com>

	* gawkapi.h: Rework table to not take up so much space.
	* gawkapi.c (api_sym_update_scalar): Rework optimization code
	to clean up the function.

2012-07-17         Andrew J. Schorr     <aschorr@telemetry-investments.com>

	* gawkapi.h: Add comments explaining new api_create_value and
	api_release_value functions.
	* gawkapi.c (sym_update_real): Allow updates with AWK_SCALAR and
	AWK_VALUE_COOKIE types.  After creating a regular variable,
	remove the call to unref(node->var_value), since this is not
	done elsewhere in the code (see, for example, main.c:init_vars).
	If the update is for an existing variable, allow any val_type
	except AWK_ARRAY (was previously disallowing AWK_SCALAR and
	AWK_VALUE_COOKIE for no apparent reason).
	(api_sym_update_scalar): The switch should return false for an
	invalid val_type value, so change the AWK_ARRAY case to default.
	(valid_subscript_type): Any scalar value is good, so accept any valid
	type except AWK_ARRAY.
	(api_create_value): Accept only AWK_NUMBER and AWK_STRING values.
	Anything else should fail.

2012-07-17         Arnold D. Robbins     <arnold@skeeve.com>

	Speedup:

	* awk.h (r_free_wstr): Renamed from free_wstr.
	(free_wstr): Macro to test the WSTRCUR flag first.
	* node.c (r_free_wstr): Renamed from free_wstr.

	Support value cookies:

	* gawkapi.h (awk_val_type_t): Add AWK_VALUE_COOKIE.
	(awk_value_cookie_t): New type.
	(awk_value_t): Support AWK_VALUE_COOKIE.
	(api_create_value, api_release_value): New function pointers.
	* gawkapi.c (awk_value_to_node, api_sym_update_scalar,
	valid_subscript_type): Handle AWK_VALUE_COOKIE.
	(api_create_value, api_release_value): New functions.

2012-07-16         Arnold D. Robbins     <arnold@skeeve.com>

	* gawkapi.c (awk_value_to_node): Support AWK_SCALAR.
	(api_sym_update_scalar): Performance improvements.

2012-07-12         Arnold D. Robbins     <arnold@skeeve.com>

	Allow creation of constants. Thanks to John Haque for the
	implementation concept.

	* gawk_api.h (api_sym_constant): Create a constant.
	* gawk_api.h (api_sym_update_real): Renamed from api_sym_update.
	Add is_const paramater and do the right thing if true.
	(api_sym_update, api_sym_constant): Call api_sym_update_real
	in the correct way.
	(set_constant): New function.

2012-07-11         Andrew J. Schorr     <aschorr@telemetry-investments.com>

	* gawkapi.h: Fix typo in comment.
	(awk_value_t): Type for scalar_cookie should be awk_scalar_t,
	not awk_array_t.
	(gawk_api): Add new api_sym_lookup_scalar function.
	(sym_lookup_scalar): New wrapper macro for api_sym_lookup_scalar hook.
	* gawkapi.c (api_sym_lookup_scalar): New function for faster scalar
	lookup.
	(api_impl): Add entry for api_sym_lookup_scalar.

2012-07-11         Andrew J. Schorr     <aschorr@telemetry-investments.com>

	* gawkapi.c (awk_value_to_node): Change to a switch statement
	so AWK_SCALAR or other invalid type is handled properly.
	(valid_subscript_type): Test whether a value type is acceptable
	for use as an array subscript (any scalar value will do).
	(api_get_array_element, api_set_array_element, api_del_array_element):
	Use new valid_subscript_type instead of restricting to string values.

2012-07-11         Arnold D. Robbins     <arnold@skeeve.com>

	Lots of API work.

	* gawkapi.h: Function pointer members renamed api_XXXX and
	macros adjusted. More documentation.
	(awk_valtype_t): New AWK_SCALAR enum for scalar cookies.
	(awk_scalar_t): New type.
	(awk_value_t): New member scalar_cookie.
	(api_sym_update_scalar): New API function.
	(erealloc): New macro.
	(make_const_string): New macro, renamed from dup_string.
	(make_malloced_string): New macro, renamed from make_string.
	(make_null_string): New inline function.
	(dl_load_func): Add call to init routine through pointer if
	not NULL.

	* gawkapi.c (awk_value_to_node): Assume that string values came
	from malloc.
	(node_to_awk_value): Handle AWK_SCALAR.
	(api_sym_update): Ditto.
	(api_sym_update_scalar): New routine.
	(api_get_array_element): Return false if the element doesn't exist.
	Always unref the subscript.
	(remove_element): New helper routine.
	(api_del_array_element): Use it.
	(api_release_flattened_array): Ditto.
	(api_impl): Add the new routine.

2012-07-11         Andrew J. Schorr     <aschorr@telemetry-investments.com>

	* gawkapi.c (api_sym_update): Allow val_type to be AWK_UNDEFINED
	for setting a variable to "", i.e. dupnode(Nnull_string).

2012-07-10         Andrew J. Schorr     <aschorr@telemetry-investments.com>

	* awkgram.y (add_srcfile): Lint warning message for a previously loaded
	shared library should say "already loaded shared library" instead
	of "already included source file".

2012-07-08         Arnold D. Robbins     <arnold@skeeve.com>

	* gawkapi.h (set_array_element): Use index + value instead
	of element structure. Matches get_array_element.
	(set_array_element_by_elem): New macro to use an element.
	* gawkapi.c (api_set_array_element): Make the necessary adjustments.

2012-07-04         Arnold D. Robbins     <arnold@skeeve.com>

	* awkgram.y (tokentab): Remove limit on number of arguments
	for "and", "or", and "xor".
	* builtin.c (do_and, do_or, do_xor): Modify code to perform the
	respective operation on any number of arguments. There must be
	at least two.

2012-06-29         Arnold D. Robbins     <arnold@skeeve.com>

	* gawkapi.h: Improve the documentation of the return values
	per Andrew Schorr.

2012-06-25         Arnold D. Robbins     <arnold@skeeve.com>

	* TODO.xgawk: Updated.
	* awk.h (track_ext_func): Declared.
	* awkgram.y (enum defref): Add option for extension function.
	(struct fdesc): Add member for extension function.
	(func_use): Handle extension function, mark as extension and defined.
	(track_ext_func): New function.
	(check_funcs): Update logic for extension functions.
	* ext.c (make_builtin): Call track_ext_func.

2012-06-24         Andrew J. Schorr     <aschorr@telemetry-investments.com>

	* TODO.xgawk: Most of IOBUF has been hidden.
	* gawkapi.h (IOBUF): Remove declaration (now back in awk.h).
	(IOBUF_PUBLIC): Declare new structure defining subset of IOBUF fields
	that should be exposed to extensions.
	(gawk_api): Update register_open_hook argument from IOBUF to
	IOBUF_PUBLIC.
	* awk.h (IOBUF): Restore declaration with 5 fields moved to new
	IOBUF_PUBLIC structure.
	(register_open_hook): Update open_func argument from IOBUF to
	IOBUF_PUBLIC.
	* gawkapi.c (api_register_open_hook): Ditto.
	* io.c (after_beginfile, nextfile, iop_close, gawk_pclose): Some fields
	such as fd and name are now inside the IOBUF public structure.
	(struct open_hook): Update open_func argument from IOBUF to
	(register_open_hook): Ditto.
	(find_open_hook): opaque now inside IOBUF_PUBLIC.
	(iop_alloc): fd and name now in IOBUF_PUBLIC.
	(get_a_record): If the get_record hook returns EOF, set the IOP_AT_EOF
	flag.  Access fd inside IOBUF_PUBLIC.
	(get_read_timeout): File name now inside IOBUF_PUBLIC.
	* interpret.h (r_interpret): File name now inside IOBUF_PUBLIC.
	* ext.c (load_ext): No need to call return at the end of a void
	function.

2012-06-24         Arnold D. Robbins     <arnold@skeeve.com>

	* ext.c (load_ext): Don't retun a value from a void function.
	* gawkapi.c (api_set_array_element): Set up vname and parent_array.

2012-06-21         Arnold D. Robbins     <arnold@skeeve.com>

	More API and cleanup:

	* awk.h (stopme): Make signature match other built-ins.
	* awkgram.y (stopme): Make signature match other built-ins.
	(regexp): Minor edit.
	* gawkapi.c (api_set_argument): Remove unused variable.
	Set parent_array field of array value.
	* TODO.xgawk: Update some.

	Remove extension() builtin.

	* awk.h (do_ext): Removed.
	(load_ext): Signature changed.
	* awkgram.y (tokentab): Remove do_ext.
	Change calls to do_ext.
	* ext.c (load_ext): Make init function a constant.
	* main.c (main): Change calls to do_ext.

2012-06-20         Arnold D. Robbins     <arnold@skeeve.com>

	Restore lost debugging function:

	* awkgram.y (stopme): Restore long lost debugging function.
	* awk.h (stopme): Add declaration.

	API work:

	* ext.c (get_argument): Make extern.
	* awk.h (get_argument): Declare it.
	* gawkapi.c (api_set_argument): Call it. Finish off the logic.
	(api_get_argument): Refine logic to use get_argument.
	* gawkapi.h (set_argument): New API.

2012-06-19         Arnold D. Robbins     <arnold@skeeve.com>

	Remove code duplication in gawkapi.c from msg.c:

	* awk.h (err): Add `isfatal' first parameter.
	* awkgram.y (err): Adjust all calls.
	* msg.c (err): Adjust all calls. Move fatal code to here ...
	(r_fatal): From here.
	* gawkapi.c: Remove code duplication and adjust calls to `err'.

	Handle deleting elements of flattened array:

	* awk.h (get_argument): Remove declaration.
	* ext.c (get_argument): Make static.
	* gawkapi.h (awk_flat_array_t): Make opaque fields const. Add
	more descriptive comments.
	* gawkapi.c (release_flattened_array): Delete elements flagged
	for deletion. Free the flattened array also.

	Add additional debugging when developing:

	* configure.ac: Add additional debugging flags.
	* configure: Regenerated.

2012-06-18         Arnold D. Robbins     <arnold@skeeve.com>

	* gawkapi.h (get_array_element): Restore `wanted' paramater.
	(awk_element_t): Use awk_value_t for index. Add awk_flat_array_t.
	(flatten_array): Change signature to use awk_flat_array_t;
	(release_flattened_array): Change signature to use awk_flat_array_t;
	* gawkapi.c (api_sym_update): Handle case where variable exists already.
	(api_get_array_element): Restore `wanted' paramater and pass it
	on to node_to_awk_value.
	(api_set_array_element): Revisse to match changed element type.
	(api_flatten_array): Revise signature, implement.
	(api_release_flattened_array): Revise signature, implement.

2012-06-17         Arnold D. Robbins     <arnold@skeeve.com>

	API Work:

	* gawkapi.h (get_array_element): Remove `wanted' parameter.
	(r_make_string): Comment the need for `api' and `ext_id' parameters.
	* gawkapi.c (api_sym_update): Move checks to front.
	Initial code for handling arrays. Still needs work.
	(api_get_array_element): Implemented.
	(api_set_array_element): Additional checking code.
	(api_del_array_element): Implemented.
	(api_create_array): Implemented.
	(init_ext_api): Force do_xxx values to be 1 or 0.
	(update_ext_api): Ditto.

2012-06-12         Arnold D. Robbins     <arnold@skeeve.com>

	API Work:

	* gawkapi.h (awk_value_t): Restore union.
	(get_curfunc_param): Renamed to get_argument. Return type changed
	to awk_bool_t. Semantics better thought out and documented.
	(awk_atexit, get_array_element): Return type now void.
	(sym_lookup): Return type now void. Argument order rationalized.
	* gawkapi.c (node_to_awk_value): Return type is now awk_bool_t.
	Semantics now match table in gawkawpi.h.
	(api_awk_atexit): Return type now void.
	(api_sym_lookup): Return type is now awk_bool_t. Change parameter
	order.
	(api_get_array_element): Return type is now awk_bool_t.

	Further API implementations and fixes for extension/testext.c:

	* awk.h (final_exit): Add declaration.
	* ext.c (load_ext): Change `func' to install_func.
	* gawkapi.c: Add casts to void for id param in all functions.
	(api_sym_update): Finish implementation.
	(api_get_array_element): Start implementation.
	(api_set_array_element): Add error checking.
	(api_get_element_count): Add error checking, return the right value.
	* main.c (main): Call final_exit instead of exit.
	(arg_assign): Ditto.
	* msg.c (final_exit): New routine to run the exit handlers and exit.
	(gawk_exit): Call it.
	* profile.c (dump_and_exit): Ditto.

2012-06-10         Andrew J. Schorr     <aschorr@telemetry-investments.com>

	* TODO.xgawk: Addition of time extension moved to "done" section.

2012-06-10         Andrew J. Schorr     <aschorr@telemetry-investments.com>

	* gawkapi.c (api_update_ERRNO_string): Treat boolean true as a request
	for TRANSLATE, and false as DONT_TRANSLATE.

2012-06-06         Arnold D. Robbins     <arnold@skeeve.com>

	* cint_array.c (tree_print, leaf_print): Add additional casts
	for printf warnings.

	* awk.h (update_ext_api): Add declaration.
	* gawkapi.c (update_ext_api): New function.
	* eval.c (set_LINT): Call update_ext_api() at the end.
	* gawkapi.h: Document that do_XXX could change on the fly.

	* awk.h (run_ext_exit_handlers): Add declaration.
	* msg.c (gawk_exit): Call it.

2012-06-05         Arnold D. Robbins     <arnold@skeeve.com>

	* ext.c (load_ext): Remove use of RTLD_GLOBAL. Not needed in new
	scheme. Clean up error messages.

2012-06-04         Arnold D. Robbins     <arnold@skeeve.com>

	* configure.ac: Remove use of -export-dynamic for GCC.
	* configure: Regenerated.

2012-05-30         Arnold D. Robbins     <arnold@skeeve.com>

	* main.c (is_off_limits_var): Minor coding style edit.
	* gawkapi.c (awk_value_to_node): More cleanup.
	(node_to_awk_value): Use `wanted' for decision making.
	(api_sym_update): Start implementation. Needs more work.
	General: More cleanup, comments.
	* gawkapi.h (api_sym_update): Add additional comments.

2012-05-29         Arnold D. Robbins     <arnold@skeeve.com>

	* gawkapi.c (node_to_awk_value): Add third parameter indicating type
	of value desired. Based on that, do force_string or force_number
	to get the "other" type.
	(awk_value_to_node): Clean up the code a bit.
	(get_curfunc_param): Move forcing of values into node_to_awk_value.
	(api_sym_lookup): Add third parameter indicating type of value wanted.
	(api_get_array_element): Ditto.
	* gawk_api.h: Additional comments and clarifications. Revise APIs
	to take third 'wanted' argument as above.
	(awk_value_t): No longer a union so that both values may be accessed.
	All macros: Parenthesized the bodies.
	* bootstrap.sh: Rationalize a bit.

2012-05-26         Andrew J. Schorr     <aschorr@telemetry-investments.com>

	* Makefile.am (include_HEADERS): Add so gawkapi.h will be installed.
	(base_sources): Add gawkapi.h so that it is in dist tarball.
	* TODO.xgawk: Update.
	* main.c (is_off_limits_var): Stop returning true for everything
	except PROCINFO.

2012-05-25         Arnold D. Robbins     <arnold@skeeve.com>

	* main.c (is_off_limits_var): New function to check if a variable
	is one that an extension function may not change.
	* awk.h (is_off_limits_var): Declare it.
	* gawkapi.c (api_sym_lookup): Use it.

	* bootstrap.sh: Touch various files in the extension directory also.

2012-05-24         Andrew J. Schorr     <aschorr@telemetry-investments.com>

	* gawkapi.h (awk_param_type_t): Remove (use awk_valtype_t instead).
	(awk_ext_func_t): Pass a result argument, and return an awk_value_t *.
	(gawk_api.get_curfunc_param): Add a result argument.
	(gawk_api.set_return_value): Remove obsolete function.
	(gawk_api.sym_lookup, gawk_api.get_array_element): Add a result
	argument.
	(gawk_api.api_make_string, gawk_api.api_make_number): Remove hooks,
	since access to gawk internal state is not required to do this.
	(set_return_value): Remove obsolete macro.
	(get_curfunc_param, sym_lookup, get_array_element): Add result argument.
	(r_make_string, make_number): New static inline functions.
	(make_string, dup_string): Revise macro definitions.
	(dl_load_func): Remove global_api_p and global_ext_id args,
	and fix SEGV by setting api prior to checking its version members.
	(GAWK): Expand ifdef to include more stuff.
	* gawkapi.c (node_to_awk_value): Add result argument.
	(api_get_curfunc_param): Add result argument, and use awk_valtype_t.
	(api_set_return_value): Remove obsolete function.
	(awk_value_to_node): New global function to convert back into internal
	format.
	(api_add_ext_func): Simply call make_builtin.
	(node_to_awk_value): Add result argument, and handle Node_val case.
	(api_sym_lookup, api_get_array_element): Add result argument.
	(api_set_array_element): Implement.
	(api_make_string, api_make_number): Remove functions that belong on
	client side.
	(api_impl): Remove 3 obsolete entries.
	* TODO.xgawk: Update to reflect progress.
	* Makefile.am (base_sources): Add gawkapi.c.
	* awk.h: Include gawkapi.h earlier.
	(api_impl, init_ext_api, awk_value_to_node): Add declarations
	so we can hook in new API.
	(INSTRUCTION): Add new union type efptr for external functions.
	(extfunc): New define for d.efptr.
	(load_ext): Remove 3rd obj argument that was never used for anything.
	(make_builtin): Change signature for new API.
	* awkgram.y (load_library): Change 2nd argument to load_ext
	from dlload to dl_load, and remove pointless 3rd argument.
	* main.c (main): Call init_ext_api() before loading shared libraries.
	Change 2nd argument to load_ext from dlload to dl_load, and remove
	pointless 3rd argument.
	* ext.c (do_ext): Remove pointless 3rd argument to load_ext.
	(load_ext): Remove 3rd argument.  Port to new API (change initialization
	function signature).  If initialization function fails, issue a warning
	and return -1, else return 0.
	(make_builtin): Port to new API.
	* interpret.h (r_interpret): For Op_ext_builtin, call external functions
	with an awk_value_t result buffer, and convert the returned value
	to a NODE *.  For Node_ext_func, code now in extfunc instead of builtin.

2012-05-21         Andrew J. Schorr     <aschorr@telemetry-investments.com>

	* configure.ac: Remove libtool, and call configure in the
	extension subdirectory.  Change pkgextensiondir to remove the
	version number, since the new API has builtin version checks.
	* TODO.xgawk: Update.
	* ltmain.sh: Removed, since libtool no longer used here.

2012-05-19         Andrew J. Schorr     <aschorr@telemetry-investments.com>

	* TODO.xgawk: Update to reflect progress and new issues.
	* main.c (main): Add -i (--include) option.
	(usage): Ditto.
	* awkgram.y (add_srcfile): Eliminate duplicates only for SRC_INC
	and SRC_EXTLIB sources (i.e. -f duplicates should not be removed).
	* io.c (find_source): Set DEFAULT_FILETYPE to ".awk" if not defined
	elsewhere.

2012-05-15         Arnold D. Robbins     <arnold@skeeve.com>

	* awk.h: Include "gawkapi.h" to get IOBUF.
	* gawkapi.h: Considerable updates.
	* gawkapi.c: New file. Start at implementing the APIs.

2012-05-13         Andrew J. Schorr     <aschorr@telemetry-investments.com>

	* TODO.xgawk: Update to reflect recent discussions and deletion of
	extension/xreadlink.[ch].

2012-05-11         Arnold D. Robbins     <arnold@skeeve.com>

	Sweeping change: Use `bool', `true', and `false' everywhere.

2012-04-09         Andrew J. Schorr     <aschorr@telemetry-investments.com>

	* eval.c (unset_ERRNO): Fix memory management bug -- need to use
	dupnode with Nnull_string.

2012-04-08         Andrew J. Schorr     <aschorr@telemetry-investments.com>

	* Makefile.am (valgrind): Define VALGRIND instead of redefining AWK.
	This allows test/Makefile.am to set up the command environment as
	desired.
	(valgrind-noleak): Ditto, plus set --leak-check=no instead of the
	default summary setting.

2012-04-07         Andrew J. Schorr     <aschorr@telemetry-investments.com>

	* TODO.xgawk: Update to reflect progress.

2012-04-01         Andrew J. Schorr     <aschorr@telemetry-investments.com>

	* TODO.xgawk: Move valgrind-noleak item into "done" section.
	* Makefile.am (valgrind-noleak): Add new valgrind rule that omits
	the "--leak-check=full" option to help spot more serious problems.

2012-04-01         Andrew J. Schorr     <aschorr@telemetry-investments.com>

	* TODO.xgawk: Move ERRNO item into "done" section.
	* awk.h (update_ERRNO, update_ERRNO_saved): Remove declarations.
	(update_ERRNO_int, enum errno_translate, update_ERRNO_string,
	unset_ERRNO): Add new declarations.
	* eval.c (update_ERRNO_saved): Renamed to update_ERRNO_int.
	(update_ERRNO_string, unset_ERRNO): New functions.
	* ext.c (do_ext): Use new update_ERRNO_string function.
	* io.c (ERRNO_node): Remove redundant extern declaration (in awk.h).
	(after_beginfile, nextfile): Replace update_ERRNO() with
	update_ERRNO_int(errno).
	(inrec): Replace update_ERRNO_saved with update_ERRNO_int.
	(do_close): Use new function update_ERRNO_string.
	(close_redir, do_getline_redir, do_getline): Replace update_ERRNO_saved
	with update_ERRNO_int.

2012-03-27         Andrew J. Schorr     <aschorr@telemetry-investments.com>

	* TODO.xgawk: Update to reflect debate about how to support Cygwin
	and other platforms that cannot link shared libraries with unresolved
	references.
	* awkgram.y (add_srcfile): Minor bug fix: reverse sense of test
	added by Arnold in last patch.
	* configure.ac: AC_DISABLE_STATIC must come before AC_PROG_LIBTOOL.

2012-03-26         Arnold D. Robbins     <arnold@skeeve.com>

	Some cleanups.

	* awkgram.y (add_srcfile): Use whole messages, better for
	translations.
	* io.c (init_awkpath): Small style tweak.
	* main.c (path_environ): Straighten out initial comment, fix
	compiler warning by making `val' const char *.

2012-03-25         Andrew J. Schorr     <aschorr@telemetry-investments.com>

	* configure.ac (AC_DISABLE_STATIC): Add this to avoid building useless
	static extension libraries.

2012-03-25         Andrew J. Schorr     <aschorr@telemetry-investments.com>

	* TODO.xgawk: New file listing completed and pending xgawk enhancements.

2012-03-24         Andrew J. Schorr     <aschorr@telemetry-investments.com>

	* io.c (path_info): Fix white space.
	(pi_awkpath, pi_awklibpath): Avoid structure initializers.
	(do_find_source): Eliminate pointless parentheses.
	(find_source): Leave a space after "&".
	* main.c (load_environ): Fix typo in comment.

2012-03-21         Andrew J. Schorr     <aschorr@telemetry-investments.com>

	* awkgram.y (LEX_LOAD): New token to support @load.
	(grammar): Add rules to support @load.
	(tokentab): Add "load".
	(add_srcfile): Improve error message to distinguish between source files
	and shared libraries.
	(load_library): New function to load libraries specified with @load.
	(yylex): Add support for LEX_LOAD (treated the same way as LEX_INCLUDE).

2012-03-20         Andrew J. Schorr     <aschorr@telemetry-investments.com>

	* Makefile.am (EXTRA_DIST): Remove extension.
	(SUBDIRS): Add extension so libraries will be built.
	(DEFS): Define DEFLIBPATH and SHLIBEXT so we can find shared libraries.
	* awk.h (deflibpath): New extern declaration.
	* configure.ac: Add support for building shared libraries by adding
	AC_PROG_LIBTOOL and AC_SUBST for acl_shlibext and pkgextensiondir.
	(AC_CONFIG_FILES): Add extension/Makefile.
	* io.c (pi_awkpath, pi_awklibpath): New static structures to contain
	path information.
	(awkpath, max_pathlen): Remove static variables now inside pi_awkpath.
	(init_awkpath): Operate on path_info structure to support both
	AWKPATH and AWKLIBPATH.  No need for max_path to be static, since
	this should be called only once for each environment variable.
	(do_find_source): Add a path_info arg to specify which path to search.
	Check the try_cwd parameter to decide whether to search the current
	directory (not desirable for AWKLIBPATH).
	(find_source): Choose appropriate path_info structure based on value
	of the is_extlib argument.  Set EXTLIB_SUFFIX using SHLIBEXT define
	instead of hardcoding ".so".
	* main.c (path_environ): New function to add AWKPATH or AWKLIBPATH
	to the ENVIRON array.
	(load_environ): Call path_environ for AWKPATH and AWKLIBPATH.

2012-06-19         Arnold D. Robbins     <arnold@skeeve.com>

	* main.c (main): Do setlocale to "C" if --characters-as-bytes.
	Thanks to "SP" for the bug report.

2012-05-09         Arnold D. Robbins     <arnold@skeeve.com>

	* configure.ac: Added AC_HEADER_STDBOOL
	* awk.h, dfa.c, regex.c: Reworked to use results
	of test and include missing_d/gawkbool.h.

2012-05-07         Arnold D. Robbins     <arnold@skeeve.com>

	* array.c (prnode): Add casts to void* for %p format.
	* debug.c (print_instruction): Ditto.
	* builtin.c: Fix %lf format to be %f everywhere.

	Unrelated:

	* replace.c: Don't include "config.h", awk.h gets it for us.

2012-05-04         Arnold D. Robbins     <arnold@skeeve.com>

	* getopt.c [DJGPP]: Change to __DJGPP__.
	* mbsupport.h [DJGPP]: Change to __DJGPP__.

	Unrelated:

	* awk.h: Workarounds for _TANDEM_SOURCE.

2012-05-01         Arnold D. Robbins     <arnold@skeeve.com>

	* dfa.c: Sync with GNU grep. RRI code now there, needed additional
	change for gawk.
	* configure.ac: Add check for stdbool.h.
	* regex.c: Add check for if not have stdbool.h, then define the
	bool stuff.

2012-04-27         Arnold D. Robbins     <arnold@skeeve.com>

	* dfa.c: Sync with GNU grep.
	* xalloc.h (xmemdup): Added, from grep, for dfa.c. Sigh.

2012-04-27         Arnold D. Robbins     <arnold@skeeve.com>

	Update to autoconf 2.69, automake 1.12.

	* INSTALL, aclocal.m4, configh.in, depcomp, install-sh, missing,
	mkinstalldirs, ylwrap: Updated.
	* configure.ac (AC_TYPE_LONG_LONG_INT, AC_TYPE_UNSIGNED_LONG_LONG_INT,
	AC_TYPE_INTMAX_T, AC_TYPE_UINTMAX_T): Renamed from gl_* versions.
	* configure: Regenerated.

2012-04-24         Arnold D. Robbins     <arnold@skeeve.com>

	* cmd.h (dPrompt, commands_Prompt, eval_Prompt, dgawk_Prompt): Changed
	to dbg_prompt, commands_prompt, eval_prompt, dgawk_prompt.
	* debug.c: Ditto.
	* command.y: Ditto.  Some minor whitespace and comments cleanup.

2012-04-24         Arnold D. Robbins     <arnold@skeeve.com>

	io.c cleanup and some speedup for RS as regexp parsing.

	* awk.h (Regexp): New members has_meta and maybe_long.
	(enum redirval): Add redirect_none as value 0.
	(remaybelong): Remove function declaration.
	* awkgram.y: Use redirect_none instead of 0 for no redirect cases.
	* io.c (go_getline_redir): Second arg now of type enum redirval.
	Changed intovar into into_variable.
	(comments and whitespace): Lots of general cleanup.
	(socket_open): readle changed to read_len.
	(two_way_open): Add additional calls to os_close_on_exec.
	(rsrescan): Simplify code a bit and use RS->maybe_long.
	* re.c (make_regexp): Set up new members in Regexp struct.
	(remaybelong): Remove function.
	(reisstring): Simplified code.

2012-04-16  Eli Zaretskii  <eliz@gnu.org>

	* io.c (read_with_timeout) [__MINGW32__]: Just call the blocking
	'read', as 'select' is only available for sockets.
	* mpfr.c (set_ROUNDMODE) [!HAVE_MPFR]: Renamed from set_RNDMODE.
	* main.c (load_procinfo): Declare name[] also when HAVE_MPFR is
	defined even though HAVE_GETGROUPS etc. are not.

2012-04-12         John Haque      <j.eh@mchsi.com>

	* array.c, awk.h, awkgram.y, builtin.c, command.y, debug.c,
	field.c, mpfr.c, profile.c: Change RND_MODE to ROUND_MODE.

2012-04-11         John Haque      <j.eh@mchsi.com>

	* main.c (varinit): Change RNDMODE to ROUNDMODE.

2012-04-11         Arnold D. Robbins     <arnold@skeeve.com>

	* main.c: Change --arbitrary-precision to --bignum.

2012-04-02         John Haque      <j.eh@mchsi.com>
	
	Add support for arbitrary-precision arithmetic.

	* mpfr.c: New file.
	* awk.h (struct exp_node): Add union to handle different number types.
	(MPFN, MPZN): New flag values.
	(DO_MPFR, do_mpfr): New defines.
	(PREC_node, RNDMODE_node): Add declarations.
	(PRECISION, RND_MODE, MNR, MFNR, mpzval, do_ieee_fmt): Add declarations.
	(make_number, str2number, format_val, cmp_numbers): Ditto.
	(force_number): Change definition.
	(Func_pre_exec, Func_post_exec): New typedefs.
	(POP_NUMBER, TOP_NUMBER): Change definitions.
	(get_number_ui, get_number_si, get_number_d, get_number_uj,
	iszero, IEEE_FMT, mpg_float, mpg_integer, mpg_float,
	mpg_integer): New defines.
	* awkgram.y (tokentab):	Add alternate function entries for MPFR/GMP.
	(snode): Choose the appropriate function.
	(negate_num): New function to negate a number.
	(grammar): Use it.
	(yylex): Adjust number handling code.
	* array.c (value_info, asort_actual, sort_user_func): Adjust for
	MPFR/GMP numbers.
	(do_adump, indent): Minor changes.
	(sort_up_index_number, sort_up_value_number, sort_up_value_type): Use
	cmp_numbers() for numeric comparisons.
	* builtin.c (mpz2mpfr): New function.
	(format_tree): Adjust to handle MPFR and GMP numbers.
	* eval.c (register_exec_hook): New function to manage interpreter hooks.
	(num_exec_hook, pre_execute, post_execute): New and adjusted definitions.
	(h_interpret): Renamed from debug_interpret.
	(init_interpret): Changed to use the new name.  
	(flags2str): New entries for MPFN and MPZN.
	(cmp_nodes): Reworked to use seperate routine for numeric comparisons.
	(set_IGNORECASE, set_BINMODE, set_LINT, update_NR, update_FNR,
	update_NF): Adjust code and some cleanup.
	* field.c (rebuild_record): Field copying code reworked to handle
	MPFR/GMP numbers.
	(set_NF): Minor adjustment.
	* io.c (INCREMENT_REC): New macro.
	(inrec, do_getline): Use the new macro.
	(nextfile, set_NR, set_FNR, get_read_timeout, pty_vs_pipe): Adjust code
	to handle MPFR/GMP numbers.
	* interpret.h (r_interpret): Adjust TOP_NUMBER/POP_NUMBER usage.
	(EXEC_HOOK): New macro and definition.
	(DEBUGGING): Removed.
	* main.c (DEFAULT_PREC, DEFAULT_RNDMODE): New defines.
	(opttab): New entry for option arbitrary-precision.
	(main): Handle the new option.
	(usage): Add to usage message.
	(varinit): Add PREC and RNDMODE.
	(load_procinfo): Install MPFR and GMP related items.
	(version): Append MPFR and GMP versions to message.
	* msg.c (err) : Adjust FNR handling with MPFR/GMP.
	* node.c (r_format_val): Renamed from format_val.
	(r_force_number): Return NODE * instead of AWKNUM.
	(make_number, str2number, format_val, cmp_numpers: Defined and initialized.
	(r_unref): Free MPFR/MPZ numbers.
	(get_numbase): Renamed from isnondecimal and return the base.
	(cmp_awknums): New function to compare two AWKNUMs.
	* command.y (yylex): Adjust number handling code.
	(grammar): Minor adjustments to handle negative numbers.
	* debug.c (init_debug): New function.
	(do_info, do_set_var, watchpoint_triggered, serialize,
	initialize_watch_item, do_watch, print_watch_item): Minor adjustments.
	(debug_pre_execute): Adjusted to handle MPFR and GMP numbers.

2012-04-09         Arnold D. Robbins     <arnold@skeeve.com>

	* INSTALL, config.guess, config.sub, depcomp, install-sh,
	missing, mkinstalldirs, ylwrap: Update to latest from automake 1.11.4.

2012-04-08         Arnold D. Robbins     <arnold@skeeve.com>

	* Update various files to automake 1.11.4.

2012-03-30         Arnold D. Robbins     <arnold@skeeve.com>

	* configure.ac (GAWK_AC_NORETURN): Do as macro instead of inline.

2012-03-29         Arnold D. Robbins     <arnold@skeeve.com>

	* dfa.h, dfa.c: Sync with grep. Major cleanups and some changes
	there.
	* re.c (research): Pass size_t* to dfaexec to match type change.
	* configure.ac (AH_VERBATIM[_Noreturn]): Added from Paul Eggert to
	ease compiling.
	(AC_INIT): Bump version.
	* configure, configh.in, version.c: Regenerated.

2012-03-28         Arnold D. Robbins     <arnold@skeeve.com>

	* 4.0.1: Release tar ball made.

2012-03-28         Arnold D. Robbins     <arnold@skeeve.com>

	* getopt.c: Add DJGPP to list of platforms where it's ok
	to include <stdlib.h>.
	* awkgram.y, builtin.c, ext.c, mbsupport.h, re.c: Update
	copyright year.

2012-03-21         Corinna Vinschen      <vinschen@redhat.com>

	* getopt.c: Add Cygwin to list of platforms where it's ok
	to include <stdlib.h>.

2012-03-20         Arnold D. Robbins     <arnold@skeeve.com>

	Get new getopt to work on Linux and C90 compilers:

	* getopt.c: Undef ELIDE_CODE for gawk.
	(_getopt_internal_r): Init first.needs_free to 0. In test for -W
	move executable code to after declarations for C90 compilers.
	* getopt1.c: Undef ELIDE_CODE for gawk.

	Minor bug fix with printf, thanks to John Haque:

	* builtin.c (format_tree): Initialize base to zero at the top
	of the while loop.

	Getting next tar ball ready:

	* configure.ac: Remove duplicate check for wcscoll. Thanks
	to Stepan Kasal.

2012-03-16         Arnold D. Robbins     <arnold@skeeve.com>

	* getopt.c, getopt.h, getopt1.c, getopt_int.h, regcomp.c,
	regex.c, regex.h, regex_internal.c, regex_internal.h,
	regexec.c: Sync with GLIBC, what the heck.

2012-03-14         Eli Zaretskii  <eliz@gnu.org>

	* mbsupport.h (btowc): Change for non-DJGPP.
	* re.c (dfaerror): Add call to exit for DJGPP.

2012-03-14         Arnold D. Robbins     <arnold@skeeve.com>

	* regex_internal.c (re_string_skip_chars): Fix calculation of
	remain_len with m.b. chars. Thanks to Stanislav Brabec
	<sbrabec@suse.cz>.

2012-02-28         Arnold D. Robbins     <arnold@skeeve.com>

	* main.c (init_groupset): Make `getgroups' failing a non-fatal
	error.  After all, what's the big deal?  Should help on Plan 9.

2012-02-27         Arnold D. Robbins     <arnold@skeeve.com>

	* dfa.c (parse_bracket_exp): Revert changes 2012-02-15 to stay
	in sync with grep.
	* dfa.h (dfarerror): Add __attribute__ from grep.

2012-02-15         Arnold D. Robbins     <arnold@skeeve.com>

	Fix warnings from GCC 4.6.2 -Wall option.

	* awkgram.y (newline_eof): New function to replace body of
	NEWLINE_EOF macro.
	(yylex): Replace body of NEWLINE_EOF macro.
	* dfa.c (parse_bracket_exp): Init variables to zero.
	* ext.c (dummy, junk): Remove.
	* regex_internal.c (re_string_reconstruct): Remove buf array. It was
	set but not used.

2012-02-10         Arnold D. Robbins     <arnold@skeeve.com>

	* dfa.c: Sync with GNU grep.

2012-02-07         Arnold D. Robbins     <arnold@skeeve.com>

	* main.c (main): Move init of `output_fp' to before parsing of
	program so that error messages from msg.c don't dump core.
	Thanks to Michael Haardt <michael@moria.de>.

2012-01-13         Arnold D. Robbins     <arnold@skeeve.com>

	* dfa.c [is_valid_unibtye_character]: Fix from GNU grep to 
	bug reported by me from Scott Deifik for DJGPP.

2012-01-03         Arnold D. Robbins     <arnold@skeeve.com>

	* dfa.c: Sync with GNU grep.

2012-01-02         Arnold D. Robbins     <arnold@skeeve.com>

	* io.c (Read_can_timeout, Read_timeout, Read_default_timeout):
	Renamed to use lower case.
	Other minor stylistic edits.

2012-01-01         John Haque      <j.eh@mchsi.com>

	* awk.h (struct iobuf): New entry read_func.
	* io.c (Read_can_timeout, Read_timeout, Read_default_timeout):
	New variables.
	(init_io): New routine to initialize the variables.
	(in_PROCINFO): New "clever" routine to parse elements with indices
	seperated by a SUPSEP.
	(get_read_timeout): New routine to read timeout value for an IOBUF.
	(read_with_timeout): New routine to read from a fd with a timeout.
	(pty_vs_pipe): Use in_PROCINFO().
	(get_a_record): Set the timeout value and the read routine as necessary.
	* main.c (main): Call init_io().

2011-12-31         Arnold D. Robbins     <arnold@skeeve.com>

	* profile_p.c: Remove the file.
	* msg.c (err): Remove check for name being dgawk.

2011-12-31         Arnold D. Robbins     <arnold@skeeve.com>

	* awk.h [STREQ, STREQN]: Remove macros.
	* awkgram.y, builtin.c, command.y, debug.c, eval.c,
	io.c, msg.c: Change all uses to call strcmp, strncmp.

2011-12-28         Arnold D. Robbins     <arnold@skeeve.com>

	* int_array.c, str_array.c: Fix some compiler warnings 32/64
	bit system differences.

2011-12-26         John Haque      <j.eh@mchsi.com>

	Merge gawk, pgawk and dgawk into a single executable gawk.

	* awk.h (DO_PRETTY_PRINT, DO_PROFILE, DO_DEBUG,
	do_pretty_print, do_debug): New defines.
	(interpret): New variable, a pointer to an interpreter routine.
	(enum exe_mode): Nuked.
	* main.c (opttab): New options --pretty-print and --debug;
	Remove option --command.
	(usage): Update usage messages.
	* interpret.h: New file.
	* eval.c (r_interpret): Move to the new file.
	(debug_interpret): New interpreter routine when debugging.
	(init_interpret): New routine to initialize interpreter related
	variables.
	* eval_d.c, eval_p.c: Delete files.
	* debug.c (interpret): Renamed to debug_prog.
	(DEFAULT_PROMPT, DEFAULT_HISTFILE, DEFAULT_OPTFILE): Remove prefix 'd'.
	* profile.c (init_profiling): Nuked.
	* Makefile.am: Adjusted.

	Add command line option --load for loading extensions.

	* awk.h (srctype): Add new source type SRC_EXTLIB.
	* ext.c(load_ext): New routine to load extension.
	(do_ext): Adjust to use load_ext().
	* main.c (opttab): Add new option --load.
	(main): Call load_ext() to load extensions.
	(usage): Add usage message for the new option.
	* io.c (get_cwd): New routine.
	(do_find_source): Use the new routine.
	(find_source): Handle new type SRC_EXTLIB.
	* awkgram.y (parse_program, next_sourcefile): Skip type SRC_EXTLIB.
	(add_srcfile): Adjust call to find_source.
	* debug.c (source_find): Same.

	Unrelated:

	* ext.c (get_argument): Fixed argument parsing.
	* array.c (null_array_func): Reworked array routines for an empty array.
	* str_array.c, int_array.c: Make GCC happy, use %u instead of %lu
	printf formats.
	* eval.c (node_Boolean): New array for TRUE and FALSE nodes.
	(init_interpret): Create the new nodes.
	(eval_condition): Add test for the new nodes.
	(setup_frame): Disable tail-recursion optimization when profiling.
	* interpret.h (r_interpret): Use the boolean nodes instead of making
	new ones when needed.

2011-12-26         Arnold D. Robbins     <arnold@skeeve.com>

	Finish Rational Range Interpretation (!)

	* dfa.c (match_mb_charset): Compare wide characters directly
	instead of using wcscoll().
	* regexec.c (check_node_accept_byte): Ditto.

	Thanks to Paolo Bonzini for pointing these out.

2011-12-06         John Haque      <j.eh@mchsi.com>

	* debug.c (source_find): Fix misplaced call to efree.
	* profile.c (redir2str): Add a missing comma in the redirtab array.
	* eval.c (r_interpret): Disallow call to exit if currule is undefined.
	This avoids the possiblity of running END blocks more than once when
	used in a user-defined sorted-in comparision function.
	* array.c (sort_user_func): Adjust appropriately.

2011-12-06         Arnold D. Robbins     <arnold@skeeve.com>

	* awk.h, mbsupport.h: Changes for MBS support on DJGPP
	and z/OS.
	* io.c: Disable pty support on z/OS.

2011-11-27         Arnold D. Robbins     <arnold@skeeve.com>

	* dfa.c: Sync with GNU grep.
	* dfa.h: Add _GL_ATTRIBUTE_PURE macro. Bleah.

2011-11-14         John Haque      <j.eh@mchsi.com>

	* debug.c (set_breakpoint_at): Fix problem with setting
	breakpoints in a switch statement. Thanks to Giorgio Palandri
	<giorgio.palandri@gmail.com> for the bug report.

2011-11-14         Arnold D. Robbins     <arnold@skeeve.com>

	* mbsupport.h: Add check for HAVE_BTOWC, per Pat Rankin.

2011-11-12         Eli Zaretskii  <eliz@gnu.org>

	* mbsupport.h: Additional glop for dfa.c in Windows environment.

2011-11-01         Arnold D. Robbins     <arnold@skeeve.com>

	* dfa.c: Move glop for ! MBS_SUPPORT to ...
	* mbsupport.h: ... here.
	* replace.c: Include missing_d/wcmisc.c if ! MBS_SUPPORT.
	* regex_internal.h: Move include of mbsupport.h up and add
	additional checks to avoid inclusion of wctype.h and wchar.h.

2011-10-27         Arnold D. Robbins     <arnold@skeeve.com>

	* builtin.c (do_strftime): Per Pat Rankin, instead of casting
	fclock, use a long variable and check for negative or overflow.

2011-10-25         Arnold D. Robbins     <arnold@skeeve.com>

	Merge with gawk_performance branch done. Additionally:

	* cint_array.c, int_array.c, str_array.c: Fix compiler complaints
	about printf formats (signed / unsigned vs. %d / %u).
	* eval.c (setup_frame): Add a missing return value.

2011-10-25         Arnold D. Robbins     <arnold@skeeve.com>

	* Makefile.am (dist-hook): Use `cd $(srcdir)/pc' so that
	`make distcheck' works completely.
	* builtin.c (do_strftime): Add cast to long int in check
	for fclock < 0 for systems where time_t is unsigned (e.g., VMS).

2011-10-25  Stefano Lattarini  <stefano.lattarini@gmail.com>

	dist: generated file `version.c' is not removed by "make distclean"

	* Makefile.am (distcleancheck_listfiles): Define to ignore the
	generated `version.c' file.

2011-10-24         Arnold D. Robbins     <arnold@skeeve.com>

	* dfa.c (wcscoll): Create for VMS.
	* Makefile.am (dist-hook): Run sed scripts to make pc/config.h.

2011-10-24  Eli Zaretskii  <eliz@gnu.org>

	* builtin.c [HAVE_POPEN_H]: Include "popen.h".
	* README.git: Update for pc/ systems.

2011-10-21         Arnold D. Robbins     <arnold@skeeve.com>

	* Makefile.am (distcleancheck_listfiles): Added, per advice from
	Stefano Lattarini <stefano.lattarini@gmail.com>.
	* dfa.c: Additional faking of mbsupport for systems without it;
	mainly VMS.

2011-10-21  Stefano Lattarini  <stefano.lattarini@gmail.com>

	* configure.ac (AM_C_PROTOTYPES): Remove call to this macro.
	The comments in configure.ac said that the call to AM_C_PROTOTYPES
	was needed for dfa.h, synced from GNU grep; but this statement is
	not true anymore in grep since commit v2.5.4-24-g9b5e7d4 "replace
	AC_CHECK_* with gnulib modules", dating back to 2009-11-26.  Also,
	the support for automatic de-ANSI-fication has been deprecated in
	automake 1.11.2, and will be removed altogether in automake 1.12.
	* vms/vms-conf.h (PROTOTYPES, __PROTOTYPES): Remove these #define,
	they are not used anymore.
	* pc/config.h (PROTOTYPES): Likewise.

2011-10-18         Dave Pitts            <dpitts@cozx.com>

	* dfa.c: Move some decls to the top of their functions for
	C90 compilers.

2011-10-18         Arnold D. Robbins     <arnold@skeeve.com>

	* builtin.c (do_strftime): Add check for negative / overflowed
	time_t value with fatal error. Thanks to Hermann Peifer
	<peifer@gmx.eu> for the bug report.
	* dfa.c (setbit_wc): Non-MBS version. Add a return false
	since VMS compiler doesn't understand that abort doesn't return.

2011-10-10         Arnold D. Robbins     <arnold@skeeve.com>

	* builtin.c (do_sub): Init textlen to zero to avoid "may be
	used unitialized" warning. Thanks to Corinna Vinschen for
	pointing this out.
	* eval.c (unwind_stack): Add parentheses around condition in while
	to avoid overzealous warning from GCC.

2011-09-30  Eli Zaretskii  <eliz@gnu.org>

	* io.c (remap_std_file): Fix non-portable code that caused
	redirected "print" to fail if a previous read from standard input
	returned EOF.  Reported by David Millis <tvtronix@yahoo.com>.
	(remap_std_file): Per Eli's suggestion, removed the leading close
	of oldfd and will let dup2 do the close for us.

2011-10-11         John Haque     <j.eh@mchsi.com>

	* symbol.c: Add licence notice.
	* array.c (PREC_NUM, PREC_STR): Define as macros.

2011-10-09         Arnold D. Robbins     <arnold@skeeve.com>

	* dfa.c: Sync with GNU grep.

2011-10-07         John Haque     <j.eh@mchsi.com>

	Tail recursion optimization.
	* awkgram.y (grammar, mk_function): Recognize tail-recursive
	calls.
	* awk.h (tail_call, num_tail_calls): New defines.
	* eval.c (setup_frame): Reuse function call stack for
	tail-recursive calls.
	(dump_fcall_stack): Reworked.

2011-10-04         Arnold D. Robbins     <arnold@skeeve.com>

	* awk.h, main.c (gawk_mb_cur_max): Make it a constant 1 when
	MBS_SUPPORT isn't available to allow GCC dead code constant
	expression computation and dead code elimination to help out.

2011-10-02         Arnold D. Robbins     <arnold@skeeve.com>

	* io.c (rsnullscan, get_a_record): Fix the cases where terminators
	are incomplete when RS == "". Also fix the case where the new value
	is shorter than the old one.  Based on patch from Rogier
	<rogier777@gmail.com> as submitted by Jeroen Schot
	<schot@A-Eskwadraat.nl>.

2011-09-24         Arnold D. Robbins     <arnold@skeeve.com>

	* eval.c, io.c, re.c: Fix some spelling errors. Thanks to
	Jeroen Schot <schot@A-Eskwadraat.nl>.

2011-09-21         Arnold D. Robbins     <arnold@skeeve.com>

	* dfa.c, mbsupport.h: Sync with GNU grep. Large amount of changes
	that remove many ifdefs, moving many conditions for multibyte
	support into regular C code and relying GCC's dead code optimization
	to elimnate code that won't be needed.
	* dfa.c: For gawk, add a number of additional defines so that things
	will compile if MBS_SUPPORT is 0.
	* array.c, awk.h, awkgram.y, builtin.c, eval.c, field.c, main.c,
	node.c, re.c: Change `#ifdef MBS_SUPPORT' to `#if MBS_SUPPORT'.
	* awk.h, regex_internal.h: Move NO_MBSUPPORT handling to ...
	* mbsupport.h: ...here.

2011-09-16         Arnold D. Robbins     <arnold@skeeve.com>

	* dfa.c: Sync with GNU grep.

2011-09-08         John Haque     <j.eh@mchsi.com>

	Optimization for compound assignment, increment and
	decrement operators; Avoid unref and make_number calls
	when there is no extra references to the value NODE.

2011-09-03         Arnold D. Robbins     <arnold@skeeve.com>

	* dfa.c: Sync with GNU grep.

2011-08-31         John Haque     <j.eh@mchsi.com>

	Grammar related changes: Simplify grammar for user-defined
	functions and general cleanups.

	* symbol.c: New file.
	* awkgram.y: Move symbol table related routines to the
	new file.
	(rule, func_name, function_prologue, param_list): Reworked.
	(install_function, check_params): Do all error checkings
	for the function name and parameters before installing in
	the symbol table.
	(mk_function): Finalize function definition.
	(func_install, append_param, dup_params): Nuked.
	* symbol.c (make_params): allocate function parameter nodes
	for the symbol table. Use the hash node as Node_param_list;
	Saves a NODE for each parameter.
	(install_params): Install function parameters into the symbol
	table.
	(remove_params): Remove parameters out of the symbol table.
	* awk.h (parmlist, FUNC): Nuked.
	(fparms): New define.


	Dynamically loaded function parameters are now handled like
	those for a builtin.

	* awk.h (Node_ext_func, Op_ext_builtin): New types.
	(Op_ext_func): Nuked.
	* ext.c (make_builtin): Simplified.
	(get_curfunc_arg_count): Nuked; Use the argument 'nargs' of
	the extension function instead.
	(get_argument, get_actual_argument): Adjust.
	* eval.c (r_interpret): Update case Op_func_call for a dynamic
	extension function. Handle the new opcode Op_ext_builtin.
	* pprint (profile.c): Adjust.


	Use a single variable to process gawk options.

	* awk.h (do_flags): New variable.
	(DO_LINT_INVALID, DO_LINT_ALL, DO_LINT_OLD, DO_TRADITIONAL,
	DO_POSIX, DO_INTL, DO_NON_DEC_DATA, DO_INTERVALS,
	DO_PROFILING, DO_DUMP_VARS, DO_TIDY_MEM,
	DO_SANDBOX): New defines.
	(do_traditional, do_posix, do_intervals, do_intl,
	do_non_decimal_data, do_profiling, do_dump_vars,
	do_tidy_mem, do_sandbox, do_lint,
	do_lint_old): Defined as macros.	
	* main.c: Remove definitions of the do_XX variables. Add
	do_flags definition.
	* debug.c (execute_code, do_eval, parse_condition): Save
	do_flags before executing/parsing and restore afterwards.


	Nuke PERM flag. Always increment/decrement the reference
	count for a Node_val. Simplifies macros and avoids
	occassional memory leaks, specially in the debugger.

	* awk.h (UPREF, DEREF, dupnode, unref): Simplified.
	(mk_number): Nuked.
	* (*.c): Increment the reference count of Nnull_string before
	assigning as a value.


	Revamped array handling mechanism for more speed and
	less memory consumption.

	* awk.h (union bucket_item, BUCKET): New definitions. Used as
	bucket elements for the hash table implementations of arrays;
	40% space saving in 32 bit x86.
	(buckets, nodes, array_funcs, array_base, array_capacity,
	xarray, alookup, aexists, aclear, aremove, alist,
	acopy, adump, NUM_AFUNCS): New defines.
	(array_empty): New macro to test for an empty array.
	(assoc_lookup, in_array): Defined as macros.
	(enum assoc_list_flags): New declaration.
	(Node_ahash, NUMIND): Nuked.
	* eval.c (r_interpret): Adjust cases Op_subscript,
	Op_subscript_lhs, Op_store_var and Op_arrayfor_incr.
	* node.c (dupnode, unref): Removed code related to Node_ahash. 
	* str_array.c: New file to handle array with string indices.
	* int_array.c: New file to handle array with integer indices.
	* cint_array.c: New file. Special handling of arrays with
	(mostly) consecutive integer indices.


	Memory pool management reworked to handle NODE and BUCKET.

	* awk.h (struct block_item, BLOCK, block_id): New definitions.
	(getblock, freeblock): New macros.
	(getbucket, freebucket): New macros to allocate and deallocate
	a BUCKET.
	(getnode, freenode): Adjusted.
	* node.c (more_nodes): Nuked.
	(more_blocks): New routine to allocate blocks of memory.

2011-08-24         Arnold D. Robbins     <arnold@skeeve.com>

	Fix pty co-process communication on Ubuntu GNU/Linux.

	* io.c: Add include of <sys/ioctl.h> to get definition of TIOCSCTTY.
	(two_way_open): Move call for this ioctl to after setsid() call.

2011-08-23         Arnold D. Robbins     <arnold@skeeve.com>

	* regex_internal.c (re_string_fetch_byte_case ): Remove
	__attribute((pure)) since it causes failures with gcc -O2
	-fno-inline. Thanks to Neil Cahill <ncahill_alt@yahoo.com>
	for reporting the bug.

2011-08-10         John Haque      <j.eh@mchsi.com>

	BEGINFILE/ENDFILE related code redone.

	* awk.h (prev_frame_size, has_endfile, target_get_record,
	target_newfile): New defines.
	* awkgram.y (mk_program): Initialize has_endfile appropriately for
	Op_get_record.
	(parse_program): Initialize new jump targets for
	Op_get_record and Op_newfile.
	* eval.c (unwind_stack): Change argument to number of
	items to be left in the stack. Adjust code.
	(pop_fcall, pop_stack): New defines.
	(setup_frame): Initialize prev_frame_size.
	(exec_state, EXEC_STATE): New structure and typedef.
	(exec_state_stack): New variable.
	(push_exec_state, pop_exec_state): New functions to save and
	later retrieve an execution state.
	(r_interpret): Use the new functions and the defines in
	cases Op_K_getline, Op_after_beginfile, Op_after_endfile,
	Op_newfile and Op_K_exit.
	* io.c (after_beginfile): When skipping a file using nextfile,
	return zero in case there was an error opening the file. 
	(has_endfile): Nuke global variable.
	(inrec): Add a second argument to pass errno to the calling
	routine.
	* debug.c (print_instruction): Update cases.

2011-08-10         Arnold D. Robbins     <arnold@skeeve.com>

	Fix (apparently long-standing) problem with FIELDWIDTHS.
	Thanks to Johannes Meixner <jsmeix@suse.de>.

	* field.c (set_FIELDWIDTHS): Adjust calculations.

	Fix problem with FPAT, reported by "T. X. G." <leopardie333@yahoo.com>

	* awk.h (Regexp): Add new member 'non_empty'.
	* field.c (fpat_parse_field): Save/restore local variable non_empty
	from member in Regexp struct.

2011-08-09         Arnold D. Robbins     <arnold@skeeve.com>

	Fix pty issue reported by "T. X. G." <leopardie333@yahoo.com>

	* configure.ac: Check for setsid.
	* awk.h: If not HAVE_SETSID define it as an empty macro.
	* io.c (two_way_open): Call setsid if using pty's.

2011-07-29  Eli Zaretskii  <eliz@gnu.org>

	* builtin.c (format_tree): Rename small -> small_flag,
	big -> big_flag, bigbig -> bigbig_flag.  Solves compilation errors
	when building Gawk with libsigsegv on MS-Windows, see
	https://lists.gnu.org/archive/html/bug-gawk/2011-07/msg00029.html.

2011-07-28         Arnold D. Robbins     <arnold@skeeve.com>

	* builtin.c (do_sub): Revert to gawk 3.1 behavior for backslash
	handling. It was stupid to think I could break compatibility.
	Thanks to John Ellson <ellson@research.att.com> for raising
	the issue.

2011-07-26         John Haque      <j.eh@mchsi.com>

	* eval.c (r_interpret): In cases Op_var_assign and Op_field_assign,
	include Op_K_getline_redir in the test for skipping the routine.

2011-07-26         John Haque      <j.eh@mchsi.com>

	Fix handling of assign routines for 'getline var'.
	Rework the previous fix for (g)sub.

	* awk.h: New define assign_ctxt for use in Op_var_assign
	and Op_field_assign opcodes. Remove define AFTER_ASSIGN.
	* awkgram.y (snode, mk_getline): Initialize assign_ctxt.
	* builtin.c (do_sub): Adjust to take only the first two
	arguments.
	* eval.c (r_interpret): In cases Op_var_assign and Op_field_assign,
	skip the routine as appropriate. Adjust case Op_sub_builtin.
	* main.c (get_spec_varname): New function.
	* debug.c (print_instruction): Use the new function to get
	special variable name.

2011-07-17         Arnold D. Robbins     <arnold@skeeve.com>

	* main.c (varinit): Mark FPAT as NON_STANDARD. Thanks to
	Wolfgang Seeberg <wolfgang.seeberg@yahoo.com> for the report.
	* Makefile.am (EXTRA_DIST): Add po/README, per advice from
	Bruno Haible.
	* dfa.c: Sync with GNU grep.
	* xalloc.h (xzalloc): New function, from GNU grep, for dfa.c.
	* README: Note that bug list is really a real mailing list.

2011-07-16         Arnold D. Robbins     <arnold@skeeve.com>

	* Makefile.am (AUTOMAKE_OPTIONS): Removed.
	* configure.ac (AM_INIT_AUTOMAKE): Removed dist-bzip2 option, on
	advice from Karl Berry.

2011-07-15         John Haque      <j.eh@mchsi.com>

	* awk.h (Op_sub_builtin): New opcode.
	(GSUB, GENSUB, AFTER_ASSIGN, LITERAL): New flags for 
	Op_sub_builtin.
	* awkgram.y (struct tokentab): Change opcode to	Op_sub_builtin
	for sub, gsub and gensub.
	(snode): Update processing of sub, gsub and gensub.
	* builtin.c (do_sub, do_gsub, do_gensub): Nuke.
	(sub_common): Renamed to do_sub. Relocate gensub argument
	handling code from do_gensub to here; Simplify the code a
	little bit. 
	* eval.c (r_interpret): Handle Op_sub_builtin. Avoid field
	re-splitting or $0 rebuilding if (g)sub target string is
	a field and no substitutions were done.
	* pprint (profile.c): Add case for the new opcode.
	* print_instruction (debug.c): Ditto.

	Take out translation for errno strings; extensions will
	need to use their own domain.

	* awk.h (enum errno_translate): Removed.
	(update_ERRNO_string): Remove second translate paramater.
	* eval.c (update_ERRNO_string): Remove second translate paramater
	and code that used it.
	* gawkapi.h (api_update_ERRNO_string): Remove third translate
	parameter.
	* gawkapi.c (api_update_ERRNO_string): Remove third translate
	paramater and change call to update_ERRNO_string.
	* io.c (do_close): Fix call to update_ERRNO_string.

2011-07-15         Arnold D. Robbins     <arnold@skeeve.com>

	* awk.h: Typo fix: "loner" --> longer. Thanks to Nelson Beebe.
	* builtin.c (efwrite): Fix flushing test back to what it was 
	in 3.1.8. Thanks to Strefil <strefil@yandex.ru> for the problem
	report.
	* configure.ac: Bump version to 4.0.0a for stable branch.

2011-06-24         Arnold D. Robbins     <arnold@skeeve.com>

	* Makefile.am (EXTRA_DIST): Add ChangeLog.0.
	* 4.0.0: Remake the tar ball.

2011-06-23         Arnold D. Robbins     <arnold@skeeve.com>

	* configure.ac: Update version to 4.0.0.
	* configure: Regenerated.
	* ChangeLog.0: Rotated ChangeLog into this file.
	* ChangeLog: Created anew for gawk 4.0.0 and on.
	* README: Bump version to 4.0.0.
	* 4.0.0: Release tar ball made.<|MERGE_RESOLUTION|>--- conflicted
+++ resolved
@@ -1,4 +1,3 @@
-<<<<<<< HEAD
 2015-02-28         Andrew J. Schorr     <aschorr@telemetry-investments.com>
 
 	* io.c (pty_vs_pipe): Remove check for NULL PROCINFO_node, since
@@ -12,14 +11,13 @@
 	and stop trying to open the file if hard_error is true.
 	Save and restore errno around call to socketopen() and
 	use restored errno if open() fails at strictopen.
-=======
+
 2015-02-27         Arnold D. Robbins     <arnold@skeeve.com>
 
 	* symbol.c (check_param_names): Fix argument order in memset() call.
 	* configure.ac: Use AC_SEARCH_LIBS instead of AC_CHECK_LIB. This fixes
 	a long-standing problem where `-lm' was used twice in the final
 	compilation line.
->>>>>>> 8954618d
 
 2015-02-24         Arnold D. Robbins     <arnold@skeeve.com>
 
