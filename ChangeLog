--- conflicted
+++ resolved
@@ -1,12 +1,10 @@
-<<<<<<< HEAD
 2017-06-26         Arnold D. Robbins     <arnold@skeeve.com>
 
 	* configure.ac: Turn a tab into a space in AC_DEFINE(SUPPLY_INTDIV).
-=======
+
 2017-06-25         Andrew J. Schorr     <aschorr@telemetry-investments.com>
 
 	* gawkmisc.c (xmalloc): Remove function now in support/xalloc.h.
->>>>>>> 6927f0de
 
 2017-06-22         Arnold D. Robbins     <arnold@skeeve.com>
 
