--- conflicted
+++ resolved
@@ -1,15 +1,13 @@
-<<<<<<< HEAD
 2018-08-02         Arnold D. Robbins     <arnold@skeeve.com>
 
 	* awkgram.y (yylex): Add lint warning upon encountering escaped
 	physical newlines in a string.
 	* node.c (make_str_node): Ditto.
-=======
+
 2018-08-01         John E. Malmberg      <wb8tyw@qsl.net>
 
-        * custom.h: Include fp.h on OpenVMS.
-        Workaround for bug in math.h missing some declarations.
->>>>>>> 4ad924c4
+	* custom.h: Include fp.h on OpenVMS.
+	Workaround for bug in math.h missing some declarations.
 
 2018-07-31         Arnold D. Robbins     <arnold@skeeve.com>
 
