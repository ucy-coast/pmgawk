--- conflicted
+++ resolved
@@ -1,16 +1,14 @@
-<<<<<<< HEAD
 2021-05-03         Arnold D. Robbins     <arnold@skeeve.com>
 
 	* eval.c (flags2str): Move BOOL entry into the right place in the
 	list.
 	* NEWS: Update with info on mkbool.
-=======
+
 2021-05-02         Arnold D. Robbins     <arnold@skeeve.com>
 
 	* awk.h (do_bool): Renamed do_mkbool.
 	* awkgram.y (tokentab): Rename bool to mkbool.
 	* builtin.c (do_bool): Renamed do_mkbool.
->>>>>>> 6f2c6551
 
 2021-04-30         Arnold D. Robbins     <arnold@skeeve.com>
 
