--- conflicted
+++ resolved
@@ -1,21 +1,5 @@
 2021-04-14         Arnold D. Robbins     <arnold@skeeve.com>
 
-<<<<<<< HEAD
-	* array.c (do_sort_up_value_type): Fix order with bools.
-
-2021-03-30         Arnold D. Robbins     <arnold@skeeve.com>
-
-	* gawk_api.h (gawk_api_minor_version): Increase to 2.
-	* gawk_api.c (+assign_bool): New function.
-	(node_to_awk_value): Finish updating for bool types and values.
-
-2021-03-22         Arnold D. Robbins     <arnold@skeeve.com>
-
-	* gawkapi.h (make_bool): New inline function.
-	Update table of request/return types.
-	* gawkapi.c (awk_value_to_node): Add support for AWK_BOOL.
-	(node_to_awk_value): Start on same. Not yet complete.
-=======
 	Fix up lint warnings for "no effect" to avoid false warnings.
 	Straighten out the messages, and remove the run-time warning,
 	since a parse-time warning is already issued. Thanks to
@@ -28,7 +12,23 @@
 	addition of the run-time warning.
 	* interpret.h (r_interpret): Remove LINT_no_effect from Op_lint
 	case.
->>>>>>> 7d775b95
+
+2021-04-14         Arnold D. Robbins     <arnold@skeeve.com>
+
+	* array.c (do_sort_up_value_type): Fix order with bools.
+
+2021-03-30         Arnold D. Robbins     <arnold@skeeve.com>
+
+	* gawk_api.h (gawk_api_minor_version): Increase to 2.
+	* gawk_api.c (+assign_bool): New function.
+	(node_to_awk_value): Finish updating for bool types and values.
+
+2021-03-22         Arnold D. Robbins     <arnold@skeeve.com>
+
+	* gawkapi.h (make_bool): New inline function.
+	Update table of request/return types.
+	* gawkapi.c (awk_value_to_node): Add support for AWK_BOOL.
+	(node_to_awk_value): Start on same. Not yet complete.
 
 2021-03-21         Arnold D. Robbins     <arnold@skeeve.com>
 
