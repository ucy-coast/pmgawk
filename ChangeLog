--- conflicted
+++ resolved
@@ -1,12 +1,10 @@
-<<<<<<< HEAD
+2018-12-14         Arnold D. Robbins     <arnold@skeeve.com>
+
+	* config.guess: Updated from GNULIB.
+
 2018-12-12         Arnold D. Robbins     <arnold@skeeve.com>
 
 	* TODO: Updated.
-=======
-2018-12-14         Arnold D. Robbins     <arnold@skeeve.com>
-
-	* config.guess: Updated from GNULIB.
->>>>>>> e452576c
 
 2018-12-12         Andrew J. Schorr      <aschorr@telemetry-investments.com>
 
