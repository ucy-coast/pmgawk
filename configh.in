--- conflicted
+++ resolved
@@ -320,15 +320,9 @@
 /* Define to 1 if the system has the type `_Bool'. */
 #undef HAVE__BOOL
 
-<<<<<<< HEAD
-=======
 /* enable severe portability problems */
 #undef I_DONT_KNOW_WHAT_IM_DOING
 
-/* libc is broken for regex handling */
-#undef LIBC_IS_BORKED
-
->>>>>>> 66479f2c
 /* disable lint checks */
 #undef NO_LINT
 
