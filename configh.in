/* configh.in.  Generated from configure.ac by autoheader.  */

/* dynamic loading is possible */
#undef DYNAMIC

/* Define to 1 if translation of program messages to the user's native
   language is requested. */
#undef ENABLE_NLS

/* Define to the type of elements in the array set by `getgroups'. Usually
   this is either `int' or `gid_t'. */
#undef GETGROUPS_T

/* Define to 1 if the `getpgrp' function requires zero arguments. */
#undef GETPGRP_VOID

/* Define to 1 if you have the `alarm' function. */
#undef HAVE_ALARM

/* Define to 1 if you have the <arpa/inet.h> header file. */
#undef HAVE_ARPA_INET_H

/* Define to 1 if you have the `atexit' function. */
#undef HAVE_ATEXIT

/* Define to 1 if you have the `btowc' function. */
#undef HAVE_BTOWC

/* Define to 1 if you have the MacOS X function CFLocaleCopyCurrent in the
   CoreFoundation framework. */
#undef HAVE_CFLOCALECOPYCURRENT

/* Define to 1 if you have the MacOS X function CFPreferencesCopyAppValue in
   the CoreFoundation framework. */
#undef HAVE_CFPREFERENCESCOPYAPPVALUE

/* Define if the GNU dcgettext() function is already present or preinstalled.
   */
#undef HAVE_DCGETTEXT

/* Define to 1 if you have the declaration of `tzname', and to 0 if you don't.
   */
#undef HAVE_DECL_TZNAME

/* Define to 1 if you have the <dlfcn.h> header file. */
#undef HAVE_DLFCN_H

/* Define to 1 if you don't have `vprintf' but do have `_doprnt.' */
#undef HAVE_DOPRNT

/* Define to 1 if you have the <fcntl.h> header file. */
#undef HAVE_FCNTL_H

/* Define to 1 if you have the `fmod' function. */
#undef HAVE_FMOD

/* have getaddrinfo */
#undef HAVE_GETADDRINFO

/* Define to 1 if you have the `getgrent' function. */
#undef HAVE_GETGRENT

/* Define to 1 if you have the `getgroups' function. */
#undef HAVE_GETGROUPS

/* Define if the GNU gettext() function is already present or preinstalled. */
#undef HAVE_GETTEXT

/* Define to 1 if you have the `grantpt' function. */
#undef HAVE_GRANTPT

/* Define if you have the iconv() function and it works. */
#undef HAVE_ICONV

/* Define to 1 if the system has the type `intmax_t'. */
#undef HAVE_INTMAX_T

/* Define to 1 if you have the <inttypes.h> header file. */
#undef HAVE_INTTYPES_H

/* Define to 1 if you have the `isascii' function. */
#undef HAVE_ISASCII

/* Define to 1 if you have the `iswctype' function. */
#undef HAVE_ISWCTYPE

/* Define to 1 if you have the `iswlower' function. */
#undef HAVE_ISWLOWER

/* Define to 1 if you have the `iswupper' function. */
#undef HAVE_ISWUPPER

/* Define if you have <langinfo.h> and nl_langinfo(CODESET). */
#undef HAVE_LANGINFO_CODESET

/* Define if your <locale.h> file defines LC_MESSAGES. */
#undef HAVE_LC_MESSAGES

/* Define to 1 if you have the <libintl.h> header file. */
#undef HAVE_LIBINTL_H

/* Define to 1 if you have the `m' library (-lm). */
#undef HAVE_LIBM

/* Define to 1 if you have a fully functional readline library. */
#undef HAVE_LIBREADLINE

/* Define if you have the libsigsegv library. */
#undef HAVE_LIBSIGSEGV

/* Define to 1 if you have the <limits.h> header file. */
#undef HAVE_LIMITS_H

/* Define to 1 if you have the <locale.h> header file. */
#undef HAVE_LOCALE_H

/* Define to 1 if the system has the type `long long int'. */
#undef HAVE_LONG_LONG_INT

/* Define to 1 if you have the `mbrlen' function. */
#undef HAVE_MBRLEN

/* Define to 1 if mbrtowc and mbstate_t are properly declared. */
#undef HAVE_MBRTOWC

/* Define to 1 if you have the <mcheck.h> header file. */
#undef HAVE_MCHECK_H

/* Define to 1 if you have the `memcmp' function. */
#undef HAVE_MEMCMP

/* Define to 1 if you have the `memcpy' function. */
#undef HAVE_MEMCPY

/* Define to 1 if you have the `memcpy_ulong' function. */
#undef HAVE_MEMCPY_ULONG

/* Define to 1 if you have the `memmove' function. */
#undef HAVE_MEMMOVE

/* Define to 1 if you have the <memory.h> header file. */
#undef HAVE_MEMORY_H

/* Define to 1 if you have the `memset' function. */
#undef HAVE_MEMSET

/* Define to 1 if you have the `memset_ulong' function. */
#undef HAVE_MEMSET_ULONG

/* Define to 1 if you have the `mkstemp' function. */
#undef HAVE_MKSTEMP

/* we have the mktime function */
#undef HAVE_MKTIME

/* Define to 1 if you have fully functional mpfr and gmp libraries. */
#undef HAVE_MPFR

/* Define to 1 if you have the <netdb.h> header file. */
#undef HAVE_NETDB_H

/* Define to 1 if you have the <netinet/in.h> header file. */
#undef HAVE_NETINET_IN_H

/* Define to 1 if you have the `setenv' function. */
#undef HAVE_SETENV

/* Define to 1 if you have the `setlocale' function. */
#undef HAVE_SETLOCALE

/* Define to 1 if you have the `setsid' function. */
#undef HAVE_SETSID

/* Define to 1 if you have the `snprintf' function. */
#undef HAVE_SNPRINTF

/* newer systems define this type here */
#undef HAVE_SOCKADDR_STORAGE

/* we have sockets on this system */
#undef HAVE_SOCKETS

/* Define to 1 if you have the <stdarg.h> header file. */
#undef HAVE_STDARG_H

/* Define to 1 if stdbool.h conforms to C99. */
#undef HAVE_STDBOOL_H

/* Define to 1 if you have the <stddef.h> header file. */
#undef HAVE_STDDEF_H

/* Define to 1 if you have the <stdint.h> header file. */
#undef HAVE_STDINT_H

/* Define to 1 if you have the <stdlib.h> header file. */
#undef HAVE_STDLIB_H

/* Define to 1 if you have the `strchr' function. */
#undef HAVE_STRCHR

/* Define to 1 if you have the `strcoll' function. */
#undef HAVE_STRCOLL

/* Define to 1 if you have the `strerror' function. */
#undef HAVE_STRERROR

/* Define to 1 if you have the `strftime' function. */
#undef HAVE_STRFTIME

/* Define to 1 if cpp supports the ANSI # stringizing operator. */
#undef HAVE_STRINGIZE

/* Define to 1 if you have the <strings.h> header file. */
#undef HAVE_STRINGS_H

/* Define to 1 if you have the <string.h> header file. */
#undef HAVE_STRING_H

/* Define to 1 if you have the `strncasecmp' function. */
#undef HAVE_STRNCASECMP

/* Define to 1 if you have the <stropts.h> header file. */
#undef HAVE_STROPTS_H

/* Define to 1 if you have the `strtod' function. */
#undef HAVE_STRTOD

/* Define to 1 if you have the `strtoul' function. */
#undef HAVE_STRTOUL

/* Define to 1 if `st_blksize' is a member of `struct stat'. */
#undef HAVE_STRUCT_STAT_ST_BLKSIZE

/* Define to 1 if `tm_zone' is a member of `struct tm'. */
#undef HAVE_STRUCT_TM_TM_ZONE

/* Define to 1 if your `struct stat' has `st_blksize'. Deprecated, use
   `HAVE_STRUCT_STAT_ST_BLKSIZE' instead. */
#undef HAVE_ST_BLKSIZE

/* Define to 1 if you have the `system' function. */
#undef HAVE_SYSTEM

/* Define to 1 if you have the <sys/ioctl.h> header file. */
#undef HAVE_SYS_IOCTL_H

/* Define to 1 if you have the <sys/param.h> header file. */
#undef HAVE_SYS_PARAM_H

/* Define to 1 if you have the <sys/socket.h> header file. */
#undef HAVE_SYS_SOCKET_H

/* Define to 1 if you have the <sys/stat.h> header file. */
#undef HAVE_SYS_STAT_H

/* Define to 1 if you have the <sys/time.h> header file. */
#undef HAVE_SYS_TIME_H

/* Define to 1 if you have the <sys/types.h> header file. */
#undef HAVE_SYS_TYPES_H

/* Define to 1 if you have <sys/wait.h> that is POSIX.1 compatible. */
#undef HAVE_SYS_WAIT_H

/* Define to 1 if you have the <termios.h> header file. */
#undef HAVE_TERMIOS_H

/* Define to 1 if you have the `tmpfile' function. */
#undef HAVE_TMPFILE

/* Define to 1 if your `struct tm' has `tm_zone'. Deprecated, use
   `HAVE_STRUCT_TM_TM_ZONE' instead. */
#undef HAVE_TM_ZONE

/* Define to 1 if you have the `towlower' function. */
#undef HAVE_TOWLOWER

/* Define to 1 if you have the `towupper' function. */
#undef HAVE_TOWUPPER

/* Define to 1 if you don't have `tm_zone' but do have the external array
   `tzname'. */
#undef HAVE_TZNAME

/* Define to 1 if you have the `tzset' function. */
#undef HAVE_TZSET

/* Define to 1 if the system has the type `uintmax_t'. */
#undef HAVE_UINTMAX_T

/* Define to 1 if you have the <unistd.h> header file. */
#undef HAVE_UNISTD_H

/* Define to 1 if the system has the type `unsigned long long int'. */
#undef HAVE_UNSIGNED_LONG_LONG_INT

/* Define to 1 if you have the `usleep' function. */
#undef HAVE_USLEEP

/* Define to 1 if you have the `vprintf' function. */
#undef HAVE_VPRINTF

/* Define to 1 if you have the <wchar.h> header file. */
#undef HAVE_WCHAR_H

/* Define to 1 if you have the `wcrtomb' function. */
#undef HAVE_WCRTOMB

/* Define to 1 if you have the `wcscoll' function. */
#undef HAVE_WCSCOLL

/* Define to 1 if you have the `wctype' function. */
#undef HAVE_WCTYPE

/* Define to 1 if you have the <wctype.h> header file. */
#undef HAVE_WCTYPE_H

/* systems should define this type here */
#undef HAVE_WCTYPE_T

/* systems should define this type here */
#undef HAVE_WINT_T

<<<<<<< HEAD
/* Define to 1 if the system has the type `_Bool'. */
#undef HAVE__BOOL
=======
/* Define to the sub-directory in which libtool stores uninstalled libraries.
   */
#undef LT_OBJDIR
>>>>>>> d71ec161

/* disable lint checks */
#undef NO_LINT

/* Name of package */
#undef PACKAGE

/* Define to the address where bug reports for this package should be sent. */
#undef PACKAGE_BUGREPORT

/* Define to the full name of this package. */
#undef PACKAGE_NAME

/* Define to the full name and version of this package. */
#undef PACKAGE_STRING

/* Define to the one symbol short name of this package. */
#undef PACKAGE_TARNAME

/* Define to the home page for this package. */
#undef PACKAGE_URL

/* Define to the version of this package. */
#undef PACKAGE_VERSION

/* Define to 1 if *printf supports %F format */
#undef PRINTF_HAS_F_FORMAT

/* Define as the return type of signal handlers (`int' or `void'). */
#undef RETSIGTYPE

/* The size of `unsigned int', as computed by sizeof. */
#undef SIZEOF_UNSIGNED_INT

/* The size of `unsigned long', as computed by sizeof. */
#undef SIZEOF_UNSIGNED_LONG

/* Define to 1 if you have the ANSI C header files. */
#undef STDC_HEADERS

/* some systems define this type here */
#undef TIME_T_IN_SYS_TYPES_H

/* Define to 1 if you can safely include both <sys/time.h> and <time.h>. */
#undef TIME_WITH_SYS_TIME

/* Define to 1 if your <sys/time.h> declares `struct tm'. */
#undef TM_IN_SYS_TIME

/* force use of our version of strftime */
#undef USE_INCLUDED_STRFTIME

/* Enable extensions on AIX 3, Interix.  */
#ifndef _ALL_SOURCE
# undef _ALL_SOURCE
#endif
/* Enable GNU extensions on systems that have them.  */
#ifndef _GNU_SOURCE
# undef _GNU_SOURCE
#endif
/* Enable threading extensions on Solaris.  */
#ifndef _POSIX_PTHREAD_SEMANTICS
# undef _POSIX_PTHREAD_SEMANTICS
#endif
/* Enable extensions on HP NonStop.  */
#ifndef _TANDEM_SOURCE
# undef _TANDEM_SOURCE
#endif
/* Enable general extensions on Solaris.  */
#ifndef __EXTENSIONS__
# undef __EXTENSIONS__
#endif


/* Version number of package */
#undef VERSION

/* Enable large inode numbers on Mac OS X 10.5.  */
#ifndef _DARWIN_USE_64_BIT_INODE
# define _DARWIN_USE_64_BIT_INODE 1
#endif

/* Number of bits in a file offset, on hosts where this is settable. */
#undef _FILE_OFFSET_BITS

/* Define for large files, on AIX-style hosts. */
#undef _LARGE_FILES

/* Define to 1 if on MINIX. */
#undef _MINIX

/* The _Noreturn keyword of C11.  */
#ifndef _Noreturn
# if (3 <= __GNUC__ || (__GNUC__ == 2 && 8 <= __GNUC_MINOR__) \
      || 0x5110 <= __SUNPRO_C)
#  define _Noreturn __attribute__ ((__noreturn__))
# elif defined _MSC_VER && 1200 <= _MSC_VER
#  define _Noreturn __declspec (noreturn)
# else
#  define _Noreturn
# endif
#endif


/* Define to 2 if the system does not provide POSIX.1 features except with
   this defined. */
#undef _POSIX_1_SOURCE

/* Define to 1 if you need to in order for `stat' and other things to work. */
#undef _POSIX_SOURCE

/* Define to 1 if type `char' is unsigned and you are not using gcc.  */
#ifndef __CHAR_UNSIGNED__
# undef __CHAR_UNSIGNED__
#endif

/* Define to empty if `const' does not conform to ANSI C. */
#undef const

/* Define to `int' if <sys/types.h> doesn't define. */
#undef gid_t

/* Define to `__inline__' or `__inline' if that's what the C compiler
   calls it, or to nothing if 'inline' is not supported under any name.  */
#ifndef __cplusplus
#undef inline
#endif

/* Define to the widest signed integer type if <stdint.h> and <inttypes.h> do
   not define. */
#undef intmax_t

/* Define to `int' if <sys/types.h> does not define. */
#undef pid_t

/* Define to the equivalent of the C99 'restrict' keyword, or to
   nothing if this is not supported.  Do not define if restrict is
   supported directly.  */
#undef restrict
/* Work around a bug in Sun C++: it does not support _Restrict or
   __restrict__, even though the corresponding Sun C compiler ends up with
   "#define restrict _Restrict" or "#define restrict __restrict__" in the
   previous line.  Perhaps some future version of Sun C++ will work with
   restrict; if so, hopefully it defines __RESTRICT like Sun C does.  */
#if defined __SUNPRO_CC && !defined __RESTRICT
# define _Restrict
# define __restrict__
#endif

/* Define to `unsigned int' if <sys/types.h> does not define. */
#undef size_t

/* type to use in place of socklen_t if not defined */
#undef socklen_t

/* Define to `int' if <sys/types.h> does not define. */
#undef ssize_t

/* Define to `int' if <sys/types.h> doesn't define. */
#undef uid_t

/* Define to the widest unsigned integer type if <stdint.h> and <inttypes.h>
   do not define. */
#undef uintmax_t

#include "custom.h"<|MERGE_RESOLUTION|>--- conflicted
+++ resolved
@@ -321,14 +321,13 @@
 /* systems should define this type here */
 #undef HAVE_WINT_T
 
-<<<<<<< HEAD
+
 /* Define to 1 if the system has the type `_Bool'. */
 #undef HAVE__BOOL
-=======
+
 /* Define to the sub-directory in which libtool stores uninstalled libraries.
    */
 #undef LT_OBJDIR
->>>>>>> d71ec161
 
 /* disable lint checks */
 #undef NO_LINT
