--- conflicted
+++ resolved
@@ -1,12 +1,10 @@
-<<<<<<< HEAD
+2012-03-20         Andrew J. Schorr     <aschorr@telemetry-investments.com>
+
+	* gawkmisc.c (deflibpath): New global variable.
+
 2012-03-28         Arnold D. Robbins     <arnold@skeeve.com>
 
 	* 4.0.1: Release tar ball made.
-=======
-2012-03-20         Andrew J. Schorr     <aschorr@telemetry-investments.com>
-
-	* gawkmisc.c (deflibpath): New global variable.
->>>>>>> c41908d0
 
 2011-06-23         Arnold D. Robbins     <arnold@skeeve.com>
 
