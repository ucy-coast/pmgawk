--- conflicted
+++ resolved
@@ -1,4 +1,7 @@
-<<<<<<< HEAD
+2012-12-23         Arnold D. Robbins     <arnold@skeeve.com>
+
+	* 4.0.2: Release tar ball made.
+
 2012-10-14         Arnold D. Robbins     <arnold@skeeve.com>
 
 	* gawkmisc.c (os_isreadable): Change name of input parameter to
@@ -25,11 +28,6 @@
 2012-03-20         Andrew J. Schorr     <aschorr@telemetry-investments.com>
 
 	* gawkmisc.c (deflibpath): New global variable.
-=======
-2012-12-23         Arnold D. Robbins     <arnold@skeeve.com>
-
-	* 4.0.2: Release tar ball made.
->>>>>>> b0648b57
 
 2012-03-28         Arnold D. Robbins     <arnold@skeeve.com>
 
