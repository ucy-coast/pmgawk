--- conflicted
+++ resolved
@@ -1,13 +1,3 @@
-<<<<<<< HEAD
-2016-11-30         Arnold D. Robbins     <arnold@skeeve.com>
-
-	* rwarray.c: Restore read comparion of major and minor versions
-	to use !=.
-
-2016-11-29         Arnold D. Robbins     <arnold@skeeve.com>
-
-	* rwarray.c: Adjust to read and write regexes also.
-=======
 2016-12-16         Arnold D. Robbins     <arnold@skeeve.com>
 
 	* filefuncs.c: Update func_table again.
@@ -50,7 +40,15 @@
 	* rwarray0.c: Ditto.
 	* testext.c: Ditto.
 	* time.c: Ditto.
->>>>>>> 0f15f82e
+
+2016-11-30         Arnold D. Robbins     <arnold@skeeve.com>
+
+	* rwarray.c: Restore read comparion of major and minor versions
+	to use !=.
+
+2016-11-29         Arnold D. Robbins     <arnold@skeeve.com>
+
+	* rwarray.c: Adjust to read and write regexes also.
 
 2016-10-23         Arnold D. Robbins     <arnold@skeeve.com>
 
