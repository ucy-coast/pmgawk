<<<<<<< HEAD
2017-03-06         Andrew J. Schorr     <aschorr@telemetry-investments.com>

	* readdir_test.c: Test extension using new get_record field_width
	parsing feature.
	* Makefile.am (noinst_LTLIBRARIES): Add readdir_test.la.
	(readdir_test_la_*): Configure building of new extension library.
=======
2017-03-07         Andrew J. Schorr     <aschorr@telemetry-investments.com>

	* Makefile.am (pkgextension_LTLIBRARIES): Remove testext.la, since it
	does not make sense to install this library.
	(noinst_LTLIBRARIES): New variable containing list of libraries to
	build for testing purposes only. These libraries will not be installed.
	Initially, it contains only testext.la.
	(testext_la_LDFLAGS): Add "-rpath /foo" to convince automake/libtool
	to build a shared version of this library. Since it is not being
	installed, automake cannot use the final destination directory to
	determine -rpath by itself. The value doesn't matter.
>>>>>>> b39a138b

2017-01-21  Eli Zaretskii  <eliz@gnu.org>

	* testext.c (getuid) [__MINGW32__]: New function, mirrors what
	pc/getid.c does in Gawk.
	* rwarray.c [__MINGW32__]: Include stdint.h, otherwise using
	uint32_t causes compilation errors.
	* inplace.c (_XOPEN_SOURCE): Define to 1, not to nothing.  MinGW
	system headers assume that if this is defined, it must have a
	numeric value.

2016-12-22         Arnold D. Robbins     <arnold@skeeve.com>

	* testext.c (valrep2str): Update for new API types.

2016-12-16         Arnold D. Robbins     <arnold@skeeve.com>

	* filefuncs.c: Update func_table again.

2016-12-14         Arnold D. Robbins     <arnold@skeeve.com>

	* filefuncs.c: Update do_xxx to match new API. Update func_table.
	* fnmatch.c: Ditto.
	* fork.c: Ditto.
	* inplace.c: Ditto.
	* ordchr.c: Ditto.
	* readdir.c: Ditto.
	* readfile.c: Ditto.
	* revoutput.c: Ditto.
	* revtwoway.c: Ditto.
	* rwarray.c: Ditto.
	* rwarray0.c: Ditto.
	* testext.c: Ditto.
	* time.c: Ditto.

2016-12-12         Arnold D. Robbins     <arnold@skeeve.com>

	* filefuncs.c (func_table): Adjust ordering of min and max
	for stat.

2016-12-06         Arnold D. Robbins     <arnold@skeeve.com>

	Add minimum required and maximum expected number of arguments
	to the API.

	* filefuncs.c: Update with max expected value. Remove lint
	checks since that's now done by gawk.
	* fnmatch.c: Ditto.
	* fork.c: Ditto.
	* inplace.c: Ditto.
	* ordchr.c: Ditto.
	* readdir.c: Ditto.
	* readfile.c: Ditto.
	* rwarray.c: Ditto.
	* rwarray0.c: Ditto.
	* testext.c: Ditto.
	* time.c: Ditto.

2016-12-05         Andrew J. Schorr     <aschorr@telemetry-investments.com>

	* rwarray.c: Adjust to read and write strnum values.
	(write_value): When writing a string value, code should use htonl.
	There are now 3 string types: string, strnum, and regex.
	(read_value): Support 3 string types: string, strnum, and regex.

2016-11-30         Arnold D. Robbins     <arnold@skeeve.com>

	* rwarray.c: Restore read comparion of major and minor versions
	to use !=.

2016-11-29         Arnold D. Robbins     <arnold@skeeve.com>

	* rwarray.c: Adjust to read and write regexes also.

2016-10-23         Arnold D. Robbins     <arnold@skeeve.com>

	* General: Remove trailing whitespace from all relevant files.

2016-08-25         Arnold D. Robbins     <arnold@skeeve.com>

	* 4.1.4: Release tar ball made.

2016-07-01         Arnold D. Robbins     <arnold@skeeve.com>

	* inplace.c (do_inplace_begin): Flush stdout at the start to
	try to avoid flushing problems on some obscure BSD systems.
	* revtwoway.c (gawk_getdtablesize): Renamed from getdtablesize.
	(getdtablesize): New macro. Avoids problems on FreeBSD 10
	where configure didn't work correctly. Thanks to Nelson Beebe.
	Update copyright year.

2016-05-26         Andrew J. Schorr     <aschorr@telemetry-investments.com>

	* filefuncs.c (func_table): Update "stat" to indicate that the
	max # of expected args is 3, not 2.

2016-01-27         Arnold D. Robbins     <arnold@skeeve.com>

	* filefuncs.c (do_statvfs): Define out f_fsid on AIX.

2016-01-20         Arnold D. Robbins     <arnold@skeeve.com>

	* filefuncs.c: Add statvfs function. Undocumented for now.
	* configure.ac: Add appropriate stuff to check for statvfs.
	* configure, configh.in: Regenerated.

2015-12-16         Arnold D. Robbins     <arnold@skeeve.com>

	* Makefile.am (EXTRA_DIST): Add ext_custom.h so that it will be
	included in the distribution tarballs.

2015-12-16         Arnold D. Robbins     <arnold@skeeve.com>

	Make change of 2015-10-26 actually work.

	* ext_custom.h: New file. Move _DEFAULT_SOURCE dance to here.
	* configure.ac: Add call to AH_BOTTOM.
	* configure: Regenerate.

2015-11-15         Ville Skytta          <ville.skytta@iki.fi>

	* fnmatch.3am, fork.3am, inplace.3am, ordchr.3am, readdir.3am,
	readfile.3am, revoutput.3am, revtwoway.3am, rwarray.3am,
	time.3am: Fix troff markup to avoid warnings.

2015-10-26         Arnold D. Robbins     <arnold@skeeve.com>

	* config.h.in: Turn on _DEFAULT_SOURCE for very recent
	GLIBC.  Thanks to Michal Jaegermann <michal.jnn@gmail.com>
	for the report.

2015-08-28	Daniel Richard G.	<skunk@iSKUNK.ORG>

	* rwarray.c: Removed z/OS-specific code that is no longer needed due
	to improvements in Gawk's general Autotools support.
	* Makefile.am, configure.ac: Make use of the AC_ZOS_USS macro so
	that this sub-project can support that platform as well.
	* gawkfts.h, readdir.c: Use a proper platform cpp symbol to guard
	z/OS-specific code, and eliminate the z/OS-specific use of "long"
	inode numbers as "long long" works perfectly well there.

2015-08-02         Arnold D. Robbins     <arnold@skeeve.com>

	* revoutput.c (init_revoutput): Don't install REVOUT if it's
	there already. Makes the extension usable with -v.
	* revoutput.3am: Add a BUGS section.

2015-06-17         Andrew J. Schorr     <aschorr@telemetry-investments.com>

	* inplace.3am (BUGS): Document that ACLs are not preserved, and
	a temporary file may be left behind if the program is killed by
	a signal.

2015-06-17         Andrew J. Schorr     <aschorr@telemetry-investments.com>

	* inplace.3am: Document new inplace variable to control whether
	inplace editing is active.

2015-05-19         Arnold D. Robbins     <arnold@skeeve.com>

	* 4.1.3: Release tar ball made.

2015-04-29         Arnold D. Robbins     <arnold@skeeve.com>

	* 4.1.2: Release tar ball made.

2015-04-16         Arnold D. Robbins     <arnold@skeeve.com>

	* configure.ac: Updated by autoupdate.

2015-04-08         Arnold D. Robbins     <arnold@skeeve.com>

	* Makefile.am, filefuncs.c, inplace.3am, inplace.c:
	Update copyright years.

2015-03-27         Arnold D. Robbins     <arnold@skeeve.com>

	* testext.c: Move test for deferred variables here.

2015-03-18         Arnold D. Robbins     <arnold@skeeve.com>

	* configure: Updated to libtool 2.4.6.

2015-03-18         Arnold D. Robbins     <arnold@skeeve.com>

	* inplace.3am (SYNOPSIS): Updated to not show the contents
	of the extension.
	(BUGS): Removed.

2015-03-17         Arnold D. Robbins     <arnold@skeeve.com>

	* inplace.c (do_inplace_begin): Jump through more hoops to satisfy
	a newer version of clang.
	* inplace.3am (BUGS): Add new section and documentation.

2015-02-26         Arnold D. Robbins     <arnold@skeeve.com>

	* Makefile.am (EXTRA_DIST): Add rwarray0.c to the list.

2015-02-11         Arnold D. Robbins     <arnold@skeeve.com>

	* filefuncs.c: Punctuation fix.

2015-01-24         Arnold D. Robbins     <arnold@skeeve.com>

	Infrastructure updates.

	Automake 1.15. Libtool 2.4.5.

	* configure.ac: Remove gettext macros.

2015-01-07         Arnold D. Robbins     <arnold@skeeve.com>

	* testext.c (var_test): Adjust for PROCINFO now being there.

2015-01-06         Andrew J. Schorr     <aschorr@telemetry-investments.com>

	* testext.c (test_deferred): New function to help with testing
	of deferred variable instantiation.
	(do_get_file): Remove unused variable array.
	(func_table): Add test_deferred.

2015-01-05         Andrew J. Schorr     <aschorr@telemetry-investments.com>

	* testext.c (test_get_file): Fix error message.
	(do_get_file): Implement new function providing low-level access
	to the get_file API.
	(func_table): Add "get_file" -> do_get_file.
	(init_testext): If TESTEXT_QUIET has been set to a numeric value,
	return quietly.

2015-01-02         Andrew J. Schorr     <aschorr@telemetry-investments.com>

	* testext.c (test_get_file): The get_file hook no longer takes a
	typelen argument.

2015-01-02         Andrew J. Schorr     <aschorr@telemetry-investments.com>

	Remove the select extension, since it will be part of gawkextlib.
	* select.c, siglist.h: Deleted.
	* Makefile.am (pkgextension_LTLIBRARIES): Remove select.la.
	(select_la_SOURCES, select_la_LDFLAGS, select_la_LIBADD): Remove.
	(EXTRA_DIST): Remove siglist.h.
	* configure.ac (AC_CHECK_HEADERS): Remove signal.h.
	(AC_CHECK_FUNCS): Remove fcntl, kill, sigaction, and sigprocmask.

2014-12-14         Andrew J. Schorr     <aschorr@telemetry-investments.com>

	Remove the errno extension, since it is now part of gawkextlib.
	* errno.c, errlist.h: Deleted.
	* Makefile.am (pkgextension_LTLIBRARIES): Remove errno.la.
	(errno_la_SOURCES, errno_la_LDFLAGS, errno_la_LIBADD): Remove.
	(EXTRA_DIST): Remove errlist.h.

2014-12-14         Andrew J. Schorr     <aschorr@telemetry-investments.com>

	* readfile.c (read_file_to_buffer): Do not waste a byte at the end of
	a string.
	* rwarray.c (read_value): Ditto.
	* rwarray0.c (read_value): Ditto.

2014-11-23         Arnold D. Robbins     <arnold@skeeve.com>

	* inplace.c (do_inplace_begin): Jump through hoops to silence
	GCC warnings about return value of chown.

2014-11-09         Andrew J. Schorr     <aschorr@telemetry-investments.com>

	* select.c (do_input_fd): New function to return the input file
	descriptor associated with a file/command.
	(do_output_fd): New function to return the output file descriptor
	associated with a file/command.
	(func_table): Add new functions "input_fd" and "output_fd".
	* testext.c (test_get_file): Do not use __func__, since it is a C99
	feature, and gawk does not assume C99.

2014-11-06         Andrew J. Schorr     <aschorr@telemetry-investments.com>

	* errno.c (do_errno2name, do_name2errno): Remove unused variable 'str'.
	* select.c (do_signal): Remove unused variable 'override'.
	(grabfd): New helper function to map a gawk file to the appropriate
	fd for use in the arguments to selectd.
	(do_select): get_file has 3 new arguments and returns info about both
	the input and output buf.
	(do_set_non_blocking): Support changes to get_file API.
	* testext.c (test_get_file): New test function to check that extension
	file creation via the get_file API is working.

2014-11-05         Andrew J. Schorr     <aschorr@telemetry-investments.com>

	* select.c (set_retry): New function to set PROCINFO[<name>, "RETRY"].
	(do_set_non_blocking): If called with a file name as opposed to a file
	descriptor, call the set_retry function to configure PROCINFO to tell
	io.c to retry I/O for temporary failures.

2014-10-12         Arnold D. Robbins     <arnold@skeeve.com>

	* Makefile.am (uninstall-so): Remove *.lib too, per suggestion
	from Andreas Buening.

2014-10-12         KO Myung-Hun          <komh78@gmail.com>

	Fixes for OS/2:

	* Makefile.am (uninstall-so): Remove *.dll and *.a, also.

2014-10-08         Arnold D. Robbins     <arnold@skeeve.com>

	* inplace.c (do_inplace_begin): Use a cast to void in front
	of the second call to chown to avoid compiler warnings from clang.

2014-09-29         Arnold D. Robbins     <arnold@skeeve.com>

	* filefuncs.c: Minor edits to sync with documentation.
	* testext.c: Add test to get PROCINFO, expected to fail.

2014-08-12         Arnold D. Robbins     <arnold@skeeve.com>

	* Makefile.am (RM): Define for makes that don't have it,
	such as on OpenBSD.  Thanks to Jeremie Courreges-Anglas
	<jca@wxcvbn.org> for the report.

2014-06-13         Paul Gortmaker        <paul.gortmaker@windriver.com>

	* Makefile.am (uninstall-so): Came across below bug while cross
	compiling, and changed both install-data-hook and uninstall-so
	to use $(DESTDIR) on v4.1.1 before seeing most of the fix in
	gawk-4.1.1-3-g976f73ab0356; here we ensure uninstall-so also
	uses the $(DESTDIR) prefix on its use of pkgextensiondir.

2014-04-11         Arnold D. Robbins     <arnold@skeeve.com>

	* Makefile.am (install-data-hook): Use $(DESTDIR) when removing
	the .la files. Thanks to Lars Wendler <polynomial-c@gentoo.org>
	for the report and fix.

2014-04-08         Arnold D. Robbins     <arnold@skeeve.com>

	* 4.1.1: Release tar ball made.

2014-04-08         Arnold D. Robbins     <arnold@skeeve.com>

	* configure.ac: Bump version before release.

2014-04-04         Arnold D. Robbins     <arnold@skeeve.com>

	* time.c: Include <time.h> unconditionally to get declaration
	of nanosleep on Linux. Avoids a warning. Thanks to Michal
	Jaegermann.

2014-03-31         Arnold D. Robbins     <arnold@skeeve.com>

	* configure.ac: Remove -Wextra to avoid killing compilations
	on older versions of gcc. Thanks to Antonio Diaz Diaz for
	the report.

2014-03-28         Arnold D. Robbins     <arnold@skeeve.com>

	* configure.ac: Add AC_HEADER_TIME and AC_HEADER_DIRENT, and
	rearrange order of macros some. May help on older systems.

2014-03-27         Arnold D. Robbins     <arnold@skeeve.com>

	* readfile.c: Add an input parser that works off of
	PROCINFO["readfile"].
	* readfile.3am: Document same.

2014-03-23         Arnold D. Robbins     <arnold@skeeve.com>

	* gawkfts.c (MAXPATHLEN): Add a default definition. Thanks to
	Antonio Diaz Dian and Nelson H.F. Beebe.
	* readdir.c (PATH_MAX): Add a default definition. Thanks to
	Nelson H.F. Beebe.

2014-03-08         Andrew J. Schorr     <aschorr@telemetry-investments.com>

	* filefuncs.c (read_symlink, do_fts): Replace free with gawk_free.
	* inplace.c (at_exit, do_inplace_end): Ditto.
	* readdir.c (dir_close): Ditto.
	* readfile.c (do_readfile): Ditto.
	* revtwoway.c (close_two_proc_data): Ditto.
	* rwarray.c (read_elem): Replace realloc with gawk_realloc.
	(read_value): Replace malloc and free with gawk_malloc and gawk_free.
	* testext.c (try_modify_environ): Replace free with gawk_free.

2014-02-12         John E. Malmberg      <wb8tyw@qsl.net>

	* time.c: Better hack for nanosleep bug based on feedback from HP.

2013-12-29         John E. Malmberg      <wb8tyw@qsl.net>

	* filefuncs.c: Fix compile on VMS.
	* time.c: Fix compile on VMS.

2013-12-29         Arnold D. Robbins     <arnold@skeeve.com>

	* gawkfts.c: Wrap include of <sys/param.h> in HAVE_SYS_PARAM_H,
	as I should have done to start with.  For VMS.

2013-12-29         John E. Malmberg      <wb8tyw@qsl.net>

	* gawkdirfd.h: Adjust include for VMS.
	* filefuncs.c: Make it compile on VMS.
	* fnmatch.c: Make it compile on VMS.

2013-12-21         Mike Frysinger        <vapier@gentoo.org>

	* configure.ac: Remove MirBSD and OS/390 hack to create
	do-nothing Makefile. Should be handled by configure in the
	parent directory.

2013-12-21         Arnold D. Robbins     <arnold@skeeve.com>

	* configure, aclocal.m4: Updated to automake 1.13.4 and
	libtool 2.4.2.418.

2013-11-28         Arnold D. Robbins     <arnold@skeeve.com>

	* Makefile.am (uninstall-so, uninstall-recursive): Remove the
	.so files. Keeps make distcheck happy.

2013-11-17  Dmitry V. Levin  <ldv@altlinux.org>

	* Makefile.am (dist_man_MANS): Add inplace.3am.

2013-10-23  Michael Haubenwallner <michael.haubenwallner@salomon.at>

	Fix portability for AIX.

	* inplace.c (_XOPEN_SOURCE): Define when not defined yet.
	(_XOPEN_SOURCE_EXTENDED): Ditto. Needs to define a number.

2013-08-22         Arnold D. Robbins     <arnold@skeeve.com>

	Clean up some warnings from -Wextra.

	* gawkfts.c (fts_set): Add cast to void for sp.
	* inplace.c (at_exit): Add cast to void for data and exit_status.
	* readdir.c (ftype): Add cast to void for dirname.
	(dir_get_record): Assign NULL to *rt_start.
	* revtwoway.c (rev2way_get_record): Add cast to void for errcode.
	(rev2way_fwrite): Add cast to void for fp.
	(rev2way_take_control_of): Add cast to void for name.
	* testext.c (test_array_param, test_scalar, test_scalar_reserved,
	test_indirect_vars): Add cast to void for nargs.

2013-08-20         Arnold D. Robbins     <arnold@skeeve.com>

	* gawkdirfd.h: Include ../nonposix.h to get FAKE_FD_VALUE.

2013-08-06         Arnold D. Robbins     <arnold@skeeve.com>

	* filefuncs.c: Change _WIN32 to __MINGW32__ globally, per
	Eli Zaretskii.

2013-08-02         Arnold D. Robbins     <arnold@skeeve.com>

	* filefuncs.c (do_fts): Add a version for _WIN32 that prints a
	"not supported" fatal message.  This is slightly better than the
	"fts not found" which is otherwise produced.

2013-07-24         Arnold D. Robbins     <arnold@skeeve.com>

	* gawkdirfd.h (FAKE_FD_VALUE): Move definition up in the file to give
	clean compile on MinGW.

2013-07-07         Andrew J. Schorr     <aschorr@telemetry-investments.com>

	* configure.ac (AC_CHECK_FUNCS): Check for fcntl.
	* select.c (set_non_blocking): Check that fcntl and O_NONBLOCK are
	available.

2013-07-07         Andrew J. Schorr     <aschorr@telemetry-investments.com>

	* select.c (signal_handler): On platforms lacking sigaction, reset
	the signal handler each time a signal is trapped to protect in case
	the system resets it to default.

2013-07-05         Andrew J. Schorr     <aschorr@telemetry-investments.com>

	* select.c (signal_result): New function to set result string from
	signal function and detect when we need to roll back.
	(do_signal): Now takes an optional 3rd override argument.  Instead
	of returning -1 or 0, we now return information about the previously
	installed signal handler: default, ignore, trap, or unknown.  An
	empty string is returned on error.  If it is an unknown handler,
	and override is not non-zero, we roll back the handler and return "".

2013-07-05         Andrew J. Schorr     <aschorr@telemetry-investments.com>

	* select.c (set_non_blocking): Do not attempt F_SETFL if F_GETFL fails.
	(do_set_non_blocking): Add support for case when called with a single
	"" argument.

2013-07-05         Andrew J. Schorr     <aschorr@telemetry-investments.com>

	* select.c (do_signal): If sigaction is unavailable, fall back to
	signal and hope that it does the right thing.

2013-07-05         Andrew J. Schorr     <aschorr@telemetry-investments.com>

	* configure.ac (AC_CHECK_FUNCS): Add kill and sigprocmask.
	* select.c (get_signal_number): Change error messages since now may
	be called by "kill" as well as "select_signal".
	(do_signal): Add a lint warning if there are more than 2 args.
	(do_kill): Add new function to send a signal.
	(do_select): Support platforms where sigprocmask is not available.
	There will be a race condition on such platforms, but that is not
	easily avoided.

2013-07-02         Andrew J. Schorr     <aschorr@telemetry-investments.com>

	* select.c (do_select): Now that the API flatten_array call has been
	patched to ensure that the index values are strings, we can remove
	the code to check for the AWK_NUMBER case.

2013-07-02         Andrew J. Schorr     <aschorr@telemetry-investments.com>

	* select.c (do_select): Do not treat a numeric command value as a
	file descriptor unless the command type is empty.

2013-07-02         Andrew J. Schorr     <aschorr@telemetry-investments.com>

	* Makefile.am (EXTRA_DIST): Add errlist.h and siglist.h.

2013-07-02         Andrew J. Schorr     <aschorr@telemetry-investments.com>

	* select.c (set_non_blocking): New helper function to call fcntl.
	(do_set_non_blocking): Add support for the case where there's a single
	integer fd argument.

2013-07-01         Andrew J. Schorr     <aschorr@telemetry-investments.com>

	* select.c (do_set_non_blocking): Implement new set_non_blocking
	function.
	(func_table): Add set_non_blocking.

2013-07-01         Andrew J. Schorr     <aschorr@telemetry-investments.com>

	* errlist.h: New file containing a list of all the errno values I could
	find.
	* errno.c: Implement a new errno extension providing strerror,
	errno2name, and name2errno.
	* Makefile.am (pkgextension_LTLIBRARIES): Add errno.la.
	(errno_la_SOURCES, errno_la_LDFLAGS, errno_la_LIBADD): Build new errno
	extension.
	* select.c (ext_version): Fix version string.
	* siglist.h: Update to newest glibc version.

2013-07-01         Andrew J. Schorr     <aschorr@telemetry-investments.com>

	* siglist.h: New file copied from glibc to provide a mapping between
	signal number and name.
	* select.c: Add a new "select_signal" function and provide support
	for trapping signals.
	(do_select): Add support for a 5th argument to contain an array
	of returned signals.  Improve the argument processing, and add
	better warning messages.

2013-06-30         Andrew J. Schorr     <aschorr@telemetry-investments.com>

	* Makefile.am (pkgextension_LTLIBRARIES): Add select.la.
	(select_la_SOURCES, select_la_LDFLAGS, select_la_LIBADD): Build new
	select extension.
	* configure.ac (AC_CHECK_HEADERS): Add signal.h.
	(AC_CHECK_FUNCS): Add sigaction.
	* select.c: Implement the new select extension.

2013-06-10         Arnold D. Robbins     <arnold@skeeve.com>

	* configure.ac (AC_HEADER_MAJOR): New macro added.
	Add check for limits.h header.
	* filefuncs.c: Add the right stuff to get the major/minor macros.
	* readdir.c: Add include of limits.h appropriately wrapped.

	Thanks to ICHII Takashi <ichii386@schweetheart.jp> for the reports
	and pointers.

2013-06-01  Eli Zaretskii  <eliz@gnu.org>

	* filefuncs.c [_WIN32]: Define WIN32_LEAN_AND_MEAN before
	including windows.h.

	* readdir.c [__MINGW32__]: Define WIN32_LEAN_AND_MEAN before
	including windows.h.

	* filefuncs.c [HAVE_GETSYSTEMTIMEASFILETIME]: Define
	WIN32_LEAN_AND_MEAN before including windows.h.

2013-05-29         Arnold D. Robbins     <arnold@skeeve.com>

	* configure.ac: Add <sys/param.h> header check.
	* filefuncs.c: Include <sys/param.h> if there.
	(device_blocksize): New function.
	(fill_stat_array): Call it.

2013-05-27         Arnold D. Robbins     <arnold@skeeve.com>

	* configure.ac (AC_STRUCT_ST_BLKSIZE): Replaced with call to
	AC_CHECK_MEMBERS.
	* filefuncs.c (fill_stat_array): Change test from ifdef
	HAVE_ST_BLKSIZE to HAVE_STRUCT_STAT_ST_BLKSIZE.

2013-05-20         Arnold D. Robbins     <arnold@skeeve.com>

	* gawkdirfd.h [FAKE_FD_VALUE]: Copied here from ../gawkapi.h.

2013-05-16         Andrew J. Schorr     <aschorr@telemetry-investments.com>

	* Makefile.am (install-data-hook): Remove .la files installed by
	Automake.  Leaves less clutter, if not (yet) less noise.

2013-05-16         Arnold D. Robbins     <arnold@skeeve.com>

	* filefuncs.c (fill_stat_array): For _WIN32 use a blocksize of
	4096 for the "blksize" element, per Eli Zaretskii.

	* configure.ac [AC_STRUCT_ST_BLKSIZE]: Add call that was missing.
	ARGH!!!!

2013-05-14  Eli Zaretskii  <eliz@gnu.org>

	* rwarray.c [__MINGW32__]: Include winsock2.h instead of
	arpa/inet.h.

	* readdir.c [__MINGW32__]: Include windows.h.
	Include gawkapi.h before gawkdirfd.h, since the former defines
	FAKE_FD_VALUE needed by the latter.
	(ftype): Accept an additional argument, the directory that is
	being read.  Callers changed.
	[!DT_BLK]: Produce the file's type by calling 'stat' on it, if the
	dirent structure doesn't provide that.
	(get_inode): New function, to produce inode values on MS-Windows.
	(dir_get_record): Use it.

	* inplace.c (chown, link) [__MINGW32__]: Redirect to existing
	library functions.
	(mkstemp) [__MINGW32__]: New function, for MinGW, which doesn't
	have it in its library.
	(do_inplace_end) [__MINGW32__]: Remove the old file before
	renaming the new, since 'rename' on Windows cannot overwrite
	existing files.

	* gawkdirfd.h (ENOTSUP): Define to ENOSYS if not already defined.
	(DIR_TO_FD): If not defined yet, define to FAKE_FD_VALUE.

	* filefuncs.c (get_inode) [_WIN32]: New function, produces the
	file index used on Windows as its inode.
	(fill_stat_array) [_WIN32]: Use it.

2013-05-09         Arnold D. Robbins     <arnold@skeeve.com>

	* 4.1.0: Release tar ball made.

2013-04-18         Arnold D. Robbins     <arnold@skeeve.com>

	* configure.ac: Update copyright.
	For z/OS: If uname output is OS/390, just blast the Makefile,
	same as for MirBSD.

2013-04-17         Corinna Vinschen      <vinschen@redhat.com>

	* Makefile.am (MY_LIBS): Use $(LTLIBINTL) since we use libtool,
	not LIBINTL.

2013-04-16         Arnold D. Robbins     <arnold@skeeve.com>

	* filefuncs.c, fnmatch.c, fork.c, ordchr.c, readdir.c, readfile.c,
	revoutput.c, revtwoway.c, rwarray.c, rwarray0.c, stack.c, stack.h,
	testext.c, time.c: Update copyright year.

	Update to automake 1.13.1:

	* configure, Makefile.in, aclocal.m4: Regenerated.

2013-03-24         Arnold D. Robbins     <arnold@skeeve.com>

	* gawkdirfd.h: Improve test for doing own dirfd function. Needed
	for IRIX.

2013-03-20         Arnold D. Robbins     <arnold@skeeve.com>

	* configure.ac: Add AC_OUTPUT_COMMANDS that drops in a do-nothing
	Makefile for MirBSD, since the extensions can't be built on MirBSD.
	* configure: Regenerated.
	* Makefile.am (check-for-shared-lib-support): Update comment some.
	* gawkfts.c (MAX): Provide for systems that don't (Solaris).

2013-03-04         Arnold D. Robbins     <arnold@skeeve.com>

	* filefuncs.c (fill_stat_array): Adjust computation for block
	count for WIN32 systems after consultation with Eli Zaretskii.

2013-02-26         Arnold D. Robbins     <arnold@skeeve.com>

	* Makefile.am (check-recursive, all-recursive): Make dependant upon
	check-for-shared-lib-support.
	(check-for-shared-lib-support): New target. If gawk doesn't have the
	API built-in, don't try to build.

2013-02-11         Arnold D. Robbins     <arnold@skeeve.com>

	* fnmatch.c: Pull in versions of C routine from missing_d
	if the native system doesn't provide them.

2013-02-11         Eli Zaretskii	<eliz@gnu.org>

	* filefuncs.c (S_ISLNK, lstat, readlink, S_IRGRP, S_IWGRP, S_IXGRP,
	S_IROTH, S_IWOTH, S_IXOTH, S_ISUID, S_ISGID, S_ISVTX, major, minor):
	Define if needed.
	(fill_stat_array, init_filefuncs, func_table): Fix for Win 32.
	* time.c: Port to Win 32.

2013-01-27         Arnold D. Robbins     <arnold@skeeve.com>

	* gawkdirfd.h: New file.
	* Makeile.am (filefuncs_la_SOURCES, readdir_la_SOURCES): Use it.
	* gawkfts.c, readdir.c: Include gawkdirfd.h.
	* configure.ac (AC_USE_SYSTEM_EXTENSIONS): Added.
	(GAWK_FUNC_DIRFD, GAWK_PREREQ_DIRFD): New calls.
	(.developing): Fix check.
	* alocal.m4: Updated.
	* configure: Regenerated.
	* gawkdirfd.h: Fixed for Mac OS X also.

2013-01-25         Arnold D. Robbins     <arnold@skeeve.com>

	* gawkfts.c: Make include of <limits.h> be unconditional.

2013-01-22         Arnold D. Robbins     <arnold@skeeve.com>

	Improve portability. We hope.

	* gawkfts.c (S_ISREG): Define macro if not defined.
	(_BSD_SOURCE): Define for use with c99 compiler driver.
	* inplace.c (S_ISREG): Define macro if not defined.
	(_XOPEN_SOURCE, _XOPEN_SOURCE_EXTENDED): Define for use with c99
	compiler driver.
	* filefuncs.c (_BSD_SOURCE): Define for use with c99 compiler driver.
	* readfile.c (_BSD_SOURCE): Define for use with c99 compiler driver.
	* revtwoway.c (_BSD_SOURCE): Define for use with c99 compiler driver.

2013-01-18         Arnold D. Robbins     <arnold@skeeve.com>

	* readfile.c (do_readfile): Free `text' if read fails. Thanks to
	cppcheck.
	* inplace.c (do_inplace_begin): Check chown return value in an if
	to shut up compiler warning.

2013-01-15         Arnold D. Robbins     <arnold@skeeve.com>

	* inplace.3am: New file.
	* filefuncs.3am, fnmatch.3am, fork.3am, ordchr.3am, readdir.3am,
	readfile.3am, revoutput.3am, revtwoway.3am, rwarray.3am,
	time.3am: Update copyright dates, add reference to inplace(3am).

	* inplace.c (do_inplace_begin): Remove unused variable `p'.

2013-01-10         Andrew J. Schorr     <aschorr@telemetry-investments.com>

	* inplace.c (do_inplace_begin): No need to get the 2nd suffix argument,
	since it is not currently used in this function.

2013-01-08         Andrew J. Schorr     <aschorr@telemetry-investments.com>

	* inplace.c: New extension to implement in-place editing.
	* Makefile.am: Add inplace extension.

2012-12-25         Arnold D. Robbins     <arnold@skeeve.com>

	* filefuncs.3am, fnmatch.3am: Predefined variables are no
	longer constants.
	* filefuncs.c (init_filefuncs): Use sym_update() instead of
	sym_constant().
	* fnmatch.c (init_fnmatch): Ditto.
	* testext.c (init_testext): Ditto.

2012-12-24         Arnold D. Robbins     <arnold@skeeve.com>

	* 4.0.2: Release tar ball made.

2012-12-19         Arnold D. Robbins     <arnold@skeeve.com>

	* testext.c (test_indirect_vars): New test and awk code.

2012-12-02         Arnold D. Robbins     <arnold@skeeve.com>

	* Makefile.am (EXTRA_DIST): Add README.fts.

2012-11-30         Arnold D. Robbins     <arnold@skeeve.com>

	* filefuncs.c readdir.c, revoutput.c, revtwoway.c, rwarray.c,
	rwarray0.c, testext.c: Use awk_true and awk_false instead of 1 and 0.

2012-11-26         Arnold D. Robbins     <arnold@skeeve.com>

	* bindarr.c, fileop.c, sparr.c: Make them compile.
	* steps: Reinstated and updated.
	* testsparr.awk: Add call to extension().

2011-05-03         John Haque     <j.eh@mchsi.com>

	* fileop.c, record.awk, testrecord.sh: New files.
	* steps: Updated.

2011-05-02         John Haque     <j.eh@mchsi.com>

	* bindarr.c, dbarray.awk, testdbarray.awk: New files.
	* steps: Updated.

2011-04-24         John Haque     <j.eh@mchsi.com>

	* spec_array.c, spec_array.h, sparr.c, testsparr.awk: New files.
	* steps: Updated.

2012-11-21         Arnold D. Robbins     <arnold@skeeve.com>

	* filefuncs.c (do_stat): Optional third argument indicates to
	use stat(2) instead of lstat(2).
	* filefuncs.3am: Document same.

2012-11-19         Arnold D. Robbins     <arnold@skeeve.com>

	* readdir.c: Simplify code to always print file type and not
	use stat().
	* readdir.3am: Document same.

2012-11-16         Arnold D. Robbins     <arnold@skeeve.com>

	* testext.c: In awk code, use printf(...) instead of the form
	without parentheses everywhere. This makes Nelson happy.

2012-11-14         Andrew J. Schorr     <aschorr@telemetry-investments.com>

	Bug fix for filesystems without d_type in directory entry.

	* readdir.c (open_directory_t): Add more fields for path.
	(ftype): Take open_directory_t argument. Build the full path
	for lstat. Adjust calls.
	(dir_close): Free the storage.
	(dir_take_control_of): Allocate storage for the path.

2012-11-06         Arnold D. Robbins     <arnold@skeeve.com>

	* configure.ac: Add check for $srcdir/.developing as in
	the main directory's configure.ac.

2012-11-04         Arnold D. Robbins     <arnold@skeeve.com>

	* rwarray.3am: Minor edits.

2012-10-28         Arnold D. Robbins     <arnold@skeeve.com>

	* Makefile.am (dist_man_MANS): Update the list.

2012-10-26         Arnold D. Robbins     <arnold@skeeve.com>

	* revtwoway.3am: Clean up example.
	* revtwoway.c: Minor cleanup (add translation calls).

2012-10-24         Arnold D. Robbins     <arnold@skeeve.com>

	* revtwoway.3am: New file.

2012-10-21         Arnold D. Robbins     <arnold@skeeve.com>

	* filefuncs.c (do_stat): Always clear the array.

2012-10-14         Arnold D. Robbins     <arnold@skeeve.com>

	* readdir.c, revoutput.c, revtwoway.c: Adjust for name change
	of IOBUF_PUBLIC to awk_input_buf_t. Additional sanitizing in
	revoutput.c to use `revoutput' everywhere instead of `revout'.
	* revoutput.3am: New file.
	* filefuncs.3am, fnmatch.3am, fork.3am, ordchr.3am, readdir.3am,
	readfile.3am, rwarray.3am, time.3am: Add ref to revoutput(3am).

2012-10-11         Arnold D. Robbins     <arnold@skeeve.com>

	* textext.c (try_modify_environ): Save array cookie in a separate
	variable so it isn't clobbered. Thanks to Andrew Schorr, by way
	of valgrind, for finding the bug.

2012-09-14         Arnold D. Robbins     <arnold@skeeve.com>

	* testext.c (try_modify_environ): New function and test.
	(var_test): Modified ARGC test, added additional.
	(test_scalar_reserved): New function and test.
	(try_modify_environ): Don't print count of ENVIRON elements.

2012-09-13         Dave Pitts            <dpitts@cozx.com>

	* gawkfts.c: Add defines and ifdefs for z/OS.
	* gawkfts.h: Add defines and ifdefs for z/OS. Fix // comments.
	* readdir.c (dir_get_record): Adjust sprintf format for z/OS.
	* rwarray.c: Add defines and ifdefs for z/OS. Fix // comments.

2012-09-11         Arnold D. Robbins     <arnold@skeeve.com>

	* readdir.c (do_readdir_do_ftype): Set ERRNO for bad arguments.
	* readdir.3a: Document same, minor fixes.

2012-09-07         Akim Demaille         <akim@lrde.epita.fr>

	* extension/gawkfts.h (__THROW): Define if it is not.
	Copied from getopt.h.
	* extension/gawkfts.c (fts_alloc): Since FTSENT.fts_statp is
	defined as a struct stat*, use that type for casts instead of
	the undefined __fts_stat_t type.

2012-09-07         Arnold D. Robbins     <arnold@skeeve.com>

	* readdir.c, readdir.3am: Change argument to readdir_do_ftype()
	to be a string. Update the doc accordingly.
	* gawkfts.h: Add explanatory comment before defines of API
	names towards the end. Thanks to Eli Zaretskii for the suggestion.

2012-08-28         Andrew J. Schorr     <aschorr@telemetry-investments.com>

	* readdir.c: Have three states, 0, 1, 2 for never, fallback, and
	always.
	* readdir.3am: Adjust appropriately.

2012-08-29         Arnold D. Robbins     <arnold@skeeve.com>

	Make fts work everywhere by using our own source.

	* README.fts, gawkfts.c, gawkfts.h, fts.3: New files.
	* Makefile.am (filefuncs_la_SOURCES, EXTRA_DIST): Adjust.
	* configure.ac: Remove check for fts.h and fts_XXX functions.
	* filefuncs.c: Remove various ifdefs, change includes around.

2012-08-28         Andrew J. Schorr     <aschorr@telemetry-investments.com>

	* Makefile.am: Rename man_MANS to dist_man_MANS to include the man
	pages in the distribution tarball.

2012-08-26         Arnold D. Robbins     <arnold@skeeve.com>

	* configure.ac (AC_SYS_LARGEFILE): Added. Needed for consistency
	with gawk, to get the same size struct stat everywhere.
	* filefuncs.c, fnmatch.c, fork.c, ordchr.c, readdir.c, readfile.c,
	revoutput.c, revtwoway.c, rwarray.c, rwarray0.c, testext.c,
	time.c: Move include of config.h to top (or add it!)

2012-08-24         Arnold D. Robbins     <arnold@skeeve.com>

	* filefuncs.c, fnmatch.c, fork.c, ordchr.c, readdir.c, readfile.c,
	revoutput.c, revtwoway.c, rwarray.c, rwarray0.c, testext.c,
	time.c: Add ext_version string.

2012-08-23         Arnold D. Robbins     <arnold@skeeve.com>

	* revoutwoway.c: New testing extension for two way processor.
	* Makefile.am: Build revtwoway extension.
	* readdir.c: Fix to fall back to stat if d_type is 'u' and
	do_ftype is one.
	* readdir.3am: Revise doc that some GNU/Linux filesystems
	don't support d_type.

2012-08-22         Arnold D. Robbins     <arnold@skeeve.com>

	* revoutput.c: New testing extension for output wrapper.
	* Makefile.am: Build revoutput extension.

2012-08-08         Arnold D. Robbins     <arnold@skeeve.com>

	Add fts() to filefuncs.

	* filefuncs.3am: Update doc.
	* filefuncs.c: Lots of new code.
	* configure.ac: Add checks for appropriate headers and functions.
	* stack.h, stack.c: New files.
	* Makefile.am: Update list of files.

	* readdir.c (dir_can_take_file): Use members in iobuf.
	* rwarray.c (do_writea): Initialize fp to NULL.

	* filefuncs.3am, fnmatch.3am, fork.3am, ordchr.3am, readdir.3am,
	readfile.3am, rwarray.3am, time.3am: Updated.

2012-08-03         Andrew J. Schorr     <aschorr@telemetry-investments.com>

	* readdir.c (dir_get_record): Fix for systems where ino_t is
	64 bit even on 32 bit systems (cygwin).

2012-08-01         Arnold D. Robbins     <arnold@skeeve.com>

	* Makefile.am (man_MANS): Add man page files so that they
	get installed.
	* rwarray.3am: New file.
	* fnmatch.3am, fork.3am, time.3am: Revised.

2012-07-31         Arnold D. Robbins     <arnold@skeeve.com>

	* rwarray0.c: Renamed from rwarray.c.
	* rwarray.c: New file using stdio instead of system calls,
	works on cygwin.

2012-07-30         Arnold D. Robbins     <arnold@skeeve.com>

	* ABOUT-NLS: New file.
	* Makefile.am, configure.ac: Revised for gettext.

	* fork.3am, readdir.3am, time.3am: New files.
	* filefuncs.3am, fnmatch.3am, ordchr.3am, readfile.3am: Revised.

2012-07-29         Andrew J. Schorr     <aschorr@telemetry-investments.com>

	* readdir.c (dir_get_record): Adjust to new interface for RT.

2012-07-29         Arnold D. Robbins     <arnold@skeeve.com>

	* readdir.c (dir_take_control_of): Print error message and
	set ERRNO if failure. Adjust count of max digits.

2012-07-27         Andrew J. Schorr     <aschorr@telemetry-investments.com>

	* Makefile.am (*_la_LIBADD): Need to link with $(LIBINTL) for
	gettext to work on platforms where it is not included in libc.

2012-07-27         Andrew J. Schorr     <aschorr@telemetry-investments.com>

	* readdir.c (dir_get_record): Need to set errno to 0 before calling
	readdir, since readdir sets errno only on failure, not on EOF.

2012-07-27         Andrew J. Schorr     <aschorr@telemetry-investments.com>

	* readdir.c (dir_get_record): If readdir fails, set errcode.  Otherwise,
	don't bother to set errcode.

2012-07-27         Arnold D. Robbins     <arnold@skeeve.com>

	* readdir.c (dir_take_control_of): Fix typo for case where
	we don't have fopendir (e.g., Mac OS X 10.5).

2012-07-26         Arnold D. Robbins     <arnold@skeeve.com>

	* configure.ac: Extremely crude hack to get the value of
	ENABLE_NLS so that gettext will work in extensions.

	* readdir.c (dir_get_record): Call set_RT.
	(dir_can_take_file): Make parameter const.

	* testext.c (valrep2str): Add AWK_VALUE_COOKIE.

	* readdir.c: Add readdir_do_ftype function for systems without
	dirent->d_type.  Clean up buffer handling.

2012-07-26         Andrew J. Schorr     <aschorr@telemetry-investments.com>

	* readdir.c (dir_get_record): No need to set *errcode to 0.
	(dir_take_control_of): Remove some paranoia -- no need to test for
	NULL iobuf, and no need to check dir_can_take_file again.

2012-07-25         Arnold D. Robbins     <arnold@skeeve.com>

	* readdir.c: New file.
	* Makefile.am (readdir): New extension.

	* time.c: Fix all calls to update_ERRNO_string.

	* filefuncs.c, fnmatch.c, fork.c, ordchr.c, readfile.c, rwarray.c,
	time.c: Translate strings.

2012-07-20         Arnold D. Robbins     <arnold@skeeve.com>

	* filefuncs.3am, fnmatch.3am, ordchr.3am, readfile.3am:
	new files.

2012-07-16         Arnold D. Robbins     <arnold@skeeve.com>

	* fnmatch.c: Simplify flag table.

2012-07-15         Arnold D. Robbins     <arnold@skeeve.com>

	* testext.c (test_scalar): New function and new tests.
	(init_testext): Add a new variable.

2012-07-13         Arnold D. Robbins     <arnold@skeeve.com>

	* filefuncs.c (fill_stat_array): New function to do the work
	for stat.
	(do_stat): Call it.

2012-07-12         Arnold D. Robbins     <arnold@skeeve.com>

	* fnmatch.c: New file.
	* Makefile.am: Build fnmatch extension.
	* configure.ac: Look for fnmatch.h and fnmatch function.

	* fnmatch.c (init_fnmatch): Use sym_constant for FNM_NOMATCH.
	* testext.c (dl_load): Use sym_constant for answer_num.

	* testext.c (init_testext): Move extra code to here.
	(init_func): Change to point to init_testext.
	(dl_load): Deleted.
	(dl_load_func): Use the macro.

2012-07-11         Arnold D. Robbins     <arnold@skeeve.com>

	* filefuncs.c (array_set, do_stat): Use make_const_string.
	* fork.c (array_set_numeric): Ditto.
	* ordchr.c (do_chr): Ditto.
	* readfile.c (do_readfile): Use make_null_string, make_malloced_string.
	* rwarray.c (read_elem): Ditto.
	* testext.c (valrep2str): Add case for AWK_SCALAR.
	(test_array_elem): Duplicate strings coming from gawk before passing
	them back in.

	All files: Add null 'init_func' file pointer for dl_load_func
	to work.

2012-07-09         Arnold D. Robbins     <arnold@skeeve.com>

	* filefuncs.c (do_readfile): Return "" and set ERRNO on error
	instead of returning -1. Per suggestion from Andrew Schorr.

2012-07-08         Arnold D. Robbins     <arnold@skeeve.com>

	* filefuncs.c (array_set): Adjust for change in set_array_element API.
	* fork.c (array_set_numeric): Ditto.
	* rwarray.c (read_array): Use set_array_element_by_elem.
	(read_value): Add a cast to silence a compiler warning.
	* testext.c (test_array_elem): Adjust for change in set_array_element
	API.
	(fill_in_array): Ditto. Change parameter name to new_array.

2012-06-29         Arnold D. Robbins     <arnold@skeeve.com>

	* ordchr.c (do_ord, do_chr): Improve argument checking and
	lint messages.

2012-06-25         Arnold D. Robbins     <arnold@skeeve.com>

	* Makefile.am (EXTRA_DIST): Remove *.awk.
	* rwarray.awk: Moved to test directory.

2012-06-24         Arnold D. Robbins     <arnold@skeeve.com>

	* Makefile.am: Enable rwarray extension.
	* rwarray.c: Redone to use new API.
	* rwarray.awk: Revamped for new version.

2012-06-21         Arnold D. Robbins     <arnold@skeeve.com>

	* testext.c (test_array_elem): Add a subarray.
	(test_array_flatten): Removed: Tests done elsewhere.

2012-06-20         Arnold D. Robbins     <arnold@skeeve.com>

	* testext.c (fill_in_array): New function.
	(create_new_array): Most code moved into fill_in_array.
	(test_array_param): New function.

2012-06-19         Arnold D. Robbins     <arnold@skeeve.com>

	* testext.c (dump_array_and_delete): Renamed from dump_array.
	Get second parameter which is index to delete. Update awk test.

2012-06-18         Arnold D. Robbins     <arnold@skeeve.com>

	* filefuncs.c (do_chdir): Change element use to match change types.
	* fork.c (array_set_numeric): Ditto.
	* testext.c (valrep2str): New function.
	(test_array_elem): Add AWK_UNDEFINED for `wanted'. Use valrep2str.
	Adjust use of element index.
	(dump_array): Renamed from `dump_procinfo' and implemented.
	(func_table): Updated.

2012-06-17         Arnold D. Robbins     <arnold@skeeve.com>

	* filefuncs.c (do_chdir, do_stat): Add assert(result != NULL).
	* fork.c (do_fork, do_waitpid, do_wait): Ditto.
	* ordchr.c (do_ord, do_chr): Ditto.
	* readfile.c (do_readfile): Ditto.
	* time.c (do_gettimeofday, do_sleep): Ditto.
	* testext.c (All functions): Ditto. Clean up initial testing and use
	make_number to make default return value up front.
	(create_new_array, test_array_flatten): New functions.
	(test_array_elem): Implemented.
	(at_exit1): Don't printa actual pointer value: not portable.
	(dl_load): Load up an array also.

2012-06-14         Andrew J. Schorr     <aschorr@telemetry-investments.com>

	* time.c (RETURN): Remove obsolete define.
	(do_sleep): Change update_ERRNO_str argument to request translation.

2012-06-12         Arnold D. Robbins     <arnold@skeeve.com>

	Revise API:

	* filefuncs.c (do_chdir): Replace get_curfunc_param with get_argument.
	(format_mode): Use unsigned masks.
	(do_stat): Replace get_curfunc_param with get_argument.
	* fork.c (do_fork): Rearrange arg order in call to sym_lookup
	(do_waitpid): Replace get_curfunc_param with get_argument.
	* ordchr.c (do_ord, do_chr): Replace get_curfunc_param with get_argument.
	* readfile.c (do_readfile): Replace get_curfunc_param with get_argument.
	* time.c (do_sleep): Replace get_curfunc_param with get_argument.
	Replace set_ERRNO with update_ERRNO_str for no way to sleep case.

	Work on testext.c:

	* Makefile.am: Add stuff to make testext. Remove doit and steps
	from EXTRA_DIST.
	* testext.c: Fill in many of the test routines. Still more to do.
	Fix up test scripts for each routine.
	* time.c (do_sleep): Fix use of get_argument to be boolean.

2012-06-10         Andrew J. Schorr     <aschorr@telemetry-investments.com>

	* Makefile.am: Add time extension.
	* configure.ac: To support time extension, check for some headers
	and functions that are needed.
	* time.c: New file implementing sleep and gettimeofday.

2012-06-10         Andrew J. Schorr     <aschorr@telemetry-investments.com>

	* Makefile.am: Remove comment referring to deleted test extensions
	arrayparm, dl (zaxxon) and testarg.

2012-06-10         Andrew J. Schorr     <aschorr@telemetry-investments.com>

	* arrayparm.c, dl.c, doit, foo.awk, steps, testarg.awk, testarg.c,
	testarrayparm.awk, testff.awk, testfork.awk, testordchr.awk: Remove
	unused (obsolete) files.

2012-06-06         Arnold D. Robbins     <arnold@skeeve.com>

	* filefuncs.c (do_stat): Make `type' const char *.

	* testext.c: Functions renamed, some of them filled in. Corresponding
	awk code for each test added inline.

2012-05-30         Arnold D. Robbins     <arnold@skeeve.com>

	* testext.c: New file. Outline of tests for extension API.

2012-05-29         Arnold D. Robbins     <arnold@skeeve.com>

	* filefuncs.c: Further cleanup and condensation of code into tables.
	* fork.c, ordchr.c, readfile.c: Update copyright, general cleanup.

2012-05-25         Arnold D. Robbins     <arnold@skeeve.com>

	* filefuncs.c (array_set_numeric): Don't return a value from
	a void function.

2012-05-24         Andrew J. Schorr     <aschorr@telemetry-investments.com>

	* Makefile.am (AM_CPPFLAGS): Use $(srcdir) to work properly when
	built outside the source directory.
	* configure.ac (INSTALL): Set location manually since autoconf was
	not specifying the proper path for install-sh.
	* filefuncs2.c, ordchr2.c, readfile2.c: Deleted.
	* filefuncs.c: Install filefuncs2.c and patch for recent API changes.
	* ordchr.c: Install ordchr2.c and patch for recent API changes.
	* readfile.c: Install readfile2.c and patch for recent API changes.
	* fork.c: Port to new API.

2012-05-21         Andrew J. Schorr     <aschorr@telemetry-investments.com>

	* configure.ac: New file to run configure with libtool support
	in this subdirectory.
	* Makefile.am: Some changes related to running automake in this
	directory.
	* AUTHORS, COPYING, INSTALL, NEWS, README: Added files to make automake
	happy.
	* aclocal.m4, configure, configh.in: Added autoconf files.
	* build-aux, m4: New subdirectories for autoconf stuff.

2012-05-15         Arnold D. Robbins     <arnold@skeeve.com>

	* filefuncs2.c: New file implementing chdir and stat using the
	new interface.

	Everything else is temporarily broken.

2012-05-13         Andrew J. Schorr     <aschorr@telemetry-investments.com>

	* filefuncs.c (array_set): Add a comment discussing the use of unref
	on the value returned by assoc_lookup.

2012-05-13         Andrew J. Schorr     <aschorr@telemetry-investments.com>

	* xreadlink.[ch]: Remove unused files.

2012-05-11         Arnold D. Robbins     <arnold@skeeve.com>

	Sweeping change: Use `bool', `true', and `false' everywhere.

2012-04-11         Andrew J. Schorr     <aschorr@telemetry-investments.com>

	* filefuncs.c (array_set): New function to set an array element.
	(do_set): Use new array_set function to reduce code duplication and
	to make sure the memory management is handled properly.

2012-04-07         Andrew J. Schorr     <aschorr@telemetry-investments.com>

	* filefuncs.c: Remove unnecessary #include <sys/sysmacros.h>.
	(read_symlink): New function to read symbolic links more robustly.
	(do_stat): Use read_symlink instead of readlink.
	* fork.c (do_wait): new function.
	(dlload): Call make_builtin to add "wait" function.

2012-04-02         Andrew J. Schorr     <aschorr@telemetry-investments.com>

	* fork.c (do_fork): Test whether PROCINFO_node exists before updating
	the pid values.  And do so properly using make_number.
	* readfile.c (do_readfile): Function should be static.

2012-04-01         Andrew J. Schorr     <aschorr@telemetry-investments.com>

	* filefuncs.c (do_chdir, do_stat): Replace update_ERRNO() with
	update_ERRNO_int(errno).
	* fork.c (do_fork, do_waitpid): Ditto.
	* readfile.c (do_readfile): Ditto.
	* rwarray.c (do_writea, do_reada): Ditto.

2012-03-25         Andrew J. Schorr     <aschorr@telemetry-investments.com>

	* Makefile.am: Major cleanup.  Use libtool options -module and
	-avoid-version to create the modules properly without my local hack
	to override the default behavior.

2012-03-25         Andrew J. Schorr     <aschorr@telemetry-investments.com>

	* .gitignore: New file to ignore files created by libtool (including
	binaries and associated metadata).

2012-03-21         Andrew J. Schorr     <aschorr@telemetry-investments.com>

	* Makefile.am (INCLUDES): Remove -I$(top_srcdir)/intl.

2012-03-20         Andrew J. Schorr     <aschorr@telemetry-investments.com>

	* Makefile.am: New file to build and install shared libraries.
	* arrayparm.c (do_mkarray): Get it to compile by removing 2nd arg
	to assoc_clear.
	* filefuncs.c (do_stat): Ditto.

2011-08-31         John Haque     <j.eh@mchsi.com>

	* arrayparm.c, filefuncs.c, fork.c, ordchr.c, readfile.c,
	rwarray.c, testarg.c: Updated.

2012-03-28         Arnold D. Robbins     <arnold@skeeve.com>

	* 4.0.1: Release tar ball made.

2011-06-23         Arnold D. Robbins     <arnold@skeeve.com>

	* ChangeLog.0: Rotated ChangeLog into this file.
	* ChangeLog: Created anew for gawk 4.0.0 and on.
	* 4.0.0: Release tar ball made.<|MERGE_RESOLUTION|>--- conflicted
+++ resolved
@@ -1,11 +1,3 @@
-<<<<<<< HEAD
-2017-03-06         Andrew J. Schorr     <aschorr@telemetry-investments.com>
-
-	* readdir_test.c: Test extension using new get_record field_width
-	parsing feature.
-	* Makefile.am (noinst_LTLIBRARIES): Add readdir_test.la.
-	(readdir_test_la_*): Configure building of new extension library.
-=======
 2017-03-07         Andrew J. Schorr     <aschorr@telemetry-investments.com>
 
 	* Makefile.am (pkgextension_LTLIBRARIES): Remove testext.la, since it
@@ -17,7 +9,13 @@
 	to build a shared version of this library. Since it is not being
 	installed, automake cannot use the final destination directory to
 	determine -rpath by itself. The value doesn't matter.
->>>>>>> b39a138b
+
+2017-03-06         Andrew J. Schorr     <aschorr@telemetry-investments.com>
+
+	* readdir_test.c: Test extension using new get_record field_width
+	parsing feature.
+	* Makefile.am (noinst_LTLIBRARIES): Add readdir_test.la.
+	(readdir_test_la_*): Configure building of new extension library.
 
 2017-01-21  Eli Zaretskii  <eliz@gnu.org>
 
