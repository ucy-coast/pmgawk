--- conflicted
+++ resolved
@@ -1,12 +1,10 @@
-<<<<<<< HEAD
+2021-03-29         Arnold D. Robbins     <arnold@skeeve.com>
+
+	* testext.c (var_test): Fix a comment. Update copyright year.
+
 2021-03-22         Arnold D. Robbins     <arnold@skeeve.com>
 
 	* testext.c (valrep2str): Add support for AWK_BOOL.
-=======
-2021-03-29         Arnold D. Robbins     <arnold@skeeve.com>
-
-	* testext.c (var_test): Fix a comment. Update copyright year.
->>>>>>> 559ea397
 
 2020-07-26         Arnold D. Robbins     <arnold@skeeve.com>
 
