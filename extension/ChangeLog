--- conflicted
+++ resolved
@@ -1,24 +1,3 @@
-<<<<<<< HEAD
-2017-04-16         Arnold D. Robbins     <arnold@skeeve.com>
-
-	* intdiv.c (func_table): Function is now named intdiv.
-
-2017-04-14         Andrew J. Schorr     <aschorr@telemetry-investments.com>
-
-	* intdiv.c (do_intdiv): On division by zero, return -1 and issue a
-	warning instead of throwing a fatal error.
-
-2017-04-13         Andrew J. Schorr     <aschorr@telemetry-investments.com>
-
-	* intdiv.c (do_intdiv): On a division by zero fatal error, there's
-	no need to clear the numerator and denominator and add a fake return.
-
-2017-04-13         Arnold D. Robbins     <arnold@skeeve.com>
-
-	* configure.ac: Alphabetize function list in AC_CHECK_FUNCS.
-	* intdiv.c: Add descriptive comments to some functions.
-	(do_intdiv): Make division by zero fatal in MPFR case.
-=======
 2017-06-22         Andrew J. Schorr     <aschorr@telemetry-investments.com>
 
 	* rwarray.c (read_value): Use malloc instead of calloc, since
@@ -38,7 +17,26 @@
 	* rwarray.c (read_value): Replace gawk_malloc+memset with gawk_calloc.
 	* gawkfts.c (fts_open): Replace malloc+memset with calloc.
 	* rwarray0.c (read_value): Ditto.
->>>>>>> 44e29458
+
+2017-04-16         Arnold D. Robbins     <arnold@skeeve.com>
+
+	* intdiv.c (func_table): Function is now named intdiv.
+
+2017-04-14         Andrew J. Schorr     <aschorr@telemetry-investments.com>
+
+	* intdiv.c (do_intdiv): On division by zero, return -1 and issue a
+	warning instead of throwing a fatal error.
+
+2017-04-13         Andrew J. Schorr     <aschorr@telemetry-investments.com>
+
+	* intdiv.c (do_intdiv): On a division by zero fatal error, there's
+	no need to clear the numerator and denominator and add a fake return.
+
+2017-04-13         Arnold D. Robbins     <arnold@skeeve.com>
+
+	* configure.ac: Alphabetize function list in AC_CHECK_FUNCS.
+	* intdiv.c: Add descriptive comments to some functions.
+	(do_intdiv): Make division by zero fatal in MPFR case.
 
 2017-04-03         Arnold D. Robbins     <arnold@skeeve.com>
 
