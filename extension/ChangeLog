--- conflicted
+++ resolved
@@ -38,14 +38,7 @@
 
 	* testext.c (var_test): Adjust for PROCINFO now being there.
 
-<<<<<<< HEAD
-2014-12-14         Andrew J. Schorr     <aschorr@telemetry-investments.com>
-
-	* readfile.c (read_file_to_buffer): Do not waste a byte at the end of
-	a string.
-	* rwarray.c (read_value): Ditto.
-	* rwarray0.c (read_value): Ditto.
-=======
+
 2015-01-06         Andrew J. Schorr     <aschorr@telemetry-investments.com>
 
 	* testext.c (test_deferred): New function to help with testing
@@ -84,7 +77,13 @@
 	* Makefile.am (pkgextension_LTLIBRARIES): Remove errno.la.
 	(errno_la_SOURCES, errno_la_LDFLAGS, errno_la_LIBADD): Remove.
 	(EXTRA_DIST): Remove errlist.h.
->>>>>>> 7d3d7d27
+
+2014-12-14         Andrew J. Schorr     <aschorr@telemetry-investments.com>
+
+	* readfile.c (read_file_to_buffer): Do not waste a byte at the end of
+	a string.
+	* rwarray.c (read_value): Ditto.
+	* rwarray0.c (read_value): Ditto.
 
 2014-11-23         Arnold D. Robbins     <arnold@skeeve.com>
 
