<<<<<<< HEAD
2015-03-27         Arnold D. Robbins     <arnold@skeeve.com>

	* testext.c: Move test for deferred variables here.
=======
2015-04-08         Arnold D. Robbins     <arnold@skeeve.com>

	* Makefile.am, filefuncs.c, inplace.3am, inplace.c:
	Update copyright years.
>>>>>>> 23393597

2015-03-18         Arnold D. Robbins     <arnold@skeeve.com>

	* configure: Updated to libtool 2.4.6.

2015-03-18         Arnold D. Robbins     <arnold@skeeve.com>

	* inplace.3am (SYNOPSIS): Updated to not show the contents
	of the extension.
	(BUGS): Removed.

2015-03-17         Arnold D. Robbins     <arnold@skeeve.com>

	* inplace.c (do_inplace_begin): Jump through more hoops to satisfy
	a newer version of clang.
	* inplace.3am (BUGS): Add new section and documentation.

2015-02-26         Arnold D. Robbins     <arnold@skeeve.com>

	* Makefile.am (EXTRA_DIST): Add rwarray0.c to the list.

2015-02-11         Arnold D. Robbins     <arnold@skeeve.com>

	* filefuncs.c: Punctuation fix.

2015-01-24         Arnold D. Robbins     <arnold@skeeve.com>

	Infrastructure updates.

	Automake 1.15. Libtool 2.4.5.

	* configure.ac: Remove gettext macros.

2015-01-07         Arnold D. Robbins     <arnold@skeeve.com>

	* testext.c (var_test): Adjust for PROCINFO now being there.

2015-01-06         Andrew J. Schorr     <aschorr@telemetry-investments.com>

	* testext.c (test_deferred): New function to help with testing
	of deferred variable instantiation.
	(do_get_file): Remove unused variable array.
	(func_table): Add test_deferred.

2015-01-05         Andrew J. Schorr     <aschorr@telemetry-investments.com>

	* testext.c (test_get_file): Fix error message.
	(do_get_file): Implement new function providing low-level access
	to the get_file API.
	(func_table): Add "get_file" -> do_get_file.
	(init_testext): If TESTEXT_QUIET has been set to a numeric value,
	return quietly.

2015-01-02         Andrew J. Schorr     <aschorr@telemetry-investments.com>

	* testext.c (test_get_file): The get_file hook no longer takes a
	typelen argument.

2015-01-02         Andrew J. Schorr     <aschorr@telemetry-investments.com>

	Remove the select extension, since it will be part of gawkextlib.
	* select.c, siglist.h: Deleted.
	* Makefile.am (pkgextension_LTLIBRARIES): Remove select.la.
	(select_la_SOURCES, select_la_LDFLAGS, select_la_LIBADD): Remove.
	(EXTRA_DIST): Remove siglist.h.
	* configure.ac (AC_CHECK_HEADERS): Remove signal.h.
	(AC_CHECK_FUNCS): Remove fcntl, kill, sigaction, and sigprocmask.

2014-12-14         Andrew J. Schorr     <aschorr@telemetry-investments.com>

	Remove the errno extension, since it is now part of gawkextlib.
	* errno.c, errlist.h: Deleted.
	* Makefile.am (pkgextension_LTLIBRARIES): Remove errno.la.
	(errno_la_SOURCES, errno_la_LDFLAGS, errno_la_LIBADD): Remove.
	(EXTRA_DIST): Remove errlist.h.

2014-11-23         Arnold D. Robbins     <arnold@skeeve.com>

	* inplace.c (do_inplace_begin): Jump through hoops to silence
	GCC warnings about return value of chown.

2014-11-09         Andrew J. Schorr     <aschorr@telemetry-investments.com>

	* select.c (do_input_fd): New function to return the input file
	descriptor associated with a file/command.
	(do_output_fd): New function to return the output file descriptor
	associated with a file/command.
	(func_table): Add new functions "input_fd" and "output_fd".
	* testext.c (test_get_file): Do not use __func__, since it is a C99
	feature, and gawk does not assume C99.

2014-11-06         Andrew J. Schorr     <aschorr@telemetry-investments.com>

	* errno.c (do_errno2name, do_name2errno): Remove unused variable 'str'.
	* select.c (do_signal): Remove unused variable 'override'.
	(grabfd): New helper function to map a gawk file to the appropriate
	fd for use in the arguments to selectd.
	(do_select): get_file has 3 new arguments and returns info about both
	the input and output buf.
	(do_set_non_blocking): Support changes to get_file API.
	* testext.c (test_get_file): New test function to check that extension
	file creation via the get_file API is working.

2014-11-05         Andrew J. Schorr     <aschorr@telemetry-investments.com>

	* select.c (set_retry): New function to set PROCINFO[<name>, "RETRY"].
	(do_set_non_blocking): If called with a file name as opposed to a file
	descriptor, call the set_retry function to configure PROCINFO to tell
	io.c to retry I/O for temporary failures.

2014-10-12         Arnold D. Robbins     <arnold@skeeve.com>

	* Makefile.am (uninstall-so): Remove *.lib too, per suggestion
	from Andreas Buening.

2014-10-12         KO Myung-Hun          <komh78@gmail.com>

	Fixes for OS/2:

	* Makefile.am (uninstall-so): Remove *.dll and *.a, also.

2014-10-08         Arnold D. Robbins     <arnold@skeeve.com>

	* inplace.c (do_inplace_begin): Use a cast to void in front
	of the second call to chown to avoid compiler warnings from clang.

2014-09-29         Arnold D. Robbins     <arnold@skeeve.com>

	* filefuncs.c: Minor edits to sync with documentation.
	* testext.c: Add test to get PROCINFO, expected to fail.

2014-08-12         Arnold D. Robbins     <arnold@skeeve.com>

	* Makefile.am (RM): Define for makes that don't have it,
	such as on OpenBSD.  Thanks to Jeremie Courreges-Anglas
	<jca@wxcvbn.org> for the report.

2014-06-13         Paul Gortmaker        <paul.gortmaker@windriver.com>

	* Makefile.am (uninstall-so): Came across below bug while cross
	compiling, and changed both install-data-hook and uninstall-so
	to use $(DESTDIR) on v4.1.1 before seeing most of the fix in
	gawk-4.1.1-3-g976f73ab0356; here we ensure uninstall-so also
	uses the $(DESTDIR) prefix on its use of pkgextensiondir.

2014-04-11         Arnold D. Robbins     <arnold@skeeve.com>

	* Makefile.am (install-data-hook): Use $(DESTDIR) when removing
	the .la files. Thanks to Lars Wendler <polynomial-c@gentoo.org>
	for the report and fix.

2014-04-08         Arnold D. Robbins     <arnold@skeeve.com>

	* 4.1.1: Release tar ball made.

2014-04-08         Arnold D. Robbins     <arnold@skeeve.com>

	* configure.ac: Bump version before release.

2014-04-04         Arnold D. Robbins     <arnold@skeeve.com>

	* time.c: Include <time.h> unconditionally to get declaration
	of nanosleep on Linux. Avoids a warning. Thanks to Michal
	Jaegermann.

2014-03-31         Arnold D. Robbins     <arnold@skeeve.com>

	* configure.ac: Remove -Wextra to avoid killing compilations
	on older versions of gcc. Thanks to Antonio Diaz Diaz for
	the report.

2014-03-28         Arnold D. Robbins     <arnold@skeeve.com>

	* configure.ac: Add AC_HEADER_TIME and AC_HEADER_DIRENT, and
	rearrange order of macros some. May help on older systems.

2014-03-27         Arnold D. Robbins     <arnold@skeeve.com>

	* readfile.c: Add an input parser that works off of
	PROCINFO["readfile"].
	* readfile.3am: Document same.

2014-03-23         Arnold D. Robbins     <arnold@skeeve.com>

	* gawkfts.c (MAXPATHLEN): Add a default definition. Thanks to
	Antonio Diaz Dian and Nelson H.F. Beebe.
	* readdir.c (PATH_MAX): Add a default definition. Thanks to
	Nelson H.F. Beebe.

2014-03-08         Andrew J. Schorr     <aschorr@telemetry-investments.com>

	* filefuncs.c (read_symlink, do_fts): Replace free with gawk_free.
	* inplace.c (at_exit, do_inplace_end): Ditto.
	* readdir.c (dir_close): Ditto.
	* readfile.c (do_readfile): Ditto.
	* revtwoway.c (close_two_proc_data): Ditto.
	* rwarray.c (read_elem): Replace realloc with gawk_realloc.
	(read_value): Replace malloc and free with gawk_malloc and gawk_free.
	* testext.c (try_modify_environ): Replace free with gawk_free.

2014-02-12         John E. Malmberg      <wb8tyw@qsl.net>

	* time.c: Better hack for nanosleep bug based on feedback from HP.

2013-12-29         John E. Malmberg      <wb8tyw@qsl.net>

	* filefuncs.c: Fix compile on VMS.
	* time.c: Fix compile on VMS.

2013-12-29         Arnold D. Robbins     <arnold@skeeve.com>

	* gawkfts.c: Wrap include of <sys/param.h> in HAVE_SYS_PARAM_H,
	as I should have done to start with.  For VMS.

2013-12-29         John E. Malmberg      <wb8tyw@qsl.net>

	* gawkdirfd.h: Adjust include for VMS.
	* filefuncs.c: Make it compile on VMS.
	* fnmatch.c: Make it compile on VMS.

2013-12-21         Mike Frysinger        <vapier@gentoo.org>

	* configure.ac: Remove MirBSD and OS/390 hack to create
	do-nothing Makefile. Should be handled by configure in the
	parent directory.

2013-12-21         Arnold D. Robbins     <arnold@skeeve.com>

	* configure, aclocal.m4: Updated to automake 1.13.4 and
	libtool 2.4.2.418.

2013-11-28         Arnold D. Robbins     <arnold@skeeve.com>

	* Makefile.am (uninstall-so, uninstall-recursive): Remove the
	.so files. Keeps make distcheck happy.

2013-11-17  Dmitry V. Levin  <ldv@altlinux.org>

	* Makefile.am (dist_man_MANS): Add inplace.3am.

2013-10-23  Michael Haubenwallner <michael.haubenwallner@salomon.at>

	Fix portability for AIX.

	* inplace.c (_XOPEN_SOURCE): Define when not defined yet.
	(_XOPEN_SOURCE_EXTENDED): Ditto. Needs to define a number.

2013-08-22         Arnold D. Robbins     <arnold@skeeve.com>

	Clean up some warnings from -Wextra.

	* gawkfts.c (fts_set): Add cast to void for sp.
	* inplace.c (at_exit): Add cast to void for data and exit_status.
	* readdir.c (ftype): Add cast to void for dirname.
	(dir_get_record): Assign NULL to *rt_start.
	* revtwoway.c (rev2way_get_record): Add cast to void for errcode.
	(rev2way_fwrite): Add cast to void for fp.
	(rev2way_take_control_of): Add cast to void for name.
	* testext.c (test_array_param, test_scalar, test_scalar_reserved,
	test_indirect_vars): Add cast to void for nargs.

2013-08-20         Arnold D. Robbins     <arnold@skeeve.com>

	* gawkdirfd.h: Include ../nonposix.h to get FAKE_FD_VALUE.

2013-08-06         Arnold D. Robbins     <arnold@skeeve.com>

	* filefuncs.c: Change _WIN32 to __MINGW32__ globally, per
	Eli Zaretskii.

2013-08-02         Arnold D. Robbins     <arnold@skeeve.com>

	* filefuncs.c (do_fts): Add a version for _WIN32 that prints a
	"not supported" fatal message.  This is slightly better than the
	"fts not found" which is otherwise produced.

2013-07-24         Arnold D. Robbins     <arnold@skeeve.com>

	* gawkdirfd.h (FAKE_FD_VALUE): Move definition up in the file to give
	clean compile on MinGW.

2013-07-07         Andrew J. Schorr     <aschorr@telemetry-investments.com>

	* configure.ac (AC_CHECK_FUNCS): Check for fcntl.
	* select.c (set_non_blocking): Check that fcntl and O_NONBLOCK are
	available.

2013-07-07         Andrew J. Schorr     <aschorr@telemetry-investments.com>

	* select.c (signal_handler): On platforms lacking sigaction, reset
	the signal handler each time a signal is trapped to protect in case
	the system resets it to default.

2013-07-05         Andrew J. Schorr     <aschorr@telemetry-investments.com>

	* select.c (signal_result): New function to set result string from
	signal function and detect when we need to roll back.
	(do_signal): Now takes an optional 3rd override argument.  Instead
	of returning -1 or 0, we now return information about the previously
	installed signal handler: default, ignore, trap, or unknown.  An
	empty string is returned on error.  If it is an unknown handler,
	and override is not non-zero, we roll back the handler and return "".

2013-07-05         Andrew J. Schorr     <aschorr@telemetry-investments.com>

	* select.c (set_non_blocking): Do not attempt F_SETFL if F_GETFL fails.
	(do_set_non_blocking): Add support for case when called with a single
	"" argument.

2013-07-05         Andrew J. Schorr     <aschorr@telemetry-investments.com>

	* select.c (do_signal): If sigaction is unavailable, fall back to
	signal and hope that it does the right thing.

2013-07-05         Andrew J. Schorr     <aschorr@telemetry-investments.com>

	* configure.ac (AC_CHECK_FUNCS): Add kill and sigprocmask.
	* select.c (get_signal_number): Change error messages since now may
	be called by "kill" as well as "select_signal".
	(do_signal): Add a lint warning if there are more than 2 args.
	(do_kill): Add new function to send a signal.
	(do_select): Support platforms where sigprocmask is not available.
	There will be a race condition on such platforms, but that is not
	easily avoided.

2013-07-02         Andrew J. Schorr     <aschorr@telemetry-investments.com>

	* select.c (do_select): Now that the API flatten_array call has been
	patched to ensure that the index values are strings, we can remove
	the code to check for the AWK_NUMBER case.

2013-07-02         Andrew J. Schorr     <aschorr@telemetry-investments.com>

	* select.c (do_select): Do not treat a numeric command value as a
	file descriptor unless the command type is empty.

2013-07-02         Andrew J. Schorr     <aschorr@telemetry-investments.com>

	* Makefile.am (EXTRA_DIST): Add errlist.h and siglist.h.

2013-07-02         Andrew J. Schorr     <aschorr@telemetry-investments.com>

	* select.c (set_non_blocking): New helper function to call fcntl.
	(do_set_non_blocking): Add support for the case where there's a single
	integer fd argument.

2013-07-01         Andrew J. Schorr     <aschorr@telemetry-investments.com>

	* select.c (do_set_non_blocking): Implement new set_non_blocking
	function.
	(func_table): Add set_non_blocking.

2013-07-01         Andrew J. Schorr     <aschorr@telemetry-investments.com>

	* errlist.h: New file containing a list of all the errno values I could
	find.
	* errno.c: Implement a new errno extension providing strerror,
	errno2name, and name2errno.
	* Makefile.am (pkgextension_LTLIBRARIES): Add errno.la.
	(errno_la_SOURCES, errno_la_LDFLAGS, errno_la_LIBADD): Build new errno
	extension.
	* select.c (ext_version): Fix version string.
	* siglist.h: Update to newest glibc version.

2013-07-01         Andrew J. Schorr     <aschorr@telemetry-investments.com>

	* siglist.h: New file copied from glibc to provide a mapping between
	signal number and name.
	* select.c: Add a new "select_signal" function and provide support
	for trapping signals.
	(do_select): Add support for a 5th argument to contain an array
	of returned signals.  Improve the argument processing, and add
	better warning messages.

2013-06-30         Andrew J. Schorr     <aschorr@telemetry-investments.com>

	* Makefile.am (pkgextension_LTLIBRARIES): Add select.la.
	(select_la_SOURCES, select_la_LDFLAGS, select_la_LIBADD): Build new
	select extension.
	* configure.ac (AC_CHECK_HEADERS): Add signal.h.
	(AC_CHECK_FUNCS): Add sigaction.
	* select.c: Implement the new select extension.

2013-06-10         Arnold D. Robbins     <arnold@skeeve.com>

	* configure.ac (AC_HEADER_MAJOR): New macro added.
	Add check for limits.h header.
	* filefuncs.c: Add the right stuff to get the major/minor macros.
	* readdir.c: Add include of limits.h appropriately wrapped.

	Thanks to ICHII Takashi <ichii386@schweetheart.jp> for the reports
	and pointers.

2013-06-01  Eli Zaretskii  <eliz@gnu.org>

	* filefuncs.c [_WIN32]: Define WIN32_LEAN_AND_MEAN before
	including windows.h.

	* readdir.c [__MINGW32__]: Define WIN32_LEAN_AND_MEAN before
	including windows.h.

	* filefuncs.c [HAVE_GETSYSTEMTIMEASFILETIME]: Define
	WIN32_LEAN_AND_MEAN before including windows.h.

2013-05-29         Arnold D. Robbins     <arnold@skeeve.com>

	* configure.ac: Add <sys/param.h> header check.
	* filefuncs.c: Include <sys/param.h> if there.
	(device_blocksize): New function.
	(fill_stat_array): Call it.

2013-05-27         Arnold D. Robbins     <arnold@skeeve.com>

	* configure.ac (AC_STRUCT_ST_BLKSIZE): Replaced with call to
	AC_CHECK_MEMBERS.
	* filefuncs.c (fill_stat_array): Change test from ifdef
	HAVE_ST_BLKSIZE to HAVE_STRUCT_STAT_ST_BLKSIZE.

2013-05-20         Arnold D. Robbins     <arnold@skeeve.com>

	* gawkdirfd.h [FAKE_FD_VALUE]: Copied here from ../gawkapi.h.

2013-05-16         Andrew J. Schorr     <aschorr@telemetry-investments.com>

	* Makefile.am (install-data-hook): Remove .la files installed by
	Automake.  Leaves less clutter, if not (yet) less noise.

2013-05-16         Arnold D. Robbins     <arnold@skeeve.com>

	* filefuncs.c (fill_stat_array): For _WIN32 use a blocksize of
	4096 for the "blksize" element, per Eli Zaretskii.

	* configure.ac [AC_STRUCT_ST_BLKSIZE]: Add call that was missing.
	ARGH!!!!

2013-05-14  Eli Zaretskii  <eliz@gnu.org>

	* rwarray.c [__MINGW32__]: Include winsock2.h instead of
	arpa/inet.h.

	* readdir.c [__MINGW32__]: Include windows.h.
	Include gawkapi.h before gawkdirfd.h, since the former defines
	FAKE_FD_VALUE needed by the latter.
	(ftype): Accept an additional argument, the directory that is
	being read.  Callers changed.
	[!DT_BLK]: Produce the file's type by calling 'stat' on it, if the
	dirent structure doesn't provide that.
	(get_inode): New function, to produce inode values on MS-Windows.
	(dir_get_record): Use it.

	* inplace.c (chown, link) [__MINGW32__]: Redirect to existing
	library functions.
	(mkstemp) [__MINGW32__]: New function, for MinGW, which doesn't
	have it in its library.
	(do_inplace_end) [__MINGW32__]: Remove the old file before
	renaming the new, since 'rename' on Windows cannot overwrite
	existing files.

	* gawkdirfd.h (ENOTSUP): Define to ENOSYS if not already defined.
	(DIR_TO_FD): If not defined yet, define to FAKE_FD_VALUE.

	* filefuncs.c (get_inode) [_WIN32]: New function, produces the
	file index used on Windows as its inode.
	(fill_stat_array) [_WIN32]: Use it.

2013-05-09         Arnold D. Robbins     <arnold@skeeve.com>

	* 4.1.0: Release tar ball made.

2013-04-18         Arnold D. Robbins     <arnold@skeeve.com>

	* configure.ac: Update copyright.
	For z/OS: If uname output is OS/390, just blast the Makefile,
	same as for MirBSD.

2013-04-17         Corinna Vinschen      <vinschen@redhat.com>

	* Makefile.am (MY_LIBS): Use $(LTLIBINTL) since we use libtool,
	not LIBINTL.

2013-04-16         Arnold D. Robbins     <arnold@skeeve.com>

	* filefuncs.c, fnmatch.c, fork.c, ordchr.c, readdir.c, readfile.c,
	revoutput.c, revtwoway.c, rwarray.c, rwarray0.c, stack.c, stack.h,
	testext.c, time.c: Update copyright year.

	Update to automake 1.13.1:

	* configure, Makefile.in, aclocal.m4: Regenerated.

2013-03-24         Arnold D. Robbins     <arnold@skeeve.com>

	* gawkdirfd.h: Improve test for doing own dirfd function. Needed
	for IRIX.

2013-03-20         Arnold D. Robbins     <arnold@skeeve.com>

	* configure.ac: Add AC_OUTPUT_COMMANDS that drops in a do-nothing
	Makefile for MirBSD, since the extensions can't be built on MirBSD.
	* configure: Regenerated.
	* Makefile.am (check-for-shared-lib-support): Update comment some.
	* gawkfts.c (MAX): Provide for systems that don't (Solaris).

2013-03-04         Arnold D. Robbins     <arnold@skeeve.com>

	* filefuncs.c (fill_stat_array): Adjust computation for block
	count for WIN32 systems after consultation with Eli Zaretskii.

2013-02-26         Arnold D. Robbins     <arnold@skeeve.com>

	* Makefile.am (check-recursive, all-recursive): Make dependant upon
	check-for-shared-lib-support.
	(check-for-shared-lib-support): New target. If gawk doesn't have the
	API built-in, don't try to build.

2013-02-11         Arnold D. Robbins     <arnold@skeeve.com>

	* fnmatch.c: Pull in versions of C routine from missing_d
	if the native system doesn't provide them.

2013-02-11         Eli Zaretskii	<eliz@gnu.org>

	* filefuncs.c (S_ISLNK, lstat, readlink, S_IRGRP, S_IWGRP, S_IXGRP,
	S_IROTH, S_IWOTH, S_IXOTH, S_ISUID, S_ISGID, S_ISVTX, major, minor):
	Define if needed.
	(fill_stat_array, init_filefuncs, func_table): Fix for Win 32.
	* time.c: Port to Win 32.

2013-01-27         Arnold D. Robbins     <arnold@skeeve.com>

	* gawkdirfd.h: New file.
	* Makeile.am (filefuncs_la_SOURCES, readdir_la_SOURCES): Use it.
	* gawkfts.c, readdir.c: Include gawkdirfd.h.
	* configure.ac (AC_USE_SYSTEM_EXTENSIONS): Added.
	(GAWK_FUNC_DIRFD, GAWK_PREREQ_DIRFD): New calls.
	(.developing): Fix check.
	* alocal.m4: Updated.
	* configure: Regenerated.
	* gawkdirfd.h: Fixed for Mac OS X also.

2013-01-25         Arnold D. Robbins     <arnold@skeeve.com>

	* gawkfts.c: Make include of <limits.h> be unconditional.

2013-01-22         Arnold D. Robbins     <arnold@skeeve.com>

	Improve portability. We hope.

	* gawkfts.c (S_ISREG): Define macro if not defined.
	(_BSD_SOURCE): Define for use with c99 compiler driver.
	* inplace.c (S_ISREG): Define macro if not defined.
	(_XOPEN_SOURCE, _XOPEN_SOURCE_EXTENDED): Define for use with c99
	compiler driver.
	* filefuncs.c (_BSD_SOURCE): Define for use with c99 compiler driver.
	* readfile.c (_BSD_SOURCE): Define for use with c99 compiler driver.
	* revtwoway.c (_BSD_SOURCE): Define for use with c99 compiler driver.

2013-01-18         Arnold D. Robbins     <arnold@skeeve.com>

	* readfile.c (do_readfile): Free `text' if read fails. Thanks to
	cppcheck.
	* inplace.c (do_inplace_begin): Check chown return value in an if
	to shut up compiler warning.

2013-01-15         Arnold D. Robbins     <arnold@skeeve.com>

	* inplace.3am: New file.
	* filefuncs.3am, fnmatch.3am, fork.3am, ordchr.3am, readdir.3am,
	readfile.3am, revoutput.3am, revtwoway.3am, rwarray.3am,
	time.3am: Update copyright dates, add reference to inplace(3am).

	* inplace.c (do_inplace_begin): Remove unused variable `p'.

2013-01-10         Andrew J. Schorr     <aschorr@telemetry-investments.com>

	* inplace.c (do_inplace_begin): No need to get the 2nd suffix argument,
	since it is not currently used in this function.

2013-01-08         Andrew J. Schorr     <aschorr@telemetry-investments.com>

	* inplace.c: New extension to implement in-place editing.
	* Makefile.am: Add inplace extension.

2012-12-25         Arnold D. Robbins     <arnold@skeeve.com>

	* filefuncs.3am, fnmatch.3am: Predefined variables are no
	longer constants.
	* filefuncs.c (init_filefuncs): Use sym_update() instead of
	sym_constant().
	* fnmatch.c (init_fnmatch): Ditto.
	* testext.c (init_testext): Ditto.

2012-12-24         Arnold D. Robbins     <arnold@skeeve.com>

	* 4.0.2: Release tar ball made.

2012-12-19         Arnold D. Robbins     <arnold@skeeve.com>

	* testext.c (test_indirect_vars): New test and awk code.

2012-12-02         Arnold D. Robbins     <arnold@skeeve.com>

	* Makefile.am (EXTRA_DIST): Add README.fts.

2012-11-30         Arnold D. Robbins     <arnold@skeeve.com>

	* filefuncs.c readdir.c, revoutput.c, revtwoway.c, rwarray.c,
	rwarray0.c, testext.c: Use awk_true and awk_false instead of 1 and 0.

2012-11-26         Arnold D. Robbins     <arnold@skeeve.com>

	* bindarr.c, fileop.c, sparr.c: Make them compile.
	* steps: Reinstated and updated.
	* testsparr.awk: Add call to extension().

2011-05-03         John Haque     <j.eh@mchsi.com>

	* fileop.c, record.awk, testrecord.sh: New files.
	* steps: Updated.

2011-05-02         John Haque     <j.eh@mchsi.com>

	* bindarr.c, dbarray.awk, testdbarray.awk: New files.
	* steps: Updated.

2011-04-24         John Haque     <j.eh@mchsi.com>

	* spec_array.c, spec_array.h, sparr.c, testsparr.awk: New files.
	* steps: Updated.

2012-11-21         Arnold D. Robbins     <arnold@skeeve.com>

	* filefuncs.c (do_stat): Optional third argument indicates to
	use stat(2) instead of lstat(2).
	* filefuncs.3am: Document same.

2012-11-19         Arnold D. Robbins     <arnold@skeeve.com>

	* readdir.c: Simplify code to always print file type and not
	use stat().
	* readdir.3am: Document same.

2012-11-16         Arnold D. Robbins     <arnold@skeeve.com>

	* testext.c: In awk code, use printf(...) instead of the form
	without parentheses everywhere. This makes Nelson happy.

2012-11-14         Andrew J. Schorr     <aschorr@telemetry-investments.com>

	Bug fix for filesystems without d_type in directory entry.

	* readdir.c (open_directory_t): Add more fields for path.
	(ftype): Take open_directory_t argument. Build the full path
	for lstat. Adjust calls.
	(dir_close): Free the storage.
	(dir_take_control_of): Allocate storage for the path.

2012-11-06         Arnold D. Robbins     <arnold@skeeve.com>

	* configure.ac: Add check for $srcdir/.developing as in
	the main directory's configure.ac.

2012-11-04         Arnold D. Robbins     <arnold@skeeve.com>

	* rwarray.3am: Minor edits.

2012-10-28         Arnold D. Robbins     <arnold@skeeve.com>

	* Makefile.am (dist_man_MANS): Update the list.

2012-10-26         Arnold D. Robbins     <arnold@skeeve.com>

	* revtwoway.3am: Clean up example.
	* revtwoway.c: Minor cleanup (add translation calls).

2012-10-24         Arnold D. Robbins     <arnold@skeeve.com>

	* revtwoway.3am: New file.

2012-10-21         Arnold D. Robbins     <arnold@skeeve.com>

	* filefuncs.c (do_stat): Always clear the array.

2012-10-14         Arnold D. Robbins     <arnold@skeeve.com>

	* readdir.c, revoutput.c, revtwoway.c: Adjust for name change
	of IOBUF_PUBLIC to awk_input_buf_t. Additional sanitizing in
	revoutput.c to use `revoutput' everywhere instead of `revout'.
	* revoutput.3am: New file.
	* filefuncs.3am, fnmatch.3am, fork.3am, ordchr.3am, readdir.3am,
	readfile.3am, rwarray.3am, time.3am: Add ref to revoutput(3am).

2012-10-11         Arnold D. Robbins     <arnold@skeeve.com>

	* textext.c (try_modify_environ): Save array cookie in a separate
	variable so it isn't clobbered. Thanks to Andrew Schorr, by way
	of valgrind, for finding the bug.

2012-09-14         Arnold D. Robbins     <arnold@skeeve.com>

	* testext.c (try_modify_environ): New function and test.
	(var_test): Modified ARGC test, added additional.
	(test_scalar_reserved): New function and test.
	(try_modify_environ): Don't print count of ENVIRON elements.

2012-09-13         Dave Pitts            <dpitts@cozx.com>

	* gawkfts.c: Add defines and ifdefs for z/OS.
	* gawkfts.h: Add defines and ifdefs for z/OS. Fix // comments.
	* readdir.c (dir_get_record): Adjust sprintf format for z/OS.
	* rwarray.c: Add defines and ifdefs for z/OS. Fix // comments.

2012-09-11         Arnold D. Robbins     <arnold@skeeve.com>

	* readdir.c (do_readdir_do_ftype): Set ERRNO for bad arguments.
	* readdir.3a: Document same, minor fixes.

2012-09-07         Akim Demaille         <akim@lrde.epita.fr>

	* extension/gawkfts.h (__THROW): Define if it is not.
	Copied from getopt.h.
	* extension/gawkfts.c (fts_alloc): Since FTSENT.fts_statp is
	defined as a struct stat*, use that type for casts instead of
	the undefined __fts_stat_t type.

2012-09-07         Arnold D. Robbins     <arnold@skeeve.com>

	* readdir.c, readdir.3am: Change argument to readdir_do_ftype()
	to be a string. Update the doc accordingly.
	* gawkfts.h: Add explanatory comment before defines of API
	names towards the end. Thanks to Eli Zaretskii for the suggestion.

2012-08-28         Andrew J. Schorr     <aschorr@telemetry-investments.com>

	* readdir.c: Have three states, 0, 1, 2 for never, fallback, and
	always.
	* readdir.3am: Adjust appropriately.

2012-08-29         Arnold D. Robbins     <arnold@skeeve.com>

	Make fts work everywhere by using our own source.

	* README.fts, gawkfts.c, gawkfts.h, fts.3: New files.
	* Makefile.am (filefuncs_la_SOURCES, EXTRA_DIST): Adjust.
	* configure.ac: Remove check for fts.h and fts_XXX functions.
	* filefuncs.c: Remove various ifdefs, change includes around.

2012-08-28         Andrew J. Schorr     <aschorr@telemetry-investments.com>

	* Makefile.am: Rename man_MANS to dist_man_MANS to include the man
	pages in the distribution tarball.

2012-08-26         Arnold D. Robbins     <arnold@skeeve.com>

	* configure.ac (AC_SYS_LARGEFILE): Added. Needed for consistency
	with gawk, to get the same size struct stat everywhere.
	* filefuncs.c, fnmatch.c, fork.c, ordchr.c, readdir.c, readfile.c,
	revoutput.c, revtwoway.c, rwarray.c, rwarray0.c, testext.c,
	time.c: Move include of config.h to top (or add it!)

2012-08-24         Arnold D. Robbins     <arnold@skeeve.com>

	* filefuncs.c, fnmatch.c, fork.c, ordchr.c, readdir.c, readfile.c,
	revoutput.c, revtwoway.c, rwarray.c, rwarray0.c, testext.c,
	time.c: Add ext_version string.

2012-08-23         Arnold D. Robbins     <arnold@skeeve.com>

	* revoutwoway.c: New testing extension for two way processor.
	* Makefile.am: Build revtwoway extension.
	* readdir.c: Fix to fall back to stat if d_type is 'u' and
	do_ftype is one.
	* readdir.3am: Revise doc that some GNU/Linux filesystems
	don't support d_type.

2012-08-22         Arnold D. Robbins     <arnold@skeeve.com>

	* revoutput.c: New testing extension for output wrapper.
	* Makefile.am: Build revoutput extension.

2012-08-08         Arnold D. Robbins     <arnold@skeeve.com>

	Add fts() to filefuncs.

	* filefuncs.3am: Update doc.
	* filefuncs.c: Lots of new code.
	* configure.ac: Add checks for appropriate headers and functions.
	* stack.h, stack.c: New files.
	* Makefile.am: Update list of files.

	* readdir.c (dir_can_take_file): Use members in iobuf.
	* rwarray.c (do_writea): Initialize fp to NULL.

	* filefuncs.3am, fnmatch.3am, fork.3am, ordchr.3am, readdir.3am,
	readfile.3am, rwarray.3am, time.3am: Updated.

2012-08-03         Andrew J. Schorr     <aschorr@telemetry-investments.com>

	* readdir.c (dir_get_record): Fix for systems where ino_t is
	64 bit even on 32 bit systems (cygwin).

2012-08-01         Arnold D. Robbins     <arnold@skeeve.com>

	* Makefile.am (man_MANS): Add man page files so that they
	get installed.
	* rwarray.3am: New file.
	* fnmatch.3am, fork.3am, time.3am: Revised.

2012-07-31         Arnold D. Robbins     <arnold@skeeve.com>

	* rwarray0.c: Renamed from rwarray.c.
	* rwarray.c: New file using stdio instead of system calls,
	works on cygwin.

2012-07-30         Arnold D. Robbins     <arnold@skeeve.com>

	* ABOUT-NLS: New file.
	* Makefile.am, configure.ac: Revised for gettext.

	* fork.3am, readdir.3am, time.3am: New files.
	* filefuncs.3am, fnmatch.3am, ordchr.3am, readfile.3am: Revised.

2012-07-29         Andrew J. Schorr     <aschorr@telemetry-investments.com>

	* readdir.c (dir_get_record): Adjust to new interface for RT.

2012-07-29         Arnold D. Robbins     <arnold@skeeve.com>

	* readdir.c (dir_take_control_of): Print error message and
	set ERRNO if failure. Adjust count of max digits.

2012-07-27         Andrew J. Schorr     <aschorr@telemetry-investments.com>

	* Makefile.am (*_la_LIBADD): Need to link with $(LIBINTL) for
	gettext to work on platforms where it is not included in libc.

2012-07-27         Andrew J. Schorr     <aschorr@telemetry-investments.com>

	* readdir.c (dir_get_record): Need to set errno to 0 before calling
	readdir, since readdir sets errno only on failure, not on EOF.

2012-07-27         Andrew J. Schorr     <aschorr@telemetry-investments.com>

	* readdir.c (dir_get_record): If readdir fails, set errcode.  Otherwise,
	don't bother to set errcode.

2012-07-27         Arnold D. Robbins     <arnold@skeeve.com>

	* readdir.c (dir_take_control_of): Fix typo for case where
	we don't have fopendir (e.g., Mac OS X 10.5).

2012-07-26         Arnold D. Robbins     <arnold@skeeve.com>

	* configure.ac: Extremely crude hack to get the value of
	ENABLE_NLS so that gettext will work in extensions.

	* readdir.c (dir_get_record): Call set_RT.
	(dir_can_take_file): Make parameter const.

	* testext.c (valrep2str): Add AWK_VALUE_COOKIE.

	* readdir.c: Add readdir_do_ftype function for systems without
	dirent->d_type.  Clean up buffer handling.

2012-07-26         Andrew J. Schorr     <aschorr@telemetry-investments.com>

	* readdir.c (dir_get_record): No need to set *errcode to 0.
	(dir_take_control_of): Remove some paranoia -- no need to test for
	NULL iobuf, and no need to check dir_can_take_file again.

2012-07-25         Arnold D. Robbins     <arnold@skeeve.com>

	* readdir.c: New file.
	* Makefile.am (readdir): New extension.

	* time.c: Fix all calls to update_ERRNO_string.

	* filefuncs.c, fnmatch.c, fork.c, ordchr.c, readfile.c, rwarray.c,
	time.c: Translate strings.

2012-07-20         Arnold D. Robbins     <arnold@skeeve.com>

	* filefuncs.3am, fnmatch.3am, ordchr.3am, readfile.3am:
	new files.

2012-07-16         Arnold D. Robbins     <arnold@skeeve.com>

	* fnmatch.c: Simplify flag table.

2012-07-15         Arnold D. Robbins     <arnold@skeeve.com>

	* testext.c (test_scalar): New function and new tests.
	(init_testext): Add a new variable.

2012-07-13         Arnold D. Robbins     <arnold@skeeve.com>

	* filefuncs.c (fill_stat_array): New function to do the work
	for stat.
	(do_stat): Call it.

2012-07-12         Arnold D. Robbins     <arnold@skeeve.com>

	* fnmatch.c: New file.
	* Makefile.am: Build fnmatch extension.
	* configure.ac: Look for fnmatch.h and fnmatch function.

	* fnmatch.c (init_fnmatch): Use sym_constant for FNM_NOMATCH.
	* testext.c (dl_load): Use sym_constant for answer_num.

	* testext.c (init_testext): Move extra code to here.
	(init_func): Change to point to init_testext.
	(dl_load): Deleted.
	(dl_load_func): Use the macro.

2012-07-11         Arnold D. Robbins     <arnold@skeeve.com>

	* filefuncs.c (array_set, do_stat): Use make_const_string.
	* fork.c (array_set_numeric): Ditto.
	* ordchr.c (do_chr): Ditto.
	* readfile.c (do_readfile): Use make_null_string, make_malloced_string.
	* rwarray.c (read_elem): Ditto.
	* testext.c (valrep2str): Add case for AWK_SCALAR.
	(test_array_elem): Duplicate strings coming from gawk before passing
	them back in.

	All files: Add null 'init_func' file pointer for dl_load_func
	to work.

2012-07-09         Arnold D. Robbins     <arnold@skeeve.com>

	* filefuncs.c (do_readfile): Return "" and set ERRNO on error
	instead of returning -1. Per suggestion from Andrew Schorr.

2012-07-08         Arnold D. Robbins     <arnold@skeeve.com>

	* filefuncs.c (array_set): Adjust for change in set_array_element API.
	* fork.c (array_set_numeric): Ditto.
	* rwarray.c (read_array): Use set_array_element_by_elem.
	(read_value): Add a cast to silence a compiler warning.
	* testext.c (test_array_elem): Adjust for change in set_array_element
	API.
	(fill_in_array): Ditto. Change parameter name to new_array.

2012-06-29         Arnold D. Robbins     <arnold@skeeve.com>

	* ordchr.c (do_ord, do_chr): Improve argument checking and
	lint messages.

2012-06-25         Arnold D. Robbins     <arnold@skeeve.com>

	* Makefile.am (EXTRA_DIST): Remove *.awk.
	* rwarray.awk: Moved to test directory.

2012-06-24         Arnold D. Robbins     <arnold@skeeve.com>

	* Makefile.am: Enable rwarray extension.
	* rwarray.c: Redone to use new API.
	* rwarray.awk: Revamped for new version.

2012-06-21         Arnold D. Robbins     <arnold@skeeve.com>

	* testext.c (test_array_elem): Add a subarray.
	(test_array_flatten): Removed: Tests done elsewhere.

2012-06-20         Arnold D. Robbins     <arnold@skeeve.com>

	* testext.c (fill_in_array): New function.
	(create_new_array): Most code moved into fill_in_array.
	(test_array_param): New function.

2012-06-19         Arnold D. Robbins     <arnold@skeeve.com>

	* testext.c (dump_array_and_delete): Renamed from dump_array.
	Get second parameter which is index to delete. Update awk test.

2012-06-18         Arnold D. Robbins     <arnold@skeeve.com>

	* filefuncs.c (do_chdir): Change element use to match change types.
	* fork.c (array_set_numeric): Ditto.
	* testext.c (valrep2str): New function.
	(test_array_elem): Add AWK_UNDEFINED for `wanted'. Use valrep2str.
	Adjust use of element index.
	(dump_array): Renamed from `dump_procinfo' and implemented.
	(func_table): Updated.

2012-06-17         Arnold D. Robbins     <arnold@skeeve.com>

	* filefuncs.c (do_chdir, do_stat): Add assert(result != NULL).
	* fork.c (do_fork, do_waitpid, do_wait): Ditto.
	* ordchr.c (do_ord, do_chr): Ditto.
	* readfile.c (do_readfile): Ditto.
	* time.c (do_gettimeofday, do_sleep): Ditto.
	* testext.c (All functions): Ditto. Clean up initial testing and use
	make_number to make default return value up front.
	(create_new_array, test_array_flatten): New functions.
	(test_array_elem): Implemented.
	(at_exit1): Don't printa actual pointer value: not portable.
	(dl_load): Load up an array also.

2012-06-14         Andrew J. Schorr     <aschorr@telemetry-investments.com>

	* time.c (RETURN): Remove obsolete define.
	(do_sleep): Change update_ERRNO_str argument to request translation.

2012-06-12         Arnold D. Robbins     <arnold@skeeve.com>

	Revise API:

	* filefuncs.c (do_chdir): Replace get_curfunc_param with get_argument.
	(format_mode): Use unsigned masks.
	(do_stat): Replace get_curfunc_param with get_argument.
	* fork.c (do_fork): Rearrange arg order in call to sym_lookup
	(do_waitpid): Replace get_curfunc_param with get_argument.
	* ordchr.c (do_ord, do_chr): Replace get_curfunc_param with get_argument.
	* readfile.c (do_readfile): Replace get_curfunc_param with get_argument.
	* time.c (do_sleep): Replace get_curfunc_param with get_argument.
	Replace set_ERRNO with update_ERRNO_str for no way to sleep case.

	Work on testext.c:

	* Makefile.am: Add stuff to make testext. Remove doit and steps
	from EXTRA_DIST.
	* testext.c: Fill in many of the test routines. Still more to do.
	Fix up test scripts for each routine.
	* time.c (do_sleep): Fix use of get_argument to be boolean.

2012-06-10         Andrew J. Schorr     <aschorr@telemetry-investments.com>

	* Makefile.am: Add time extension.
	* configure.ac: To support time extension, check for some headers
	and functions that are needed.
	* time.c: New file implementing sleep and gettimeofday.

2012-06-10         Andrew J. Schorr     <aschorr@telemetry-investments.com>

	* Makefile.am: Remove comment referring to deleted test extensions
	arrayparm, dl (zaxxon) and testarg.

2012-06-10         Andrew J. Schorr     <aschorr@telemetry-investments.com>

	* arrayparm.c, dl.c, doit, foo.awk, steps, testarg.awk, testarg.c,
	testarrayparm.awk, testff.awk, testfork.awk, testordchr.awk: Remove
	unused (obsolete) files.

2012-06-06         Arnold D. Robbins     <arnold@skeeve.com>

	* filefuncs.c (do_stat): Make `type' const char *.

	* testext.c: Functions renamed, some of them filled in. Corresponding
	awk code for each test added inline.

2012-05-30         Arnold D. Robbins     <arnold@skeeve.com>

	* testext.c: New file. Outline of tests for extension API.

2012-05-29         Arnold D. Robbins     <arnold@skeeve.com>

	* filefuncs.c: Further cleanup and condensation of code into tables.
	* fork.c, ordchr.c, readfile.c: Update copyright, general cleanup.

2012-05-25         Arnold D. Robbins     <arnold@skeeve.com>

	* filefuncs.c (array_set_numeric): Don't return a value from
	a void function.

2012-05-24         Andrew J. Schorr     <aschorr@telemetry-investments.com>

	* Makefile.am (AM_CPPFLAGS): Use $(srcdir) to work properly when
	built outside the source directory.
	* configure.ac (INSTALL): Set location manually since autoconf was
	not specifying the proper path for install-sh.
	* filefuncs2.c, ordchr2.c, readfile2.c: Deleted.
	* filefuncs.c: Install filefuncs2.c and patch for recent API changes.
	* ordchr.c: Install ordchr2.c and patch for recent API changes.
	* readfile.c: Install readfile2.c and patch for recent API changes.
	* fork.c: Port to new API.

2012-05-21         Andrew J. Schorr     <aschorr@telemetry-investments.com>

	* configure.ac: New file to run configure with libtool support
	in this subdirectory.
	* Makefile.am: Some changes related to running automake in this
	directory.
	* AUTHORS, COPYING, INSTALL, NEWS, README: Added files to make automake
	happy.
	* aclocal.m4, configure, configh.in: Added autoconf files.
	* build-aux, m4: New subdirectories for autoconf stuff.

2012-05-15         Arnold D. Robbins     <arnold@skeeve.com>

	* filefuncs2.c: New file implementing chdir and stat using the
	new interface.

	Everything else is temporarily broken.

2012-05-13         Andrew J. Schorr     <aschorr@telemetry-investments.com>

	* filefuncs.c (array_set): Add a comment discussing the use of unref
	on the value returned by assoc_lookup.

2012-05-13         Andrew J. Schorr     <aschorr@telemetry-investments.com>

	* xreadlink.[ch]: Remove unused files.

2012-05-11         Arnold D. Robbins     <arnold@skeeve.com>

	Sweeping change: Use `bool', `true', and `false' everywhere.

2012-04-11         Andrew J. Schorr     <aschorr@telemetry-investments.com>

	* filefuncs.c (array_set): New function to set an array element.
	(do_set): Use new array_set function to reduce code duplication and
	to make sure the memory management is handled properly.

2012-04-07         Andrew J. Schorr     <aschorr@telemetry-investments.com>

	* filefuncs.c: Remove unnecessary #include <sys/sysmacros.h>.
	(read_symlink): New function to read symbolic links more robustly.
	(do_stat): Use read_symlink instead of readlink.
	* fork.c (do_wait): new function.
	(dlload): Call make_builtin to add "wait" function.

2012-04-02         Andrew J. Schorr     <aschorr@telemetry-investments.com>

	* fork.c (do_fork): Test whether PROCINFO_node exists before updating
	the pid values.  And do so properly using make_number.
	* readfile.c (do_readfile): Function should be static.

2012-04-01         Andrew J. Schorr     <aschorr@telemetry-investments.com>

	* filefuncs.c (do_chdir, do_stat): Replace update_ERRNO() with
	update_ERRNO_int(errno).
	* fork.c (do_fork, do_waitpid): Ditto.
	* readfile.c (do_readfile): Ditto.
	* rwarray.c (do_writea, do_reada): Ditto.

2012-03-25         Andrew J. Schorr     <aschorr@telemetry-investments.com>

	* Makefile.am: Major cleanup.  Use libtool options -module and
	-avoid-version to create the modules properly without my local hack
	to override the default behavior.

2012-03-25         Andrew J. Schorr     <aschorr@telemetry-investments.com>

	* .gitignore: New file to ignore files created by libtool (including
	binaries and associated metadata).

2012-03-21         Andrew J. Schorr     <aschorr@telemetry-investments.com>

	* Makefile.am (INCLUDES): Remove -I$(top_srcdir)/intl.

2012-03-20         Andrew J. Schorr     <aschorr@telemetry-investments.com>

	* Makefile.am: New file to build and install shared libraries.
	* arrayparm.c (do_mkarray): Get it to compile by removing 2nd arg
	to assoc_clear.
	* filefuncs.c (do_stat): Ditto.

2011-08-31         John Haque     <j.eh@mchsi.com>

	* arrayparm.c, filefuncs.c, fork.c, ordchr.c, readfile.c,
	rwarray.c, testarg.c: Updated.

2012-03-28         Arnold D. Robbins     <arnold@skeeve.com>

	* 4.0.1: Release tar ball made.

2011-06-23         Arnold D. Robbins     <arnold@skeeve.com>

	* ChangeLog.0: Rotated ChangeLog into this file.
	* ChangeLog: Created anew for gawk 4.0.0 and on.
	* 4.0.0: Release tar ball made.<|MERGE_RESOLUTION|>--- conflicted
+++ resolved
@@ -1,13 +1,11 @@
-<<<<<<< HEAD
-2015-03-27         Arnold D. Robbins     <arnold@skeeve.com>
-
-	* testext.c: Move test for deferred variables here.
-=======
 2015-04-08         Arnold D. Robbins     <arnold@skeeve.com>
 
 	* Makefile.am, filefuncs.c, inplace.3am, inplace.c:
 	Update copyright years.
->>>>>>> 23393597
+
+2015-03-27         Arnold D. Robbins     <arnold@skeeve.com>
+
+	* testext.c: Move test for deferred variables here.
 
 2015-03-18         Arnold D. Robbins     <arnold@skeeve.com>
 
