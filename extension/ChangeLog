--- conflicted
+++ resolved
@@ -1,11 +1,3 @@
-<<<<<<< HEAD
-2016-12-05         Andrew J. Schorr     <aschorr@telemetry-investments.com>
-
-	* rwarray.c: Adjust to read and write strnum values.
-	(write_value): When writing a string value, code should use htonl.
-	There are now 3 string types: string, strnum, and regex.
-	(read_value): Support 3 string types: string, strnum, and regex.
-=======
 2016-12-16         Arnold D. Robbins     <arnold@skeeve.com>
 
 	* filefuncs.c: Update func_table again.
@@ -48,7 +40,13 @@
 	* rwarray0.c: Ditto.
 	* testext.c: Ditto.
 	* time.c: Ditto.
->>>>>>> cd820dc4
+
+2016-12-05         Andrew J. Schorr     <aschorr@telemetry-investments.com>
+
+	* rwarray.c: Adjust to read and write strnum values.
+	(write_value): When writing a string value, code should use htonl.
+	There are now 3 string types: string, strnum, and regex.
+	(read_value): Support 3 string types: string, strnum, and regex.
 
 2016-11-30         Arnold D. Robbins     <arnold@skeeve.com>
 
