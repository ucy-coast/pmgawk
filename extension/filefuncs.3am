<<<<<<< HEAD
.TH FILEFUNCS 3am "Feb 02 2018" "Free Software Foundation" "GNU Awk Extension Modules"
=======
.TH FILEFUNCS 3am "Feb 21 2018" "Free Software Foundation" "GNU Awk Extension Modules"
>>>>>>> 52ccca82
.SH NAME
filefuncs \- provide some file related functionality to gawk
.SH SYNOPSIS
.ft CW
@load "filefuncs"
.sp
result = chdir("/some/directory")
.sp
result = stat("/some/path", statdata [, follow])
.sp
flags = or(FTS_PHYSICAL, ...)
.br
result = fts(pathlist, flags, filedata)
.ft R
.SH DESCRIPTION
The
.I filefuncs
extension adds several functions that provide access to
file-related facilities.
.SS chdir()
The
.B chdir()
function is a direct hook to the
.IR chdir (2)
system call to change the current directory.
It returns zero
upon success or less than zero upon error.
In the latter case it updates
.BR ERRNO .
.SS stat()
The
.B stat()
function provides a hook into the
.IR stat (2)
system call.
It returns zero
upon success or less than zero upon error.
In the latter case it updates
.BR ERRNO .
By default, it uses
.IR lstat (2).
However, if passed a third argument, it uses
.IR stat (2),
instead.
.PP
In all cases, it clears the
.B statdata
array.
When the call is successful,
.B stat()
fills the
.B statdata
array with information retrieved from the filesystem, as follows:
.TP
\fBstatdata["name"]\fP
The name of the file.
.TP
\fBstatdata["dev"]\fP
Corresponds to the
.I st_dev
field in the
.IR "struct stat" .
.TP
\fBstatdata["ino"]\fP
Corresponds to the
.I st_ino
field in the
.IR "struct stat" .
.TP
\fBstatdata["mode"]\fP
Corresponds to the
.I st_mode
field in the
.IR "struct stat" .
.TP
\fBstatdata["nlink"]\fP
Corresponds to the
.I st_nlink
field in the
.IR "struct stat" .
.TP
\fBstatdata["uid"]\fP
Corresponds to the
.I st_uid
field in the
.IR "struct stat" .
.TP
\fBstatdata["gid"]\fP
Corresponds to the
.I st_gid
field in the
.IR "struct stat" .
.TP
\fBstatdata["size"]\fP
Corresponds to the
.I st_size
field in the
.IR "struct stat" .
.TP
\fBstatdata["atime"]\fP
Corresponds to the
.I st_atime
field in the
.IR "struct stat" .
.TP
\fBstatdata["mtime"]\fP
Corresponds to the
.I st_mtime
field in the
.IR "struct stat" .
.TP
\fBstatdata["ctime"]\fP
Corresponds to the
.I st_ctime
field in the
.IR "struct stat" .
.TP
\fBstatdata["rdev"]\fP
Corresponds to the
.I st_rdev
field in the
.IR "struct stat" .
This element is only present for device files.
.TP
\fBstatdata["major"]\fP
Corresponds to the
.I st_major
field in the
.IR "struct stat" .
This element is only present for device files.
.TP
\fBstatdata["minor"]\fP
Corresponds to the
.I st_minor
field in the
.IR "struct stat" .
This element is only present for device files.
.TP
\fBstatdata["blksize"]\fP
Corresponds to the
.I st_blksize
field in the
.IR "struct stat" ,
if this field is present on your system.
(It is present on all modern systems that we know of.)
.TP
\fBstatdata["pmode"]\fP
A human-readable version of the mode value, such as printed by
.IR ls (1).
For example, \fB"-rwxr-xr-x"\fP.
.TP
\fBstatdata["linkval"]\fP
If the named file is a symbolic link, this element will exist
and its value is the value of the symbolic link (where the
symbolic link points to).
.TP
\fBstatdata["type"]\fP
The type of the file as a string. One of
\fB"file"\fP,
\fB"blockdev"\fP,
\fB"chardev"\fP,
\fB"directory"\fP,
\fB"socket"\fP,
\fB"fifo"\fP,
\fB"symlink"\fP,
\fB"door"\fP,
or
\fB"unknown"\fP.
Not all systems support all file types.
.SS fts()
The
.B fts()
function provides a hook to the
.IR fts (3)
set of routines for traversing file hierarchies.
Instead of returning data about one file at a time in a stream,
it fills in a multi-dimensional array with data about each file and
directory encountered in the requested hierarchies.
.PP
The arguments are as follows:
.TP
.B pathlist
An array of filenames.  The element values are used; the index values are ignored.
.TP
.B flags
This should be the bitwise OR of one or more of the following
predefined flag values.  At least one of
.B FTS_LOGICAL
or
.B FTS_PHYSICAL
must be provided; otherwise
.B fts()
returns an error value and sets
.BR ERRNO .
.RS
.TP
.B FTS_LOGICAL
Do a ``logical'' file traversal, where the information returned for
a symbolic link refers to the linked-to file, and not to the
symbolic link itself.
This flag is mutually exclusive with
.BR FTS_PHYSICAL .
.TP
.B FTS_PHYSICAL
Do a ``physical'' file traversal, where the information returned for
a symbolic link refers to the symbolic link itself.
This flag is mutually exclusive with
.BR FTS_LOGICAL .
.TP
.B FTS_NOCHDIR
As a performance optimization, the
.IR fts (3)
routines change directory as they traverse a file hierarchy.
This flag disables that optimization.
.TP
.B FTS_COMFOLLOW
Immediately follow a symbolic link named in
.BR pathlist ,
whether or not
.B FTS_LOGICAL
is set.
.TP
.B FTS_SEEDOT
By default, the
.IR fts (3)
routines do not return entries for ``.'' and ``..''.
This option causes entries for ``..'' to also be included.
(The AWK extension always includes an entry for ``.'', see below.)
.TP
.B FTS_XDEV
During a traversal, do not cross onto a different mounted filesystem.
.TP
.B FTS_SKIP
When set, causes top level directories to not be descended into.
.RE
.TP
.B filedata
The
.B filedata
array is first cleared.
Then,
.B fts()
creates an element in
.B filedata
for every element in
.BR pathlist .
The index is the name of the directory or file given in
.BR pathlist .
The element for this index is itself an array.
There are two cases.
.RS
.TP
The path is a file.
In this case, the array contains two or three elements:
.RS
.TP
\fB"path"\fP
The full path to this file, starting from the ``root'' that was given
in the
.B pathlist
array.
.TP
\fB"stat"\fP
This element is itself an array, containing the same information as provided
by the
.B stat()
function described earlier for its
.B statdata
argument.
The element may not be present if
.IR stat (2)
for the file failed.
.TP
\fB"error"\fP
If some kind of error was encountered, the array will also
contain an element named \fB"error"\fP, which is a string describing the error.
.RE
.TP
The path is a directory.
In this case, the array contains one element for each entry in the directory.
If an entry is a file, that element is as for files, just described.
If the entry is a directory, that element is (recursively), an array describing
the subdirectory.
If
.B FTS_SEEDOT
was provided in the flags, then there will also be an element named
\fB".."\fP.  This element will be an array containing the data
as provided by
.BR stat() .
.sp
In addition, there will be an element whose index is \fB"."\fP.
This element is an array containing the same two or three elements
as for a file:
\fB"path"\fP,
\fB"stat"\fP,
and
\fB"error"\fP.
.RE
.PP
The
.B fts()
function returns 0 if there were no errors. Otherwise it returns \-1.
.SH NOTES
The AWK
.B fts()
extension does not exactly mimic the interface of the
.IR fts (3)
routines, choosing instead to provide an interface that is based
on associative arrays, which should be more comfortable to use from
an AWK program.  This includes the lack of a comparison function, since
.I gawk
already provides powerful array sorting facilities.  While an
.IR fts_read() \-like
interface could have been provided, this felt less natural than
simply creating a multi-dimensional array to represent the file
hierarchy and its information.
.PP
Nothing prevents AWK code from changing the predefined
.BI FTS_ xx
values, but doing so may cause strange results when
the changed values are passed to
.BR fts() .
.SH BUGS
There are many more file-related functions for which AWK
interfaces would be desirable.
.PP
It's not clear why I thought adding
.B FTS_SKIP
was a good idea.
.SH EXAMPLE
See
.B test/fts.awk
in the
.I gawk
distribution for an example.
.SH "SEE ALSO"
.IR "GAWK: Effective AWK Programming" ,
.IR fnmatch (3am),
.IR fork (3am),
.IR inplace (3am),
.IR ordchr (3am),
.IR readdir (3am),
.IR readfile (3am),
.IR revoutput (3am),
.IR rwarray (3am),
.IR time (3am).
.PP
.IR chdir (2),
.IR fts (3),
.IR stat (2).
.SH AUTHOR
Arnold Robbins,
.BR arnold@skeeve.com .
.SH COPYING PERMISSIONS
Copyright \(co 2012, 2013, 2018,
Free Software Foundation, Inc.
.PP
Permission is granted to make and distribute verbatim copies of
this manual page provided the copyright notice and this permission
notice are preserved on all copies.
.ig
Permission is granted to process this file through troff and print the
results, provided the printed document carries copying permission
notice identical to this one except for the removal of this paragraph
(this paragraph not being relevant to the printed manual page).
..
.PP
Permission is granted to copy and distribute modified versions of this
manual page under the conditions for verbatim copying, provided that
the entire resulting derived work is distributed under the terms of a
permission notice identical to this one.
.PP
Permission is granted to copy and distribute translations of this
manual page into another language, under the above conditions for
modified versions, except that this permission notice may be stated in
a translation approved by the Foundation.
.\" vim: set filetype=nroff :<|MERGE_RESOLUTION|>--- conflicted
+++ resolved
@@ -1,8 +1,4 @@
-<<<<<<< HEAD
-.TH FILEFUNCS 3am "Feb 02 2018" "Free Software Foundation" "GNU Awk Extension Modules"
-=======
 .TH FILEFUNCS 3am "Feb 21 2018" "Free Software Foundation" "GNU Awk Extension Modules"
->>>>>>> 52ccca82
 .SH NAME
 filefuncs \- provide some file related functionality to gawk
 .SH SYNOPSIS
