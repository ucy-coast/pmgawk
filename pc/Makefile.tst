# Makefile for GNU Awk test suite.
#
# Copyright (C) 1988-2020 the Free Software Foundation, Inc.
# 
# This file is part of GAWK, the GNU implementation of the
# AWK Programming Language.
# 
# GAWK is free software; you can redistribute it and/or modify
# it under the terms of the GNU General Public License as published by
# the Free Software Foundation; either version 3 of the License, or
# (at your option) any later version.
# 
# GAWK is distributed in the hope that it will be useful,
# but WITHOUT ANY WARRANTY; without even the implied warranty of
# MERCHANTABILITY or FITNESS FOR A PARTICULAR PURPOSE.  See the
# GNU General Public License for more details.
# 
# You should have received a copy of the GNU General Public License
# along with this program; if not, write to the Free Software
# Foundation, Inc., 51 Franklin Street, Fifth Floor, Boston, MA  02110-1301, USA

# ============================================================================
# MS-DOS & OS/2 Notes: READ THEM!
# ============================================================================

# As of version 2.91, efforts to make this makefile run in MS-DOS and OS/2
# have started in earnest.  The following steps need to be followed in order 
# to run this makefile:
#
# 1. The first thing that you will need to do is to convert all of the 
#    files ending in ".ok" in the test directory, all of the files ending 
#    in ".good" (or ".goo") in the test/reg directory, and mmap8k.in from
#    having a linefeed to having carriage return/linefeed at the end of each
#    line. There are various public domain UNIX to DOS converters and any 
#    should work.  Alternatively, you can use diff instead of cmp--most 
#    versions of diff don't care about how the lines end.
#
# 2. You will need an sh-compatible shell.  Please refer to the "README.pc"
#    file in the README_d directory for information about obtaining a copy.
#    You will also need various UNIX utilities.  At a minimum, you will 
#    need: rm, tr, cmp (or diff, see above), cat, wc, and sh.  
#    You should also have a UNIX-compatible date program.
#
# The makefile has only been tested with dmake 3.8 and DJGPP Make 3.74 or
# later.  After making all of these changes, typing "dmake check extra"
# or "make check extra" (with DJGPP Make) should run successfully.

# The Bash shell (compiled with djgpp) works very well with the
# djgpp-compiled gawk.  It is currently the recommended shell to use
# for testing, along with DJGPP make.  See README.pc for 
# more information on OS/2 and DOS shells.

# You will almost certainly need to change some of the values (MACROS) 
# defined on the next few lines.  

# This won't work unless you have "sh" and set SHELL equal to it (Make 3.74
# or later which comes with DJGPP will work with SHELL=/bin/sh if you have
# sh.exe anywhere on your PATH).
#SHELL = e:\bin\sh.exe
SHELL = /bin/sh

# Point to gawk
AWK = AWKLIBPATH=../extension $(AWKPROG)
AWKPROG = ../gawk.exe
# Point $(LS) to a version of ls.exe that reports true Windows file
# index numbers, because this is what the readdir test expects.
# Otherwise, the readdir test will fail.  (The MSYS ls.exe doesn't
# report full index values.)
LS = ls.exe

# Set your cmp command here (you can use most versions of diff instead of cmp
# if you don't want to convert the .ok files to the DOS CR/LF format).
# This is also an issue for the "mmap8k" test.  If it fails, make sure that
# mmap8k.in has CR/LFs or that you've used diff.
#
# The following comment is for users of OSs which support long file names
# (such as Windows 95) for all versions of gawk (both 16 & 32-bit).
# If you use a shell which doesn't support long filenames, temporary files
# created by this makefile will be truncated by your shell.  "_argarra" is an
# example of this.  If $(CMP) is a DJGPP-compiled program, then it will fail
# because it looks for the long filename (eg. _argarray).  To fix this, you
# need to set LFN=n in your shell's environment.
# NOTE: Setting LFN in the makefile most probably won't help you because LFN
# needs to be an environment variable.
#CMP = cmp
# See the comment above for why you might want to set CMP to "env LFN=n diff"
#CMP = env LFN=n diff
#CMP = diff
CMP = diff -u
#CMP = gcmp

# cmp replacement program for PC where the error messages aren't
# exactly the same.  Should run even on old awk.
TESTOUTCMP = $(AWK) -f ../testoutcmp.awk

# Set your "cp," "mv," and "mkdir" commands here.  Note: DOS's copy must take
# forward slashes.
CP = cp
#CP = : && command -c copy
#CP  = command.com /c copy

#MV = cmd.exe /c ren
MV = mv

MKDIR = mkdir
#MKDIR = gmkdir
#MKDIR = : && command -c mkdir
#MKDIR  = command.com /c mkdir

# Set your unix-style date function here
#DATE = date
DATE = gdate

# Set sort command
SORT = sort

# MS-DOS and OS/2 use ; as a PATH delimiter
PATH_SEPARATOR = ;

# Argument to -F to produce -F/, should be // for MinGW, / otherwise,
# because MSYS Bash converts a single slash to the equivalent Windows
# directory.
SLASH = /
#SLASH = //

# Non-default GREP_OPTIONS might fail the badargs test
export GREP_OPTIONS=

# ============================================================================
# You shouldn't need to modify anything below this line.
# ============================================================================

srcdir = .
abs_srcdir = .
abs_builddir = .
top_srcdir = "$(srcdir)"/..
abs_top_builddir = "$(top_srcdir)"

# Get rid of core files when cleaning and generated .ok file
CLEANFILES = core core.* fmtspcl.ok

# try to keep these sorted. each letter starts a new line
BASIC_TESTS = \
	addcomma anchgsub anchor argarray argcasfile arrayind1 arrayind2 \
	arrayind3 arrayparm arrayprm2 arrayprm3 arrayref arrymem1 \
	arryref2 arryref3 arryref4 arryref5 arynasty arynocls aryprm1 \
	aryprm2 aryprm3 aryprm4 aryprm5 aryprm6 aryprm7 aryprm8 aryprm9 \
	arysubnm aryunasgn asgext awkpath assignnumfield assignnumfield2 \
	back89 backgsub badassign1 badbuild callparam childin clobber \
	closebad clsflnam compare compare2 concat1 concat2 concat3 concat4 \
	concat5 convfmt datanonl defref delargv delarpm2 delarprm delfunc \
	dfacheck2 dfamb1 dfastress dynlj escapebrace eofsplit eofsrc1 \
	exit2 exitval1 exitval2 exitval3 fcall_exit fcall_exit2 fldchg \
	fldchgnf fldterm fnamedat fnarray fnarray2 fnaryscl fnasgnm \
	fnmisc fordel forref forsimp fsbs fscaret fsnul1 fsrs fsspcoln \
	fstabplus funsemnl funsmnam funstack getline getline2 getline3 \
	getline4 getline5 getlnbuf getnr2tb getnr2tm gsubasgn gsubtest \
	gsubtst2 gsubtst3 gsubtst4 gsubtst5 gsubtst6 gsubtst7 gsubtst8 \
	hex hex2 hsprint inpref inputred intest intprec iobug1 leaddig \
	leadnl litoct longsub longwrds manglprm math membug1 memleak \
	messages minusstr mmap8k nasty nasty2 negexp negrange nested \
	nfldstr nfloop nfneg nfset nlfldsep nlinstr nlstrina noeffect \
	nofile nofmtch noloop1 noloop2 nonl noparms nors nulinsrc \
	nulrsend numindex numrange numstr1 numsubstr octsub ofmt \
	ofmta ofmtbig ofmtfidl ofmts ofmtstrnum ofs1 onlynl opasnidx \
	opasnslf paramasfunc1 paramasfunc2 paramdup paramres paramtyp \
	paramuninitglobal parse1 parsefld parseme pcntplus posix_compare \
	posix2008sub prdupval prec printf0 printf1 printfchar prmarscl \
	prmreuse prt1eval prtoeval rand randtest range1 range2 readbuf \
	rebrackloc rebt8b1 rebuild redfilnm regeq regexpbrack regexpbrack2 \
	regexprange regrange reindops reparse resplit rri1 rs rscompat \
	rsnul1nl rsnulbig rsnulbig2 rsnullre rsnulw rstest1 rstest2 \
	rstest3 rstest4 rstest5 rswhite scalar sclforin sclifin setrec0 \
	setrec1 sigpipe1 sortempty sortglos spacere splitargv splitarr \
	splitdef splitvar splitwht status-close strcat1 strfieldnum \
	strnum1 strnum2 strtod subamp subback subi18n subsepnm subslash \
	substr swaplns synerr1 synerr2 synerr3 tailrecurse tradanch \
	trailbs tweakfld uninit2 uninit3 uninit4 uninit5 uninitialized \
	unterm uparrfs uplus wideidx wideidx2 widesub widesub2 widesub3 \
	widesub4 wjposer1 zero2 zeroe0 zeroflag

UNIX_TESTS = \
	fflush getlnhd localenl pid pipeio1 pipeio2 poundbang rtlen rtlen01 \
	space strftlng

GAWK_EXT_TESTS = \
	aadelete1 aadelete2 aarray1 aasort aasorti argtest arraysort \
	arraysort2 arraytype asortbool backw badargs beginfile1 \
	beginfile2 binmode1 charasbytes clos1way clos1way2 clos1way3 \
	clos1way4 clos1way5 clos1way6 colonwarn commas crlf dbugeval \
	dbugeval2 dbugeval3 dbugtypedre1 dbugtypedre2 delsub devfd \
	devfd1 devfd2 dfacheck1 dumpvars errno exit fieldwdth forcenum \
	fpat1 fpat2 fpat3 fpat4 fpat5 fpat6 fpat7 fpat8 fpat9 fpatnull \
	fsfwfs functab1 functab2 functab3 functab6 funlen fwtest fwtest2 \
	fwtest3 fwtest4 fwtest5 fwtest6 fwtest7 fwtest8 genpot gensub \
	gensub2 gensub3 getlndir gnuops2 gnuops3 gnureops gsubind \
	icasefs icasers id igncdym igncfs ignrcas2 ignrcas4 ignrcase \
	incdupe incdupe2 incdupe3 incdupe4 incdupe5 incdupe6 incdupe7 \
	include include2 indirectbuiltin indirectcall indirectcall2 \
	inf-nan-torture intarray iolint isarrayunset lint lintexp \
	lintindex lintint lintlength lintold lintplus lintset lintwarn \
	manyfiles match1 match2 match3 mbstr1 mbstr2 mixed1 mktime \
	modifiers muldimposix nastyparm negtime next nondec nondec2 \
	nonfatal1 nonfatal2 nonfatal3 nsawk1a nsawk1b nsawk1c nsawk2a \
	nsawk2b nsbad nsbad_cmd nsforloop nsfuncrecurse nsindirect1 \
	nsindirect2 nsprof1 nsprof2 octdec patsplit posix printfbad1 \
	printfbad2 printfbad3 printfbad4 printhuge procinfs profile0 \
	profile1 profile10 profile11 profile12 profile13 profile14 \
	profile15 profile16 profile2 profile3 profile4 profile5 profile6 \
	profile7 profile8 profile9 pty1 pty2 rebuf regexsub reginttrad \
	regnul1 regnul2 regx8bit reint reint2 rsgetline rsglstdin rsstart1 \
	rsstart2 rsstart3 rstest6 sandbox1 shadow shadowbuiltin sortfor \
	sortfor2 sortu sourcesplit split_after_fpat splitarg4 strftfld \
	strftime strtonum strtonum1 stupid1 stupid2 stupid3 stupid4 \
	switch2 symtab1 symtab10 symtab11 symtab2 symtab3 symtab4 symtab5 \
	symtab6 symtab7 symtab8 symtab9 timeout typedregex1 typedregex2 \
	typedregex3 typedregex4 typedregex5 typedregex6 typeof1 typeof2 \
	typeof3 typeof4 typeof5 typeof6 watchpoint1

ARRAYDEBUG_TESTS = arrdbg
EXTRA_TESTS = inftest regtest ignrcas3 
INET_TESTS = inetdayu inetdayt inetechu inetecht
MACHINE_TESTS = double1 double2 intformat
LOCALE_CHARSET_TESTS = \
	asort asorti backbigs1 backsmalls1 backsmalls2 \
	fmttest fnarydel fnparydl jarebug lc_num1 mbfw1 \
	mbprintf1 mbprintf2 mbprintf3 mbprintf4 mbprintf5 \
	mtchi18n nlstringtest rebt8b2 rtlenmb sort1 sprintfc

SHLIB_TESTS = \
	apiterm \
	filefuncs fnmatch fork fork2 fts functab4 functab5 \
	getfile \
	inplace1 inplace2 inplace2bcomp inplace3 inplace3bcomp \
	ordchr ordchr2 \
	readdir readdir_test readdir_retest readfile readfile2 revout \
	revtwoway rwarray \
	testext time


# List of the tests which should be run with --debug option:
NEED_DEBUG = dbugtypedre1 dbugtypedre2 dbugeval2 dbugeval3

# List of the tests which should be run with --lint option:
NEED_LINT = \
	defref fmtspcl lintexp lintindex lintint lintlength lintplus \
	lintwarn noeffect nofmtch nonl shadow uninit2 uninit3 uninit4 \
	uninit5 uninitialized


# List of the tests which should be run with --lint-old option:
NEED_LINT_OLD = lintold

# List of tests that must be run with -M
NEED_MPFR = \
	mpfrbigint mpfrbigint2 mpfrcase mpfrcase2 mpfrexprange mpfrfield \
	mpfrieee mpfrmemok1 mpfrnegzero mpfrnonum mpfrnr mpfrrem mpfrrnd \
	mpfrrndeval mpfrsort mpfrsqrt mpfrstrtonum mpgforcenum mpfruplus \
	mpfranswer42


# List of tests that need --non-decimal-data
NEED_NONDEC = mpfrbigint2 nondec2 intarray forcenum

# List of tests that need --posix
NEED_POSIX = escapebrace printf0 posix2008sub paramasfunc1 paramasfunc2 muldimposix posix_compare

# List of tests that need --pretty-print
NEED_PRETTY = nsprof1 nsprof2 \
	profile4 profile5 profile8 profile9 profile10 profile11 profile13 \
	profile14 profile15 profile16


# List of tests that need --re-interval
NEED_RE_INTERVAL = gsubtst3 reint reint2

# List of tests that need --sandbox
NEED_SANDBOX = sandbox1

# List of tests that need --traditional
NEED_TRADITIONAL = litoct tradanch rscompat

# Lists of tests that run a shell script
RUN_SHELL = exit fflush localenl modifiers next randtest rtlen rtlen01

# List of the tests which fail with EXIT CODE 1
FAIL_CODE1 = \
	badassign1 badbuild callparam delfunc fcall_exit fcall_exit2 \
	fnamedat fnarray fnarray2 fnasgnm fnmisc funsmnam gsubasgn \
	incdupe2 lintwarn match2 mixed1 noparms paramasfunc1 paramasfunc2 \
	paramdup paramres parseme readbuf synerr1 synerr2 unterm


# Lists of tests that need particular locales
NEED_LOCALE_C = \
	clos1way gsubtst6 range2

NEED_LOCALE_EN = \
	backbigs1 backsmalls1 backsmalls2 commas concat4 dfamb1 ignrcas2 lc_num1 \
	mbfw1 mbprintf1 mbprintf3 mbprintf4 mbstr1 mbstr2 posix_compare \
	printhuge reint2 rri1 subamp subi18n wideidx wideidx2 \
	widesub widesub2 widesub3 widesub4


# Unused at the moment, since nlstringtest has additional stuff it does
# NEED_LOCALE_FR =
# Same for ignrcas3
# NEED_LOCALE_GR =
NEED_LOCALE_JP = mbprintf2
NEED_LOCALE_RU = mtchi18n

# List of tests that fail on DJGPP
EXPECTED_FAIL_DJGPP = \
	backbigs1 backsmalls1 backw beginfile1 clos1way clos1way2 \
	clos1way3 clos1way4 clos1way5 clos1way6 errno getlndir \
	getlnhd gnuops3 gnureops id ignrcas3 inetdayt inetdayu \
	inetecht inetechu inftest jarebug mbfw1 mbprintf1 mbprintf4 \
	mbstr1 mbstr2 mpfrsqrt nonfatal1 nonfatal2 nonfatal3 pid pty1 pty2 \
	randtest regx8bit strtod sigpipe1 symtab6 timeout


# List of tests that fail on MinGW
EXPECTED_FAIL_MINGW = \
	backbigs1 backsmalls1 clos1way6 devfd devfd1 devfd2 \
	errno exitval2 fork fork2 fts functab5 \
	getfile getlnhd ignrcas3 inetdayt inetecht inf-nan-torture \
	mbfw1 mbprintf1 mbprintf4 mbstr1 mbstr2 \
	pid pipeio2 pty1 pty2 readdir rstest4 rstest5 status-close timeout


# List of tests that fail on z/OS
EXPECTED_FAIL_ZOS = \
	aasort aasorti arraysort asort asorti backbigs1 backsmalls1 \
	backsmalls2 beginfile1 beginfile2 charasbytes commas clos1way6 concat4 \
	dfamb1 double1 double2 errno fmttest forcenum getlndir gsubtst5 \
	ignrcas2 inf-nan-torture iolint lc_num1 mbfw1 mbprintf1 \
	mbprintf2 mbprintf3 mbprintf4 mbprintf5 mbstr1 mbstr2 mtchi18n \
	nlstringtest nofile nonfatal2 numrange posix_compare printhuge \
	profile5 rebt8b2 regrange reint2 rri1 sigpipe1 sort1 sortfor \
	sortu space sprintfc subamp subi18n symtab1 symtab11 symtab8 \
	timeout wideidx wideidx2 widesub widesub2 widesub3 widesub4


# List of the files that appear in manual tests or are for reserve testing:
GENTESTS_UNUSED = Makefile.in checknegtime.awk dtdgport.awk fix-fmtspcl.awk \
	fmtspcl-mpfr.ok fmtspcl.awk fmtspcl.tok gtlnbufv.awk hello.awk \
	inchello.awk inclib.awk inplace.1.in inplace.2.in inplace.in \
	printfloat.awk readdir0.awk valgrind.awk xref.awk


# List of tests on MinGW or DJGPP that need a different cmp program
NEED_TESTOUTCMP = \
	beginfile2 double2 exit fmttest hsprint posix profile5 space



# Message stuff is to make it a little easier to follow.
# Make the pass-fail last and dependent on others to avoid
# spurious errors if `make -j' in effect.
check:	msg \
	printlang \
	basic-msg-start  basic           basic-msg-end \
	unix-msg-start   unix-tests      unix-msg-end \
	extend-msg-start gawk-extensions arraydebug-tests extend-msg-end \
	machine-msg-start machine-tests machine-msg-end \
	charset-tests-all \
	shlib-msg-start  shlib-tests     shlib-msg-end \
	mpfr-msg-start   mpfr-tests      mpfr-msg-end
	@-$(MAKE) pass-fail || { $(MAKE) diffout; exit 1; }

basic:	$(BASIC_TESTS)

unix-tests: $(UNIX_TESTS)

gawk-extensions: $(GAWK_EXT_TESTS)

charset-tests-all:
	@-case `uname` in \
	*MINGW* | *MS-DOS*) \
		$(MAKE) charset-msg-start charset-tests charset-msg-end ;; \
	*) \
		if locale -a | grep -i 'en_US.UTF.*8' > /dev/null && \
		   locale -a | grep -i 'fr_FR.UTF.*8' > /dev/null && \
		   locale -a | grep -i 'ru_RU.UTF.*8' > /dev/null && \
		   locale -a | grep -i 'ja_JP.UTF.*8' > /dev/null  ; \
		then \
			$(MAKE) charset-msg-start charset-tests charset-msg-end; \
		else \
			echo %%%%%%%%%% Inadequate locale support: skipping charset tests. ; \
			echo %%%%%%%%%% At least ENU_USA.1252, FRA_FRA.1252, RUS_RUS.1251 and JPN_JPN.932 are needed. ; \
		fi ;; \
	esac

charset-tests: $(LOCALE_CHARSET_TESTS)

extra:	$(EXTRA_TESTS) inet

inet:	inetmesg $(INET_TESTS)

machine-tests: $(MACHINE_TESTS)

# The blank between ' and /MPFR/ is for running tests on Windows under
# MSYS, which thinks /MPFR is a Unix-style file name and converts it
# to Windows format, butchering it in the process.  Likewise for /API/
# in the next shlib-tests.
mpfr-tests:
	@-if $(AWK) --version | $(AWK) ' /MPFR/ { exit 1 }' ; then \
	echo MPFR tests not supported on this system ; \
	else $(MAKE) $(NEED_MPFR) ; \
	fi

arraydebug-tests:
	@-if echo $(CFLAGS) | grep ARRAYDEBUG > /dev/null ; then \
	$(MAKE) $(ARRAYDEBUG_TESTS) ; \
	else echo gawk is not compiled to support the array debug tests ; \
	fi

shlib-tests:
	@-if $(AWK) --version | $(AWK) ' /API/ { exit 1 }' ; then \
	echo shlib tests not supported on this system ; \
	else $(MAKE) shlib-real-tests ; \
	fi

shlib-real-tests: $(SHLIB_TESTS)

msg::
	@echo ''
	@echo 'Any output from "$(CMP)" is bad news, although some differences'
	@echo 'in floating point values are probably benign -- in particular,'
	@echo 'some systems may omit a leading zero and the floating point'
	@-echo 'precision may lead to slightly different output in a few cases.'

printlang::
	@-$(AWK) -f "$(srcdir)"/printlang.awk

basic-msg-start:
	@-echo "======== Starting basic tests ========"

basic-msg-end:
	@-echo "======== Done with basic tests ========"

unix-msg-start:
	@-echo "======== Starting Unix tests ========"

unix-msg-end:
	@-echo "======== Done with Unix tests ========"

extend-msg-start:
	@-echo "======== Starting gawk extension tests ========"

extend-msg-end:
	@-echo "======== Done with gawk extension tests ========"

machine-msg-start:
	@-echo "======== Starting machine-specific tests ========"

machine-msg-end:
	@-echo "======== Done with machine-specific tests ========"

charset-msg-start:
	@echo "======== Starting tests that can vary based on character set or locale support ========"
	@echo "**************************************************************************"
	@echo "* Some or all of these tests may fail if you have inadequate or missing  *"
	@echo "* locale support. At least ENU_USA.1252, FRA_FRA.1252, RUS_RUS.1251 and     *"
	@echo "* JPN_JPN.932 are needed. The ell_GRC.1253 is optional but helpful.    *"
	@echo "* However, if you see this message, the Makefile thinks you have what    *"
	@echo "* you need ...                                                           *"
	@-echo "**************************************************************************"

charset-msg-end:
	@-echo "======== Done with tests that can vary based on character set or locale support ========"

shlib-msg-start:
	@-echo "======== Starting shared library tests ========"

shlib-msg-end:
	@-echo "======== Done with shared library tests ========"

mpfr-msg-start:
	@-echo "======== Starting MPFR tests ========"

mpfr-msg-end:
	@-echo "======== Done with MPFR tests ========"

# This test is a PITA because increasingly, /tmp is getting
# mounted noexec.  So, we'll test it locally.  Sigh.
#
# More PITA; some systems have medium short limits on #! paths,
# so this can still fail
poundbang::
	@echo $@
	@sed "s;/tmp/gawk;`pwd`/$(AWKPROG);" < "$(srcdir)"/poundbang.awk > ./_pbd.awk
	@chmod +x ./_pbd.awk
	@-if ./_pbd.awk "$(srcdir)"/poundbang.awk > _`basename $@` ; \
	then : ; \
	else \
		sed "s;/tmp/gawk;$(AWKPROG);" < "$(srcdir)"/poundbang.awk > ./_pbd.awk ; \
		chmod +x ./_pbd.awk ; \
		LC_ALL=$${GAWKLOCALE:-C} LANG=$${GAWKLOCALE:-C} ./_pbd.awk "$(srcdir)"/poundbang.awk > _`basename $@`;  \
	fi
	@-$(CMP) "$(srcdir)"/poundbang.awk _`basename $@` && rm -f _`basename $@` _pbd.awk

messages::
	@echo $@
	@-$(AWK) -f "$(srcdir)"/messages.awk >_out2 2>_out3 || echo EXIT CODE: $$? >> _$@
	@-$(CMP) "$(srcdir)"/out1.ok _out1 && $(CMP) "$(srcdir)"/out2.ok _out2 && $(CMP) "$(srcdir)"/out3.ok _out3 && rm -f _out1 _out2 _out3

argarray::
	@echo $@
	@cp "$(srcdir)"/argarray.in ./argarray.input
	@-TEST=test echo just a test | $(AWK) -f "$(srcdir)"/argarray.awk ./argarray.input - >_$@ || echo EXIT CODE: $$? >> _$@
	@-rm -f ./argarray.input
	@-$(CMP) "$(srcdir)"/$@.ok _$@ && rm -f _$@

regtest::
	@echo $@
	@echo 'Some of the output from regtest is very system specific, do not'
	@echo 'be distressed if your output differs from that distributed.'
	@echo 'Manual inspection is called for.'
	@-AWK=$(AWKPROG) "$(srcdir)"/regtest.sh

manyfiles::
	@echo $@
	@rm -rf junk
	@mkdir junk
	@-$(AWK) 'BEGIN { for (i = 1; i <= 1030; i++) print i, i}' >_$@
	@-$(AWK) -f "$(srcdir)"/manyfiles.awk _$@ _$@ || echo EXIT CODE: $$? >> _$@
	@-wc -l junk/* | $(AWK) '$$1 != 2' | wc -l | sed "s/  *//g" > _$@
	@-rm -rf junk
	@-$(CMP) "$(srcdir)"/$@.ok _$@ && rm -f _$@

compare::
	@echo $@
	@-$(AWK) -f "$(srcdir)"/compare.awk 0 1 "$(srcdir)"/compare.in >_$@ || echo EXIT CODE: $$? >> _$@
	@-$(CMP) "$(srcdir)"/$@.ok _$@ && rm -f _$@

inftest::
	@echo $@
	@echo Expect $@ to fail with DJGPP.
	@echo This test is very machine specific...
	@-$(AWK) -f "$(srcdir)"/inftest.awk | sed "s/inf/Inf/g" >_$@ || echo EXIT CODE: $$? >> _$@
	@-$(CMP) "$(srcdir)"/$@.ok _$@ && rm -f _$@

getline2::
	@echo $@
	@-$(AWK) -f "$(srcdir)"/getline2.awk "$(srcdir)"/getline2.awk "$(srcdir)"/getline2.awk >_$@ || echo EXIT CODE: $$? >> _$@
	@-$(CMP) "$(srcdir)"/$@.ok _$@ && rm -f _$@

awkpath::
	@echo $@
	@-AWKPATH="$(srcdir)$(PATH_SEPARATOR)$(srcdir)/lib" $(AWK) -f awkpath.awk >_$@ || echo EXIT CODE: $$? >> _$@
	@-$(CMP) "$(srcdir)"/$@.ok _$@ && rm -f _$@

argtest::
	@echo $@
	@-$(AWK) -f "$(srcdir)"/argtest.awk -x -y abc >_$@ || echo EXIT CODE: $$? >> _$@
	@-$(CMP) "$(srcdir)"/$@.ok _$@ && rm -f _$@

badargs::
	@echo $@
	@-$(AWK) -f 2>&1 | grep -v patchlevel >_$@ || echo EXIT CODE: $$? >> _$@
	@-$(CMP) "$(srcdir)"/$@.ok _$@ && rm -f _$@

strftime::
	@echo $@
	@-[ -z "$$GAWKLOCALE" ] && GAWKLOCALE=C ; export GAWKLOCALE; \
	TZ=GMT0; export TZ; \
	$(AWK) -v OUTPUT=_$@ -v DATECMD="$(DATE)" -f "$(srcdir)"/strftime.awk || echo EXIT CODE: $$? >> _$@
	@-$(CMP) strftime.ok _$@ && rm -f _$@ strftime.ok || exit 0

devfd::
	@echo $@
	@echo Expect $@ to fail with MinGW.
	@-$(AWK) 1 /dev/fd/4 /dev/fd/5 4<"$(srcdir)"/devfd.in4 5<"$(srcdir)"/devfd.in5 >_$@ 2>&1 || echo EXIT CODE: $$? >> _$@ || echo EXIT CODE: $$? >> _$@
	@-$(CMP) "$(srcdir)"/$@.ok _$@ && rm -f _$@

# This cannot be autogenerated; we want it to read the input name
# on the command line.
errno:
	@echo $@ $(ZOS_FAIL)
	@echo Expect $@ to fail with DJGPP and MinGW.
	@-AWKPATH="$(srcdir)" $(AWK) -f $@.awk "$(srcdir)"/$@.in >_$@ 2>&1 || echo EXIT CODE: $$? >>_$@
	@-$(CMP) "$(srcdir)"/$@.ok _$@ && rm -f _$@

tweakfld::
	@echo $@
	@-$(AWK) -f "$(srcdir)"/tweakfld.awk "$(srcdir)"/tweakfld.in >_$@ || echo EXIT CODE: $$? >> _$@
	@-rm -f errors.cleanup
	@-$(CMP) "$(srcdir)"/$@.ok _$@ && rm -f _$@

# AIX /bin/sh exec's the last command in a list, therefore issue a ":"
# command so that pid.sh is fork'ed as a child before being exec'ed.
pid::
	@echo $@
	@echo Expect $@ to fail with DJGPP and MinGW.
	@-AWKPATH="$(srcdir)" AWK=$(AWKPROG) $(SHELL) "$(srcdir)"/pid.sh $$$$ > _`basename $@` ; :
	@-$(CMP) "$(srcdir)"/pid.ok _`basename $@` && rm -f _`basename $@`

strftlng::
	@echo $@
	@-TZ=UTC; export TZ; $(AWK) -f "$(srcdir)"/strftlng.awk >_$@
	@-if $(CMP) "$(srcdir)"/strftlng.ok _$@ >/dev/null 2>&1 ; then : ; else \
	TZ=UTC0; export TZ; $(AWK) -f "$(srcdir)"/strftlng.awk >_$@ ; \
	fi
	@-$(CMP) "$(srcdir)"/$@.ok _$@ && rm -f _$@

nors::
	@echo $@
	@-echo A B C D E | tr -d '\12\15' | $(AWK) '{ print $$NF }' - "$(srcdir)"/nors.in > _$@ || echo EXIT CODE: $$? >> _$@
	@-$(CMP) "$(srcdir)"/$@.ok _$@ && rm -f _$@

# fmtspcl.ok: fmtspcl.tok Makefile fix-fmtspcl.awk
# 	@$(AWK) -v "sd=$(srcdir)" -f "$(srcdir)/fix-fmtspcl.awk" < "$(srcdir)"/fmtspcl.tok > $@ 2>/dev/null
# 
# fmtspcl: fmtspcl.ok
# 	@echo $@
# 	@$(AWK) $(AWKFLAGS) -f "$(srcdir)"/fmtspcl.awk  --lint >_$@ 2>&1 || echo EXIT CODE: $$? >>_$@
# 	@-if test -z "$$AWKFLAGS" ; then $(CMP) $@.ok _$@ && rm -f _$@ ; else \
# 	$(CMP) "$(srcdir)"/$@-mpfr.ok _$@ && rm -f _$@ ; \
# 	fi

rebuf::
	@echo $@
	@-AWKBUFSIZE=4096 AWKPATH="$(srcdir)" $(AWK) -f $@.awk  < "$(srcdir)"/$@.in >_$@ 2>&1 || echo EXIT CODE: $$? >>_$@
	@-$(CMP) "$(srcdir)"/$@.ok _$@ && rm -f _$@

rsglstdin:: 
	@echo $@
	@-cat  "$(srcdir)"/rsgetline.in | AWKPATH="$(srcdir)" $(AWK) -f rsgetline.awk >_$@ 2>&1 || echo EXIT CODE: $$? >>_$@
	@-$(CMP) "$(srcdir)"/$@.ok _$@ && rm -f _$@

pipeio1::
	@echo $@
	@-$(AWK) -f "$(srcdir)"/pipeio1.awk >_$@ || echo EXIT CODE: $$? >> _$@
	@-rm -f test1 test2
	@-$(CMP) "$(srcdir)"/$@.ok _$@ && rm -f _$@

pipeio2::
	@echo $@
	@echo Expect $@ to fail with MinGW.
	@-$(AWK) -v SRCDIR="$(srcdir)" -f "$(srcdir)"/pipeio2.awk >_$@ || echo EXIT CODE: $$? >> _$@
	@-$(CMP) "$(srcdir)"/$@.ok _$@ && rm -f _$@

clobber::
	@echo $@
	@-$(AWK) -f "$(srcdir)"/clobber.awk >_$@ || echo EXIT CODE: $$? >> _$@
	@-$(CMP) "$(srcdir)"/clobber.ok seq && $(CMP) "$(srcdir)"/clobber.ok _$@ && rm -f _$@
	@-rm -f seq

arynocls::
	@echo $@
	@-AWKPATH="$(srcdir)" $(AWK) -v INPUT="$(srcdir)"/arynocls.in -f arynocls.awk >_$@ || echo EXIT CODE: $$? >> _$@
	@-$(CMP) "$(srcdir)"/$@.ok _$@ && rm -f _$@

getlnbuf::
	@echo $@
	@-AWKPATH="$(srcdir)" $(AWK) -f getlnbuf.awk "$(srcdir)"/getlnbuf.in > _$@ || echo EXIT CODE: $$? >> _$@
	@-AWKPATH="$(srcdir)" $(AWK) -f gtlnbufv.awk "$(srcdir)"/getlnbuf.in > _2$@ || echo EXIT CODE: $$? >> _$@
	@-$(CMP) "$(srcdir)"/getlnbuf.ok _$@ && $(CMP) "$(srcdir)"/getlnbuf.ok _2$@ && rm -f _$@ _2$@

inetmesg::
	@echo These tests only work if your system supports the services
	@echo "'discard'" at port 9 and "'daytimed'" at port 13. Check your
	@-echo file /etc/services and do "'netstat -a'".

inetechu::
	@echo Expect $@ to fail with DJGPP.
	@echo This test is for establishing UDP connections
	@-$(AWK) 'BEGIN {print "" |& "/inet/udp/0/127.0.0.1/9"}'

inetecht::
	@echo Expect $@ to fail with DJGPP and MinGW.
	@echo This test is for establishing TCP connections
	@-$(AWK) 'BEGIN {print "" |& "/inet/tcp/0/127.0.0.1/9"}'

inetdayu::
	@echo Expect $@ to fail with DJGPP.
	@echo This test is for bidirectional UDP transmission
	@-$(AWK) 'BEGIN { print "" |& "/inet/udp/0/127.0.0.1/13"; \
	"/inet/udp/0/127.0.0.1/13" |& getline; print $0}'

inetdayt::
	@echo Expect $@ to fail with DJGPP and MinGW.
	@echo This test is for bidirectional TCP transmission
	@-$(AWK) 'BEGIN { print "" |& "/inet/tcp/0/127.0.0.1/13"; \
	"/inet/tcp/0/127.0.0.1/13" |& getline; print $0}'

redfilnm::
	@echo $@
	@-$(AWK) -f "$(srcdir)"/redfilnm.awk srcdir="$(srcdir)" "$(srcdir)"/redfilnm.in >_$@ || echo EXIT CODE: $$? >> _$@
	@-$(CMP) "$(srcdir)"/$@.ok _$@ && rm -f _$@

space::
	@echo $@ $(ZOS_FAIL)
	@-$(AWK) -f ' ' "$(srcdir)"/space.awk >_$@ 2>&1 || echo EXIT CODE: $$? >>_$@ || echo EXIT CODE: $$? >> _$@
	@-$(TESTOUTCMP) "$(srcdir)"/$@.ok _$@ && rm -f _$@

rsnulbig::
	@echo $@
	@ : Suppose that block size for pipe is at most 128kB:
	@-$(AWK) 'BEGIN { for (i = 1; i <= 128*64+1; i++) print "abcdefgh123456\n" }' 2>&1 | \
	$(AWK) 'BEGIN { RS = ""; ORS = "\n\n" }; { print }' 2>&1 | \
	$(AWK) ' /^[^a]/; END{ print NR }' >_$@ 2>&1 || echo EXIT CODE: $$? >>_$@
	@-$(CMP) "$(srcdir)"/$@.ok _$@ && rm -f _$@

rsnulbig2::
	@echo $@
	@-$(AWK) 'BEGIN { ORS = ""; n = "\n"; for (i = 1; i <= 10; i++) n = (n n); \
		for (i = 1; i <= 128; i++) print n; print "abc\n" }' 2>&1 | \
		$(AWK) 'BEGIN { RS = ""; ORS = "\n\n" };{ print }' 2>&1 | \
		$(AWK) ' /^[^a]/; END { print NR }' >_$@ 2>&1 || echo EXIT CODE: $$? >>_$@
	@-$(CMP) "$(srcdir)"/$@.ok _$@ && rm -f _$@

# This test makes sure gawk exits with a zero code.
# Thus, unconditionally generate the exit code.
exitval1::
	@echo $@
	@-$(AWK) -f "$(srcdir)"/exitval1.awk >_$@ 2>&1; echo EXIT CODE: $$? >>_$@
	@-$(CMP) "$(srcdir)"/$@.ok _$@ && rm -f _$@

fsspcoln::
	@echo $@
	@-$(AWK) -f "$(srcdir)"/$@.awk 'FS=[ :]+' "$(srcdir)"/$@.in >_$@ || echo EXIT CODE: $$? >> _$@
	@-$(CMP) "$(srcdir)"/$@.ok _$@ && rm -f _$@

rsstart3::
	@echo $@
	@-head "$(srcdir)"/rsstart1.in | $(AWK) -f "$(srcdir)"/rsstart2.awk >_$@ || echo EXIT CODE: $$? >> _$@
	@-$(CMP) "$(srcdir)"/$@.ok _$@ && rm -f _$@

# FIXME: Gentests can't really deal with something that is both a shell script
# and requires a locale. We might can fix that ...
rtlenmb::
	@echo $@
	@-[ -z "$$GAWKLOCALE" ] && GAWKLOCALE=ENU_USA.1252; export GAWKLOCALE ; \
	"$(srcdir)"/rtlen.sh >_$@ || echo EXIT CODE: $$? >>_$@
	@-$(CMP) "$(srcdir)"/$@.ok _$@ && rm -f _$@

nofile::
	@echo $@ $(ZOS_FAIL)
	@-$(AWK) '{}' no/such/file >_$@ 2>&1 || echo EXIT CODE: $$? >>_$@
	@-$(CMP) "$(srcdir)"/$@.ok _$@ && rm -f _$@

binmode1::
	@echo $@
	@-$(AWK) -v BINMODE=3 'BEGIN { print BINMODE }' >_$@ 2>&1 || echo EXIT CODE: $$? >>_$@
	@-$(CMP) "$(srcdir)"/$@.ok _$@ && rm -f _$@

devfd1::
	@echo $@
	@echo Expect $@ to fail with MinGW.
	@-$(AWK) -f "$(srcdir)"/$@.awk 4< "$(srcdir)"/devfd.in1 5< "$(srcdir)"/devfd.in2 >_$@ 2>&1 || echo EXIT CODE: $$? >>_$@
	@-$(CMP) "$(srcdir)"/$@.ok _$@ && rm -f _$@

# The program text is the '1' which will print each record. How compact can you get?
devfd2::
	@echo $@
	@echo Expect $@ to fail with MinGW.
	@-$(AWK) 1 /dev/fd/4 /dev/fd/5 4< "$(srcdir)"/devfd.in1 5< "$(srcdir)"/devfd.in2 >_$@ 2>&1 || echo EXIT CODE: $$? >>_$@
	@-$(CMP) "$(srcdir)"/$@.ok _$@ && rm -f _$@

mixed1::
	@echo $@
	@-$(AWK) -f /dev/null --source 'BEGIN {return junk}' >_$@ 2>&1 || echo EXIT CODE: $$? >>_$@
	@-$(CMP) "$(srcdir)"/$@.ok _$@ && rm -f _$@

mbprintf5::
	@echo $@ $(ZOS_FAIL)
	@-case `uname` in \
	CYGWIN* | MSYS* | MINGW32* | *MS-DOS*) echo this test fails on this system --- skipping $@ ;; \
	*) \
	[ -z "$$GAWKLOCALE" ] && GAWKLOCALE=ENU_USA.1252; export GAWKLOCALE ; \
	$(AWK) -f "$(srcdir)"/$@.awk "$(srcdir)"/$@.in >_$@ 2>&1 || echo EXIT CODE: $$? >> _$@ ; \
	$(CMP) "$(srcdir)"/$@.ok _$@ && rm -f _$@ ; \
	esac

printfbad2: printfbad2.ok
	@echo $@
	@-$(AWK) --lint -f "$(srcdir)"/$@.awk "$(srcdir)"/$@.in 2>&1 | sed 's;$(srcdir)/;;g' >_$@ || echo EXIT CODE: $$?  >>_$@
	@-$(CMP) "$(srcdir)"/$@.ok _$@ && rm -f _$@

beginfile1::
	@echo $@ $(ZOS_FAIL)
	@echo Expect $@ to fail with DJGPP.
	@-AWKPATH="$(srcdir)" $(AWK) -f $@.awk "$(srcdir)"/$@.awk . ./no/such/file Makefile  >_$@ 2>&1 || echo EXIT CODE: $$? >>_$@
	@-$(CMP) "$(srcdir)"/$@.ok _$@ && rm -f _$@

beginfile2:
	@echo $@ $(ZOS_FAIL)
	@-( cd "$(srcdir)" && LC_ALL=C AWK="$(abs_builddir)/$(AWKPROG)" $(abs_srcdir)/$@.sh $(abs_srcdir)/$@.in ) > _$@ 2>&1 || echo EXIT CODE: $$? >> _$@
	@-$(TESTOUTCMP) "$(srcdir)"/$@.ok _$@ && rm -f _$@

dumpvars::
	@echo $@
	@-AWKPATH="$(srcdir)" $(AWK) --dump-variables 1 < "$(srcdir)"/$@.in >/dev/null 2>&1 || echo EXIT CODE: $$? >>_$@ || echo EXIT CODE: $$? >> _$@
	@grep -v ENVIRON < awkvars.out | grep -v PROCINFO > _$@; rm awkvars.out
	@-$(CMP) "$(srcdir)"/$@.ok _$@ && rm -f _$@

profile0:
	@echo $@
	@-$(AWK) --profile=ap-$@.out -f "$(srcdir)"/$@.awk "$(srcdir)"/$@.in > /dev/null
	@-sed 1,2d < ap-$@.out > _$@; rm ap-$@.out
	@-$(CMP) "$(srcdir)"/$@.ok _$@ && rm -f _$@

profile1:
	@echo $@
	@-$(AWK) -f "$(srcdir)"/xref.awk "$(srcdir)"/dtdgport.awk > _$@.out1
	@-$(AWK) --pretty-print=ap-$@.out -f "$(srcdir)"/xref.awk
	@-$(AWK) -f ./ap-$@.out "$(srcdir)"/dtdgport.awk > _$@.out2 ; rm ap-$@.out
	@-$(CMP) _$@.out1 _$@.out2 && rm _$@.out[12] || { echo EXIT CODE: $$? >>_$@ ; \
	cp "$(srcdir)"/dtdgport.awk $@.ok ; }

profile2:
	@echo $@
	@-$(AWK) --profile=ap-$@.out -v sortcmd=$(SORT) -f "$(srcdir)"/xref.awk "$(srcdir)"/dtdgport.awk > /dev/null
	@-sed 1,2d < ap-$@.out > _$@; rm ap-$@.out
	@-$(CMP) "$(srcdir)"/$@.ok _$@ && rm -f _$@

profile3:
	@echo $@
	@-$(AWK) --profile=ap-$@.out -f "$(srcdir)"/$@.awk > /dev/null
	@-sed 1,2d < ap-$@.out > _$@; rm ap-$@.out
	@-$(CMP) "$(srcdir)"/$@.ok _$@ && rm -f _$@

profile5:
	@echo $@ $(ZOS_FAIL)
	@-AWKPATH="$(srcdir)" $(AWK) --pretty=_$@ -f $@.awk 2> _$@.err
	@-cat _$@.err >> _$@ ; rm -f _$@.err
	@-$(TESTOUTCMP) "$(srcdir)"/$@.ok _$@ && rm -f _$@

profile6:
	@echo $@
	@-$(AWK) --profile=ap-$@.out -f "$(srcdir)"/$@.awk > /dev/null
	@-sed 1,2d < ap-$@.out > _$@; rm ap-$@.out
	@-$(CMP) "$(srcdir)"/$@.ok _$@ && rm -f _$@

profile7:
	@echo $@
	@-$(AWK) --profile=ap-$@.out -f "$(srcdir)"/$@.awk > /dev/null
	@-sed 1,2d < ap-$@.out > _$@; rm ap-$@.out
	@-$(CMP) "$(srcdir)"/$@.ok _$@ && rm -f _$@

profile12:
	@echo $@
	@-$(AWK) --profile=ap-$@.out -f "$(srcdir)"/$@.awk "$(srcdir)"/$@.in > _$@ 2>&1 || echo EXIT CODE: $$? >> _$@
	@-rm ap-$@.out
	@-$(CMP) "$(srcdir)"/$@.ok _$@ && rm -f _$@

mpfrieee:
	@echo $@
	@-$(AWK) -M -vPREC=double -f "$(srcdir)"/$@.awk > _$@ 2>&1 || echo EXIT CODE: $$? >> _$@
	@-$(CMP) "$(srcdir)"/$@.ok _$@ && rm -f _$@

mpfrexprange:
	@echo $@
	@-$(AWK) -M -vPREC=53 -f "$(srcdir)"/$@.awk > _$@ 2>&1 || echo EXIT CODE: $$? >> _$@
	@-$(CMP) "$(srcdir)"/$@.ok _$@ && rm -f _$@

mpfrrnd:
	@echo $@
	@-$(AWK) -M -vPREC=53 -f "$(srcdir)"/$@.awk > _$@ 2>&1 || echo EXIT CODE: $$? >> _$@
	@-$(CMP) "$(srcdir)"/$@.ok _$@ && rm -f _$@

mpfrsort:
	@echo $@
	@-$(AWK) -M -vPREC=53 -f "$(srcdir)"/$@.awk > _$@ 2>&1 || echo EXIT CODE: $$? >> _$@
	@-$(CMP) "$(srcdir)"/$@.ok _$@ && rm -f _$@

mpfruplus:
	@echo $@
	@-$(AWK) -M -f "$(srcdir)"/uplus.awk > _$@ 2>&1 || echo EXIT CODE: $$? >> _$@
	@-$(CMP) "$(srcdir)"/$@.ok _$@ && rm -f _$@

mpfranswer42:
	@echo $@
	@-$(AWK) -M -f "$(srcdir)"/mpfranswer42.awk > _$@ 2>&1 || echo EXIT CODE: $$? >> _$@
	@-$(CMP) "$(srcdir)"/$@.ok _$@ && rm -f _$@

mpfrmemok1:
	@echo $@
	@-$(AWK) -p- -M -f "$(srcdir)"/$@.awk 2>&1 | sed 1d > _$@ || echo EXIT CODE: $$? >> _$@
	@-$(CMP) "$(srcdir)"/$@.ok _$@ && rm -f _$@

jarebug::
	@echo $@
	@echo Expect $@ to fail with DJGPP.
	@-"$(srcdir)"/$@.sh "$(AWKPROG)" "$(srcdir)"/$@.awk "$(srcdir)"/$@.in "_$@" || echo EXIT CODE: $$? >> _$@
	@-$(CMP) "$(srcdir)"/$@.ok _$@ && rm -f _$@

ordchr2::
	@echo $@
	@-$(AWK) --load ordchr 'BEGIN {print chr(ord("z"))}' >_$@ 2>&1 || echo EXIT CODE: $$? >>_$@
	@-$(CMP) "$(srcdir)"/$@.ok _$@ && rm -f _$@

# N.B. If the test fails, create readfile.ok so that "make diffout" will work
readfile::
	@echo $@
	@-$(AWK) -l readfile 'BEGIN {printf "%s", readfile("$(srcdir)/Makefile.am")}' >_$@ 2>&1 || echo EXIT CODE: $$? >>_$@
	@-$(CMP) "$(srcdir)/Makefile.am" _$@ && rm -f _$@ || cp -p "$(srcdir)/Makefile.am" $@.ok

readfile2::
	@echo $@
	@-$(AWK) -f "$(srcdir)"/$@.awk "$(srcdir)"/$@.awk "$(srcdir)"/readdir.awk > _$@ || echo EXIT CODE: $$? >>_$@
	@-$(CMP) "$(srcdir)"/$@.ok _$@ && rm -f _$@

nsawk1a::
	@echo $@
	@-$(AWK) -f "$(srcdir)"/nsawk1.awk > _$@ || echo EXIT CODE: $$? >>_$@
	@-$(CMP) "$(srcdir)"/$@.ok _$@ && rm -f _$@

nsawk1b::
	@echo $@
	@-$(AWK) -v I=fine -f "$(srcdir)"/nsawk1.awk > _$@ || echo EXIT CODE: $$? >>_$@
	@-$(CMP) "$(srcdir)"/$@.ok _$@ && rm -f _$@

nsawk1c::
	@echo $@
	@-$(AWK) -v awk::I=fine -f "$(srcdir)"/nsawk1.awk > _$@ || echo EXIT CODE: $$? >>_$@
	@-$(CMP) "$(srcdir)"/$@.ok _$@ && rm -f _$@

nsawk2a::
	@echo $@
	@-$(AWK) -v I=fine -f "$(srcdir)"/nsawk2.awk > _$@ || echo EXIT CODE: $$? >>_$@
	@-$(CMP) "$(srcdir)"/$@.ok _$@ && rm -f _$@

nsawk2b::
	@echo $@
	@-$(AWK) -v awk::I=fine -f "$(srcdir)"/nsawk2.awk > _$@ || echo EXIT CODE: $$? >>_$@
	@-$(CMP) "$(srcdir)"/$@.ok _$@ && rm -f _$@

include2::
	@echo $@
	@-AWKPATH="$(srcdir)" $(AWK) --include inclib 'BEGIN {print sandwich("a", "b", "c")}' >_$@ 2>&1 || echo EXIT CODE: $$? >>_$@
	@-$(CMP) "$(srcdir)"/$@.ok _$@ && rm -f _$@

incdupe::
	@echo $@
	@-AWKPATH="$(srcdir)" $(AWK) --lint -i inclib -i inclib.awk 'BEGIN {print sandwich("a", "b", "c")}' >_$@ 2>&1 || echo EXIT CODE: $$? >>_$@
	@-$(CMP) "$(srcdir)"/$@.ok _$@ && rm -f _$@

incdupe2::
	@echo $@
	@-AWKPATH="$(srcdir)" $(AWK) --lint -f inclib -f inclib.awk >_$@ 2>&1 || echo EXIT CODE: $$? >>_$@
	@-$(CMP) "$(srcdir)"/$@.ok _$@ && rm -f _$@

incdupe3::
	@echo $@
	@-AWKPATH="$(srcdir)" $(AWK) --lint -f hello -f hello.awk >_$@ 2>&1 || echo EXIT CODE: $$? >>_$@
	@-$(CMP) "$(srcdir)"/$@.ok _$@ && rm -f _$@

incdupe4::
	@echo $@
	@-AWKPATH="$(srcdir)" $(AWK) --lint -f hello -i hello.awk >_$@ 2>&1 || echo EXIT CODE: $$? >>_$@
	@-$(CMP) "$(srcdir)"/$@.ok _$@ && rm -f _$@

incdupe5::
	@echo $@
	@-AWKPATH="$(srcdir)" $(AWK) --lint -i hello -f hello.awk >_$@ 2>&1 || echo EXIT CODE: $$? >>_$@
	@-$(CMP) "$(srcdir)"/$@.ok _$@ && rm -f _$@

incdupe6::
	@echo $@
	@-AWKPATH="$(srcdir)" $(AWK) --lint -i inchello -f hello.awk >_$@ 2>&1 || echo EXIT CODE: $$? >>_$@
	@-$(CMP) "$(srcdir)"/$@.ok _$@ && rm -f _$@

incdupe7::
	@echo $@
	@-AWKPATH="$(srcdir)" $(AWK) --lint -f hello -i inchello >_$@ 2>&1 || echo EXIT CODE: $$? >>_$@
	@-$(CMP) "$(srcdir)"/$@.ok _$@ && rm -f _$@

inplace1::
	@echo $@
	@-cp "$(srcdir)"/inplace.1.in _$@.1
	@-cp "$(srcdir)"/inplace.2.in _$@.2
	@-AWKPATH="$(srcdir)"/../awklib/eg/lib $(AWK) -i inplace 'BEGIN {print "before"} {gsub(/foo/, "bar"); print} END {print "after"}' _$@.1 - _$@.2 < "$(srcdir)"/inplace.in >_$@ 2>&1 || echo EXIT CODE: $$? >>_$@
	@-$(CMP) "$(srcdir)"/$@.ok _$@ && rm -f _$@
	@-$(CMP) "$(srcdir)"/$@.1.ok _$@.1 && rm -f _$@.1
	@-$(CMP) "$(srcdir)"/$@.2.ok _$@.2 && rm -f _$@.2

inplace2::
	@echo $@
	@-cp "$(srcdir)"/inplace.1.in _$@.1
	@-cp "$(srcdir)"/inplace.2.in _$@.2
	@-AWKPATH="$(srcdir)"/../awklib/eg/lib $(AWK) -i inplace -v inplace::suffix=.bak 'BEGIN {print "before"} {gsub(/foo/, "bar"); print} END {print "after"}' _$@.1 - _$@.2 < "$(srcdir)"/inplace.in >_$@ 2>&1 || echo EXIT CODE: $$? >>_$@
	@-$(CMP) "$(srcdir)"/$@.ok _$@ && rm -f _$@
	@-$(CMP) "$(srcdir)"/$@.1.ok _$@.1 && rm -f _$@.1
	@-$(CMP) "$(srcdir)"/$@.1.bak.ok _$@.1.bak && rm -f _$@.1.bak
	@-$(CMP) "$(srcdir)"/$@.2.ok _$@.2 && rm -f _$@.2
	@-$(CMP) "$(srcdir)"/$@.2.bak.ok _$@.2.bak && rm -f _$@.2.bak

inplace2bcomp::
	@echo $@
	@-cp "$(srcdir)"/inplace.1.in _$@.1
	@-cp "$(srcdir)"/inplace.2.in _$@.2
	@-AWKPATH="$(srcdir)"/../awklib/eg/lib $(AWK) -i inplace -v INPLACE_SUFFIX=.orig 'BEGIN {print "before"} {gsub(/foo/, "bar"); print} END {print "after"}' _$@.1 - _$@.2 < "$(srcdir)"/inplace.in >_$@ 2>&1 || echo EXIT CODE: $$? >>_$@
	@-$(CMP) "$(srcdir)"/$@.ok _$@ && rm -f _$@
	@-$(CMP) "$(srcdir)"/$@.1.ok _$@.1 && rm -f _$@.1
	@-$(CMP) "$(srcdir)"/$@.1.orig.ok _$@.1.orig && rm -f _$@.1.orig
	@-$(CMP) "$(srcdir)"/$@.2.ok _$@.2 && rm -f _$@.2
	@-$(CMP) "$(srcdir)"/$@.2.orig.ok _$@.2.orig && rm -f _$@.2.orig

inplace3::
	@echo $@
	@-cp "$(srcdir)"/inplace.1.in _$@.1
	@-cp "$(srcdir)"/inplace.2.in _$@.2
	@-AWKPATH="$(srcdir)"/../awklib/eg/lib $(AWK) -i inplace -v inplace::suffix=.bak 'BEGIN {print "before"} {gsub(/foo/, "bar"); print} END {print "after"}' _$@.1 - _$@.2 < "$(srcdir)"/inplace.in >_$@ 2>&1 || echo EXIT CODE: $$? >>_$@
	@-AWKPATH="$(srcdir)"/../awklib/eg/lib $(AWK) -i inplace -v inplace::suffix=.bak 'BEGIN {print "Before"} {gsub(/bar/, "foo"); print} END {print "After"}' _$@.1 - _$@.2 < "$(srcdir)"/inplace.in >>_$@ 2>&1 || echo EXIT CODE: $$? >>_$@
	@-$(CMP) "$(srcdir)"/$@.ok _$@ && rm -f _$@
	@-$(CMP) "$(srcdir)"/$@.1.ok _$@.1 && rm -f _$@.1
	@-$(CMP) "$(srcdir)"/$@.1.bak.ok _$@.1.bak && rm -f _$@.1.bak
	@-$(CMP) "$(srcdir)"/$@.2.ok _$@.2 && rm -f _$@.2
	@-$(CMP) "$(srcdir)"/$@.2.bak.ok _$@.2.bak && rm -f _$@.2.bak

inplace3bcomp::
	@echo $@
	@-cp "$(srcdir)"/inplace.1.in _$@.1
	@-cp "$(srcdir)"/inplace.2.in _$@.2
	@-AWKPATH="$(srcdir)"/../awklib/eg/lib $(AWK) -i inplace -v INPLACE_SUFFIX=.orig 'BEGIN {print "before"} {gsub(/foo/, "bar"); print} END {print "after"}' _$@.1 - _$@.2 < "$(srcdir)"/inplace.in >_$@ 2>&1 || echo EXIT CODE: $$? >>_$@
	@-AWKPATH="$(srcdir)"/../awklib/eg/lib $(AWK) -i inplace -v INPLACE_SUFFIX=.orig 'BEGIN {print "Before"} {gsub(/bar/, "foo"); print} END {print "After"}' _$@.1 - _$@.2 < "$(srcdir)"/inplace.in >>_$@ 2>&1 || echo EXIT CODE: $$? >>_$@
	@-$(CMP) "$(srcdir)"/$@.ok _$@ && rm -f _$@
	@-$(CMP) "$(srcdir)"/$@.1.ok _$@.1 && rm -f _$@.1
	@-$(CMP) "$(srcdir)"/$@.1.orig.ok _$@.1.orig && rm -f _$@.1.orig
	@-$(CMP) "$(srcdir)"/$@.2.ok _$@.2 && rm -f _$@.2
	@-$(CMP) "$(srcdir)"/$@.2.orig.ok _$@.2.orig && rm -f _$@.2.orig

testext::
	@echo $@
	@-$(AWK) ' /^(@load|BEGIN)/,/^}/' "$(top_srcdir)"/extension/testext.c > testext.awk
	@-$(AWK) -f ./testext.awk >_$@ 2>&1 || echo EXIT CODE: $$? >>_$@
	@-if echo "$$GAWK_TEST_ARGS" | egrep -e '-M|--bignum' > /dev/null; \
	then $(CMP) "$(srcdir)"/$@-mpfr.ok _$@ && rm -f _$@ testext.awk testexttmp.txt ; \
	else $(CMP) "$(srcdir)"/$@.ok _$@ && rm -f _$@ testext.awk testexttmp.txt ; fi

getfile:
	@echo $@
	@echo Expect $@ to fail with MinGW.
	@-AWKPATH="$(srcdir)" $(AWK) -v TESTEXT_QUIET=1 -ltestext -f $@.awk < $(srcdir)/$@.awk >_$@ 2>&1 || echo EXIT CODE: $$? >>_$@
	@-$(CMP) "$(srcdir)"/$@.ok _$@ && rm -f _$@

readdir:
	@echo $@
	@echo Expect $@ to fail with MinGW.
	@-if [ "`uname`" = Linux ] && [ "`stat -f . 2>/dev/null | awk 'NR == 2 { print $$NF }'`" = nfs ];  then \
	echo This test may fail on GNU/Linux systems when run on NFS or JFS filesystems.; \
	echo If it does, try rerunning on an ext'[234]' filesystem. ; \
	fi
	@-$(AWK) -f "$(srcdir)"/readdir.awk "$(top_srcdir)" > _$@ || echo EXIT CODE: $$? >> _$@
	@-ls -afi "$(top_srcdir)" > _dirlist
	@-ls -lna "$(top_srcdir)" | sed 1d > _longlist
	@-$(AWK) -f "$(srcdir)"/readdir0.awk -v extout=_$@  \
		-v dirlist=_dirlist -v longlist=_longlist > $@.ok
	@-$(CMP) $@.ok _$@ && rm -f $@.ok _$@ _dirlist _longlist

readdir_test:
	@echo $@
	@-$(AWK) -lreaddir -F$(SLASH) '{printf "[%s] [%s] [%s] [%s]\n", $$1, $$2, $$3, $$4}' "$(top_srcdir)" > $@.ok
	@-$(AWK) -lreaddir_test '{printf "[%s] [%s] [%s] [%s]\n", $$1, $$2, $$3, $$4}' "$(top_srcdir)" > _$@
	@-$(CMP) $@.ok _$@ && rm -f $@.ok _$@

readdir_retest:
	@echo $@
	@-$(AWK) -lreaddir -F$(SLASH) -f "$(srcdir)"/$@.awk "$(top_srcdir)" > $@.ok
	@-$(AWK) -lreaddir_test -F$(SLASH) -f "$(srcdir)"/$@.awk "$(top_srcdir)" > _$@
	@-$(CMP) $@.ok _$@ && rm -f $@.ok _$@

fts:
	@echo $@
	@echo Expect $@ to fail with MinGW.
	@-case `uname` in \
	IRIX) \
	echo This test may fail on IRIX systems when run on an NFS filesystem.; \
	echo If it does, try rerunning on an xfs filesystem. ;; \
	CYGWIN* | MSYS*) \
	echo This test may fail on CYGWIN systems when run on an NFS filesystem.; \
	echo If it does, try rerunning on an ntfs filesystem. ;; \
	esac
	@-$(AWK) -f "$(srcdir)"/fts.awk || echo EXIT CODE: $$? >> _$@
	@-$(CMP) $@.ok _$@ && rm -f $@.ok _$@

# BINMODE=2 is needed for PC tests.
charasbytes:
	@echo $@ $(ZOS_FAIL)
	@-[ -z "$$GAWKLOCALE" ] && GAWKLOCALE=ENU_USA.1252; export GAWKLOCALE; \
	AWKPATH="$(srcdir)" $(AWK) -b -v BINMODE=2 -f $@.awk "$(srcdir)"/$@.in | \
	od -c -t x1 | tr '	' ' ' | sed -e 's/  */ /g' -e 's/ *$$//' >_$@ 2>&1 || echo EXIT CODE: $$? >>_$@
	@-$(CMP) "$(srcdir)"/$@.ok _$@ && rm -f _$@

symtab6:
	@echo $@
	@echo Expect $@ to fail with DJGPP.
	@-AWKPATH="$(srcdir)" $(AWK) -f $@.awk > _$@ 2>&1 || echo EXIT CODE: $$? >>_$@
	@-$(CMP) "$(srcdir)"/$@.ok _$@ && rm -f _$@

symtab8:
	@echo $@ $(ZOS_FAIL)
	@-$(AWK) -d__$@ -f "$(srcdir)"/$@.awk "$(srcdir)"/$@.in >_$@
	@-grep -v '^ENVIRON' __$@ | grep -v '^PROCINFO' | grep -v '^FILENAME' >> _$@ ; rm __$@
	@-$(CMP) "$(srcdir)"/$@.ok _$@ && rm -f _$@

symtab9:
	@echo $@
	@-$(AWK) -f "$(srcdir)"/$@.awk >_$@ || echo EXIT CODE: $$? >> _$@
	@-rm -f testit.txt
	@-$(CMP) "$(srcdir)"/$@.ok _$@ && rm -f _$@

reginttrad:
	@echo $@
	@-$(AWK) --traditional -r -f "$(srcdir)"/$@.awk > _$@ || echo EXIT CODE: $$? >> _$@
	@-$(CMP) "$(srcdir)"/$@.ok _$@ && rm -f _$@

colonwarn:
	@echo $@
	@-for i in 1 2 3 ; \
	do $(AWK) -f "$(srcdir)"/$@.awk $$i < "$(srcdir)"/$@.in ; \
	done > _$@ || echo EXIT CODE: $$? >> _$@
	@-$(CMP) "$(srcdir)"/$@.ok _$@ && rm -f _$@

dbugeval::
	@echo $@
	@-if [ -t 0 ]; then \
	$(AWK) --debug -f /dev/null < "$(srcdir)"/$@.in > _$@  2>&1 || echo EXIT CODE: $$? >>_$@ ; \
	$(CMP) "$(srcdir)"/$@.ok _$@ && rm -f _$@ ; \
	fi

filefuncs:
	@echo $@
	@-AWKPATH="$(srcdir)" $(AWK) -f $@.awk -v builddir="$(abs_top_builddir)"  >_$@ 2>&1 || echo EXIT CODE: $$? >>_$@
	@-$(CMP) "$(srcdir)"/$@.ok _$@ && rm -f _$@

genpot:
	@echo $@
	@-AWKPATH="$(srcdir)" $(AWK) -f $@.awk --gen-pot >_$@ 2>&1 || echo EXIT CODE: $$? >>_$@
	@-$(CMP) "$(srcdir)"/$@.ok _$@ && rm -f _$@

negtime::
	@echo $@
	@-TZ=GMT AWKPATH="$(srcdir)" $(AWK) -f $@.awk >_$@ 2>&1 || echo EXIT CODE: $$? >>_$@
	@-AWKPATH="$(srcdir)" $(AWK) -f checknegtime.awk "$(srcdir)"/$@.ok _$@ && rm -f _$@

watchpoint1:
	@echo $@
	@-AWKPATH="$(srcdir)" $(AWK) -D -f $@.awk $(srcdir)/$@.in < $(srcdir)/$@.script >_$@ 2>&1 || echo EXIT CODE: $$? >>_$@
	@-$(CMP) "$(srcdir)"/$@.ok _$@ && rm -f _$@

pty1:
	@echo $@
	@echo Expect $@ to fail with DJGPP and MinGW.
	@-case `uname` in \
	*[Oo][Ss]/390*) : ;; \
	*) AWKPATH="$(srcdir)" $(AWK) -f $@.awk  >_$@ 2>&1 || echo EXIT CODE: $$? >>_$@ ; \
	$(CMP) "$(srcdir)"/$@.ok _$@ && rm -f _$@ ;; \
	esac

pty2:
	@echo $@
	@echo Expect $@ to fail with DJGPP and MinGW.
	@-case `uname` in \
	*[Oo][Ss]/390*) : ;; \
	*) AWKPATH="$(srcdir)" $(AWK) -f $@.awk | od -c | $(AWK) '{ $$1 = $$1 ; print }' >_$@ 2>&1 || echo EXIT CODE: $$? >>_$@ ; \
	$(CMP) "$(srcdir)"/$@.ok _$@ && rm -f _$@ ;; \
	esac

ignrcas3::
	@echo $@
	@echo Expect $@ to fail with DJGPP and MinGW.
	@-if locale -a | grep ell_GRC.1253 > /dev/null ; then \
	[ -z "$$GAWKLOCALE" ] && GAWKLOCALE=ell_GRC.1253 ; export GAWKLOCALE; \
	AWKPATH="$(srcdir)" $(AWK) -f $@.awk >_$@ 2>&1 || echo EXIT CODE: $$? >>_$@ ; \
	$(CMP) "$(srcdir)"/$@.ok _$@ && rm -f _$@ ; \
	fi

arrdbg:
	@echo $@
	@-$(AWK) -v "okfile=./$@.ok" -v "mpfr_okfile=./$@-mpfr.ok" -f "$(srcdir)"/$@.awk | grep array_f >_$@ || echo EXIT CODE: $$? >> _$@
	@-if echo "$$GAWK_TEST_ARGS" | egrep -e '-M|--bignum' > /dev/null; \
	then $(CMP) "."/$@-mpfr.ok _$@ && rm -f _$@ $@.ok $@-mpfr.ok ; \
	else $(CMP) "."/$@.ok _$@ && rm -f _$@ $@.ok $@-mpfr.ok ; fi

sourcesplit:
	@echo $@
	@-AWKPATH="$(srcdir)" $(AWK) --source='BEGIN { a = 5;' --source='print a }' >_$@ 2>&1 || echo EXIT CODE: $$? >>_$@
	@-$(CMP) "$(srcdir)"/$@.ok _$@ && rm -f _$@

eofsrc1:
	@echo $@
	@-AWKPATH="$(srcdir)" $(AWK) -f $@a.awk -f $@b.awk >_$@ 2>&1 || echo EXIT CODE: $$? >>_$@
	@-$(CMP) "$(srcdir)"/$@.ok _$@ && rm -f _$@

nsbad_cmd:
	@echo $@
	@-AWKPATH="$(srcdir)" $(AWK) -v foo:bar=3 -v foo:::blat=4 1 /dev/null >_$@ 2>&1 || echo EXIT CODE: $$? >>_$@
	@-$(CMP) "$(srcdir)"/$@.ok _$@ && rm -f _$@

# Use [:] in the regexp to keep MSYS from converting the /'s to \'s.
nonfatal1:
	@echo $@
	@echo Expect $@ to fail with DJGPP.
	@-AWKPATH="$(srcdir)" $(AWK) -f $@.awk 2>&1 | $(AWK) '{print gensub(/invalid[:].*$$/, "invalid", 1, $$0)}' >_$@ || echo EXIT CODE: $$? >>_$@
	@-$(CMP) "$(srcdir)"/$@.ok _$@ && rm -f _$@

# 4/2018: On first call to $(CMP), send to /dev/null even with -s for MinGW.
nlstringtest::
	@echo $@ $(ZOS_FAIL)
	@-[ -z "$$GAWKLOCALE" ] && GAWKLOCALE=FRA_FRA.1252 ; export GAWKLOCALE ; \
	AWKPATH="$(srcdir)" $(AWK) -f $@.awk "$(srcdir)" >_$@ 2>&1 || echo EXIT CODE: $$? >>_$@
	@-if $(CMP) -s "$(srcdir)"/nlstringtest-nogettext.ok _$@ > /dev/null ; \
	then \
		rm -f _$@ ; \
	else \
		$(CMP) "$(srcdir)"/$@.ok _$@ && rm -f _$@ ; \
	fi

longwrds:
	@echo $@
	@-AWKPATH="$(srcdir)" $(AWK) -f $@.awk -v SORT="$(SORT)" < "$(srcdir)"/$@.in >_$@ 2>&1 || echo EXIT CODE: $$? >>_$@
	@-$(CMP) "$(srcdir)"/$@.ok _$@ && rm -f _$@

spacere:
	@echo $@
	@-LC_ALL=C AWKPATH="$(srcdir)" $(AWK) -f $@.awk  >_$@ 2>&1 || echo EXIT CODE: $$? >>_$@
	@-$(CMP) "$(srcdir)"/$@.ok _$@ && rm -f _$@

typedregex4:
	@echo $@
	@-$(AWK) -v x=@$(SLASH)foo/ -f "$(srcdir)"/$@.awk y=@$(SLASH)bar/ /dev/null >_$@ 2>&1 || echo EXIT CODE: $$? >>_$@
	@-$(CMP) "$(srcdir)"/$@.ok _$@ && rm -f _$@

iolint:
	@echo $@ $(ZOS_FAIL)
	@echo hello > 'echo hello'
	@-AWKPATH="$(srcdir)" $(AWK) -f $@.awk >_$@ 2>&1 || echo EXIT CODE: $$? >>_$@
	@-$(CMP) "$(srcdir)"/$@.ok _$@ && rm -f _$@
	@-$(RM) -f cat 'echo hello' f1 f2 cksum

argcasfile:
	@echo $@
	@-$(AWK) -f "$(srcdir)"/$@.awk ARGC=1 ' /no/such/file' < "$(srcdir)/$@.in" >_$@ 2>&1 || echo EXIT CODE: $$? >>_$@
	@-$(CMP) "$(srcdir)"/$@.ok _$@ && rm -f _$@
Gt-dummy:
# file Maketests, generated from Makefile.am by the Gentests program
addcomma:
	@echo $@
	@-AWKPATH="$(srcdir)" $(AWK) -f $@.awk  < "$(srcdir)"/$@.in >_$@ 2>&1 || echo EXIT CODE: $$? >>_$@
	@-$(CMP) "$(srcdir)"/$@.ok _$@ && rm -f _$@

anchgsub:
	@echo $@
	@-AWKPATH="$(srcdir)" $(AWK) -f $@.awk  < "$(srcdir)"/$@.in >_$@ 2>&1 || echo EXIT CODE: $$? >>_$@
	@-$(CMP) "$(srcdir)"/$@.ok _$@ && rm -f _$@

anchor:
	@echo $@
	@-AWKPATH="$(srcdir)" $(AWK) -f $@.awk  < "$(srcdir)"/$@.in >_$@ 2>&1 || echo EXIT CODE: $$? >>_$@
	@-$(CMP) "$(srcdir)"/$@.ok _$@ && rm -f _$@

arrayind1:
	@echo $@
	@-AWKPATH="$(srcdir)" $(AWK) -f $@.awk  < "$(srcdir)"/$@.in >_$@ 2>&1 || echo EXIT CODE: $$? >>_$@
	@-$(CMP) "$(srcdir)"/$@.ok _$@ && rm -f _$@

arrayind2:
	@echo $@
	@-AWKPATH="$(srcdir)" $(AWK) -f $@.awk  >_$@ 2>&1 || echo EXIT CODE: $$? >>_$@
	@-$(CMP) "$(srcdir)"/$@.ok _$@ && rm -f _$@

arrayind3:
	@echo $@
	@-AWKPATH="$(srcdir)" $(AWK) -f $@.awk  >_$@ 2>&1 || echo EXIT CODE: $$? >>_$@
	@-$(CMP) "$(srcdir)"/$@.ok _$@ && rm -f _$@

arrayparm:
	@echo $@
	@-AWKPATH="$(srcdir)" $(AWK) -f $@.awk  >_$@ 2>&1 || echo EXIT CODE: $$? >>_$@
	@-$(CMP) "$(srcdir)"/$@.ok _$@ && rm -f _$@

arrayprm2:
	@echo $@
	@-AWKPATH="$(srcdir)" $(AWK) -f $@.awk  >_$@ 2>&1 || echo EXIT CODE: $$? >>_$@
	@-$(CMP) "$(srcdir)"/$@.ok _$@ && rm -f _$@

arrayprm3:
	@echo $@
	@-AWKPATH="$(srcdir)" $(AWK) -f $@.awk  >_$@ 2>&1 || echo EXIT CODE: $$? >>_$@
	@-$(CMP) "$(srcdir)"/$@.ok _$@ && rm -f _$@

arrayref:
	@echo $@
	@-AWKPATH="$(srcdir)" $(AWK) -f $@.awk  >_$@ 2>&1 || echo EXIT CODE: $$? >>_$@
	@-$(CMP) "$(srcdir)"/$@.ok _$@ && rm -f _$@

arrymem1:
	@echo $@
	@-AWKPATH="$(srcdir)" $(AWK) -f $@.awk  >_$@ 2>&1 || echo EXIT CODE: $$? >>_$@
	@-$(CMP) "$(srcdir)"/$@.ok _$@ && rm -f _$@

arryref2:
	@echo $@
	@-AWKPATH="$(srcdir)" $(AWK) -f $@.awk  >_$@ 2>&1 || echo EXIT CODE: $$? >>_$@
	@-$(CMP) "$(srcdir)"/$@.ok _$@ && rm -f _$@

arryref3:
	@echo $@
	@-AWKPATH="$(srcdir)" $(AWK) -f $@.awk  >_$@ 2>&1 || echo EXIT CODE: $$? >>_$@
	@-$(CMP) "$(srcdir)"/$@.ok _$@ && rm -f _$@

arryref4:
	@echo $@
	@-AWKPATH="$(srcdir)" $(AWK) -f $@.awk  >_$@ 2>&1 || echo EXIT CODE: $$? >>_$@
	@-$(CMP) "$(srcdir)"/$@.ok _$@ && rm -f _$@

arryref5:
	@echo $@
	@-AWKPATH="$(srcdir)" $(AWK) -f $@.awk  >_$@ 2>&1 || echo EXIT CODE: $$? >>_$@
	@-$(CMP) "$(srcdir)"/$@.ok _$@ && rm -f _$@

arynasty:
	@echo $@
	@-AWKPATH="$(srcdir)" $(AWK) -f $@.awk  >_$@ 2>&1 || echo EXIT CODE: $$? >>_$@
	@-$(CMP) "$(srcdir)"/$@.ok _$@ && rm -f _$@

aryprm1:
	@echo $@
	@-AWKPATH="$(srcdir)" $(AWK) -f $@.awk  >_$@ 2>&1 || echo EXIT CODE: $$? >>_$@
	@-$(CMP) "$(srcdir)"/$@.ok _$@ && rm -f _$@

aryprm2:
	@echo $@
	@-AWKPATH="$(srcdir)" $(AWK) -f $@.awk  >_$@ 2>&1 || echo EXIT CODE: $$? >>_$@
	@-$(CMP) "$(srcdir)"/$@.ok _$@ && rm -f _$@

aryprm3:
	@echo $@
	@-AWKPATH="$(srcdir)" $(AWK) -f $@.awk  >_$@ 2>&1 || echo EXIT CODE: $$? >>_$@
	@-$(CMP) "$(srcdir)"/$@.ok _$@ && rm -f _$@

aryprm4:
	@echo $@
	@-AWKPATH="$(srcdir)" $(AWK) -f $@.awk  >_$@ 2>&1 || echo EXIT CODE: $$? >>_$@
	@-$(CMP) "$(srcdir)"/$@.ok _$@ && rm -f _$@

aryprm5:
	@echo $@
	@-AWKPATH="$(srcdir)" $(AWK) -f $@.awk  >_$@ 2>&1 || echo EXIT CODE: $$? >>_$@
	@-$(CMP) "$(srcdir)"/$@.ok _$@ && rm -f _$@

aryprm6:
	@echo $@
	@-AWKPATH="$(srcdir)" $(AWK) -f $@.awk  >_$@ 2>&1 || echo EXIT CODE: $$? >>_$@
	@-$(CMP) "$(srcdir)"/$@.ok _$@ && rm -f _$@

aryprm7:
	@echo $@
	@-AWKPATH="$(srcdir)" $(AWK) -f $@.awk  >_$@ 2>&1 || echo EXIT CODE: $$? >>_$@
	@-$(CMP) "$(srcdir)"/$@.ok _$@ && rm -f _$@

aryprm8:
	@echo $@
	@-AWKPATH="$(srcdir)" $(AWK) -f $@.awk  >_$@ 2>&1 || echo EXIT CODE: $$? >>_$@
	@-$(CMP) "$(srcdir)"/$@.ok _$@ && rm -f _$@

aryprm9:
	@echo $@
	@-AWKPATH="$(srcdir)" $(AWK) -f $@.awk  >_$@ 2>&1 || echo EXIT CODE: $$? >>_$@
	@-$(CMP) "$(srcdir)"/$@.ok _$@ && rm -f _$@

arysubnm:
	@echo $@
	@-AWKPATH="$(srcdir)" $(AWK) -f $@.awk  >_$@ 2>&1 || echo EXIT CODE: $$? >>_$@
	@-$(CMP) "$(srcdir)"/$@.ok _$@ && rm -f _$@

aryunasgn:
	@echo $@
	@-AWKPATH="$(srcdir)" $(AWK) -f $@.awk  >_$@ 2>&1 || echo EXIT CODE: $$? >>_$@
	@-$(CMP) "$(srcdir)"/$@.ok _$@ && rm -f _$@

asgext:
	@echo $@
	@-AWKPATH="$(srcdir)" $(AWK) -f $@.awk  < "$(srcdir)"/$@.in >_$@ 2>&1 || echo EXIT CODE: $$? >>_$@
	@-$(CMP) "$(srcdir)"/$@.ok _$@ && rm -f _$@

assignnumfield:
	@echo $@
	@-AWKPATH="$(srcdir)" $(AWK) -f $@.awk  < "$(srcdir)"/$@.in >_$@ 2>&1 || echo EXIT CODE: $$? >>_$@
	@-$(CMP) "$(srcdir)"/$@.ok _$@ && rm -f _$@

assignnumfield2:
	@echo $@
	@-AWKPATH="$(srcdir)" $(AWK) -f $@.awk  >_$@ 2>&1 || echo EXIT CODE: $$? >>_$@
	@-$(CMP) "$(srcdir)"/$@.ok _$@ && rm -f _$@

back89:
	@echo $@
	@-AWKPATH="$(srcdir)" $(AWK) -f $@.awk  < "$(srcdir)"/$@.in >_$@ 2>&1 || echo EXIT CODE: $$? >>_$@
	@-$(CMP) "$(srcdir)"/$@.ok _$@ && rm -f _$@

backgsub:
	@echo $@
	@-AWKPATH="$(srcdir)" $(AWK) -f $@.awk  < "$(srcdir)"/$@.in >_$@ 2>&1 || echo EXIT CODE: $$? >>_$@
	@-$(CMP) "$(srcdir)"/$@.ok _$@ && rm -f _$@

badassign1:
	@echo $@
	@-AWKPATH="$(srcdir)" $(AWK) -f $@.awk  >_$@ 2>&1 || echo EXIT CODE: $$? >>_$@
	@-$(CMP) "$(srcdir)"/$@.ok _$@ && rm -f _$@

badbuild:
	@echo $@
	@-AWKPATH="$(srcdir)" $(AWK) -f $@.awk  < "$(srcdir)"/$@.in >_$@ 2>&1 || echo EXIT CODE: $$? >>_$@
	@-$(CMP) "$(srcdir)"/$@.ok _$@ && rm -f _$@

callparam:
	@echo $@
	@-AWKPATH="$(srcdir)" $(AWK) -f $@.awk  >_$@ 2>&1 || echo EXIT CODE: $$? >>_$@
	@-$(CMP) "$(srcdir)"/$@.ok _$@ && rm -f _$@

childin:
	@echo $@
	@-AWKPATH="$(srcdir)" $(AWK) -f $@.awk  < "$(srcdir)"/$@.in >_$@ 2>&1 || echo EXIT CODE: $$? >>_$@
	@-$(CMP) "$(srcdir)"/$@.ok _$@ && rm -f _$@

closebad:
	@echo $@
	@-AWKPATH="$(srcdir)" $(AWK) -f $@.awk  >_$@ 2>&1 || echo EXIT CODE: $$? >>_$@
	@-$(CMP) "$(srcdir)"/$@.ok _$@ && rm -f _$@

clsflnam:
	@echo $@
	@-AWKPATH="$(srcdir)" $(AWK) -f $@.awk  < "$(srcdir)"/$@.in >_$@ 2>&1 || echo EXIT CODE: $$? >>_$@
	@-$(CMP) "$(srcdir)"/$@.ok _$@ && rm -f _$@

compare2:
	@echo $@
	@-AWKPATH="$(srcdir)" $(AWK) -f $@.awk  >_$@ 2>&1 || echo EXIT CODE: $$? >>_$@
	@-$(CMP) "$(srcdir)"/$@.ok _$@ && rm -f _$@

concat1:
	@echo $@
	@-AWKPATH="$(srcdir)" $(AWK) -f $@.awk  < "$(srcdir)"/$@.in >_$@ 2>&1 || echo EXIT CODE: $$? >>_$@
	@-$(CMP) "$(srcdir)"/$@.ok _$@ && rm -f _$@

concat2:
	@echo $@
	@-AWKPATH="$(srcdir)" $(AWK) -f $@.awk  >_$@ 2>&1 || echo EXIT CODE: $$? >>_$@
	@-$(CMP) "$(srcdir)"/$@.ok _$@ && rm -f _$@

concat3:
	@echo $@
	@-AWKPATH="$(srcdir)" $(AWK) -f $@.awk  >_$@ 2>&1 || echo EXIT CODE: $$? >>_$@
	@-$(CMP) "$(srcdir)"/$@.ok _$@ && rm -f _$@

concat4:
	@echo $@ $(ZOS_FAIL)
	@-[ -z "$$GAWKLOCALE" ] && GAWKLOCALE=ENU_USA.1252; export GAWKLOCALE; \
	AWKPATH="$(srcdir)" $(AWK) -f $@.awk  < "$(srcdir)"/$@.in >_$@ 2>&1 || echo EXIT CODE: $$? >>_$@
	@-$(CMP) "$(srcdir)"/$@.ok _$@ && rm -f _$@

concat5:
	@echo $@
	@-AWKPATH="$(srcdir)" $(AWK) -f $@.awk  >_$@ 2>&1 || echo EXIT CODE: $$? >>_$@
	@-$(CMP) "$(srcdir)"/$@.ok _$@ && rm -f _$@

convfmt:
	@echo $@
	@-AWKPATH="$(srcdir)" $(AWK) -f $@.awk  >_$@ 2>&1 || echo EXIT CODE: $$? >>_$@
	@-$(CMP) "$(srcdir)"/$@.ok _$@ && rm -f _$@

datanonl:
	@echo $@
	@-AWKPATH="$(srcdir)" $(AWK) -f $@.awk  < "$(srcdir)"/$@.in >_$@ 2>&1 || echo EXIT CODE: $$? >>_$@
	@-$(CMP) "$(srcdir)"/$@.ok _$@ && rm -f _$@

defref:
	@echo $@
	@-AWKPATH="$(srcdir)" $(AWK) -f $@.awk  --lint >_$@ 2>&1 || echo EXIT CODE: $$? >>_$@
	@-$(CMP) "$(srcdir)"/$@.ok _$@ && rm -f _$@

delargv:
	@echo $@
	@-AWKPATH="$(srcdir)" $(AWK) -f $@.awk  >_$@ 2>&1 || echo EXIT CODE: $$? >>_$@
	@-$(CMP) "$(srcdir)"/$@.ok _$@ && rm -f _$@

delarpm2:
	@echo $@
	@-AWKPATH="$(srcdir)" $(AWK) -f $@.awk  >_$@ 2>&1 || echo EXIT CODE: $$? >>_$@
	@-$(CMP) "$(srcdir)"/$@.ok _$@ && rm -f _$@

delarprm:
	@echo $@
	@-AWKPATH="$(srcdir)" $(AWK) -f $@.awk  >_$@ 2>&1 || echo EXIT CODE: $$? >>_$@
	@-$(CMP) "$(srcdir)"/$@.ok _$@ && rm -f _$@

delfunc:
	@echo $@
	@-AWKPATH="$(srcdir)" $(AWK) -f $@.awk  >_$@ 2>&1 || echo EXIT CODE: $$? >>_$@
	@-$(CMP) "$(srcdir)"/$@.ok _$@ && rm -f _$@

dfacheck2:
	@echo $@
	@-AWKPATH="$(srcdir)" $(AWK) -f $@.awk  < "$(srcdir)"/$@.in >_$@ 2>&1 || echo EXIT CODE: $$? >>_$@
	@-$(CMP) "$(srcdir)"/$@.ok _$@ && rm -f _$@

dfamb1:
	@echo $@ $(ZOS_FAIL)
	@-[ -z "$$GAWKLOCALE" ] && GAWKLOCALE=ENU_USA.1252; export GAWKLOCALE; \
	AWKPATH="$(srcdir)" $(AWK) -f $@.awk  < "$(srcdir)"/$@.in >_$@ 2>&1 || echo EXIT CODE: $$? >>_$@
	@-$(CMP) "$(srcdir)"/$@.ok _$@ && rm -f _$@

dfastress:
	@echo $@
	@-AWKPATH="$(srcdir)" $(AWK) -f $@.awk  >_$@ 2>&1 || echo EXIT CODE: $$? >>_$@
	@-$(CMP) "$(srcdir)"/$@.ok _$@ && rm -f _$@

dynlj:
	@echo $@
	@-AWKPATH="$(srcdir)" $(AWK) -f $@.awk  >_$@ 2>&1 || echo EXIT CODE: $$? >>_$@
	@-$(CMP) "$(srcdir)"/$@.ok _$@ && rm -f _$@

escapebrace:
	@echo $@
	@-AWKPATH="$(srcdir)" $(AWK) -f $@.awk  --posix < "$(srcdir)"/$@.in >_$@ 2>&1 || echo EXIT CODE: $$? >>_$@
	@-$(CMP) "$(srcdir)"/$@.ok _$@ && rm -f _$@

eofsplit:
	@echo $@
	@-AWKPATH="$(srcdir)" $(AWK) -f $@.awk  >_$@ 2>&1 || echo EXIT CODE: $$? >>_$@
	@-$(CMP) "$(srcdir)"/$@.ok _$@ && rm -f _$@

exit2:
	@echo $@
	@-AWKPATH="$(srcdir)" $(AWK) -f $@.awk  >_$@ 2>&1 || echo EXIT CODE: $$? >>_$@
	@-$(CMP) "$(srcdir)"/$@.ok _$@ && rm -f _$@

exitval2:
	@echo $@
	@echo Expect $@ to fail with MinGW.
	@-AWKPATH="$(srcdir)" $(AWK) -f $@.awk  >_$@ 2>&1 || echo EXIT CODE: $$? >>_$@
	@-$(CMP) "$(srcdir)"/$@.ok _$@ && rm -f _$@

exitval3:
	@echo $@
	@-AWKPATH="$(srcdir)" $(AWK) -f $@.awk  >_$@ 2>&1 || echo EXIT CODE: $$? >>_$@
	@-$(CMP) "$(srcdir)"/$@.ok _$@ && rm -f _$@

fcall_exit:
	@echo $@
	@-AWKPATH="$(srcdir)" $(AWK) -f $@.awk  >_$@ 2>&1 || echo EXIT CODE: $$? >>_$@
	@-$(CMP) "$(srcdir)"/$@.ok _$@ && rm -f _$@

fcall_exit2:
	@echo $@
	@-AWKPATH="$(srcdir)" $(AWK) -f $@.awk  < "$(srcdir)"/$@.in >_$@ 2>&1 || echo EXIT CODE: $$? >>_$@
	@-$(CMP) "$(srcdir)"/$@.ok _$@ && rm -f _$@

fldchg:
	@echo $@
	@-AWKPATH="$(srcdir)" $(AWK) -f $@.awk  < "$(srcdir)"/$@.in >_$@ 2>&1 || echo EXIT CODE: $$? >>_$@
	@-$(CMP) "$(srcdir)"/$@.ok _$@ && rm -f _$@

fldchgnf:
	@echo $@
	@-AWKPATH="$(srcdir)" $(AWK) -f $@.awk  < "$(srcdir)"/$@.in >_$@ 2>&1 || echo EXIT CODE: $$? >>_$@
	@-$(CMP) "$(srcdir)"/$@.ok _$@ && rm -f _$@

fldterm:
	@echo $@
	@-AWKPATH="$(srcdir)" $(AWK) -f $@.awk  < "$(srcdir)"/$@.in >_$@ 2>&1 || echo EXIT CODE: $$? >>_$@
	@-$(CMP) "$(srcdir)"/$@.ok _$@ && rm -f _$@

fnamedat:
	@echo $@
	@-AWKPATH="$(srcdir)" $(AWK) -f $@.awk  < "$(srcdir)"/$@.in >_$@ 2>&1 || echo EXIT CODE: $$? >>_$@
	@-$(CMP) "$(srcdir)"/$@.ok _$@ && rm -f _$@

fnarray:
	@echo $@
	@-AWKPATH="$(srcdir)" $(AWK) -f $@.awk  >_$@ 2>&1 || echo EXIT CODE: $$? >>_$@
	@-$(CMP) "$(srcdir)"/$@.ok _$@ && rm -f _$@

fnarray2:
	@echo $@
	@-AWKPATH="$(srcdir)" $(AWK) -f $@.awk  < "$(srcdir)"/$@.in >_$@ 2>&1 || echo EXIT CODE: $$? >>_$@
	@-$(CMP) "$(srcdir)"/$@.ok _$@ && rm -f _$@

fnaryscl:
	@echo $@
	@-AWKPATH="$(srcdir)" $(AWK) -f $@.awk  >_$@ 2>&1 || echo EXIT CODE: $$? >>_$@
	@-$(CMP) "$(srcdir)"/$@.ok _$@ && rm -f _$@

fnasgnm:
	@echo $@
	@-AWKPATH="$(srcdir)" $(AWK) -f $@.awk  < "$(srcdir)"/$@.in >_$@ 2>&1 || echo EXIT CODE: $$? >>_$@
	@-$(CMP) "$(srcdir)"/$@.ok _$@ && rm -f _$@

fnmisc:
	@echo $@
	@-AWKPATH="$(srcdir)" $(AWK) -f $@.awk  >_$@ 2>&1 || echo EXIT CODE: $$? >>_$@
	@-$(CMP) "$(srcdir)"/$@.ok _$@ && rm -f _$@

fordel:
	@echo $@
	@-AWKPATH="$(srcdir)" $(AWK) -f $@.awk  >_$@ 2>&1 || echo EXIT CODE: $$? >>_$@
	@-$(CMP) "$(srcdir)"/$@.ok _$@ && rm -f _$@

forref:
	@echo $@
	@-AWKPATH="$(srcdir)" $(AWK) -f $@.awk  >_$@ 2>&1 || echo EXIT CODE: $$? >>_$@
	@-$(CMP) "$(srcdir)"/$@.ok _$@ && rm -f _$@

forsimp:
	@echo $@
	@-AWKPATH="$(srcdir)" $(AWK) -f $@.awk  >_$@ 2>&1 || echo EXIT CODE: $$? >>_$@
	@-$(CMP) "$(srcdir)"/$@.ok _$@ && rm -f _$@

fsbs:
	@echo $@
	@-AWKPATH="$(srcdir)" $(AWK) -f $@.awk  < "$(srcdir)"/$@.in >_$@ 2>&1 || echo EXIT CODE: $$? >>_$@
	@-$(CMP) "$(srcdir)"/$@.ok _$@ && rm -f _$@

fscaret:
	@echo $@
	@-AWKPATH="$(srcdir)" $(AWK) -f $@.awk  < "$(srcdir)"/$@.in >_$@ 2>&1 || echo EXIT CODE: $$? >>_$@
	@-$(CMP) "$(srcdir)"/$@.ok _$@ && rm -f _$@

fsnul1:
	@echo $@
	@-AWKPATH="$(srcdir)" $(AWK) -f $@.awk  < "$(srcdir)"/$@.in >_$@ 2>&1 || echo EXIT CODE: $$? >>_$@
	@-$(CMP) "$(srcdir)"/$@.ok _$@ && rm -f _$@

fsrs:
	@echo $@
	@-AWKPATH="$(srcdir)" $(AWK) -f $@.awk  < "$(srcdir)"/$@.in >_$@ 2>&1 || echo EXIT CODE: $$? >>_$@
	@-$(CMP) "$(srcdir)"/$@.ok _$@ && rm -f _$@

fstabplus:
	@echo $@
	@-AWKPATH="$(srcdir)" $(AWK) -f $@.awk  < "$(srcdir)"/$@.in >_$@ 2>&1 || echo EXIT CODE: $$? >>_$@
	@-$(CMP) "$(srcdir)"/$@.ok _$@ && rm -f _$@

funsemnl:
	@echo $@
	@-AWKPATH="$(srcdir)" $(AWK) -f $@.awk  >_$@ 2>&1 || echo EXIT CODE: $$? >>_$@
	@-$(CMP) "$(srcdir)"/$@.ok _$@ && rm -f _$@

funsmnam:
	@echo $@
	@-AWKPATH="$(srcdir)" $(AWK) -f $@.awk  >_$@ 2>&1 || echo EXIT CODE: $$? >>_$@
	@-$(CMP) "$(srcdir)"/$@.ok _$@ && rm -f _$@

funstack:
	@echo $@
	@-AWKPATH="$(srcdir)" $(AWK) -f $@.awk  < "$(srcdir)"/$@.in >_$@ 2>&1 || echo EXIT CODE: $$? >>_$@
	@-$(CMP) "$(srcdir)"/$@.ok _$@ && rm -f _$@

getline:
	@echo $@
	@-AWKPATH="$(srcdir)" $(AWK) -f $@.awk  < "$(srcdir)"/$@.in >_$@ 2>&1 || echo EXIT CODE: $$? >>_$@
	@-$(CMP) "$(srcdir)"/$@.ok _$@ && rm -f _$@

getline3:
	@echo $@
	@-AWKPATH="$(srcdir)" $(AWK) -f $@.awk  >_$@ 2>&1 || echo EXIT CODE: $$? >>_$@
	@-$(CMP) "$(srcdir)"/$@.ok _$@ && rm -f _$@

getline4:
	@echo $@
	@-AWKPATH="$(srcdir)" $(AWK) -f $@.awk  < "$(srcdir)"/$@.in >_$@ 2>&1 || echo EXIT CODE: $$? >>_$@
	@-$(CMP) "$(srcdir)"/$@.ok _$@ && rm -f _$@

getline5:
	@echo $@
	@-AWKPATH="$(srcdir)" $(AWK) -f $@.awk  >_$@ 2>&1 || echo EXIT CODE: $$? >>_$@
	@-$(CMP) "$(srcdir)"/$@.ok _$@ && rm -f _$@

getnr2tb:
	@echo $@
	@-AWKPATH="$(srcdir)" $(AWK) -f $@.awk  < "$(srcdir)"/$@.in >_$@ 2>&1 || echo EXIT CODE: $$? >>_$@
	@-$(CMP) "$(srcdir)"/$@.ok _$@ && rm -f _$@

getnr2tm:
	@echo $@
	@-AWKPATH="$(srcdir)" $(AWK) -f $@.awk  < "$(srcdir)"/$@.in >_$@ 2>&1 || echo EXIT CODE: $$? >>_$@
	@-$(CMP) "$(srcdir)"/$@.ok _$@ && rm -f _$@

gsubasgn:
	@echo $@
	@-AWKPATH="$(srcdir)" $(AWK) -f $@.awk  >_$@ 2>&1 || echo EXIT CODE: $$? >>_$@
	@-$(CMP) "$(srcdir)"/$@.ok _$@ && rm -f _$@

gsubtest:
	@echo $@
	@-AWKPATH="$(srcdir)" $(AWK) -f $@.awk  >_$@ 2>&1 || echo EXIT CODE: $$? >>_$@
	@-$(CMP) "$(srcdir)"/$@.ok _$@ && rm -f _$@

gsubtst2:
	@echo $@
	@-AWKPATH="$(srcdir)" $(AWK) -f $@.awk  >_$@ 2>&1 || echo EXIT CODE: $$? >>_$@
	@-$(CMP) "$(srcdir)"/$@.ok _$@ && rm -f _$@

gsubtst3:
	@echo $@
	@-AWKPATH="$(srcdir)" $(AWK) -f $@.awk  --re-interval < "$(srcdir)"/$@.in >_$@ 2>&1 || echo EXIT CODE: $$? >>_$@
	@-$(CMP) "$(srcdir)"/$@.ok _$@ && rm -f _$@

gsubtst4:
	@echo $@
	@-AWKPATH="$(srcdir)" $(AWK) -f $@.awk  >_$@ 2>&1 || echo EXIT CODE: $$? >>_$@
	@-$(CMP) "$(srcdir)"/$@.ok _$@ && rm -f _$@

gsubtst5:
	@echo $@ $(ZOS_FAIL)
	@-AWKPATH="$(srcdir)" $(AWK) -f $@.awk  < "$(srcdir)"/$@.in >_$@ 2>&1 || echo EXIT CODE: $$? >>_$@
	@-$(CMP) "$(srcdir)"/$@.ok _$@ && rm -f _$@

gsubtst6:
	@echo $@
	@-[ -z "$$GAWKLOCALE" ] && GAWKLOCALE=C; export GAWKLOCALE; \
	AWKPATH="$(srcdir)" $(AWK) -f $@.awk  >_$@ 2>&1 || echo EXIT CODE: $$? >>_$@
	@-$(CMP) "$(srcdir)"/$@.ok _$@ && rm -f _$@

gsubtst7:
	@echo $@
	@-AWKPATH="$(srcdir)" $(AWK) -f $@.awk  < "$(srcdir)"/$@.in >_$@ 2>&1 || echo EXIT CODE: $$? >>_$@
	@-$(CMP) "$(srcdir)"/$@.ok _$@ && rm -f _$@

gsubtst8:
	@echo $@
	@-AWKPATH="$(srcdir)" $(AWK) -f $@.awk  < "$(srcdir)"/$@.in >_$@ 2>&1 || echo EXIT CODE: $$? >>_$@
	@-$(CMP) "$(srcdir)"/$@.ok _$@ && rm -f _$@

hex:
	@echo $@
	@-AWKPATH="$(srcdir)" $(AWK) -f $@.awk  >_$@ 2>&1 || echo EXIT CODE: $$? >>_$@
	@-$(CMP) "$(srcdir)"/$@.ok _$@ && rm -f _$@

hex2:
	@echo $@
	@-AWKPATH="$(srcdir)" $(AWK) -f $@.awk  < "$(srcdir)"/$@.in >_$@ 2>&1 || echo EXIT CODE: $$? >>_$@
	@-$(CMP) "$(srcdir)"/$@.ok _$@ && rm -f _$@

hsprint:
	@echo $@
	@-AWKPATH="$(srcdir)" $(AWK) -f $@.awk  >_$@ 2>&1 || echo EXIT CODE: $$? >>_$@
	@-$(TESTOUTCMP) "$(srcdir)"/$@.ok _$@ && rm -f _$@

inpref:
	@echo $@
	@-AWKPATH="$(srcdir)" $(AWK) -f $@.awk  < "$(srcdir)"/$@.in >_$@ 2>&1 || echo EXIT CODE: $$? >>_$@
	@-$(CMP) "$(srcdir)"/$@.ok _$@ && rm -f _$@

inputred:
	@echo $@
	@-AWKPATH="$(srcdir)" $(AWK) -f $@.awk  >_$@ 2>&1 || echo EXIT CODE: $$? >>_$@
	@-$(CMP) "$(srcdir)"/$@.ok _$@ && rm -f _$@

intest:
	@echo $@
	@-AWKPATH="$(srcdir)" $(AWK) -f $@.awk  >_$@ 2>&1 || echo EXIT CODE: $$? >>_$@
	@-$(CMP) "$(srcdir)"/$@.ok _$@ && rm -f _$@

intprec:
	@echo $@
	@-AWKPATH="$(srcdir)" $(AWK) -f $@.awk  >_$@ 2>&1 || echo EXIT CODE: $$? >>_$@
	@-$(CMP) "$(srcdir)"/$@.ok _$@ && rm -f _$@

iobug1:
	@echo $@
	@-AWKPATH="$(srcdir)" $(AWK) -f $@.awk  >_$@ 2>&1 || echo EXIT CODE: $$? >>_$@
	@-$(CMP) "$(srcdir)"/$@.ok _$@ && rm -f _$@

leaddig:
	@echo $@
	@-AWKPATH="$(srcdir)" $(AWK) -f $@.awk  >_$@ 2>&1 || echo EXIT CODE: $$? >>_$@
	@-$(CMP) "$(srcdir)"/$@.ok _$@ && rm -f _$@

leadnl:
	@echo $@
	@-AWKPATH="$(srcdir)" $(AWK) -f $@.awk  < "$(srcdir)"/$@.in >_$@ 2>&1 || echo EXIT CODE: $$? >>_$@
	@-$(CMP) "$(srcdir)"/$@.ok _$@ && rm -f _$@

litoct:
	@echo $@
	@-AWKPATH="$(srcdir)" $(AWK) -f $@.awk  --traditional < "$(srcdir)"/$@.in >_$@ 2>&1 || echo EXIT CODE: $$? >>_$@
	@-$(CMP) "$(srcdir)"/$@.ok _$@ && rm -f _$@

longsub:
	@echo $@
	@-AWKPATH="$(srcdir)" $(AWK) -f $@.awk  < "$(srcdir)"/$@.in >_$@ 2>&1 || echo EXIT CODE: $$? >>_$@
	@-$(CMP) "$(srcdir)"/$@.ok _$@ && rm -f _$@

manglprm:
	@echo $@
	@-AWKPATH="$(srcdir)" $(AWK) -f $@.awk  < "$(srcdir)"/$@.in >_$@ 2>&1 || echo EXIT CODE: $$? >>_$@
	@-$(CMP) "$(srcdir)"/$@.ok _$@ && rm -f _$@

math:
	@echo $@
	@-AWKPATH="$(srcdir)" $(AWK) -f $@.awk  >_$@ 2>&1 || echo EXIT CODE: $$? >>_$@
	@-$(CMP) "$(srcdir)"/$@.ok _$@ && rm -f _$@

membug1:
	@echo $@
	@-AWKPATH="$(srcdir)" $(AWK) -f $@.awk  < "$(srcdir)"/$@.in >_$@ 2>&1 || echo EXIT CODE: $$? >>_$@
	@-$(CMP) "$(srcdir)"/$@.ok _$@ && rm -f _$@

memleak:
	@echo $@
	@-AWKPATH="$(srcdir)" $(AWK) -f $@.awk  >_$@ 2>&1 || echo EXIT CODE: $$? >>_$@
	@-$(CMP) "$(srcdir)"/$@.ok _$@ && rm -f _$@

minusstr:
	@echo $@
	@-AWKPATH="$(srcdir)" $(AWK) -f $@.awk  >_$@ 2>&1 || echo EXIT CODE: $$? >>_$@
	@-$(CMP) "$(srcdir)"/$@.ok _$@ && rm -f _$@

mmap8k:
	@echo $@
	@-AWKPATH="$(srcdir)" $(AWK) -f $@.awk  < "$(srcdir)"/$@.in >_$@ 2>&1 || echo EXIT CODE: $$? >>_$@
	@-$(CMP) "$(srcdir)"/$@.ok _$@ && rm -f _$@

nasty:
	@echo $@
	@-AWKPATH="$(srcdir)" $(AWK) -f $@.awk  >_$@ 2>&1 || echo EXIT CODE: $$? >>_$@
	@-$(CMP) "$(srcdir)"/$@.ok _$@ && rm -f _$@

nasty2:
	@echo $@
	@-AWKPATH="$(srcdir)" $(AWK) -f $@.awk  >_$@ 2>&1 || echo EXIT CODE: $$? >>_$@
	@-$(CMP) "$(srcdir)"/$@.ok _$@ && rm -f _$@

negexp:
	@echo $@
	@-AWKPATH="$(srcdir)" $(AWK) -f $@.awk  >_$@ 2>&1 || echo EXIT CODE: $$? >>_$@
	@-$(CMP) "$(srcdir)"/$@.ok _$@ && rm -f _$@

negrange:
	@echo $@
	@-AWKPATH="$(srcdir)" $(AWK) -f $@.awk  >_$@ 2>&1 || echo EXIT CODE: $$? >>_$@
	@-$(CMP) "$(srcdir)"/$@.ok _$@ && rm -f _$@

nested:
	@echo $@
	@-AWKPATH="$(srcdir)" $(AWK) -f $@.awk  < "$(srcdir)"/$@.in >_$@ 2>&1 || echo EXIT CODE: $$? >>_$@
	@-$(CMP) "$(srcdir)"/$@.ok _$@ && rm -f _$@

nfldstr:
	@echo $@
	@-AWKPATH="$(srcdir)" $(AWK) -f $@.awk  < "$(srcdir)"/$@.in >_$@ 2>&1 || echo EXIT CODE: $$? >>_$@
	@-$(CMP) "$(srcdir)"/$@.ok _$@ && rm -f _$@

nfloop:
	@echo $@
	@-AWKPATH="$(srcdir)" $(AWK) -f $@.awk  >_$@ 2>&1 || echo EXIT CODE: $$? >>_$@
	@-$(CMP) "$(srcdir)"/$@.ok _$@ && rm -f _$@

nfneg:
	@echo $@
	@-AWKPATH="$(srcdir)" $(AWK) -f $@.awk  >_$@ 2>&1 || echo EXIT CODE: $$? >>_$@
	@-$(CMP) "$(srcdir)"/$@.ok _$@ && rm -f _$@

nfset:
	@echo $@
	@-AWKPATH="$(srcdir)" $(AWK) -f $@.awk  < "$(srcdir)"/$@.in >_$@ 2>&1 || echo EXIT CODE: $$? >>_$@
	@-$(CMP) "$(srcdir)"/$@.ok _$@ && rm -f _$@

nlfldsep:
	@echo $@
	@-AWKPATH="$(srcdir)" $(AWK) -f $@.awk  < "$(srcdir)"/$@.in >_$@ 2>&1 || echo EXIT CODE: $$? >>_$@
	@-$(CMP) "$(srcdir)"/$@.ok _$@ && rm -f _$@

nlinstr:
	@echo $@
	@-AWKPATH="$(srcdir)" $(AWK) -f $@.awk  < "$(srcdir)"/$@.in >_$@ 2>&1 || echo EXIT CODE: $$? >>_$@
	@-$(CMP) "$(srcdir)"/$@.ok _$@ && rm -f _$@

nlstrina:
	@echo $@
	@-AWKPATH="$(srcdir)" $(AWK) -f $@.awk  >_$@ 2>&1 || echo EXIT CODE: $$? >>_$@
	@-$(CMP) "$(srcdir)"/$@.ok _$@ && rm -f _$@

noeffect:
	@echo $@
	@-AWKPATH="$(srcdir)" $(AWK) -f $@.awk  --lint >_$@ 2>&1 || echo EXIT CODE: $$? >>_$@
	@-$(CMP) "$(srcdir)"/$@.ok _$@ && rm -f _$@

nofmtch:
	@echo $@
	@-AWKPATH="$(srcdir)" $(AWK) -f $@.awk  --lint >_$@ 2>&1 || echo EXIT CODE: $$? >>_$@
	@-$(CMP) "$(srcdir)"/$@.ok _$@ && rm -f _$@

noloop1:
	@echo $@
	@-AWKPATH="$(srcdir)" $(AWK) -f $@.awk  < "$(srcdir)"/$@.in >_$@ 2>&1 || echo EXIT CODE: $$? >>_$@
	@-$(CMP) "$(srcdir)"/$@.ok _$@ && rm -f _$@

noloop2:
	@echo $@
	@-AWKPATH="$(srcdir)" $(AWK) -f $@.awk  < "$(srcdir)"/$@.in >_$@ 2>&1 || echo EXIT CODE: $$? >>_$@
	@-$(CMP) "$(srcdir)"/$@.ok _$@ && rm -f _$@

nonl:
	@echo $@
	@-AWKPATH="$(srcdir)" $(AWK) -f $@.awk  --lint < "$(srcdir)"/$@.in >_$@ 2>&1 || echo EXIT CODE: $$? >>_$@
	@-$(CMP) "$(srcdir)"/$@.ok _$@ && rm -f _$@

noparms:
	@echo $@
	@-AWKPATH="$(srcdir)" $(AWK) -f $@.awk  >_$@ 2>&1 || echo EXIT CODE: $$? >>_$@
	@-$(CMP) "$(srcdir)"/$@.ok _$@ && rm -f _$@

nulinsrc:
	@echo $@
	@-AWKPATH="$(srcdir)" $(AWK) -f $@.awk  >_$@ 2>&1 || echo EXIT CODE: $$? >>_$@
	@-$(CMP) "$(srcdir)"/$@.ok _$@ && rm -f _$@

nulrsend:
	@echo $@
	@-AWKPATH="$(srcdir)" $(AWK) -f $@.awk  < "$(srcdir)"/$@.in >_$@ 2>&1 || echo EXIT CODE: $$? >>_$@
	@-$(CMP) "$(srcdir)"/$@.ok _$@ && rm -f _$@

numindex:
	@echo $@
	@-AWKPATH="$(srcdir)" $(AWK) -f $@.awk  < "$(srcdir)"/$@.in >_$@ 2>&1 || echo EXIT CODE: $$? >>_$@
	@-$(CMP) "$(srcdir)"/$@.ok _$@ && rm -f _$@

numrange:
	@echo $@ $(ZOS_FAIL)
	@-AWKPATH="$(srcdir)" $(AWK) -f $@.awk  >_$@ 2>&1 || echo EXIT CODE: $$? >>_$@
	@-if echo "$$GAWK_TEST_ARGS" | egrep -q -e '-M|--bignum' > /dev/null ; \
	then $(CMP) "$(srcdir)"/$@-mpfr.ok _$@ && rm -f _$@ ; \
	else $(CMP) "$(srcdir)"/$@.ok _$@ && rm -f _$@ ; fi

numstr1:
	@echo $@
	@-AWKPATH="$(srcdir)" $(AWK) -f $@.awk  >_$@ 2>&1 || echo EXIT CODE: $$? >>_$@
	@-$(CMP) "$(srcdir)"/$@.ok _$@ && rm -f _$@

numsubstr:
	@echo $@
	@-AWKPATH="$(srcdir)" $(AWK) -f $@.awk  < "$(srcdir)"/$@.in >_$@ 2>&1 || echo EXIT CODE: $$? >>_$@
	@-$(CMP) "$(srcdir)"/$@.ok _$@ && rm -f _$@

octsub:
	@echo $@
	@-AWKPATH="$(srcdir)" $(AWK) -f $@.awk  >_$@ 2>&1 || echo EXIT CODE: $$? >>_$@
	@-$(CMP) "$(srcdir)"/$@.ok _$@ && rm -f _$@

ofmt:
	@echo $@
	@-AWKPATH="$(srcdir)" $(AWK) -f $@.awk  < "$(srcdir)"/$@.in >_$@ 2>&1 || echo EXIT CODE: $$? >>_$@
	@-$(CMP) "$(srcdir)"/$@.ok _$@ && rm -f _$@

ofmta:
	@echo $@
	@-AWKPATH="$(srcdir)" $(AWK) -f $@.awk  >_$@ 2>&1 || echo EXIT CODE: $$? >>_$@
	@-$(CMP) "$(srcdir)"/$@.ok _$@ && rm -f _$@

ofmtbig:
	@echo $@
	@-AWKPATH="$(srcdir)" $(AWK) -f $@.awk  < "$(srcdir)"/$@.in >_$@ 2>&1 || echo EXIT CODE: $$? >>_$@
	@-$(CMP) "$(srcdir)"/$@.ok _$@ && rm -f _$@

ofmtfidl:
	@echo $@
	@-AWKPATH="$(srcdir)" $(AWK) -f $@.awk  < "$(srcdir)"/$@.in >_$@ 2>&1 || echo EXIT CODE: $$? >>_$@
	@-$(CMP) "$(srcdir)"/$@.ok _$@ && rm -f _$@

ofmts:
	@echo $@
	@-AWKPATH="$(srcdir)" $(AWK) -f $@.awk  < "$(srcdir)"/$@.in >_$@ 2>&1 || echo EXIT CODE: $$? >>_$@
	@-$(CMP) "$(srcdir)"/$@.ok _$@ && rm -f _$@

ofmtstrnum:
	@echo $@
	@-AWKPATH="$(srcdir)" $(AWK) -f $@.awk  >_$@ 2>&1 || echo EXIT CODE: $$? >>_$@
	@-$(CMP) "$(srcdir)"/$@.ok _$@ && rm -f _$@

ofs1:
	@echo $@
	@-AWKPATH="$(srcdir)" $(AWK) -f $@.awk  < "$(srcdir)"/$@.in >_$@ 2>&1 || echo EXIT CODE: $$? >>_$@
	@-$(CMP) "$(srcdir)"/$@.ok _$@ && rm -f _$@

onlynl:
	@echo $@
	@-AWKPATH="$(srcdir)" $(AWK) -f $@.awk  < "$(srcdir)"/$@.in >_$@ 2>&1 || echo EXIT CODE: $$? >>_$@
	@-$(CMP) "$(srcdir)"/$@.ok _$@ && rm -f _$@

opasnidx:
	@echo $@
	@-AWKPATH="$(srcdir)" $(AWK) -f $@.awk  >_$@ 2>&1 || echo EXIT CODE: $$? >>_$@
	@-$(CMP) "$(srcdir)"/$@.ok _$@ && rm -f _$@

opasnslf:
	@echo $@
	@-AWKPATH="$(srcdir)" $(AWK) -f $@.awk  >_$@ 2>&1 || echo EXIT CODE: $$? >>_$@
	@-$(CMP) "$(srcdir)"/$@.ok _$@ && rm -f _$@

paramasfunc1:
	@echo $@
	@-AWKPATH="$(srcdir)" $(AWK) -f $@.awk  --posix >_$@ 2>&1 || echo EXIT CODE: $$? >>_$@
	@-$(CMP) "$(srcdir)"/$@.ok _$@ && rm -f _$@

paramasfunc2:
	@echo $@
	@-AWKPATH="$(srcdir)" $(AWK) -f $@.awk  --posix >_$@ 2>&1 || echo EXIT CODE: $$? >>_$@
	@-$(CMP) "$(srcdir)"/$@.ok _$@ && rm -f _$@

paramdup:
	@echo $@
	@-AWKPATH="$(srcdir)" $(AWK) -f $@.awk  >_$@ 2>&1 || echo EXIT CODE: $$? >>_$@
	@-$(CMP) "$(srcdir)"/$@.ok _$@ && rm -f _$@

paramres:
	@echo $@
	@-AWKPATH="$(srcdir)" $(AWK) -f $@.awk  >_$@ 2>&1 || echo EXIT CODE: $$? >>_$@
	@-$(CMP) "$(srcdir)"/$@.ok _$@ && rm -f _$@

paramtyp:
	@echo $@
	@-AWKPATH="$(srcdir)" $(AWK) -f $@.awk  >_$@ 2>&1 || echo EXIT CODE: $$? >>_$@
	@-$(CMP) "$(srcdir)"/$@.ok _$@ && rm -f _$@

paramuninitglobal:
	@echo $@
	@-AWKPATH="$(srcdir)" $(AWK) -f $@.awk  >_$@ 2>&1 || echo EXIT CODE: $$? >>_$@
	@-$(CMP) "$(srcdir)"/$@.ok _$@ && rm -f _$@

parse1:
	@echo $@
	@-AWKPATH="$(srcdir)" $(AWK) -f $@.awk  < "$(srcdir)"/$@.in >_$@ 2>&1 || echo EXIT CODE: $$? >>_$@
	@-$(CMP) "$(srcdir)"/$@.ok _$@ && rm -f _$@

parsefld:
	@echo $@
	@-AWKPATH="$(srcdir)" $(AWK) -f $@.awk  < "$(srcdir)"/$@.in >_$@ 2>&1 || echo EXIT CODE: $$? >>_$@
	@-$(CMP) "$(srcdir)"/$@.ok _$@ && rm -f _$@

parseme:
	@echo $@
	@-AWKPATH="$(srcdir)" $(AWK) -f $@.awk  >_$@ 2>&1 || echo EXIT CODE: $$? >>_$@
	@-$(CMP) "$(srcdir)"/$@.ok _$@ && rm -f _$@

pcntplus:
	@echo $@
	@-AWKPATH="$(srcdir)" $(AWK) -f $@.awk  >_$@ 2>&1 || echo EXIT CODE: $$? >>_$@
	@-$(CMP) "$(srcdir)"/$@.ok _$@ && rm -f _$@

posix_compare:
	@echo $@ $(ZOS_FAIL)
	@-[ -z "$$GAWKLOCALE" ] && GAWKLOCALE=ENU_USA.1252; export GAWKLOCALE; \
	AWKPATH="$(srcdir)" $(AWK) -f $@.awk  --posix >_$@ 2>&1 || echo EXIT CODE: $$? >>_$@
	@-$(CMP) "$(srcdir)"/$@.ok _$@ && rm -f _$@

posix2008sub:
	@echo $@
	@-AWKPATH="$(srcdir)" $(AWK) -f $@.awk  --posix >_$@ 2>&1 || echo EXIT CODE: $$? >>_$@
	@-$(CMP) "$(srcdir)"/$@.ok _$@ && rm -f _$@

prdupval:
	@echo $@
	@-AWKPATH="$(srcdir)" $(AWK) -f $@.awk  < "$(srcdir)"/$@.in >_$@ 2>&1 || echo EXIT CODE: $$? >>_$@
	@-$(CMP) "$(srcdir)"/$@.ok _$@ && rm -f _$@

prec:
	@echo $@
	@-AWKPATH="$(srcdir)" $(AWK) -f $@.awk  >_$@ 2>&1 || echo EXIT CODE: $$? >>_$@
	@-$(CMP) "$(srcdir)"/$@.ok _$@ && rm -f _$@

printf0:
	@echo $@
	@-AWKPATH="$(srcdir)" $(AWK) -f $@.awk  --posix >_$@ 2>&1 || echo EXIT CODE: $$? >>_$@
	@-$(CMP) "$(srcdir)"/$@.ok _$@ && rm -f _$@

printf1:
	@echo $@
	@-AWKPATH="$(srcdir)" $(AWK) -f $@.awk  >_$@ 2>&1 || echo EXIT CODE: $$? >>_$@
	@-$(CMP) "$(srcdir)"/$@.ok _$@ && rm -f _$@

printfchar:
	@echo $@
	@-AWKPATH="$(srcdir)" $(AWK) -f $@.awk  >_$@ 2>&1 || echo EXIT CODE: $$? >>_$@
	@-$(CMP) "$(srcdir)"/$@.ok _$@ && rm -f _$@

prmarscl:
	@echo $@
	@-AWKPATH="$(srcdir)" $(AWK) -f $@.awk  >_$@ 2>&1 || echo EXIT CODE: $$? >>_$@
	@-$(CMP) "$(srcdir)"/$@.ok _$@ && rm -f _$@

prmreuse:
	@echo $@
	@-AWKPATH="$(srcdir)" $(AWK) -f $@.awk  >_$@ 2>&1 || echo EXIT CODE: $$? >>_$@
	@-$(CMP) "$(srcdir)"/$@.ok _$@ && rm -f _$@

prt1eval:
	@echo $@
	@-AWKPATH="$(srcdir)" $(AWK) -f $@.awk  >_$@ 2>&1 || echo EXIT CODE: $$? >>_$@
	@-$(CMP) "$(srcdir)"/$@.ok _$@ && rm -f _$@

prtoeval:
	@echo $@
	@-AWKPATH="$(srcdir)" $(AWK) -f $@.awk  >_$@ 2>&1 || echo EXIT CODE: $$? >>_$@
	@-$(CMP) "$(srcdir)"/$@.ok _$@ && rm -f _$@

rand:
	@echo $@
	@-AWKPATH="$(srcdir)" $(AWK) -f $@.awk  >_$@ 2>&1 || echo EXIT CODE: $$? >>_$@
	@-if echo "$$GAWK_TEST_ARGS" | egrep -q -e '-M|--bignum' > /dev/null ; \
	then $(CMP) "$(srcdir)"/$@-mpfr.ok _$@ && rm -f _$@ ; \
	else $(CMP) "$(srcdir)"/$@.ok _$@ && rm -f _$@ ; fi

randtest:
	@echo $@
	@echo Expect $@ to fail with DJGPP.
	@-$(LOCALES) AWK="$(AWKPROG)" "$(srcdir)"/$@.sh  > _$@ 2>&1 || echo EXIT CODE: $$? >>_$@
	@-$(CMP) "$(srcdir)"/$@.ok _$@ && rm -f _$@

range1:
	@echo $@
	@-AWKPATH="$(srcdir)" $(AWK) -f $@.awk  < "$(srcdir)"/$@.in >_$@ 2>&1 || echo EXIT CODE: $$? >>_$@
	@-$(CMP) "$(srcdir)"/$@.ok _$@ && rm -f _$@

range2:
	@echo $@
	@-[ -z "$$GAWKLOCALE" ] && GAWKLOCALE=C; export GAWKLOCALE; \
	AWKPATH="$(srcdir)" $(AWK) -f $@.awk  >_$@ 2>&1 || echo EXIT CODE: $$? >>_$@
	@-$(CMP) "$(srcdir)"/$@.ok _$@ && rm -f _$@

readbuf:
	@echo $@
	@-AWKPATH="$(srcdir)" $(AWK) -f $@.awk  >_$@ 2>&1 || echo EXIT CODE: $$? >>_$@
	@-$(CMP) "$(srcdir)"/$@.ok _$@ && rm -f _$@

rebrackloc:
	@echo $@
	@-AWKPATH="$(srcdir)" $(AWK) -f $@.awk  < "$(srcdir)"/$@.in >_$@ 2>&1 || echo EXIT CODE: $$? >>_$@
	@-$(CMP) "$(srcdir)"/$@.ok _$@ && rm -f _$@

rebt8b1:
	@echo $@
	@-AWKPATH="$(srcdir)" $(AWK) -f $@.awk  >_$@ 2>&1 || echo EXIT CODE: $$? >>_$@
	@-$(CMP) "$(srcdir)"/$@.ok _$@ && rm -f _$@

rebuild:
	@echo $@
	@-AWKPATH="$(srcdir)" $(AWK) -f $@.awk  < "$(srcdir)"/$@.in >_$@ 2>&1 || echo EXIT CODE: $$? >>_$@
	@-$(CMP) "$(srcdir)"/$@.ok _$@ && rm -f _$@

regeq:
	@echo $@
	@-AWKPATH="$(srcdir)" $(AWK) -f $@.awk  < "$(srcdir)"/$@.in >_$@ 2>&1 || echo EXIT CODE: $$? >>_$@
	@-$(CMP) "$(srcdir)"/$@.ok _$@ && rm -f _$@

regexpbrack:
	@echo $@
	@-AWKPATH="$(srcdir)" $(AWK) -f $@.awk  < "$(srcdir)"/$@.in >_$@ 2>&1 || echo EXIT CODE: $$? >>_$@
	@-$(CMP) "$(srcdir)"/$@.ok _$@ && rm -f _$@

regexpbrack2:
	@echo $@
	@-AWKPATH="$(srcdir)" $(AWK) -f $@.awk  < "$(srcdir)"/$@.in >_$@ 2>&1 || echo EXIT CODE: $$? >>_$@
	@-$(CMP) "$(srcdir)"/$@.ok _$@ && rm -f _$@

regexprange:
	@echo $@
	@-AWKPATH="$(srcdir)" $(AWK) -f $@.awk  >_$@ 2>&1 || echo EXIT CODE: $$? >>_$@
	@-$(CMP) "$(srcdir)"/$@.ok _$@ && rm -f _$@

regrange:
	@echo $@ $(ZOS_FAIL)
	@-AWKPATH="$(srcdir)" $(AWK) -f $@.awk  >_$@ 2>&1 || echo EXIT CODE: $$? >>_$@
	@-$(CMP) "$(srcdir)"/$@.ok _$@ && rm -f _$@

reindops:
	@echo $@
	@-AWKPATH="$(srcdir)" $(AWK) -f $@.awk  < "$(srcdir)"/$@.in >_$@ 2>&1 || echo EXIT CODE: $$? >>_$@
	@-$(CMP) "$(srcdir)"/$@.ok _$@ && rm -f _$@

reparse:
	@echo $@
	@-AWKPATH="$(srcdir)" $(AWK) -f $@.awk  < "$(srcdir)"/$@.in >_$@ 2>&1 || echo EXIT CODE: $$? >>_$@
	@-$(CMP) "$(srcdir)"/$@.ok _$@ && rm -f _$@

resplit:
	@echo $@
	@-AWKPATH="$(srcdir)" $(AWK) -f $@.awk  < "$(srcdir)"/$@.in >_$@ 2>&1 || echo EXIT CODE: $$? >>_$@
	@-$(CMP) "$(srcdir)"/$@.ok _$@ && rm -f _$@

rri1:
	@echo $@ $(ZOS_FAIL)
	@-[ -z "$$GAWKLOCALE" ] && GAWKLOCALE=ENU_USA.1252; export GAWKLOCALE; \
	AWKPATH="$(srcdir)" $(AWK) -f $@.awk  < "$(srcdir)"/$@.in >_$@ 2>&1 || echo EXIT CODE: $$? >>_$@
	@-$(CMP) "$(srcdir)"/$@.ok _$@ && rm -f _$@

rs:
	@echo $@
	@-AWKPATH="$(srcdir)" $(AWK) -f $@.awk  < "$(srcdir)"/$@.in >_$@ 2>&1 || echo EXIT CODE: $$? >>_$@
	@-$(CMP) "$(srcdir)"/$@.ok _$@ && rm -f _$@

rscompat:
	@echo $@
	@-AWKPATH="$(srcdir)" $(AWK) -f $@.awk  --traditional < "$(srcdir)"/$@.in >_$@ 2>&1 || echo EXIT CODE: $$? >>_$@
	@-$(CMP) "$(srcdir)"/$@.ok _$@ && rm -f _$@

rsnul1nl:
	@echo $@
	@-AWKPATH="$(srcdir)" $(AWK) -f $@.awk  < "$(srcdir)"/$@.in >_$@ 2>&1 || echo EXIT CODE: $$? >>_$@
	@-$(CMP) "$(srcdir)"/$@.ok _$@ && rm -f _$@

rsnullre:
	@echo $@
	@-AWKPATH="$(srcdir)" $(AWK) -f $@.awk  < "$(srcdir)"/$@.in >_$@ 2>&1 || echo EXIT CODE: $$? >>_$@
	@-$(CMP) "$(srcdir)"/$@.ok _$@ && rm -f _$@

rsnulw:
	@echo $@
	@-AWKPATH="$(srcdir)" $(AWK) -f $@.awk  < "$(srcdir)"/$@.in >_$@ 2>&1 || echo EXIT CODE: $$? >>_$@
	@-$(CMP) "$(srcdir)"/$@.ok _$@ && rm -f _$@

rstest1:
	@echo $@
	@-AWKPATH="$(srcdir)" $(AWK) -f $@.awk  >_$@ 2>&1 || echo EXIT CODE: $$? >>_$@
	@-$(CMP) "$(srcdir)"/$@.ok _$@ && rm -f _$@

rstest2:
	@echo $@
	@-AWKPATH="$(srcdir)" $(AWK) -f $@.awk  >_$@ 2>&1 || echo EXIT CODE: $$? >>_$@
	@-$(CMP) "$(srcdir)"/$@.ok _$@ && rm -f _$@

rstest3:
	@echo $@
	@-AWKPATH="$(srcdir)" $(AWK) -f $@.awk  >_$@ 2>&1 || echo EXIT CODE: $$? >>_$@
	@-$(CMP) "$(srcdir)"/$@.ok _$@ && rm -f _$@

rstest4:
	@echo $@
	@echo Expect $@ to fail with MinGW.
	@-AWKPATH="$(srcdir)" $(AWK) -f $@.awk  >_$@ 2>&1 || echo EXIT CODE: $$? >>_$@
	@-$(CMP) "$(srcdir)"/$@.ok _$@ && rm -f _$@

rstest5:
	@echo $@
	@echo Expect $@ to fail with MinGW.
	@-AWKPATH="$(srcdir)" $(AWK) -f $@.awk  >_$@ 2>&1 || echo EXIT CODE: $$? >>_$@
	@-$(CMP) "$(srcdir)"/$@.ok _$@ && rm -f _$@

rswhite:
	@echo $@
	@-AWKPATH="$(srcdir)" $(AWK) -f $@.awk  < "$(srcdir)"/$@.in >_$@ 2>&1 || echo EXIT CODE: $$? >>_$@
	@-$(CMP) "$(srcdir)"/$@.ok _$@ && rm -f _$@

scalar:
	@echo $@
	@-AWKPATH="$(srcdir)" $(AWK) -f $@.awk  >_$@ 2>&1 || echo EXIT CODE: $$? >>_$@
	@-$(CMP) "$(srcdir)"/$@.ok _$@ && rm -f _$@

sclforin:
	@echo $@
	@-AWKPATH="$(srcdir)" $(AWK) -f $@.awk  >_$@ 2>&1 || echo EXIT CODE: $$? >>_$@
	@-$(CMP) "$(srcdir)"/$@.ok _$@ && rm -f _$@

sclifin:
	@echo $@
	@-AWKPATH="$(srcdir)" $(AWK) -f $@.awk  >_$@ 2>&1 || echo EXIT CODE: $$? >>_$@
	@-$(CMP) "$(srcdir)"/$@.ok _$@ && rm -f _$@

setrec0:
	@echo $@
	@-AWKPATH="$(srcdir)" $(AWK) -f $@.awk  < "$(srcdir)"/$@.in >_$@ 2>&1 || echo EXIT CODE: $$? >>_$@
	@-$(CMP) "$(srcdir)"/$@.ok _$@ && rm -f _$@

setrec1:
	@echo $@
	@-AWKPATH="$(srcdir)" $(AWK) -f $@.awk  >_$@ 2>&1 || echo EXIT CODE: $$? >>_$@
	@-$(CMP) "$(srcdir)"/$@.ok _$@ && rm -f _$@

sigpipe1:
	@echo $@ $(ZOS_FAIL)
	@echo Expect $@ to fail with DJGPP.
	@-AWKPATH="$(srcdir)" $(AWK) -f $@.awk  >_$@ 2>&1 || echo EXIT CODE: $$? >>_$@
	@-$(CMP) "$(srcdir)"/$@.ok _$@ && rm -f _$@

sortempty:
	@echo $@
	@-AWKPATH="$(srcdir)" $(AWK) -f $@.awk  >_$@ 2>&1 || echo EXIT CODE: $$? >>_$@
	@-$(CMP) "$(srcdir)"/$@.ok _$@ && rm -f _$@

sortglos:
	@echo $@
	@-AWKPATH="$(srcdir)" $(AWK) -f $@.awk  < "$(srcdir)"/$@.in >_$@ 2>&1 || echo EXIT CODE: $$? >>_$@
	@-$(CMP) "$(srcdir)"/$@.ok _$@ && rm -f _$@

splitargv:
	@echo $@
	@-AWKPATH="$(srcdir)" $(AWK) -f $@.awk  < "$(srcdir)"/$@.in >_$@ 2>&1 || echo EXIT CODE: $$? >>_$@
	@-$(CMP) "$(srcdir)"/$@.ok _$@ && rm -f _$@

splitarr:
	@echo $@
	@-AWKPATH="$(srcdir)" $(AWK) -f $@.awk  >_$@ 2>&1 || echo EXIT CODE: $$? >>_$@
	@-$(CMP) "$(srcdir)"/$@.ok _$@ && rm -f _$@

splitdef:
	@echo $@
	@-AWKPATH="$(srcdir)" $(AWK) -f $@.awk  >_$@ 2>&1 || echo EXIT CODE: $$? >>_$@
	@-$(CMP) "$(srcdir)"/$@.ok _$@ && rm -f _$@

splitvar:
	@echo $@
	@-AWKPATH="$(srcdir)" $(AWK) -f $@.awk  < "$(srcdir)"/$@.in >_$@ 2>&1 || echo EXIT CODE: $$? >>_$@
	@-$(CMP) "$(srcdir)"/$@.ok _$@ && rm -f _$@

splitwht:
	@echo $@
	@-AWKPATH="$(srcdir)" $(AWK) -f $@.awk  >_$@ 2>&1 || echo EXIT CODE: $$? >>_$@
	@-$(CMP) "$(srcdir)"/$@.ok _$@ && rm -f _$@

status-close:
	@echo $@
	@echo Expect $@ to fail with MinGW.
	@-AWKPATH="$(srcdir)" $(AWK) -f $@.awk  >_$@ 2>&1 || echo EXIT CODE: $$? >>_$@
	@-$(CMP) "$(srcdir)"/$@.ok _$@ && rm -f _$@

strcat1:
	@echo $@
	@-AWKPATH="$(srcdir)" $(AWK) -f $@.awk  >_$@ 2>&1 || echo EXIT CODE: $$? >>_$@
	@-$(CMP) "$(srcdir)"/$@.ok _$@ && rm -f _$@

strfieldnum:
	@echo $@
	@-AWKPATH="$(srcdir)" $(AWK) -f $@.awk  < "$(srcdir)"/$@.in >_$@ 2>&1 || echo EXIT CODE: $$? >>_$@
	@-$(CMP) "$(srcdir)"/$@.ok _$@ && rm -f _$@

strnum1:
	@echo $@
	@-AWKPATH="$(srcdir)" $(AWK) -f $@.awk  >_$@ 2>&1 || echo EXIT CODE: $$? >>_$@
	@-$(CMP) "$(srcdir)"/$@.ok _$@ && rm -f _$@

strnum2:
	@echo $@
	@-AWKPATH="$(srcdir)" $(AWK) -f $@.awk  >_$@ 2>&1 || echo EXIT CODE: $$? >>_$@
	@-$(CMP) "$(srcdir)"/$@.ok _$@ && rm -f _$@

strtod:
	@echo $@
	@echo Expect $@ to fail with DJGPP.
	@-AWKPATH="$(srcdir)" $(AWK) -f $@.awk  < "$(srcdir)"/$@.in >_$@ 2>&1 || echo EXIT CODE: $$? >>_$@
	@-$(CMP) "$(srcdir)"/$@.ok _$@ && rm -f _$@

subamp:
	@echo $@ $(ZOS_FAIL)
	@-[ -z "$$GAWKLOCALE" ] && GAWKLOCALE=ENU_USA.1252; export GAWKLOCALE; \
	AWKPATH="$(srcdir)" $(AWK) -f $@.awk  < "$(srcdir)"/$@.in >_$@ 2>&1 || echo EXIT CODE: $$? >>_$@
	@-$(CMP) "$(srcdir)"/$@.ok _$@ && rm -f _$@

subback:
	@echo $@
	@-AWKPATH="$(srcdir)" $(AWK) -f $@.awk  < "$(srcdir)"/$@.in >_$@ 2>&1 || echo EXIT CODE: $$? >>_$@
	@-$(CMP) "$(srcdir)"/$@.ok _$@ && rm -f _$@

subi18n:
	@echo $@ $(ZOS_FAIL)
	@-[ -z "$$GAWKLOCALE" ] && GAWKLOCALE=ENU_USA.1252; export GAWKLOCALE; \
	AWKPATH="$(srcdir)" $(AWK) -f $@.awk  >_$@ 2>&1 || echo EXIT CODE: $$? >>_$@
	@-$(CMP) "$(srcdir)"/$@.ok _$@ && rm -f _$@

subsepnm:
	@echo $@
	@-AWKPATH="$(srcdir)" $(AWK) -f $@.awk  >_$@ 2>&1 || echo EXIT CODE: $$? >>_$@
	@-$(CMP) "$(srcdir)"/$@.ok _$@ && rm -f _$@

subslash:
	@echo $@
	@-AWKPATH="$(srcdir)" $(AWK) -f $@.awk  >_$@ 2>&1 || echo EXIT CODE: $$? >>_$@
	@-$(CMP) "$(srcdir)"/$@.ok _$@ && rm -f _$@

substr:
	@echo $@
	@-AWKPATH="$(srcdir)" $(AWK) -f $@.awk  >_$@ 2>&1 || echo EXIT CODE: $$? >>_$@
	@-$(CMP) "$(srcdir)"/$@.ok _$@ && rm -f _$@

swaplns:
	@echo $@
	@-AWKPATH="$(srcdir)" $(AWK) -f $@.awk  < "$(srcdir)"/$@.in >_$@ 2>&1 || echo EXIT CODE: $$? >>_$@
	@-$(CMP) "$(srcdir)"/$@.ok _$@ && rm -f _$@

synerr1:
	@echo $@
	@-AWKPATH="$(srcdir)" $(AWK) -f $@.awk  >_$@ 2>&1 || echo EXIT CODE: $$? >>_$@
	@-$(CMP) "$(srcdir)"/$@.ok _$@ && rm -f _$@

synerr2:
	@echo $@
	@-AWKPATH="$(srcdir)" $(AWK) -f $@.awk  >_$@ 2>&1 || echo EXIT CODE: $$? >>_$@
	@-$(CMP) "$(srcdir)"/$@.ok _$@ && rm -f _$@

synerr3:
	@echo $@
	@-AWKPATH="$(srcdir)" $(AWK) -f $@.awk  >_$@ 2>&1 || echo EXIT CODE: $$? >>_$@
	@-$(CMP) "$(srcdir)"/$@.ok _$@ && rm -f _$@

tailrecurse:
	@echo $@
	@-AWKPATH="$(srcdir)" $(AWK) -f $@.awk  >_$@ 2>&1 || echo EXIT CODE: $$? >>_$@
	@-$(CMP) "$(srcdir)"/$@.ok _$@ && rm -f _$@

tradanch:
	@echo $@
	@-AWKPATH="$(srcdir)" $(AWK) -f $@.awk  --traditional < "$(srcdir)"/$@.in >_$@ 2>&1 || echo EXIT CODE: $$? >>_$@
	@-$(CMP) "$(srcdir)"/$@.ok _$@ && rm -f _$@

trailbs:
	@echo $@
	@-AWKPATH="$(srcdir)" $(AWK) -f $@.awk  < "$(srcdir)"/$@.in >_$@ 2>&1 || echo EXIT CODE: $$? >>_$@
	@-$(CMP) "$(srcdir)"/$@.ok _$@ && rm -f _$@

uninit2:
	@echo $@
	@-AWKPATH="$(srcdir)" $(AWK) -f $@.awk  --lint >_$@ 2>&1 || echo EXIT CODE: $$? >>_$@
	@-$(CMP) "$(srcdir)"/$@.ok _$@ && rm -f _$@

uninit3:
	@echo $@
	@-AWKPATH="$(srcdir)" $(AWK) -f $@.awk  --lint >_$@ 2>&1 || echo EXIT CODE: $$? >>_$@
	@-$(CMP) "$(srcdir)"/$@.ok _$@ && rm -f _$@

uninit4:
	@echo $@
	@-AWKPATH="$(srcdir)" $(AWK) -f $@.awk  --lint >_$@ 2>&1 || echo EXIT CODE: $$? >>_$@
	@-$(CMP) "$(srcdir)"/$@.ok _$@ && rm -f _$@

uninit5:
	@echo $@
	@-AWKPATH="$(srcdir)" $(AWK) -f $@.awk  --lint >_$@ 2>&1 || echo EXIT CODE: $$? >>_$@
	@-$(CMP) "$(srcdir)"/$@.ok _$@ && rm -f _$@

uninitialized:
	@echo $@
	@-AWKPATH="$(srcdir)" $(AWK) -f $@.awk  --lint >_$@ 2>&1 || echo EXIT CODE: $$? >>_$@
	@-$(CMP) "$(srcdir)"/$@.ok _$@ && rm -f _$@

unterm:
	@echo $@
	@-AWKPATH="$(srcdir)" $(AWK) -f $@.awk  >_$@ 2>&1 || echo EXIT CODE: $$? >>_$@
	@-$(CMP) "$(srcdir)"/$@.ok _$@ && rm -f _$@

uparrfs:
	@echo $@
	@-AWKPATH="$(srcdir)" $(AWK) -f $@.awk  < "$(srcdir)"/$@.in >_$@ 2>&1 || echo EXIT CODE: $$? >>_$@
	@-$(CMP) "$(srcdir)"/$@.ok _$@ && rm -f _$@

uplus:
	@echo $@
	@-AWKPATH="$(srcdir)" $(AWK) -f $@.awk  >_$@ 2>&1 || echo EXIT CODE: $$? >>_$@
	@-$(CMP) "$(srcdir)"/$@.ok _$@ && rm -f _$@

wideidx:
	@echo $@ $(ZOS_FAIL)
	@-[ -z "$$GAWKLOCALE" ] && GAWKLOCALE=ENU_USA.1252; export GAWKLOCALE; \
	AWKPATH="$(srcdir)" $(AWK) -f $@.awk  < "$(srcdir)"/$@.in >_$@ 2>&1 || echo EXIT CODE: $$? >>_$@
	@-$(CMP) "$(srcdir)"/$@.ok _$@ && rm -f _$@

wideidx2:
	@echo $@ $(ZOS_FAIL)
	@-[ -z "$$GAWKLOCALE" ] && GAWKLOCALE=ENU_USA.1252; export GAWKLOCALE; \
	AWKPATH="$(srcdir)" $(AWK) -f $@.awk  >_$@ 2>&1 || echo EXIT CODE: $$? >>_$@
	@-$(CMP) "$(srcdir)"/$@.ok _$@ && rm -f _$@

widesub:
	@echo $@ $(ZOS_FAIL)
	@-[ -z "$$GAWKLOCALE" ] && GAWKLOCALE=ENU_USA.1252; export GAWKLOCALE; \
	AWKPATH="$(srcdir)" $(AWK) -f $@.awk  >_$@ 2>&1 || echo EXIT CODE: $$? >>_$@
	@-$(CMP) "$(srcdir)"/$@.ok _$@ && rm -f _$@

widesub2:
	@echo $@ $(ZOS_FAIL)
	@-[ -z "$$GAWKLOCALE" ] && GAWKLOCALE=ENU_USA.1252; export GAWKLOCALE; \
	AWKPATH="$(srcdir)" $(AWK) -f $@.awk  >_$@ 2>&1 || echo EXIT CODE: $$? >>_$@
	@-$(CMP) "$(srcdir)"/$@.ok _$@ && rm -f _$@

widesub3:
	@echo $@ $(ZOS_FAIL)
	@-[ -z "$$GAWKLOCALE" ] && GAWKLOCALE=ENU_USA.1252; export GAWKLOCALE; \
	AWKPATH="$(srcdir)" $(AWK) -f $@.awk  < "$(srcdir)"/$@.in >_$@ 2>&1 || echo EXIT CODE: $$? >>_$@
	@-$(CMP) "$(srcdir)"/$@.ok _$@ && rm -f _$@

widesub4:
	@echo $@ $(ZOS_FAIL)
	@-[ -z "$$GAWKLOCALE" ] && GAWKLOCALE=ENU_USA.1252; export GAWKLOCALE; \
	AWKPATH="$(srcdir)" $(AWK) -f $@.awk  >_$@ 2>&1 || echo EXIT CODE: $$? >>_$@
	@-$(CMP) "$(srcdir)"/$@.ok _$@ && rm -f _$@

wjposer1:
	@echo $@
	@-AWKPATH="$(srcdir)" $(AWK) -f $@.awk  < "$(srcdir)"/$@.in >_$@ 2>&1 || echo EXIT CODE: $$? >>_$@
	@-$(CMP) "$(srcdir)"/$@.ok _$@ && rm -f _$@

zero2:
	@echo $@
	@-AWKPATH="$(srcdir)" $(AWK) -f $@.awk  >_$@ 2>&1 || echo EXIT CODE: $$? >>_$@
	@-$(CMP) "$(srcdir)"/$@.ok _$@ && rm -f _$@

zeroe0:
	@echo $@
	@-AWKPATH="$(srcdir)" $(AWK) -f $@.awk  >_$@ 2>&1 || echo EXIT CODE: $$? >>_$@
	@-$(CMP) "$(srcdir)"/$@.ok _$@ && rm -f _$@

zeroflag:
	@echo $@
	@-AWKPATH="$(srcdir)" $(AWK) -f $@.awk  >_$@ 2>&1 || echo EXIT CODE: $$? >>_$@
	@-$(CMP) "$(srcdir)"/$@.ok _$@ && rm -f _$@

fflush:
	@echo $@
	@-$(LOCALES) AWK="$(AWKPROG)" "$(srcdir)"/$@.sh  > _$@ 2>&1 || echo EXIT CODE: $$? >>_$@
	@-$(CMP) "$(srcdir)"/$@.ok _$@ && rm -f _$@

getlnhd:
	@echo $@
	@echo Expect $@ to fail with DJGPP and MinGW.
	@-AWKPATH="$(srcdir)" $(AWK) -f $@.awk  >_$@ 2>&1 || echo EXIT CODE: $$? >>_$@
	@-$(CMP) "$(srcdir)"/$@.ok _$@ && rm -f _$@

localenl:
	@echo $@
	@-$(LOCALES) AWK="$(AWKPROG)" "$(srcdir)"/$@.sh  > _$@ 2>&1 || echo EXIT CODE: $$? >>_$@
	@-$(CMP) "$(srcdir)"/$@.ok _$@ && rm -f _$@

rtlen:
	@echo $@
	@-$(LOCALES) AWK="$(AWKPROG)" "$(srcdir)"/$@.sh  > _$@ 2>&1 || echo EXIT CODE: $$? >>_$@
	@-$(CMP) "$(srcdir)"/$@.ok _$@ && rm -f _$@

rtlen01:
	@echo $@
	@-$(LOCALES) AWK="$(AWKPROG)" "$(srcdir)"/$@.sh  > _$@ 2>&1 || echo EXIT CODE: $$? >>_$@
	@-$(CMP) "$(srcdir)"/$@.ok _$@ && rm -f _$@

aadelete1:
	@echo $@
	@-AWKPATH="$(srcdir)" $(AWK) -f $@.awk  >_$@ 2>&1 || echo EXIT CODE: $$? >>_$@
	@-$(CMP) "$(srcdir)"/$@.ok _$@ && rm -f _$@

aadelete2:
	@echo $@
	@-AWKPATH="$(srcdir)" $(AWK) -f $@.awk  >_$@ 2>&1 || echo EXIT CODE: $$? >>_$@
	@-$(CMP) "$(srcdir)"/$@.ok _$@ && rm -f _$@

aarray1:
	@echo $@
	@-AWKPATH="$(srcdir)" $(AWK) -f $@.awk  >_$@ 2>&1 || echo EXIT CODE: $$? >>_$@
	@-$(CMP) "$(srcdir)"/$@.ok _$@ && rm -f _$@

aasort:
	@echo $@ $(ZOS_FAIL)
	@-AWKPATH="$(srcdir)" $(AWK) -f $@.awk  >_$@ 2>&1 || echo EXIT CODE: $$? >>_$@
	@-$(CMP) "$(srcdir)"/$@.ok _$@ && rm -f _$@

aasorti:
	@echo $@ $(ZOS_FAIL)
	@-AWKPATH="$(srcdir)" $(AWK) -f $@.awk  >_$@ 2>&1 || echo EXIT CODE: $$? >>_$@
	@-$(CMP) "$(srcdir)"/$@.ok _$@ && rm -f _$@

arraysort:
	@echo $@ $(ZOS_FAIL)
	@-AWKPATH="$(srcdir)" $(AWK) -f $@.awk  >_$@ 2>&1 || echo EXIT CODE: $$? >>_$@
	@-$(CMP) "$(srcdir)"/$@.ok _$@ && rm -f _$@

arraysort2:
	@echo $@
	@-AWKPATH="$(srcdir)" $(AWK) -f $@.awk  >_$@ 2>&1 || echo EXIT CODE: $$? >>_$@
	@-$(CMP) "$(srcdir)"/$@.ok _$@ && rm -f _$@

arraytype:
	@echo $@
	@-AWKPATH="$(srcdir)" $(AWK) -f $@.awk  >_$@ 2>&1 || echo EXIT CODE: $$? >>_$@
	@-if echo "$$GAWK_TEST_ARGS" | egrep -q -e '-M|--bignum' > /dev/null ; \
	then $(CMP) "$(srcdir)"/$@-mpfr.ok _$@ && rm -f _$@ ; \
	else $(CMP) "$(srcdir)"/$@.ok _$@ && rm -f _$@ ; fi

asortbool:
	@echo $@
	@AWKPATH="$(srcdir)" $(AWK) -f $@.awk  >_$@ 2>&1 || echo EXIT CODE: $$? >>_$@
	@-$(CMP) "$(srcdir)"/$@.ok _$@ && rm -f _$@

backw:
	@echo $@
	@echo Expect $@ to fail with DJGPP.
	@-AWKPATH="$(srcdir)" $(AWK) -f $@.awk  < "$(srcdir)"/$@.in >_$@ 2>&1 || echo EXIT CODE: $$? >>_$@
	@-$(CMP) "$(srcdir)"/$@.ok _$@ && rm -f _$@

clos1way:
	@echo $@
	@echo Expect $@ to fail with DJGPP.
	@-[ -z "$$GAWKLOCALE" ] && GAWKLOCALE=C; export GAWKLOCALE; \
	AWKPATH="$(srcdir)" $(AWK) -f $@.awk  >_$@ 2>&1 || echo EXIT CODE: $$? >>_$@
	@-$(CMP) "$(srcdir)"/$@.ok _$@ && rm -f _$@

clos1way2:
	@echo $@
	@echo Expect $@ to fail with DJGPP.
	@-AWKPATH="$(srcdir)" $(AWK) -f $@.awk  < "$(srcdir)"/$@.in >_$@ 2>&1 || echo EXIT CODE: $$? >>_$@
	@-$(CMP) "$(srcdir)"/$@.ok _$@ && rm -f _$@

clos1way3:
	@echo $@
	@echo Expect $@ to fail with DJGPP.
	@-AWKPATH="$(srcdir)" $(AWK) -f $@.awk  >_$@ 2>&1 || echo EXIT CODE: $$? >>_$@
	@-$(CMP) "$(srcdir)"/$@.ok _$@ && rm -f _$@

clos1way4:
	@echo $@
	@echo Expect $@ to fail with DJGPP.
	@-AWKPATH="$(srcdir)" $(AWK) -f $@.awk  >_$@ 2>&1 || echo EXIT CODE: $$? >>_$@
	@-$(CMP) "$(srcdir)"/$@.ok _$@ && rm -f _$@

clos1way5:
	@echo $@
	@echo Expect $@ to fail with DJGPP.
	@-AWKPATH="$(srcdir)" $(AWK) -f $@.awk  >_$@ 2>&1 || echo EXIT CODE: $$? >>_$@
	@-$(CMP) "$(srcdir)"/$@.ok _$@ && rm -f _$@

clos1way6:
	@echo $@ $(ZOS_FAIL)
	@echo Expect $@ to fail with DJGPP and MinGW.
	@-AWKPATH="$(srcdir)" $(AWK) -f $@.awk  >_$@ 2>&1 || echo EXIT CODE: $$? >>_$@
	@-$(CMP) "$(srcdir)"/$@.ok _$@ && rm -f _$@

commas:
	@echo $@ $(ZOS_FAIL)
	@-[ -z "$$GAWKLOCALE" ] && GAWKLOCALE=ENU_USA.1252; export GAWKLOCALE; \
	AWKPATH="$(srcdir)" $(AWK) -f $@.awk  >_$@ 2>&1 || echo EXIT CODE: $$? >>_$@
	@-$(CMP) "$(srcdir)"/$@.ok _$@ && rm -f _$@

crlf:
	@echo $@
	@-AWKPATH="$(srcdir)" $(AWK) -f $@.awk  >_$@ 2>&1 || echo EXIT CODE: $$? >>_$@
	@-$(CMP) "$(srcdir)"/$@.ok _$@ && rm -f _$@

dbugeval2:
	@echo $@
	@-AWKPATH="$(srcdir)" $(AWK) -f $@.awk  --debug < "$(srcdir)"/$@.in >_$@ 2>&1 || echo EXIT CODE: $$? >>_$@
	@-$(CMP) "$(srcdir)"/$@.ok _$@ && rm -f _$@

dbugeval3:
	@echo $@
	@-AWKPATH="$(srcdir)" $(AWK) -f $@.awk  --debug < "$(srcdir)"/$@.in >_$@ 2>&1 || echo EXIT CODE: $$? >>_$@
	@-$(CMP) "$(srcdir)"/$@.ok _$@ && rm -f _$@

dbugtypedre1:
	@echo $@
	@-AWKPATH="$(srcdir)" $(AWK) -f $@.awk  --debug < "$(srcdir)"/$@.in >_$@ 2>&1 || echo EXIT CODE: $$? >>_$@
	@-$(CMP) "$(srcdir)"/$@.ok _$@ && rm -f _$@

dbugtypedre2:
	@echo $@
	@-AWKPATH="$(srcdir)" $(AWK) -f $@.awk  --debug < "$(srcdir)"/$@.in >_$@ 2>&1 || echo EXIT CODE: $$? >>_$@
	@-$(CMP) "$(srcdir)"/$@.ok _$@ && rm -f _$@

delsub:
	@echo $@
	@-AWKPATH="$(srcdir)" $(AWK) -f $@.awk  >_$@ 2>&1 || echo EXIT CODE: $$? >>_$@
	@-$(CMP) "$(srcdir)"/$@.ok _$@ && rm -f _$@

dfacheck1:
	@echo $@
	@-AWKPATH="$(srcdir)" $(AWK) -f $@.awk  < "$(srcdir)"/$@.in >_$@ 2>&1 || echo EXIT CODE: $$? >>_$@
	@-$(CMP) "$(srcdir)"/$@.ok _$@ && rm -f _$@

exit:
	@echo $@
	@-$(LOCALES) AWK="$(AWKPROG)" "$(srcdir)"/$@.sh  > _$@ 2>&1 || echo EXIT CODE: $$? >>_$@
	@-$(TESTOUTCMP) "$(srcdir)"/$@.ok _$@ && rm -f _$@

fieldwdth:
	@echo $@
	@-AWKPATH="$(srcdir)" $(AWK) -f $@.awk  < "$(srcdir)"/$@.in >_$@ 2>&1 || echo EXIT CODE: $$? >>_$@
	@-$(CMP) "$(srcdir)"/$@.ok _$@ && rm -f _$@

forcenum:
	@echo $@ $(ZOS_FAIL)
	@-AWKPATH="$(srcdir)" $(AWK) -f $@.awk  --non-decimal-data >_$@ 2>&1 || echo EXIT CODE: $$? >>_$@
	@-$(CMP) "$(srcdir)"/$@.ok _$@ && rm -f _$@

fpat1:
	@echo $@
	@-AWKPATH="$(srcdir)" $(AWK) -f $@.awk  < "$(srcdir)"/$@.in >_$@ 2>&1 || echo EXIT CODE: $$? >>_$@
	@-$(CMP) "$(srcdir)"/$@.ok _$@ && rm -f _$@

fpat2:
	@echo $@
	@-AWKPATH="$(srcdir)" $(AWK) -f $@.awk  >_$@ 2>&1 || echo EXIT CODE: $$? >>_$@
	@-$(CMP) "$(srcdir)"/$@.ok _$@ && rm -f _$@

fpat3:
	@echo $@
	@-AWKPATH="$(srcdir)" $(AWK) -f $@.awk  < "$(srcdir)"/$@.in >_$@ 2>&1 || echo EXIT CODE: $$? >>_$@
	@-$(CMP) "$(srcdir)"/$@.ok _$@ && rm -f _$@

fpat4:
	@echo $@
	@-AWKPATH="$(srcdir)" $(AWK) -f $@.awk  >_$@ 2>&1 || echo EXIT CODE: $$? >>_$@
	@-$(CMP) "$(srcdir)"/$@.ok _$@ && rm -f _$@

fpat5:
	@echo $@
	@-AWKPATH="$(srcdir)" $(AWK) -f $@.awk  < "$(srcdir)"/$@.in >_$@ 2>&1 || echo EXIT CODE: $$? >>_$@
	@-$(CMP) "$(srcdir)"/$@.ok _$@ && rm -f _$@

fpat6:
	@echo $@
	@-AWKPATH="$(srcdir)" $(AWK) -f $@.awk  < "$(srcdir)"/$@.in >_$@ 2>&1 || echo EXIT CODE: $$? >>_$@
	@-$(CMP) "$(srcdir)"/$@.ok _$@ && rm -f _$@

fpat7:
	@echo $@
	@-AWKPATH="$(srcdir)" $(AWK) -f $@.awk  < "$(srcdir)"/$@.in >_$@ 2>&1 || echo EXIT CODE: $$? >>_$@
	@-$(CMP) "$(srcdir)"/$@.ok _$@ && rm -f _$@

fpat8:
	@echo $@
	@-AWKPATH="$(srcdir)" $(AWK) -f $@.awk  < "$(srcdir)"/$@.in >_$@ 2>&1 || echo EXIT CODE: $$? >>_$@
	@-$(CMP) "$(srcdir)"/$@.ok _$@ && rm -f _$@

fpat9:
	@echo $@
	@-AWKPATH="$(srcdir)" $(AWK) -f $@.awk  < "$(srcdir)"/$@.in >_$@ 2>&1 || echo EXIT CODE: $$? >>_$@
	@-$(CMP) "$(srcdir)"/$@.ok _$@ && rm -f _$@

fpatnull:
	@echo $@
	@-AWKPATH="$(srcdir)" $(AWK) -f $@.awk  < "$(srcdir)"/$@.in >_$@ 2>&1 || echo EXIT CODE: $$? >>_$@
	@-$(CMP) "$(srcdir)"/$@.ok _$@ && rm -f _$@

fsfwfs:
	@echo $@
	@-AWKPATH="$(srcdir)" $(AWK) -f $@.awk  < "$(srcdir)"/$@.in >_$@ 2>&1 || echo EXIT CODE: $$? >>_$@
	@-$(CMP) "$(srcdir)"/$@.ok _$@ && rm -f _$@

<<<<<<< HEAD
=======
funlen:
	@echo $@
	@-AWKPATH="$(srcdir)" $(AWK) -f $@.awk  < "$(srcdir)"/$@.in >_$@ 2>&1 || echo EXIT CODE: $$? >>_$@
	@-$(CMP) "$(srcdir)"/$@.ok _$@ && rm -f _$@

>>>>>>> e7468425
functab1:
	@echo $@
	@-AWKPATH="$(srcdir)" $(AWK) -f $@.awk  >_$@ 2>&1 || echo EXIT CODE: $$? >>_$@
	@-$(CMP) "$(srcdir)"/$@.ok _$@ && rm -f _$@

functab2:
	@echo $@
	@-AWKPATH="$(srcdir)" $(AWK) -f $@.awk  >_$@ 2>&1 || echo EXIT CODE: $$? >>_$@
	@-$(CMP) "$(srcdir)"/$@.ok _$@ && rm -f _$@

functab3:
	@echo $@
	@-AWKPATH="$(srcdir)" $(AWK) -f $@.awk  >_$@ 2>&1 || echo EXIT CODE: $$? >>_$@
	@-$(CMP) "$(srcdir)"/$@.ok _$@ && rm -f _$@

functab6:
	@echo $@
	@-AWKPATH="$(srcdir)" $(AWK) -f $@.awk  >_$@ 2>&1 || echo EXIT CODE: $$? >>_$@
	@-$(CMP) "$(srcdir)"/$@.ok _$@ && rm -f _$@

funlen:
	@echo $@
	@AWKPATH="$(srcdir)" $(AWK) -f $@.awk  < "$(srcdir)"/$@.in >_$@ 2>&1 || echo EXIT CODE: $$? >>_$@
	@-$(CMP) "$(srcdir)"/$@.ok _$@ && rm -f _$@

fwtest:
	@echo $@
	@-AWKPATH="$(srcdir)" $(AWK) -f $@.awk  < "$(srcdir)"/$@.in >_$@ 2>&1 || echo EXIT CODE: $$? >>_$@
	@-$(CMP) "$(srcdir)"/$@.ok _$@ && rm -f _$@

fwtest2:
	@echo $@
	@-AWKPATH="$(srcdir)" $(AWK) -f $@.awk  < "$(srcdir)"/$@.in >_$@ 2>&1 || echo EXIT CODE: $$? >>_$@
	@-$(CMP) "$(srcdir)"/$@.ok _$@ && rm -f _$@

fwtest3:
	@echo $@
	@-AWKPATH="$(srcdir)" $(AWK) -f $@.awk  < "$(srcdir)"/$@.in >_$@ 2>&1 || echo EXIT CODE: $$? >>_$@
	@-$(CMP) "$(srcdir)"/$@.ok _$@ && rm -f _$@

fwtest4:
	@echo $@
	@-AWKPATH="$(srcdir)" $(AWK) -f $@.awk  < "$(srcdir)"/$@.in >_$@ 2>&1 || echo EXIT CODE: $$? >>_$@
	@-$(CMP) "$(srcdir)"/$@.ok _$@ && rm -f _$@

fwtest5:
	@echo $@
	@-AWKPATH="$(srcdir)" $(AWK) -f $@.awk  < "$(srcdir)"/$@.in >_$@ 2>&1 || echo EXIT CODE: $$? >>_$@
	@-$(CMP) "$(srcdir)"/$@.ok _$@ && rm -f _$@

fwtest6:
	@echo $@
	@-AWKPATH="$(srcdir)" $(AWK) -f $@.awk  < "$(srcdir)"/$@.in >_$@ 2>&1 || echo EXIT CODE: $$? >>_$@
	@-$(CMP) "$(srcdir)"/$@.ok _$@ && rm -f _$@

fwtest7:
	@echo $@
	@-AWKPATH="$(srcdir)" $(AWK) -f $@.awk  < "$(srcdir)"/$@.in >_$@ 2>&1 || echo EXIT CODE: $$? >>_$@
	@-$(CMP) "$(srcdir)"/$@.ok _$@ && rm -f _$@

fwtest8:
	@echo $@
	@-AWKPATH="$(srcdir)" $(AWK) -f $@.awk  < "$(srcdir)"/$@.in >_$@ 2>&1 || echo EXIT CODE: $$? >>_$@
	@-$(CMP) "$(srcdir)"/$@.ok _$@ && rm -f _$@

gensub:
	@echo $@
	@-AWKPATH="$(srcdir)" $(AWK) -f $@.awk  < "$(srcdir)"/$@.in >_$@ 2>&1 || echo EXIT CODE: $$? >>_$@
	@-$(CMP) "$(srcdir)"/$@.ok _$@ && rm -f _$@

gensub2:
	@echo $@
	@-AWKPATH="$(srcdir)" $(AWK) -f $@.awk  >_$@ 2>&1 || echo EXIT CODE: $$? >>_$@
	@-$(CMP) "$(srcdir)"/$@.ok _$@ && rm -f _$@

gensub3:
	@echo $@
	@-AWKPATH="$(srcdir)" $(AWK) -f $@.awk  < "$(srcdir)"/$@.in >_$@ 2>&1 || echo EXIT CODE: $$? >>_$@
	@-$(CMP) "$(srcdir)"/$@.ok _$@ && rm -f _$@

getlndir:
	@echo $@ $(ZOS_FAIL)
	@echo Expect $@ to fail with DJGPP.
	@-AWKPATH="$(srcdir)" $(AWK) -f $@.awk  >_$@ 2>&1 || echo EXIT CODE: $$? >>_$@
	@-$(CMP) "$(srcdir)"/$@.ok _$@ && rm -f _$@

gnuops2:
	@echo $@
	@-AWKPATH="$(srcdir)" $(AWK) -f $@.awk  >_$@ 2>&1 || echo EXIT CODE: $$? >>_$@
	@-$(CMP) "$(srcdir)"/$@.ok _$@ && rm -f _$@

gnuops3:
	@echo $@
	@echo Expect $@ to fail with DJGPP.
	@-AWKPATH="$(srcdir)" $(AWK) -f $@.awk  >_$@ 2>&1 || echo EXIT CODE: $$? >>_$@
	@-$(CMP) "$(srcdir)"/$@.ok _$@ && rm -f _$@

gnureops:
	@echo $@
	@echo Expect $@ to fail with DJGPP.
	@-AWKPATH="$(srcdir)" $(AWK) -f $@.awk  >_$@ 2>&1 || echo EXIT CODE: $$? >>_$@
	@-$(CMP) "$(srcdir)"/$@.ok _$@ && rm -f _$@

gsubind:
	@echo $@
	@-AWKPATH="$(srcdir)" $(AWK) -f $@.awk  >_$@ 2>&1 || echo EXIT CODE: $$? >>_$@
	@-$(CMP) "$(srcdir)"/$@.ok _$@ && rm -f _$@

icasefs:
	@echo $@
	@-AWKPATH="$(srcdir)" $(AWK) -f $@.awk  >_$@ 2>&1 || echo EXIT CODE: $$? >>_$@
	@-$(CMP) "$(srcdir)"/$@.ok _$@ && rm -f _$@

icasers:
	@echo $@
	@-AWKPATH="$(srcdir)" $(AWK) -f $@.awk  < "$(srcdir)"/$@.in >_$@ 2>&1 || echo EXIT CODE: $$? >>_$@
	@-$(CMP) "$(srcdir)"/$@.ok _$@ && rm -f _$@

id:
	@echo $@
	@echo Expect $@ to fail with DJGPP.
	@-AWKPATH="$(srcdir)" $(AWK) -f $@.awk  >_$@ 2>&1 || echo EXIT CODE: $$? >>_$@
	@-$(CMP) "$(srcdir)"/$@.ok _$@ && rm -f _$@

igncdym:
	@echo $@
	@-AWKPATH="$(srcdir)" $(AWK) -f $@.awk  < "$(srcdir)"/$@.in >_$@ 2>&1 || echo EXIT CODE: $$? >>_$@
	@-$(CMP) "$(srcdir)"/$@.ok _$@ && rm -f _$@

igncfs:
	@echo $@
	@-AWKPATH="$(srcdir)" $(AWK) -f $@.awk  < "$(srcdir)"/$@.in >_$@ 2>&1 || echo EXIT CODE: $$? >>_$@
	@-$(CMP) "$(srcdir)"/$@.ok _$@ && rm -f _$@

ignrcas2:
	@echo $@ $(ZOS_FAIL)
	@-[ -z "$$GAWKLOCALE" ] && GAWKLOCALE=ENU_USA.1252; export GAWKLOCALE; \
	AWKPATH="$(srcdir)" $(AWK) -f $@.awk  >_$@ 2>&1 || echo EXIT CODE: $$? >>_$@
	@-$(CMP) "$(srcdir)"/$@.ok _$@ && rm -f _$@

ignrcas4:
	@echo $@
	@-AWKPATH="$(srcdir)" $(AWK) -f $@.awk  >_$@ 2>&1 || echo EXIT CODE: $$? >>_$@
	@-$(CMP) "$(srcdir)"/$@.ok _$@ && rm -f _$@

ignrcase:
	@echo $@
	@-AWKPATH="$(srcdir)" $(AWK) -f $@.awk  < "$(srcdir)"/$@.in >_$@ 2>&1 || echo EXIT CODE: $$? >>_$@
	@-$(CMP) "$(srcdir)"/$@.ok _$@ && rm -f _$@

include:
	@echo $@
	@-AWKPATH="$(srcdir)" $(AWK) -f $@.awk  >_$@ 2>&1 || echo EXIT CODE: $$? >>_$@
	@-$(CMP) "$(srcdir)"/$@.ok _$@ && rm -f _$@

indirectbuiltin:
	@echo $@
	@-AWKPATH="$(srcdir)" $(AWK) -f $@.awk  >_$@ 2>&1 || echo EXIT CODE: $$? >>_$@
	@-$(CMP) "$(srcdir)"/$@.ok _$@ && rm -f _$@

indirectcall:
	@echo $@
	@-AWKPATH="$(srcdir)" $(AWK) -f $@.awk  < "$(srcdir)"/$@.in >_$@ 2>&1 || echo EXIT CODE: $$? >>_$@
	@-$(CMP) "$(srcdir)"/$@.ok _$@ && rm -f _$@

indirectcall2:
	@echo $@
	@-AWKPATH="$(srcdir)" $(AWK) -f $@.awk  >_$@ 2>&1 || echo EXIT CODE: $$? >>_$@
	@-$(CMP) "$(srcdir)"/$@.ok _$@ && rm -f _$@

inf-nan-torture:
	@echo $@ $(ZOS_FAIL)
	@echo Expect $@ to fail with MinGW.
	@-AWKPATH="$(srcdir)" $(AWK) -f $@.awk  < "$(srcdir)"/$@.in >_$@ 2>&1 || echo EXIT CODE: $$? >>_$@
	@-$(CMP) "$(srcdir)"/$@.ok _$@ && rm -f _$@

intarray:
	@echo $@
	@-AWKPATH="$(srcdir)" $(AWK) -f $@.awk  --non-decimal-data >_$@ 2>&1 || echo EXIT CODE: $$? >>_$@
	@-$(CMP) "$(srcdir)"/$@.ok _$@ && rm -f _$@

isarrayunset:
	@echo $@
	@-AWKPATH="$(srcdir)" $(AWK) -f $@.awk  >_$@ 2>&1 || echo EXIT CODE: $$? >>_$@
	@-$(CMP) "$(srcdir)"/$@.ok _$@ && rm -f _$@

lint:
	@echo $@
	@-AWKPATH="$(srcdir)" $(AWK) -f $@.awk  >_$@ 2>&1 || echo EXIT CODE: $$? >>_$@
	@-$(CMP) "$(srcdir)"/$@.ok _$@ && rm -f _$@

lintexp:
	@echo $@
	@-AWKPATH="$(srcdir)" $(AWK) -f $@.awk  --lint >_$@ 2>&1 || echo EXIT CODE: $$? >>_$@
	@-$(CMP) "$(srcdir)"/$@.ok _$@ && rm -f _$@

lintindex:
	@echo $@
	@-AWKPATH="$(srcdir)" $(AWK) -f $@.awk  --lint >_$@ 2>&1 || echo EXIT CODE: $$? >>_$@
	@-$(CMP) "$(srcdir)"/$@.ok _$@ && rm -f _$@

lintint:
	@echo $@
	@-AWKPATH="$(srcdir)" $(AWK) -f $@.awk  --lint >_$@ 2>&1 || echo EXIT CODE: $$? >>_$@
	@-$(CMP) "$(srcdir)"/$@.ok _$@ && rm -f _$@

lintlength:
	@echo $@
	@-AWKPATH="$(srcdir)" $(AWK) -f $@.awk  --lint >_$@ 2>&1 || echo EXIT CODE: $$? >>_$@
	@-$(CMP) "$(srcdir)"/$@.ok _$@ && rm -f _$@

lintold:
	@echo $@
<<<<<<< HEAD
	@AWKPATH="$(srcdir)" $(AWK) -f $@.awk  --lint-old < "$(srcdir)"/$@.in >_$@ 2>&1 || echo EXIT CODE: $$? >>_$@
=======
	@-AWKPATH="$(srcdir)" $(AWK) -f $@.awk  --lint >_$@ 2>&1 || echo EXIT CODE: $$? >>_$@
>>>>>>> e7468425
	@-$(CMP) "$(srcdir)"/$@.ok _$@ && rm -f _$@

lintplus:
	@echo $@
<<<<<<< HEAD
	@AWKPATH="$(srcdir)" $(AWK) -f $@.awk  --lint >_$@ 2>&1 || echo EXIT CODE: $$? >>_$@
=======
	@-AWKPATH="$(srcdir)" $(AWK) -f $@.awk  --lint-old < "$(srcdir)"/$@.in >_$@ 2>&1 || echo EXIT CODE: $$? >>_$@
>>>>>>> e7468425
	@-$(CMP) "$(srcdir)"/$@.ok _$@ && rm -f _$@

lintset:
	@echo $@
	@-AWKPATH="$(srcdir)" $(AWK) -f $@.awk  >_$@ 2>&1 || echo EXIT CODE: $$? >>_$@
	@-$(CMP) "$(srcdir)"/$@.ok _$@ && rm -f _$@

lintwarn:
	@echo $@
	@-AWKPATH="$(srcdir)" $(AWK) -f $@.awk  --lint >_$@ 2>&1 || echo EXIT CODE: $$? >>_$@
	@-$(CMP) "$(srcdir)"/$@.ok _$@ && rm -f _$@

match1:
	@echo $@
	@-AWKPATH="$(srcdir)" $(AWK) -f $@.awk  >_$@ 2>&1 || echo EXIT CODE: $$? >>_$@
	@-$(CMP) "$(srcdir)"/$@.ok _$@ && rm -f _$@

match2:
	@echo $@
	@-AWKPATH="$(srcdir)" $(AWK) -f $@.awk  >_$@ 2>&1 || echo EXIT CODE: $$? >>_$@
	@-$(CMP) "$(srcdir)"/$@.ok _$@ && rm -f _$@

match3:
	@echo $@
	@-AWKPATH="$(srcdir)" $(AWK) -f $@.awk  < "$(srcdir)"/$@.in >_$@ 2>&1 || echo EXIT CODE: $$? >>_$@
	@-$(CMP) "$(srcdir)"/$@.ok _$@ && rm -f _$@

mbstr1:
	@echo $@ $(ZOS_FAIL)
	@echo Expect $@ to fail with DJGPP and MinGW.
	@-[ -z "$$GAWKLOCALE" ] && GAWKLOCALE=ENU_USA.1252; export GAWKLOCALE; \
	AWKPATH="$(srcdir)" $(AWK) -f $@.awk  >_$@ 2>&1 || echo EXIT CODE: $$? >>_$@
	@-$(CMP) "$(srcdir)"/$@.ok _$@ && rm -f _$@

mbstr2:
	@echo $@ $(ZOS_FAIL)
	@echo Expect $@ to fail with DJGPP and MinGW.
	@-[ -z "$$GAWKLOCALE" ] && GAWKLOCALE=ENU_USA.1252; export GAWKLOCALE; \
	AWKPATH="$(srcdir)" $(AWK) -f $@.awk  < "$(srcdir)"/$@.in >_$@ 2>&1 || echo EXIT CODE: $$? >>_$@
	@-$(CMP) "$(srcdir)"/$@.ok _$@ && rm -f _$@

mktime:
	@echo $@
	@-AWKPATH="$(srcdir)" $(AWK) -f $@.awk  < "$(srcdir)"/$@.in >_$@ 2>&1 || echo EXIT CODE: $$? >>_$@
	@-$(CMP) "$(srcdir)"/$@.ok _$@ && rm -f _$@

modifiers:
	@echo $@
	@-$(LOCALES) AWK="$(AWKPROG)" "$(srcdir)"/$@.sh  > _$@ 2>&1 || echo EXIT CODE: $$? >>_$@
	@-$(CMP) "$(srcdir)"/$@.ok _$@ && rm -f _$@

muldimposix:
	@echo $@
	@-AWKPATH="$(srcdir)" $(AWK) -f $@.awk  --posix >_$@ 2>&1 || echo EXIT CODE: $$? >>_$@
	@-$(CMP) "$(srcdir)"/$@.ok _$@ && rm -f _$@

nastyparm:
	@echo $@
	@-AWKPATH="$(srcdir)" $(AWK) -f $@.awk  >_$@ 2>&1 || echo EXIT CODE: $$? >>_$@
	@-$(CMP) "$(srcdir)"/$@.ok _$@ && rm -f _$@

next:
	@echo $@
	@-$(LOCALES) AWK="$(AWKPROG)" "$(srcdir)"/$@.sh  > _$@ 2>&1 || echo EXIT CODE: $$? >>_$@
	@-$(CMP) "$(srcdir)"/$@.ok _$@ && rm -f _$@

nondec:
	@echo $@
	@-AWKPATH="$(srcdir)" $(AWK) -f $@.awk  >_$@ 2>&1 || echo EXIT CODE: $$? >>_$@
	@-$(CMP) "$(srcdir)"/$@.ok _$@ && rm -f _$@

nondec2:
	@echo $@
	@-AWKPATH="$(srcdir)" $(AWK) -f $@.awk  --non-decimal-data >_$@ 2>&1 || echo EXIT CODE: $$? >>_$@
	@-$(CMP) "$(srcdir)"/$@.ok _$@ && rm -f _$@

nonfatal2:
	@echo $@ $(ZOS_FAIL)
	@echo Expect $@ to fail with DJGPP.
	@-AWKPATH="$(srcdir)" $(AWK) -f $@.awk  >_$@ 2>&1 || echo EXIT CODE: $$? >>_$@
	@-$(CMP) "$(srcdir)"/$@.ok _$@ && rm -f _$@

nonfatal3:
	@echo $@
	@echo Expect $@ to fail with DJGPP.
	@-AWKPATH="$(srcdir)" $(AWK) -f $@.awk  >_$@ 2>&1 || echo EXIT CODE: $$? >>_$@
	@-$(CMP) "$(srcdir)"/$@.ok _$@ && rm -f _$@

nsbad:
	@echo $@
	@-AWKPATH="$(srcdir)" $(AWK) -f $@.awk  >_$@ 2>&1 || echo EXIT CODE: $$? >>_$@
	@-$(CMP) "$(srcdir)"/$@.ok _$@ && rm -f _$@

nsforloop:
	@echo $@
	@-AWKPATH="$(srcdir)" $(AWK) -f $@.awk  >_$@ 2>&1 || echo EXIT CODE: $$? >>_$@
	@-$(CMP) "$(srcdir)"/$@.ok _$@ && rm -f _$@

nsfuncrecurse:
	@echo $@
	@-AWKPATH="$(srcdir)" $(AWK) -f $@.awk  >_$@ 2>&1 || echo EXIT CODE: $$? >>_$@
	@-$(CMP) "$(srcdir)"/$@.ok _$@ && rm -f _$@

nsindirect1:
	@echo $@
	@-AWKPATH="$(srcdir)" $(AWK) -f $@.awk  >_$@ 2>&1 || echo EXIT CODE: $$? >>_$@
	@-$(CMP) "$(srcdir)"/$@.ok _$@ && rm -f _$@

nsindirect2:
	@echo $@
	@-AWKPATH="$(srcdir)" $(AWK) -f $@.awk  >_$@ 2>&1 || echo EXIT CODE: $$? >>_$@
	@-$(CMP) "$(srcdir)"/$@.ok _$@ && rm -f _$@

nsprof1:
	@echo $@
	@-AWKPATH="$(srcdir)" $(AWK) -f $@.awk  --pretty-print=_$@ >_$@ 2>&1 || echo EXIT CODE: $$? >>_$@
	@-$(CMP) "$(srcdir)"/$@.ok _$@ && rm -f _$@

nsprof2:
	@echo $@
	@-AWKPATH="$(srcdir)" $(AWK) -f $@.awk  --pretty-print=_$@ >_$@ 2>&1 || echo EXIT CODE: $$? >>_$@
	@-$(CMP) "$(srcdir)"/$@.ok _$@ && rm -f _$@

octdec:
	@echo $@
	@-AWKPATH="$(srcdir)" $(AWK) -f $@.awk  >_$@ 2>&1 || echo EXIT CODE: $$? >>_$@
	@-$(CMP) "$(srcdir)"/$@.ok _$@ && rm -f _$@

patsplit:
	@echo $@
	@-AWKPATH="$(srcdir)" $(AWK) -f $@.awk  >_$@ 2>&1 || echo EXIT CODE: $$? >>_$@
	@-$(CMP) "$(srcdir)"/$@.ok _$@ && rm -f _$@

posix:
	@echo $@
	@-AWKPATH="$(srcdir)" $(AWK) -f $@.awk  < "$(srcdir)"/$@.in >_$@ 2>&1 || echo EXIT CODE: $$? >>_$@
	@-$(TESTOUTCMP) "$(srcdir)"/$@.ok _$@ && rm -f _$@

printfbad1:
	@echo $@
	@-AWKPATH="$(srcdir)" $(AWK) -f $@.awk  >_$@ 2>&1 || echo EXIT CODE: $$? >>_$@
	@-$(CMP) "$(srcdir)"/$@.ok _$@ && rm -f _$@

printfbad3:
	@echo $@
	@-AWKPATH="$(srcdir)" $(AWK) -f $@.awk  >_$@ 2>&1 || echo EXIT CODE: $$? >>_$@
	@-$(CMP) "$(srcdir)"/$@.ok _$@ && rm -f _$@

printfbad4:
	@echo $@
	@-AWKPATH="$(srcdir)" $(AWK) -f $@.awk  >_$@ 2>&1 || echo EXIT CODE: $$? >>_$@
	@-$(CMP) "$(srcdir)"/$@.ok _$@ && rm -f _$@

printhuge:
	@echo $@ $(ZOS_FAIL)
	@-[ -z "$$GAWKLOCALE" ] && GAWKLOCALE=ENU_USA.1252; export GAWKLOCALE; \
	AWKPATH="$(srcdir)" $(AWK) -f $@.awk  >_$@ 2>&1 || echo EXIT CODE: $$? >>_$@
	@-$(CMP) "$(srcdir)"/$@.ok _$@ && rm -f _$@

procinfs:
	@echo $@
	@-AWKPATH="$(srcdir)" $(AWK) -f $@.awk  >_$@ 2>&1 || echo EXIT CODE: $$? >>_$@
	@-$(CMP) "$(srcdir)"/$@.ok _$@ && rm -f _$@

profile10:
	@echo $@
	@-AWKPATH="$(srcdir)" $(AWK) -f $@.awk  --pretty-print=_$@ >_$@ 2>&1 || echo EXIT CODE: $$? >>_$@
	@-$(CMP) "$(srcdir)"/$@.ok _$@ && rm -f _$@

profile11:
	@echo $@
	@-AWKPATH="$(srcdir)" $(AWK) -f $@.awk  --pretty-print=_$@ >_$@ 2>&1 || echo EXIT CODE: $$? >>_$@
	@-$(CMP) "$(srcdir)"/$@.ok _$@ && rm -f _$@

profile13:
	@echo $@
	@-AWKPATH="$(srcdir)" $(AWK) -f $@.awk  --pretty-print=_$@ >_$@ 2>&1 || echo EXIT CODE: $$? >>_$@
	@-$(CMP) "$(srcdir)"/$@.ok _$@ && rm -f _$@

profile14:
	@echo $@
	@-AWKPATH="$(srcdir)" $(AWK) -f $@.awk  --pretty-print=_$@ >_$@ 2>&1 || echo EXIT CODE: $$? >>_$@
	@-$(CMP) "$(srcdir)"/$@.ok _$@ && rm -f _$@

profile15:
	@echo $@
	@-AWKPATH="$(srcdir)" $(AWK) -f $@.awk  --pretty-print=_$@ >_$@ 2>&1 || echo EXIT CODE: $$? >>_$@
	@-$(CMP) "$(srcdir)"/$@.ok _$@ && rm -f _$@

profile16:
	@echo $@
	@-AWKPATH="$(srcdir)" $(AWK) -f $@.awk  --pretty-print=_$@ >_$@ 2>&1 || echo EXIT CODE: $$? >>_$@
	@-$(CMP) "$(srcdir)"/$@.ok _$@ && rm -f _$@

profile4:
	@echo $@
	@-AWKPATH="$(srcdir)" $(AWK) -f $@.awk  --pretty-print=_$@ >_$@ 2>&1 || echo EXIT CODE: $$? >>_$@
	@-$(CMP) "$(srcdir)"/$@.ok _$@ && rm -f _$@

profile8:
	@echo $@
	@-AWKPATH="$(srcdir)" $(AWK) -f $@.awk  --pretty-print=_$@ >_$@ 2>&1 || echo EXIT CODE: $$? >>_$@
	@-$(CMP) "$(srcdir)"/$@.ok _$@ && rm -f _$@

profile9:
	@echo $@
	@-AWKPATH="$(srcdir)" $(AWK) -f $@.awk  --pretty-print=_$@ >_$@ 2>&1 || echo EXIT CODE: $$? >>_$@
	@-$(CMP) "$(srcdir)"/$@.ok _$@ && rm -f _$@

regexsub:
	@echo $@
	@-AWKPATH="$(srcdir)" $(AWK) -f $@.awk  >_$@ 2>&1 || echo EXIT CODE: $$? >>_$@
	@-$(CMP) "$(srcdir)"/$@.ok _$@ && rm -f _$@

regnul1:
	@echo $@
	@-AWKPATH="$(srcdir)" $(AWK) -f $@.awk  >_$@ 2>&1 || echo EXIT CODE: $$? >>_$@
	@-$(CMP) "$(srcdir)"/$@.ok _$@ && rm -f _$@

regnul2:
	@echo $@
	@-AWKPATH="$(srcdir)" $(AWK) -f $@.awk  >_$@ 2>&1 || echo EXIT CODE: $$? >>_$@
	@-$(CMP) "$(srcdir)"/$@.ok _$@ && rm -f _$@

regx8bit:
	@echo $@
	@echo Expect $@ to fail with DJGPP.
	@-AWKPATH="$(srcdir)" $(AWK) -f $@.awk  >_$@ 2>&1 || echo EXIT CODE: $$? >>_$@
	@-$(CMP) "$(srcdir)"/$@.ok _$@ && rm -f _$@

reint:
	@echo $@
	@-AWKPATH="$(srcdir)" $(AWK) -f $@.awk  --re-interval < "$(srcdir)"/$@.in >_$@ 2>&1 || echo EXIT CODE: $$? >>_$@
	@-$(CMP) "$(srcdir)"/$@.ok _$@ && rm -f _$@

reint2:
	@echo $@ $(ZOS_FAIL)
	@-[ -z "$$GAWKLOCALE" ] && GAWKLOCALE=ENU_USA.1252; export GAWKLOCALE; \
	AWKPATH="$(srcdir)" $(AWK) -f $@.awk  --re-interval < "$(srcdir)"/$@.in >_$@ 2>&1 || echo EXIT CODE: $$? >>_$@
	@-$(CMP) "$(srcdir)"/$@.ok _$@ && rm -f _$@

rsgetline:
	@echo $@
	@-AWKPATH="$(srcdir)" $(AWK) -f $@.awk  < "$(srcdir)"/$@.in >_$@ 2>&1 || echo EXIT CODE: $$? >>_$@
	@-$(CMP) "$(srcdir)"/$@.ok _$@ && rm -f _$@

rsstart1:
	@echo $@
	@-AWKPATH="$(srcdir)" $(AWK) -f $@.awk  < "$(srcdir)"/$@.in >_$@ 2>&1 || echo EXIT CODE: $$? >>_$@
	@-$(CMP) "$(srcdir)"/$@.ok _$@ && rm -f _$@

rsstart2:
	@echo $@
	@-AWKPATH="$(srcdir)" $(AWK) -f $@.awk  < "$(srcdir)"/$@.in >_$@ 2>&1 || echo EXIT CODE: $$? >>_$@
	@-$(CMP) "$(srcdir)"/$@.ok _$@ && rm -f _$@

rstest6:
	@echo $@
	@-AWKPATH="$(srcdir)" $(AWK) -f $@.awk  < "$(srcdir)"/$@.in >_$@ 2>&1 || echo EXIT CODE: $$? >>_$@
	@-$(CMP) "$(srcdir)"/$@.ok _$@ && rm -f _$@

sandbox1:
	@echo $@
	@-AWKPATH="$(srcdir)" $(AWK) -f $@.awk  --sandbox >_$@ 2>&1 || echo EXIT CODE: $$? >>_$@
	@-$(CMP) "$(srcdir)"/$@.ok _$@ && rm -f _$@

shadow:
	@echo $@
	@-AWKPATH="$(srcdir)" $(AWK) -f $@.awk  --lint >_$@ 2>&1 || echo EXIT CODE: $$? >>_$@
	@-$(CMP) "$(srcdir)"/$@.ok _$@ && rm -f _$@

shadowbuiltin:
	@echo $@
	@-AWKPATH="$(srcdir)" $(AWK) -f $@.awk  >_$@ 2>&1 || echo EXIT CODE: $$? >>_$@
	@-$(CMP) "$(srcdir)"/$@.ok _$@ && rm -f _$@

sortfor:
	@echo $@ $(ZOS_FAIL)
	@-AWKPATH="$(srcdir)" $(AWK) -f $@.awk  < "$(srcdir)"/$@.in >_$@ 2>&1 || echo EXIT CODE: $$? >>_$@
	@-$(CMP) "$(srcdir)"/$@.ok _$@ && rm -f _$@

sortfor2:
	@echo $@
	@-AWKPATH="$(srcdir)" $(AWK) -f $@.awk  < "$(srcdir)"/$@.in >_$@ 2>&1 || echo EXIT CODE: $$? >>_$@
	@-$(CMP) "$(srcdir)"/$@.ok _$@ && rm -f _$@

sortu:
	@echo $@ $(ZOS_FAIL)
	@-AWKPATH="$(srcdir)" $(AWK) -f $@.awk  >_$@ 2>&1 || echo EXIT CODE: $$? >>_$@
	@-$(CMP) "$(srcdir)"/$@.ok _$@ && rm -f _$@

split_after_fpat:
	@echo $@
	@-AWKPATH="$(srcdir)" $(AWK) -f $@.awk  < "$(srcdir)"/$@.in >_$@ 2>&1 || echo EXIT CODE: $$? >>_$@
	@-$(CMP) "$(srcdir)"/$@.ok _$@ && rm -f _$@

splitarg4:
	@echo $@
	@-AWKPATH="$(srcdir)" $(AWK) -f $@.awk  < "$(srcdir)"/$@.in >_$@ 2>&1 || echo EXIT CODE: $$? >>_$@
	@-$(CMP) "$(srcdir)"/$@.ok _$@ && rm -f _$@

strftfld:
	@echo $@
	@-AWKPATH="$(srcdir)" $(AWK) -f $@.awk  < "$(srcdir)"/$@.in >_$@ 2>&1 || echo EXIT CODE: $$? >>_$@
	@-$(CMP) "$(srcdir)"/$@.ok _$@ && rm -f _$@

strtonum:
	@echo $@
	@-AWKPATH="$(srcdir)" $(AWK) -f $@.awk  >_$@ 2>&1 || echo EXIT CODE: $$? >>_$@
	@-$(CMP) "$(srcdir)"/$@.ok _$@ && rm -f _$@

strtonum1:
	@echo $@
	@-AWKPATH="$(srcdir)" $(AWK) -f $@.awk  >_$@ 2>&1 || echo EXIT CODE: $$? >>_$@
	@-$(CMP) "$(srcdir)"/$@.ok _$@ && rm -f _$@

stupid1:
	@echo $@
	@-AWKPATH="$(srcdir)" $(AWK) -f $@.awk  >_$@ 2>&1 || echo EXIT CODE: $$? >>_$@
	@-$(CMP) "$(srcdir)"/$@.ok _$@ && rm -f _$@

stupid2:
	@echo $@
	@-AWKPATH="$(srcdir)" $(AWK) -f $@.awk  >_$@ 2>&1 || echo EXIT CODE: $$? >>_$@
	@-$(CMP) "$(srcdir)"/$@.ok _$@ && rm -f _$@

stupid3:
	@echo $@
	@-AWKPATH="$(srcdir)" $(AWK) -f $@.awk  >_$@ 2>&1 || echo EXIT CODE: $$? >>_$@
	@-$(CMP) "$(srcdir)"/$@.ok _$@ && rm -f _$@

stupid4:
	@echo $@
	@-AWKPATH="$(srcdir)" $(AWK) -f $@.awk  >_$@ 2>&1 || echo EXIT CODE: $$? >>_$@
	@-$(CMP) "$(srcdir)"/$@.ok _$@ && rm -f _$@

switch2:
	@echo $@
	@-AWKPATH="$(srcdir)" $(AWK) -f $@.awk  >_$@ 2>&1 || echo EXIT CODE: $$? >>_$@
	@-$(CMP) "$(srcdir)"/$@.ok _$@ && rm -f _$@

symtab1:
	@echo $@ $(ZOS_FAIL)
	@-AWKPATH="$(srcdir)" $(AWK) -f $@.awk  >_$@ 2>&1 || echo EXIT CODE: $$? >>_$@
	@-$(CMP) "$(srcdir)"/$@.ok _$@ && rm -f _$@

symtab10:
	@echo $@
	@AWKPATH="$(srcdir)" $(AWK) -f $@.awk  >_$@ 2>&1 || echo EXIT CODE: $$? >>_$@
	@-$(CMP) "$(srcdir)"/$@.ok _$@ && rm -f _$@

symtab11:
	@echo $@ $(ZOS_FAIL)
	@AWKPATH="$(srcdir)" $(AWK) -f $@.awk  >_$@ 2>&1 || echo EXIT CODE: $$? >>_$@
	@-$(CMP) "$(srcdir)"/$@.ok _$@ && rm -f _$@

symtab2:
	@echo $@
	@-AWKPATH="$(srcdir)" $(AWK) -f $@.awk  >_$@ 2>&1 || echo EXIT CODE: $$? >>_$@
	@-$(CMP) "$(srcdir)"/$@.ok _$@ && rm -f _$@

symtab3:
	@echo $@
	@-AWKPATH="$(srcdir)" $(AWK) -f $@.awk  >_$@ 2>&1 || echo EXIT CODE: $$? >>_$@
	@-$(CMP) "$(srcdir)"/$@.ok _$@ && rm -f _$@

symtab4:
	@echo $@
	@-AWKPATH="$(srcdir)" $(AWK) -f $@.awk  < "$(srcdir)"/$@.in >_$@ 2>&1 || echo EXIT CODE: $$? >>_$@
	@-$(CMP) "$(srcdir)"/$@.ok _$@ && rm -f _$@

symtab5:
	@echo $@
	@-AWKPATH="$(srcdir)" $(AWK) -f $@.awk  < "$(srcdir)"/$@.in >_$@ 2>&1 || echo EXIT CODE: $$? >>_$@
	@-$(CMP) "$(srcdir)"/$@.ok _$@ && rm -f _$@

symtab7:
	@echo $@
	@-AWKPATH="$(srcdir)" $(AWK) -f $@.awk  < "$(srcdir)"/$@.in >_$@ 2>&1 || echo EXIT CODE: $$? >>_$@
	@-$(CMP) "$(srcdir)"/$@.ok _$@ && rm -f _$@

<<<<<<< HEAD
=======
symtab10:
	@echo $@
	@-AWKPATH="$(srcdir)" $(AWK) -f $@.awk  >_$@ 2>&1 || echo EXIT CODE: $$? >>_$@
	@-$(CMP) "$(srcdir)"/$@.ok _$@ && rm -f _$@

symtab11:
	@echo $@ $(ZOS_FAIL)
	@-AWKPATH="$(srcdir)" $(AWK) -f $@.awk  >_$@ 2>&1 || echo EXIT CODE: $$? >>_$@
	@-$(CMP) "$(srcdir)"/$@.ok _$@ && rm -f _$@

>>>>>>> e7468425
timeout:
	@echo $@ $(ZOS_FAIL)
	@echo Expect $@ to fail with DJGPP and MinGW.
	@-AWKPATH="$(srcdir)" $(AWK) -f $@.awk  >_$@ 2>&1 || echo EXIT CODE: $$? >>_$@
	@-$(CMP) "$(srcdir)"/$@.ok _$@ && rm -f _$@

typedregex1:
	@echo $@
	@-AWKPATH="$(srcdir)" $(AWK) -f $@.awk  >_$@ 2>&1 || echo EXIT CODE: $$? >>_$@
	@-$(CMP) "$(srcdir)"/$@.ok _$@ && rm -f _$@

typedregex2:
	@echo $@
	@-AWKPATH="$(srcdir)" $(AWK) -f $@.awk  >_$@ 2>&1 || echo EXIT CODE: $$? >>_$@
	@-$(CMP) "$(srcdir)"/$@.ok _$@ && rm -f _$@

typedregex3:
	@echo $@
	@-AWKPATH="$(srcdir)" $(AWK) -f $@.awk  >_$@ 2>&1 || echo EXIT CODE: $$? >>_$@
	@-$(CMP) "$(srcdir)"/$@.ok _$@ && rm -f _$@

typedregex5:
	@echo $@
	@-AWKPATH="$(srcdir)" $(AWK) -f $@.awk  < "$(srcdir)"/$@.in >_$@ 2>&1 || echo EXIT CODE: $$? >>_$@
	@-$(CMP) "$(srcdir)"/$@.ok _$@ && rm -f _$@

typedregex6:
	@echo $@
	@-AWKPATH="$(srcdir)" $(AWK) -f $@.awk  < "$(srcdir)"/$@.in >_$@ 2>&1 || echo EXIT CODE: $$? >>_$@
	@-$(CMP) "$(srcdir)"/$@.ok _$@ && rm -f _$@

typeof1:
	@echo $@
	@-AWKPATH="$(srcdir)" $(AWK) -f $@.awk  >_$@ 2>&1 || echo EXIT CODE: $$? >>_$@
	@-$(CMP) "$(srcdir)"/$@.ok _$@ && rm -f _$@

typeof2:
	@echo $@
	@-AWKPATH="$(srcdir)" $(AWK) -f $@.awk  >_$@ 2>&1 || echo EXIT CODE: $$? >>_$@
	@-$(CMP) "$(srcdir)"/$@.ok _$@ && rm -f _$@

typeof3:
	@echo $@
	@-AWKPATH="$(srcdir)" $(AWK) -f $@.awk  >_$@ 2>&1 || echo EXIT CODE: $$? >>_$@
	@-$(CMP) "$(srcdir)"/$@.ok _$@ && rm -f _$@

typeof4:
	@echo $@
	@-AWKPATH="$(srcdir)" $(AWK) -f $@.awk  >_$@ 2>&1 || echo EXIT CODE: $$? >>_$@
	@-$(CMP) "$(srcdir)"/$@.ok _$@ && rm -f _$@

typeof5:
	@echo $@
	@-AWKPATH="$(srcdir)" $(AWK) -f $@.awk  < "$(srcdir)"/$@.in >_$@ 2>&1 || echo EXIT CODE: $$? >>_$@
	@-$(CMP) "$(srcdir)"/$@.ok _$@ && rm -f _$@

typeof6:
	@echo $@
	@-AWKPATH="$(srcdir)" $(AWK) -f $@.awk  >_$@ 2>&1 || echo EXIT CODE: $$? >>_$@
	@-$(CMP) "$(srcdir)"/$@.ok _$@ && rm -f _$@

double1:
	@echo $@ $(ZOS_FAIL)
	@-AWKPATH="$(srcdir)" $(AWK) -f $@.awk  >_$@ 2>&1 || echo EXIT CODE: $$? >>_$@
	@-$(CMP) "$(srcdir)"/$@.ok _$@ && rm -f _$@

double2:
	@echo $@ $(ZOS_FAIL)
	@-AWKPATH="$(srcdir)" $(AWK) -f $@.awk  >_$@ 2>&1 || echo EXIT CODE: $$? >>_$@
	@-$(TESTOUTCMP) "$(srcdir)"/$@.ok _$@ && rm -f _$@

intformat:
	@echo $@
	@-AWKPATH="$(srcdir)" $(AWK) -f $@.awk  >_$@ 2>&1 || echo EXIT CODE: $$? >>_$@
	@-$(CMP) "$(srcdir)"/$@.ok _$@ && rm -f _$@

asort:
	@echo $@ $(ZOS_FAIL)
	@-AWKPATH="$(srcdir)" $(AWK) -f $@.awk  >_$@ 2>&1 || echo EXIT CODE: $$? >>_$@
	@-$(CMP) "$(srcdir)"/$@.ok _$@ && rm -f _$@

asorti:
	@echo $@ $(ZOS_FAIL)
	@-AWKPATH="$(srcdir)" $(AWK) -f $@.awk  >_$@ 2>&1 || echo EXIT CODE: $$? >>_$@
	@-$(CMP) "$(srcdir)"/$@.ok _$@ && rm -f _$@

backbigs1:
	@echo $@ $(ZOS_FAIL)
	@echo Expect $@ to fail with DJGPP and MinGW.
	@-[ -z "$$GAWKLOCALE" ] && GAWKLOCALE=ENU_USA.1252; export GAWKLOCALE; \
	AWKPATH="$(srcdir)" $(AWK) -f $@.awk  < "$(srcdir)"/$@.in >_$@ 2>&1 || echo EXIT CODE: $$? >>_$@
	@-$(CMP) "$(srcdir)"/$@.ok _$@ && rm -f _$@

backsmalls1:
	@echo $@ $(ZOS_FAIL)
	@echo Expect $@ to fail with DJGPP and MinGW.
	@-[ -z "$$GAWKLOCALE" ] && GAWKLOCALE=ENU_USA.1252; export GAWKLOCALE; \
	AWKPATH="$(srcdir)" $(AWK) -f $@.awk  < "$(srcdir)"/$@.in >_$@ 2>&1 || echo EXIT CODE: $$? >>_$@
	@-$(CMP) "$(srcdir)"/$@.ok _$@ && rm -f _$@

backsmalls2:
	@echo $@ $(ZOS_FAIL)
	@-[ -z "$$GAWKLOCALE" ] && GAWKLOCALE=ENU_USA.1252; export GAWKLOCALE; \
	AWKPATH="$(srcdir)" $(AWK) -f $@.awk  >_$@ 2>&1 || echo EXIT CODE: $$? >>_$@
	@-$(CMP) "$(srcdir)"/$@.ok _$@ && rm -f _$@

fmttest:
	@echo $@ $(ZOS_FAIL)
	@-AWKPATH="$(srcdir)" $(AWK) -f $@.awk  >_$@ 2>&1 || echo EXIT CODE: $$? >>_$@
	@-$(TESTOUTCMP) "$(srcdir)"/$@.ok _$@ && rm -f _$@

fnarydel:
	@echo $@
	@-AWKPATH="$(srcdir)" $(AWK) -f $@.awk  >_$@ 2>&1 || echo EXIT CODE: $$? >>_$@
	@-if echo "$$GAWK_TEST_ARGS" | egrep -q -e '-M|--bignum' > /dev/null ; \
	then $(CMP) "$(srcdir)"/$@-mpfr.ok _$@ && rm -f _$@ ; \
	else $(CMP) "$(srcdir)"/$@.ok _$@ && rm -f _$@ ; fi

fnparydl:
	@echo $@
	@-AWKPATH="$(srcdir)" $(AWK) -f $@.awk  >_$@ 2>&1 || echo EXIT CODE: $$? >>_$@
	@-if echo "$$GAWK_TEST_ARGS" | egrep -q -e '-M|--bignum' > /dev/null ; \
	then $(CMP) "$(srcdir)"/$@-mpfr.ok _$@ && rm -f _$@ ; \
	else $(CMP) "$(srcdir)"/$@.ok _$@ && rm -f _$@ ; fi

lc_num1:
	@echo $@ $(ZOS_FAIL)
	@-[ -z "$$GAWKLOCALE" ] && GAWKLOCALE=ENU_USA.1252; export GAWKLOCALE; \
	AWKPATH="$(srcdir)" $(AWK) -f $@.awk  >_$@ 2>&1 || echo EXIT CODE: $$? >>_$@
	@-$(CMP) "$(srcdir)"/$@.ok _$@ && rm -f _$@

mbfw1:
	@echo $@ $(ZOS_FAIL)
	@echo Expect $@ to fail with DJGPP and MinGW.
	@-[ -z "$$GAWKLOCALE" ] && GAWKLOCALE=ENU_USA.1252; export GAWKLOCALE; \
	AWKPATH="$(srcdir)" $(AWK) -f $@.awk  < "$(srcdir)"/$@.in >_$@ 2>&1 || echo EXIT CODE: $$? >>_$@
	@-$(CMP) "$(srcdir)"/$@.ok _$@ && rm -f _$@

mbprintf1:
	@echo $@ $(ZOS_FAIL)
	@echo Expect $@ to fail with DJGPP and MinGW.
	@-[ -z "$$GAWKLOCALE" ] && GAWKLOCALE=ENU_USA.1252; export GAWKLOCALE; \
	AWKPATH="$(srcdir)" $(AWK) -f $@.awk  < "$(srcdir)"/$@.in >_$@ 2>&1 || echo EXIT CODE: $$? >>_$@
	@-$(CMP) "$(srcdir)"/$@.ok _$@ && rm -f _$@

mbprintf2:
	@echo $@ $(ZOS_FAIL)
	@-[ -z "$$GAWKLOCALE" ] && GAWKLOCALE=JPN_JPN.932; export GAWKLOCALE; \
	AWKPATH="$(srcdir)" $(AWK) -f $@.awk  >_$@ 2>&1 || echo EXIT CODE: $$? >>_$@
	@-$(CMP) "$(srcdir)"/$@.ok _$@ && rm -f _$@

mbprintf3:
	@echo $@ $(ZOS_FAIL)
	@-[ -z "$$GAWKLOCALE" ] && GAWKLOCALE=ENU_USA.1252; export GAWKLOCALE; \
	AWKPATH="$(srcdir)" $(AWK) -f $@.awk  < "$(srcdir)"/$@.in >_$@ 2>&1 || echo EXIT CODE: $$? >>_$@
	@-$(CMP) "$(srcdir)"/$@.ok _$@ && rm -f _$@

mbprintf4:
	@echo $@ $(ZOS_FAIL)
	@echo Expect $@ to fail with DJGPP and MinGW.
	@-[ -z "$$GAWKLOCALE" ] && GAWKLOCALE=ENU_USA.1252; export GAWKLOCALE; \
	AWKPATH="$(srcdir)" $(AWK) -f $@.awk  < "$(srcdir)"/$@.in >_$@ 2>&1 || echo EXIT CODE: $$? >>_$@
	@-$(CMP) "$(srcdir)"/$@.ok _$@ && rm -f _$@

mtchi18n:
	@echo $@ $(ZOS_FAIL)
	@-[ -z "$$GAWKLOCALE" ] && GAWKLOCALE=RUS_RUS.1251; export GAWKLOCALE; \
	AWKPATH="$(srcdir)" $(AWK) -f $@.awk  < "$(srcdir)"/$@.in >_$@ 2>&1 || echo EXIT CODE: $$? >>_$@
	@-$(CMP) "$(srcdir)"/$@.ok _$@ && rm -f _$@

rebt8b2:
	@echo $@ $(ZOS_FAIL)
	@-AWKPATH="$(srcdir)" $(AWK) -f $@.awk  >_$@ 2>&1 || echo EXIT CODE: $$? >>_$@
	@-$(CMP) "$(srcdir)"/$@.ok _$@ && rm -f _$@

sort1:
	@echo $@ $(ZOS_FAIL)
	@-AWKPATH="$(srcdir)" $(AWK) -f $@.awk  >_$@ 2>&1 || echo EXIT CODE: $$? >>_$@
	@-$(CMP) "$(srcdir)"/$@.ok _$@ && rm -f _$@

sprintfc:
	@echo $@ $(ZOS_FAIL)
	@-AWKPATH="$(srcdir)" $(AWK) -f $@.awk  < "$(srcdir)"/$@.in >_$@ 2>&1 || echo EXIT CODE: $$? >>_$@
	@-$(CMP) "$(srcdir)"/$@.ok _$@ && rm -f _$@

apiterm:
	@echo $@
	@-AWKPATH="$(srcdir)" $(AWK) -f $@.awk  < "$(srcdir)"/$@.in >_$@ 2>&1 || echo EXIT CODE: $$? >>_$@
	@-$(CMP) "$(srcdir)"/$@.ok _$@ && rm -f _$@

fnmatch:
	@echo $@
	@-AWKPATH="$(srcdir)" $(AWK) -f $@.awk  >_$@ 2>&1 || echo EXIT CODE: $$? >>_$@
	@-$(CMP) "$(srcdir)"/$@.ok _$@ && rm -f _$@

fork:
	@echo $@
	@echo Expect $@ to fail with MinGW.
	@-AWKPATH="$(srcdir)" $(AWK) -f $@.awk  >_$@ 2>&1 || echo EXIT CODE: $$? >>_$@
	@-$(CMP) "$(srcdir)"/$@.ok _$@ && rm -f _$@

fork2:
	@echo $@
	@echo Expect $@ to fail with MinGW.
	@-AWKPATH="$(srcdir)" $(AWK) -f $@.awk  >_$@ 2>&1 || echo EXIT CODE: $$? >>_$@
	@-$(CMP) "$(srcdir)"/$@.ok _$@ && rm -f _$@

functab4:
	@echo $@
	@-AWKPATH="$(srcdir)" $(AWK) -f $@.awk  >_$@ 2>&1 || echo EXIT CODE: $$? >>_$@
	@-$(CMP) "$(srcdir)"/$@.ok _$@ && rm -f _$@

functab5:
	@echo $@
	@echo Expect $@ to fail with MinGW.
	@-AWKPATH="$(srcdir)" $(AWK) -f $@.awk  >_$@ 2>&1 || echo EXIT CODE: $$? >>_$@
	@-$(CMP) "$(srcdir)"/$@.ok _$@ && rm -f _$@

ordchr:
	@echo $@
	@-AWKPATH="$(srcdir)" $(AWK) -f $@.awk  >_$@ 2>&1 || echo EXIT CODE: $$? >>_$@
	@-$(CMP) "$(srcdir)"/$@.ok _$@ && rm -f _$@

revout:
	@echo $@
	@-AWKPATH="$(srcdir)" $(AWK) -f $@.awk  >_$@ 2>&1 || echo EXIT CODE: $$? >>_$@
	@-$(CMP) "$(srcdir)"/$@.ok _$@ && rm -f _$@

revtwoway:
	@echo $@
	@-AWKPATH="$(srcdir)" $(AWK) -f $@.awk  >_$@ 2>&1 || echo EXIT CODE: $$? >>_$@
	@-$(CMP) "$(srcdir)"/$@.ok _$@ && rm -f _$@

rwarray:
	@echo $@
	@-AWKPATH="$(srcdir)" $(AWK) -f $@.awk  < "$(srcdir)"/$@.in >_$@ 2>&1 || echo EXIT CODE: $$? >>_$@
	@-$(CMP) "$(srcdir)"/$@.ok _$@ && rm -f _$@

time:
	@echo $@
	@-AWKPATH="$(srcdir)" $(AWK) -f $@.awk  >_$@ 2>&1 || echo EXIT CODE: $$? >>_$@
	@-$(CMP) "$(srcdir)"/$@.ok _$@ && rm -f _$@

mpfrbigint:
	@echo $@
	@-AWKPATH="$(srcdir)" $(AWK) -f $@.awk  -M >_$@ 2>&1 || echo EXIT CODE: $$? >>_$@
	@-$(CMP) "$(srcdir)"/$@.ok _$@ && rm -f _$@

mpfrbigint2:
	@echo $@
	@-AWKPATH="$(srcdir)" $(AWK) -f $@.awk  -M --non-decimal-data < "$(srcdir)"/$@.in >_$@ 2>&1 || echo EXIT CODE: $$? >>_$@
	@-$(CMP) "$(srcdir)"/$@.ok _$@ && rm -f _$@

mpfrcase:
	@echo $@
	@-AWKPATH="$(srcdir)" $(AWK) -f $@.awk  -M < "$(srcdir)"/$@.in >_$@ 2>&1 || echo EXIT CODE: $$? >>_$@
	@-$(CMP) "$(srcdir)"/$@.ok _$@ && rm -f _$@

mpfrcase2:
	@echo $@
	@-AWKPATH="$(srcdir)" $(AWK) -f $@.awk  -M < "$(srcdir)"/$@.in >_$@ 2>&1 || echo EXIT CODE: $$? >>_$@
	@-$(CMP) "$(srcdir)"/$@.ok _$@ && rm -f _$@

mpfrfield:
	@echo $@
	@-AWKPATH="$(srcdir)" $(AWK) -f $@.awk  -M < "$(srcdir)"/$@.in >_$@ 2>&1 || echo EXIT CODE: $$? >>_$@
	@-$(CMP) "$(srcdir)"/$@.ok _$@ && rm -f _$@

mpfrnegzero:
	@echo $@
	@-AWKPATH="$(srcdir)" $(AWK) -f $@.awk  -M >_$@ 2>&1 || echo EXIT CODE: $$? >>_$@
	@-$(CMP) "$(srcdir)"/$@.ok _$@ && rm -f _$@

mpfrnonum:
	@echo $@
	@-AWKPATH="$(srcdir)" $(AWK) -f $@.awk  -M < "$(srcdir)"/$@.in >_$@ 2>&1 || echo EXIT CODE: $$? >>_$@
	@-$(CMP) "$(srcdir)"/$@.ok _$@ && rm -f _$@

mpfrnr:
	@echo $@
	@-AWKPATH="$(srcdir)" $(AWK) -f $@.awk  -M < "$(srcdir)"/$@.in >_$@ 2>&1 || echo EXIT CODE: $$? >>_$@
	@-$(CMP) "$(srcdir)"/$@.ok _$@ && rm -f _$@

mpfrrem:
	@echo $@
	@-AWKPATH="$(srcdir)" $(AWK) -f $@.awk  -M >_$@ 2>&1 || echo EXIT CODE: $$? >>_$@
	@-$(CMP) "$(srcdir)"/$@.ok _$@ && rm -f _$@

mpfrrndeval:
	@echo $@
	@-AWKPATH="$(srcdir)" $(AWK) -f $@.awk  -M >_$@ 2>&1 || echo EXIT CODE: $$? >>_$@
	@-$(CMP) "$(srcdir)"/$@.ok _$@ && rm -f _$@

mpfrsqrt:
	@echo $@
	@echo Expect $@ to fail with DJGPP.
	@-AWKPATH="$(srcdir)" $(AWK) -f $@.awk  -M >_$@ 2>&1 || echo EXIT CODE: $$? >>_$@
	@-$(CMP) "$(srcdir)"/$@.ok _$@ && rm -f _$@

mpfrstrtonum:
	@echo $@
	@-AWKPATH="$(srcdir)" $(AWK) -f $@.awk  -M >_$@ 2>&1 || echo EXIT CODE: $$? >>_$@
	@-$(CMP) "$(srcdir)"/$@.ok _$@ && rm -f _$@

mpgforcenum:
	@echo $@
	@-AWKPATH="$(srcdir)" $(AWK) -f $@.awk  -M >_$@ 2>&1 || echo EXIT CODE: $$? >>_$@
	@-$(CMP) "$(srcdir)"/$@.ok _$@ && rm -f _$@

# end of file Maketests

# Targets generated for other tests:

Maketests: $(srcdir)/Makefile.am $(srcdir)/Gentests
	files=`cd "$(srcdir)" && echo *.awk *.in *.sh`; \
	$(AWK) -f "$(srcdir)"/Gentests "$(srcdir)"/Makefile.am $$files > $@

clean-local:
	rm -fr _* core core.* fmtspcl.ok junk strftime.ok test1 test2 \
	seq *~ readfile.ok fork.tmp.* testext.awk fts.ok readdir.ok \
	readdir_test.ok readdir_retest.ok profile1.ok X_*

# An attempt to print something that can be grepped for in build logs
pass-fail:
	@-COUNT=`ls _* 2>/dev/null | wc -l` ; \
	if test $$COUNT = 0 ; \
	then	echo ALL TESTS PASSED ; \
	else	echo $$COUNT TESTS FAILED ; exit 1; \
	fi

# This target for my convenience to look at all the results
# Don't use POSIX or bash-isms so that it'll work on !@#$%^&*() Solaris.
diffout:
	for i in _* ; \
	do  \
		if [ "$$i" != "_*" ]; then \
		echo ============== $$i ============= ; \
		base=`echo $$i | sed 's/^_//'` ; \
		if [ -r $${base}.ok ]; then \
		diff -u $${base}.ok $$i ; \
		else \
		diff -u "$(srcdir)"/$${base}.ok  $$i ; \
		fi ; \
		fi ; \
	done | more

# make things easier for z/OS
zos-diffout:
	@for i in $(EXPECTED_FAIL_ZOS); do \
		if [ -f _$$i ]; then mv -f _$$i X_$$i ; fi ; \
		if [ ! -f X_$$i ]; then echo $$i apparently passed! please check ; fi ; done
	@echo checking for new failures ...
	@-$(MAKE) diffout

# convenient way to scan valgrind results for errors
valgrind-scan:
	@echo "Scanning valgrind log files for problems:"
	@-$(AWK) -f "$(srcdir)"/valgrind.awk log.[0-9]*

# This target is for testing with electric fence.
efence:
	for i in $$(ls _* | sed 's;_\(.*\);\1;') ; \
	do \
		bad=$$(wc -l < _$$i) \
		ok=$$(wc -l < $$i.ok) ; \
		if (( $$bad == $$ok + 2 )) ; \
		then \
			rm _$$i ; \
		fi ; \
	done

# Tell versions [3.59,3.63) of GNU make to not export all variables.
# Otherwise a system limit (for SysV at least) may be exceeded.
.NOEXPORT:<|MERGE_RESOLUTION|>--- conflicted
+++ resolved
@@ -2578,7 +2578,7 @@
 
 asortbool:
 	@echo $@
-	@AWKPATH="$(srcdir)" $(AWK) -f $@.awk  >_$@ 2>&1 || echo EXIT CODE: $$? >>_$@
+	@-AWKPATH="$(srcdir)" $(AWK) -f $@.awk  >_$@ 2>&1 || echo EXIT CODE: $$? >>_$@
 	@-$(CMP) "$(srcdir)"/$@.ok _$@ && rm -f _$@
 
 backw:
@@ -2735,37 +2735,29 @@
 	@-AWKPATH="$(srcdir)" $(AWK) -f $@.awk  < "$(srcdir)"/$@.in >_$@ 2>&1 || echo EXIT CODE: $$? >>_$@
 	@-$(CMP) "$(srcdir)"/$@.ok _$@ && rm -f _$@
 
-<<<<<<< HEAD
-=======
+functab1:
+	@echo $@
+	@-AWKPATH="$(srcdir)" $(AWK) -f $@.awk  >_$@ 2>&1 || echo EXIT CODE: $$? >>_$@
+	@-$(CMP) "$(srcdir)"/$@.ok _$@ && rm -f _$@
+
+functab2:
+	@echo $@
+	@-AWKPATH="$(srcdir)" $(AWK) -f $@.awk  >_$@ 2>&1 || echo EXIT CODE: $$? >>_$@
+	@-$(CMP) "$(srcdir)"/$@.ok _$@ && rm -f _$@
+
+functab3:
+	@echo $@
+	@-AWKPATH="$(srcdir)" $(AWK) -f $@.awk  >_$@ 2>&1 || echo EXIT CODE: $$? >>_$@
+	@-$(CMP) "$(srcdir)"/$@.ok _$@ && rm -f _$@
+
+functab6:
+	@echo $@
+	@-AWKPATH="$(srcdir)" $(AWK) -f $@.awk  >_$@ 2>&1 || echo EXIT CODE: $$? >>_$@
+	@-$(CMP) "$(srcdir)"/$@.ok _$@ && rm -f _$@
+
 funlen:
 	@echo $@
 	@-AWKPATH="$(srcdir)" $(AWK) -f $@.awk  < "$(srcdir)"/$@.in >_$@ 2>&1 || echo EXIT CODE: $$? >>_$@
-	@-$(CMP) "$(srcdir)"/$@.ok _$@ && rm -f _$@
-
->>>>>>> e7468425
-functab1:
-	@echo $@
-	@-AWKPATH="$(srcdir)" $(AWK) -f $@.awk  >_$@ 2>&1 || echo EXIT CODE: $$? >>_$@
-	@-$(CMP) "$(srcdir)"/$@.ok _$@ && rm -f _$@
-
-functab2:
-	@echo $@
-	@-AWKPATH="$(srcdir)" $(AWK) -f $@.awk  >_$@ 2>&1 || echo EXIT CODE: $$? >>_$@
-	@-$(CMP) "$(srcdir)"/$@.ok _$@ && rm -f _$@
-
-functab3:
-	@echo $@
-	@-AWKPATH="$(srcdir)" $(AWK) -f $@.awk  >_$@ 2>&1 || echo EXIT CODE: $$? >>_$@
-	@-$(CMP) "$(srcdir)"/$@.ok _$@ && rm -f _$@
-
-functab6:
-	@echo $@
-	@-AWKPATH="$(srcdir)" $(AWK) -f $@.awk  >_$@ 2>&1 || echo EXIT CODE: $$? >>_$@
-	@-$(CMP) "$(srcdir)"/$@.ok _$@ && rm -f _$@
-
-funlen:
-	@echo $@
-	@AWKPATH="$(srcdir)" $(AWK) -f $@.awk  < "$(srcdir)"/$@.in >_$@ 2>&1 || echo EXIT CODE: $$? >>_$@
 	@-$(CMP) "$(srcdir)"/$@.ok _$@ && rm -f _$@
 
 fwtest:
@@ -2956,20 +2948,12 @@
 
 lintold:
 	@echo $@
-<<<<<<< HEAD
-	@AWKPATH="$(srcdir)" $(AWK) -f $@.awk  --lint-old < "$(srcdir)"/$@.in >_$@ 2>&1 || echo EXIT CODE: $$? >>_$@
-=======
+	@-AWKPATH="$(srcdir)" $(AWK) -f $@.awk  --lint-old < "$(srcdir)"/$@.in >_$@ 2>&1 || echo EXIT CODE: $$? >>_$@
+	@-$(CMP) "$(srcdir)"/$@.ok _$@ && rm -f _$@
+
+lintplus:
+	@echo $@
 	@-AWKPATH="$(srcdir)" $(AWK) -f $@.awk  --lint >_$@ 2>&1 || echo EXIT CODE: $$? >>_$@
->>>>>>> e7468425
-	@-$(CMP) "$(srcdir)"/$@.ok _$@ && rm -f _$@
-
-lintplus:
-	@echo $@
-<<<<<<< HEAD
-	@AWKPATH="$(srcdir)" $(AWK) -f $@.awk  --lint >_$@ 2>&1 || echo EXIT CODE: $$? >>_$@
-=======
-	@-AWKPATH="$(srcdir)" $(AWK) -f $@.awk  --lint-old < "$(srcdir)"/$@.in >_$@ 2>&1 || echo EXIT CODE: $$? >>_$@
->>>>>>> e7468425
 	@-$(CMP) "$(srcdir)"/$@.ok _$@ && rm -f _$@
 
 lintset:
@@ -3318,12 +3302,12 @@
 
 symtab10:
 	@echo $@
-	@AWKPATH="$(srcdir)" $(AWK) -f $@.awk  >_$@ 2>&1 || echo EXIT CODE: $$? >>_$@
+	@-AWKPATH="$(srcdir)" $(AWK) -f $@.awk  >_$@ 2>&1 || echo EXIT CODE: $$? >>_$@
 	@-$(CMP) "$(srcdir)"/$@.ok _$@ && rm -f _$@
 
 symtab11:
 	@echo $@ $(ZOS_FAIL)
-	@AWKPATH="$(srcdir)" $(AWK) -f $@.awk  >_$@ 2>&1 || echo EXIT CODE: $$? >>_$@
+	@-AWKPATH="$(srcdir)" $(AWK) -f $@.awk  >_$@ 2>&1 || echo EXIT CODE: $$? >>_$@
 	@-$(CMP) "$(srcdir)"/$@.ok _$@ && rm -f _$@
 
 symtab2:
@@ -3351,19 +3335,6 @@
 	@-AWKPATH="$(srcdir)" $(AWK) -f $@.awk  < "$(srcdir)"/$@.in >_$@ 2>&1 || echo EXIT CODE: $$? >>_$@
 	@-$(CMP) "$(srcdir)"/$@.ok _$@ && rm -f _$@
 
-<<<<<<< HEAD
-=======
-symtab10:
-	@echo $@
-	@-AWKPATH="$(srcdir)" $(AWK) -f $@.awk  >_$@ 2>&1 || echo EXIT CODE: $$? >>_$@
-	@-$(CMP) "$(srcdir)"/$@.ok _$@ && rm -f _$@
-
-symtab11:
-	@echo $@ $(ZOS_FAIL)
-	@-AWKPATH="$(srcdir)" $(AWK) -f $@.awk  >_$@ 2>&1 || echo EXIT CODE: $$? >>_$@
-	@-$(CMP) "$(srcdir)"/$@.ok _$@ && rm -f _$@
-
->>>>>>> e7468425
 timeout:
 	@echo $@ $(ZOS_FAIL)
 	@echo Expect $@ to fail with DJGPP and MinGW.
