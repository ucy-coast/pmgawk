--- conflicted
+++ resolved
@@ -1,13 +1,11 @@
-<<<<<<< HEAD
-2012-11-12         Arnold D. Robbins     <arnold@skeeve.com>
-
-	* gawkmisc.pc (os_isreadable): Use correct type for first parameter.
-=======
 2012-11-22         Eli Zaretskii  <eliz@gnu.org>
 
 	* Makefile.tst (jarebug): Update.
 	(GREP_OPTIONS): Add.
->>>>>>> 3a0cd74e
+
+2012-11-12         Arnold D. Robbins     <arnold@skeeve.com>
+
+	* gawkmisc.pc (os_isreadable): Use correct type for first parameter.
 
 2012-11-04   Scott Deifik  <scottd.mail@sbcglobal.net>
 
