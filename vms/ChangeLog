<<<<<<< HEAD
2016-12-22         John E. Malmberg      <wb8tyw@qsl.net>

        * vmsbuild.com, descrip.mms:
        Update for new [.support] directory.
=======
2017-03-25         John E. Malmberg      <wb8tyw@qsl.net>

        * vmstest.com: Fix argarray teset.
>>>>>>> a62ecbb9

2016-11-24         John E. Malmberg      <wb8tyw@qsl.net>

        * gawk_verb.com: correct location for gawk executable.

2016-10-24         John E. Malmberg      <wb8tyw@qsl.net>

	* backup_gawk_src.com: Do not backup entire git repository.
	* pcsi_product_gawk.com: Create a ZIP archive of PCSI kit.

2016-10-23         Arnold D. Robbins     <arnold@skeeve.com>

	* General: Remove trailing whitespace from all relevant files.

2016-08-25         Arnold D. Robbins     <arnold@skeeve.com>

	* 4.1.4: Release tar ball made.

2016-08-08         John E. Malmberg      <wb8tyw@qsl.net>

	* vmstest.com: New test (basic) ofmtstrnum
	               New test (extra) ignrcas3 - skipped.
	               Updated test (shlib) filefuncs, backsmalls1

2016-06-16         John E. Malmberg      <wb8tyw@qsl.net>

	* vmstest.com: New tests (basic) hex2, mixed1, subback

2016-05-30         John E. Malmberg      <wb8tyw@qsl.net>

	* vmstest.com: New tests (basic) fsnul1
	               New tests (ext) fpat4, symtab10
	* vmstest.com: Outputs test_output.xml in junit format.

2016-05-29         John E. Malmberg      <wb8tyw@qsl.net>

	* stage_gawk_install.com: Fix directory path
	* vmstest.com: new tests
	(basic) arrayind1, rscompat, sigpipe1
	(ext) close1way2, clos1way3, clos1way4, clos1way5

2016-04-10         John E. Malmberg      <wb8tyw@qsl.net>

	* generate_config_vms_h_gawk.com: define __attribute() as macro.

2016-02-02         John E. Malmberg      <wb8tyw@qsl.net>

	* descrip.mms: Add gawk_debug target.
	* vms_sort.com: Implement sort function for tests.
	* vmstest.com: updates
	  Reorganize test lists to make them easier to read and
	  update.
	(vms_debug): New command to switch to debug_gawk

	New/fixed tests:
	(basic): badassign1,dfamb1,exit2,nfloop,badbuild,
		callparam,exitval2,exitval3,inpref,paramasfunc1,
		paramasfunc2,regexpbrack,sortglos,rebrackloc
		aryprm9,nulinsrc,rstest4,rstest5
	(ext): id,profile4,profile5,crlf,dbugeval,fpat4,genpot,
		indirectbuiltin,printfbad4,printhuge,profile0,
		profile6,profile7,regnul1,regnul2,rsgetline,
		rsglstdin,mbstr2,profile8,watchpoint1,rsstart3
	(locale): backbigs1,backsmalls1,backsmalls2,mbprintf4
	(shlib): inplace2,testext,lc_num1,mbprintf1,
		mbprintf2,mbprintf3,mbprintf4,mbfw1,ordchr2
	* vms.h, vms_args.c, vms_cli.c, vms_fwrite.c,
	  vms_misc.c, vms_popen.c:
	    Use VMS provided descriptor definitions.

2016-01-27         John E. Malmberg      <wb8tyw@qsl.net>

	* generate_config_vms_h_gawk.com: Add missing define
	  for macro TIME_T_UNSIGNED.  Remove supression of
	  compiler message.

2016-01-24         John E. Malmberg      <wb8tyw@qsl.net>

	* vmstest.com: updates
	(ofmta): Skip on VAX as VAX floating runtime is different.
	(beginfile1): Handle NFS ODS-2 case encoded filenames.
	(dumpvars): Fix test compare.
	(gensub2): Capture stderr output for compare.
	(define_gawklocale): set LC_ALL "utf8-20".

2016-01-24         John E. Malmberg      <wb8tyw@qsl.net>

	* generate_config_vms_h_gawk.com: Supress compiler message
	  about comparing an unsigned value to a negative number
	  in missing_d/strftime.c.
	* descrip.mms: Temporary comment out the use of bison or yacc
	  until current ports are known to be available for VMS.
	* build_gawk_pcsi_desc.com: Remove extra copy of a file being
	  installed.

2016-01-21         John E. Malmberg      <wb8tyw@qsl.net>

	* descrip.mms and vmsbuild.com: Remove the unused hand-updated
	  version numbers.

2016-01-10         John E. Malmberg      <wb8tyw@qsl.net>

	* build_gawk_pcsi_desc.com: Better detection for VMS Software
	  Inc.'s OpenVMS releases.
	* compare_gawk_source.com: Skip files that VMS can not diff
	  with native tools.
	* gawk_alias_setup: Install aliases in correct simulated
	  Linux directory.
	* pcsi_gawk_file_list.txt:  Install binaries and aliass in
	  correct simulated Linux directory.
	* remove_old_gawk.com: Look for old gawk images that may
	  have been installed in the wrong directory.

2015-07-02         John E. Malmberg      <wb8tyw@qsl.net>

	* build_gawk_pcsi_desc.com: Update to support new VMS
	producer of VSI.

2015-05-19         Arnold D. Robbins     <arnold@skeeve.com>

	* 4.1.3: Release tar ball made.

2015-05-19         Arnold D. Robbins     <arnold@skeeve.com>

	* vmsbuild.com, descrip.mms: Bump patchlevel.

2015-04-29         Arnold D. Robbins     <arnold@skeeve.com>

	* 4.1.2: Release tar ball made.

2015-04-08         John E. Malmberg      <wb8tyw@qsl.net>

	* generate_config_vms_h_gawk.com: Add custom.h include.

2015-04-07         Arnold D. Robbins     <arnold@skeeve.com>

	* vmsbuild.com, descrip.mms: Bump patchlevel.

2014-10-17         John E. Malmberg      <wb8tyw@qsl.net>

	* config_h.com: Use sys$disk: instead of prj_root: for
	  copying the configure file.
	* gawk_alias_setup.com: Fix removal of out of date aliases.
	* vmsbuild.com: Fix a typo for symbol CNAME and a case sensitive
	  test for "VAX" .eq. "vax" that failed.  Also disable verify
	  while looking up the actual version.
	* vmstest.com: Make sure that the test directory exists when
	  using a search list.

2014-04-18         John E. Malmberg      <wb8tyw@qsl.net>

	* gawk_alias_setup.com: Fix problem with file links on Vax/VMS.

2014-04-08         Arnold D. Robbins     <arnold@skeeve.com>

	* 4.1.1: Release tar ball made.

2014-04-08         Arnold D. Robbins     <arnold@skeeve.com>

	* descrip.mms, vmsbuild.com: Update patchlevel.

2014-02-12         John E. Malmberg      <wb8tyw@qsl.net>

	* vmstest.com: (strftime) requires GNV Coreutils date command to run
	  (readdir) fix file cleanup to not generate warnings.

2014-01-21         John E. Malmberg      <wb8tyw@qsl.net>

	* generate_config_vms_h_gawk.com: upate copyright and fix exit status.

2014-01-17         John E. Malmberg      <wb8tyw@qsl.net>

	* vmstest.com (split_after_fpat): Added this test.

2014-01-03         John E. Malmberg      <wb8tyw@qsl.net>

	* config_h.com, generate_config_vms_h_gawk.com,
	  vms_args.c, vms_cli.c, vms_fwrite.c, vms_gawk.c, vms_misc.c,
	  vms_popen.c: Update copyright to 2014.
	* descrip.mms: Improve spotless cleanup.
	* vmstest.com: Improve test cleanup.
	* backup_gawk_src.com: New file. Create backup savesets for gawk source.
	* build_gawk_pcsi_desc.com: New file. Create a pcsi$desc manifest
	  file for building a gawk package.
	* build_gawk_pcsi_text.com: New file. Create a pcsi$text file for
	  building a gawk package.
	* build_gawk_release_notes.com: New file. Create a VMS release notes
	  file based on the gawk README and COPYING files and the release note
	  start and build instruction files.
	* compare_gawk_source.com: New file. Helper file to compare and
	  optionally update two gawk source directories.  Used to copy
	  source from an NFS volume to a VMS native volume for backup.
	* gawk_alias_setup.com: New file. Used at installation time to
	  create hard links for for some files instead of copies.
	* gawk_build_steps.txt: New file.  Document how to build a PCSI kit.
	* gawk_release_note_start.txt: New file.  Start of release notes.
	* gawk_verb.com: New file. Converts the gawk.cld file into a
	  gawk_verb.cld file for setting up GAWK as a DCL command.
	* gnv_gawk_startup.com: New file.  Makes sure that the GNV$GNU logical
	  name need to easily find the gawk image is defined.
	* make_pcsi_gawk_kit_name.com: New File. Create the PCSI kit name
	  based on the GAWK version.
	* pcsi_gawk_file_list.txt: New File.  Input file for creating the
	  pcsi$desc manifest file.
	* pcsi_product_gawk.com: New file.  File to create the PCSI kit.
	* remove_old_gawk.com: New file.  File to remove obsolete GNV gawk
	  files replaced by the new PCSI kit.
	* stage_gawk_install.com: New file.  Stages an install for the
	  pcsi kit building.

2013-12-29         John E. Malmberg      <wb8tyw@qsl.net>

	* gawk_plugin.opt: New file. Needed to build plugins on IA64
	and ALPHA.
	* generate_config_vms_h_gawk.com: Document which version
	of VMS the mkstemp issue was seen.
	* vms_popen: (pclose): Tolerate invalid file pointer.
	* vmstest.com: Add tests for extensions ported to VMS.

2013-12-23         John E. Malmberg      <wb8tyw@qsl.net>

	* gawkmisc.vms: Fix program name calculation on VAX.
	* vms_cli.c: Fix case of public symbol.
	* vms.hlp: Fix typo, add cautions on rounding and timezones.
	* vmstest.com: Dcl symbol tz causing conflict with test.

2013-12-20         John E. Malmberg      <wb8tyw@qsl.net>

	* descrip.mms: Set CC exact symbol names, cleanup repository.
	* generate_config_vms_h_gawk.com: Use correct VMS exit codes.
	* vmsbuild.com: Set CC exact symbol names.
	* vmstest.com: Extract correct Unix status for failed tests.
	* vms.h, vms_args.c, vms_cli.c, vms_fwrite.c, vms_gawk.c,
	  vms_misc.c, vms_popen.c: Correct case of function names.
	* vms.hlp: Updated with new information about exit codes.

2013-12-10         John E. Malmberg      <wb8tyw@qsl.net>

	* gawkmisc.vms: Add lots of includes.
	(sys_trnlnm): New function.
	(gawk_name): Improved.
	(os_arg_fixup): Fix up time zone.

2013-12-08         John E. Malmberg      <wb8tyw@qsl.net>

	* descrip.mms: Add IEEE float for non-vax.
	  Add vms_crtl_init.c.
	  Remove code to generate version.c
	* generate_config_vms_h_gawk.com (__attribute__): Removed
	  definition from here.
	* version_c.com: removed no longer used.
	* vmsbuild.com: Add IEEE float for non-vax.
	  Add vms_crtl_init.c
	  Remove code to generate version.c
	  Changes that should have been in the previous commit.
	* vms_misc.c (vms_open): VMS CRTL for 8.3 Alpha is setting
	  errno to ENOENT instead of EISDIR for ".".

2013-12-05         John E. Malmberg      <wb8tyw@qsl.net>

	* New config_h.com to generate config.h
	* New gawk_ident.com generates ident line for link option file.
	* Add version_c.com to create version.c from version.in.
	* Remove fcntl.h covering up real fcntl.h.  If an older version
	  of VMS needs this file, the build procedure should be updated
	  to generate it from a template.
	* descrip.mms: Use command files to generate files based
	  on same input files as a Linux build.
	* gawkmisc.vms (files_are_same): support _USE_STD_STAT for VMS 8.x.
	* generate_config_vms_h_gawk.com: Generates a helper file
	  config_vms.h to cover issues config_h.com can not handle.
	* vmsbuild.com: Use command files to generate files based
	  on the same input files as a Linux build.
	* vms_misc.c (vms_open): VMS CRTL setting errno to ENOENT where
	  it should be set to EMFILE.

2013-12-06         Arnold D. Robbins     <arnold@skeeve.com>

	* vms-conf.h (__attribute__): Removed definition from here; fixed
	the issue in the main sources.

2013-12-01         Arnold D. Robbins     <arnold@skeeve.com>

	* vms-conf.h (ALLOW_SWITCH): Removed. No longer used.
	(__attribute__): Define as empty.

2013-08-26         Arnold D. Robbins     <arnold@skeeve.com>

	* vms-conf.h (RE_TOKEN_INIT_BUG): Remove define (change of
	Feb 19 2005) since it's no longer needed.

2013-06-03         Arnold D. Robbins     <arnold@skeeve.com>

	* gawkmisc.c (init_sockets): New dummy function.

2013-05-27         Arnold D. Robbins     <arnold@skeeve.com>

	* vms-conf.h: Remove obsolete HAVE_ST_BLKSIZE.

2013-05-09         Arnold D. Robbins     <arnold@skeeve.com>

	* 4.1.0: Release tar ball made.

2012-05-09         Arnold D. Robbins     <arnold@skeeve.com>

	* vmsbuild.com (REL, PATCHLVL): Move to 4.1.0.
	* descrip.mms (REL, PATCHLVL): Move to 4.1.0.
	* vms-conf.h (VERSION, PACKAGE_VERSION, PACKAGE_STRING): Move to 4.1.0.

2013-04-19         Anders Wallin         <anders_s_wallin@yahoo.se>

	* vmstest.com: Updated to match main test/Makefile.

2012-12-24         Arnold D. Robbins     <arnold@skeeve.com>

	* 4.0.2: Release tar ball made.

2012-12-23         Arnold D. Robbins     <arnold@skeeve.com>

	* vmstest.com (paramuninitglobal): New test.

2012-12-23         Arnold D. Robbins     <arnold@skeeve.com>

	* vmsbuild.com (REL, PATCHLVL): Move to 4.0.2.
	* descrip.mms (REL, PATCHLVL): Move to 4.0.2.
	* vms-conf.h (VERSION, PACKAGE_VERSION, PACKAGE_STRING): Move to 4.0.2.

2012-12-18         John E. Malmberg	<wb8tyw@qsl.net>

	* descrip.mms: Make the build procedure run on a default directory
	that is on a VMS logical name search list.
	* vmstest.com: Make the tests run on a default directory that is on
	a VMS logical name search list.

2012-12-13         Anders Wallin         <anders_s_wallin@yahoo.se>

	* descrip.mms: Update to handle removal of pgawk and dgawk,
	workaround for MMS bug

2012-12-09         Anders Wallin         <anders_s_wallin@yahoo.se>

	* vmstest.com: Updated to match main test/Makefile.

2012-12-02         Arnold D. Robbins     <arnold@skeeve.com>

	* vms_gawk.c (CmdName): Force to just "GAWK".

2012-11-24         Arnold D. Robbins     <arnold@skeeve.com>

	* vmstest.com: Fix typo in applying previous patch.

2012-11-22         Anders Wallin         <anders_s_wallin@yahoo.se>

	* vmstest.com: Updated to match main test/Makefile.

2012-11-14         Arnold D. Robbins     <arnold@skeeve.com>

	* vmsbuild.com: Updated.  Thanks to Anders Wallin.
	* vms-conf.h: Ditto, ditto.

2012-11-12         Arnold D. Robbins     <arnold@skeeve.com>

	* gawkmisc.vms (os_isreadable): Change first argument type to
	awk_input_buf_t.
	* vms-conf.h (HAVE_STDINT_H): Define.
	(SHLIBEXT, DEFLIBPATH): Add definitions.
	* vms_fwrite.c (tty_fwrite): Check do_debug instead of no-longer-
	extant which_gawk variable.
	* vms_gawk.c (vms_gawk): Check do_debug and do_profiling instead
	of which_gawk.

	Thanks to Anders Wallin.

2012-08-08         Arnold D. Robbins     <arnold@skeeve.com>

	* gawkmisc.vms (os_isreadable): Take IOBUF_PUBLIC instead of fd and
	use passed in info.

2012-07-29         Arnold D. Robbins     <arnold@skeeve.com>

	* gawkmisc.vms (os_isreadable): Add isdir pointer parameter to be
	set to true if fd is for a directory.

2012-07-26         Arnold D. Robbins     <arnold@skeeve.com>

	* gawkmisc.vms (os_isreadable): New function.

2012-03-29         Arnold D. Robbins     <arnold@skeeve.com>

	* config.h: Add definition for _Noreturn.

2012-03-20         Andrew J. Schorr     <aschorr@telemetry-investments.com>

	* gawkmisc.vms (deflibpath): New global variable.

2012-03-28         Arnold D. Robbins     <arnold@skeeve.com>

	* 4.0.1: Release tar ball made.

2012-03-28         Arnold D. Robbins     <arnold@skeeve.com>

	* vms-conf.h: Update copyright year.

2012-03-21         Anders Wallin         <anders_s_wallin@yahoo.se>

	* vmstest.com: Make printfbad3 test work.

2012-03-20         Arnold D. Robbins     <arnold@skeeve.com>

	* vmstest.com: Add printfbad3 test.

2012-02-10         Arnold D. Robbins     <arnold@skeeve.com>

	* vmsbuild.com, descrip.mms, vms-conf.h: Update patch level.

2011-12-31         Arnold D. Robbins     <arnold@skeeve.com>

	* vms_misc.c: [STREQ, STREQN]: Change use of macros to call
	strcmp, strncmp, directly.

2011-11-02	Pat Rankin	<r.pat.rankin@gmail.com>

	* vms-conf.h (HAVE_SETSID, HAVE_SYS_IOCTL): Add but leave undef'd.
	(HAVE_ISWCTYPE, HAVE_ISWLOWER, HAVE_ISWUPPER, HAVE_MBRLEN,
	HAVE_MBRTOWC, HAVE_TOWLOWER, HAVE_TOWUPPER, HAVE_WCHAR_H,
	HAVE_WCRTOMB, HAVE_WCSCOLL, HAVE_WCTYPE, HAVE_WCTYPE_H,
	HAVE_WCTYPE_T): Define as 1 since DEC C supports all these.

	* descrip.mms (replace.obj): Add dependencies for missing_d/*.c.
	* vmstest.com (unix_tests): Fix typo in spelling of rtlen01.

2011-10-30	Pat Rankin	<r.pat.rankin@gmail.com>

	* vmstest.com (fpat3, fwtest3, getline5, gsubtst7, gsubtst8,
	pty1, rtlen, rtlen01, rtlenmb): New tests.
	(posix2008sub): Revised test.

2011-10-25         Anders Wallin        <anders_s_wallin@yahoo.se>

	* vmstest.com (posix2008sub): Added as specific test in order to
	use --posix option.

2011-06-24         Arnold D. Robbins     <arnold@skeeve.com>

	* vmsbuild.com (REL, PATCHLVL): Move to 4.0.0.
	* descrip.mms (REL, PATCHLVL): Move to 4.0.0.
	* vms-conf.h (VERSION, PACKAGE_VERSION): Move to 4.0.0.
	* 4.0.0: Remake the tar ball.

2011-06-23         Arnold D. Robbins     <arnold@skeeve.com>

	* ChangeLog.0: Rotated ChangeLog into this file.
	* ChangeLog: Created anew for gawk 4.0.0 and on.
	* 4.0.0: Release tar ball made.<|MERGE_RESOLUTION|>--- conflicted
+++ resolved
@@ -1,17 +1,15 @@
-<<<<<<< HEAD
+2017-03-25         John E. Malmberg      <wb8tyw@qsl.net>
+
+	* vmstest.com: Fix argarray teset.
+
 2016-12-22         John E. Malmberg      <wb8tyw@qsl.net>
 
-        * vmsbuild.com, descrip.mms:
-        Update for new [.support] directory.
-=======
-2017-03-25         John E. Malmberg      <wb8tyw@qsl.net>
-
-        * vmstest.com: Fix argarray teset.
->>>>>>> a62ecbb9
+	* vmsbuild.com, descrip.mms:
+	Update for new [.support] directory.
 
 2016-11-24         John E. Malmberg      <wb8tyw@qsl.net>
 
-        * gawk_verb.com: correct location for gawk executable.
+	* gawk_verb.com: correct location for gawk executable.
 
 2016-10-24         John E. Malmberg      <wb8tyw@qsl.net>
 
