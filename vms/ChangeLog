2016-02-02         John E. Malmberg      <wb8tyw@qsl.net>

	* descrip.mms: Add gawk_debug target.
	* vms_sort.com: Implement sort function for tests.
	* vmstest.com: updates
	  Reorganize test lists to make them easier to read and
	  update.
<<<<<<< HEAD
	(vms_debug): New command to switch to debug_gawk

	New/fixed tests:
	(basic): badassign1,dfamb1,exit2,nfloop,badbuild,
=======
	  (vms_debug) New command to switch to debug_gawk
	  New/fixed tests:
	  (basic) badassign1,dfamb1,exit2,nfloop,badbuild,
>>>>>>> afe56575
		callparam,exitval2,exitval3,inpref,paramasfunc1,
		paramasfunc2,regexpbrack,sortglos,rebrackloc
		aryprm9,nulinsrc,rstest4,rstest5
	(ext): id,profile4,profile5,crlf,dbugeval,fpat4,genpot,
		indirectbuiltin,printfbad4,printhuge,profile0,
		profile6,profile7,regnul1,regnul2,rsgetline,
		rsglstdin,mbstr2,profile8,watchpoint1,rsstart3
	(locale): backbigs1,backsmalls1,backsmalls2,mbprintf4
	(shlib): inplace2,testext,lc_num1,mbprintf1,
		mbprintf2,mbprintf3,mbprintf4,mbfw1,ordchr2
	* vms.h, vms_args.c, vms_cli.c, vms_fwrite.c,
	  vms_misc.c, vms_popen.c:
	    Use VMS provided descriptor definitions.

2016-01-27         John E. Malmberg      <wb8tyw@qsl.net>

	* generate_config_vms_h_gawk.com: Add missing define
	  for macro TIME_T_UNSIGNED.  Remove supression of
	  compiler message.

2016-01-24         John E. Malmberg      <wb8tyw@qsl.net>

	* vmstest.com: updates
	(ofmta): Skip on VAX as VAX floating runtime is different.
	(beginfile1): Handle NFS ODS-2 case encoded filenames.
	(dumpvars): Fix test compare.
	(gensub2): Capture stderr output for compare.
	(define_gawklocale): set LC_ALL "utf8-20".

2016-01-24         John E. Malmberg      <wb8tyw@qsl.net>

	* generate_config_vms_h_gawk.com: Supress compiler message
	  about comparing an unsigned value to a negative number
	  in missing_d/strftime.c.
	* descrip.mms: Temporary comment out the use of bison or yacc
	  until current ports are known to be available for VMS.
	* build_gawk_pcsi_desc.com: Remove extra copy of a file being
	  installed.

2016-01-21         John E. Malmberg      <wb8tyw@qsl.net>

	* descrip.mms and vmsbuild.com: Remove the unused hand-updated
	  version numbers.

2016-01-10         John E. Malmberg      <wb8tyw@qsl.net>

	* build_gawk_pcsi_desc.com: Better detection for VMS Software
	  Inc.'s OpenVMS releases.
	* compare_gawk_source.com: Skip files that VMS can not diff
	  with native tools.
	* gawk_alias_setup: Install aliases in correct simulated
	  Linux directory.
	* pcsi_gawk_file_list.txt:  Install binaries and aliass in
	  correct simulated Linux directory.
	* remove_old_gawk.com: Look for old gawk images that may
	  have been installed in the wrong directory.

2015-05-19         Arnold D. Robbins     <arnold@skeeve.com>

	* 4.1.3: Release tar ball made.

2015-05-19         Arnold D. Robbins     <arnold@skeeve.com>

	* vmsbuild.com, descrip.mms: Bump patchlevel.

2015-04-29         Arnold D. Robbins     <arnold@skeeve.com>

	* 4.1.2: Release tar ball made.

2015-04-08         John E. Malmberg      <wb8tyw@qsl.net>

	* generate_config_vms_h_gawk.com: Add custom.h include.

2015-04-07         Arnold D. Robbins     <arnold@skeeve.com>

	* vmsbuild.com, descrip.mms: Bump patchlevel.

2014-10-17         John E. Malmberg      <wb8tyw@qsl.net>

	* config_h.com: Use sys$disk: instead of prj_root: for
	  copying the configure file.
	* gawk_alias_setup.com: Fix removal of out of date aliases.
	* vmsbuild.com: Fix a typo for symbol CNAME and a case sensitive
	  test for "VAX" .eq. "vax" that failed.  Also disable verify
	  while looking up the actual version.
	* vmstest.com: Make sure that the test directory exists when
	  using a search list.

2014-04-18         John E. Malmberg      <wb8tyw@qsl.net>

	* gawk_alias_setup.com: Fix problem with file links on Vax/VMS.

2014-04-08         Arnold D. Robbins     <arnold@skeeve.com>

	* 4.1.1: Release tar ball made.

2014-04-08         Arnold D. Robbins     <arnold@skeeve.com>

	* descrip.mms, vmsbuild.com: Update patchlevel.

2014-02-12         John E. Malmberg      <wb8tyw@qsl.net>

	* vmstest.com: (strftime) requires GNV Coreutils date command to run
	  (readdir) fix file cleanup to not generate warnings.

2014-01-21         John E. Malmberg      <wb8tyw@qsl.net>

	* generate_config_vms_h_gawk.com: upate copyright and fix exit status.

2014-01-17         John E. Malmberg      <wb8tyw@qsl.net>

	* vmstest.com (split_after_fpat): Added this test.

2014-01-03         John E. Malmberg      <wb8tyw@qsl.net>

	* config_h.com, generate_config_vms_h_gawk.com,
	  vms_args.c, vms_cli.c, vms_fwrite.c, vms_gawk.c, vms_misc.c,
	  vms_popen.c: Update copyright to 2014.
	* descrip.mms: Improve spotless cleanup.
	* vmstest.com: Improve test cleanup.
	* backup_gawk_src.com: New file. Create backup savesets for gawk source.
	* build_gawk_pcsi_desc.com: New file. Create a pcsi$desc manifest
	  file for building a gawk package.
	* build_gawk_pcsi_text.com: New file. Create a pcsi$text file for
	  building a gawk package.
	* build_gawk_release_notes.com: New file. Create a VMS release notes
	  file based on the gawk README and COPYING files and the release note
	  start and build instruction files.
	* compare_gawk_source.com: New file. Helper file to compare and
	  optionally update two gawk source directories.  Used to copy
	  source from an NFS volume to a VMS native volume for backup.
	* gawk_alias_setup.com: New file. Used at installation time to
	  create hard links for for some files instead of copies.
	* gawk_build_steps.txt: New file.  Document how to build a PCSI kit.
	* gawk_release_note_start.txt: New file.  Start of release notes.
	* gawk_verb.com: New file. Converts the gawk.cld file into a
	  gawk_verb.cld file for setting up GAWK as a DCL command.
	* gnv_gawk_startup.com: New file.  Makes sure that the GNV$GNU logical
	  name need to easily find the gawk image is defined.
	* make_pcsi_gawk_kit_name.com: New File. Create the PCSI kit name
	  based on the GAWK version.
	* pcsi_gawk_file_list.txt: New File.  Input file for creating the
	  pcsi$desc manifest file.
	* pcsi_product_gawk.com: New file.  File to create the PCSI kit.
	* remove_old_gawk.com: New file.  File to remove obsolete GNV gawk
	  files replaced by the new PCSI kit.
	* stage_gawk_install.com: New file.  Stages an install for the
	  pcsi kit building.

2013-12-29         John E. Malmberg      <wb8tyw@qsl.net>

	* gawk_plugin.opt: New file. Needed to build plugins on IA64
	and ALPHA.
	* generate_config_vms_h_gawk.com: Document which version
	of VMS the mkstemp issue was seen.
	* vms_popen: (pclose): Tolerate invalid file pointer.
	* vmstest.com: Add tests for extensions ported to VMS.

2013-12-23         John E. Malmberg      <wb8tyw@qsl.net>

	* gawkmisc.vms: Fix program name calculation on VAX.
	* vms_cli.c: Fix case of public symbol.
	* vms.hlp: Fix typo, add cautions on rounding and timezones.
	* vmstest.com: Dcl symbol tz causing conflict with test.

2013-12-20         John E. Malmberg      <wb8tyw@qsl.net>

	* descrip.mms: Set CC exact symbol names, cleanup repository.
	* generate_config_vms_h_gawk.com: Use correct VMS exit codes.
	* vmsbuild.com: Set CC exact symbol names.
	* vmstest.com: Extract correct Unix status for failed tests.
	* vms.h, vms_args.c, vms_cli.c, vms_fwrite.c, vms_gawk.c,
	  vms_misc.c, vms_popen.c: Correct case of function names.
	* vms.hlp: Updated with new information about exit codes.

2013-12-10         John E. Malmberg      <wb8tyw@qsl.net>

	* gawkmisc.vms: Add lots of includes.
	(sys_trnlnm): New function.
	(gawk_name): Improved.
	(os_arg_fixup): Fix up time zone.

2013-12-08         John E. Malmberg      <wb8tyw@qsl.net>

	* descrip.mms: Add IEEE float for non-vax.
	  Add vms_crtl_init.c.
	  Remove code to generate version.c
	* generate_config_vms_h_gawk.com (__attribute__): Removed
	  definition from here.
	* version_c.com: removed no longer used.
	* vmsbuild.com: Add IEEE float for non-vax.
	  Add vms_crtl_init.c
	  Remove code to generate version.c
	  Changes that should have been in the previous commit.
	* vms_misc.c (vms_open): VMS CRTL for 8.3 Alpha is setting
	  errno to ENOENT instead of EISDIR for ".".

2013-12-05         John E. Malmberg      <wb8tyw@qsl.net>

	* New config_h.com to generate config.h
	* New gawk_ident.com generates ident line for link option file.
	* Add version_c.com to create version.c from version.in.
	* Remove fcntl.h covering up real fcntl.h.  If an older version
	  of VMS needs this file, the build procedure should be updated
	  to generate it from a template.
	* descrip.mms: Use command files to generate files based
	  on same input files as a Linux build.
	* gawkmisc.vms (files_are_same): support _USE_STD_STAT for VMS 8.x.
	* generate_config_vms_h_gawk.com: Generates a helper file
	  config_vms.h to cover issues config_h.com can not handle.
	* vmsbuild.com: Use command files to generate files based
	  on the same input files as a Linux build.
	* vms_misc.c (vms_open): VMS CRTL setting errno to ENOENT where
	  it should be set to EMFILE.

2013-12-06         Arnold D. Robbins     <arnold@skeeve.com>

	* vms-conf.h (__attribute__): Removed definition from here; fixed
	the issue in the main sources.

2013-12-01         Arnold D. Robbins     <arnold@skeeve.com>

	* vms-conf.h (ALLOW_SWITCH): Removed. No longer used.
	(__attribute__): Define as empty.

2013-08-26         Arnold D. Robbins     <arnold@skeeve.com>

	* vms-conf.h (RE_TOKEN_INIT_BUG): Remove define (change of
	Feb 19 2005) since it's no longer needed.

2013-06-03         Arnold D. Robbins     <arnold@skeeve.com>

	* gawkmisc.c (init_sockets): New dummy function.

2013-05-27         Arnold D. Robbins     <arnold@skeeve.com>

	* vms-conf.h: Remove obsolete HAVE_ST_BLKSIZE.

2013-05-09         Arnold D. Robbins     <arnold@skeeve.com>

	* 4.1.0: Release tar ball made.

2012-05-09         Arnold D. Robbins     <arnold@skeeve.com>

	* vmsbuild.com (REL, PATCHLVL): Move to 4.1.0.
	* descrip.mms (REL, PATCHLVL): Move to 4.1.0.
	* vms-conf.h (VERSION, PACKAGE_VERSION, PACKAGE_STRING): Move to 4.1.0.

2013-04-19         Anders Wallin         <anders_s_wallin@yahoo.se>

	* vmstest.com: Updated to match main test/Makefile.

2012-12-24         Arnold D. Robbins     <arnold@skeeve.com>

	* 4.0.2: Release tar ball made.

2012-12-23         Arnold D. Robbins     <arnold@skeeve.com>

	* vmstest.com (paramuninitglobal): New test.

2012-12-23         Arnold D. Robbins     <arnold@skeeve.com>

	* vmsbuild.com (REL, PATCHLVL): Move to 4.0.2.
	* descrip.mms (REL, PATCHLVL): Move to 4.0.2.
	* vms-conf.h (VERSION, PACKAGE_VERSION, PACKAGE_STRING): Move to 4.0.2.

2012-12-18         John E. Malmberg	<wb8tyw@qsl.net>

	* descrip.mms: Make the build procedure run on a default directory
	that is on a VMS logical name search list.
	* vmstest.com: Make the tests run on a default directory that is on
	a VMS logical name search list.

2012-12-13         Anders Wallin         <anders_s_wallin@yahoo.se>

	* descrip.mms: Update to handle removal of pgawk and dgawk,
	workaround for MMS bug

2012-12-09         Anders Wallin         <anders_s_wallin@yahoo.se>

	* vmstest.com: Updated to match main test/Makefile.

2012-12-02         Arnold D. Robbins     <arnold@skeeve.com>

	* vms_gawk.c (CmdName): Force to just "GAWK".

2012-11-24         Arnold D. Robbins     <arnold@skeeve.com>

	* vmstest.com: Fix typo in applying previous patch.

2012-11-22         Anders Wallin         <anders_s_wallin@yahoo.se>

	* vmstest.com: Updated to match main test/Makefile.

2012-11-14         Arnold D. Robbins     <arnold@skeeve.com>

	* vmsbuild.com: Updated.  Thanks to Anders Wallin.
	* vms-conf.h: Ditto, ditto.

2012-11-12         Arnold D. Robbins     <arnold@skeeve.com>

	* gawkmisc.vms (os_isreadable): Change first argument type to
	awk_input_buf_t.
	* vms-conf.h (HAVE_STDINT_H): Define.
	(SHLIBEXT, DEFLIBPATH): Add definitions.
	* vms_fwrite.c (tty_fwrite): Check do_debug instead of no-longer-
	extant which_gawk variable.
	* vms_gawk.c (vms_gawk): Check do_debug and do_profiling instead
	of which_gawk.

	Thanks to Anders Wallin.

2012-08-08         Arnold D. Robbins     <arnold@skeeve.com>

	* gawkmisc.vms (os_isreadable): Take IOBUF_PUBLIC instead of fd and
	use passed in info.

2012-07-29         Arnold D. Robbins     <arnold@skeeve.com>

	* gawkmisc.vms (os_isreadable): Add isdir pointer parameter to be
	set to true if fd is for a directory.

2012-07-26         Arnold D. Robbins     <arnold@skeeve.com>

	* gawkmisc.vms (os_isreadable): New function.

2012-03-29         Arnold D. Robbins     <arnold@skeeve.com>

	* config.h: Add definition for _Noreturn.

2012-03-20         Andrew J. Schorr     <aschorr@telemetry-investments.com>

	* gawkmisc.vms (deflibpath): New global variable.

2012-03-28         Arnold D. Robbins     <arnold@skeeve.com>

	* 4.0.1: Release tar ball made.

2012-03-28         Arnold D. Robbins     <arnold@skeeve.com>

	* vms-conf.h: Update copyright year.

2012-03-21         Anders Wallin         <anders_s_wallin@yahoo.se>

	* vmstest.com: Make printfbad3 test work.

2012-03-20         Arnold D. Robbins     <arnold@skeeve.com>

	* vmstest.com: Add printfbad3 test.

2012-02-10         Arnold D. Robbins     <arnold@skeeve.com>

	* vmsbuild.com, descrip.mms, vms-conf.h: Update patch level.

2011-12-31         Arnold D. Robbins     <arnold@skeeve.com>

	* vms_misc.c: [STREQ, STREQN]: Change use of macros to call
	strcmp, strncmp, directly.

2011-11-02	Pat Rankin	<r.pat.rankin@gmail.com>

	* vms-conf.h (HAVE_SETSID, HAVE_SYS_IOCTL): Add but leave undef'd.
	(HAVE_ISWCTYPE, HAVE_ISWLOWER, HAVE_ISWUPPER, HAVE_MBRLEN,
	HAVE_MBRTOWC, HAVE_TOWLOWER, HAVE_TOWUPPER, HAVE_WCHAR_H,
	HAVE_WCRTOMB, HAVE_WCSCOLL, HAVE_WCTYPE, HAVE_WCTYPE_H,
	HAVE_WCTYPE_T): Define as 1 since DEC C supports all these.

	* descrip.mms (replace.obj): Add dependencies for missing_d/*.c.
	* vmstest.com (unix_tests): Fix typo in spelling of rtlen01.

2011-10-30	Pat Rankin	<r.pat.rankin@gmail.com>

	* vmstest.com (fpat3, fwtest3, getline5, gsubtst7, gsubtst8,
	pty1, rtlen, rtlen01, rtlenmb): New tests.
	(posix2008sub): Revised test.

2011-10-25         Anders Wallin        <anders_s_wallin@yahoo.se>

	* vmstest.com (posix2008sub): Added as specific test in order to
	use --posix option.

2011-06-24         Arnold D. Robbins     <arnold@skeeve.com>

	* vmsbuild.com (REL, PATCHLVL): Move to 4.0.0.
	* descrip.mms (REL, PATCHLVL): Move to 4.0.0.
	* vms-conf.h (VERSION, PACKAGE_VERSION): Move to 4.0.0.
	* 4.0.0: Remake the tar ball.

2011-06-23         Arnold D. Robbins     <arnold@skeeve.com>

	* ChangeLog.0: Rotated ChangeLog into this file.
	* ChangeLog: Created anew for gawk 4.0.0 and on.
	* 4.0.0: Release tar ball made.<|MERGE_RESOLUTION|>--- conflicted
+++ resolved
@@ -5,16 +5,10 @@
 	* vmstest.com: updates
 	  Reorganize test lists to make them easier to read and
 	  update.
-<<<<<<< HEAD
 	(vms_debug): New command to switch to debug_gawk
 
 	New/fixed tests:
 	(basic): badassign1,dfamb1,exit2,nfloop,badbuild,
-=======
-	  (vms_debug) New command to switch to debug_gawk
-	  New/fixed tests:
-	  (basic) badassign1,dfamb1,exit2,nfloop,badbuild,
->>>>>>> afe56575
 		callparam,exitval2,exitval3,inpref,paramasfunc1,
 		paramasfunc2,regexpbrack,sortglos,rebrackloc
 		aryprm9,nulinsrc,rstest4,rstest5
