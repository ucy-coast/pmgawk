<<<<<<< HEAD
2012-03-29         Arnold D. Robbins     <arnold@skeeve.com>

	* config.h: Add definition for _Noreturn.

2012-03-28         Arnold D. Robbins     <arnold@skeeve.com>

	* 4.0.1: Release tar ball made.

2012-03-28         Arnold D. Robbins     <arnold@skeeve.com>

	* vms-conf.h: Update copyright year.

2012-03-21         Anders Wallin         <anders_s_wallin@yahoo.se>

	* vmstest.com: Make printfbad3 test work.

2012-03-20         Arnold D. Robbins     <arnold@skeeve.com>

	* vmstest.com: Add printfbad3 test.

2012-02-10         Arnold D. Robbins     <arnold@skeeve.com>

	* vmsbuild.com, descrip.mms, vms-conf.h: Update patch level.
=======
2012-03-20         Andrew J. Schorr     <aschorr@telemetry-investments.com>

	* gawkmisc.vms (deflibpath): New global variable.
>>>>>>> c41908d0

2011-12-31         Arnold D. Robbins     <arnold@skeeve.com>

	* vms_misc.c: [STREQ, STREQN]: Change use of macros to call
	strcmp, strncmp, directly.

2011-11-02	Pat Rankin	<r.pat.rankin@gmail.com>

	* vms-conf.h (HAVE_SETSID, HAVE_SYS_IOCTL): Add but leave undef'd.
	(HAVE_ISWCTYPE, HAVE_ISWLOWER, HAVE_ISWUPPER, HAVE_MBRLEN,
	HAVE_MBRTOWC, HAVE_TOWLOWER, HAVE_TOWUPPER, HAVE_WCHAR_H,
	HAVE_WCRTOMB, HAVE_WCSCOLL, HAVE_WCTYPE, HAVE_WCTYPE_H,
	HAVE_WCTYPE_T): Define as 1 since DEC C supports all these.

	* descrip.mms (replace.obj): Add dependencies for missing_d/*.c.
	* vmstest.com (unix_tests): Fix typo in spelling of rtlen01.

2011-10-30	Pat Rankin	<r.pat.rankin@gmail.com>

	* vmstest.com (fpat3, fwtest3, getline5, gsubtst7, gsubtst8,
	pty1, rtlen, rtlen01, rtlenmb): New tests.
	(posix2008sub): Revised test.

2011-10-25         Anders Wallin        <anders_s_wallin@yahoo.se>

	* vmstest.com (posix2008sub): Added as specific test in order to
	use --posix option.

2011-06-24         Arnold D. Robbins     <arnold@skeeve.com>

	* vmsbuild.com (REL, PATCHLVL): Move to 4.0.0.
	* descrip.mms (REL, PATCHLVL): Move to 4.0.0.
	* vms-conf.h (VERSION, PACKAGE_VERSION): Move to 4.0.0.
	* 4.0.0: Remake the tar ball.

2011-06-23         Arnold D. Robbins     <arnold@skeeve.com>

	* ChangeLog.0: Rotated ChangeLog into this file.
	* ChangeLog: Created anew for gawk 4.0.0 and on.
	* 4.0.0: Release tar ball made.<|MERGE_RESOLUTION|>--- conflicted
+++ resolved
@@ -1,7 +1,10 @@
-<<<<<<< HEAD
 2012-03-29         Arnold D. Robbins     <arnold@skeeve.com>
 
 	* config.h: Add definition for _Noreturn.
+
+2012-03-20         Andrew J. Schorr     <aschorr@telemetry-investments.com>
+
+	* gawkmisc.vms (deflibpath): New global variable.
 
 2012-03-28         Arnold D. Robbins     <arnold@skeeve.com>
 
@@ -22,11 +25,6 @@
 2012-02-10         Arnold D. Robbins     <arnold@skeeve.com>
 
 	* vmsbuild.com, descrip.mms, vms-conf.h: Update patch level.
-=======
-2012-03-20         Andrew J. Schorr     <aschorr@telemetry-investments.com>
-
-	* gawkmisc.vms (deflibpath): New global variable.
->>>>>>> c41908d0
 
 2011-12-31         Arnold D. Robbins     <arnold@skeeve.com>
 
