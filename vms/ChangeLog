<<<<<<< HEAD
2015-07-02         John E. Malmberg      <wb8tyw@qsl.net>

	* build_gawk_pcsi_desc.com: Update to support new VMS
          producer of VSI.
=======
2016-01-10         John E. Malmberg      <wb8tyw@qsl.net>

	* build_gawk_pcsi_desc.com: Better detection for VMS Software
	  Inc.'s OpenVMS releases.
	* compare_gawk_source.com: Skip files that VMS can not diff
	  with native tools.
	* gawk_alias_setup: Install aliases in correct simulated
	  Linux directory.
	* pcsi_gawk_file_list.txt:  Install binaries and aliass in
	  correct simulated Linux directory.
	* remove_old_gawk.com: Look for old gawk images that may
	  have been installed in the wrong directory.
>>>>>>> 2fe3818b

2015-05-19         Arnold D. Robbins     <arnold@skeeve.com>

	* 4.1.3: Release tar ball made.

2015-05-19         Arnold D. Robbins     <arnold@skeeve.com>

	* vmsbuild.com, descrip.mms: Bump patchlevel.

2015-04-29         Arnold D. Robbins     <arnold@skeeve.com>

	* 4.1.2: Release tar ball made.

2015-04-08         John E. Malmberg      <wb8tyw@qsl.net>

	* generate_config_vms_h_gawk.com: Add custom.h include.

2015-04-07         Arnold D. Robbins     <arnold@skeeve.com>

	* vmsbuild.com, descrip.mms: Bump patchlevel.

2014-10-17         John E. Malmberg      <wb8tyw@qsl.net>

	* config_h.com: Use sys$disk: instead of prj_root: for
	  copying the configure file.
	* gawk_alias_setup.com: Fix removal of out of date aliases.
	* vmsbuild.com: Fix a typo for symbol CNAME and a case sensitive
	  test for "VAX" .eq. "vax" that failed.  Also disable verify
	  while looking up the actual version.
	* vmstest.com: Make sure that the test directory exists when
	  using a search list.

2014-04-18         John E. Malmberg      <wb8tyw@qsl.net>

	* gawk_alias_setup.com: Fix problem with file links on Vax/VMS.

2014-04-08         Arnold D. Robbins     <arnold@skeeve.com>

	* 4.1.1: Release tar ball made.

2014-04-08         Arnold D. Robbins     <arnold@skeeve.com>

	* descrip.mms, vmsbuild.com: Update patchlevel.

2014-02-12         John E. Malmberg      <wb8tyw@qsl.net>

	* vmstest.com: (strftime) requires GNV Coreutils date command to run
	  (readdir) fix file cleanup to not generate warnings.

2014-01-21         John E. Malmberg      <wb8tyw@qsl.net>

	* generate_config_vms_h_gawk.com: upate copyright and fix exit status.

2014-01-17         John E. Malmberg      <wb8tyw@qsl.net>

	* vmstest.com (split_after_fpat): Added this test.

2014-01-03         John E. Malmberg      <wb8tyw@qsl.net>

	* config_h.com, generate_config_vms_h_gawk.com,
	  vms_args.c, vms_cli.c, vms_fwrite.c, vms_gawk.c, vms_misc.c,
	  vms_popen.c: Update copyright to 2014.
	* descrip.mms: Improve spotless cleanup.
	* vmstest.com: Improve test cleanup.
	* backup_gawk_src.com: New file. Create backup savesets for gawk source.
	* build_gawk_pcsi_desc.com: New file. Create a pcsi$desc manifest
	  file for building a gawk package.
	* build_gawk_pcsi_text.com: New file. Create a pcsi$text file for
	  building a gawk package.
	* build_gawk_release_notes.com: New file. Create a VMS release notes
	  file based on the gawk README and COPYING files and the release note
	  start and build instruction files.
	* compare_gawk_source.com: New file. Helper file to compare and
	  optionally update two gawk source directories.  Used to copy
	  source from an NFS volume to a VMS native volume for backup.
	* gawk_alias_setup.com: New file. Used at installation time to
	  create hard links for for some files instead of copies.
	* gawk_build_steps.txt: New file.  Document how to build a PCSI kit.
	* gawk_release_note_start.txt: New file.  Start of release notes.
	* gawk_verb.com: New file. Converts the gawk.cld file into a
	  gawk_verb.cld file for setting up GAWK as a DCL command.
	* gnv_gawk_startup.com: New file.  Makes sure that the GNV$GNU logical
	  name need to easily find the gawk image is defined.
	* make_pcsi_gawk_kit_name.com: New File. Create the PCSI kit name
	  based on the GAWK version.
	* pcsi_gawk_file_list.txt: New File.  Input file for creating the
	  pcsi$desc manifest file.
	* pcsi_product_gawk.com: New file.  File to create the PCSI kit.
	* remove_old_gawk.com: New file.  File to remove obsolete GNV gawk
	  files replaced by the new PCSI kit.
	* stage_gawk_install.com: New file.  Stages an install for the
	  pcsi kit building.

2013-12-29         John E. Malmberg      <wb8tyw@qsl.net>

	* gawk_plugin.opt: New file. Needed to build plugins on IA64
	and ALPHA.
	* generate_config_vms_h_gawk.com: Document which version
	of VMS the mkstemp issue was seen.
	* vms_popen: (pclose): Tolerate invalid file pointer.
	* vmstest.com: Add tests for extensions ported to VMS.

2013-12-23         John E. Malmberg      <wb8tyw@qsl.net>

	* gawkmisc.vms: Fix program name calculation on VAX.
	* vms_cli.c: Fix case of public symbol.
	* vms.hlp: Fix typo, add cautions on rounding and timezones.
	* vmstest.com: Dcl symbol tz causing conflict with test.

2013-12-20         John E. Malmberg      <wb8tyw@qsl.net>

	* descrip.mms: Set CC exact symbol names, cleanup repository.
	* generate_config_vms_h_gawk.com: Use correct VMS exit codes.
	* vmsbuild.com: Set CC exact symbol names.
	* vmstest.com: Extract correct Unix status for failed tests.
	* vms.h, vms_args.c, vms_cli.c, vms_fwrite.c, vms_gawk.c,
	  vms_misc.c, vms_popen.c: Correct case of function names.
	* vms.hlp: Updated with new information about exit codes.

2013-12-10         John E. Malmberg      <wb8tyw@qsl.net>

	* gawkmisc.vms: Add lots of includes.
	(sys_trnlnm): New function.
	(gawk_name): Improved.
	(os_arg_fixup): Fix up time zone.

2013-12-08         John E. Malmberg      <wb8tyw@qsl.net>

	* descrip.mms: Add IEEE float for non-vax.
	  Add vms_crtl_init.c.
	  Remove code to generate version.c
	* generate_config_vms_h_gawk.com (__attribute__): Removed
	  definition from here.
	* version_c.com: removed no longer used.
	* vmsbuild.com: Add IEEE float for non-vax.
	  Add vms_crtl_init.c
	  Remove code to generate version.c
	  Changes that should have been in the previous commit.
	* vms_misc.c (vms_open): VMS CRTL for 8.3 Alpha is setting
	  errno to ENOENT instead of EISDIR for ".".

2013-12-05         John E. Malmberg      <wb8tyw@qsl.net>

	* New config_h.com to generate config.h
	* New gawk_ident.com generates ident line for link option file.
	* Add version_c.com to create version.c from version.in.
	* Remove fcntl.h covering up real fcntl.h.  If an older version
	  of VMS needs this file, the build procedure should be updated
	  to generate it from a template.
	* descrip.mms: Use command files to generate files based
	  on same input files as a Linux build.
	* gawkmisc.vms (files_are_same): support _USE_STD_STAT for VMS 8.x.
	* generate_config_vms_h_gawk.com: Generates a helper file
	  config_vms.h to cover issues config_h.com can not handle.
	* vmsbuild.com: Use command files to generate files based
	  on the same input files as a Linux build.
	* vms_misc.c (vms_open): VMS CRTL setting errno to ENOENT where
	  it should be set to EMFILE.

2013-12-06         Arnold D. Robbins     <arnold@skeeve.com>

	* vms-conf.h (__attribute__): Removed definition from here; fixed
	the issue in the main sources.

2013-12-01         Arnold D. Robbins     <arnold@skeeve.com>

	* vms-conf.h (ALLOW_SWITCH): Removed. No longer used.
	(__attribute__): Define as empty.

2013-08-26         Arnold D. Robbins     <arnold@skeeve.com>

	* vms-conf.h (RE_TOKEN_INIT_BUG): Remove define (change of
	Feb 19 2005) since it's no longer needed.

2013-06-03         Arnold D. Robbins     <arnold@skeeve.com>

	* gawkmisc.c (init_sockets): New dummy function.

2013-05-27         Arnold D. Robbins     <arnold@skeeve.com>

	* vms-conf.h: Remove obsolete HAVE_ST_BLKSIZE.

2013-05-09         Arnold D. Robbins     <arnold@skeeve.com>

	* 4.1.0: Release tar ball made.

2012-05-09         Arnold D. Robbins     <arnold@skeeve.com>

	* vmsbuild.com (REL, PATCHLVL): Move to 4.1.0.
	* descrip.mms (REL, PATCHLVL): Move to 4.1.0.
	* vms-conf.h (VERSION, PACKAGE_VERSION, PACKAGE_STRING): Move to 4.1.0.

2013-04-19         Anders Wallin         <anders_s_wallin@yahoo.se>

	* vmstest.com: Updated to match main test/Makefile.

2012-12-24         Arnold D. Robbins     <arnold@skeeve.com>

	* 4.0.2: Release tar ball made.

2012-12-23         Arnold D. Robbins     <arnold@skeeve.com>

	* vmstest.com (paramuninitglobal): New test.

2012-12-23         Arnold D. Robbins     <arnold@skeeve.com>

	* vmsbuild.com (REL, PATCHLVL): Move to 4.0.2.
	* descrip.mms (REL, PATCHLVL): Move to 4.0.2.
	* vms-conf.h (VERSION, PACKAGE_VERSION, PACKAGE_STRING): Move to 4.0.2.

2012-12-18         John E. Malmberg	<wb8tyw@qsl.net>

	* descrip.mms: Make the build procedure run on a default directory
	that is on a VMS logical name search list.
	* vmstest.com: Make the tests run on a default directory that is on
	a VMS logical name search list.

2012-12-13         Anders Wallin         <anders_s_wallin@yahoo.se>

	* descrip.mms: Update to handle removal of pgawk and dgawk,
	workaround for MMS bug

2012-12-09         Anders Wallin         <anders_s_wallin@yahoo.se>

	* vmstest.com: Updated to match main test/Makefile.

2012-12-02         Arnold D. Robbins     <arnold@skeeve.com>

	* vms_gawk.c (CmdName): Force to just "GAWK".

2012-11-24         Arnold D. Robbins     <arnold@skeeve.com>

	* vmstest.com: Fix typo in applying previous patch.

2012-11-22         Anders Wallin         <anders_s_wallin@yahoo.se>

	* vmstest.com: Updated to match main test/Makefile.

2012-11-14         Arnold D. Robbins     <arnold@skeeve.com>

	* vmsbuild.com: Updated.  Thanks to Anders Wallin.
	* vms-conf.h: Ditto, ditto.

2012-11-12         Arnold D. Robbins     <arnold@skeeve.com>

	* gawkmisc.vms (os_isreadable): Change first argument type to
	awk_input_buf_t.
	* vms-conf.h (HAVE_STDINT_H): Define.
	(SHLIBEXT, DEFLIBPATH): Add definitions.
	* vms_fwrite.c (tty_fwrite): Check do_debug instead of no-longer-
	extant which_gawk variable.
	* vms_gawk.c (vms_gawk): Check do_debug and do_profiling instead
	of which_gawk.

	Thanks to Anders Wallin.

2012-08-08         Arnold D. Robbins     <arnold@skeeve.com>

	* gawkmisc.vms (os_isreadable): Take IOBUF_PUBLIC instead of fd and
	use passed in info.

2012-07-29         Arnold D. Robbins     <arnold@skeeve.com>

	* gawkmisc.vms (os_isreadable): Add isdir pointer parameter to be
	set to true if fd is for a directory.

2012-07-26         Arnold D. Robbins     <arnold@skeeve.com>

	* gawkmisc.vms (os_isreadable): New function.

2012-03-29         Arnold D. Robbins     <arnold@skeeve.com>

	* config.h: Add definition for _Noreturn.

2012-03-20         Andrew J. Schorr     <aschorr@telemetry-investments.com>

	* gawkmisc.vms (deflibpath): New global variable.

2012-03-28         Arnold D. Robbins     <arnold@skeeve.com>

	* 4.0.1: Release tar ball made.

2012-03-28         Arnold D. Robbins     <arnold@skeeve.com>

	* vms-conf.h: Update copyright year.

2012-03-21         Anders Wallin         <anders_s_wallin@yahoo.se>

	* vmstest.com: Make printfbad3 test work.

2012-03-20         Arnold D. Robbins     <arnold@skeeve.com>

	* vmstest.com: Add printfbad3 test.

2012-02-10         Arnold D. Robbins     <arnold@skeeve.com>

	* vmsbuild.com, descrip.mms, vms-conf.h: Update patch level.

2011-12-31         Arnold D. Robbins     <arnold@skeeve.com>

	* vms_misc.c: [STREQ, STREQN]: Change use of macros to call
	strcmp, strncmp, directly.

2011-11-02	Pat Rankin	<r.pat.rankin@gmail.com>

	* vms-conf.h (HAVE_SETSID, HAVE_SYS_IOCTL): Add but leave undef'd.
	(HAVE_ISWCTYPE, HAVE_ISWLOWER, HAVE_ISWUPPER, HAVE_MBRLEN,
	HAVE_MBRTOWC, HAVE_TOWLOWER, HAVE_TOWUPPER, HAVE_WCHAR_H,
	HAVE_WCRTOMB, HAVE_WCSCOLL, HAVE_WCTYPE, HAVE_WCTYPE_H,
	HAVE_WCTYPE_T): Define as 1 since DEC C supports all these.

	* descrip.mms (replace.obj): Add dependencies for missing_d/*.c.
	* vmstest.com (unix_tests): Fix typo in spelling of rtlen01.

2011-10-30	Pat Rankin	<r.pat.rankin@gmail.com>

	* vmstest.com (fpat3, fwtest3, getline5, gsubtst7, gsubtst8,
	pty1, rtlen, rtlen01, rtlenmb): New tests.
	(posix2008sub): Revised test.

2011-10-25         Anders Wallin        <anders_s_wallin@yahoo.se>

	* vmstest.com (posix2008sub): Added as specific test in order to
	use --posix option.

2011-06-24         Arnold D. Robbins     <arnold@skeeve.com>

	* vmsbuild.com (REL, PATCHLVL): Move to 4.0.0.
	* descrip.mms (REL, PATCHLVL): Move to 4.0.0.
	* vms-conf.h (VERSION, PACKAGE_VERSION): Move to 4.0.0.
	* 4.0.0: Remake the tar ball.

2011-06-23         Arnold D. Robbins     <arnold@skeeve.com>

	* ChangeLog.0: Rotated ChangeLog into this file.
	* ChangeLog: Created anew for gawk 4.0.0 and on.
	* 4.0.0: Release tar ball made.<|MERGE_RESOLUTION|>--- conflicted
+++ resolved
@@ -1,9 +1,3 @@
-<<<<<<< HEAD
-2015-07-02         John E. Malmberg      <wb8tyw@qsl.net>
-
-	* build_gawk_pcsi_desc.com: Update to support new VMS
-          producer of VSI.
-=======
 2016-01-10         John E. Malmberg      <wb8tyw@qsl.net>
 
 	* build_gawk_pcsi_desc.com: Better detection for VMS Software
@@ -16,7 +10,11 @@
 	  correct simulated Linux directory.
 	* remove_old_gawk.com: Look for old gawk images that may
 	  have been installed in the wrong directory.
->>>>>>> 2fe3818b
+
+2015-07-02         John E. Malmberg      <wb8tyw@qsl.net>
+
+	* build_gawk_pcsi_desc.com: Update to support new VMS
+	producer of VSI.
 
 2015-05-19         Arnold D. Robbins     <arnold@skeeve.com>
 
