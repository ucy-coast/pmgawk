--- conflicted
+++ resolved
@@ -110,11 +110,6 @@
 $ code = f$extract(0, 1, arch_type)
 $ arch_code = f$extract(0, 1, arch_type)
 $ line_out = -
-<<<<<<< HEAD
- "   if ((not <software ''vsiprd' ''base' VMS version minimum" + -
- " ''node_swvers'>) and" + -
- " (not <software ''vmsprd' ''base' VMS version minimum ''node_swvers'>));"
-=======
  "   if ((<software ''vmsprd' ''base' VMS> and"
 $ write pdsc line_out
 $ line_out = -
@@ -127,7 +122,6 @@
 $ line_out = -
  "        and (not <software ''vsiprd' ''base' VMS version minimum" + -
  " ''node_swvers'>))) ;"
->>>>>>> 2fe3818b
 $ write pdsc line_out
 $ write pdsc "      error NEED_VMS''vmstag';"
 $ write pdsc "   end if;"
