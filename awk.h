/*
 * awk.h -- Definitions for gawk. 
 */

/* 
 * Copyright (C) 1986, 1988, 1989, 1991-2016 the Free Software Foundation, Inc.
 * 
 * This file is part of GAWK, the GNU implementation of the
 * AWK Programming Language.
 * 
 * GAWK is free software; you can redistribute it and/or modify
 * it under the terms of the GNU General Public License as published by
 * the Free Software Foundation; either version 3 of the License, or
 * (at your option) any later version.
 * 
 * GAWK is distributed in the hope that it will be useful,
 * but WITHOUT ANY WARRANTY; without even the implied warranty of
 * MERCHANTABILITY or FITNESS FOR A PARTICULAR PURPOSE.  See the
 * GNU General Public License for more details.
 * 
 * You should have received a copy of the GNU General Public License
 * along with this program; if not, write to the Free Software
 * Foundation, Inc., 51 Franklin Street, Fifth Floor, Boston, MA  02110-1301, USA
 */

/* ------------------------------ Includes ------------------------------ */

/*
 * config.h absolutely, positively, *M*U*S*T* be included before
 * any system headers.  Otherwise, extreme death, destruction
 * and loss of life results.
 */
#if defined(_TANDEM_SOURCE)
/*
 * config.h forces this even on non-tandem systems but it
 * causes problems elsewhere if used in the check below.
 * so workaround it. bleah.
 */
#define tandem_for_real	1
#endif

#ifdef HAVE_CONFIG_H
#include <config.h>
#endif

#ifndef _GNU_SOURCE
#define _GNU_SOURCE	1	/* enable GNU extensions */
#endif /* _GNU_SOURCE */

#if defined(tandem_for_real) && ! defined(_SCO_DS)
#define _XOPEN_SOURCE_EXTENDED 1
#endif

#include <stdio.h>
#include <assert.h>
#ifdef HAVE_LIMITS_H
#include <limits.h>
#endif /* HAVE_LIMITS_H */
#include <ctype.h>
#include <setjmp.h>

#include "gettext.h"
#define _(msgid)  gettext(msgid)
#define N_(msgid) msgid

#if ! (defined(HAVE_LIBINTL_H) && defined(ENABLE_NLS) && ENABLE_NLS > 0)
#ifndef LOCALEDIR
#define LOCALEDIR NULL
#endif /* LOCALEDIR */
#endif

#if !defined(__STDC__) || __STDC__ < 1
#error "gawk no longer supports non-C89 environments (no __STDC__ or __STDC__ < 1)"
#endif

#if defined(HAVE_STDARG_H)
#include <stdarg.h>
#else
#error "gawk no longer supports <varargs.h>. Please update your compiler and runtime"
#endif
#include <signal.h>
#include <time.h>
#include <errno.h>
#if ! defined(errno)
extern int errno;
#endif

#ifdef STDC_HEADERS
#include <stdlib.h>
#endif	/* not STDC_HEADERS */

#ifdef HAVE_STDBOOL_H
#include <stdbool.h>
#else
#include "missing_d/gawkbool.h"
#endif

/* We can handle multibyte strings.  */
#include <wchar.h>
#include <wctype.h>

#include "mbsupport.h" /* defines stuff for DJGPP to fake MBS */

#ifdef STDC_HEADERS
#include <float.h>
#endif

#undef CHARBITS
#undef INTBITS

#if HAVE_INTTYPES_H
# include <inttypes.h>
#endif
#if HAVE_STDINT_H
# include <stdint.h>
#endif

/* ----------------- System dependencies (with more includes) -----------*/

/* This section is the messiest one in the file, not a lot that can be done */

#ifndef VMS
#ifdef HAVE_FCNTL_H
#include <fcntl.h>
#endif
#include <sys/types.h>
#include <sys/stat.h>
#else	/* VMS */
#include <stddef.h>
#include <stat.h>
#include <file.h>	/* avoid <fcntl.h> in io.c */
/* debug.c needs this; when _DECC_V4_SOURCE is defined (as it is
   in our config.h [vms/vms-conf.h]), off_t won't get declared */
# if !defined(__OFF_T) && !defined(_OFF_T)
#  if defined(____OFF_T) || defined(___OFF_T)
typedef __off_t off_t;	/* __off_t is either int or __int64 */
#  else
typedef int off_t;
#  endif
# endif
#endif	/* VMS */

#include "protos.h"

#ifdef HAVE_STRING_H
#include <string.h>
#ifdef NEED_MEMORY_H
#include <memory.h>
#endif	/* NEED_MEMORY_H */
#endif /* HAVE_STRING_H */
#ifdef HAVE_STRINGS_H
#include <strings.h>
#endif	/* HAVE_STRINGS_H */

#if HAVE_UNISTD_H
#include <unistd.h>
#endif	/* HAVE_UNISTD_H */

#ifdef VMS
#include <unixlib.h>
#include "vms/redirect.h"
#endif  /*VMS*/

#ifndef O_BINARY
#define O_BINARY	0
#endif

#ifndef HAVE_SETLOCALE
#define setlocale(locale, val)	/* nothing */
#endif /* HAVE_SETLOCALE */

#if HAVE_MEMCPY_ULONG
extern char *memcpy_ulong(char *dest, const char *src, unsigned long l);
#define memcpy memcpy_ulong
#endif
#if HAVE_MEMSET_ULONG
extern void *memset_ulong(void *dest, int val, unsigned long l);
#define memset memset_ulong
#endif

#if defined(__EMX__) || defined(__MINGW32__)
#include "nonposix.h"
#endif /* defined(__EMX__) || defined(__MINGW32__) */

/* use this as lintwarn("...")
   this is a hack but it gives us the right semantics */
#define lintwarn (*(set_loc(__FILE__, __LINE__),lintfunc))
/* same thing for warning */
#define warning (*(set_loc(__FILE__, __LINE__),r_warning))

#ifdef HAVE_MPFR
#include <gmp.h>
#include <mpfr.h>
#ifndef MPFR_RNDN
/* for compatibility with MPFR 2.X */
#define MPFR_RNDN GMP_RNDN
#define MPFR_RNDZ GMP_RNDZ
#define MPFR_RNDU GMP_RNDU
#define MPFR_RNDD GMP_RNDD
#endif
#endif

#include "regex.h"
#include "dfa.h"
typedef struct Regexp {
	struct re_pattern_buffer pat;
	struct re_registers regs;
	struct dfa *dfareg;
	short dfa;
	short has_anchor;	/* speed up of avoid_dfa kludge, temporary */
	short non_empty;	/* for use in fpat_parse_field */
	short has_meta;		/* re has meta chars so (probably) isn't simple string */
	short maybe_long;	/* re has meta chars that can match long text */
} Regexp;
#define	RESTART(rp,s)	(rp)->regs.start[0]
#define	REEND(rp,s)	(rp)->regs.end[0]
#define	SUBPATSTART(rp,s,n)	(rp)->regs.start[n]
#define	SUBPATEND(rp,s,n)	(rp)->regs.end[n]
#define	NUMSUBPATS(rp,s)	(rp)->regs.num_regs

/* regexp matching flags: */
#define RE_NEED_START	1	/* need to know start/end of match */
#define RE_NO_BOL	2	/* not allowed to match ^ in regexp */

#include "gawkapi.h"

/* Stuff for losing systems. */
#if !defined(HAVE_STRTOD)
extern double gawk_strtod();
#define strtod gawk_strtod
#endif

#if __GNUC__ < 2 || (__GNUC__ == 2 && __GNUC_MINOR__ < 7)
# define __attribute__(x)
#endif

#ifndef ATTRIBUTE_UNUSED
#define ATTRIBUTE_UNUSED __attribute__ ((__unused__))
#endif /* ATTRIBUTE_UNUSED */

#ifndef ATTRIBUTE_NORETURN
#define ATTRIBUTE_NORETURN __attribute__ ((__noreturn__))
#endif /* ATTRIBUTE_NORETURN */

#ifndef ATTRIBUTE_PRINTF
#define ATTRIBUTE_PRINTF(m, n) __attribute__ ((__format__ (__printf__, m, n)))
#define ATTRIBUTE_PRINTF_1 ATTRIBUTE_PRINTF(1, 2)
#define ATTRIBUTE_PRINTF_2 ATTRIBUTE_PRINTF(2, 3)
#endif /* ATTRIBUTE_PRINTF */

/* ------------------ Constants, Structures, Typedefs  ------------------ */

#define AWKNUM	double

enum defrule { BEGIN = 1, Rule, END, BEGINFILE, ENDFILE,
	MAXRULE /* sentinel, not legal */ };
extern const char *const ruletab[];


typedef enum nodevals {
	/* illegal entry == 0 */
	Node_illegal,

	Node_val,		/* node is a value - type in flags */
	Node_regex,		/* a regexp, text, compiled, flags, etc */
	Node_dynregex,		/* a dynamic regexp */
	Node_typedregex,	/* like Node_regex, but is a real type */

	/* symbol table values */
	Node_var,		/* scalar variable, lnode is value */
	Node_var_array,		/* array is ptr to elements, table_size num of eles */
	Node_var_new,		/* newly created variable, may become an array */
	Node_param_list,	/* lnode is a variable, rnode is more list */
	Node_func,		/* lnode is param. list, rnode is body */
	Node_ext_func,		/* extension function, code_ptr is builtin code */
	Node_builtin_func,	/* built-in function, main use is for FUNCTAB */

	Node_array_ref,		/* array passed by ref as parameter */
	Node_array_tree,	/* Hashed array tree (HAT) */
	Node_array_leaf,	/* Linear 1-D array */
	Node_dump_array,	/* array info */

	/* program execution -- stack item types */
	Node_arrayfor,
	Node_frame,
	Node_instruction,

	Node_final		/* sentry value, not legal */
} NODETYPE;

struct exp_node;

typedef union bucket_item {
	struct {
		union bucket_item *next;
		char *str;
		size_t len;
		size_t code;
		struct exp_node *name;
		struct exp_node *val;
	} hs;
	struct {
		union bucket_item *next;
		long li[2];
		struct exp_node *val[2];
		size_t cnt;
	} hi;
} BUCKET;

/* string hash table */
#define ahnext		hs.next
#define	ahname		hs.name	/* a string index node */
#define	ahname_str	hs.str	/* shallow copy; = ahname->stptr */
#define	ahname_len	hs.len	/* = ahname->stlen */
#define	ahvalue		hs.val
#define	ahcode		hs.code

/* integer hash table */
#define	ainext		hi.next
#define ainum		hi.li	/* integer indices */
#define aivalue		hi.val
#define aicount		hi.cnt

struct exp_instruction;

typedef int (*Func_print)(FILE *, const char *, ...);
typedef struct exp_node **(*afunc_t)(struct exp_node *, struct exp_node *);

/*
 * NOTE - this struct is a rather kludgey -- it is packed to minimize
 * space usage, at the expense of cleanliness.  Alter at own risk.
 */
typedef struct exp_node {
	union {
		struct {
			union {
				struct exp_node *lptr;
				struct exp_instruction *li;
				long ll;
				afunc_t *lp;
			} l;
			union {
				struct exp_node *rptr;
				Regexp *preg;
				struct exp_node **av;
				BUCKET **bv;
				void *aq;
				void (*uptr)(void);
				struct exp_instruction *iptr;
			} r;
			union {
				struct exp_node *extra;
				void (*aptr)(void);
				long xl;
				char **param_list;
			} x;
			char *name;
			size_t reserved;
			struct exp_node *rn;
			unsigned long cnt;
			unsigned long reflags;
#				define	CASE		1
#				define	CONSTANT	2
#				define	FS_DFLT		4
		} nodep;

		struct {
#ifdef HAVE_MPFR
			union {
				AWKNUM fltnum;
				mpfr_t mpnum;
				mpz_t mpi;
			} nm;
#else
			AWKNUM fltnum;	/* this is here for optimal packing of
			             	 * the structure on many machines
			              	 */
#endif
			char *sp;
			size_t slen;
			long sref;
			int idx;
			wchar_t *wsp;
			size_t wslen;
		} val;
	} sub;
	NODETYPE type;
	unsigned int flags;

/* any type */
#		define	MALLOC	0x0001       /* can be free'd */

/* type = Node_val */
	/*
	 * STRING and NUMBER are mutually exclusive, except for the special
	 * case of an uninitialized value, represented internally by
	 * Nnull_string. They represent the type of a value as assigned.
	 * Nnull_string has both STRING and NUMBER attributes, but all other
	 * scalar values should have precisely one of these bits set.
	 *
	 * STRCUR and NUMCUR are not mutually exclusive. They represent that
	 * the particular type of value is up to date.  For example,
	 *
	 * 	a = 5		# NUMBER | NUMCUR
	 * 	b = a ""	# Adds STRCUR to a, since a string value
	 * 			# is now available. But the type hasn't changed!
	 *
	 * 	a = "42"	# STRING | STRCUR
	 * 	b = a + 0	# Adds NUMCUR to a, since numeric value
	 * 			# is now available. But the type hasn't changed!
	 *
	 * MAYBE_NUM is the joker.  It means "this is string data, but
	 * the user may have really wanted it to be a number. If we have
	 * to guess, like in a comparison, turn it into a number if the string
	 * is indeed numeric."
	 * For example,    gawk -v a=42 ....
	 * Here, `a' gets STRING|STRCUR|MAYBE_NUM and then when used where
	 * a number is needed, it gets turned into a NUMBER and STRING
	 * is cleared.
	 *
	 * WSTRCUR is for efficiency. If in a multibyte locale, and we
	 * need to do something character based (substr, length, etc.)
	 * we create the corresponding wide character string and store it,
	 * and add WSTRCUR to the flags so that we don't have to do the
	 * conversion more than once.
	 *
	 * We hope that the rest of the flags are self-explanatory. :-)
	 */
#		define	STRING	0x0002       /* assigned as string */
#		define	STRCUR	0x0004       /* string value is current */
#		define	NUMCUR	0x0008       /* numeric value is current */
#		define	NUMBER	0x0010       /* assigned as number */
#		define	MAYBE_NUM 0x0020     /* user input: if NUMERIC then
		                              * a NUMBER */
#		define	FIELD	0x0040       /* this is a field */
#		define	INTLSTR	0x0080       /* use localized version */
#		define	NUMINT	0x0100       /* numeric value is an integer */
#		define	INTIND	0x0200	     /* integral value is array index;
		                              * lazy conversion to string.
		                              */
#		define	WSTRCUR	0x0400       /* wide str value is current */
#		define	MPFN	0x0800       /* arbitrary-precision floating-point number */
#		define	MPZN	0x1000       /* arbitrary-precision integer */
#		define	NO_EXT_SET 0x2000    /* extension cannot set a value for this variable */
#		define	NULL_FIELD 0x4000    /* this is the null field */

/* type = Node_var_array */
#		define	ARRAYMAXED	0x8000       /* array is at max size */
#		define	HALFHAT		0x10000       /* half-capacity Hashed Array Tree;
		                                      * See cint_array.c */
#		define	XARRAY		0x20000
} NODE;

#define vname sub.nodep.name

#define lnode	sub.nodep.l.lptr
#define nextp	sub.nodep.l.lptr
#define rnode	sub.nodep.r.rptr

/* Node_param_list */
#define param      vname
#define dup_ent    sub.nodep.r.rptr

/* Node_param_list, Node_func */
#define param_cnt  sub.nodep.l.ll

/* Node_func */
#define fparms		sub.nodep.rn
#define code_ptr    sub.nodep.r.iptr

/* Node_regex, Node_dynregex */
#define re_reg	sub.nodep.r.preg
#define re_flags sub.nodep.reflags
#define re_text lnode
#define re_exp	sub.nodep.x.extra
#define re_cnt	flags

/* Node_val */
#define stptr	sub.val.sp
#define stlen	sub.val.slen
#define valref	sub.val.sref
#define stfmt	sub.val.idx
#define wstptr	sub.val.wsp
#define wstlen	sub.val.wslen
#ifdef HAVE_MPFR
#define mpg_numbr	sub.val.nm.mpnum
#define mpg_i		sub.val.nm.mpi
#define numbr		sub.val.nm.fltnum
#else
#define numbr		sub.val.fltnum
#endif

/* Node_arrayfor */
#define for_list	sub.nodep.r.av
#define for_list_size	sub.nodep.reflags
#define cur_idx		sub.nodep.l.ll
#define for_array 	sub.nodep.rn

/* Node_frame: */
#define stack        sub.nodep.r.av
#define func_node    sub.nodep.x.extra
#define prev_frame_size	sub.nodep.reflags
#define reti         sub.nodep.l.li
#define num_tail_calls    sub.nodep.cnt

/* Node_var: */
#define var_value    lnode
#define var_update   sub.nodep.r.uptr
#define var_assign   sub.nodep.x.aptr

/* Node_var_array: */
#define buckets		sub.nodep.r.bv
#define nodes		sub.nodep.r.av
#define a_opaque	sub.nodep.r.aq
#define array_funcs	sub.nodep.l.lp
#define array_base	sub.nodep.l.ll
#define table_size	sub.nodep.reflags
#define array_size	sub.nodep.cnt
#define array_capacity	sub.nodep.reserved
#define xarray		sub.nodep.rn
#define parent_array	sub.nodep.x.extra 

#define ainit		array_funcs[0]
#define ainit_ind	0
#define atypeof		array_funcs[1]
#define atypeof_ind	1
#define alength		array_funcs[2]
#define alength_ind	2
#define alookup 	array_funcs[3]
#define alookup_ind	3
#define aexists 	array_funcs[4]
#define aexists_ind	4
#define aclear		array_funcs[5]
#define aclear_ind	5
#define aremove		array_funcs[6]
#define aremove_ind	6
#define alist		array_funcs[7]
#define alist_ind	7
#define acopy		array_funcs[8]
#define acopy_ind	8
#define adump		array_funcs[9]
#define adump_ind	9
#define astore		array_funcs[10]
#define astore_ind	10
#define NUM_AFUNCS	11		/* # of entries in array_funcs */

/* Node_array_ref: */
#define orig_array lnode
#define prev_array rnode

/* Node_array_print */
#define adepth     sub.nodep.l.ll
#define alevel     sub.nodep.x.xl

/* Op_comment	*/
#define comment_type	sub.val.idx
#define EOL_COMMENT 1
#define FULL_COMMENT 2

/* --------------------------------lint warning types----------------------------*/
typedef enum lintvals {
	LINT_illegal,
	LINT_assign_in_cond,
	LINT_no_effect
} LINTTYPE;

/* --------------------------------Instruction ---------------------------------- */

typedef enum opcodeval {
	/* illegal entry == 0 */
	Op_illegal,

	/* binary operators */
	Op_times,
	Op_times_i,
	Op_quotient,
	Op_quotient_i,
	Op_mod,
	Op_mod_i,
	Op_plus,
	Op_plus_i,
	Op_minus,
	Op_minus_i,
	Op_exp,
	Op_exp_i,
	Op_concat,

	/* line range instruction pair */
	Op_line_range,		/* flags for Op_cond_pair */
	Op_cond_pair,		/* conditional pair */

	Op_subscript,
	Op_sub_array,

	/* unary operators */
	Op_preincrement,
	Op_predecrement,
	Op_postincrement,
	Op_postdecrement,
	Op_unary_minus,
	Op_field_spec,

	/* unary relationals */
	Op_not,

	/* assignments */
	Op_assign,
	Op_store_var,		/* simple variable assignment optimization */
	Op_store_sub,		/* array[subscript] assignment optimization */
	Op_store_field,  	/* $n assignment optimization */
	Op_assign_times,
	Op_assign_quotient,
	Op_assign_mod,
	Op_assign_plus,
	Op_assign_minus,
	Op_assign_exp,
	Op_assign_concat,

	/* boolean binaries */
	Op_and,			/* a left subexpression in && */
	Op_and_final,		/* right subexpression of && */
	Op_or,
	Op_or_final,

	/* binary relationals */
	Op_equal,
	Op_notequal,
	Op_less,
	Op_greater,
	Op_leq,
	Op_geq,
	Op_match,
	Op_match_rec,		/* match $0 */
	Op_nomatch,

	Op_rule,
	
	/* keywords */
	Op_K_case,
	Op_K_default,
	Op_K_break,
	Op_K_continue,
	Op_K_print,
	Op_K_print_rec,
	Op_K_printf,
	Op_K_next,
	Op_K_exit,
	Op_K_return,
	Op_K_delete,
	Op_K_delete_loop,
	Op_K_getline_redir,
	Op_K_getline,
	Op_K_nextfile,

	Op_builtin,
	Op_sub_builtin,		/* sub, gsub and gensub */
	Op_ext_builtin,
	Op_in_array,		/* boolean test of membership in array */

	/* function call instruction */
	Op_func_call,
	Op_indirect_func_call,

	Op_push,		/* scalar variable */
	Op_push_arg,		/* variable type (scalar or array) argument to built-in */
	Op_push_arg_untyped,	/* like Op_push_arg, but for typeof */
	Op_push_i,		/* number, string */
	Op_push_re,		/* regex */
	Op_push_array,
	Op_push_param,
	Op_push_lhs,
	Op_subscript_lhs,
	Op_field_spec_lhs,
	Op_no_op,		/* jump target */
	Op_pop,			/* pop an item from the runtime stack */
	Op_jmp,
	Op_jmp_true,
	Op_jmp_false,
	Op_get_record,
	Op_newfile,
	Op_arrayfor_init,
	Op_arrayfor_incr,
	Op_arrayfor_final,

	Op_var_update,		/* update value of NR, NF or FNR */
	Op_var_assign,
	Op_field_assign,
	Op_subscript_assign,
	Op_after_beginfile,
	Op_after_endfile,

	Op_func,

	Op_comment,		/* for pretty printing */
	Op_exec_count,
	Op_breakpoint,
	Op_lint,
	Op_atexit,
	Op_stop,

	/* parsing (yylex and yyparse), should never appear in valid compiled code */
	Op_token, 	
	Op_symbol,
	Op_list,

	/* program structures -- for use in the profiler/pretty printer */
	Op_K_do,
	Op_K_for,			
	Op_K_arrayfor,
	Op_K_while,
	Op_K_switch,
	Op_K_if,
	Op_K_else,
	Op_K_function,
	Op_cond_exp,
	Op_final			/* sentry value, not legal */
} OPCODE;

enum redirval {
	/* I/O redirections */
	redirect_none = 0,
	redirect_output,
	redirect_append,
	redirect_pipe,
	redirect_pipein,
	redirect_input,
	redirect_twoway
};

struct break_point;

typedef struct exp_instruction {
	struct exp_instruction *nexti;
	union {
		NODE *dn;
		struct exp_instruction *di;
		NODE *(*fptr)(int);
		awk_value_t *(*efptr)(int, awk_value_t *);
		long dl;
		char *name;
	} d;

	union {
		long  xl;
		NODE *xn;
		void (*aptr)(void);
		struct exp_instruction *xi;
		struct break_point *bpt;
	} x;

	short source_line;
	OPCODE opcode;
} INSTRUCTION;

#define func_name       d.name

#define memory          d.dn
#define builtin         d.fptr
#define extfunc         d.efptr
#define builtin_idx     d.dl

#define expr_count      x.xl

#define target_continue d.di
#define target_jmp      d.di
#define target_break    x.xi

/* Op_sub_builtin */
#define sub_flags       d.dl
#define GSUB            0x01	/* builtin is gsub */
#define GENSUB          0x02	/* builtin is gensub */
#define LITERAL         0x04	/* target is a literal string */


/* Op_K_exit */
#define target_end      d.di
#define target_atexit   x.xi	

/* Op_newfile, Op_K_getline, Op_nextfile */
#define target_endfile	x.xi

/* Op_newfile */
#define target_get_record	x.xi

/* Op_get_record, Op_K_nextfile */
#define target_newfile	d.di

/* Op_K_getline */
#define target_beginfile	d.di

/* Op_get_record */
#define has_endfile		x.xl

/* Op_token */
#define lextok          d.name
#define param_count     x.xl

/* Op_rule */
#define in_rule         x.xl
#define source_file     d.name

 /* Op_K_case, Op_K_default */
#define case_stmt       x.xi
#define case_exp        d.di
#define stmt_start      case_exp
#define stmt_end        case_stmt
#define match_exp       x.xl

#define target_stmt     x.xi

/* Op_K_switch */
#define switch_end      x.xi
#define switch_start    d.di

/* Op_K_getline, Op_K_getline_redir */
#define into_var        x.xl

/* Op_K_getline_redir, Op_K_print, Op_K_print_rec, Op_K_printf */
#define redir_type      d.dl

/* Op_arrayfor_incr	*/
#define array_var       x.xn

/* Op_line_range */
#define triggered       x.xl

/* Op_cond_pair */
#define line_range      x.xi

/* Op_func_call, Op_func */
#define func_body       x.xn

/* Op_func_call */
#define tail_call	d.dl

/* Op_subscript */
#define sub_count       d.dl

/* Op_push_lhs, Op_subscript_lhs, Op_field_spec_lhs */
#define do_reference    x.xl

/* Op_list, Op_rule, Op_func */
#define lasti           d.di
#define firsti          x.xi

/* Op_rule, Op_func */
#define last_line       x.xl
#define first_line      source_line

/* Op_lint */
#define lint_type       d.dl

/* Op_field_spec_lhs */
#define target_assign	d.di

/* Op_var_assign */
#define assign_var	x.aptr

/* Op_var_update */
#define update_var	x.aptr

/* Op_field_assign */
#define field_assign    x.aptr

/* Op_field_assign, Op_var_assign */
#define assign_ctxt	d.dl	

/* Op_concat */
#define concat_flag     d.dl
#define CSUBSEP		1
#define CSVAR		2

/* Op_breakpoint */
#define break_pt        x.bpt

/*------------------ pretty printing/profiling --------*/
/* Op_exec_count */
#define exec_count      d.dl

/* Op_K_while */
#define while_body      d.di

/* Op_K_do */
#define doloop_cond     d.di

/* Op_K_for */
#define forloop_cond    d.di
#define forloop_body    x.xi

/* Op_K_if */
#define branch_if       d.di
#define branch_else     x.xi

/* Op_K_else */
#define branch_end      x.xi

/* Op_line_range */
#define condpair_left   d.di
#define condpair_right  x.xi 

/* Op_store_var */
#define initval         x.xn

typedef struct iobuf {
	awk_input_buf_t public;	/* exposed to extensions */
	char *buf;              /* start data buffer */
	char *off;              /* start of current record in buffer */
	char *dataend;          /* first byte in buffer to hold new data,
				   NULL if not read yet */
	char *end;              /* end of buffer */
	size_t readsize;        /* set from fstat call */
	size_t size;            /* buffer size */
	ssize_t count;          /* amount read last time */
	size_t scanoff;         /* where we were in the buffer when we had
				   to regrow/refill */
	bool valid;
	int errcode;

	int flag;
#		define	IOP_IS_TTY	1
#		define  IOP_AT_EOF      2
#		define  IOP_CLOSED      4
#		define  IOP_AT_START    8
} IOBUF;

typedef void (*Func_ptr)(void);

/* structure used to dynamically maintain a linked-list of open files/pipes */
struct redirect {
	unsigned int flag;
#		define	RED_FILE	1
#		define	RED_PIPE	2
#		define	RED_READ	4
#		define	RED_WRITE	8
#		define	RED_APPEND	16
#		define	RED_NOBUF	32
#		define	RED_USED	64	/* closed temporarily to reuse fd */
#		define	RED_EOF		128
#		define	RED_TWOWAY	256
#		define	RED_PTY		512
#		define	RED_SOCKET	1024
#		define	RED_TCP		2048
	char *value;
	FILE *ifp;	/* input fp, needed for PIPES_SIMULATED */
	IOBUF *iop;
	int pid;
	int status;
	struct redirect *prev;
	struct redirect *next;
	const char *mode;
	awk_output_buf_t output;
};

/* values for BINMODE, used as bit flags */

enum binmode_values {
	TEXT_TRANSLATE = 0,	/* usual \r\n ---> \n translation */
	BINMODE_INPUT = 1,	/* no translation for input files */
	BINMODE_OUTPUT = 2,	/* no translation for output files */
	BINMODE_BOTH = 3	/* no translation for either */
};

/*
 * structure for our source, either a command line string or a source file.
 */

typedef struct srcfile {
	struct srcfile *next;
	struct srcfile *prev;

	enum srctype {
		SRC_CMDLINE = 1,
		SRC_STDIN,
		SRC_FILE,
		SRC_INC,
		SRC_EXTLIB
	} stype;
	char *src;	/* name on command line or include statement */
	char *fullpath;	/* full path after AWKPATH search */
	time_t mtime;
	struct stat sbuf;
	int srclines;	/* no of lines in source */
	size_t bufsize;
	char *buf;
	int *line_offset;	/* offset to the beginning of each line */
	int fd;
	int maxlen;	/* size of the longest line */

	void (*fini_func)();	/* dynamic extension of type SRC_EXTLIB */ 

	char *lexptr;
	char *lexend;
	char *lexeme;
	char *lexptr_begin;
	int lasttok;
} SRCFILE;

/* structure for execution context */
typedef struct context {
	INSTRUCTION pools;
	NODE symbols;
	INSTRUCTION rule_list;
	SRCFILE srcfiles;
	int sourceline;
	char *source;
	void (*install_func)(NODE *);
	struct context *prev;
} AWK_CONTEXT;

/* for debugging purposes */
struct flagtab {
	int val;
	const char *name;
};


typedef struct block_item {
	size_t size;
	struct block_item *freep;
} BLOCK;

enum block_id {
	BLOCK_INVALID = 0,	/* not legal */
	BLOCK_NODE,
	BLOCK_BUCKET,
	BLOCK_MAX	/* count */
};	

typedef int (*Func_pre_exec)(INSTRUCTION **);
typedef void (*Func_post_exec)(INSTRUCTION *);

#ifndef LONG_MAX
#define LONG_MAX ((long)(~(1L << (sizeof (long) * 8 - 1))))
#endif
#ifndef ULONG_MAX
#define ULONG_MAX (~(unsigned long)0)
#endif
#ifndef LONG_MIN
#define LONG_MIN ((long)(-LONG_MAX - 1L))
#endif
#define UNLIMITED    LONG_MAX 

/* -------------------------- External variables -------------------------- */
/* gawk builtin variables */
extern long NF;
extern long NR;
extern long FNR;
extern int BINMODE;
extern int IGNORECASE;
extern bool RS_is_null;
extern char *OFS;
extern int OFSlen;
extern char *ORS;
extern int ORSlen;
extern char *OFMT;
extern char *CONVFMT;
extern int CONVFMTidx;
extern int OFMTidx;
extern char *TEXTDOMAIN;
extern NODE *BINMODE_node, *CONVFMT_node, *FIELDWIDTHS_node, *FILENAME_node;
extern NODE *FNR_node, *FS_node, *IGNORECASE_node, *NF_node;
extern NODE *NR_node, *OFMT_node, *OFS_node, *ORS_node, *RLENGTH_node;
extern NODE *RSTART_node, *RS_node, *RT_node, *SUBSEP_node, *PROCINFO_node;
extern NODE *LINT_node, *ERRNO_node, *TEXTDOMAIN_node, *FPAT_node;
extern NODE *PREC_node, *ROUNDMODE_node;
extern NODE *Nnull_string;
extern NODE *Null_field;
extern NODE **fields_arr;
extern int sourceline;
extern char *source;
extern int (*interpret)(INSTRUCTION *);	/* interpreter routine */
extern NODE *(*make_number)(double);	/* double instead of AWKNUM on purpose */
extern NODE *(*str2number)(NODE *);
extern NODE *(*format_val)(const char *, int, NODE *);
extern int (*cmp_numbers)(const NODE *, const NODE *);

/* built-in array types */
extern afunc_t str_array_func[];
extern afunc_t cint_array_func[];
extern afunc_t int_array_func[];

/* special node used to indicate success in array routines (not NULL) */
extern NODE *success_node;

extern BLOCK nextfree[];
extern bool field0_valid;

extern int do_flags;

extern SRCFILE *srcfiles; /* source files */

enum do_flag_values {
	DO_LINT_INVALID	= 0x0001,	/* only warn about invalid */
	DO_LINT_ALL	= 0x0002,	/* warn about all things */
	DO_LINT_OLD	= 0x0004,	/* warn about stuff not in V7 awk */
	DO_TRADITIONAL	= 0x0008,	/* no gnu extensions, add traditional weirdnesses */
	DO_POSIX	= 0x0010,	/* turn off gnu and unix extensions */
	DO_INTL		= 0x0020,	/* dump locale-izable strings to stdout */
	DO_NON_DEC_DATA	= 0x0040,	/* allow octal/hex C style DATA. Use with caution! */
	DO_INTERVALS	= 0x0080,	/* allow {...,...} in regexps, see resetup() */
	DO_PRETTY_PRINT	= 0x0100,	/* pretty print the program */
	DO_DUMP_VARS	= 0x0200,	/* dump all global variables at end */
	DO_TIDY_MEM	= 0x0400,	/* release vars when done */
	DO_SANDBOX	= 0x0800,	/* sandbox mode - disable 'system' function & redirections */
	DO_PROFILE	= 0x1000,	/* profile the program */
	DO_DEBUG	= 0x2000,	/* debug the program */
	DO_MPFR		= 0x4000	/* arbitrary-precision floating-point math */
};

#define do_traditional      (do_flags & DO_TRADITIONAL)
#define do_posix            (do_flags & DO_POSIX)
#define do_intl             (do_flags & DO_INTL)
#define do_non_decimal_data (do_flags & DO_NON_DEC_DATA)
#define do_intervals        (do_flags & DO_INTERVALS)
#define do_pretty_print     (do_flags & DO_PRETTY_PRINT)
#define do_profile          (do_flags & DO_PROFILE)
#define do_dump_vars        (do_flags & DO_DUMP_VARS)
#define do_tidy_mem         (do_flags & DO_TIDY_MEM)
#define do_sandbox          (do_flags & DO_SANDBOX)
#define do_debug            (do_flags & DO_DEBUG)
#define do_mpfr             (do_flags & DO_MPFR)

extern bool do_optimize;
extern int use_lc_numeric;
extern int exit_val;

#ifdef NO_LINT
#define do_lint 0
#define do_lint_old 0
#else
#define do_lint             (do_flags & (DO_LINT_INVALID|DO_LINT_ALL))
#define do_lint_old         (do_flags & DO_LINT_OLD)
#endif
extern int gawk_mb_cur_max;

#if defined (HAVE_GETGROUPS) && defined(NGROUPS_MAX) && NGROUPS_MAX > 0
extern GETGROUPS_T *groupset;
extern int ngroups;
#endif

#ifdef HAVE_LOCALE_H
extern struct lconv loc;
#endif /* HAVE_LOCALE_H */

#ifdef HAVE_MPFR
extern mpfr_prec_t PRECISION;
extern mpfr_rnd_t ROUND_MODE;
extern mpz_t MNR;
extern mpz_t MFNR;
extern mpz_t mpzval;
extern bool do_ieee_fmt;	/* emulate IEEE 754 floating-point format */
#endif


extern const char *myname;
extern const char def_strftime_format[];

extern char quote;
extern char *defpath;
extern char *deflibpath;
extern char envsep;

extern char casetable[];	/* for case-independent regexp matching */

/* ------------------------- Runtime stack -------------------------------- */

typedef union stack_item {
	NODE *rptr;	/* variable etc. */
	NODE **lptr;	/* address of a variable etc. */
} STACK_ITEM;

extern STACK_ITEM *stack_ptr;
extern NODE *frame_ptr;
extern STACK_ITEM *stack_bottom;
extern STACK_ITEM *stack_top;

#define decr_sp()		(stack_ptr--)
#define incr_sp()		((stack_ptr < stack_top) ? ++stack_ptr : grow_stack())
#define stack_adj(n)		(stack_ptr += (n))
#define stack_empty()		(stack_ptr < stack_bottom)

#define POP()			(decr_sp()->rptr)
#define POP_ADDRESS()		(decr_sp()->lptr)
#define PEEK(n)			((stack_ptr - (n))->rptr)
#define TOP()			(stack_ptr->rptr)		/* same as PEEK(0) */
#define TOP_ADDRESS()		(stack_ptr->lptr) 
#define PUSH(r)			(void) (incr_sp()->rptr = (r))
#define PUSH_ADDRESS(l)		(void) (incr_sp()->lptr = (l))
#define REPLACE(r)		(void) (stack_ptr->rptr = (r))
#define REPLACE_ADDRESS(l)	(void) (stack_ptr->lptr = (l))

/* function param */
#define GET_PARAM(n)	frame_ptr->stack[n]

/*
 * UPREF --- simplified versions of dupnode, does not handle FIELD node.
 * Most appropriate use is for elements on the runtime stack.
 * When in doubt, use dupnode.
 */

#define UPREF(r)	(void) ((r)->valref++)

extern void r_unref(NODE *tmp);

static inline void
DEREF(NODE *r)
{
	assert(r->valref > 0);
	if (--r->valref == 0)
		r_unref(r);
}

#define POP_NUMBER() force_number(POP_SCALAR())
#define TOP_NUMBER() force_number(TOP_SCALAR())

/* ------------------------- Pseudo-functions ------------------------- */
#ifdef HAVE_MPFR
/* conversion to C types */
#define get_number_ui(n)	(((n)->flags & MPFN) ? mpfr_get_ui((n)->mpg_numbr, ROUND_MODE) \
				: ((n)->flags & MPZN) ? mpz_get_ui((n)->mpg_i) \
				: (unsigned long) (n)->numbr)
#define get_number_si(n)	(((n)->flags & MPFN) ? mpfr_get_si((n)->mpg_numbr, ROUND_MODE) \
				: ((n)->flags & MPZN) ? mpz_get_si((n)->mpg_i) \
				: (long) (n)->numbr)
#define get_number_d(n)		(((n)->flags & MPFN) ? mpfr_get_d((n)->mpg_numbr, ROUND_MODE) \
				: ((n)->flags & MPZN) ? mpz_get_d((n)->mpg_i) \
				: (double) (n)->numbr)
#define get_number_uj(n)	(((n)->flags & MPFN) ? mpfr_get_uj((n)->mpg_numbr, ROUND_MODE) \
				: ((n)->flags & MPZN) ? (uintmax_t) mpz_get_d((n)->mpg_i) \
				: (uintmax_t) (n)->numbr)

#define iszero(n)		(((n)->flags & MPFN) ? mpfr_zero_p((n)->mpg_numbr) \
				: ((n)->flags & MPZN) ? (mpz_sgn((n)->mpg_i) == 0) \
				: ((n)->numbr == 0.0))

#define IEEE_FMT(r, t)		(void) (do_ieee_fmt && format_ieee(r, t))

#define mpg_float()		mpg_node(MPFN)
#define mpg_integer()		mpg_node(MPZN)
#define is_mpg_float(n)		(((n)->flags & MPFN) != 0)
#define is_mpg_integer(n)	(((n)->flags & MPZN) != 0)
#define is_mpg_number(n)	(((n)->flags & (MPZN|MPFN)) != 0)
#else
#define get_number_ui(n)	(unsigned long) (n)->numbr
#define get_number_si(n)	(long) (n)->numbr
#define get_number_d(n)		(double) (n)->numbr
#define get_number_uj(n)	(uintmax_t) (n)->numbr

#define is_mpg_number(n)	0
#define is_mpg_float(n)		0
#define is_mpg_integer(n)	0
#define iszero(n)		((n)->numbr == 0.0)
#endif

#define var_uninitialized(n)	((n)->var_value == Nnull_string)

#define get_lhs(n, r)	 (n)->type == Node_var && ! var_uninitialized(n) ? \
				&((n)->var_value) : r_get_lhs((n), (r))

#define getblock(p, id, ty)  (void) ((p = (ty) nextfree[id].freep) ? \
			(ty) (nextfree[id].freep = ((BLOCK *) p)->freep) \
			: (p = (ty) more_blocks(id)))
#define freeblock(p, id)	 (void) (((BLOCK *) p)->freep = nextfree[id].freep, \
					nextfree[id].freep = (BLOCK *) p)

#define getnode(n)	getblock(n, BLOCK_NODE, NODE *)
#define freenode(n)	freeblock(n, BLOCK_NODE)

#define getbucket(b) 	getblock(b, BLOCK_BUCKET, BUCKET *)
#define freebucket(b)	freeblock(b, BLOCK_BUCKET)

#define	make_string(s, l)	make_str_node((s), (l), 0)

#define		SCAN			1
#define		ALREADY_MALLOCED	2

#define	cant_happen()	r_fatal("internal error line %d, file: %s", \
				__LINE__, __FILE__)

#define	emalloc(var,ty,x,str)	(void) (var = (ty) emalloc_real((size_t)(x), str, #var, __FILE__, __LINE__))
#define	erealloc(var,ty,x,str)	(void) (var = (ty) erealloc_real((void *) var, (size_t)(x), str, #var, __FILE__, __LINE__))

#define efree(p)	free(p)

#define fatal		(*(set_loc(__FILE__, __LINE__), r_fatal))

extern jmp_buf fatal_tag;
extern bool fatal_tag_valid;

#define PUSH_BINDING(stack, tag, val)	\
if (val++) \
	memcpy((char *) (stack), (const char *) tag, sizeof(jmp_buf))
#define POP_BINDING(stack, tag, val)	\
if (--val) \
	memcpy((char *) tag, (const char *) (stack), sizeof(jmp_buf))

#define assoc_length(a)	((*((a)->alength(a, NULL)))->table_size)
#define assoc_empty(a)	(assoc_length(a) == 0)
#define assoc_lookup(a, s)	((a)->alookup(a, s))

/* assoc_clear --- flush all the values in symbol[] */
#define assoc_clear(a)	(void) ((a)->aclear(a, NULL))

/* assoc_remove --- remove an index from symbol[] */
#define assoc_remove(a, s) ((a)->aremove(a, s) != NULL)

/* ------------- Function prototypes or defs (as appropriate) ------------- */
/* array.c */
typedef enum { SORTED_IN = 1, ASORT, ASORTI } sort_context_t;
typedef enum {
	ANONE   = 0x00,		/* "unused" value */
	AINDEX	= 0x001,	/* list of indices */ 
	AVALUE	= 0x002,	/* list of values */
	AINUM	= 0x004,	/* numeric index */
	AISTR	= 0x008,	/* string index */
	AVNUM	= 0x010,	/* numeric scalar value */
	AVSTR	= 0x020,	/* string scalar value */
	AASC	= 0x040,	/* ascending order */
	ADESC	= 0x080,	/* descending order */
	ADELETE = 0x100		/* need a single index; for use in do_delete_loop */
} assoc_kind_t;

extern NODE *make_array(void);
extern void null_array(NODE *symbol);
extern NODE *force_array(NODE *symbol, bool canfatal);
extern const char *make_aname(const NODE *symbol);
extern const char *array_vname(const NODE *symbol);
extern void array_init(void);
extern int register_array_func(afunc_t *afunc);
extern NODE **null_length(NODE *symbol, NODE *subs);
extern NODE **null_afunc(NODE *symbol, NODE *subs);
extern void set_SUBSEP(void);
extern NODE *concat_exp(int nargs, bool do_subsep);
extern NODE *assoc_copy(NODE *symbol, NODE *newsymb);
extern void assoc_dump(NODE *symbol, NODE *p);
extern NODE **assoc_list(NODE *symbol, const char *sort_str, sort_context_t sort_ctxt);
extern void assoc_info(NODE *subs, NODE *val, NODE *p, const char *aname);
extern void do_delete(NODE *symbol, int nsubs);
extern void do_delete_loop(NODE *symbol, NODE **lhs);
extern NODE *do_adump(int nargs);
extern NODE *do_aoption(int nargs);
extern NODE *do_asort(int nargs);
extern NODE *do_asorti(int nargs);
extern unsigned long (*hash)(const char *s, size_t len, unsigned long hsize, size_t *code);
extern void init_env_array(NODE *env_node);
/* awkgram.c */
extern NODE *variable(int location, char *name, NODETYPE type);
extern int parse_program(INSTRUCTION **pcode);
extern void track_ext_func(const char *name);
extern void dump_funcs(void);
extern void dump_vars(const char *fname);
extern const char *getfname(NODE *(*)(int));
extern NODE *stopme(int nargs);
extern void shadow_funcs(void);
extern int check_special(const char *name);
extern SRCFILE *add_srcfile(enum srctype stype, char *src, SRCFILE *curr, bool *already_included, int *errcode);
extern void free_srcfile(SRCFILE *thisfile);
extern int files_are_same(char *path, SRCFILE *src);
extern void valinfo(NODE *n, Func_print print_func, FILE *fp);
extern void negate_num(NODE *n);
typedef NODE *(*builtin_func_t)(int);	/* function that implements a built-in */
extern builtin_func_t lookup_builtin(const char *name);
extern void install_builtins(void);
extern bool is_alpha(int c);
extern bool is_alnum(int c);
extern bool is_identchar(int c);
extern NODE *make_regnode(int type, NODE *exp);
/* builtin.c */
extern double double_to_int(double d);
extern NODE *do_exp(int nargs);
extern NODE *do_fflush(int nargs);
extern NODE *do_index(int nargs);
extern NODE *do_int(int nargs);
extern NODE *do_isarray(int nargs);
extern NODE *do_length(int nargs);
extern NODE *do_log(int nargs);
extern NODE *do_mktime(int nargs);
extern NODE *do_sprintf(int nargs);
extern void do_printf(int nargs, int redirtype);
extern void print_simple(NODE *tree, FILE *fp);
extern NODE *do_sqrt(int nargs);
extern NODE *do_substr(int nargs);
extern NODE *do_strftime(int nargs);
extern NODE *do_systime(int nargs);
extern NODE *do_system(int nargs);
extern void do_print(int nargs, int redirtype);
extern void do_print_rec(int args, int redirtype);
extern NODE *do_tolower(int nargs);
extern NODE *do_toupper(int nargs);
extern NODE *do_atan2(int nargs);
extern NODE *do_sin(int nargs);
extern NODE *do_cos(int nargs);
extern NODE *do_rand(int nargs);
extern NODE *do_srand(int nargs);
extern NODE *do_match(int nargs);
extern NODE *do_sub(int nargs, unsigned int flags);
extern NODE *call_sub(const char *name, int nargs);
extern NODE *call_match(int nargs);
extern NODE *call_split_func(const char *name, int nargs);
extern NODE *format_tree(const char *, size_t, NODE **, long);
extern NODE *do_lshift(int nargs);
extern NODE *do_rshift(int nargs);
extern NODE *do_and(int nargs);
extern NODE *do_or(int nargs);
extern NODE *do_xor(int nargs);
extern NODE *do_compl(int nargs);
extern NODE *do_strtonum(int nargs);
extern AWKNUM nondec2awknum(char *str, size_t len, char **endptr);
extern NODE *do_dcgettext(int nargs);
extern NODE *do_dcngettext(int nargs);
extern NODE *do_bindtextdomain(int nargs);
extern NODE *do_intdiv(int nargs);
extern NODE *do_typeof(int nargs);
extern int strncasecmpmbs(const unsigned char *,
			  const unsigned char *, size_t);
/* eval.c */
extern void PUSH_CODE(INSTRUCTION *cp);
extern INSTRUCTION *POP_CODE(void);
extern void init_interpret(void);
extern int cmp_nodes(NODE *t1, NODE *t2);
extern int cmp_awknums(const NODE *t1, const NODE *t2);
extern void set_IGNORECASE(void);
extern void set_OFS(void);
extern void set_ORS(void);
extern void set_OFMT(void);
extern void set_CONVFMT(void);
extern void set_BINMODE(void);
extern void set_LINT(void);
extern void set_TEXTDOMAIN(void);
extern void update_ERRNO_int(int);
extern void update_ERRNO_string(const char *string);
extern void unset_ERRNO(void);
extern void update_NR(void);
extern void update_NF(void);
extern void update_FNR(void);
extern const char *redflags2str(int);
extern const char *flags2str(int);
extern const char *genflags2str(int flagval, const struct flagtab *tab);
extern const char *nodetype2str(NODETYPE type);
extern void load_casetable(void);
extern AWKNUM calc_exp(AWKNUM x1, AWKNUM x2);
extern const char *opcode2str(OPCODE type);
extern const char *op2str(OPCODE type);
extern NODE **r_get_lhs(NODE *n, bool reference);
extern STACK_ITEM *grow_stack(void);
extern void dump_fcall_stack(FILE *fp);
extern int register_exec_hook(Func_pre_exec preh, Func_post_exec posth);
extern NODE **r_get_field(NODE *n, Func_ptr *assign, bool reference);
/* ext.c */
extern NODE *do_ext(int nargs);
void load_ext(const char *lib_name);	/* temporary */
extern void close_extensions(void);
#ifdef DYNAMIC
extern awk_bool_t make_builtin(const awk_ext_func_t *);
extern NODE *get_argument(int);
extern NODE *get_actual_argument(NODE *, int, bool);
#define get_scalar_argument(n, i)  get_actual_argument((n), (i), false)
#define get_array_argument(n, i)   get_actual_argument((n), (i), true)
#endif
/* field.c */
extern void init_fields(void);
extern void set_record(const char *buf, int cnt);
extern void reset_record(void);
extern void rebuild_record(void);
extern void set_NF(void);
extern NODE **get_field(long num, Func_ptr *assign);
extern NODE *do_split(int nargs);
extern NODE *do_patsplit(int nargs);
extern void set_FS(void);
extern void set_RS(void);
extern void set_FIELDWIDTHS(void);
extern void set_FPAT(void);
extern void update_PROCINFO_str(const char *subscript, const char *str);
extern void update_PROCINFO_num(const char *subscript, AWKNUM val);

typedef enum {
	Using_FS,
	Using_FIELDWIDTHS,
	Using_FPAT
} field_sep_type;
extern field_sep_type current_field_sep(void);

/* gawkapi.c: */
extern gawk_api_t api_impl;
extern void init_ext_api(void);
extern void update_ext_api(void);
extern NODE *awk_value_to_node(const awk_value_t *);
extern void run_ext_exit_handlers(int exitval);
extern void print_ext_versions(void);

/* gawkmisc.c */
extern char *gawk_name(const char *filespec);
extern void os_arg_fixup(int *argcp, char ***argvp);
extern int os_devopen(const char *name, int flag);
extern void os_close_on_exec(int fd, const char *name, const char *what, const char *dir);
extern int os_isatty(int fd);
extern int os_isdir(int fd);
extern int os_isreadable(const awk_input_buf_t *iobuf, bool *isdir);
extern int os_is_setuid(void);
extern int os_setbinmode(int fd, int mode);
extern void os_restore_mode(int fd);
extern size_t optimal_bufsize(int fd, struct stat *sbuf);
extern int ispath(const char *file);
extern int isdirpunct(int c);

/* io.c */
extern void init_sockets(void);
extern void init_io(void);
extern void register_input_parser(awk_input_parser_t *input_parser);
extern void register_output_wrapper(awk_output_wrapper_t *wrapper);
extern void register_two_way_processor(awk_two_way_processor_t *processor);
extern void set_FNR(void);
extern void set_NR(void);

extern struct redirect *redirect(NODE *redir_exp, int redirtype, int *errflg, bool failure_fatal);
extern struct redirect *redirect_string(const char *redir_exp_str,
		size_t redir_exp_len, bool not_string_flag, int redirtype,
		int *errflg, int extfd, bool failure_fatal);
extern NODE *do_close(int nargs);
extern int flush_io(void);
extern int close_io(bool *stdio_problem);
typedef enum { CLOSE_ALL, CLOSE_TO, CLOSE_FROM } two_way_close_type;
extern int close_rp(struct redirect *rp, two_way_close_type how);
extern int devopen_simple(const char *name, const char *mode, bool try_real_open);
extern int devopen(const char *name, const char *mode);
extern int srcopen(SRCFILE *s);
extern char *find_source(const char *src, struct stat *stb, int *errcode, int is_extlib);
extern NODE *do_getline_redir(int intovar, enum redirval redirtype);
extern NODE *do_getline(int intovar, IOBUF *iop);
extern struct redirect *getredirect(const char *str, int len);
extern bool inrec(IOBUF *iop, int *errcode);
extern int nextfile(IOBUF **curfile, bool skipping);
extern bool is_non_fatal_std(FILE *fp);
extern bool is_non_fatal_redirect(const char *str);
/* main.c */
extern int arg_assign(char *arg, bool initing);
extern int is_std_var(const char *var);
extern int is_off_limits_var(const char *var);
extern char *estrdup(const char *str, size_t len);
extern void update_global_values();
extern long getenv_long(const char *name);
extern void after_beginfile(IOBUF **curfile);

/* mpfr.c */
extern void set_PREC(void);
extern void set_ROUNDMODE(void);
extern void mpfr_unset(NODE *n);
#ifdef HAVE_MPFR
extern int mpg_cmp(const NODE *, const NODE *);
extern int format_ieee(mpfr_ptr, int);
extern NODE *mpg_update_var(NODE *);
extern long mpg_set_var(NODE *);
extern NODE *do_mpfr_and(int);
extern NODE *do_mpfr_atan2(int);
extern NODE *do_mpfr_compl(int);
extern NODE *do_mpfr_cos(int);
extern NODE *do_mpfr_exp(int);
extern NODE *do_mpfr_int(int);
extern NODE *do_mpfr_intdiv(int);
extern NODE *do_mpfr_log(int);
extern NODE *do_mpfr_lshift(int);
extern NODE *do_mpfr_or(int);
extern NODE *do_mpfr_rand(int);
extern NODE *do_mpfr_rshift(int);
extern NODE *do_mpfr_sin(int);
extern NODE *do_mpfr_sqrt(int);
extern NODE *do_mpfr_srand(int);
extern NODE *do_mpfr_strtonum(int);
extern NODE *do_mpfr_xor(int);
extern void init_mpfr(mpfr_prec_t, const char *);
extern void cleanup_mpfr(void);
extern NODE *mpg_node(unsigned int);
extern const char *mpg_fmt(const char *, ...);
extern int mpg_strtoui(mpz_ptr, char *, size_t, char **, int);
#endif
/* msg.c */
extern void gawk_exit(int status);
extern void final_exit(int status) ATTRIBUTE_NORETURN;
extern void err(bool isfatal, const char *s, const char *emsg, va_list argp) ATTRIBUTE_PRINTF(3, 0);
extern void msg (const char *mesg, ...) ATTRIBUTE_PRINTF_1;
extern void error (const char *mesg, ...) ATTRIBUTE_PRINTF_1;
extern void r_warning (const char *mesg, ...) ATTRIBUTE_PRINTF_1;
extern void set_loc (const char *file, int line);
extern void r_fatal (const char *mesg, ...) ATTRIBUTE_PRINTF_1;
#if __GNUC__ > 3 || (__GNUC__ == 3 && __GNUC_MINOR__ >= 2)
extern void (*lintfunc)(const char *mesg, ...) ATTRIBUTE_PRINTF_1;
#else
extern void (*lintfunc)(const char *mesg, ...);
#endif
/* profile.c */
extern void init_profiling_signals(void);
extern void set_prof_file(const char *filename);
extern void dump_prog(INSTRUCTION *code);
extern char *pp_number(NODE *n);
extern char *pp_string(const char *in_str, size_t len, int delim);
extern char *pp_node(NODE *n);
extern int pp_func(INSTRUCTION *pc, void *);
extern void pp_string_fp(Func_print print_func, FILE *fp, const char *str,
		size_t namelen, int delim, bool breaklines);
/* node.c */
extern NODE *r_force_number(NODE *n);
extern NODE *r_format_val(const char *format, int index, NODE *s);
extern NODE *r_dupnode(NODE *n);
extern NODE *make_str_node(const char *s, size_t len, int flags);
extern void *more_blocks(int id);
extern int parse_escape(const char **string_ptr);
extern NODE *str2wstr(NODE *n, size_t **ptr);
extern NODE *wstr2str(NODE *n);
#define force_wstring(n)	str2wstr(n, NULL)
extern const wchar_t *wstrstr(const wchar_t *haystack, size_t hs_len,
		const wchar_t *needle, size_t needle_len);
extern const wchar_t *wcasestrstr(const wchar_t *haystack, size_t hs_len,
		const wchar_t *needle, size_t needle_len);
extern void r_free_wstr(NODE *n);
#define free_wstr(n)	do { if ((n)->flags & WSTRCUR) r_free_wstr(n); } while(0)
extern wint_t btowc_cache[];
#define btowc_cache(x) btowc_cache[(x)&0xFF]
extern void init_btowc_cache();
#define is_valid_character(b)	(btowc_cache[(b)&0xFF] != WEOF)
/* re.c */
extern Regexp *make_regexp(const char *s, size_t len, bool ignorecase, bool dfa, bool canfatal);
extern int research(Regexp *rp, char *str, int start, size_t len, int flags);
extern void refree(Regexp *rp);
extern void reg_error(const char *s);
extern Regexp *re_update(NODE *t);
extern void resyntax(int syntax);
extern void resetup(void);
extern int avoid_dfa(NODE *re, char *str, size_t len);
extern int reisstring(const char *text, size_t len, Regexp *re, const char *buf);
extern int get_numbase(const char *str, bool use_locale);

/* symbol.c */
extern void load_symbols();
extern void init_symbol_table();
extern NODE *symbol_table;
extern NODE *func_table;
extern NODE *install_symbol(const char *name, NODETYPE type);
extern NODE *remove_symbol(NODE *r);
extern void destroy_symbol(NODE *r);
extern void release_symbols(NODE *symlist, int keep_globals);
extern void append_symbol(NODE *r);
extern NODE *lookup(const char *name);
extern NODE *make_params(char **pnames, int pcount);
extern void install_params(NODE *func);
extern void remove_params(NODE *func);
extern void release_all_vars(void);
extern int foreach_func(NODE **table, int (*)(INSTRUCTION *, void *), void *);
extern INSTRUCTION *bcalloc(OPCODE op, int size, int srcline);
extern void bcfree(INSTRUCTION *);
extern AWK_CONTEXT *new_context(void);
extern void push_context(AWK_CONTEXT *ctxt);
extern void pop_context();
extern int in_main_context();
extern void free_context(AWK_CONTEXT *ctxt, bool keep_globals);
extern NODE **variable_list();
extern NODE **function_list(bool sort);
extern void print_vars(NODE **table, Func_print print_func, FILE *fp);
extern bool check_param_names(void);

/* floatcomp.c */
#ifdef HAVE_UINTMAX_T
extern uintmax_t adjust_uint(uintmax_t n);
#else
#define adjust_uint(n) (n)
#endif

#ifdef HAVE_SYS_WAIT_H
#include <sys/wait.h>
#endif
#ifndef WEXITSTATUS
#if defined(VMS)
#define WEXITSTATUS(stat_val) (stat_val)
#else /* ! defined(VMS) */
#define WEXITSTATUS(stat_val) ((((unsigned) (stat_val)) >> 8) & 0xFF)
#endif /* ! defined(VMS)) */
#endif /* WEXITSTATUS */

/* For z/OS, from Dave Pitts. EXIT_FAILURE is normally 8, make it 1. */
#if defined(EXIT_FAILURE) && EXIT_FAILURE == 8
# undef EXIT_FAILURE
#endif

/* EXIT_SUCCESS and EXIT_FAILURE normally come from <stdlib.h> */
#ifndef EXIT_SUCCESS
# define EXIT_SUCCESS 0
#endif
#ifndef EXIT_FAILURE
# define EXIT_FAILURE 1
#endif
/* EXIT_FATAL is specific to gawk, not part of Standard C */
#ifndef EXIT_FATAL
# define EXIT_FATAL   2
#endif

/* ------------------ Inline Functions ------------------ */

/*
 * These must come last to get all the function declarations and
 * macro definitions before their bodies.
 *
 * This is wasteful if the compiler doesn't support inline. We won't
 * worry about it until someone complains.
 */

/* POP_ARRAY --- get the array at the top of the stack */

static inline NODE *
POP_ARRAY()
{
	NODE *t = POP();

	return (t->type == Node_var_array) ? t : force_array(t, true);
}

/* POP_PARAM --- get the top parameter, array or scalar */

static inline NODE *
POP_PARAM()
{
	NODE *t = POP();

	return (t->type == Node_var_array) ? t : force_array(t, false);
}

/* POP_SCALAR --- pop the scalar at the top of the stack */

static inline NODE *
POP_SCALAR()
{
	NODE *t = POP();

	if (t->type == Node_var_array)
		fatal(_("attempt to use array `%s' in a scalar context"), array_vname(t));
	
	return t;
}

/* TOP_SCALAR --- get the scalar at the top of the stack */

static inline NODE *
TOP_SCALAR()
{
	NODE *t = TOP();

	if (t->type == Node_var_array)
		fatal(_("attempt to use array `%s' in a scalar context"), array_vname(t));
	
	return t;
}

/* POP_STRING --- pop the string at the top of the stack */
#define POP_STRING()	force_string(POP_SCALAR())

/* TOP_STRING --- get the string at the top of the stack */
#define TOP_STRING()	force_string(TOP_SCALAR())

/* in_array --- return pointer to element in array if there */

static inline NODE *
in_array(NODE *a, NODE *s)
{
	NODE **ret;

	ret = a->aexists(a, s);
	
	return ret ? *ret : NULL;
}

#ifdef GAWKDEBUG
#define dupnode	r_dupnode
#else
/* dupnode --- up the reference on a node */

static inline NODE *
dupnode(NODE *n)
{
	if ((n->flags & MALLOC) != 0) {
		n->valref++;
		return n;
	}
	return r_dupnode(n);
}
#endif

/* force_string --- force a node to have a string value */

static inline NODE *
force_string(NODE *s)
{
	if (s->type == Node_typedregex)
		return dupnode(s->re_exp);

	if ((s->flags & STRCUR) != 0
		    && (s->stfmt == -1 || s->stfmt == CONVFMTidx)
	)
		return s;
	return format_val(CONVFMT, CONVFMTidx, s);
}

#ifdef GAWKDEBUG
#define unref	r_unref
#define	force_number	str2number
#else /* not GAWKDEBUG */

/* unref --- decrease the reference count and/or free a node */

static inline void
unref(NODE *r)
{
	if (r != NULL && --r->valref <= 0)
		r_unref(r);
}

/* force_number --- force a  node to have a numeric value */

static inline NODE *
force_number(NODE *n)
{
	if (n->type == Node_typedregex)
		return Nnull_string;

	return (n->flags & NUMCUR) != 0 ? n : str2number(n);
}

#endif /* GAWKDEBUG */

<<<<<<< HEAD
/*
 * In certain contexts, the true type of a scalar value matters, and we
 * must ascertain whether it is a a NUMBER or a STRING. In such situations,
 * please use this function to resolve the type.
 *
 * It is safe to assume that the return value will be the same NODE,
 * since force_number on a MAYBE_NUM should always returns the same NODE,
 * and force_string on an INTIND should as well.
 *
 * There is no way to handle a Node_typedregex correctly, so we ignore
 * that case.
 */
static inline NODE *
fixtype(NODE *n)
{
	assert((n->type == Node_val) || (n->type == Node_typedregex));
	if (n->type == Node_val) {
		if ((n->flags & MAYBE_NUM) != 0)
			return force_number(n);
		if ((n->flags & INTIND) != 0)
			return force_string(n);
	}
	return n;
}

/*
 * In `awk', a value is considered to be true if it is nonzero _or_
 * non-null. Otherwise, the value is false.
 */
static inline int
boolval(NODE *t)
{
	(void) fixtype(t);
	if ((t->flags & NUMBER) != 0)
		return ! iszero(t);
	return (t->stlen > 0);
}
=======
/* emalloc_real --- malloc with error checking */
>>>>>>> b5c92588

static inline void *
emalloc_real(size_t count, const char *where, const char *var, const char *file, int line)
{
	void *ret;

	if (count == 0)
		fatal("%s:%d: emalloc called with zero bytes", file, line);

	ret = (void *) malloc(count);
	if (ret == NULL)
		fatal(_("%s:%d:%s: %s: can't allocate %ld bytes of memory (%s)"),
			file, line, where, var, (long) count, strerror(errno));

	return ret;
}

/* erealloc_real --- realloc with error checking */

static inline void *
erealloc_real(void *ptr, size_t count, const char *where, const char *var, const char *file, int line)
{
	void *ret;

	if (count == 0)
		fatal("%s:%d: erealloc called with zero bytes", file, line);

	ret = (void *) realloc(ptr, count);
	if (ret == NULL)
		fatal(_("%s:%d:%s: %s: can't reallocate %ld bytes of memory (%s)"),
			file, line, where, var, (long) count, strerror(errno));

	return ret;
}<|MERGE_RESOLUTION|>--- conflicted
+++ resolved
@@ -1824,7 +1824,7 @@
 
 #endif /* GAWKDEBUG */
 
-<<<<<<< HEAD
+
 /*
  * In certain contexts, the true type of a scalar value matters, and we
  * must ascertain whether it is a a NUMBER or a STRING. In such situations,
@@ -1862,9 +1862,8 @@
 		return ! iszero(t);
 	return (t->stlen > 0);
 }
-=======
+
 /* emalloc_real --- malloc with error checking */
->>>>>>> b5c92588
 
 static inline void *
 emalloc_real(size_t count, const char *where, const char *var, const char *file, int line)
