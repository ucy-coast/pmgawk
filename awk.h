--- conflicted
+++ resolved
@@ -458,14 +458,9 @@
 #		define	ARRAYMAXED	0x4000       /* array is at max size */
 #		define	HALFHAT		0x8000       /* half-capacity Hashed Array Tree;
 		                                      * See cint_array.c */
-<<<<<<< HEAD
-#		define	XARRAY		0x20000
-#		define	NUMCONSTSTR	0x40000	/* have string value for numeric constant */
-#		define  REGEX           0x80000 /* this is a typed regex */
-=======
 #		define	XARRAY		0x10000
 #		define	NUMCONSTSTR	0x20000	/* have string value for numeric constant */
->>>>>>> c2448a50
+#		define  REGEX           0x40000 /* this is a typed regex */
 } NODE;
 
 #define vname sub.nodep.name
