--- conflicted
+++ resolved
@@ -1790,14 +1790,10 @@
 static inline NODE *
 force_number(NODE *n)
 {
-<<<<<<< HEAD
 	if (n->type == Node_hardregex)
 		return Nnull_string;
 
-	return (n->flags & NUMCUR) ? n : str2number(n);
-=======
 	return (n->flags & NUMCUR) != 0 ? n : str2number(n);
->>>>>>> 969a8d5a
 }
 
 #endif /* GAWKDEBUG */
