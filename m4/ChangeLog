<<<<<<< HEAD
2016-01-27         Arnold D. Robbins     <arnold@skeeve.com>

	* arch.m4 (GAWK_AC_AIX_TWEAK): Remove definition.

2016-01-03         Arnold D. Robbins     <arnold@skeeve.com>

	* arch.m4 (GAWK_AC_LINUX_ALPHA): Remove definition.
=======
2016-02-22  gettextize  <bug-gnu-gettext@gnu.org>

	* gettext.m4: Upgrade to gettext-0.19.7.
	* lib-ld.m4: Upgrade to gettext-0.19.7.
	* lib-link.m4: Upgrade to gettext-0.19.7.
	* lib-prefix.m4: Upgrade to gettext-0.19.7.
	* nls.m4: Upgrade to gettext-0.19.7.
	* po.m4: Upgrade to gettext-0.19.7.
	* progtest.m4: Upgrade to gettext-0.19.7.
>>>>>>> 2c80dd38

2015-09-11	Daniel Richard G.	<skunk@iSKUNK.ORG>

	* arch.m4: Rework again. In particular, provide a wrapper
	for CC to work around some issues.

2015-08-28	Daniel Richard G.	<skunk@iSKUNK.ORG>

	* arch.m4: Complete rewrite of AC_ZOS_USS. It no longer
	deletes awkgram.c and command.c on a z/OS system, as these are
	now usable in EBCDIC-land without regeneration; it sets some
	important CFLAGS/CPPFLAGS to enable standard compiler
	behavior, like giving an error instead of a warning when a
	header file cannot be found (!); prevents the use of cc(1),
	which on z/OS does not build gawk correctly; and gives some
	help to the user if s/he is building with c89(1), which
	presents some difficulties due to its option syntax.

2015-08-02         Arnold D. Robbins     <arnold@skeeve.com>

	* codeset.m4, glibc2.m4, glibc21.m4, intdiv0.m4, intl.m4,
	intlmacosx.m4, intmax.m4, inttypes-pri.m4, inttypes_h.m4,
	lcmessage.m4, lock.m4, longlong.m4, printf-posix.m4,
	size_max.m4, stdint_h.m4, visibility.m4, wchar_t.m4,
	wint_t.m4, xsize.m4: Updated via autoreconf -f -i.
	* extern-inline.m4, fcntl-o.m4, threadlib.m4: Added.


2015-06-15         Yuta SATOH            <nigoro@gentoo.gr.jp>

	* readline.m4: Add check for libtermcap on Gentoo/FreeBSD.

2015-05-19         Arnold D. Robbins     <arnold@skeeve.com>

	* 4.1.3: Release tar ball made.

2015-04-29         Arnold D. Robbins     <arnold@skeeve.com>

	* 4.1.2: Release tar ball made.

2015-04-16         Arnold D. Robbins     <arnold@skeeve.com>

	* isc-posix.m4: Removed. No longer needed.

2015-01-24  gettextize  <bug-gnu-gettext@gnu.org>

	* iconv.m4: Upgrade to gettext-0.19.4.
	* po.m4: Upgrade to gettext-0.19.4.

2014-11-19  gettextize  <bug-gnu-gettext@gnu.org>

	* gettext.m4: Upgrade to gettext-0.19.3.
	* iconv.m4: Upgrade to gettext-0.19.3.
	* lib-ld.m4: Upgrade to gettext-0.19.3.
	* lib-link.m4: Upgrade to gettext-0.19.3.
	* lib-prefix.m4: Upgrade to gettext-0.19.3.
	* nls.m4: Upgrade to gettext-0.19.3.
	* po.m4: Upgrade to gettext-0.19.3.
	* progtest.m4: Upgrade to gettext-0.19.3.

2014-10-30         Arnold D. Robbins     <arnold@skeeve.com>

	* readline.m4: Enable cross compiling. Thanks to
	Christer Solskogen <christer.solskogen@gmail.com> for
	motivating and testing.

2014-04-08         Arnold D. Robbins     <arnold@skeeve.com>

	* 4.1.1: Release tar ball made.

2014-03-11         Arnold D. Robbins     <arnold@skeeve.com>

	* readline.m4: Add manual check for *bsd* OS and add -ltermcap
	if so.  Hack, slash. Can you say "quick and dirty" boys and girls?
	I knew you could.

2013-10-16         Arnold D. Robbins     <arnold@skeeve.com>

	* readline.m4: Add check for NULL return from readline() in
	call to printf() for results. Thanks to Dagobert Michelsen
	<dam@opencsw.org> for the report.

2013-08-29         Arnold D. Robbins     <arnold@skeeve.com>

	* readline.m4: Add additional code to check for history_list()
	function. Patterned after checks in:
	http://ftp.samba.org/pub/unpacked/samba_3_current/source4/lib/smbreadline/readline.m4
	Thanks to Larry Baker (larry.baker@stanfordalumni.org) for the
	pointer.

2013-05-09         Arnold D. Robbins     <arnold@skeeve.com>

	* 4.1.0: Release tar ball made.

2013-01-31         Arnold D. Robbins     <arnold@skeeve.com>

	* readline.m4: Add cross-compiling action.

2013-01-25         Arnold D. Robbins     <arnold@skeeve.com>

	* readline.m4 (GAWK_CHECK_READLINE): Renamed from GNUPG_CHECK_READLINE.
	Test program changed and test changed to try to run the built program
	since some systems don't notice a link dependency between libreadline
	and other libs until runtime. Isn't that fun?

2012-12-24         Arnold D. Robbins     <arnold@skeeve.com>

	* 4.0.2: Release tar ball made.

2012-10-27         Arnold D. Robbins     <arnold@skeeve.com>

	* po.m4, intl.m4: Fix droppings left over from a git merge.

2012-05-21         Andrew J. Schorr     <aschorr@telemetry-investments.com>

	* libtool.m4, ltoptions.m4, ltsugar.m4, ltversion.m4, lt~obsolete.m4:
	Remove files related to libtool support.  Libtool usage has been
	pushed down into the extension directory.

2012-04-01         John Haque      <j.eh@mchsi.com>

	* mpfr.m4: New file.

2012-04-27         Arnold D. Robbins     <arnold@skeeve.com>

	Update to autoconf 2.69, automake 1.12.

	* codeset.m4, glibc2.m4, glibc21.m4, intdiv0.m4, intl.m4, intldir.m4,
	intlmacosx.m4, intmax.m4, inttypes-pri.m4, inttypes_h.m4, lcmessage.m4,
	lock.m4, longlong.m4, printf-posix.m4, size_max.m4, stdint_h.m4,
	uintmax_t.m4, visibility.m4, wchar_t.m4, wint_t.m4, xsize.m4: Updated.

2012-03-30         Arnold D. Robbins     <arnold@skeeve.com>

	* noreturn.m4: New file.

2012-03-28         Arnold D. Robbins     <arnold@skeeve.com>

	* 4.0.1: Release tar ball made.

2011-06-23         Arnold D. Robbins     <arnold@skeeve.com>

	* ChangeLog.0: Rotated ChangeLog into this file.
	* ChangeLog: Created anew for gawk 4.0.0 and on.
	* 4.0.0: Release tar ball made.<|MERGE_RESOLUTION|>--- conflicted
+++ resolved
@@ -1,12 +1,3 @@
-<<<<<<< HEAD
-2016-01-27         Arnold D. Robbins     <arnold@skeeve.com>
-
-	* arch.m4 (GAWK_AC_AIX_TWEAK): Remove definition.
-
-2016-01-03         Arnold D. Robbins     <arnold@skeeve.com>
-
-	* arch.m4 (GAWK_AC_LINUX_ALPHA): Remove definition.
-=======
 2016-02-22  gettextize  <bug-gnu-gettext@gnu.org>
 
 	* gettext.m4: Upgrade to gettext-0.19.7.
@@ -16,7 +7,14 @@
 	* nls.m4: Upgrade to gettext-0.19.7.
 	* po.m4: Upgrade to gettext-0.19.7.
 	* progtest.m4: Upgrade to gettext-0.19.7.
->>>>>>> 2c80dd38
+
+2016-01-27         Arnold D. Robbins     <arnold@skeeve.com>
+
+	* arch.m4 (GAWK_AC_AIX_TWEAK): Remove definition.
+
+2016-01-03         Arnold D. Robbins     <arnold@skeeve.com>
+
+	* arch.m4 (GAWK_AC_LINUX_ALPHA): Remove definition.
 
 2015-09-11	Daniel Richard G.	<skunk@iSKUNK.ORG>
 
