/*
 * eval.c - gawk bytecode interpreter 
 */

/* 
 * Copyright (C) 1986, 1988, 1989, 1991-2011 the Free Software Foundation, Inc.
 * 
 * This file is part of GAWK, the GNU implementation of the
 * AWK Programming Language.
 * 
 * GAWK is free software; you can redistribute it and/or modify
 * it under the terms of the GNU General Public License as published by
 * the Free Software Foundation; either version 3 of the License, or
 * (at your option) any later version.
 * 
 * GAWK is distributed in the hope that it will be useful,
 * but WITHOUT ANY WARRANTY; without even the implied warranty of
 * MERCHANTABILITY or FITNESS FOR A PARTICULAR PURPOSE.  See the
 * GNU General Public License for more details.
 * 
 * You should have received a copy of the GNU General Public License
 * along with this program; if not, write to the Free Software
 * Foundation, Inc., 51 Franklin Street, Fifth Floor, Boston, MA  02110-1301, USA
 */

#include "awk.h"

extern void after_beginfile(IOBUF **curfile);
extern double pow(double x, double y);
extern double modf(double x, double *yp);
extern double fmod(double x, double y);
NODE **fcall_list = NULL;
long fcall_count = 0;
int currule = 0;
IOBUF *curfile = NULL;		/* current data file */
bool exiting = false;

int (*interpret)(INSTRUCTION *);
#define MAX_EXEC_HOOKS	10
static int num_exec_hook = 0;
static Func_pre_exec pre_execute[MAX_EXEC_HOOKS];
static Func_post_exec post_execute = NULL;

extern void frame_popped();

int OFSlen;
int ORSlen;
int OFMTidx;
int CONVFMTidx;

static NODE *node_Boolean[2];

/* This rather ugly macro is for VMS C */
#ifdef C
#undef C
#endif
#define C(c) ((char)c)  
/*
 * This table is used by the regexp routines to do case independent
 * matching. Basically, every ascii character maps to itself, except
 * uppercase letters map to lower case ones. This table has 256
 * entries, for ISO 8859-1. Note also that if the system this
 * is compiled on doesn't use 7-bit ascii, casetable[] should not be
 * defined to the linker, so gawk should not load.
 *
 * Do NOT make this array static, it is used in several spots, not
 * just in this file.
 *
 * 6/2004:
 * This table is also used for IGNORECASE for == and !=, and index().
 * Although with GLIBC, we could use tolower() everywhere and RE_ICASE
 * for the regex matcher, precomputing this table once gives us a
 * performance improvement.  I also think it's better for portability
 * to non-GLIBC systems.  All the world is not (yet :-) GNU/Linux.
 */
#if 'a' == 97	/* it's ascii */
char casetable[] = {
	'\000', '\001', '\002', '\003', '\004', '\005', '\006', '\007',
	'\010', '\011', '\012', '\013', '\014', '\015', '\016', '\017',
	'\020', '\021', '\022', '\023', '\024', '\025', '\026', '\027',
	'\030', '\031', '\032', '\033', '\034', '\035', '\036', '\037',
	/* ' '     '!'     '"'     '#'     '$'     '%'     '&'     ''' */
	'\040', '\041', '\042', '\043', '\044', '\045', '\046', '\047',
	/* '('     ')'     '*'     '+'     ','     '-'     '.'     '/' */
	'\050', '\051', '\052', '\053', '\054', '\055', '\056', '\057',
	/* '0'     '1'     '2'     '3'     '4'     '5'     '6'     '7' */
	'\060', '\061', '\062', '\063', '\064', '\065', '\066', '\067',
	/* '8'     '9'     ':'     ';'     '<'     '='     '>'     '?' */
	'\070', '\071', '\072', '\073', '\074', '\075', '\076', '\077',
	/* '@'     'A'     'B'     'C'     'D'     'E'     'F'     'G' */
	'\100', '\141', '\142', '\143', '\144', '\145', '\146', '\147',
	/* 'H'     'I'     'J'     'K'     'L'     'M'     'N'     'O' */
	'\150', '\151', '\152', '\153', '\154', '\155', '\156', '\157',
	/* 'P'     'Q'     'R'     'S'     'T'     'U'     'V'     'W' */
	'\160', '\161', '\162', '\163', '\164', '\165', '\166', '\167',
	/* 'X'     'Y'     'Z'     '['     '\'     ']'     '^'     '_' */
	'\170', '\171', '\172', '\133', '\134', '\135', '\136', '\137',
	/* '`'     'a'     'b'     'c'     'd'     'e'     'f'     'g' */
	'\140', '\141', '\142', '\143', '\144', '\145', '\146', '\147',
	/* 'h'     'i'     'j'     'k'     'l'     'm'     'n'     'o' */
	'\150', '\151', '\152', '\153', '\154', '\155', '\156', '\157',
	/* 'p'     'q'     'r'     's'     't'     'u'     'v'     'w' */
	'\160', '\161', '\162', '\163', '\164', '\165', '\166', '\167',
	/* 'x'     'y'     'z'     '{'     '|'     '}'     '~' */
	'\170', '\171', '\172', '\173', '\174', '\175', '\176', '\177',

	/* Latin 1: */
	C('\200'), C('\201'), C('\202'), C('\203'), C('\204'), C('\205'), C('\206'), C('\207'),
	C('\210'), C('\211'), C('\212'), C('\213'), C('\214'), C('\215'), C('\216'), C('\217'),
	C('\220'), C('\221'), C('\222'), C('\223'), C('\224'), C('\225'), C('\226'), C('\227'),
	C('\230'), C('\231'), C('\232'), C('\233'), C('\234'), C('\235'), C('\236'), C('\237'),
	C('\240'), C('\241'), C('\242'), C('\243'), C('\244'), C('\245'), C('\246'), C('\247'),
	C('\250'), C('\251'), C('\252'), C('\253'), C('\254'), C('\255'), C('\256'), C('\257'),
	C('\260'), C('\261'), C('\262'), C('\263'), C('\264'), C('\265'), C('\266'), C('\267'),
	C('\270'), C('\271'), C('\272'), C('\273'), C('\274'), C('\275'), C('\276'), C('\277'),
	C('\340'), C('\341'), C('\342'), C('\343'), C('\344'), C('\345'), C('\346'), C('\347'),
	C('\350'), C('\351'), C('\352'), C('\353'), C('\354'), C('\355'), C('\356'), C('\357'),
	C('\360'), C('\361'), C('\362'), C('\363'), C('\364'), C('\365'), C('\366'), C('\327'),
	C('\370'), C('\371'), C('\372'), C('\373'), C('\374'), C('\375'), C('\376'), C('\337'),
	C('\340'), C('\341'), C('\342'), C('\343'), C('\344'), C('\345'), C('\346'), C('\347'),
	C('\350'), C('\351'), C('\352'), C('\353'), C('\354'), C('\355'), C('\356'), C('\357'),
	C('\360'), C('\361'), C('\362'), C('\363'), C('\364'), C('\365'), C('\366'), C('\367'),
	C('\370'), C('\371'), C('\372'), C('\373'), C('\374'), C('\375'), C('\376'), C('\377'),
};
#elif 'a' == 0x81 /* it's EBCDIC */
char casetable[] = {
 /*00  NU    SH    SX    EX    PF    HT    LC    DL */
      0x00, 0x01, 0x02, 0x03, 0x04, 0x05, 0x06, 0x07,
 /*08              SM    VT    FF    CR    SO    SI */
      0x08, 0x09, 0x0A, 0x0B, 0x0C, 0x0D, 0x0E, 0x0F,
 /*10  DE    D1    D2    TM    RS    NL    BS    IL */
      0x10, 0x11, 0x12, 0x13, 0x14, 0x15, 0x16, 0x17,
 /*18  CN    EM    CC    C1    FS    GS    RS    US */
      0x18, 0x19, 0x1A, 0x1B, 0x1C, 0x1D, 0x1E, 0x1F,
 /*20  DS    SS    FS          BP    LF    EB    EC */
      0x20, 0x21, 0x22, 0x23, 0x24, 0x25, 0x26, 0x27,
 /*28              SM    C2    EQ    AK    BL       */
      0x28, 0x29, 0x2A, 0x2B, 0x2C, 0x2D, 0x2E, 0x2F,
 /*30              SY          PN    RS    UC    ET */
      0x30, 0x31, 0x32, 0x33, 0x34, 0x35, 0x36, 0x37,
 /*38                    C3    D4    NK          SU */
      0x38, 0x39, 0x3A, 0x3B, 0x3C, 0x3D, 0x3E, 0x3F,
 /*40  SP                                           */
      0x40, 0x41, 0x42, 0x43, 0x44, 0x45, 0x46, 0x47,
 /*48             CENT    .     <     (     +     | */
      0x48, 0x49, 0x4A, 0x4B, 0x4C, 0x4D, 0x4E, 0x4F,
 /*50   &                                           */
      0x50, 0x51, 0x52, 0x53, 0x54, 0x55, 0x56, 0x57,
 /*58               !     $     *     )     ;     ^ */
      0x58, 0x59, 0x5A, 0x5B, 0x5C, 0x5D, 0x5E, 0x5F,
 /*60   -     /                                     */
      0x60, 0x61, 0x62, 0x63, 0x64, 0x65, 0x66, 0x67,
 /*68               |     ,     %     _     >     ? */
      0x68, 0x69, 0x6A, 0x6B, 0x6C, 0x6D, 0x6E, 0x6F,
 /*70                                               */
      0x70, 0x71, 0x72, 0x73, 0x74, 0x75, 0x76, 0x77,
 /*78         `     :     #     @     '     =     " */
      0x78, 0x79, 0x7A, 0x7B, 0x7C, 0x7D, 0x7E, 0x7F,
 /*80         a     b     c     d     e     f     g */
      0x80, 0x81, 0x82, 0x83, 0x84, 0x85, 0x86, 0x87,
 /*88   h     i           {                         */
      0x88, 0x89, 0x8A, 0x8B, 0x8C, 0x8D, 0x8E, 0x8F,
 /*90         j     k     l     m     n     o     p */
      0x90, 0x91, 0x92, 0x93, 0x94, 0x95, 0x96, 0x97,
 /*98   q     r           }                         */
      0x98, 0x99, 0x9A, 0x9B, 0x9C, 0x9D, 0x9E, 0x9F,
 /*A0         ~     s     t     u     v     w     x */
      0xA0, 0xA1, 0xA2, 0xA3, 0xA4, 0xA5, 0xA6, 0xA7,
 /*A8   y     z                       [             */
      0xA8, 0xA9, 0xAA, 0xAB, 0xAC, 0xAD, 0xAE, 0xAF,
 /*B0                                               */
      0xB0, 0xB1, 0xB2, 0xB3, 0xB4, 0xB5, 0xB6, 0xB7,
 /*B8                                 ]             */
      0xB8, 0xB9, 0xBA, 0xBB, 0xBC, 0xBD, 0xBE, 0xBF,
 /*C0   {     A     B     C     D     E     F     G */
      0xC0, 0x81, 0x82, 0x83, 0x84, 0x85, 0x86, 0x87,
 /*C8   H     I                                     */
      0x88, 0x89, 0xCA, 0xCB, 0xCC, 0xCD, 0xCE, 0xCF,
 /*D0   }     J     K     L     M     N     O     P */
      0xD0, 0x91, 0x92, 0x93, 0x94, 0x95, 0x96, 0x97,
 /*D8   Q     R                                     */
      0x98, 0x99, 0xDA, 0xDB, 0xDC, 0xDD, 0xDE, 0xDF,
 /*E0   \           S     T     U     V     W     X */
      0xE0, 0xE1, 0xA2, 0xA3, 0xA4, 0xA5, 0xA6, 0xA7,
 /*E8   Y     Z                                     */
      0xA8, 0xA9, 0xEA, 0xEB, 0xEC, 0xED, 0xEE, 0xEF,
 /*F0   0     1     2     3     4     5     6     7 */
      0xF0, 0xF1, 0xF2, 0xF3, 0xF4, 0xF5, 0xF6, 0xF7,
 /*F8   8     9                                     */
      0xF8, 0xF9, 0xFA, 0xFB, 0xFC, 0xFD, 0xFE, 0xFF
};
#else
#include "You lose. You will need a translation table for your character set."
#endif

#undef C

/* load_casetable --- for a non-ASCII locale, redo the table */

void
load_casetable(void)
{
#if defined(LC_CTYPE)
	int i;
	char *cp;
	static bool loaded = false;

	if (loaded || do_traditional)
		return;

	loaded = true;
	cp = setlocale(LC_CTYPE, NULL);

	/* this is not per standard, but it's pretty safe */
	if (cp == NULL || strcmp(cp, "C") == 0 || strcmp(cp, "POSIX") == 0)
		return;

#ifndef ZOS_USS
	for (i = 0200; i <= 0377; i++) {
		if (isalpha(i) && islower(i) && i != toupper(i))
			casetable[i] = toupper(i);
	}
#endif
#endif
}

/*
 * This table maps node types to strings for debugging.
 * KEEP IN SYNC WITH awk.h!!!!
 */

static const char *const nodetypes[] = {
	"Node_illegal",
	"Node_val",
	"Node_regex",
	"Node_dynregex",
	"Node_var",
	"Node_var_array",
	"Node_var_new",
	"Node_param_list",
	"Node_func",
	"Node_ext_func",
	"Node_array_ref",
	"Node_array_tree",
	"Node_array_leaf",
	"Node_dump_array",
	"Node_arrayfor",
	"Node_frame",
	"Node_instruction",
	"Node_final --- this should never appear",
	NULL
};


/*
 * This table maps Op codes to strings.
 * KEEP IN SYNC WITH awk.h!!!!
 */

static struct optypetab {
	char *desc;
	char *operator;
} optypes[] = {
	{ "Op_illegal", NULL },
	{ "Op_times", " * " },
	{ "Op_times_i", " * " },
	{ "Op_quotient", " / " },
	{ "Op_quotient_i", " / " },
	{ "Op_mod", " % " },
	{ "Op_mod_i", " % " },
	{ "Op_plus", " + " },
	{ "Op_plus_i", " + " },
	{ "Op_minus", " - " },
	{ "Op_minus_i", " - " },
	{ "Op_exp", " ^ " },
	{ "Op_exp_i", " ^ " },
	{ "Op_concat", " " },
	{ "Op_line_range", NULL },
	{ "Op_cond_pair", ", " },
	{ "Op_subscript", "[]" },
	{ "Op_sub_array", "[]" },
	{ "Op_preincrement", "++" },
	{ "Op_predecrement", "--" },
	{ "Op_postincrement", "++" },
	{ "Op_postdecrement", "--" },
	{ "Op_unary_minus", "-" },
	{ "Op_field_spec", "$" },
	{ "Op_not", "! " },
	{ "Op_assign", " = " },
	{ "Op_store_var", " = " },
	{ "Op_store_sub", " = " },
	{ "Op_store_field", " = " },
	{ "Op_assign_times", " *= " },
	{ "Op_assign_quotient", " /= " },
	{ "Op_assign_mod", " %= " },
	{ "Op_assign_plus", " += " },
	{ "Op_assign_minus", " -= " },
	{ "Op_assign_exp", " ^= " },
	{ "Op_assign_concat", " " },
	{ "Op_and", " && " },
	{ "Op_and_final", NULL },
	{ "Op_or", " || " },
	{ "Op_or_final", NULL },
	{ "Op_equal", " == " },
	{ "Op_notequal", " != " },
	{ "Op_less", " < " },
	{ "Op_greater", " > " },
	{ "Op_leq", " <= " },
	{ "Op_geq", " >= " },
	{ "Op_match", " ~ " },
	{ "Op_match_rec", NULL },
	{ "Op_nomatch", " !~ " },
	{ "Op_rule", NULL }, 
	{ "Op_K_case", "case" },
	{ "Op_K_default", "default" },
	{ "Op_K_break", "break" },
	{ "Op_K_continue", "continue" },
	{ "Op_K_print", "print" },
	{ "Op_K_print_rec", "print" },
	{ "Op_K_printf", "printf" },
	{ "Op_K_next", "next" },
	{ "Op_K_exit", "exit" },
	{ "Op_K_return", "return" },
	{ "Op_K_delete", "delete" },
	{ "Op_K_delete_loop", NULL },
	{ "Op_K_getline_redir", "getline" },
	{ "Op_K_getline", "getline" },
	{ "Op_K_nextfile", "nextfile" },
	{ "Op_builtin", NULL },
	{ "Op_sub_builtin", NULL },
	{ "Op_ext_builtin", NULL },
	{ "Op_in_array", " in " },
	{ "Op_func_call", NULL },
	{ "Op_indirect_func_call", NULL },
	{ "Op_push", NULL },
	{ "Op_push_arg", NULL },
	{ "Op_push_i", NULL },
	{ "Op_push_re", NULL },
	{ "Op_push_array", NULL },
	{ "Op_push_param", NULL },
	{ "Op_push_lhs", NULL },
	{ "Op_subscript_lhs", "[]" },
	{ "Op_field_spec_lhs", "$" },
	{ "Op_no_op", NULL },
	{ "Op_pop", NULL },
	{ "Op_jmp", NULL },
	{ "Op_jmp_true", NULL },
	{ "Op_jmp_false", NULL },
	{ "Op_get_record", NULL },
	{ "Op_newfile", NULL },
	{ "Op_arrayfor_init", NULL },
	{ "Op_arrayfor_incr", NULL },
	{ "Op_arrayfor_final", NULL },
	{ "Op_var_update", NULL },
	{ "Op_var_assign", NULL },
	{ "Op_field_assign", NULL },
	{ "Op_after_beginfile", NULL },
	{ "Op_after_endfile", NULL },
	{ "Op_func", NULL },
	{ "Op_exec_count", NULL },
	{ "Op_breakpoint", NULL },
	{ "Op_lint", NULL },
	{ "Op_atexit", NULL },
	{ "Op_stop", NULL },
	{ "Op_token", NULL },
	{ "Op_symbol", NULL },
	{ "Op_list", NULL },
	{ "Op_K_do", "do" },
	{ "Op_K_for", "for" },
	{ "Op_K_arrayfor", "for" },
	{ "Op_K_while", "while" },
	{ "Op_K_switch", "switch" },
	{ "Op_K_if", "if" },
	{ "Op_K_else", "else" },
	{ "Op_K_function", "function" },
	{ "Op_cond_exp", NULL },
	{ "Op_final --- this should never appear", NULL },
	{ NULL, NULL },
};

/* nodetype2str --- convert a node type into a printable value */

const char *
nodetype2str(NODETYPE type)
{
	static char buf[40];

	if (type >= Node_illegal && type <= Node_final)
		return nodetypes[(int) type];

	sprintf(buf, _("unknown nodetype %d"), (int) type);
	return buf;
}

/* opcode2str --- convert a opcode type into a printable value */

const char *
opcode2str(OPCODE op)
{
	if (op >= Op_illegal && op < Op_final)
		return optypes[(int) op].desc;
	fatal(_("unknown opcode %d"), (int) op);
	return NULL;
}

const char *
op2str(OPCODE op)
{
	if (op >= Op_illegal && op < Op_final) {
		if (optypes[(int) op].operator != NULL)
			return optypes[(int) op].operator;
		else
			fatal(_("opcode %s not an operator or keyword"),
					optypes[(int) op].desc);
	} else
		fatal(_("unknown opcode %d"), (int) op);
	return NULL;
}


/* flags2str --- make a flags value readable */

const char *
flags2str(int flagval)
{
	static const struct flagtab values[] = {
		{ MALLOC, "MALLOC" },
		{ STRING, "STRING" },
		{ STRCUR, "STRCUR" },
		{ NUMCUR, "NUMCUR" },
		{ NUMBER, "NUMBER" },
		{ MAYBE_NUM, "MAYBE_NUM" },
		{ FIELD, "FIELD" },
		{ INTLSTR, "INTLSTR" },
		{ NUMINT, "NUMINT" },
		{ INTIND, "INTIND" },
		{ WSTRCUR, "WSTRCUR" },
		{ MPFN,	"MPFN" },
		{ MPZN,	"MPZN" },
		{ ARRAYMAXED, "ARRAYMAXED" },
		{ HALFHAT, "HALFHAT" },
		{ XARRAY, "XARRAY" },
		{ 0,	NULL },
	};

	return genflags2str(flagval, values);
}

/* genflags2str --- general routine to convert a flag value to a string */

const char *
genflags2str(int flagval, const struct flagtab *tab)
{
	static char buffer[BUFSIZ];
	char *sp;
	int i, space_left, space_needed;

	sp = buffer;
	space_left = BUFSIZ;
	for (i = 0; tab[i].name != NULL; i++) {
		if ((flagval & tab[i].val) != 0) {
			/*
			 * note the trick, we want 1 or 0 for whether we need
			 * the '|' character.
			 */
			space_needed = (strlen(tab[i].name) + (sp != buffer));
			if (space_left <= space_needed)
				fatal(_("buffer overflow in genflags2str"));

			if (sp != buffer) {
				*sp++ = '|';
				space_left--;
			}
			strcpy(sp, tab[i].name);
			/* note ordering! */
			space_left -= strlen(sp);
			sp += strlen(sp);
		}
	}

	*sp = '\0';
	return buffer;
}

/* posix_compare --- compare strings using strcoll */

static int
posix_compare(NODE *s1, NODE *s2)
{
	int ret = 0;
	char save1, save2;
	size_t l = 0;

	save1 = s1->stptr[s1->stlen];
	s1->stptr[s1->stlen] = '\0';

	save2 = s2->stptr[s2->stlen];
	s2->stptr[s2->stlen] = '\0';

	if (gawk_mb_cur_max == 1) {
		if (strlen(s1->stptr) == s1->stlen && strlen(s2->stptr) == s2->stlen)
			ret = strcoll(s1->stptr, s2->stptr);
		else {
			char b1[2], b2[2];
			char *p1, *p2;
			size_t i;

			if (s1->stlen < s2->stlen)
				l = s1->stlen;
			else
				l = s2->stlen;

			b1[1] = b2[1] = '\0';
			for (i = ret = 0, p1 = s1->stptr, p2 = s2->stptr;
			     ret == 0 && i < l;
			     p1++, p2++) {
				b1[0] = *p1;
				b2[0] = *p2;
				ret = strcoll(b1, b2);
			}
		}
		/*
		 * Either worked through the strings or ret != 0.
		 * In either case, ret will be the right thing to return.
		 */
	}
#if MBS_SUPPORT
	else {
		/* Similar logic, using wide characters */
		(void) force_wstring(s1);
		(void) force_wstring(s2);

		if (wcslen(s1->wstptr) == s1->wstlen && wcslen(s2->wstptr) == s2->wstlen)
			ret = wcscoll(s1->wstptr, s2->wstptr);
		else {
			wchar_t b1[2], b2[2];
			wchar_t *p1, *p2;
			size_t i;

			if (s1->wstlen < s2->wstlen)
				l = s1->wstlen;
			else
				l = s2->wstlen;

			b1[1] = b2[1] = L'\0';
			for (i = ret = 0, p1 = s1->wstptr, p2 = s2->wstptr;
			     ret == 0 && i < l;
			     p1++, p2++) {
				b1[0] = *p1;
				b2[0] = *p2;
				ret = wcscoll(b1, b2);
			}
		}
		/*
		 * Either worked through the strings or ret != 0.
		 * In either case, ret will be the right thing to return.
		 */
	}
#endif

	s1->stptr[s1->stlen] = save1;
	s2->stptr[s2->stlen] = save2;
	return ret;
}


/* cmp_nodes --- compare two nodes, returning negative, 0, positive */

int
cmp_nodes(NODE *t1, NODE *t2)
{
	int ret = 0;
	size_t len1, len2;
	int l, ldiff;

	if (t1 == t2)
		return 0;

	if (t1->flags & MAYBE_NUM)
		(void) force_number(t1);
	if (t2->flags & MAYBE_NUM)
		(void) force_number(t2);
	if (t1->flags & INTIND)
		t1 = force_string(t1);
	if (t2->flags & INTIND)
		t2 = force_string(t2);

	if ((t1->flags & NUMBER) && (t2->flags & NUMBER))
		return cmp_numbers(t1, t2);

	(void) force_string(t1);
	(void) force_string(t2);
	len1 = t1->stlen;
	len2 = t2->stlen;
	ldiff = len1 - len2;
	if (len1 == 0 || len2 == 0)
		return ldiff;

	if (do_posix)
		return posix_compare(t1, t2);

	l = (ldiff <= 0 ? len1 : len2);
	if (IGNORECASE) {
		const unsigned char *cp1 = (const unsigned char *) t1->stptr;
		const unsigned char *cp2 = (const unsigned char *) t2->stptr;

#if MBS_SUPPORT
		if (gawk_mb_cur_max > 1) {
			ret = strncasecmpmbs((const unsigned char *) cp1,
					     (const unsigned char *) cp2, l);
		} else
#endif
		/* Could use tolower() here; see discussion above. */
		for (ret = 0; l-- > 0 && ret == 0; cp1++, cp2++)
			ret = casetable[*cp1] - casetable[*cp2];
	} else
		ret = memcmp(t1->stptr, t2->stptr, l);

	ret = ret == 0 ? ldiff : ret;
	return ret;
}

/* push_frame --- push a frame NODE onto stack */

static void
push_frame(NODE *f)
{
	static long max_fcall;

	/* NB: frame numbering scheme as in GDB. frame_ptr => frame #0. */

	fcall_count++;
	if (fcall_list == NULL) {
		max_fcall = 10;
		emalloc(fcall_list, NODE **, (max_fcall + 1) * sizeof(NODE *), "push_frame");
	} else if (fcall_count == max_fcall) {
		max_fcall *= 2;
		erealloc(fcall_list, NODE **, (max_fcall + 1) * sizeof(NODE *), "push_frame");
	}

	if (fcall_count > 1)
		memmove(fcall_list + 2, fcall_list + 1, (fcall_count - 1) * sizeof(NODE *)); 
	fcall_list[1] = f;
}


/* pop_frame --- pop off a frame NODE*/

static void
pop_frame()
{
	if (fcall_count > 1)
		memmove(fcall_list + 1, fcall_list + 2, (fcall_count - 1) * sizeof(NODE *)); 
	fcall_count--;
	assert(fcall_count >= 0);
	if (do_debug)
		frame_popped();
}


/* dump_fcall_stack --- print a backtrace of the awk function calls */

void
dump_fcall_stack(FILE *fp)
{
	NODE *f, *func;
	long i = 0, j, k = 0;

	if (fcall_count == 0)
		return;
	fprintf(fp, _("\n\t# Function Call Stack:\n\n"));

	/* current frame */
	func = frame_ptr->func_node;
	for (j = 0; j <= frame_ptr->num_tail_calls; j++)
		fprintf(fp, "\t# %3ld. %s\n", k++, func->vname);

	/* outer frames except main */
	for (i = 1; i < fcall_count; i++) {
		f = fcall_list[i];
		func = f->func_node;
		for (j = 0; j <= f->num_tail_calls; j++)
			fprintf(fp, "\t# %3ld. %s\n", k++, func->vname);
	}

	fprintf(fp, "\t# %3ld. -- main --\n", k);
}


/* set_IGNORECASE --- update IGNORECASE as appropriate */

void
set_IGNORECASE()
{
	static bool warned = false;
	NODE *n = IGNORECASE_node->var_value;

	if ((do_lint || do_traditional) && ! warned) {
		warned = true;
		lintwarn(_("`IGNORECASE' is a gawk extension"));
	}
	load_casetable();
	if (do_traditional)
		IGNORECASE = false;
	else if ((n->flags & (STRING|STRCUR)) != 0) {
		if ((n->flags & MAYBE_NUM) == 0) {
			(void) force_string(n);
			IGNORECASE = (n->stlen > 0);
		} else {
			(void) force_number(n);
			IGNORECASE = ! iszero(n);
		}
	} else if ((n->flags & (NUMCUR|NUMBER)) != 0)
		IGNORECASE = ! iszero(n);
	else
		IGNORECASE = false;		/* shouldn't happen */
                 
	set_RS();	/* set_RS() calls set_FS() if need be, for us */
}

/* set_BINMODE --- set translation mode (OS/2, DOS, others) */

void
set_BINMODE()
{
	static bool warned = false;
	char *p;
	NODE *v = BINMODE_node->var_value;

	if ((do_lint || do_traditional) && ! warned) {
		warned = true;
		lintwarn(_("`BINMODE' is a gawk extension"));
	}
	if (do_traditional)
<<<<<<< HEAD
		BINMODE = 0;
	else if ((v->flags & NUMBER) != 0) {
		(void) force_number(v);
		BINMODE = get_number_si(v);
		/* Make sure the value is rational. */
		if (BINMODE < 0)
			BINMODE = 0;
		else if (BINMODE > 3)
			BINMODE = 3;
	} else if ((v->flags & STRING) != 0) {
=======
		BINMODE = TEXT_TRANSLATE;
	else if ((BINMODE_node->var_value->flags & NUMBER) != 0) {
		BINMODE = (int) force_number(BINMODE_node->var_value);
		/* Make sure the value is rational. */
		if (BINMODE < TEXT_TRANSLATE)
			BINMODE = TEXT_TRANSLATE;
		else if (BINMODE > BINMODE_BOTH)
			BINMODE = BINMODE_BOTH;
	}
	else if ((BINMODE_node->var_value->flags & STRING) != 0) {
		v = BINMODE_node->var_value;
>>>>>>> 134fa044
		p = v->stptr;

		/*
		 * Allow only one of the following:
		 * "0", "1", "2", "3",
		 * "r", "w", "rw", "wr"
		 * ANYTHING ELSE goes to 3. So there.
		 */
		switch (v->stlen) {
		case 1:
			switch (p[0]) {
			case '0':
			case '1':
			case '2':
			case '3':
				BINMODE = p[0] - '0';
				break;
			case 'r':
				BINMODE = BINMODE_INPUT;
				break;
			case 'w':
				BINMODE = BINMODE_OUTPUT;
				break;
			default:
				BINMODE = BINMODE_BOTH;
				goto bad_value;
				break;
			}
			break;
		case 2:
			switch (p[0]) {
			case 'r':
				BINMODE = BINMODE_BOTH;
				if (p[1] != 'w')
					goto bad_value;
				break;
			case 'w':
				BINMODE = BINMODE_BOTH;
				if (p[1] != 'r')
					goto bad_value;
				break;
			}
			break;
		default:
	bad_value:
			lintwarn(_("BINMODE value `%s' is invalid, treated as 3"), p);
			break;
		}
	} else
		BINMODE = 3;		/* shouldn't happen */
}

/* set_OFS --- update OFS related variables when OFS assigned to */

void
set_OFS()
{
	OFS_node->var_value = force_string(OFS_node->var_value);
	OFS = OFS_node->var_value->stptr;
	OFSlen = OFS_node->var_value->stlen;
	OFS[OFSlen] = '\0';
}

/* set_ORS --- update ORS related variables when ORS assigned to */

void
set_ORS()
{
	ORS_node->var_value = force_string(ORS_node->var_value);
	ORS = ORS_node->var_value->stptr;
	ORSlen = ORS_node->var_value->stlen;
	ORS[ORSlen] = '\0';
}

/* fmt_ok --- is the conversion format a valid one? */

NODE **fmt_list = NULL;
static int fmt_ok(NODE *n);
static int fmt_index(NODE *n);

static int
fmt_ok(NODE *n)
{
	NODE *tmp = force_string(n);
	const char *p = tmp->stptr;

#if ! defined(PRINTF_HAS_F_FORMAT) || PRINTF_HAS_F_FORMAT != 1
	static const char float_formats[] = "efgEG";
#else
	static const char float_formats[] = "efgEFG";
#endif
#if defined(HAVE_LOCALE_H)
	static const char flags[] = " +-#'";
#else
	static const char flags[] = " +-#";
#endif

	if (*p++ != '%')
		return 0;
	while (*p && strchr(flags, *p) != NULL)	/* flags */
		p++;
	while (*p && isdigit((unsigned char) *p))	/* width - %*.*g is NOT allowed */
		p++;
	if (*p == '\0' || (*p != '.' && ! isdigit((unsigned char) *p)))
		return 0;
	if (*p == '.')
		p++;
	while (*p && isdigit((unsigned char) *p))	/* precision */
		p++;
	if (*p == '\0' || strchr(float_formats, *p) == NULL)
		return 0;
	if (*++p != '\0')
		return 0;
	return 1;
}

/* fmt_index --- track values of OFMT and CONVFMT to keep semantics correct */

static int
fmt_index(NODE *n)
{
	int ix = 0;
	static int fmt_num = 4;
	static int fmt_hiwater = 0;

	if (fmt_list == NULL)
		emalloc(fmt_list, NODE **, fmt_num*sizeof(*fmt_list), "fmt_index");
	n = force_string(n);
	while (ix < fmt_hiwater) {
		if (cmp_nodes(fmt_list[ix], n) == 0)
			return ix;
		ix++;
	}
	/* not found */
	n->stptr[n->stlen] = '\0';
	if (do_lint && ! fmt_ok(n))
		lintwarn(_("bad `%sFMT' specification `%s'"),
			    n == CONVFMT_node->var_value ? "CONV"
			  : n == OFMT_node->var_value ? "O"
			  : "", n->stptr);

	if (fmt_hiwater >= fmt_num) {
		fmt_num *= 2;
		erealloc(fmt_list, NODE **, fmt_num * sizeof(*fmt_list), "fmt_index");
	}
	fmt_list[fmt_hiwater] = dupnode(n);
	return fmt_hiwater++;
}

/* set_OFMT --- track OFMT correctly */

void
set_OFMT()
{
	OFMTidx = fmt_index(OFMT_node->var_value);
	OFMT = fmt_list[OFMTidx]->stptr;
}

/* set_CONVFMT --- track CONVFMT correctly */

void
set_CONVFMT()
{
	CONVFMTidx = fmt_index(CONVFMT_node->var_value);
	CONVFMT = fmt_list[CONVFMTidx]->stptr;
}

/* set_LINT --- update LINT as appropriate */

void
set_LINT()
{
#ifndef NO_LINT
	int old_lint = do_lint;
	NODE *n = LINT_node->var_value;

	if ((n->flags & (STRING|STRCUR)) != 0) {
		if ((n->flags & MAYBE_NUM) == 0) {
			const char *lintval;
			size_t lintlen;

			n = force_string(LINT_node->var_value);
			lintval = n->stptr;
			lintlen = n->stlen;
			if (lintlen > 0) {
				do_flags |= DO_LINT_ALL;
				if (lintlen == 5 && strncmp(lintval, "fatal", 5) == 0)
					lintfunc = r_fatal;
				else if (lintlen == 7 && strncmp(lintval, "invalid", 7) == 0) {
					do_flags &= ~ DO_LINT_ALL;
					do_flags |= DO_LINT_INVALID;
				} else
					lintfunc = warning;
			} else {
				do_flags &= ~(DO_LINT_ALL|DO_LINT_INVALID);
				lintfunc = warning;
			}
		} else {
			(void) force_number(n);
			if (! iszero(n))
				do_flags |= DO_LINT_ALL;
			else
				do_flags &= ~(DO_LINT_ALL|DO_LINT_INVALID);
			lintfunc = warning;
		}
	} else if ((n->flags & (NUMCUR|NUMBER)) != 0) {
		(void) force_number(n);
		if (! iszero(n))
			do_flags |= DO_LINT_ALL;
		else
			do_flags &= ~(DO_LINT_ALL|DO_LINT_INVALID);
		lintfunc = warning;
	} else
		do_flags &= ~(DO_LINT_ALL|DO_LINT_INVALID);	/* shouldn't happen */

	if (! do_lint)
		lintfunc = warning;

	/* explicitly use warning() here, in case lintfunc == r_fatal */
	if (old_lint != do_lint && old_lint && ! do_lint)
		warning(_("turning off `--lint' due to assignment to `LINT'"));

	/* inform plug-in api of change */
	update_ext_api();
#endif /* ! NO_LINT */
}

/* set_TEXTDOMAIN --- update TEXTDOMAIN variable when TEXTDOMAIN assigned to */

void
set_TEXTDOMAIN()
{
	int len;
	NODE *tmp;

	tmp = TEXTDOMAIN_node->var_value = force_string(TEXTDOMAIN_node->var_value);
	TEXTDOMAIN = tmp->stptr;
	len = tmp->stlen;
	TEXTDOMAIN[len] = '\0';
	/*
	 * Note: don't call textdomain(); this value is for
	 * the awk program, not for gawk itself.
	 */
}

/* update_ERRNO_int --- update the value of ERRNO based on argument */

void
update_ERRNO_int(int errcode)
{
	char *cp;

	if (errcode) {
		cp = strerror(errcode);
		cp = gettext(cp);
	} else
		cp = "";
	unref(ERRNO_node->var_value);
	ERRNO_node->var_value = make_string(cp, strlen(cp));
}

/* update_ERRNO_string --- update ERRNO */

void
update_ERRNO_string(const char *string)
{
	unref(ERRNO_node->var_value);
	ERRNO_node->var_value = make_string(string, strlen(string));
}

/* unset_ERRNO --- eliminate the value of ERRNO */

void
unset_ERRNO(void)
{
	unref(ERRNO_node->var_value);
	ERRNO_node->var_value = dupnode(Nnull_string);
}

/* update_NR --- update the value of NR */

void
update_NR()
{
#ifdef HAVE_MPFR
	if (is_mpg_number(NR_node->var_value))
		(void) mpg_update_var(NR_node);
	else
#endif
	if (NR_node->var_value->numbr != NR) {
		unref(NR_node->var_value);
		NR_node->var_value = make_number(NR);
	}
}

/* update_NF --- update the value of NF */

void
update_NF()
{
	long l;

	l = get_number_si(NF_node->var_value);
	if (NF == -1 || l != NF) {
		if (NF == -1)
			(void) get_field(UNLIMITED - 1, NULL); /* parse record */
		unref(NF_node->var_value);
		NF_node->var_value = make_number(NF);
	}
}

/* update_FNR --- update the value of FNR */

void
update_FNR()
{
#ifdef HAVE_MPFR
	if (is_mpg_number(FNR_node->var_value))
		(void) mpg_update_var(FNR_node);
	else
#endif
	if (FNR_node->var_value->numbr != FNR) {
		unref(FNR_node->var_value);
		FNR_node->var_value = make_number(FNR);
	}
}


NODE *frame_ptr;        /* current frame */
STACK_ITEM *stack_ptr = NULL;
STACK_ITEM *stack_bottom;
STACK_ITEM *stack_top;
static unsigned long STACK_SIZE = 256;    /* initial size of stack */
int max_args = 0;       /* maximum # of arguments to printf, print, sprintf,
                         * or # of array subscripts, or adjacent strings     
                         * to be concatenated.
                         */
NODE **args_array = NULL;

/* grow_stack --- grow the size of runtime stack */

/* N.B. stack_ptr points to the topmost occupied location
 *      on the stack, not the first free location.
 */

STACK_ITEM *
grow_stack()
{
	STACK_SIZE *= 2;
	erealloc(stack_bottom, STACK_ITEM *, STACK_SIZE * sizeof(STACK_ITEM), "grow_stack");
	stack_top = stack_bottom + STACK_SIZE - 1;
	stack_ptr = stack_bottom + STACK_SIZE / 2;
	return stack_ptr;
}

/*
 * r_get_lhs:
 * This returns a POINTER to a node pointer (var's value).
 * used to store the var's new value.
 */

NODE **
r_get_lhs(NODE *n, bool reference)
{
	bool isparam = false;

	if (n->type == Node_param_list) {
		isparam = true;
		n = GET_PARAM(n->param_cnt);
	}

	switch (n->type) {
	case Node_var_array:
		fatal(_("attempt to use array `%s' in a scalar context"),
				array_vname(n));
	case Node_array_ref:
		if (n->orig_array->type == Node_var_array)
			fatal(_("attempt to use array `%s' in a scalar context"),
					array_vname(n));
		n->orig_array->type = Node_var;
		n->orig_array->var_value = dupnode(Nnull_string);
		/* fall through */
	case Node_var_new:
		n->type = Node_var;
		n->var_value = dupnode(Nnull_string);
		break;

	case Node_var:
		break;

	default:
		cant_happen();
	}

	if (do_lint && reference && var_uninitialized(n))
		lintwarn((isparam ?
			_("reference to uninitialized argument `%s'") :
			_("reference to uninitialized variable `%s'")),
				n->vname);
	return & n->var_value;
}


/* r_get_field --- get the address of a field node */
 
static inline NODE **
r_get_field(NODE *n, Func_ptr *assign, bool reference)
{
	long field_num;
	NODE **lhs;

	if (assign)
		*assign = NULL;
	if (do_lint) {
		if ((n->flags & NUMBER) == 0) {
			lintwarn(_("attempt to field reference from non-numeric value"));
			if (n->stlen == 0)
				lintwarn(_("attempt to field reference from null string"));
		}
	}

	(void) force_number(n);
	field_num = get_number_si(n);

	if (field_num < 0)
		fatal(_("attempt to access field %ld"), field_num);

	if (field_num == 0 && field0_valid) {		/* short circuit */
		lhs = &fields_arr[0];
		if (assign)
			*assign = reset_record;
	} else
		lhs = get_field(field_num, assign);
	if (do_lint && reference && (*lhs == Null_field || *lhs == Nnull_string))
		lintwarn(_("reference to uninitialized field `$%ld'"),
			      field_num);
	return lhs;
}


/*
 * calc_exp_posint --- calculate x^n for positive integral n,
 * using exponentiation by squaring without recursion.
 */

static AWKNUM
calc_exp_posint(AWKNUM x, long n)
{
	AWKNUM mult = 1;

	while (n > 1) {
		if ((n % 2) == 1)
			mult *= x;
		x *= x;
		n /= 2;
	}
	return mult * x;
}

/* calc_exp --- calculate x1^x2 */

AWKNUM
calc_exp(AWKNUM x1, AWKNUM x2)
{
	long lx;

	if ((lx = x2) == x2) {		/* integer exponent */
		if (lx == 0)
			return 1;
		return (lx > 0) ? calc_exp_posint(x1, lx)
				: 1.0 / calc_exp_posint(x1, -lx);
	}
	return (AWKNUM) pow((double) x1, (double) x2);
}


/* setup_frame --- setup new frame for function call */ 

static INSTRUCTION *
setup_frame(INSTRUCTION *pc)
{
	NODE *r = NULL;
	NODE *m, *f, *fp;
	NODE **sp = NULL;
	int pcount, arg_count, i, j;
	bool tail_optimize = false;

	f = pc->func_body;
	pcount = f->param_cnt;
	fp = f->fparms;
	arg_count = (pc + 1)->expr_count;

	/* tail recursion optimization */
	tail_optimize =  ((pc + 1)->tail_call && do_optimize > 1
				&& ! do_debug && ! do_profile);

	if (tail_optimize) {
		/* free local vars of calling frame */

		NODE *func;
		int n;

		func = frame_ptr->func_node;
		for (n = func->param_cnt, sp = frame_ptr->stack; n > 0; n--) {
			r = *sp++;
			if (r->type == Node_var)     /* local variable */
				DEREF(r->var_value);
			else if (r->type == Node_var_array)     /* local array */
				assoc_clear(r);
		}
		sp = frame_ptr->stack;

	} else if (pcount > 0) {
		emalloc(sp, NODE **, pcount * sizeof(NODE *), "setup_frame");
		memset(sp, 0, pcount * sizeof(NODE *));
	}


	/* check for extra args */ 
	if (arg_count > pcount) {
		warning(
			_("function `%s' called with more arguments than declared"),
       			f->vname);
		do {
			r = POP();
			if (r->type == Node_val)
				DEREF(r);
		} while (--arg_count > pcount);
	}

	for (i = 0, j = arg_count - 1; i < pcount; i++, j--) {
		if (tail_optimize)
			r = sp[i];
		else {
			getnode(r);
			memset(r, 0, sizeof(NODE));
			sp[i] = r;
		}

		if (i >= arg_count) {
			/* local variable */
			r->type = Node_var_new;
			r->vname = fp[i].param;
			continue;
		}

		m = PEEK(j); /* arguments in reverse order on runtime stack */

		if (m->type == Node_param_list)
			m = GET_PARAM(m->param_cnt);
			
		switch (m->type) {
		case Node_var_new:
		case Node_var_array:
			r->type = Node_array_ref;
			r->orig_array = r->prev_array = m;
			break;

		case Node_array_ref:
			r->type = Node_array_ref;
			r->orig_array = m->orig_array;
			r->prev_array = m;
			break;

		case Node_var:
			/* Untyped (Node_var_new) variable as param became a
			 * scalar during evaluation of expression for a
			 * subsequent param.
			 */
			r->type = Node_var;
			r->var_value = dupnode(Nnull_string);
			break;

		case Node_val:
			r->type = Node_var;
			r->var_value = m;
			break;

		default:
			cant_happen();
		}
		r->vname = fp[i].param;
	}

	stack_adj(-arg_count);	/* adjust stack pointer */

	if (tail_optimize) {
		frame_ptr->num_tail_calls++;
		return f->code_ptr;
	}

	if (pc->opcode == Op_indirect_func_call) {
		r = POP();	/* indirect var */
		DEREF(r);
	}

	frame_ptr->vname = source;	/* save current source */

	if (do_profile || do_debug)
		push_frame(frame_ptr);

	/* save current frame in stack */
	PUSH(frame_ptr);

	/* setup new frame */
	getnode(frame_ptr);
	frame_ptr->type = Node_frame;	
	frame_ptr->stack = sp;
	frame_ptr->prev_frame_size = (stack_ptr - stack_bottom); /* size of the previous stack frame */
	frame_ptr->func_node = f;
	frame_ptr->num_tail_calls = 0;
	frame_ptr->vname = NULL;
	frame_ptr->reti = pc; /* on return execute pc->nexti */

	return f->code_ptr;
}


/* restore_frame --- clean up the stack and update frame */

static INSTRUCTION *
restore_frame(NODE *fp)
{
	NODE *r;
	NODE **sp;
	int n;
	NODE *func;
	INSTRUCTION *ri;

	func = frame_ptr->func_node;
	n = func->param_cnt;
	sp = frame_ptr->stack;

	for (; n > 0; n--) {
		r = *sp++;
		if (r->type == Node_var)     /* local variable */
			DEREF(r->var_value);
		else if (r->type == Node_var_array)     /* local array */
			assoc_clear(r);
		freenode(r);
	}

	if (frame_ptr->stack != NULL)
		efree(frame_ptr->stack);
	ri = frame_ptr->reti;     /* execution in calling frame
	                           * resumes from ri->nexti.
	                           */
	freenode(frame_ptr);
	if (do_profile || do_debug)
		pop_frame();

	/* restore frame */
	frame_ptr = fp;
	/* restore source */
	source = fp->vname;
	fp->vname = NULL;

	return ri->nexti;
}


/* free_arrayfor --- free 'for (var in array)' related data */

static inline void
free_arrayfor(NODE *r)
{
	if (r->for_list != NULL) {
		NODE *n;
		size_t num_elems = r->for_list_size;
		NODE **list = r->for_list;
		while (num_elems > 0) {
			n = list[--num_elems];
			unref(n);
		}
		efree(list);
	}
	freenode(r);
}


/*
 * unwind_stack --- pop items off the run-time stack;
 *	'n' is the # of items left in the stack.
 */

INSTRUCTION *
unwind_stack(long n)
{
	NODE *r;
	INSTRUCTION *cp = NULL;
	STACK_ITEM *sp;

	if (stack_empty())
		return NULL;

	sp = stack_bottom + n;

	if (stack_ptr < sp)
		return NULL;

	while ((r = POP()) != NULL) {
		switch (r->type) {
		case Node_frame:
			cp = restore_frame(r);
			break;
		case Node_arrayfor:
			free_arrayfor(r);
			break;
		case Node_val:
			DEREF(r);
			break;
		case Node_instruction:
			freenode(r);
			break;
		default:
			if (in_main_context())
				fatal(_("unwind_stack: unexpected type `%s'"),
						nodetype2str(r->type));
			/* else 
				* Node_var_array,
				* Node_param_list,
				* Node_var (e.g: trying to use scalar for array)
				* Node_regex/Node_dynregex
				* ?
			 */
			break;
		}

		if (stack_ptr < sp)
			break;
	}
	return cp;
} 


/* pop_fcall --- pop off the innermost frame */
#define pop_fcall()	unwind_stack(frame_ptr->prev_frame_size)

/* pop the run-time stack */
#define pop_stack()	(void) unwind_stack(0)


static inline int
eval_condition(NODE *t)
{
	if (t == node_Boolean[false])
		return false;

	if (t == node_Boolean[true])
		return true;

	if ((t->flags & MAYBE_NUM) != 0)
		force_number(t);
	else if ((t->flags & INTIND) != 0)
		force_string(t);

	if ((t->flags & NUMBER) != 0)
		return ! iszero(t);

	return (t->stlen != 0);
}

/* cmp_scalars -- compare two nodes on the stack */

static inline int
cmp_scalars()
{
	NODE *t1, *t2;
	int di;

	t2 = POP_SCALAR();
	t1 = TOP();
	if (t1->type == Node_var_array) {
		DEREF(t2);
		fatal(_("attempt to use array `%s' in a scalar context"), array_vname(t1));
	}
	di = cmp_nodes(t1, t2);
	DEREF(t1);
	DEREF(t2);
	return di;
}

/* op_assign --- assignment operators excluding = */
 
static void
op_assign(OPCODE op)
{
	NODE **lhs;
	NODE *t1, *t2;
	AWKNUM x = 0.0, x1, x2;

	lhs = POP_ADDRESS();
	t1 = *lhs;
	x1 = force_number(t1)->numbr;

	t2 = TOP_SCALAR();
	x2 = force_number(t2)->numbr;
	DEREF(t2);

	switch (op) {
	case Op_assign_plus:
		x = x1 + x2;
		break;
	case Op_assign_minus:
		x = x1 - x2;
		break;
	case Op_assign_times:
		x = x1 * x2;
		break;
	case Op_assign_quotient:
		if (x2 == (AWKNUM) 0) {
			decr_sp();
			fatal(_("division by zero attempted in `/='"));
		}
		x = x1 / x2;
		break;
	case Op_assign_mod:
		if (x2 == (AWKNUM) 0) {
			decr_sp();
			fatal(_("division by zero attempted in `%%='"));
		}
#ifdef HAVE_FMOD
		x = fmod(x1, x2);
#else   /* ! HAVE_FMOD */
		(void) modf(x1 / x2, &x);
		x = x1 - x2 * x;
#endif  /* ! HAVE_FMOD */
		break;
	case Op_assign_exp:
		x = calc_exp((double) x1, (double) x2);
		break;
	default:
		break;
	}

	if (t1->valref == 1 && t1->flags == (MALLOC|NUMCUR|NUMBER)) {
		/* optimization */
		t1->numbr = x;
	} else {
		unref(t1);
		t1 = *lhs = make_number(x);
	}

	UPREF(t1);
	REPLACE(t1);
}

/* PUSH_CODE --- push a code onto the runtime stack */

void
PUSH_CODE(INSTRUCTION *cp)
{
	NODE *r;
	getnode(r);
	r->type = Node_instruction;
	r->code_ptr = cp;
	PUSH(r);
}

/* POP_CODE --- pop a code off the runtime stack */

INSTRUCTION *
POP_CODE()
{
	NODE *r;
	INSTRUCTION *cp;
	r = POP();
	cp = r->code_ptr;
	freenode(r);
	return cp;
}


/*
 * Implementation of BEGINFILE and ENDFILE requires saving an execution
 * state and the ability to return to that state. The state is
 * defined by the instruction triggering the BEGINFILE/ENDFILE rule, the
 * run-time stack, the rule and the source file. The source line is available in
 * the instruction and hence is not considered a part of the execution state.
 */


typedef struct exec_state {
	struct exec_state *next;

	INSTRUCTION *cptr;  /* either getline (Op_K_getline) or the 
	                     * implicit "open-file, read-record" loop (Op_newfile).
	                     */ 

	int rule;           /* rule for the INSTRUCTION */

	long stack_size;    /* For this particular usage, it is sufficient to save
	                     * only the size of the call stack. We do not
	                     * store the actual stack pointer to avoid problems
	                     * in case the stack gets realloc-ed.
	                     */

	const char *source; /* source file for the INSTRUCTION */
} EXEC_STATE;

static EXEC_STATE exec_state_stack;

/* push_exec_state --- save an execution state on stack */

static void
push_exec_state(INSTRUCTION *cp, int rule, char *src, STACK_ITEM *sp)
{
	EXEC_STATE *es;

	emalloc(es, EXEC_STATE *, sizeof(EXEC_STATE), "push_exec_state");
	es->rule = rule;
	es->cptr = cp;
	es->stack_size = (sp - stack_bottom) + 1;
	es->source = src;
	es->next = exec_state_stack.next;
	exec_state_stack.next = es;
}


/* pop_exec_state --- pop one execution state off the stack */

static INSTRUCTION *
pop_exec_state(int *rule, char **src, long *sz)
{
	INSTRUCTION *cp;
	EXEC_STATE *es;

	es = exec_state_stack.next;
	if (es == NULL)
		return NULL;
	cp = es->cptr;
	if (rule != NULL)
		*rule = es->rule;
	if (src != NULL)
		*src = (char *) es->source;
	if (sz != NULL)
		*sz = es->stack_size;
	exec_state_stack.next = es->next;
	efree(es);
	return cp;
}


/* register_exec_hook --- add exec hooks in the interpreter. */

int
register_exec_hook(Func_pre_exec preh, Func_post_exec posth)
{
	int pos = 0;

	/*
	 * multiple post-exec hooks aren't supported. post-exec hook is mainly
	 * for use by the debugger.
	 */ 

	if (! preh || (post_execute && posth))
		return false;

	if (num_exec_hook == MAX_EXEC_HOOKS)
		return false;

	/*
	 * Add to the beginning of the array but do not displace the
	 * debugger hook if it exists.
	 */
	if (num_exec_hook > 0) {
		pos = !! do_debug;
		if (num_exec_hook > pos)
			memmove(pre_execute + pos + 1, pre_execute + pos,
					(num_exec_hook - pos) * sizeof (preh));
	}
	pre_execute[pos] = preh;
	num_exec_hook++;

	if (posth)
		post_execute = posth;

	return true;
}


/* interpreter routine when not debugging */ 
#include "interpret.h"

/* interpreter routine with exec hook(s). Used when debugging and/or with MPFR. */
#define r_interpret h_interpret
#define EXEC_HOOK 1
#include "interpret.h"
#undef EXEC_HOOK
#undef r_interpret


void
init_interpret()
{
	long newval;

	if ((newval = getenv_long("GAWK_STACKSIZE")) > 0)
		STACK_SIZE = newval;

	emalloc(stack_bottom, STACK_ITEM *, STACK_SIZE * sizeof(STACK_ITEM), "grow_stack");
	stack_ptr = stack_bottom - 1;
	stack_top = stack_bottom + STACK_SIZE - 1;

	/* initialize frame pointer */
	getnode(frame_ptr);
	frame_ptr->type = Node_frame;
	frame_ptr->stack = NULL;
	frame_ptr->func_node = NULL;	/* in main */
	frame_ptr->num_tail_calls = 0;
	frame_ptr->vname = NULL;

	/* initialize true and false nodes */
	node_Boolean[false] = make_number(0.0);
	node_Boolean[true] = make_number(1.0);
	if (! is_mpg_number(node_Boolean[false])) {
		node_Boolean[false]->flags |= NUMINT;
		node_Boolean[true]->flags |= NUMINT;
	}

	/*
	 * Select the interpreter routine. The version without
	 * any exec hook support (r_interpret) is faster by about
	 * 5%, or more depending on the opcodes.
	 */

	if (num_exec_hook > 0)
		interpret = h_interpret;
	else
		interpret = r_interpret; 
}
<|MERGE_RESOLUTION|>--- conflicted
+++ resolved
@@ -732,30 +732,16 @@
 		lintwarn(_("`BINMODE' is a gawk extension"));
 	}
 	if (do_traditional)
-<<<<<<< HEAD
-		BINMODE = 0;
+		BINMODE = TEXT_TRANSLATE;
 	else if ((v->flags & NUMBER) != 0) {
 		(void) force_number(v);
 		BINMODE = get_number_si(v);
-		/* Make sure the value is rational. */
-		if (BINMODE < 0)
-			BINMODE = 0;
-		else if (BINMODE > 3)
-			BINMODE = 3;
-	} else if ((v->flags & STRING) != 0) {
-=======
-		BINMODE = TEXT_TRANSLATE;
-	else if ((BINMODE_node->var_value->flags & NUMBER) != 0) {
-		BINMODE = (int) force_number(BINMODE_node->var_value);
 		/* Make sure the value is rational. */
 		if (BINMODE < TEXT_TRANSLATE)
 			BINMODE = TEXT_TRANSLATE;
 		else if (BINMODE > BINMODE_BOTH)
 			BINMODE = BINMODE_BOTH;
-	}
-	else if ((BINMODE_node->var_value->flags & STRING) != 0) {
-		v = BINMODE_node->var_value;
->>>>>>> 134fa044
+	} else if ((v->flags & STRING) != 0) {
 		p = v->stptr;
 
 		/*
