/*
 * eval.c - gawk bytecode interpreter 
 */

/* 
 * Copyright (C) 1986, 1988, 1989, 1991-2016 the Free Software Foundation, Inc.
 * 
 * This file is part of GAWK, the GNU implementation of the
 * AWK Programming Language.
 * 
 * GAWK is free software; you can redistribute it and/or modify
 * it under the terms of the GNU General Public License as published by
 * the Free Software Foundation; either version 3 of the License, or
 * (at your option) any later version.
 * 
 * GAWK is distributed in the hope that it will be useful,
 * but WITHOUT ANY WARRANTY; without even the implied warranty of
 * MERCHANTABILITY or FITNESS FOR A PARTICULAR PURPOSE.  See the
 * GNU General Public License for more details.
 * 
 * You should have received a copy of the GNU General Public License
 * along with this program; if not, write to the Free Software
 * Foundation, Inc., 51 Franklin Street, Fifth Floor, Boston, MA  02110-1301, USA
 */

#include "awk.h"

extern double pow(double x, double y);
extern double modf(double x, double *yp);
extern double fmod(double x, double y);
NODE **fcall_list = NULL;
long fcall_count = 0;
int currule = 0;
IOBUF *curfile = NULL;		/* current data file */
bool exiting = false;

int (*interpret)(INSTRUCTION *);
#define MAX_EXEC_HOOKS	10
static int num_exec_hook = 0;
static Func_pre_exec pre_execute[MAX_EXEC_HOOKS];
static Func_post_exec post_execute = NULL;

extern void frame_popped();

int OFSlen;
int ORSlen;
int OFMTidx;
int CONVFMTidx;

static NODE *node_Boolean[2];

/* This rather ugly macro is for VMS C */
#ifdef C
#undef C
#endif
#define C(c) ((char)c)  
/*
 * This table is used by the regexp routines to do case independent
 * matching. Basically, every ascii character maps to itself, except
 * uppercase letters map to lower case ones. This table has 256
 * entries, for ISO 8859-1. Note also that if the system this
 * is compiled on doesn't use 7-bit ascii, casetable[] should not be
 * defined to the linker, so gawk should not load.
 *
 * Do NOT make this array static, it is used in several spots, not
 * just in this file.
 *
 * 6/2004:
 * This table is also used for IGNORECASE for == and !=, and index().
 * Although with GLIBC, we could use tolower() everywhere and RE_ICASE
 * for the regex matcher, precomputing this table once gives us a
 * performance improvement.  I also think it's better for portability
 * to non-GLIBC systems.  All the world is not (yet :-) GNU/Linux.
 */
#if 'a' == 97	/* it's ascii */
char casetable[] = {
	'\000', '\001', '\002', '\003', '\004', '\005', '\006', '\007',
	'\010', '\011', '\012', '\013', '\014', '\015', '\016', '\017',
	'\020', '\021', '\022', '\023', '\024', '\025', '\026', '\027',
	'\030', '\031', '\032', '\033', '\034', '\035', '\036', '\037',
	/* ' '     '!'     '"'     '#'     '$'     '%'     '&'     ''' */
	'\040', '\041', '\042', '\043', '\044', '\045', '\046', '\047',
	/* '('     ')'     '*'     '+'     ','     '-'     '.'     '/' */
	'\050', '\051', '\052', '\053', '\054', '\055', '\056', '\057',
	/* '0'     '1'     '2'     '3'     '4'     '5'     '6'     '7' */
	'\060', '\061', '\062', '\063', '\064', '\065', '\066', '\067',
	/* '8'     '9'     ':'     ';'     '<'     '='     '>'     '?' */
	'\070', '\071', '\072', '\073', '\074', '\075', '\076', '\077',
	/* '@'     'A'     'B'     'C'     'D'     'E'     'F'     'G' */
	'\100', '\141', '\142', '\143', '\144', '\145', '\146', '\147',
	/* 'H'     'I'     'J'     'K'     'L'     'M'     'N'     'O' */
	'\150', '\151', '\152', '\153', '\154', '\155', '\156', '\157',
	/* 'P'     'Q'     'R'     'S'     'T'     'U'     'V'     'W' */
	'\160', '\161', '\162', '\163', '\164', '\165', '\166', '\167',
	/* 'X'     'Y'     'Z'     '['     '\'     ']'     '^'     '_' */
	'\170', '\171', '\172', '\133', '\134', '\135', '\136', '\137',
	/* '`'     'a'     'b'     'c'     'd'     'e'     'f'     'g' */
	'\140', '\141', '\142', '\143', '\144', '\145', '\146', '\147',
	/* 'h'     'i'     'j'     'k'     'l'     'm'     'n'     'o' */
	'\150', '\151', '\152', '\153', '\154', '\155', '\156', '\157',
	/* 'p'     'q'     'r'     's'     't'     'u'     'v'     'w' */
	'\160', '\161', '\162', '\163', '\164', '\165', '\166', '\167',
	/* 'x'     'y'     'z'     '{'     '|'     '}'     '~' */
	'\170', '\171', '\172', '\173', '\174', '\175', '\176', '\177',

	/* Latin 1: */
	C('\200'), C('\201'), C('\202'), C('\203'), C('\204'), C('\205'), C('\206'), C('\207'),
	C('\210'), C('\211'), C('\212'), C('\213'), C('\214'), C('\215'), C('\216'), C('\217'),
	C('\220'), C('\221'), C('\222'), C('\223'), C('\224'), C('\225'), C('\226'), C('\227'),
	C('\230'), C('\231'), C('\232'), C('\233'), C('\234'), C('\235'), C('\236'), C('\237'),
	C('\240'), C('\241'), C('\242'), C('\243'), C('\244'), C('\245'), C('\246'), C('\247'),
	C('\250'), C('\251'), C('\252'), C('\253'), C('\254'), C('\255'), C('\256'), C('\257'),
	C('\260'), C('\261'), C('\262'), C('\263'), C('\264'), C('\265'), C('\266'), C('\267'),
	C('\270'), C('\271'), C('\272'), C('\273'), C('\274'), C('\275'), C('\276'), C('\277'),
	C('\340'), C('\341'), C('\342'), C('\343'), C('\344'), C('\345'), C('\346'), C('\347'),
	C('\350'), C('\351'), C('\352'), C('\353'), C('\354'), C('\355'), C('\356'), C('\357'),
	C('\360'), C('\361'), C('\362'), C('\363'), C('\364'), C('\365'), C('\366'), C('\327'),
	C('\370'), C('\371'), C('\372'), C('\373'), C('\374'), C('\375'), C('\376'), C('\337'),
	C('\340'), C('\341'), C('\342'), C('\343'), C('\344'), C('\345'), C('\346'), C('\347'),
	C('\350'), C('\351'), C('\352'), C('\353'), C('\354'), C('\355'), C('\356'), C('\357'),
	C('\360'), C('\361'), C('\362'), C('\363'), C('\364'), C('\365'), C('\366'), C('\367'),
	C('\370'), C('\371'), C('\372'), C('\373'), C('\374'), C('\375'), C('\376'), C('\377'),
};
#elif defined(USE_EBCDIC)
char casetable[] = {
 /*00  NU    SH    SX    EX    PF    HT    LC    DL */
      0x00, 0x01, 0x02, 0x03, 0x04, 0x05, 0x06, 0x07,
 /*08              SM    VT    FF    CR    SO    SI */
      0x08, 0x09, 0x0A, 0x0B, 0x0C, 0x0D, 0x0E, 0x0F,
 /*10  DE    D1    D2    TM    RS    NL    BS    IL */
      0x10, 0x11, 0x12, 0x13, 0x14, 0x15, 0x16, 0x17,
 /*18  CN    EM    CC    C1    FS    GS    RS    US */
      0x18, 0x19, 0x1A, 0x1B, 0x1C, 0x1D, 0x1E, 0x1F,
 /*20  DS    SS    FS          BP    LF    EB    EC */
      0x20, 0x21, 0x22, 0x23, 0x24, 0x25, 0x26, 0x27,
 /*28              SM    C2    EQ    AK    BL       */
      0x28, 0x29, 0x2A, 0x2B, 0x2C, 0x2D, 0x2E, 0x2F,
 /*30              SY          PN    RS    UC    ET */
      0x30, 0x31, 0x32, 0x33, 0x34, 0x35, 0x36, 0x37,
 /*38                    C3    D4    NK          SU */
      0x38, 0x39, 0x3A, 0x3B, 0x3C, 0x3D, 0x3E, 0x3F,
 /*40  SP                                           */
      0x40, 0x41, 0x42, 0x43, 0x44, 0x45, 0x46, 0x47,
 /*48             CENT    .     <     (     +     | */
      0x48, 0x49, 0x4A, 0x4B, 0x4C, 0x4D, 0x4E, 0x4F,
 /*50   &                                           */
      0x50, 0x51, 0x52, 0x53, 0x54, 0x55, 0x56, 0x57,
 /*58               !     $     *     )     ;     ^ */
      0x58, 0x59, 0x5A, 0x5B, 0x5C, 0x5D, 0x5E, 0x5F,
 /*60   -     /                                     */
      0x60, 0x61, 0x62, 0x63, 0x64, 0x65, 0x66, 0x67,
 /*68               |     ,     %     _     >     ? */
      0x68, 0x69, 0x6A, 0x6B, 0x6C, 0x6D, 0x6E, 0x6F,
 /*70                                               */
      0x70, 0x71, 0x72, 0x73, 0x74, 0x75, 0x76, 0x77,
 /*78         `     :     #     @     '     =     " */
      0x78, 0x79, 0x7A, 0x7B, 0x7C, 0x7D, 0x7E, 0x7F,
 /*80         a     b     c     d     e     f     g */
      0x80, 0x81, 0x82, 0x83, 0x84, 0x85, 0x86, 0x87,
 /*88   h     i           {                         */
      0x88, 0x89, 0x8A, 0x8B, 0x8C, 0x8D, 0x8E, 0x8F,
 /*90         j     k     l     m     n     o     p */
      0x90, 0x91, 0x92, 0x93, 0x94, 0x95, 0x96, 0x97,
 /*98   q     r           }                         */
      0x98, 0x99, 0x9A, 0x9B, 0x9C, 0x9D, 0x9E, 0x9F,
 /*A0         ~     s     t     u     v     w     x */
      0xA0, 0xA1, 0xA2, 0xA3, 0xA4, 0xA5, 0xA6, 0xA7,
 /*A8   y     z                       [             */
      0xA8, 0xA9, 0xAA, 0xAB, 0xAC, 0xAD, 0xAE, 0xAF,
 /*B0                                               */
      0xB0, 0xB1, 0xB2, 0xB3, 0xB4, 0xB5, 0xB6, 0xB7,
 /*B8                                 ]             */
      0xB8, 0xB9, 0xBA, 0xBB, 0xBC, 0xBD, 0xBE, 0xBF,
 /*C0   {     A     B     C     D     E     F     G */
      0xC0, 0x81, 0x82, 0x83, 0x84, 0x85, 0x86, 0x87,
 /*C8   H     I                                     */
      0x88, 0x89, 0xCA, 0xCB, 0xCC, 0xCD, 0xCE, 0xCF,
 /*D0   }     J     K     L     M     N     O     P */
      0xD0, 0x91, 0x92, 0x93, 0x94, 0x95, 0x96, 0x97,
 /*D8   Q     R                                     */
      0x98, 0x99, 0xDA, 0xDB, 0xDC, 0xDD, 0xDE, 0xDF,
 /*E0   \           S     T     U     V     W     X */
      0xE0, 0xE1, 0xA2, 0xA3, 0xA4, 0xA5, 0xA6, 0xA7,
 /*E8   Y     Z                                     */
      0xA8, 0xA9, 0xEA, 0xEB, 0xEC, 0xED, 0xEE, 0xEF,
 /*F0   0     1     2     3     4     5     6     7 */
      0xF0, 0xF1, 0xF2, 0xF3, 0xF4, 0xF5, 0xF6, 0xF7,
 /*F8   8     9                                     */
      0xF8, 0xF9, 0xFA, 0xFB, 0xFC, 0xFD, 0xFE, 0xFF
};
#else
#include "You lose. You will need a translation table for your character set."
#endif

#undef C

/* load_casetable --- for a non-ASCII locale, redo the table */

void
load_casetable(void)
{
#if defined(LC_CTYPE)
	int i;
	char *cp;
	static bool loaded = false;

	if (loaded || do_traditional)
		return;

	loaded = true;
	cp = setlocale(LC_CTYPE, NULL);

	/* this is not per standard, but it's pretty safe */
	if (cp == NULL || strcmp(cp, "C") == 0 || strcmp(cp, "POSIX") == 0)
		return;

#ifndef USE_EBCDIC
	/* use of isalpha is ok here (see is_alpha in awkgram.y) */
	for (i = 0200; i <= 0377; i++) {
		if (isalpha(i) && islower(i) && i != toupper(i))
			casetable[i] = toupper(i);
	}
#endif
#endif
}

/*
 * This table maps node types to strings for debugging.
 * KEEP IN SYNC WITH awk.h!!!!
 */

static const char *const nodetypes[] = {
	"Node_illegal",
	"Node_val",
	"Node_regex",
	"Node_dynregex",
	"Node_typedregex",
	"Node_var",
	"Node_var_array",
	"Node_var_new",
	"Node_param_list",
	"Node_func",
	"Node_ext_func",
	"Node_builtin_func",
	"Node_array_ref",
	"Node_array_tree",
	"Node_array_leaf",
	"Node_dump_array",
	"Node_arrayfor",
	"Node_frame",
	"Node_instruction",
	"Node_final --- this should never appear",
	NULL
};


/*
 * This table maps Op codes to strings.
 * KEEP IN SYNC WITH awk.h!!!!
 */

static struct optypetab {
	char *desc;
	char *operator;
} optypes[] = {
	{ "Op_illegal", NULL },
	{ "Op_times", " * " },
	{ "Op_times_i", " * " },
	{ "Op_quotient", " / " },
	{ "Op_quotient_i", " / " },
	{ "Op_mod", " % " },
	{ "Op_mod_i", " % " },
	{ "Op_plus", " + " },
	{ "Op_plus_i", " + " },
	{ "Op_minus", " - " },
	{ "Op_minus_i", " - " },
	{ "Op_exp", " ^ " },
	{ "Op_exp_i", " ^ " },
	{ "Op_concat", " " },
	{ "Op_line_range", NULL },
	{ "Op_cond_pair", ", " },
	{ "Op_subscript", "[]" },
	{ "Op_sub_array", "[]" },
	{ "Op_preincrement", "++" },
	{ "Op_predecrement", "--" },
	{ "Op_postincrement", "++" },
	{ "Op_postdecrement", "--" },
	{ "Op_unary_minus", "-" },
	{ "Op_field_spec", "$" },
	{ "Op_not", "! " },
	{ "Op_assign", " = " },
	{ "Op_store_var", " = " },
	{ "Op_store_sub", " = " },
	{ "Op_store_field", " = " },
	{ "Op_assign_times", " *= " },
	{ "Op_assign_quotient", " /= " },
	{ "Op_assign_mod", " %= " },
	{ "Op_assign_plus", " += " },
	{ "Op_assign_minus", " -= " },
	{ "Op_assign_exp", " ^= " },
	{ "Op_assign_concat", " " },
	{ "Op_and", " && " },
	{ "Op_and_final", NULL },
	{ "Op_or", " || " },
	{ "Op_or_final", NULL },
	{ "Op_equal", " == " },
	{ "Op_notequal", " != " },
	{ "Op_less", " < " },
	{ "Op_greater", " > " },
	{ "Op_leq", " <= " },
	{ "Op_geq", " >= " },
	{ "Op_match", " ~ " },
	{ "Op_match_rec", NULL },
	{ "Op_nomatch", " !~ " },
	{ "Op_rule", NULL }, 
	{ "Op_K_case", "case" },
	{ "Op_K_default", "default" },
	{ "Op_K_break", "break" },
	{ "Op_K_continue", "continue" },
	{ "Op_K_print", "print" },
	{ "Op_K_print_rec", "print" },
	{ "Op_K_printf", "printf" },
	{ "Op_K_next", "next" },
	{ "Op_K_exit", "exit" },
	{ "Op_K_return", "return" },
	{ "Op_K_delete", "delete" },
	{ "Op_K_delete_loop", NULL },
	{ "Op_K_getline_redir", "getline" },
	{ "Op_K_getline", "getline" },
	{ "Op_K_nextfile", "nextfile" },
	{ "Op_builtin", NULL },
	{ "Op_sub_builtin", NULL },
	{ "Op_ext_builtin", NULL },
	{ "Op_in_array", " in " },
	{ "Op_func_call", NULL },
	{ "Op_indirect_func_call", NULL },
	{ "Op_push", NULL },
	{ "Op_push_arg", NULL },
	{ "Op_push_arg_untyped", NULL },
	{ "Op_push_i", NULL },
	{ "Op_push_re", NULL },
	{ "Op_push_array", NULL },
	{ "Op_push_param", NULL },
	{ "Op_push_lhs", NULL },
	{ "Op_subscript_lhs", "[]" },
	{ "Op_field_spec_lhs", "$" },
	{ "Op_no_op", NULL },
	{ "Op_pop", NULL },
	{ "Op_jmp", NULL },
	{ "Op_jmp_true", NULL },
	{ "Op_jmp_false", NULL },
	{ "Op_get_record", NULL },
	{ "Op_newfile", NULL },
	{ "Op_arrayfor_init", NULL },
	{ "Op_arrayfor_incr", NULL },
	{ "Op_arrayfor_final", NULL },
	{ "Op_var_update", NULL },
	{ "Op_var_assign", NULL },
	{ "Op_field_assign", NULL },
	{ "Op_subscript_assign", NULL },
	{ "Op_after_beginfile", NULL },
	{ "Op_after_endfile", NULL },
	{ "Op_func", NULL },
	{ "Op_comment", NULL },
	{ "Op_exec_count", NULL },
	{ "Op_breakpoint", NULL },
	{ "Op_lint", NULL },
	{ "Op_atexit", NULL },
	{ "Op_stop", NULL },
	{ "Op_token", NULL },
	{ "Op_symbol", NULL },
	{ "Op_list", NULL },
	{ "Op_K_do", "do" },
	{ "Op_K_for", "for" },
	{ "Op_K_arrayfor", "for" },
	{ "Op_K_while", "while" },
	{ "Op_K_switch", "switch" },
	{ "Op_K_if", "if" },
	{ "Op_K_else", "else" },
	{ "Op_K_function", "function" },
	{ "Op_cond_exp", NULL },
	{ "Op_final --- this should never appear", NULL },
	{ NULL, NULL },
};

/* nodetype2str --- convert a node type into a printable value */

const char *
nodetype2str(NODETYPE type)
{
	static char buf[40];

	if (type >= Node_illegal && type <= Node_final)
		return nodetypes[(int) type];

	sprintf(buf, _("unknown nodetype %d"), (int) type);
	return buf;
}

/* opcode2str --- convert a opcode type into a printable value */

const char *
opcode2str(OPCODE op)
{
	if (op >= Op_illegal && op < Op_final)
		return optypes[(int) op].desc;
	fatal(_("unknown opcode %d"), (int) op);
	return NULL;
}

const char *
op2str(OPCODE op)
{
	if (op >= Op_illegal && op < Op_final) {
		if (optypes[(int) op].operator != NULL)
			return optypes[(int) op].operator;
		else
			fatal(_("opcode %s not an operator or keyword"),
					optypes[(int) op].desc);
	} else
		fatal(_("unknown opcode %d"), (int) op);
	return NULL;
}


/* flags2str --- make a flags value readable */

const char *
flags2str(int flagval)
{
	static const struct flagtab values[] = {
		{ MALLOC, "MALLOC" },
		{ STRING, "STRING" },
		{ STRCUR, "STRCUR" },
		{ NUMCUR, "NUMCUR" },
		{ NUMBER, "NUMBER" },
		{ MAYBE_NUM, "MAYBE_NUM" },
		{ FIELD, "FIELD" },
		{ INTLSTR, "INTLSTR" },
		{ NUMINT, "NUMINT" },
		{ INTIND, "INTIND" },
		{ WSTRCUR, "WSTRCUR" },
		{ MPFN,	"MPFN" },
		{ MPZN,	"MPZN" },
		{ NULL_FIELD, "NULL_FIELD" },
		{ ARRAYMAXED, "ARRAYMAXED" },
		{ HALFHAT, "HALFHAT" },
		{ XARRAY, "XARRAY" },
		{ 0,	NULL },
	};

	return genflags2str(flagval, values);
}

/* genflags2str --- general routine to convert a flag value to a string */

const char *
genflags2str(int flagval, const struct flagtab *tab)
{
	static char buffer[BUFSIZ];
	char *sp;
	int i, space_left, space_needed;

	sp = buffer;
	space_left = BUFSIZ;
	for (i = 0; tab[i].name != NULL; i++) {
		if ((flagval & tab[i].val) != 0) {
			/*
			 * note the trick, we want 1 or 0 for whether we need
			 * the '|' character.
			 */
			space_needed = (strlen(tab[i].name) + (sp != buffer));
			if (space_left <= space_needed)
				fatal(_("buffer overflow in genflags2str"));

			if (sp != buffer) {
				*sp++ = '|';
				space_left--;
			}
			strcpy(sp, tab[i].name);
			/* note ordering! */
			space_left -= strlen(sp);
			sp += strlen(sp);
		}
	}

	*sp = '\0';
	return buffer;
}

/* posix_compare --- compare strings using strcoll */

static int
posix_compare(NODE *s1, NODE *s2)
{
	int ret = 0;
	char save1, save2;
	size_t l = 0;

	save1 = s1->stptr[s1->stlen];
	s1->stptr[s1->stlen] = '\0';

	save2 = s2->stptr[s2->stlen];
	s2->stptr[s2->stlen] = '\0';

	if (gawk_mb_cur_max == 1) {
		if (strlen(s1->stptr) == s1->stlen && strlen(s2->stptr) == s2->stlen)
			ret = strcoll(s1->stptr, s2->stptr);
		else {
			char b1[2], b2[2];
			char *p1, *p2;
			size_t i;

			if (s1->stlen < s2->stlen)
				l = s1->stlen;
			else
				l = s2->stlen;

			b1[1] = b2[1] = '\0';
			for (i = ret = 0, p1 = s1->stptr, p2 = s2->stptr;
			     ret == 0 && i < l;
			     p1++, p2++) {
				b1[0] = *p1;
				b2[0] = *p2;
				ret = strcoll(b1, b2);
			}
		}
		/*
		 * Either worked through the strings or ret != 0.
		 * In either case, ret will be the right thing to return.
		 */
	}
#if ! defined(__DJGPP__)
	else {
		/* Similar logic, using wide characters */
		(void) force_wstring(s1);
		(void) force_wstring(s2);

		if (wcslen(s1->wstptr) == s1->wstlen && wcslen(s2->wstptr) == s2->wstlen)
			ret = wcscoll(s1->wstptr, s2->wstptr);
		else {
			wchar_t b1[2], b2[2];
			wchar_t *p1, *p2;
			size_t i;

			if (s1->wstlen < s2->wstlen)
				l = s1->wstlen;
			else
				l = s2->wstlen;

			b1[1] = b2[1] = L'\0';
			for (i = ret = 0, p1 = s1->wstptr, p2 = s2->wstptr;
			     ret == 0 && i < l;
			     p1++, p2++) {
				b1[0] = *p1;
				b2[0] = *p2;
				ret = wcscoll(b1, b2);
			}
		}
		/*
		 * Either worked through the strings or ret != 0.
		 * In either case, ret will be the right thing to return.
		 */
	}
#endif

	s1->stptr[s1->stlen] = save1;
	s2->stptr[s2->stlen] = save2;
	return ret;
}


/* cmp_nodes --- compare two nodes, returning negative, 0, positive */

int
cmp_nodes(NODE *t1, NODE *t2)
{
	int ret = 0;
	size_t len1, len2;
	int l, ldiff;

	if (t1 == t2)
		return 0;

	(void) fixtype(t1);
	(void) fixtype(t2);

	if ((t1->flags & NUMBER) != 0 && (t2->flags & NUMBER) != 0)
		return cmp_numbers(t1, t2);

	(void) force_string(t1);
	(void) force_string(t2);
	len1 = t1->stlen;
	len2 = t2->stlen;
	ldiff = len1 - len2;
	if (len1 == 0 || len2 == 0)
		return ldiff;

	if (do_posix)
		return posix_compare(t1, t2);

	l = (ldiff <= 0 ? len1 : len2);
	if (IGNORECASE) {
		const unsigned char *cp1 = (const unsigned char *) t1->stptr;
		const unsigned char *cp2 = (const unsigned char *) t2->stptr;

		if (gawk_mb_cur_max > 1) {
			ret = strncasecmpmbs((const unsigned char *) cp1,
					     (const unsigned char *) cp2, l);
		} else {
			/* Could use tolower() here; see discussion above. */
			for (ret = 0; l-- > 0 && ret == 0; cp1++, cp2++)
				ret = casetable[*cp1] - casetable[*cp2];
		}
	} else
		ret = memcmp(t1->stptr, t2->stptr, l);

	ret = ret == 0 ? ldiff : ret;
	return ret;
}

/* push_frame --- push a frame NODE onto stack */

static void
push_frame(NODE *f)
{
	static long max_fcall;

	/* NB: frame numbering scheme as in GDB. frame_ptr => frame #0. */

	fcall_count++;
	if (fcall_list == NULL) {
		max_fcall = 10;
		emalloc(fcall_list, NODE **, (max_fcall + 1) * sizeof(NODE *), "push_frame");
	} else if (fcall_count == max_fcall) {
		max_fcall *= 2;
		erealloc(fcall_list, NODE **, (max_fcall + 1) * sizeof(NODE *), "push_frame");
	}

	if (fcall_count > 1)
		memmove(fcall_list + 2, fcall_list + 1, (fcall_count - 1) * sizeof(NODE *)); 
	fcall_list[1] = f;
}


/* pop_frame --- pop off a frame NODE*/

static void
pop_frame()
{
	if (fcall_count > 1)
		memmove(fcall_list + 1, fcall_list + 2, (fcall_count - 1) * sizeof(NODE *)); 
	fcall_count--;
	assert(fcall_count >= 0);
	if (do_debug)
		frame_popped();
}


/* dump_fcall_stack --- print a backtrace of the awk function calls */

void
dump_fcall_stack(FILE *fp)
{
	NODE *f, *func;
	long i = 0, j, k = 0;

	if (fcall_count == 0)
		return;
	fprintf(fp, _("\n\t# Function Call Stack:\n\n"));

	/* current frame */
	func = frame_ptr->func_node;
	for (j = 0; j <= frame_ptr->num_tail_calls; j++)
		fprintf(fp, "\t# %3ld. %s\n", k++, func->vname);

	/* outer frames except main */
	for (i = 1; i < fcall_count; i++) {
		f = fcall_list[i];
		func = f->func_node;
		for (j = 0; j <= f->num_tail_calls; j++)
			fprintf(fp, "\t# %3ld. %s\n", k++, func->vname);
	}

	fprintf(fp, "\t# %3ld. -- main --\n", k);
}


/* set_IGNORECASE --- update IGNORECASE as appropriate */

void
set_IGNORECASE()
{
	static bool warned = false;

	if ((do_lint || do_traditional) && ! warned) {
		warned = true;
		lintwarn(_("`IGNORECASE' is a gawk extension"));
	}
	load_casetable();
	if (do_traditional)
		IGNORECASE = false;
   	else
		IGNORECASE = boolval(IGNORECASE_node->var_value);
	set_RS();	/* set_RS() calls set_FS() if need be, for us */
}

/* set_BINMODE --- set translation mode (OS/2, DOS, others) */

void
set_BINMODE()
{
	static bool warned = false;
	char *p;
	NODE *v = fixtype(BINMODE_node->var_value);

	if ((do_lint || do_traditional) && ! warned) {
		warned = true;
		lintwarn(_("`BINMODE' is a gawk extension"));
	}
	if (do_traditional)
		BINMODE = TEXT_TRANSLATE;
	else if ((v->flags & NUMBER) != 0) {
		BINMODE = get_number_si(v);
		/* Make sure the value is rational. */
		if (BINMODE < TEXT_TRANSLATE)
			BINMODE = TEXT_TRANSLATE;
		else if (BINMODE > BINMODE_BOTH)
			BINMODE = BINMODE_BOTH;
	} else if ((v->flags & STRING) != 0) {
		p = v->stptr;

		/*
		 * Allow only one of the following:
		 * "0", "1", "2", "3",
		 * "r", "w", "rw", "wr"
		 * ANYTHING ELSE goes to 3. So there.
		 */
		switch (v->stlen) {
		case 1:
			switch (p[0]) {
			case '0':
			case '1':
			case '2':
			case '3':
				BINMODE = p[0] - '0';
				break;
			case 'r':
				BINMODE = BINMODE_INPUT;
				break;
			case 'w':
				BINMODE = BINMODE_OUTPUT;
				break;
			default:
				BINMODE = BINMODE_BOTH;
				goto bad_value;
				break;
			}
			break;
		case 2:
			switch (p[0]) {
			case 'r':
				BINMODE = BINMODE_BOTH;
				if (p[1] != 'w')
					goto bad_value;
				break;
			case 'w':
				BINMODE = BINMODE_BOTH;
				if (p[1] != 'r')
					goto bad_value;
				break;
			}
			break;
		default:
	bad_value:
			lintwarn(_("BINMODE value `%s' is invalid, treated as 3"), p);
			break;
		}
	} else
		BINMODE = 3;		/* shouldn't happen */
}

/* set_OFS --- update OFS related variables when OFS assigned to */

void
set_OFS()
{
	static bool first = true;
	size_t new_ofs_len;

	if (first)	/* true when called from init_vars() in main() */
		first = false;
	else {
		/* rebuild $0 using OFS that was current when $0 changed */
		if (! field0_valid) {
			get_field(UNLIMITED - 1, NULL);
			rebuild_record();
		}
	}

	/*
	 * Save OFS value for use in building record and in printing.
	 * Can't just have OFS point into the OFS_node since it's
	 * already updated when we come into this routine, and we need
	 * the old value to rebuild the record (see above).
	 */
	OFS_node->var_value = force_string(OFS_node->var_value);
	new_ofs_len = OFS_node->var_value->stlen;

	if (OFS == NULL)
		emalloc(OFS, char *, new_ofs_len + 1, "set_OFS");
	else if (OFSlen < new_ofs_len)
		erealloc(OFS, char *, new_ofs_len + 1, "set_OFS");

	memcpy(OFS, OFS_node->var_value->stptr, OFS_node->var_value->stlen);
	OFSlen = new_ofs_len;
	OFS[OFSlen] = '\0';
}

/* set_ORS --- update ORS related variables when ORS assigned to */

void
set_ORS()
{
	ORS_node->var_value = force_string(ORS_node->var_value);
	ORS = ORS_node->var_value->stptr;
	ORSlen = ORS_node->var_value->stlen;
	ORS[ORSlen] = '\0';
}

/* fmt_ok --- is the conversion format a valid one? */

NODE **fmt_list = NULL;
static int fmt_ok(NODE *n);
static int fmt_index(NODE *n);

static int
fmt_ok(NODE *n)
{
	NODE *tmp = force_string(n);
	const char *p = tmp->stptr;

#if ! defined(PRINTF_HAS_F_FORMAT) || PRINTF_HAS_F_FORMAT != 1
	static const char float_formats[] = "efgEG";
#else
	static const char float_formats[] = "efgEFG";
#endif
#if defined(HAVE_LOCALE_H)
	static const char flags[] = " +-#'";
#else
	static const char flags[] = " +-#";
#endif

	if (*p++ != '%')
		return 0;
	while (*p && strchr(flags, *p) != NULL)	/* flags */
		p++;
	while (*p && isdigit((unsigned char) *p))	/* width - %*.*g is NOT allowed */
		p++;
	if (*p == '\0' || (*p != '.' && ! isdigit((unsigned char) *p)))
		return 0;
	if (*p == '.')
		p++;
	while (*p && isdigit((unsigned char) *p))	/* precision */
		p++;
	if (*p == '\0' || strchr(float_formats, *p) == NULL)
		return 0;
	if (*++p != '\0')
		return 0;
	return 1;
}

/* fmt_index --- track values of OFMT and CONVFMT to keep semantics correct */

static int
fmt_index(NODE *n)
{
	int ix = 0;
	static int fmt_num = 4;
	static int fmt_hiwater = 0;

	if (fmt_list == NULL)
		emalloc(fmt_list, NODE **, fmt_num*sizeof(*fmt_list), "fmt_index");
	n = force_string(n);
	while (ix < fmt_hiwater) {
		if (cmp_nodes(fmt_list[ix], n) == 0)
			return ix;
		ix++;
	}
	/* not found */
	n->stptr[n->stlen] = '\0';
	if (do_lint && ! fmt_ok(n))
		lintwarn(_("bad `%sFMT' specification `%s'"),
			    n == CONVFMT_node->var_value ? "CONV"
			  : n == OFMT_node->var_value ? "O"
			  : "", n->stptr);

	if (fmt_hiwater >= fmt_num) {
		fmt_num *= 2;
		erealloc(fmt_list, NODE **, fmt_num * sizeof(*fmt_list), "fmt_index");
	}
	fmt_list[fmt_hiwater] = dupnode(n);
	return fmt_hiwater++;
}

/* set_OFMT --- track OFMT correctly */

void
set_OFMT()
{
	OFMTidx = fmt_index(OFMT_node->var_value);
	OFMT = fmt_list[OFMTidx]->stptr;
}

/* set_CONVFMT --- track CONVFMT correctly */

void
set_CONVFMT()
{
	CONVFMTidx = fmt_index(CONVFMT_node->var_value);
	CONVFMT = fmt_list[CONVFMTidx]->stptr;
}

/* set_LINT --- update LINT as appropriate */

void
set_LINT()
{
#ifndef NO_LINT
	int old_lint = do_lint;
<<<<<<< HEAD
	NODE *n = fixtype(LINT_node->var_value);

	lintfunc = r_warning;	/* reset to default */
	if ((n->flags & STRING) != 0) {
		const char *lintval;
		size_t lintlen;

		lintval = n->stptr;
		lintlen = n->stlen;
		if (lintlen > 0) {
			do_flags |= DO_LINT_ALL;
			if (lintlen == 5 && strncmp(lintval, "fatal", 5) == 0)
				lintfunc = r_fatal;
			else if (lintlen == 7 && strncmp(lintval, "invalid", 7) == 0) {
				do_flags &= ~DO_LINT_ALL;
				do_flags |= DO_LINT_INVALID;
			}
		} else {
			do_flags &= ~(DO_LINT_ALL|DO_LINT_INVALID);
		}
	} else if (! iszero(n))
		do_flags |= DO_LINT_ALL;
	else
		do_flags &= ~(DO_LINT_ALL|DO_LINT_INVALID);
=======
	NODE *n = LINT_node->var_value;

	/* start with clean defaults */
	lintfunc = r_warning;
	do_flags &= ~(DO_LINT_ALL|DO_LINT_INVALID);

	if ((n->flags & (STRING|STRCUR)) != 0) {
		if ((n->flags & MAYBE_NUM) == 0) {
			const char *lintval;
			size_t lintlen;

			n = force_string(LINT_node->var_value);
			lintval = n->stptr;
			lintlen = n->stlen;
			if (lintlen > 0) {
				if (lintlen == 7 && strncmp(lintval, "invalid", 7) == 0)
					do_flags |= DO_LINT_INVALID;
				else {
					do_flags |= DO_LINT_ALL;
					if (lintlen == 5 && strncmp(lintval, "fatal", 5) == 0)
						lintfunc = r_fatal;
				}
			}
		} else {
			(void) force_number(n);
			if (! iszero(n))
				do_flags |= DO_LINT_ALL;
		}
	} else if ((n->flags & (NUMCUR|NUMBER)) != 0) {
		(void) force_number(n);
		if (! iszero(n))
			do_flags |= DO_LINT_ALL;
	}
>>>>>>> 2a92e9d3

	/* explicitly use warning() here, in case lintfunc == r_fatal */
	if (old_lint != do_lint && old_lint && ! do_lint)
		warning(_("turning off `--lint' due to assignment to `LINT'"));

	/* inform plug-in api of change */
	update_ext_api();
#endif /* ! NO_LINT */
}

/* set_TEXTDOMAIN --- update TEXTDOMAIN variable when TEXTDOMAIN assigned to */

void
set_TEXTDOMAIN()
{
	int len;
	NODE *tmp;

	tmp = TEXTDOMAIN_node->var_value = force_string(TEXTDOMAIN_node->var_value);
	TEXTDOMAIN = tmp->stptr;
	len = tmp->stlen;
	TEXTDOMAIN[len] = '\0';
	/*
	 * Note: don't call textdomain(); this value is for
	 * the awk program, not for gawk itself.
	 */
}

/* update_ERRNO_int --- update the value of ERRNO based on argument */

void
update_ERRNO_int(int errcode)
{
	char *cp;

	update_PROCINFO_num("errno", errcode);
	if (errcode) {
		cp = strerror(errcode);
		cp = gettext(cp);
	} else
		cp = "";
	unref(ERRNO_node->var_value);
	ERRNO_node->var_value = make_string(cp, strlen(cp));
}

/* update_ERRNO_string --- update ERRNO */

void
update_ERRNO_string(const char *string)
{
	update_PROCINFO_num("errno", 0);
	unref(ERRNO_node->var_value);
	ERRNO_node->var_value = make_string(string, strlen(string));
}

/* unset_ERRNO --- eliminate the value of ERRNO */

void
unset_ERRNO(void)
{
	update_PROCINFO_num("errno", 0);
	unref(ERRNO_node->var_value);
	ERRNO_node->var_value = dupnode(Nnull_string);
}

/* update_NR --- update the value of NR */

void
update_NR()
{
#ifdef HAVE_MPFR
	if (is_mpg_number(NR_node->var_value))
		(void) mpg_update_var(NR_node);
	else
#endif
	if (NR_node->var_value->numbr != NR) {
		unref(NR_node->var_value);
		NR_node->var_value = make_number(NR);
	}
}

/* update_NF --- update the value of NF */

void
update_NF()
{
	long l;

	l = get_number_si(NF_node->var_value);
	if (NF == -1 || l != NF) {
		if (NF == -1)
			(void) get_field(UNLIMITED - 1, NULL); /* parse record */
		unref(NF_node->var_value);
		NF_node->var_value = make_number(NF);
	}
}

/* update_FNR --- update the value of FNR */

void
update_FNR()
{
#ifdef HAVE_MPFR
	if (is_mpg_number(FNR_node->var_value))
		(void) mpg_update_var(FNR_node);
	else
#endif
	if (FNR_node->var_value->numbr != FNR) {
		unref(FNR_node->var_value);
		FNR_node->var_value = make_number(FNR);
	}
}


NODE *frame_ptr;        /* current frame */
STACK_ITEM *stack_ptr = NULL;
STACK_ITEM *stack_bottom;
STACK_ITEM *stack_top;
static unsigned long STACK_SIZE = 256;    /* initial size of stack */
int max_args = 0;       /* maximum # of arguments to printf, print, sprintf,
                         * or # of array subscripts, or adjacent strings     
                         * to be concatenated.
                         */
NODE **args_array = NULL;

/* grow_stack --- grow the size of runtime stack */

/* N.B. stack_ptr points to the topmost occupied location
 *      on the stack, not the first free location.
 */

STACK_ITEM *
grow_stack()
{
	STACK_SIZE *= 2;
	erealloc(stack_bottom, STACK_ITEM *, STACK_SIZE * sizeof(STACK_ITEM), "grow_stack");
	stack_top = stack_bottom + STACK_SIZE - 1;
	stack_ptr = stack_bottom + STACK_SIZE / 2;
	return stack_ptr;
}

/*
 * r_get_lhs:
 * This returns a POINTER to a node pointer (var's value).
 * used to store the var's new value.
 */

NODE **
r_get_lhs(NODE *n, bool reference)
{
	bool isparam = false;

	if (n->type == Node_param_list) {
		isparam = true;
		n = GET_PARAM(n->param_cnt);
	}

	switch (n->type) {
	case Node_var_array:
		fatal(_("attempt to use array `%s' in a scalar context"),
				array_vname(n));
	case Node_array_ref:
		if (n->orig_array->type == Node_var_array)
			fatal(_("attempt to use array `%s' in a scalar context"),
					array_vname(n));
		if (n->orig_array->type != Node_var) {
			n->orig_array->type = Node_var;
			n->orig_array->var_value = dupnode(Nnull_string);
		}
		/* fall through */
	case Node_var_new:
		n->type = Node_var;
		n->var_value = dupnode(Nnull_string);
		break;

	case Node_var:
		break;

	default:
		cant_happen();
	}

	if (do_lint && reference && var_uninitialized(n))
		lintwarn((isparam ?
			_("reference to uninitialized argument `%s'") :
			_("reference to uninitialized variable `%s'")),
				n->vname);
	return & n->var_value;
}


/* r_get_field --- get the address of a field node */
 
NODE **
r_get_field(NODE *n, Func_ptr *assign, bool reference)
{
	long field_num;
	NODE **lhs;

	if (assign)
		*assign = NULL;
	if (do_lint) {
		if ((fixtype(n)->flags & NUMBER) == 0) {
			lintwarn(_("attempt to field reference from non-numeric value"));
			if (n->stlen == 0)
				lintwarn(_("attempt to field reference from null string"));
		}
	}

	(void) force_number(n);
	field_num = get_number_si(n);

	if (field_num < 0)
		fatal(_("attempt to access field %ld"), field_num);

	if (field_num == 0 && field0_valid) {		/* short circuit */
		lhs = &fields_arr[0];
		if (assign)
			*assign = reset_record;
	} else
		lhs = get_field(field_num, assign);
	if (do_lint && reference && ((*lhs)->flags & NULL_FIELD) != 0)
		lintwarn(_("reference to uninitialized field `$%ld'"),
			      field_num);
	return lhs;
}


/*
 * calc_exp_posint --- calculate x^n for positive integral n,
 * using exponentiation by squaring without recursion.
 */

static AWKNUM
calc_exp_posint(AWKNUM x, long n)
{
	AWKNUM mult = 1;

	while (n > 1) {
		if ((n % 2) == 1)
			mult *= x;
		x *= x;
		n /= 2;
	}
	return mult * x;
}

/* calc_exp --- calculate x1^x2 */

AWKNUM
calc_exp(AWKNUM x1, AWKNUM x2)
{
	long lx;

	if ((lx = x2) == x2) {		/* integer exponent */
		if (lx == 0)
			return 1;
		return (lx > 0) ? calc_exp_posint(x1, lx)
				: 1.0 / calc_exp_posint(x1, -lx);
	}
	return (AWKNUM) pow((double) x1, (double) x2);
}


/* setup_frame --- setup new frame for function call */ 

static INSTRUCTION *
setup_frame(INSTRUCTION *pc)
{
	NODE *r = NULL;
	NODE *m, *f, *fp;
	NODE **sp = NULL;
	int pcount, arg_count, i, j;
	bool tail_optimize = false;

	f = pc->func_body;
	pcount = f->param_cnt;
	fp = f->fparms;
	arg_count = (pc + 1)->expr_count;

	/* tail recursion optimization */
	tail_optimize =  ((pc + 1)->tail_call && do_optimize
				&& ! do_debug && ! do_profile);

	if (tail_optimize) {
		/* free local vars of calling frame */

		NODE *func;
		int n;

		func = frame_ptr->func_node;
		for (n = func->param_cnt, sp = frame_ptr->stack; n > 0; n--) {
			r = *sp++;
			if (r->type == Node_var)     /* local variable */
				DEREF(r->var_value);
			else if (r->type == Node_var_array)     /* local array */
				assoc_clear(r);
		}
		sp = frame_ptr->stack;

	} else if (pcount > 0) {
		emalloc(sp, NODE **, pcount * sizeof(NODE *), "setup_frame");
		memset(sp, 0, pcount * sizeof(NODE *));
	}


	/* check for extra args */ 
	if (arg_count > pcount) {
		warning(
			_("function `%s' called with more arguments than declared"),
       			f->vname);
		do {
			r = POP();
			if (r->type == Node_val)
				DEREF(r);
		} while (--arg_count > pcount);
	}

	for (i = 0, j = arg_count - 1; i < pcount; i++, j--) {
		if (tail_optimize)
			r = sp[i];
		else {
			getnode(r);
			memset(r, 0, sizeof(NODE));
			sp[i] = r;
		}

		if (i >= arg_count) {
			/* local variable */
			r->type = Node_var_new;
			r->vname = fp[i].param;
			continue;
		}

		m = PEEK(j); /* arguments in reverse order on runtime stack */

		if (m->type == Node_param_list)
			m = GET_PARAM(m->param_cnt);

		/* $0 needs to be passed by value to a function */
		if (m == fields_arr[0]) {
			DEREF(m);
			m = dupnode(m);
		}

		switch (m->type) {
		case Node_var_new:
		case Node_var_array:
			r->type = Node_array_ref;
			r->orig_array = r->prev_array = m;
			break;

		case Node_array_ref:
			r->type = Node_array_ref;
			r->orig_array = m->orig_array;
			r->prev_array = m;
			break;

		case Node_var:
			/* Untyped (Node_var_new) variable as param became a
			 * scalar during evaluation of expression for a
			 * subsequent param.
			 */
			r->type = Node_var;
			r->var_value = dupnode(Nnull_string);
			break;

		case Node_val:
			r->type = Node_var;
			r->var_value = m;
			break;

		case Node_typedregex:
			r->type = Node_var;
			r->var_value = m;
			break;

		default:
			cant_happen();
		}
		r->vname = fp[i].param;
	}

	stack_adj(-arg_count);	/* adjust stack pointer */

	if (tail_optimize) {
		frame_ptr->num_tail_calls++;
		return f->code_ptr;
	}

	if (pc->opcode == Op_indirect_func_call) {
		r = POP();	/* indirect var */
		DEREF(r);
	}

	frame_ptr->vname = source;	/* save current source */

	if (do_profile || do_debug)
		push_frame(frame_ptr);

	/* save current frame in stack */
	PUSH(frame_ptr);

	/* setup new frame */
	getnode(frame_ptr);
	frame_ptr->type = Node_frame;	
	frame_ptr->stack = sp;
	frame_ptr->prev_frame_size = (stack_ptr - stack_bottom); /* size of the previous stack frame */
	frame_ptr->func_node = f;
	frame_ptr->num_tail_calls = 0;
	frame_ptr->vname = NULL;
	frame_ptr->reti = pc; /* on return execute pc->nexti */

	return f->code_ptr;
}


/* restore_frame --- clean up the stack and update frame */

static INSTRUCTION *
restore_frame(NODE *fp)
{
	NODE *r;
	NODE **sp;
	int n;
	NODE *func;
	INSTRUCTION *ri;

	func = frame_ptr->func_node;
	n = func->param_cnt;
	sp = frame_ptr->stack;

	for (; n > 0; n--) {
		r = *sp++;
		if (r->type == Node_var)     /* local variable */
			DEREF(r->var_value);
		else if (r->type == Node_var_array)     /* local array */
			assoc_clear(r);
		freenode(r);
	}

	if (frame_ptr->stack != NULL)
		efree(frame_ptr->stack);
	ri = frame_ptr->reti;     /* execution in calling frame
	                           * resumes from ri->nexti.
	                           */
	freenode(frame_ptr);
	if (do_profile || do_debug)
		pop_frame();

	/* restore frame */
	frame_ptr = fp;
	/* restore source */
	source = fp->vname;
	fp->vname = NULL;

	return ri->nexti;
}


/* free_arrayfor --- free 'for (var in array)' related data */

static inline void
free_arrayfor(NODE *r)
{
	if (r->for_list != NULL) {
		NODE *n;
		size_t num_elems = r->for_list_size;
		NODE **list = r->for_list;
		while (num_elems > 0) {
			n = list[--num_elems];
			unref(n);
		}
		efree(list);
	}
	freenode(r);
}


/*
 * unwind_stack --- pop items off the run-time stack;
 *	'n' is the # of items left in the stack.
 */

INSTRUCTION *
unwind_stack(long n)
{
	NODE *r;
	INSTRUCTION *cp = NULL;
	STACK_ITEM *sp;

	if (stack_empty())
		return NULL;

	sp = stack_bottom + n;

	if (stack_ptr < sp)
		return NULL;

	while ((r = POP()) != NULL) {
		switch (r->type) {
		case Node_frame:
			cp = restore_frame(r);
			break;
		case Node_arrayfor:
			free_arrayfor(r);
			break;
		case Node_val:
			DEREF(r);
			break;
		case Node_instruction:
			freenode(r);
			break;
		default:
			/*
			 * Check `exiting' and don't produce an error for
			 * cases like:
			 *	func     _fn0() { exit }
			 *	BEGIN { ARRAY[_fn0()] }
			 */
			if (in_main_context() && ! exiting)
				fatal(_("unwind_stack: unexpected type `%s'"),
						nodetype2str(r->type));
			/* else 
				* Node_var_array,
				* Node_param_list,
				* Node_var (e.g: trying to use scalar for array)
				* Node_regex/Node_dynregex
				* ?
			 */
			break;
		}

		if (stack_ptr < sp)
			break;
	}
	return cp;
} 


/* pop_fcall --- pop off the innermost frame */
#define pop_fcall()	unwind_stack(frame_ptr->prev_frame_size)

/* pop the run-time stack */
#define pop_stack()	(void) unwind_stack(0)


static inline int
eval_condition(NODE *t)
{
	if (t == node_Boolean[false])
		return false;

	if (t == node_Boolean[true])
		return true;

	return boolval(t);
}

/* cmp_scalars -- compare two nodes on the stack */

static inline int
cmp_scalars()
{
	NODE *t1, *t2;
	int di;

	t2 = POP_SCALAR();
	t1 = TOP();
	if (t1->type == Node_var_array) {
		DEREF(t2);
		fatal(_("attempt to use array `%s' in a scalar context"), array_vname(t1));
	}
	di = cmp_nodes(t1, t2);
	DEREF(t1);
	DEREF(t2);
	return di;
}

/* op_assign --- assignment operators excluding = */
 
static void
op_assign(OPCODE op)
{
	NODE **lhs;
	NODE *t1, *t2;
	AWKNUM x = 0.0, x1, x2;

	lhs = POP_ADDRESS();
	t1 = *lhs;
	x1 = force_number(t1)->numbr;

	t2 = TOP_SCALAR();
	x2 = force_number(t2)->numbr;
	DEREF(t2);

	switch (op) {
	case Op_assign_plus:
		x = x1 + x2;
		break;
	case Op_assign_minus:
		x = x1 - x2;
		break;
	case Op_assign_times:
		x = x1 * x2;
		break;
	case Op_assign_quotient:
		if (x2 == (AWKNUM) 0) {
			decr_sp();
			fatal(_("division by zero attempted in `/='"));
		}
		x = x1 / x2;
		break;
	case Op_assign_mod:
		if (x2 == (AWKNUM) 0) {
			decr_sp();
			fatal(_("division by zero attempted in `%%='"));
		}
#ifdef HAVE_FMOD
		x = fmod(x1, x2);
#else   /* ! HAVE_FMOD */
		(void) modf(x1 / x2, &x);
		x = x1 - x2 * x;
#endif  /* ! HAVE_FMOD */
		break;
	case Op_assign_exp:
		x = calc_exp((double) x1, (double) x2);
		break;
	default:
		break;
	}

	if (t1->valref == 1 && t1->flags == (MALLOC|NUMCUR|NUMBER)) {
		/* optimization */
		t1->numbr = x;
	} else {
		unref(t1);
		t1 = *lhs = make_number(x);
	}

	UPREF(t1);
	REPLACE(t1);
}

/* PUSH_CODE --- push a code onto the runtime stack */

void
PUSH_CODE(INSTRUCTION *cp)
{
	NODE *r;
	getnode(r);
	r->type = Node_instruction;
	r->code_ptr = cp;
	PUSH(r);
}

/* POP_CODE --- pop a code off the runtime stack */

INSTRUCTION *
POP_CODE()
{
	NODE *r;
	INSTRUCTION *cp;
	r = POP();
	cp = r->code_ptr;
	freenode(r);
	return cp;
}


/*
 * Implementation of BEGINFILE and ENDFILE requires saving an execution
 * state and the ability to return to that state. The state is
 * defined by the instruction triggering the BEGINFILE/ENDFILE rule, the
 * run-time stack, the rule and the source file. The source line is available in
 * the instruction and hence is not considered a part of the execution state.
 */


typedef struct exec_state {
	struct exec_state *next;

	INSTRUCTION *cptr;  /* either getline (Op_K_getline) or the 
	                     * implicit "open-file, read-record" loop (Op_newfile).
	                     */ 

	int rule;           /* rule for the INSTRUCTION */

	long stack_size;    /* For this particular usage, it is sufficient to save
	                     * only the size of the call stack. We do not
	                     * store the actual stack pointer to avoid problems
	                     * in case the stack gets realloc-ed.
	                     */

	const char *source; /* source file for the INSTRUCTION */
} EXEC_STATE;

static EXEC_STATE exec_state_stack;

/* push_exec_state --- save an execution state on stack */

static void
push_exec_state(INSTRUCTION *cp, int rule, char *src, STACK_ITEM *sp)
{
	EXEC_STATE *es;

	emalloc(es, EXEC_STATE *, sizeof(EXEC_STATE), "push_exec_state");
	es->rule = rule;
	es->cptr = cp;
	es->stack_size = (sp - stack_bottom) + 1;
	es->source = src;
	es->next = exec_state_stack.next;
	exec_state_stack.next = es;
}


/* pop_exec_state --- pop one execution state off the stack */

static INSTRUCTION *
pop_exec_state(int *rule, char **src, long *sz)
{
	INSTRUCTION *cp;
	EXEC_STATE *es;

	es = exec_state_stack.next;
	if (es == NULL)
		return NULL;
	cp = es->cptr;
	if (rule != NULL)
		*rule = es->rule;
	if (src != NULL)
		*src = (char *) es->source;
	if (sz != NULL)
		*sz = es->stack_size;
	exec_state_stack.next = es->next;
	efree(es);
	return cp;
}


/* register_exec_hook --- add exec hooks in the interpreter. */

int
register_exec_hook(Func_pre_exec preh, Func_post_exec posth)
{
	int pos = 0;

	/*
	 * multiple post-exec hooks aren't supported. post-exec hook is mainly
	 * for use by the debugger.
	 */ 

	if (! preh || (post_execute && posth))
		return false;

	if (num_exec_hook == MAX_EXEC_HOOKS)
		return false;

	/*
	 * Add to the beginning of the array but do not displace the
	 * debugger hook if it exists.
	 */
	if (num_exec_hook > 0) {
		pos = !! do_debug;
		if (num_exec_hook > pos)
			memmove(pre_execute + pos + 1, pre_execute + pos,
					(num_exec_hook - pos) * sizeof (preh));
	}
	pre_execute[pos] = preh;
	num_exec_hook++;

	if (posth)
		post_execute = posth;

	return true;
}


/* interpreter routine when not debugging */ 
#include "interpret.h"

/* interpreter routine with exec hook(s). Used when debugging and/or with MPFR. */
#define r_interpret h_interpret
#define EXEC_HOOK 1
#include "interpret.h"
#undef EXEC_HOOK
#undef r_interpret


void
init_interpret()
{
	long newval;

	if ((newval = getenv_long("GAWK_STACKSIZE")) > 0)
		STACK_SIZE = newval;

	emalloc(stack_bottom, STACK_ITEM *, STACK_SIZE * sizeof(STACK_ITEM), "grow_stack");
	stack_ptr = stack_bottom - 1;
	stack_top = stack_bottom + STACK_SIZE - 1;

	/* initialize frame pointer */
	getnode(frame_ptr);
	frame_ptr->type = Node_frame;
	frame_ptr->stack = NULL;
	frame_ptr->func_node = NULL;	/* in main */
	frame_ptr->num_tail_calls = 0;
	frame_ptr->vname = NULL;

	/* initialize true and false nodes */
	node_Boolean[false] = make_number(0.0);
	node_Boolean[true] = make_number(1.0);
	if (! is_mpg_number(node_Boolean[false])) {
		node_Boolean[false]->flags |= NUMINT;
		node_Boolean[true]->flags |= NUMINT;
	}

	/*
	 * Select the interpreter routine. The version without
	 * any exec hook support (r_interpret) is faster by about
	 * 5%, or more depending on the opcodes.
	 */

	if (num_exec_hook > 0)
		interpret = h_interpret;
	else
		interpret = r_interpret; 
}
<|MERGE_RESOLUTION|>--- conflicted
+++ resolved
@@ -928,10 +928,12 @@
 {
 #ifndef NO_LINT
 	int old_lint = do_lint;
-<<<<<<< HEAD
 	NODE *n = fixtype(LINT_node->var_value);
 
-	lintfunc = r_warning;	/* reset to default */
+	/* start with clean defaults */
+	lintfunc = r_warning;
+	do_flags &= ~(DO_LINT_ALL|DO_LINT_INVALID);
+
 	if ((n->flags & STRING) != 0) {
 		const char *lintval;
 		size_t lintlen;
@@ -939,55 +941,18 @@
 		lintval = n->stptr;
 		lintlen = n->stlen;
 		if (lintlen > 0) {
-			do_flags |= DO_LINT_ALL;
-			if (lintlen == 5 && strncmp(lintval, "fatal", 5) == 0)
-				lintfunc = r_fatal;
-			else if (lintlen == 7 && strncmp(lintval, "invalid", 7) == 0) {
-				do_flags &= ~DO_LINT_ALL;
+			if (lintlen == 7 && strncmp(lintval, "invalid", 7) == 0)
 				do_flags |= DO_LINT_INVALID;
+			else {
+				do_flags |= DO_LINT_ALL;
+				if (lintlen == 5 && strncmp(lintval, "fatal", 5) == 0)
+					lintfunc = r_fatal;
 			}
-		} else {
-			do_flags &= ~(DO_LINT_ALL|DO_LINT_INVALID);
 		}
-	} else if (! iszero(n))
-		do_flags |= DO_LINT_ALL;
-	else
-		do_flags &= ~(DO_LINT_ALL|DO_LINT_INVALID);
-=======
-	NODE *n = LINT_node->var_value;
-
-	/* start with clean defaults */
-	lintfunc = r_warning;
-	do_flags &= ~(DO_LINT_ALL|DO_LINT_INVALID);
-
-	if ((n->flags & (STRING|STRCUR)) != 0) {
-		if ((n->flags & MAYBE_NUM) == 0) {
-			const char *lintval;
-			size_t lintlen;
-
-			n = force_string(LINT_node->var_value);
-			lintval = n->stptr;
-			lintlen = n->stlen;
-			if (lintlen > 0) {
-				if (lintlen == 7 && strncmp(lintval, "invalid", 7) == 0)
-					do_flags |= DO_LINT_INVALID;
-				else {
-					do_flags |= DO_LINT_ALL;
-					if (lintlen == 5 && strncmp(lintval, "fatal", 5) == 0)
-						lintfunc = r_fatal;
-				}
-			}
-		} else {
-			(void) force_number(n);
-			if (! iszero(n))
-				do_flags |= DO_LINT_ALL;
-		}
-	} else if ((n->flags & (NUMCUR|NUMBER)) != 0) {
-		(void) force_number(n);
+	} else {
 		if (! iszero(n))
 			do_flags |= DO_LINT_ALL;
 	}
->>>>>>> 2a92e9d3
 
 	/* explicitly use warning() here, in case lintfunc == r_fatal */
 	if (old_lint != do_lint && old_lint && ! do_lint)
