--- conflicted
+++ resolved
@@ -4391,10 +4391,7 @@
 {"eval",	Op_symbol,	 LEX_EVAL,	0,		0,	0},
 {"exit",	Op_K_exit,	 LEX_EXIT,	0,		0,	0},
 {"exp",		Op_builtin,	 LEX_BUILTIN,	A(1),		do_exp,	MPF(exp)},
-<<<<<<< HEAD
 {"extension",	Op_builtin,	 LEX_BUILTIN,	GAWKX|A(1)|A(2)|A(3),	do_ext,	0},
-=======
->>>>>>> 7af1da78
 {"fflush",	Op_builtin,	 LEX_BUILTIN,	RESX|A(0)|A(1), do_fflush,	0},
 {"for",		Op_K_for,	 LEX_FOR,	BREAK|CONTINUE,	0,	0},
 {"func",	Op_func, LEX_FUNCTION,	NOT_POSIX|NOT_OLD,	0,	0},
