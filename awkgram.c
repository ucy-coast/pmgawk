--- conflicted
+++ resolved
@@ -673,45 +673,24 @@
        0,   215,   215,   217,   222,   223,   227,   239,   244,   255,
      262,   268,   277,   285,   287,   292,   300,   302,   308,   316,
      326,   356,   370,   384,   392,   403,   415,   417,   419,   425,
-<<<<<<< HEAD
-     433,   434,   438,   438,   484,   483,   517,   546,   548,   553,
-     563,   610,   615,   616,   620,   636,   638,   640,   647,   738,
-     780,   822,   935,   942,   949,   960,   970,   980,   990,  1002,
-    1019,  1018,  1043,  1055,  1055,  1154,  1154,  1188,  1219,  1228,
-    1229,  1235,  1236,  1243,  1248,  1260,  1274,  1276,  1284,  1291,
-    1293,  1301,  1310,  1312,  1321,  1322,  1330,  1335,  1335,  1346,
-    1350,  1358,  1359,  1362,  1364,  1369,  1370,  1379,  1380,  1385,
-    1390,  1399,  1401,  1403,  1410,  1411,  1417,  1418,  1423,  1425,
-    1430,  1432,  1440,  1445,  1454,  1455,  1460,  1462,  1467,  1469,
-    1477,  1482,  1490,  1491,  1496,  1503,  1507,  1509,  1511,  1524,
-    1541,  1551,  1558,  1560,  1565,  1567,  1569,  1577,  1579,  1584,
-    1586,  1591,  1593,  1595,  1651,  1653,  1655,  1657,  1659,  1661,
-    1663,  1665,  1679,  1684,  1689,  1714,  1720,  1722,  1724,  1726,
-    1728,  1730,  1735,  1739,  1771,  1773,  1779,  1785,  1798,  1799,
-    1800,  1805,  1810,  1814,  1818,  1833,  1854,  1859,  1896,  1925,
-    1926,  1932,  1933,  1938,  1940,  1947,  1964,  1981,  1983,  1990,
-    1995,  2003,  2013,  2025,  2034,  2038,  2042,  2046,  2050,  2054,
-    2057,  2059,  2063,  2067,  2071
-=======
      433,   434,   438,   438,   484,   483,   517,   532,   534,   539,
-     549,   596,   601,   602,   606,   608,   610,   617,   707,   749,
-     791,   904,   911,   918,   929,   939,   949,   959,   971,   988,
-     987,  1012,  1024,  1024,  1123,  1123,  1157,  1188,  1197,  1198,
-    1204,  1205,  1212,  1217,  1229,  1243,  1245,  1253,  1260,  1262,
-    1270,  1279,  1281,  1290,  1291,  1299,  1304,  1304,  1315,  1319,
-    1327,  1328,  1331,  1333,  1338,  1339,  1348,  1349,  1354,  1359,
-    1368,  1370,  1372,  1379,  1380,  1386,  1387,  1392,  1394,  1399,
-    1401,  1409,  1414,  1423,  1424,  1429,  1431,  1436,  1438,  1446,
-    1451,  1459,  1460,  1465,  1472,  1476,  1478,  1480,  1493,  1510,
-    1520,  1527,  1529,  1534,  1536,  1538,  1546,  1548,  1553,  1555,
-    1560,  1562,  1564,  1620,  1622,  1624,  1626,  1628,  1630,  1632,
-    1634,  1648,  1653,  1658,  1683,  1689,  1691,  1693,  1695,  1697,
-    1699,  1704,  1708,  1740,  1742,  1748,  1754,  1767,  1768,  1769,
-    1774,  1779,  1783,  1787,  1802,  1823,  1828,  1865,  1894,  1895,
-    1901,  1902,  1907,  1909,  1916,  1933,  1950,  1952,  1959,  1964,
-    1972,  1982,  1994,  2003,  2007,  2011,  2015,  2019,  2023,  2026,
-    2028,  2032,  2036,  2040
->>>>>>> af31a6de
+     549,   596,   601,   602,   606,   622,   624,   626,   633,   724,
+     766,   808,   921,   928,   935,   946,   956,   966,   976,   988,
+    1005,  1004,  1029,  1041,  1041,  1140,  1140,  1174,  1205,  1214,
+    1215,  1221,  1222,  1229,  1234,  1246,  1260,  1262,  1270,  1277,
+    1279,  1287,  1296,  1298,  1307,  1308,  1316,  1321,  1321,  1332,
+    1336,  1344,  1345,  1348,  1350,  1355,  1356,  1365,  1366,  1371,
+    1376,  1385,  1387,  1389,  1396,  1397,  1403,  1404,  1409,  1411,
+    1416,  1418,  1426,  1431,  1440,  1441,  1446,  1448,  1453,  1455,
+    1463,  1468,  1476,  1477,  1482,  1489,  1493,  1495,  1497,  1510,
+    1527,  1537,  1544,  1546,  1551,  1553,  1555,  1563,  1565,  1570,
+    1572,  1577,  1579,  1581,  1637,  1639,  1641,  1643,  1645,  1647,
+    1649,  1651,  1665,  1670,  1675,  1700,  1706,  1708,  1710,  1712,
+    1714,  1716,  1721,  1725,  1757,  1759,  1765,  1771,  1784,  1785,
+    1786,  1791,  1796,  1800,  1804,  1819,  1840,  1845,  1882,  1911,
+    1912,  1918,  1919,  1924,  1926,  1933,  1950,  1967,  1969,  1976,
+    1981,  1989,  1999,  2011,  2020,  2024,  2028,  2032,  2036,  2040,
+    2043,  2045,  2049,  2053,  2057
 };
 #endif
 
@@ -2313,21 +2292,13 @@
 		  (yyval)->opcode = Op_push_re;
 		  (yyval)->memory = make_typed_regex(re, len);
 		}
-<<<<<<< HEAD
-#line 2310 "awkgram.c" /* yacc.c:1646  */
-=======
-#line 2289 "awkgram.c" /* yacc.c:1646  */
->>>>>>> af31a6de
+#line 2296 "awkgram.c" /* yacc.c:1646  */
     break;
 
   case 37:
 #line 533 "awkgram.y" /* yacc.c:1646  */
     { bcfree((yyvsp[0])); }
-<<<<<<< HEAD
-#line 2316 "awkgram.c" /* yacc.c:1646  */
-=======
-#line 2295 "awkgram.c" /* yacc.c:1646  */
->>>>>>> af31a6de
+#line 2302 "awkgram.c" /* yacc.c:1646  */
     break;
 
   case 39:
@@ -2342,11 +2313,7 @@
 		} else
 			(yyval) = NULL;
 	  }
-<<<<<<< HEAD
-#line 2331 "awkgram.c" /* yacc.c:1646  */
-=======
-#line 2310 "awkgram.c" /* yacc.c:1646  */
->>>>>>> af31a6de
+#line 2317 "awkgram.c" /* yacc.c:1646  */
     break;
 
   case 40:
@@ -2397,22 +2364,17 @@
 		}
 		yyerrok;
 	  }
-<<<<<<< HEAD
-#line 2382 "awkgram.c" /* yacc.c:1646  */
-=======
-#line 2361 "awkgram.c" /* yacc.c:1646  */
->>>>>>> af31a6de
+#line 2368 "awkgram.c" /* yacc.c:1646  */
     break;
 
   case 41:
 #line 597 "awkgram.y" /* yacc.c:1646  */
     {	(yyval) = NULL; }
-<<<<<<< HEAD
-#line 2388 "awkgram.c" /* yacc.c:1646  */
+#line 2374 "awkgram.c" /* yacc.c:1646  */
     break;
 
   case 44:
-#line 621 "awkgram.y" /* yacc.c:1646  */
+#line 607 "awkgram.y" /* yacc.c:1646  */
     {
 		INSTRUCTION *ip;
 
@@ -2425,61 +2387,34 @@
 			$1 is NULL */
 		(yyval) = ip;
 	  }
-#line 2405 "awkgram.c" /* yacc.c:1646  */
+#line 2391 "awkgram.c" /* yacc.c:1646  */
     break;
 
   case 45:
-#line 637 "awkgram.y" /* yacc.c:1646  */
+#line 623 "awkgram.y" /* yacc.c:1646  */
     { (yyval) = NULL; }
-#line 2411 "awkgram.c" /* yacc.c:1646  */
+#line 2397 "awkgram.c" /* yacc.c:1646  */
     break;
 
   case 46:
-#line 639 "awkgram.y" /* yacc.c:1646  */
+#line 625 "awkgram.y" /* yacc.c:1646  */
     { (yyval) = (yyvsp[-1]); }
-#line 2417 "awkgram.c" /* yacc.c:1646  */
+#line 2403 "awkgram.c" /* yacc.c:1646  */
     break;
 
   case 47:
-#line 641 "awkgram.y" /* yacc.c:1646  */
-=======
-#line 2367 "awkgram.c" /* yacc.c:1646  */
-    break;
-
-  case 44:
-#line 607 "awkgram.y" /* yacc.c:1646  */
-    { (yyval) = NULL; }
-#line 2373 "awkgram.c" /* yacc.c:1646  */
-    break;
-
-  case 45:
-#line 609 "awkgram.y" /* yacc.c:1646  */
-    { (yyval) = (yyvsp[-1]); }
-#line 2379 "awkgram.c" /* yacc.c:1646  */
-    break;
-
-  case 46:
-#line 611 "awkgram.y" /* yacc.c:1646  */
->>>>>>> af31a6de
+#line 627 "awkgram.y" /* yacc.c:1646  */
     {
 		if (do_pretty_print)
 			(yyval) = list_prepend((yyvsp[0]), instruction(Op_exec_count));
 		else
 			(yyval) = (yyvsp[0]);
  	  }
-<<<<<<< HEAD
-#line 2428 "awkgram.c" /* yacc.c:1646  */
+#line 2414 "awkgram.c" /* yacc.c:1646  */
     break;
 
   case 48:
-#line 648 "awkgram.y" /* yacc.c:1646  */
-=======
-#line 2390 "awkgram.c" /* yacc.c:1646  */
-    break;
-
-  case 47:
-#line 618 "awkgram.y" /* yacc.c:1646  */
->>>>>>> af31a6de
+#line 634 "awkgram.y" /* yacc.c:1646  */
     {
 		INSTRUCTION *dflt, *curr = NULL, *cexp, *cstmt;
 		INSTRUCTION *ip, *nextc, *tbreak;
@@ -2570,19 +2505,11 @@
 		break_allowed--;
 		fix_break_continue(ip, tbreak, NULL);
 	  }
-<<<<<<< HEAD
-#line 2523 "awkgram.c" /* yacc.c:1646  */
+#line 2509 "awkgram.c" /* yacc.c:1646  */
     break;
 
   case 49:
-#line 739 "awkgram.y" /* yacc.c:1646  */
-=======
-#line 2484 "awkgram.c" /* yacc.c:1646  */
-    break;
-
-  case 48:
-#line 708 "awkgram.y" /* yacc.c:1646  */
->>>>>>> af31a6de
+#line 725 "awkgram.y" /* yacc.c:1646  */
     {
 		/*
 		 *    -----------------
@@ -2624,19 +2551,11 @@
 		continue_allowed--;
 		fix_break_continue(ip, tbreak, tcont);
 	  }
-<<<<<<< HEAD
-#line 2569 "awkgram.c" /* yacc.c:1646  */
+#line 2555 "awkgram.c" /* yacc.c:1646  */
     break;
 
   case 50:
-#line 781 "awkgram.y" /* yacc.c:1646  */
-=======
-#line 2530 "awkgram.c" /* yacc.c:1646  */
-    break;
-
-  case 49:
-#line 750 "awkgram.y" /* yacc.c:1646  */
->>>>>>> af31a6de
+#line 767 "awkgram.y" /* yacc.c:1646  */
     {
 		/*
 		 *    -----------------
@@ -2678,19 +2597,11 @@
 		} /* else
 			$1 and $4 are NULLs */
 	  }
-<<<<<<< HEAD
-#line 2615 "awkgram.c" /* yacc.c:1646  */
+#line 2601 "awkgram.c" /* yacc.c:1646  */
     break;
 
   case 51:
-#line 823 "awkgram.y" /* yacc.c:1646  */
-=======
-#line 2576 "awkgram.c" /* yacc.c:1646  */
-    break;
-
-  case 50:
-#line 792 "awkgram.y" /* yacc.c:1646  */
->>>>>>> af31a6de
+#line 809 "awkgram.y" /* yacc.c:1646  */
     {
 		INSTRUCTION *ip;
 		char *var_name = (yyvsp[-5])->lextok;
@@ -2803,57 +2714,33 @@
 		break_allowed--;
 		continue_allowed--;
 	  }
-<<<<<<< HEAD
-#line 2732 "awkgram.c" /* yacc.c:1646  */
+#line 2718 "awkgram.c" /* yacc.c:1646  */
     break;
 
   case 52:
-#line 936 "awkgram.y" /* yacc.c:1646  */
-=======
-#line 2693 "awkgram.c" /* yacc.c:1646  */
-    break;
-
-  case 51:
-#line 905 "awkgram.y" /* yacc.c:1646  */
->>>>>>> af31a6de
+#line 922 "awkgram.y" /* yacc.c:1646  */
     {
 		(yyval) = mk_for_loop((yyvsp[-11]), (yyvsp[-9]), (yyvsp[-6]), (yyvsp[-3]), (yyvsp[0]));
 
 		break_allowed--;
 		continue_allowed--;
 	  }
-<<<<<<< HEAD
-#line 2743 "awkgram.c" /* yacc.c:1646  */
+#line 2729 "awkgram.c" /* yacc.c:1646  */
     break;
 
   case 53:
-#line 943 "awkgram.y" /* yacc.c:1646  */
-=======
-#line 2704 "awkgram.c" /* yacc.c:1646  */
-    break;
-
-  case 52:
-#line 912 "awkgram.y" /* yacc.c:1646  */
->>>>>>> af31a6de
+#line 929 "awkgram.y" /* yacc.c:1646  */
     {
 		(yyval) = mk_for_loop((yyvsp[-10]), (yyvsp[-8]), (INSTRUCTION *) NULL, (yyvsp[-3]), (yyvsp[0]));
 
 		break_allowed--;
 		continue_allowed--;
 	  }
-<<<<<<< HEAD
-#line 2754 "awkgram.c" /* yacc.c:1646  */
+#line 2740 "awkgram.c" /* yacc.c:1646  */
     break;
 
   case 54:
-#line 950 "awkgram.y" /* yacc.c:1646  */
-=======
-#line 2715 "awkgram.c" /* yacc.c:1646  */
-    break;
-
-  case 53:
-#line 919 "awkgram.y" /* yacc.c:1646  */
->>>>>>> af31a6de
+#line 936 "awkgram.y" /* yacc.c:1646  */
     {
 		if (do_pretty_print)
 			(yyval) = list_prepend((yyvsp[0]), instruction(Op_exec_count));
@@ -2861,19 +2748,11 @@
 			(yyval) = (yyvsp[0]);
 		(yyval) = add_pending_comment((yyval));
 	  }
-<<<<<<< HEAD
-#line 2766 "awkgram.c" /* yacc.c:1646  */
+#line 2752 "awkgram.c" /* yacc.c:1646  */
     break;
 
   case 55:
-#line 961 "awkgram.y" /* yacc.c:1646  */
-=======
-#line 2727 "awkgram.c" /* yacc.c:1646  */
-    break;
-
-  case 54:
-#line 930 "awkgram.y" /* yacc.c:1646  */
->>>>>>> af31a6de
+#line 947 "awkgram.y" /* yacc.c:1646  */
     {
 		if (! break_allowed)
 			error_ln((yyvsp[-1])->source_line,
@@ -2883,19 +2762,11 @@
 		(yyval) = add_pending_comment((yyval));
 
 	  }
-<<<<<<< HEAD
-#line 2780 "awkgram.c" /* yacc.c:1646  */
+#line 2766 "awkgram.c" /* yacc.c:1646  */
     break;
 
   case 56:
-#line 971 "awkgram.y" /* yacc.c:1646  */
-=======
-#line 2741 "awkgram.c" /* yacc.c:1646  */
-    break;
-
-  case 55:
-#line 940 "awkgram.y" /* yacc.c:1646  */
->>>>>>> af31a6de
+#line 957 "awkgram.y" /* yacc.c:1646  */
     {
 		if (! continue_allowed)
 			error_ln((yyvsp[-1])->source_line,
@@ -2905,19 +2776,11 @@
 		(yyval) = add_pending_comment((yyval));
 
 	  }
-<<<<<<< HEAD
-#line 2794 "awkgram.c" /* yacc.c:1646  */
+#line 2780 "awkgram.c" /* yacc.c:1646  */
     break;
 
   case 57:
-#line 981 "awkgram.y" /* yacc.c:1646  */
-=======
-#line 2755 "awkgram.c" /* yacc.c:1646  */
-    break;
-
-  case 56:
-#line 950 "awkgram.y" /* yacc.c:1646  */
->>>>>>> af31a6de
+#line 967 "awkgram.y" /* yacc.c:1646  */
     {
 		/* if inside function (rule = 0), resolve context at run-time */
 		if (rule && rule != Rule)
@@ -2927,19 +2790,11 @@
 		(yyval) = list_create((yyvsp[-1]));
 		(yyval) = add_pending_comment((yyval));
 	  }
-<<<<<<< HEAD
-#line 2808 "awkgram.c" /* yacc.c:1646  */
+#line 2794 "awkgram.c" /* yacc.c:1646  */
     break;
 
   case 58:
-#line 991 "awkgram.y" /* yacc.c:1646  */
-=======
-#line 2769 "awkgram.c" /* yacc.c:1646  */
-    break;
-
-  case 57:
-#line 960 "awkgram.y" /* yacc.c:1646  */
->>>>>>> af31a6de
+#line 977 "awkgram.y" /* yacc.c:1646  */
     {
 		/* if inside function (rule = 0), resolve context at run-time */
 		if (rule == BEGIN || rule == END || rule == ENDFILE)
@@ -2951,19 +2806,11 @@
 		(yyval) = list_create((yyvsp[-1]));
 		(yyval) = add_pending_comment((yyval));
 	  }
-<<<<<<< HEAD
-#line 2824 "awkgram.c" /* yacc.c:1646  */
+#line 2810 "awkgram.c" /* yacc.c:1646  */
     break;
 
   case 59:
-#line 1003 "awkgram.y" /* yacc.c:1646  */
-=======
-#line 2785 "awkgram.c" /* yacc.c:1646  */
-    break;
-
-  case 58:
-#line 972 "awkgram.y" /* yacc.c:1646  */
->>>>>>> af31a6de
+#line 989 "awkgram.y" /* yacc.c:1646  */
     {
 		/* Initialize the two possible jump targets, the actual target
 		 * is resolved at run-time.
@@ -2979,36 +2826,20 @@
 			(yyval) = list_append((yyvsp[-1]), (yyvsp[-2]));
 		(yyval) = add_pending_comment((yyval));
 	  }
-<<<<<<< HEAD
-#line 2844 "awkgram.c" /* yacc.c:1646  */
+#line 2830 "awkgram.c" /* yacc.c:1646  */
     break;
 
   case 60:
-#line 1019 "awkgram.y" /* yacc.c:1646  */
-=======
-#line 2805 "awkgram.c" /* yacc.c:1646  */
-    break;
-
-  case 59:
-#line 988 "awkgram.y" /* yacc.c:1646  */
->>>>>>> af31a6de
+#line 1005 "awkgram.y" /* yacc.c:1646  */
     {
 		if (! in_function)
 			yyerror(_("`return' used outside function context"));
 	  }
-<<<<<<< HEAD
-#line 2853 "awkgram.c" /* yacc.c:1646  */
+#line 2839 "awkgram.c" /* yacc.c:1646  */
     break;
 
   case 61:
-#line 1022 "awkgram.y" /* yacc.c:1646  */
-=======
-#line 2814 "awkgram.c" /* yacc.c:1646  */
-    break;
-
-  case 60:
-#line 991 "awkgram.y" /* yacc.c:1646  */
->>>>>>> af31a6de
+#line 1008 "awkgram.y" /* yacc.c:1646  */
     {
 		if ((yyvsp[-1]) == NULL) {
 			(yyval) = list_create((yyvsp[-3]));
@@ -3030,31 +2861,17 @@
 		}
 		(yyval) = add_pending_comment((yyval));
 	  }
-<<<<<<< HEAD
-#line 2879 "awkgram.c" /* yacc.c:1646  */
+#line 2865 "awkgram.c" /* yacc.c:1646  */
     break;
 
   case 63:
-#line 1055 "awkgram.y" /* yacc.c:1646  */
+#line 1041 "awkgram.y" /* yacc.c:1646  */
     { in_print = true; in_parens = 0; }
-#line 2885 "awkgram.c" /* yacc.c:1646  */
+#line 2871 "awkgram.c" /* yacc.c:1646  */
     break;
 
   case 64:
-#line 1056 "awkgram.y" /* yacc.c:1646  */
-=======
-#line 2840 "awkgram.c" /* yacc.c:1646  */
-    break;
-
-  case 62:
-#line 1024 "awkgram.y" /* yacc.c:1646  */
-    { in_print = true; in_parens = 0; }
-#line 2846 "awkgram.c" /* yacc.c:1646  */
-    break;
-
-  case 63:
-#line 1025 "awkgram.y" /* yacc.c:1646  */
->>>>>>> af31a6de
+#line 1042 "awkgram.y" /* yacc.c:1646  */
     {
 		/*
 		 * Optimization: plain `print' has no expression list, so $3 is null.
@@ -3152,31 +2969,17 @@
 		}
 		(yyval) = add_pending_comment((yyval));
 	  }
-<<<<<<< HEAD
-#line 2987 "awkgram.c" /* yacc.c:1646  */
+#line 2973 "awkgram.c" /* yacc.c:1646  */
     break;
 
   case 65:
-#line 1154 "awkgram.y" /* yacc.c:1646  */
+#line 1140 "awkgram.y" /* yacc.c:1646  */
     { sub_counter = 0; }
-#line 2993 "awkgram.c" /* yacc.c:1646  */
+#line 2979 "awkgram.c" /* yacc.c:1646  */
     break;
 
   case 66:
-#line 1155 "awkgram.y" /* yacc.c:1646  */
-=======
-#line 2948 "awkgram.c" /* yacc.c:1646  */
-    break;
-
-  case 64:
-#line 1123 "awkgram.y" /* yacc.c:1646  */
-    { sub_counter = 0; }
-#line 2954 "awkgram.c" /* yacc.c:1646  */
-    break;
-
-  case 65:
-#line 1124 "awkgram.y" /* yacc.c:1646  */
->>>>>>> af31a6de
+#line 1141 "awkgram.y" /* yacc.c:1646  */
     {
 		char *arr = (yyvsp[-2])->lextok;
 
@@ -3210,19 +3013,11 @@
 		}
 		(yyval) = add_pending_comment((yyval));
 	  }
-<<<<<<< HEAD
-#line 3031 "awkgram.c" /* yacc.c:1646  */
+#line 3017 "awkgram.c" /* yacc.c:1646  */
     break;
 
   case 67:
-#line 1193 "awkgram.y" /* yacc.c:1646  */
-=======
-#line 2992 "awkgram.c" /* yacc.c:1646  */
-    break;
-
-  case 66:
-#line 1162 "awkgram.y" /* yacc.c:1646  */
->>>>>>> af31a6de
+#line 1179 "awkgram.y" /* yacc.c:1646  */
     {
 		static bool warned = false;
 		char *arr = (yyvsp[-1])->lextok;
@@ -3249,103 +3044,55 @@
 		}
 		(yyval) = add_pending_comment((yyval));
 	  }
-<<<<<<< HEAD
-#line 3062 "awkgram.c" /* yacc.c:1646  */
+#line 3048 "awkgram.c" /* yacc.c:1646  */
     break;
 
   case 68:
-#line 1220 "awkgram.y" /* yacc.c:1646  */
-=======
-#line 3023 "awkgram.c" /* yacc.c:1646  */
-    break;
-
-  case 67:
-#line 1189 "awkgram.y" /* yacc.c:1646  */
->>>>>>> af31a6de
+#line 1206 "awkgram.y" /* yacc.c:1646  */
     {
 		(yyval) = optimize_assignment((yyvsp[0]));
 		(yyval) = add_pending_comment((yyval));
 	  }
-<<<<<<< HEAD
-#line 3071 "awkgram.c" /* yacc.c:1646  */
+#line 3057 "awkgram.c" /* yacc.c:1646  */
     break;
 
   case 69:
-#line 1228 "awkgram.y" /* yacc.c:1646  */
+#line 1214 "awkgram.y" /* yacc.c:1646  */
     { (yyval) = NULL; }
-#line 3077 "awkgram.c" /* yacc.c:1646  */
+#line 3063 "awkgram.c" /* yacc.c:1646  */
     break;
 
   case 70:
-#line 1230 "awkgram.y" /* yacc.c:1646  */
+#line 1216 "awkgram.y" /* yacc.c:1646  */
     { (yyval) = (yyvsp[0]); }
-#line 3083 "awkgram.c" /* yacc.c:1646  */
+#line 3069 "awkgram.c" /* yacc.c:1646  */
     break;
 
   case 71:
-#line 1235 "awkgram.y" /* yacc.c:1646  */
+#line 1221 "awkgram.y" /* yacc.c:1646  */
     { (yyval) = NULL; }
-#line 3089 "awkgram.c" /* yacc.c:1646  */
+#line 3075 "awkgram.c" /* yacc.c:1646  */
     break;
 
   case 72:
-#line 1237 "awkgram.y" /* yacc.c:1646  */
-=======
-#line 3032 "awkgram.c" /* yacc.c:1646  */
-    break;
-
-  case 68:
-#line 1197 "awkgram.y" /* yacc.c:1646  */
-    { (yyval) = NULL; }
-#line 3038 "awkgram.c" /* yacc.c:1646  */
-    break;
-
-  case 69:
-#line 1199 "awkgram.y" /* yacc.c:1646  */
-    { (yyval) = (yyvsp[0]); }
-#line 3044 "awkgram.c" /* yacc.c:1646  */
-    break;
-
-  case 70:
-#line 1204 "awkgram.y" /* yacc.c:1646  */
-    { (yyval) = NULL; }
-#line 3050 "awkgram.c" /* yacc.c:1646  */
-    break;
-
-  case 71:
-#line 1206 "awkgram.y" /* yacc.c:1646  */
->>>>>>> af31a6de
+#line 1223 "awkgram.y" /* yacc.c:1646  */
     {
 		if ((yyvsp[-1]) == NULL)
 			(yyval) = list_create((yyvsp[0]));
 		else
 			(yyval) = list_prepend((yyvsp[-1]), (yyvsp[0]));
 	  }
-<<<<<<< HEAD
-#line 3100 "awkgram.c" /* yacc.c:1646  */
+#line 3086 "awkgram.c" /* yacc.c:1646  */
     break;
 
   case 73:
-#line 1244 "awkgram.y" /* yacc.c:1646  */
+#line 1230 "awkgram.y" /* yacc.c:1646  */
     { (yyval) = NULL; }
-#line 3106 "awkgram.c" /* yacc.c:1646  */
+#line 3092 "awkgram.c" /* yacc.c:1646  */
     break;
 
   case 74:
-#line 1249 "awkgram.y" /* yacc.c:1646  */
-=======
-#line 3061 "awkgram.c" /* yacc.c:1646  */
-    break;
-
-  case 72:
-#line 1213 "awkgram.y" /* yacc.c:1646  */
-    { (yyval) = NULL; }
-#line 3067 "awkgram.c" /* yacc.c:1646  */
-    break;
-
-  case 73:
-#line 1218 "awkgram.y" /* yacc.c:1646  */
->>>>>>> af31a6de
+#line 1235 "awkgram.y" /* yacc.c:1646  */
     {
 		INSTRUCTION *casestmt = (yyvsp[0]);
 		if ((yyvsp[0]) == NULL)
@@ -3357,19 +3104,11 @@
 		bcfree((yyvsp[-2]));
 		(yyval) = (yyvsp[-4]);
 	  }
-<<<<<<< HEAD
-#line 3122 "awkgram.c" /* yacc.c:1646  */
+#line 3108 "awkgram.c" /* yacc.c:1646  */
     break;
 
   case 75:
-#line 1261 "awkgram.y" /* yacc.c:1646  */
-=======
-#line 3083 "awkgram.c" /* yacc.c:1646  */
-    break;
-
-  case 74:
-#line 1230 "awkgram.y" /* yacc.c:1646  */
->>>>>>> af31a6de
+#line 1247 "awkgram.y" /* yacc.c:1646  */
     {
 		INSTRUCTION *casestmt = (yyvsp[0]);
 		if ((yyvsp[0]) == NULL)
@@ -3380,31 +3119,17 @@
 		(yyvsp[-3])->case_stmt = casestmt;
 		(yyval) = (yyvsp[-3]);
 	  }
-<<<<<<< HEAD
-#line 3137 "awkgram.c" /* yacc.c:1646  */
+#line 3123 "awkgram.c" /* yacc.c:1646  */
     break;
 
   case 76:
-#line 1275 "awkgram.y" /* yacc.c:1646  */
+#line 1261 "awkgram.y" /* yacc.c:1646  */
     {	(yyval) = (yyvsp[0]); }
-#line 3143 "awkgram.c" /* yacc.c:1646  */
+#line 3129 "awkgram.c" /* yacc.c:1646  */
     break;
 
   case 77:
-#line 1277 "awkgram.y" /* yacc.c:1646  */
-=======
-#line 3098 "awkgram.c" /* yacc.c:1646  */
-    break;
-
-  case 75:
-#line 1244 "awkgram.y" /* yacc.c:1646  */
-    {	(yyval) = (yyvsp[0]); }
-#line 3104 "awkgram.c" /* yacc.c:1646  */
-    break;
-
-  case 76:
-#line 1246 "awkgram.y" /* yacc.c:1646  */
->>>>>>> af31a6de
+#line 1263 "awkgram.y" /* yacc.c:1646  */
     {
 		NODE *n = (yyvsp[0])->memory;
 		(void) force_number(n);
@@ -3412,50 +3137,28 @@
 		bcfree((yyvsp[-1]));
 		(yyval) = (yyvsp[0]);
 	  }
-<<<<<<< HEAD
-#line 3155 "awkgram.c" /* yacc.c:1646  */
+#line 3141 "awkgram.c" /* yacc.c:1646  */
     break;
 
   case 78:
-#line 1285 "awkgram.y" /* yacc.c:1646  */
-=======
-#line 3116 "awkgram.c" /* yacc.c:1646  */
-    break;
-
-  case 77:
-#line 1254 "awkgram.y" /* yacc.c:1646  */
->>>>>>> af31a6de
+#line 1271 "awkgram.y" /* yacc.c:1646  */
     {
 		NODE *n = (yyvsp[0])->lasti->memory;
 		bcfree((yyvsp[-1]));
 		add_sign_to_num(n, '+');
 		(yyval) = (yyvsp[0]);
 	  }
-<<<<<<< HEAD
-#line 3166 "awkgram.c" /* yacc.c:1646  */
+#line 3152 "awkgram.c" /* yacc.c:1646  */
     break;
 
   case 79:
-#line 1292 "awkgram.y" /* yacc.c:1646  */
+#line 1278 "awkgram.y" /* yacc.c:1646  */
     {	(yyval) = (yyvsp[0]); }
-#line 3172 "awkgram.c" /* yacc.c:1646  */
+#line 3158 "awkgram.c" /* yacc.c:1646  */
     break;
 
   case 80:
-#line 1294 "awkgram.y" /* yacc.c:1646  */
-=======
-#line 3127 "awkgram.c" /* yacc.c:1646  */
-    break;
-
-  case 78:
-#line 1261 "awkgram.y" /* yacc.c:1646  */
-    {	(yyval) = (yyvsp[0]); }
-#line 3133 "awkgram.c" /* yacc.c:1646  */
-    break;
-
-  case 79:
-#line 1263 "awkgram.y" /* yacc.c:1646  */
->>>>>>> af31a6de
+#line 1280 "awkgram.y" /* yacc.c:1646  */
     {
 		if ((yyvsp[0])->memory->type == Node_regex)
 			(yyvsp[0])->opcode = Op_push_re;
@@ -3463,107 +3166,57 @@
 			(yyvsp[0])->opcode = Op_push;
 		(yyval) = (yyvsp[0]);
 	  }
-<<<<<<< HEAD
-#line 3184 "awkgram.c" /* yacc.c:1646  */
+#line 3170 "awkgram.c" /* yacc.c:1646  */
     break;
 
   case 81:
-#line 1302 "awkgram.y" /* yacc.c:1646  */
-=======
-#line 3145 "awkgram.c" /* yacc.c:1646  */
-    break;
-
-  case 80:
-#line 1271 "awkgram.y" /* yacc.c:1646  */
->>>>>>> af31a6de
+#line 1288 "awkgram.y" /* yacc.c:1646  */
     {
 		assert(((yyvsp[0])->memory->flags & REGEX) == REGEX);
 		(yyvsp[0])->opcode = Op_push_re;
 		(yyval) = (yyvsp[0]);
 	  }
-<<<<<<< HEAD
-#line 3194 "awkgram.c" /* yacc.c:1646  */
+#line 3180 "awkgram.c" /* yacc.c:1646  */
     break;
 
   case 82:
-#line 1311 "awkgram.y" /* yacc.c:1646  */
+#line 1297 "awkgram.y" /* yacc.c:1646  */
     { (yyval) = (yyvsp[0]); }
+#line 3186 "awkgram.c" /* yacc.c:1646  */
+    break;
+
+  case 83:
+#line 1299 "awkgram.y" /* yacc.c:1646  */
+    { (yyval) = (yyvsp[0]); }
+#line 3192 "awkgram.c" /* yacc.c:1646  */
+    break;
+
+  case 85:
+#line 1309 "awkgram.y" /* yacc.c:1646  */
+    {
+		(yyval) = (yyvsp[-1]);
+	  }
 #line 3200 "awkgram.c" /* yacc.c:1646  */
     break;
 
-  case 83:
-#line 1313 "awkgram.y" /* yacc.c:1646  */
-    { (yyval) = (yyvsp[0]); }
-#line 3206 "awkgram.c" /* yacc.c:1646  */
-    break;
-
-  case 85:
-#line 1323 "awkgram.y" /* yacc.c:1646  */
-    {
-		(yyval) = (yyvsp[-1]);
-	  }
-#line 3214 "awkgram.c" /* yacc.c:1646  */
-    break;
-
   case 86:
-#line 1330 "awkgram.y" /* yacc.c:1646  */
-=======
-#line 3155 "awkgram.c" /* yacc.c:1646  */
-    break;
-
-  case 81:
-#line 1280 "awkgram.y" /* yacc.c:1646  */
-    { (yyval) = (yyvsp[0]); }
-#line 3161 "awkgram.c" /* yacc.c:1646  */
-    break;
-
-  case 82:
-#line 1282 "awkgram.y" /* yacc.c:1646  */
-    { (yyval) = (yyvsp[0]); }
-#line 3167 "awkgram.c" /* yacc.c:1646  */
-    break;
-
-  case 84:
-#line 1292 "awkgram.y" /* yacc.c:1646  */
-    {
-		(yyval) = (yyvsp[-1]);
-	  }
-#line 3175 "awkgram.c" /* yacc.c:1646  */
-    break;
-
-  case 85:
-#line 1299 "awkgram.y" /* yacc.c:1646  */
->>>>>>> af31a6de
+#line 1316 "awkgram.y" /* yacc.c:1646  */
     {
 		in_print = false;
 		in_parens = 0;
 		(yyval) = NULL;
 	  }
-<<<<<<< HEAD
-#line 3224 "awkgram.c" /* yacc.c:1646  */
+#line 3210 "awkgram.c" /* yacc.c:1646  */
     break;
 
   case 87:
-#line 1335 "awkgram.y" /* yacc.c:1646  */
+#line 1321 "awkgram.y" /* yacc.c:1646  */
     { in_print = false; in_parens = 0; }
-#line 3230 "awkgram.c" /* yacc.c:1646  */
+#line 3216 "awkgram.c" /* yacc.c:1646  */
     break;
 
   case 88:
-#line 1336 "awkgram.y" /* yacc.c:1646  */
-=======
-#line 3185 "awkgram.c" /* yacc.c:1646  */
-    break;
-
-  case 86:
-#line 1304 "awkgram.y" /* yacc.c:1646  */
-    { in_print = false; in_parens = 0; }
-#line 3191 "awkgram.c" /* yacc.c:1646  */
-    break;
-
-  case 87:
-#line 1305 "awkgram.y" /* yacc.c:1646  */
->>>>>>> af31a6de
+#line 1322 "awkgram.y" /* yacc.c:1646  */
     {
 		if ((yyvsp[-2])->redir_type == redirect_twoway
 		    	&& (yyvsp[0])->lasti->opcode == Op_K_getline_redir
@@ -3571,121 +3224,63 @@
 			yyerror(_("multistage two-way pipelines don't work"));
 		(yyval) = list_prepend((yyvsp[0]), (yyvsp[-2]));
 	  }
-<<<<<<< HEAD
-#line 3242 "awkgram.c" /* yacc.c:1646  */
+#line 3228 "awkgram.c" /* yacc.c:1646  */
     break;
 
   case 89:
-#line 1347 "awkgram.y" /* yacc.c:1646  */
+#line 1333 "awkgram.y" /* yacc.c:1646  */
     {
 		(yyval) = mk_condition((yyvsp[-3]), (yyvsp[-5]), (yyvsp[0]), NULL, NULL);
 	  }
+#line 3236 "awkgram.c" /* yacc.c:1646  */
+    break;
+
+  case 90:
+#line 1338 "awkgram.y" /* yacc.c:1646  */
+    {
+		(yyval) = mk_condition((yyvsp[-6]), (yyvsp[-8]), (yyvsp[-3]), (yyvsp[-2]), (yyvsp[0]));
+	  }
+#line 3244 "awkgram.c" /* yacc.c:1646  */
+    break;
+
+  case 95:
+#line 1355 "awkgram.y" /* yacc.c:1646  */
+    { (yyval) = NULL; }
 #line 3250 "awkgram.c" /* yacc.c:1646  */
     break;
 
-  case 90:
-#line 1352 "awkgram.y" /* yacc.c:1646  */
-    {
-		(yyval) = mk_condition((yyvsp[-6]), (yyvsp[-8]), (yyvsp[-3]), (yyvsp[-2]), (yyvsp[0]));
-	  }
-#line 3258 "awkgram.c" /* yacc.c:1646  */
-    break;
-
-  case 95:
-#line 1369 "awkgram.y" /* yacc.c:1646  */
-    { (yyval) = NULL; }
-#line 3264 "awkgram.c" /* yacc.c:1646  */
-    break;
-
   case 96:
-#line 1371 "awkgram.y" /* yacc.c:1646  */
-=======
-#line 3203 "awkgram.c" /* yacc.c:1646  */
-    break;
-
-  case 88:
-#line 1316 "awkgram.y" /* yacc.c:1646  */
-    {
-		(yyval) = mk_condition((yyvsp[-3]), (yyvsp[-5]), (yyvsp[0]), NULL, NULL);
-	  }
-#line 3211 "awkgram.c" /* yacc.c:1646  */
-    break;
-
-  case 89:
-#line 1321 "awkgram.y" /* yacc.c:1646  */
-    {
-		(yyval) = mk_condition((yyvsp[-6]), (yyvsp[-8]), (yyvsp[-3]), (yyvsp[-2]), (yyvsp[0]));
-	  }
-#line 3219 "awkgram.c" /* yacc.c:1646  */
-    break;
-
-  case 94:
-#line 1338 "awkgram.y" /* yacc.c:1646  */
-    { (yyval) = NULL; }
-#line 3225 "awkgram.c" /* yacc.c:1646  */
-    break;
-
-  case 95:
-#line 1340 "awkgram.y" /* yacc.c:1646  */
->>>>>>> af31a6de
+#line 1357 "awkgram.y" /* yacc.c:1646  */
     {
 		bcfree((yyvsp[-1]));
 		(yyval) = (yyvsp[0]);
 	  }
-<<<<<<< HEAD
-#line 3273 "awkgram.c" /* yacc.c:1646  */
+#line 3259 "awkgram.c" /* yacc.c:1646  */
     break;
 
   case 97:
-#line 1379 "awkgram.y" /* yacc.c:1646  */
+#line 1365 "awkgram.y" /* yacc.c:1646  */
     { (yyval) = NULL; }
-#line 3279 "awkgram.c" /* yacc.c:1646  */
+#line 3265 "awkgram.c" /* yacc.c:1646  */
     break;
 
   case 98:
-#line 1381 "awkgram.y" /* yacc.c:1646  */
+#line 1367 "awkgram.y" /* yacc.c:1646  */
     { (yyval) = (yyvsp[0]); }
-#line 3285 "awkgram.c" /* yacc.c:1646  */
+#line 3271 "awkgram.c" /* yacc.c:1646  */
     break;
 
   case 99:
-#line 1386 "awkgram.y" /* yacc.c:1646  */
-=======
-#line 3234 "awkgram.c" /* yacc.c:1646  */
-    break;
-
-  case 96:
-#line 1348 "awkgram.y" /* yacc.c:1646  */
-    { (yyval) = NULL; }
-#line 3240 "awkgram.c" /* yacc.c:1646  */
-    break;
-
-  case 97:
-#line 1350 "awkgram.y" /* yacc.c:1646  */
-    { (yyval) = (yyvsp[0]); }
-#line 3246 "awkgram.c" /* yacc.c:1646  */
-    break;
-
-  case 98:
-#line 1355 "awkgram.y" /* yacc.c:1646  */
->>>>>>> af31a6de
+#line 1372 "awkgram.y" /* yacc.c:1646  */
     {
 		(yyvsp[0])->param_count = 0;
 		(yyval) = list_create((yyvsp[0]));
 	  }
-<<<<<<< HEAD
-#line 3294 "awkgram.c" /* yacc.c:1646  */
+#line 3280 "awkgram.c" /* yacc.c:1646  */
     break;
 
   case 100:
-#line 1391 "awkgram.y" /* yacc.c:1646  */
-=======
-#line 3255 "awkgram.c" /* yacc.c:1646  */
-    break;
-
-  case 99:
-#line 1360 "awkgram.y" /* yacc.c:1646  */
->>>>>>> af31a6de
+#line 1377 "awkgram.y" /* yacc.c:1646  */
     {
 		if ((yyvsp[-2]) != NULL && (yyvsp[0]) != NULL) {
 			(yyvsp[0])->param_count =  (yyvsp[-2])->lasti->param_count + 1;
@@ -3694,144 +3289,74 @@
 		} else
 			(yyval) = NULL;
 	  }
-<<<<<<< HEAD
-#line 3307 "awkgram.c" /* yacc.c:1646  */
+#line 3293 "awkgram.c" /* yacc.c:1646  */
     break;
 
   case 101:
-#line 1400 "awkgram.y" /* yacc.c:1646  */
+#line 1386 "awkgram.y" /* yacc.c:1646  */
     { (yyval) = NULL; }
-#line 3313 "awkgram.c" /* yacc.c:1646  */
+#line 3299 "awkgram.c" /* yacc.c:1646  */
     break;
 
   case 102:
-#line 1402 "awkgram.y" /* yacc.c:1646  */
+#line 1388 "awkgram.y" /* yacc.c:1646  */
     { (yyval) = (yyvsp[-1]); }
-#line 3319 "awkgram.c" /* yacc.c:1646  */
+#line 3305 "awkgram.c" /* yacc.c:1646  */
     break;
 
   case 103:
-#line 1404 "awkgram.y" /* yacc.c:1646  */
+#line 1390 "awkgram.y" /* yacc.c:1646  */
     { (yyval) = (yyvsp[-2]); }
-#line 3325 "awkgram.c" /* yacc.c:1646  */
+#line 3311 "awkgram.c" /* yacc.c:1646  */
     break;
 
   case 104:
+#line 1396 "awkgram.y" /* yacc.c:1646  */
+    { (yyval) = NULL; }
+#line 3317 "awkgram.c" /* yacc.c:1646  */
+    break;
+
+  case 105:
+#line 1398 "awkgram.y" /* yacc.c:1646  */
+    { (yyval) = (yyvsp[0]); }
+#line 3323 "awkgram.c" /* yacc.c:1646  */
+    break;
+
+  case 106:
+#line 1403 "awkgram.y" /* yacc.c:1646  */
+    { (yyval) = NULL; }
+#line 3329 "awkgram.c" /* yacc.c:1646  */
+    break;
+
+  case 107:
+#line 1405 "awkgram.y" /* yacc.c:1646  */
+    { (yyval) = (yyvsp[0]); }
+#line 3335 "awkgram.c" /* yacc.c:1646  */
+    break;
+
+  case 108:
 #line 1410 "awkgram.y" /* yacc.c:1646  */
-    { (yyval) = NULL; }
-#line 3331 "awkgram.c" /* yacc.c:1646  */
-    break;
-
-  case 105:
+    {	(yyval) = mk_expression_list(NULL, (yyvsp[0])); }
+#line 3341 "awkgram.c" /* yacc.c:1646  */
+    break;
+
+  case 109:
 #line 1412 "awkgram.y" /* yacc.c:1646  */
-    { (yyval) = (yyvsp[0]); }
-#line 3337 "awkgram.c" /* yacc.c:1646  */
-    break;
-
-  case 106:
+    {
+		(yyval) = mk_expression_list((yyvsp[-2]), (yyvsp[0]));
+		yyerrok;
+	  }
+#line 3350 "awkgram.c" /* yacc.c:1646  */
+    break;
+
+  case 110:
 #line 1417 "awkgram.y" /* yacc.c:1646  */
     { (yyval) = NULL; }
-#line 3343 "awkgram.c" /* yacc.c:1646  */
-    break;
-
-  case 107:
+#line 3356 "awkgram.c" /* yacc.c:1646  */
+    break;
+
+  case 111:
 #line 1419 "awkgram.y" /* yacc.c:1646  */
-    { (yyval) = (yyvsp[0]); }
-#line 3349 "awkgram.c" /* yacc.c:1646  */
-    break;
-
-  case 108:
-#line 1424 "awkgram.y" /* yacc.c:1646  */
-    {	(yyval) = mk_expression_list(NULL, (yyvsp[0])); }
-#line 3355 "awkgram.c" /* yacc.c:1646  */
-    break;
-
-  case 109:
-#line 1426 "awkgram.y" /* yacc.c:1646  */
-=======
-#line 3268 "awkgram.c" /* yacc.c:1646  */
-    break;
-
-  case 100:
-#line 1369 "awkgram.y" /* yacc.c:1646  */
-    { (yyval) = NULL; }
-#line 3274 "awkgram.c" /* yacc.c:1646  */
-    break;
-
-  case 101:
-#line 1371 "awkgram.y" /* yacc.c:1646  */
-    { (yyval) = (yyvsp[-1]); }
-#line 3280 "awkgram.c" /* yacc.c:1646  */
-    break;
-
-  case 102:
-#line 1373 "awkgram.y" /* yacc.c:1646  */
-    { (yyval) = (yyvsp[-2]); }
-#line 3286 "awkgram.c" /* yacc.c:1646  */
-    break;
-
-  case 103:
-#line 1379 "awkgram.y" /* yacc.c:1646  */
-    { (yyval) = NULL; }
-#line 3292 "awkgram.c" /* yacc.c:1646  */
-    break;
-
-  case 104:
-#line 1381 "awkgram.y" /* yacc.c:1646  */
-    { (yyval) = (yyvsp[0]); }
-#line 3298 "awkgram.c" /* yacc.c:1646  */
-    break;
-
-  case 105:
-#line 1386 "awkgram.y" /* yacc.c:1646  */
-    { (yyval) = NULL; }
-#line 3304 "awkgram.c" /* yacc.c:1646  */
-    break;
-
-  case 106:
-#line 1388 "awkgram.y" /* yacc.c:1646  */
-    { (yyval) = (yyvsp[0]); }
-#line 3310 "awkgram.c" /* yacc.c:1646  */
-    break;
-
-  case 107:
-#line 1393 "awkgram.y" /* yacc.c:1646  */
-    {	(yyval) = mk_expression_list(NULL, (yyvsp[0])); }
-#line 3316 "awkgram.c" /* yacc.c:1646  */
-    break;
-
-  case 108:
-#line 1395 "awkgram.y" /* yacc.c:1646  */
->>>>>>> af31a6de
-    {
-		(yyval) = mk_expression_list((yyvsp[-2]), (yyvsp[0]));
-		yyerrok;
-	  }
-<<<<<<< HEAD
-#line 3364 "awkgram.c" /* yacc.c:1646  */
-    break;
-
-  case 110:
-#line 1431 "awkgram.y" /* yacc.c:1646  */
-    { (yyval) = NULL; }
-#line 3370 "awkgram.c" /* yacc.c:1646  */
-    break;
-
-  case 111:
-#line 1433 "awkgram.y" /* yacc.c:1646  */
-=======
-#line 3325 "awkgram.c" /* yacc.c:1646  */
-    break;
-
-  case 109:
-#line 1400 "awkgram.y" /* yacc.c:1646  */
-    { (yyval) = NULL; }
-#line 3331 "awkgram.c" /* yacc.c:1646  */
-    break;
-
-  case 110:
-#line 1402 "awkgram.y" /* yacc.c:1646  */
->>>>>>> af31a6de
     {
 		/*
 		 * Returning the expression list instead of NULL lets
@@ -3839,118 +3364,62 @@
 		 */
 		(yyval) = (yyvsp[-1]);
 	  }
-<<<<<<< HEAD
-#line 3382 "awkgram.c" /* yacc.c:1646  */
+#line 3368 "awkgram.c" /* yacc.c:1646  */
     break;
 
   case 112:
-#line 1441 "awkgram.y" /* yacc.c:1646  */
-=======
-#line 3343 "awkgram.c" /* yacc.c:1646  */
-    break;
-
-  case 111:
-#line 1410 "awkgram.y" /* yacc.c:1646  */
->>>>>>> af31a6de
+#line 1427 "awkgram.y" /* yacc.c:1646  */
     {
 		/* Ditto */
 		(yyval) = mk_expression_list((yyvsp[-2]), (yyvsp[0]));
 	  }
-<<<<<<< HEAD
-#line 3391 "awkgram.c" /* yacc.c:1646  */
+#line 3377 "awkgram.c" /* yacc.c:1646  */
     break;
 
   case 113:
-#line 1446 "awkgram.y" /* yacc.c:1646  */
-=======
-#line 3352 "awkgram.c" /* yacc.c:1646  */
-    break;
-
-  case 112:
-#line 1415 "awkgram.y" /* yacc.c:1646  */
->>>>>>> af31a6de
+#line 1432 "awkgram.y" /* yacc.c:1646  */
     {
 		/* Ditto */
 		(yyval) = (yyvsp[-2]);
 	  }
-<<<<<<< HEAD
-#line 3400 "awkgram.c" /* yacc.c:1646  */
+#line 3386 "awkgram.c" /* yacc.c:1646  */
     break;
 
   case 114:
+#line 1440 "awkgram.y" /* yacc.c:1646  */
+    { (yyval) = NULL; }
+#line 3392 "awkgram.c" /* yacc.c:1646  */
+    break;
+
+  case 115:
+#line 1442 "awkgram.y" /* yacc.c:1646  */
+    { (yyval) = (yyvsp[0]); }
+#line 3398 "awkgram.c" /* yacc.c:1646  */
+    break;
+
+  case 116:
+#line 1447 "awkgram.y" /* yacc.c:1646  */
+    {	(yyval) = mk_expression_list(NULL, (yyvsp[0])); }
+#line 3404 "awkgram.c" /* yacc.c:1646  */
+    break;
+
+  case 117:
+#line 1449 "awkgram.y" /* yacc.c:1646  */
+    {
+		(yyval) = mk_expression_list((yyvsp[-2]), (yyvsp[0]));
+		yyerrok;
+	  }
+#line 3413 "awkgram.c" /* yacc.c:1646  */
+    break;
+
+  case 118:
 #line 1454 "awkgram.y" /* yacc.c:1646  */
     { (yyval) = NULL; }
-#line 3406 "awkgram.c" /* yacc.c:1646  */
-    break;
-
-  case 115:
+#line 3419 "awkgram.c" /* yacc.c:1646  */
+    break;
+
+  case 119:
 #line 1456 "awkgram.y" /* yacc.c:1646  */
-    { (yyval) = (yyvsp[0]); }
-#line 3412 "awkgram.c" /* yacc.c:1646  */
-    break;
-
-  case 116:
-#line 1461 "awkgram.y" /* yacc.c:1646  */
-    {	(yyval) = mk_expression_list(NULL, (yyvsp[0])); }
-#line 3418 "awkgram.c" /* yacc.c:1646  */
-    break;
-
-  case 117:
-#line 1463 "awkgram.y" /* yacc.c:1646  */
-=======
-#line 3361 "awkgram.c" /* yacc.c:1646  */
-    break;
-
-  case 113:
-#line 1423 "awkgram.y" /* yacc.c:1646  */
-    { (yyval) = NULL; }
-#line 3367 "awkgram.c" /* yacc.c:1646  */
-    break;
-
-  case 114:
-#line 1425 "awkgram.y" /* yacc.c:1646  */
-    { (yyval) = (yyvsp[0]); }
-#line 3373 "awkgram.c" /* yacc.c:1646  */
-    break;
-
-  case 115:
-#line 1430 "awkgram.y" /* yacc.c:1646  */
-    {	(yyval) = mk_expression_list(NULL, (yyvsp[0])); }
-#line 3379 "awkgram.c" /* yacc.c:1646  */
-    break;
-
-  case 116:
-#line 1432 "awkgram.y" /* yacc.c:1646  */
->>>>>>> af31a6de
-    {
-		(yyval) = mk_expression_list((yyvsp[-2]), (yyvsp[0]));
-		yyerrok;
-	  }
-<<<<<<< HEAD
-#line 3427 "awkgram.c" /* yacc.c:1646  */
-    break;
-
-  case 118:
-#line 1468 "awkgram.y" /* yacc.c:1646  */
-    { (yyval) = NULL; }
-#line 3433 "awkgram.c" /* yacc.c:1646  */
-    break;
-
-  case 119:
-#line 1470 "awkgram.y" /* yacc.c:1646  */
-=======
-#line 3388 "awkgram.c" /* yacc.c:1646  */
-    break;
-
-  case 117:
-#line 1437 "awkgram.y" /* yacc.c:1646  */
-    { (yyval) = NULL; }
-#line 3394 "awkgram.c" /* yacc.c:1646  */
-    break;
-
-  case 118:
-#line 1439 "awkgram.y" /* yacc.c:1646  */
->>>>>>> af31a6de
     {
 		/*
 		 * Returning the expression list instead of NULL lets
@@ -3958,136 +3427,72 @@
 		 */
 		(yyval) = (yyvsp[-1]);
 	  }
-<<<<<<< HEAD
-#line 3445 "awkgram.c" /* yacc.c:1646  */
+#line 3431 "awkgram.c" /* yacc.c:1646  */
     break;
 
   case 120:
-#line 1478 "awkgram.y" /* yacc.c:1646  */
-=======
-#line 3406 "awkgram.c" /* yacc.c:1646  */
-    break;
-
-  case 119:
-#line 1447 "awkgram.y" /* yacc.c:1646  */
->>>>>>> af31a6de
+#line 1464 "awkgram.y" /* yacc.c:1646  */
     {
 		/* Ditto */
 		(yyval) = mk_expression_list((yyvsp[-2]), (yyvsp[0]));
 	  }
-<<<<<<< HEAD
-#line 3454 "awkgram.c" /* yacc.c:1646  */
+#line 3440 "awkgram.c" /* yacc.c:1646  */
     break;
 
   case 121:
-#line 1483 "awkgram.y" /* yacc.c:1646  */
-=======
-#line 3415 "awkgram.c" /* yacc.c:1646  */
-    break;
-
-  case 120:
-#line 1452 "awkgram.y" /* yacc.c:1646  */
->>>>>>> af31a6de
+#line 1469 "awkgram.y" /* yacc.c:1646  */
     {
 		/* Ditto */
 		(yyval) = (yyvsp[-2]);
 	  }
-<<<<<<< HEAD
-#line 3463 "awkgram.c" /* yacc.c:1646  */
+#line 3449 "awkgram.c" /* yacc.c:1646  */
     break;
 
   case 122:
-#line 1490 "awkgram.y" /* yacc.c:1646  */
+#line 1476 "awkgram.y" /* yacc.c:1646  */
     { (yyval) = (yyvsp[0]); }
-#line 3469 "awkgram.c" /* yacc.c:1646  */
+#line 3455 "awkgram.c" /* yacc.c:1646  */
     break;
 
   case 123:
-#line 1491 "awkgram.y" /* yacc.c:1646  */
+#line 1477 "awkgram.y" /* yacc.c:1646  */
     { (yyval) = list_create((yyvsp[0])); }
-#line 3475 "awkgram.c" /* yacc.c:1646  */
+#line 3461 "awkgram.c" /* yacc.c:1646  */
     break;
 
   case 124:
-#line 1497 "awkgram.y" /* yacc.c:1646  */
-=======
-#line 3424 "awkgram.c" /* yacc.c:1646  */
-    break;
-
-  case 121:
-#line 1459 "awkgram.y" /* yacc.c:1646  */
-    { (yyval) = (yyvsp[0]); }
-#line 3430 "awkgram.c" /* yacc.c:1646  */
-    break;
-
-  case 122:
-#line 1460 "awkgram.y" /* yacc.c:1646  */
-    { (yyval) = list_create((yyvsp[0])); }
-#line 3436 "awkgram.c" /* yacc.c:1646  */
-    break;
-
-  case 123:
-#line 1466 "awkgram.y" /* yacc.c:1646  */
->>>>>>> af31a6de
+#line 1483 "awkgram.y" /* yacc.c:1646  */
     {
 		if (do_lint && (yyvsp[0])->lasti->opcode == Op_match_rec)
 			lintwarn_ln((yyvsp[-1])->source_line,
 				_("regular expression on right of assignment"));
 		(yyval) = mk_assignment((yyvsp[-2]), (yyvsp[0]), (yyvsp[-1]));
 	  }
-<<<<<<< HEAD
+#line 3472 "awkgram.c" /* yacc.c:1646  */
+    break;
+
+  case 125:
+#line 1490 "awkgram.y" /* yacc.c:1646  */
+    {
+		(yyval) = mk_assignment((yyvsp[-2]), list_create((yyvsp[0])), (yyvsp[-1]));
+	  }
+#line 3480 "awkgram.c" /* yacc.c:1646  */
+    break;
+
+  case 126:
+#line 1494 "awkgram.y" /* yacc.c:1646  */
+    {	(yyval) = mk_boolean((yyvsp[-2]), (yyvsp[0]), (yyvsp[-1])); }
 #line 3486 "awkgram.c" /* yacc.c:1646  */
     break;
 
-  case 125:
-#line 1504 "awkgram.y" /* yacc.c:1646  */
-    {
-		(yyval) = mk_assignment((yyvsp[-2]), list_create((yyvsp[0])), (yyvsp[-1]));
-	  }
-#line 3494 "awkgram.c" /* yacc.c:1646  */
-    break;
-
-  case 126:
-#line 1508 "awkgram.y" /* yacc.c:1646  */
+  case 127:
+#line 1496 "awkgram.y" /* yacc.c:1646  */
     {	(yyval) = mk_boolean((yyvsp[-2]), (yyvsp[0]), (yyvsp[-1])); }
-#line 3500 "awkgram.c" /* yacc.c:1646  */
-    break;
-
-  case 127:
-#line 1510 "awkgram.y" /* yacc.c:1646  */
-    {	(yyval) = mk_boolean((yyvsp[-2]), (yyvsp[0]), (yyvsp[-1])); }
-#line 3506 "awkgram.c" /* yacc.c:1646  */
+#line 3492 "awkgram.c" /* yacc.c:1646  */
     break;
 
   case 128:
-#line 1512 "awkgram.y" /* yacc.c:1646  */
-=======
-#line 3447 "awkgram.c" /* yacc.c:1646  */
-    break;
-
-  case 124:
-#line 1473 "awkgram.y" /* yacc.c:1646  */
-    {
-		(yyval) = mk_assignment((yyvsp[-2]), list_create((yyvsp[0])), (yyvsp[-1]));
-	  }
-#line 3455 "awkgram.c" /* yacc.c:1646  */
-    break;
-
-  case 125:
-#line 1477 "awkgram.y" /* yacc.c:1646  */
-    {	(yyval) = mk_boolean((yyvsp[-2]), (yyvsp[0]), (yyvsp[-1])); }
-#line 3461 "awkgram.c" /* yacc.c:1646  */
-    break;
-
-  case 126:
-#line 1479 "awkgram.y" /* yacc.c:1646  */
-    {	(yyval) = mk_boolean((yyvsp[-2]), (yyvsp[0]), (yyvsp[-1])); }
-#line 3467 "awkgram.c" /* yacc.c:1646  */
-    break;
-
-  case 127:
-#line 1481 "awkgram.y" /* yacc.c:1646  */
->>>>>>> af31a6de
+#line 1498 "awkgram.y" /* yacc.c:1646  */
     {
 		if ((yyvsp[-2])->lasti->opcode == Op_match_rec)
 			warning_ln((yyvsp[-1])->source_line,
@@ -4100,19 +3505,11 @@
 		bcfree((yyvsp[0]));
 		(yyval) = list_append((yyvsp[-2]), (yyvsp[-1]));
 	  }
-<<<<<<< HEAD
-#line 3523 "awkgram.c" /* yacc.c:1646  */
+#line 3509 "awkgram.c" /* yacc.c:1646  */
     break;
 
   case 129:
-#line 1525 "awkgram.y" /* yacc.c:1646  */
-=======
-#line 3484 "awkgram.c" /* yacc.c:1646  */
-    break;
-
-  case 128:
-#line 1494 "awkgram.y" /* yacc.c:1646  */
->>>>>>> af31a6de
+#line 1511 "awkgram.y" /* yacc.c:1646  */
     {
 		if ((yyvsp[-2])->lasti->opcode == Op_match_rec)
 			warning_ln((yyvsp[-1])->source_line,
@@ -4129,19 +3526,11 @@
 			(yyval) = list_append(list_merge((yyvsp[-2]), (yyvsp[0])), (yyvsp[-1]));
 		}
 	  }
-<<<<<<< HEAD
-#line 3544 "awkgram.c" /* yacc.c:1646  */
+#line 3530 "awkgram.c" /* yacc.c:1646  */
     break;
 
   case 130:
-#line 1542 "awkgram.y" /* yacc.c:1646  */
-=======
-#line 3505 "awkgram.c" /* yacc.c:1646  */
-    break;
-
-  case 129:
-#line 1511 "awkgram.y" /* yacc.c:1646  */
->>>>>>> af31a6de
+#line 1528 "awkgram.y" /* yacc.c:1646  */
     {
 		if (do_lint_old)
 			warning_ln((yyvsp[-1])->source_line,
@@ -4151,175 +3540,91 @@
 		(yyvsp[-1])->expr_count = 1;
 		(yyval) = list_append(list_merge((yyvsp[-2]), (yyvsp[0])), (yyvsp[-1]));
 	  }
-<<<<<<< HEAD
-#line 3558 "awkgram.c" /* yacc.c:1646  */
+#line 3544 "awkgram.c" /* yacc.c:1646  */
     break;
 
   case 131:
-#line 1552 "awkgram.y" /* yacc.c:1646  */
-=======
-#line 3519 "awkgram.c" /* yacc.c:1646  */
-    break;
-
-  case 130:
-#line 1521 "awkgram.y" /* yacc.c:1646  */
->>>>>>> af31a6de
+#line 1538 "awkgram.y" /* yacc.c:1646  */
     {
 		if (do_lint && (yyvsp[0])->lasti->opcode == Op_match_rec)
 			lintwarn_ln((yyvsp[-1])->source_line,
 				_("regular expression on right of comparison"));
 		(yyval) = list_append(list_merge((yyvsp[-2]), (yyvsp[0])), (yyvsp[-1]));
 	  }
-<<<<<<< HEAD
-#line 3569 "awkgram.c" /* yacc.c:1646  */
+#line 3555 "awkgram.c" /* yacc.c:1646  */
     break;
 
   case 132:
-#line 1559 "awkgram.y" /* yacc.c:1646  */
+#line 1545 "awkgram.y" /* yacc.c:1646  */
     { (yyval) = mk_condition((yyvsp[-4]), (yyvsp[-3]), (yyvsp[-2]), (yyvsp[-1]), (yyvsp[0])); }
-#line 3575 "awkgram.c" /* yacc.c:1646  */
+#line 3561 "awkgram.c" /* yacc.c:1646  */
     break;
 
   case 133:
-#line 1561 "awkgram.y" /* yacc.c:1646  */
+#line 1547 "awkgram.y" /* yacc.c:1646  */
     { (yyval) = (yyvsp[0]); }
-#line 3581 "awkgram.c" /* yacc.c:1646  */
+#line 3567 "awkgram.c" /* yacc.c:1646  */
     break;
 
   case 134:
+#line 1552 "awkgram.y" /* yacc.c:1646  */
+    { (yyval) = (yyvsp[0]); }
+#line 3573 "awkgram.c" /* yacc.c:1646  */
+    break;
+
+  case 135:
+#line 1554 "awkgram.y" /* yacc.c:1646  */
+    { (yyval) = (yyvsp[0]); }
+#line 3579 "awkgram.c" /* yacc.c:1646  */
+    break;
+
+  case 136:
+#line 1556 "awkgram.y" /* yacc.c:1646  */
+    {
+		(yyvsp[0])->opcode = Op_assign_quotient;
+		(yyval) = (yyvsp[0]);
+	  }
+#line 3588 "awkgram.c" /* yacc.c:1646  */
+    break;
+
+  case 137:
+#line 1564 "awkgram.y" /* yacc.c:1646  */
+    { (yyval) = (yyvsp[0]); }
+#line 3594 "awkgram.c" /* yacc.c:1646  */
+    break;
+
+  case 138:
 #line 1566 "awkgram.y" /* yacc.c:1646  */
     { (yyval) = (yyvsp[0]); }
-#line 3587 "awkgram.c" /* yacc.c:1646  */
-    break;
-
-  case 135:
-#line 1568 "awkgram.y" /* yacc.c:1646  */
+#line 3600 "awkgram.c" /* yacc.c:1646  */
+    break;
+
+  case 139:
+#line 1571 "awkgram.y" /* yacc.c:1646  */
     { (yyval) = (yyvsp[0]); }
-#line 3593 "awkgram.c" /* yacc.c:1646  */
-    break;
-
-  case 136:
-#line 1570 "awkgram.y" /* yacc.c:1646  */
-=======
-#line 3530 "awkgram.c" /* yacc.c:1646  */
-    break;
-
-  case 131:
-#line 1528 "awkgram.y" /* yacc.c:1646  */
-    { (yyval) = mk_condition((yyvsp[-4]), (yyvsp[-3]), (yyvsp[-2]), (yyvsp[-1]), (yyvsp[0])); }
-#line 3536 "awkgram.c" /* yacc.c:1646  */
-    break;
-
-  case 132:
-#line 1530 "awkgram.y" /* yacc.c:1646  */
+#line 3606 "awkgram.c" /* yacc.c:1646  */
+    break;
+
+  case 140:
+#line 1573 "awkgram.y" /* yacc.c:1646  */
     { (yyval) = (yyvsp[0]); }
-#line 3542 "awkgram.c" /* yacc.c:1646  */
-    break;
-
-  case 133:
-#line 1535 "awkgram.y" /* yacc.c:1646  */
-    { (yyval) = (yyvsp[0]); }
-#line 3548 "awkgram.c" /* yacc.c:1646  */
-    break;
-
-  case 134:
-#line 1537 "awkgram.y" /* yacc.c:1646  */
-    { (yyval) = (yyvsp[0]); }
-#line 3554 "awkgram.c" /* yacc.c:1646  */
-    break;
-
-  case 135:
-#line 1539 "awkgram.y" /* yacc.c:1646  */
->>>>>>> af31a6de
-    {
-		(yyvsp[0])->opcode = Op_assign_quotient;
-		(yyval) = (yyvsp[0]);
-	  }
-<<<<<<< HEAD
-#line 3602 "awkgram.c" /* yacc.c:1646  */
-    break;
-
-  case 137:
+#line 3612 "awkgram.c" /* yacc.c:1646  */
+    break;
+
+  case 141:
 #line 1578 "awkgram.y" /* yacc.c:1646  */
     { (yyval) = (yyvsp[0]); }
-#line 3608 "awkgram.c" /* yacc.c:1646  */
-    break;
-
-  case 138:
+#line 3618 "awkgram.c" /* yacc.c:1646  */
+    break;
+
+  case 142:
 #line 1580 "awkgram.y" /* yacc.c:1646  */
     { (yyval) = (yyvsp[0]); }
-#line 3614 "awkgram.c" /* yacc.c:1646  */
-    break;
-
-  case 139:
-#line 1585 "awkgram.y" /* yacc.c:1646  */
-    { (yyval) = (yyvsp[0]); }
-#line 3620 "awkgram.c" /* yacc.c:1646  */
-    break;
-
-  case 140:
-#line 1587 "awkgram.y" /* yacc.c:1646  */
-    { (yyval) = (yyvsp[0]); }
-#line 3626 "awkgram.c" /* yacc.c:1646  */
-    break;
-
-  case 141:
-#line 1592 "awkgram.y" /* yacc.c:1646  */
-    { (yyval) = (yyvsp[0]); }
-#line 3632 "awkgram.c" /* yacc.c:1646  */
-    break;
-
-  case 142:
-#line 1594 "awkgram.y" /* yacc.c:1646  */
-    { (yyval) = (yyvsp[0]); }
-#line 3638 "awkgram.c" /* yacc.c:1646  */
+#line 3624 "awkgram.c" /* yacc.c:1646  */
     break;
 
   case 143:
-#line 1596 "awkgram.y" /* yacc.c:1646  */
-=======
-#line 3563 "awkgram.c" /* yacc.c:1646  */
-    break;
-
-  case 136:
-#line 1547 "awkgram.y" /* yacc.c:1646  */
-    { (yyval) = (yyvsp[0]); }
-#line 3569 "awkgram.c" /* yacc.c:1646  */
-    break;
-
-  case 137:
-#line 1549 "awkgram.y" /* yacc.c:1646  */
-    { (yyval) = (yyvsp[0]); }
-#line 3575 "awkgram.c" /* yacc.c:1646  */
-    break;
-
-  case 138:
-#line 1554 "awkgram.y" /* yacc.c:1646  */
-    { (yyval) = (yyvsp[0]); }
-#line 3581 "awkgram.c" /* yacc.c:1646  */
-    break;
-
-  case 139:
-#line 1556 "awkgram.y" /* yacc.c:1646  */
-    { (yyval) = (yyvsp[0]); }
-#line 3587 "awkgram.c" /* yacc.c:1646  */
-    break;
-
-  case 140:
-#line 1561 "awkgram.y" /* yacc.c:1646  */
-    { (yyval) = (yyvsp[0]); }
-#line 3593 "awkgram.c" /* yacc.c:1646  */
-    break;
-
-  case 141:
-#line 1563 "awkgram.y" /* yacc.c:1646  */
-    { (yyval) = (yyvsp[0]); }
-#line 3599 "awkgram.c" /* yacc.c:1646  */
-    break;
-
-  case 142:
-#line 1565 "awkgram.y" /* yacc.c:1646  */
->>>>>>> af31a6de
+#line 1582 "awkgram.y" /* yacc.c:1646  */
     {
 		int count = 2;
 		bool is_simple_var = false;
@@ -4372,91 +3677,47 @@
 				max_args = count;
 		}
 	  }
-<<<<<<< HEAD
-#line 3695 "awkgram.c" /* yacc.c:1646  */
+#line 3681 "awkgram.c" /* yacc.c:1646  */
     break;
 
   case 145:
-#line 1654 "awkgram.y" /* yacc.c:1646  */
+#line 1640 "awkgram.y" /* yacc.c:1646  */
     { (yyval) = mk_binary((yyvsp[-2]), (yyvsp[0]), (yyvsp[-1])); }
-#line 3701 "awkgram.c" /* yacc.c:1646  */
+#line 3687 "awkgram.c" /* yacc.c:1646  */
     break;
 
   case 146:
-#line 1656 "awkgram.y" /* yacc.c:1646  */
+#line 1642 "awkgram.y" /* yacc.c:1646  */
     { (yyval) = mk_binary((yyvsp[-2]), (yyvsp[0]), (yyvsp[-1])); }
-#line 3707 "awkgram.c" /* yacc.c:1646  */
+#line 3693 "awkgram.c" /* yacc.c:1646  */
     break;
 
   case 147:
-#line 1658 "awkgram.y" /* yacc.c:1646  */
+#line 1644 "awkgram.y" /* yacc.c:1646  */
     { (yyval) = mk_binary((yyvsp[-2]), (yyvsp[0]), (yyvsp[-1])); }
-#line 3713 "awkgram.c" /* yacc.c:1646  */
+#line 3699 "awkgram.c" /* yacc.c:1646  */
     break;
 
   case 148:
-#line 1660 "awkgram.y" /* yacc.c:1646  */
+#line 1646 "awkgram.y" /* yacc.c:1646  */
     { (yyval) = mk_binary((yyvsp[-2]), (yyvsp[0]), (yyvsp[-1])); }
-#line 3719 "awkgram.c" /* yacc.c:1646  */
+#line 3705 "awkgram.c" /* yacc.c:1646  */
     break;
 
   case 149:
-#line 1662 "awkgram.y" /* yacc.c:1646  */
+#line 1648 "awkgram.y" /* yacc.c:1646  */
     { (yyval) = mk_binary((yyvsp[-2]), (yyvsp[0]), (yyvsp[-1])); }
-#line 3725 "awkgram.c" /* yacc.c:1646  */
+#line 3711 "awkgram.c" /* yacc.c:1646  */
     break;
 
   case 150:
-#line 1664 "awkgram.y" /* yacc.c:1646  */
+#line 1650 "awkgram.y" /* yacc.c:1646  */
     { (yyval) = mk_binary((yyvsp[-2]), (yyvsp[0]), (yyvsp[-1])); }
-#line 3731 "awkgram.c" /* yacc.c:1646  */
+#line 3717 "awkgram.c" /* yacc.c:1646  */
     break;
 
   case 151:
-#line 1666 "awkgram.y" /* yacc.c:1646  */
-=======
-#line 3656 "awkgram.c" /* yacc.c:1646  */
-    break;
-
-  case 144:
-#line 1623 "awkgram.y" /* yacc.c:1646  */
-    { (yyval) = mk_binary((yyvsp[-2]), (yyvsp[0]), (yyvsp[-1])); }
-#line 3662 "awkgram.c" /* yacc.c:1646  */
-    break;
-
-  case 145:
-#line 1625 "awkgram.y" /* yacc.c:1646  */
-    { (yyval) = mk_binary((yyvsp[-2]), (yyvsp[0]), (yyvsp[-1])); }
-#line 3668 "awkgram.c" /* yacc.c:1646  */
-    break;
-
-  case 146:
-#line 1627 "awkgram.y" /* yacc.c:1646  */
-    { (yyval) = mk_binary((yyvsp[-2]), (yyvsp[0]), (yyvsp[-1])); }
-#line 3674 "awkgram.c" /* yacc.c:1646  */
-    break;
-
-  case 147:
-#line 1629 "awkgram.y" /* yacc.c:1646  */
-    { (yyval) = mk_binary((yyvsp[-2]), (yyvsp[0]), (yyvsp[-1])); }
-#line 3680 "awkgram.c" /* yacc.c:1646  */
-    break;
-
-  case 148:
-#line 1631 "awkgram.y" /* yacc.c:1646  */
-    { (yyval) = mk_binary((yyvsp[-2]), (yyvsp[0]), (yyvsp[-1])); }
-#line 3686 "awkgram.c" /* yacc.c:1646  */
-    break;
-
-  case 149:
-#line 1633 "awkgram.y" /* yacc.c:1646  */
-    { (yyval) = mk_binary((yyvsp[-2]), (yyvsp[0]), (yyvsp[-1])); }
-#line 3692 "awkgram.c" /* yacc.c:1646  */
-    break;
-
-  case 150:
-#line 1635 "awkgram.y" /* yacc.c:1646  */
->>>>>>> af31a6de
+#line 1652 "awkgram.y" /* yacc.c:1646  */
     {
 		/*
 		 * In BEGINFILE/ENDFILE, allow `getline [var] < file'
@@ -4470,53 +3731,29 @@
 				_("non-redirected `getline' undefined inside END action"));
 		(yyval) = mk_getline((yyvsp[-2]), (yyvsp[-1]), (yyvsp[0]), redirect_input);
 	  }
-<<<<<<< HEAD
-#line 3749 "awkgram.c" /* yacc.c:1646  */
+#line 3735 "awkgram.c" /* yacc.c:1646  */
     break;
 
   case 152:
-#line 1680 "awkgram.y" /* yacc.c:1646  */
-=======
-#line 3710 "awkgram.c" /* yacc.c:1646  */
-    break;
-
-  case 151:
-#line 1649 "awkgram.y" /* yacc.c:1646  */
->>>>>>> af31a6de
+#line 1666 "awkgram.y" /* yacc.c:1646  */
     {
 		(yyvsp[0])->opcode = Op_postincrement;
 		(yyval) = mk_assignment((yyvsp[-1]), NULL, (yyvsp[0]));
 	  }
-<<<<<<< HEAD
-#line 3758 "awkgram.c" /* yacc.c:1646  */
+#line 3744 "awkgram.c" /* yacc.c:1646  */
     break;
 
   case 153:
-#line 1685 "awkgram.y" /* yacc.c:1646  */
-=======
-#line 3719 "awkgram.c" /* yacc.c:1646  */
-    break;
-
-  case 152:
-#line 1654 "awkgram.y" /* yacc.c:1646  */
->>>>>>> af31a6de
+#line 1671 "awkgram.y" /* yacc.c:1646  */
     {
 		(yyvsp[0])->opcode = Op_postdecrement;
 		(yyval) = mk_assignment((yyvsp[-1]), NULL, (yyvsp[0]));
 	  }
-<<<<<<< HEAD
-#line 3767 "awkgram.c" /* yacc.c:1646  */
+#line 3753 "awkgram.c" /* yacc.c:1646  */
     break;
 
   case 154:
-#line 1690 "awkgram.y" /* yacc.c:1646  */
-=======
-#line 3728 "awkgram.c" /* yacc.c:1646  */
-    break;
-
-  case 153:
-#line 1659 "awkgram.y" /* yacc.c:1646  */
->>>>>>> af31a6de
+#line 1676 "awkgram.y" /* yacc.c:1646  */
     {
 		if (do_lint_old) {
 		    warning_ln((yyvsp[-1])->source_line,
@@ -4536,124 +3773,64 @@
 			(yyval) = list_append(list_merge(t, (yyvsp[0])), (yyvsp[-1]));
 		}
 	  }
-<<<<<<< HEAD
-#line 3791 "awkgram.c" /* yacc.c:1646  */
+#line 3777 "awkgram.c" /* yacc.c:1646  */
     break;
 
   case 155:
-#line 1715 "awkgram.y" /* yacc.c:1646  */
-=======
-#line 3752 "awkgram.c" /* yacc.c:1646  */
-    break;
-
-  case 154:
-#line 1684 "awkgram.y" /* yacc.c:1646  */
->>>>>>> af31a6de
+#line 1701 "awkgram.y" /* yacc.c:1646  */
     {
 		  (yyval) = mk_getline((yyvsp[-1]), (yyvsp[0]), (yyvsp[-3]), (yyvsp[-2])->redir_type);
 		  bcfree((yyvsp[-2]));
 		}
-<<<<<<< HEAD
-#line 3800 "awkgram.c" /* yacc.c:1646  */
+#line 3786 "awkgram.c" /* yacc.c:1646  */
     break;
 
   case 156:
-#line 1721 "awkgram.y" /* yacc.c:1646  */
+#line 1707 "awkgram.y" /* yacc.c:1646  */
     { (yyval) = mk_binary((yyvsp[-2]), (yyvsp[0]), (yyvsp[-1])); }
-#line 3806 "awkgram.c" /* yacc.c:1646  */
+#line 3792 "awkgram.c" /* yacc.c:1646  */
     break;
 
   case 157:
-#line 1723 "awkgram.y" /* yacc.c:1646  */
+#line 1709 "awkgram.y" /* yacc.c:1646  */
     { (yyval) = mk_binary((yyvsp[-2]), (yyvsp[0]), (yyvsp[-1])); }
-#line 3812 "awkgram.c" /* yacc.c:1646  */
+#line 3798 "awkgram.c" /* yacc.c:1646  */
     break;
 
   case 158:
-#line 1725 "awkgram.y" /* yacc.c:1646  */
+#line 1711 "awkgram.y" /* yacc.c:1646  */
     { (yyval) = mk_binary((yyvsp[-2]), (yyvsp[0]), (yyvsp[-1])); }
-#line 3818 "awkgram.c" /* yacc.c:1646  */
+#line 3804 "awkgram.c" /* yacc.c:1646  */
     break;
 
   case 159:
-#line 1727 "awkgram.y" /* yacc.c:1646  */
+#line 1713 "awkgram.y" /* yacc.c:1646  */
     { (yyval) = mk_binary((yyvsp[-2]), (yyvsp[0]), (yyvsp[-1])); }
-#line 3824 "awkgram.c" /* yacc.c:1646  */
+#line 3810 "awkgram.c" /* yacc.c:1646  */
     break;
 
   case 160:
-#line 1729 "awkgram.y" /* yacc.c:1646  */
+#line 1715 "awkgram.y" /* yacc.c:1646  */
     { (yyval) = mk_binary((yyvsp[-2]), (yyvsp[0]), (yyvsp[-1])); }
+#line 3816 "awkgram.c" /* yacc.c:1646  */
+    break;
+
+  case 161:
+#line 1717 "awkgram.y" /* yacc.c:1646  */
+    { (yyval) = mk_binary((yyvsp[-2]), (yyvsp[0]), (yyvsp[-1])); }
+#line 3822 "awkgram.c" /* yacc.c:1646  */
+    break;
+
+  case 162:
+#line 1722 "awkgram.y" /* yacc.c:1646  */
+    {
+		(yyval) = list_create((yyvsp[0]));
+	  }
 #line 3830 "awkgram.c" /* yacc.c:1646  */
     break;
 
-  case 161:
-#line 1731 "awkgram.y" /* yacc.c:1646  */
-    { (yyval) = mk_binary((yyvsp[-2]), (yyvsp[0]), (yyvsp[-1])); }
-#line 3836 "awkgram.c" /* yacc.c:1646  */
-    break;
-
-  case 162:
-#line 1736 "awkgram.y" /* yacc.c:1646  */
-    {
-		(yyval) = list_create((yyvsp[0]));
-	  }
-#line 3844 "awkgram.c" /* yacc.c:1646  */
-    break;
-
   case 163:
-#line 1740 "awkgram.y" /* yacc.c:1646  */
-=======
-#line 3761 "awkgram.c" /* yacc.c:1646  */
-    break;
-
-  case 155:
-#line 1690 "awkgram.y" /* yacc.c:1646  */
-    { (yyval) = mk_binary((yyvsp[-2]), (yyvsp[0]), (yyvsp[-1])); }
-#line 3767 "awkgram.c" /* yacc.c:1646  */
-    break;
-
-  case 156:
-#line 1692 "awkgram.y" /* yacc.c:1646  */
-    { (yyval) = mk_binary((yyvsp[-2]), (yyvsp[0]), (yyvsp[-1])); }
-#line 3773 "awkgram.c" /* yacc.c:1646  */
-    break;
-
-  case 157:
-#line 1694 "awkgram.y" /* yacc.c:1646  */
-    { (yyval) = mk_binary((yyvsp[-2]), (yyvsp[0]), (yyvsp[-1])); }
-#line 3779 "awkgram.c" /* yacc.c:1646  */
-    break;
-
-  case 158:
-#line 1696 "awkgram.y" /* yacc.c:1646  */
-    { (yyval) = mk_binary((yyvsp[-2]), (yyvsp[0]), (yyvsp[-1])); }
-#line 3785 "awkgram.c" /* yacc.c:1646  */
-    break;
-
-  case 159:
-#line 1698 "awkgram.y" /* yacc.c:1646  */
-    { (yyval) = mk_binary((yyvsp[-2]), (yyvsp[0]), (yyvsp[-1])); }
-#line 3791 "awkgram.c" /* yacc.c:1646  */
-    break;
-
-  case 160:
-#line 1700 "awkgram.y" /* yacc.c:1646  */
-    { (yyval) = mk_binary((yyvsp[-2]), (yyvsp[0]), (yyvsp[-1])); }
-#line 3797 "awkgram.c" /* yacc.c:1646  */
-    break;
-
-  case 161:
-#line 1705 "awkgram.y" /* yacc.c:1646  */
-    {
-		(yyval) = list_create((yyvsp[0]));
-	  }
-#line 3805 "awkgram.c" /* yacc.c:1646  */
-    break;
-
-  case 162:
-#line 1709 "awkgram.y" /* yacc.c:1646  */
->>>>>>> af31a6de
+#line 1726 "awkgram.y" /* yacc.c:1646  */
     {
 		if ((yyvsp[0])->opcode == Op_match_rec) {
 			(yyvsp[0])->opcode = Op_nomatch;
@@ -4685,67 +3862,37 @@
 			}
 		}
 	   }
-<<<<<<< HEAD
-#line 3880 "awkgram.c" /* yacc.c:1646  */
+#line 3866 "awkgram.c" /* yacc.c:1646  */
     break;
 
   case 164:
-#line 1772 "awkgram.y" /* yacc.c:1646  */
+#line 1758 "awkgram.y" /* yacc.c:1646  */
     { (yyval) = (yyvsp[-1]); }
-#line 3886 "awkgram.c" /* yacc.c:1646  */
+#line 3872 "awkgram.c" /* yacc.c:1646  */
     break;
 
   case 165:
-#line 1774 "awkgram.y" /* yacc.c:1646  */
-=======
-#line 3841 "awkgram.c" /* yacc.c:1646  */
-    break;
-
-  case 163:
-#line 1741 "awkgram.y" /* yacc.c:1646  */
-    { (yyval) = (yyvsp[-1]); }
-#line 3847 "awkgram.c" /* yacc.c:1646  */
-    break;
-
-  case 164:
-#line 1743 "awkgram.y" /* yacc.c:1646  */
->>>>>>> af31a6de
+#line 1760 "awkgram.y" /* yacc.c:1646  */
     {
 		(yyval) = snode((yyvsp[-1]), (yyvsp[-3]));
 		if ((yyval) == NULL)
 			YYABORT;
 	  }
-<<<<<<< HEAD
-#line 3896 "awkgram.c" /* yacc.c:1646  */
+#line 3882 "awkgram.c" /* yacc.c:1646  */
     break;
 
   case 166:
-#line 1780 "awkgram.y" /* yacc.c:1646  */
-=======
-#line 3857 "awkgram.c" /* yacc.c:1646  */
-    break;
-
-  case 165:
-#line 1749 "awkgram.y" /* yacc.c:1646  */
->>>>>>> af31a6de
+#line 1766 "awkgram.y" /* yacc.c:1646  */
     {
 		(yyval) = snode((yyvsp[-1]), (yyvsp[-3]));
 		if ((yyval) == NULL)
 			YYABORT;
 	  }
-<<<<<<< HEAD
-#line 3906 "awkgram.c" /* yacc.c:1646  */
+#line 3892 "awkgram.c" /* yacc.c:1646  */
     break;
 
   case 167:
-#line 1786 "awkgram.y" /* yacc.c:1646  */
-=======
-#line 3867 "awkgram.c" /* yacc.c:1646  */
-    break;
-
-  case 166:
-#line 1755 "awkgram.y" /* yacc.c:1646  */
->>>>>>> af31a6de
+#line 1772 "awkgram.y" /* yacc.c:1646  */
     {
 		static bool warned = false;
 
@@ -4758,85 +3905,45 @@
 		if ((yyval) == NULL)
 			YYABORT;
 	  }
-<<<<<<< HEAD
-#line 3923 "awkgram.c" /* yacc.c:1646  */
+#line 3909 "awkgram.c" /* yacc.c:1646  */
     break;
 
   case 170:
-#line 1801 "awkgram.y" /* yacc.c:1646  */
-=======
-#line 3884 "awkgram.c" /* yacc.c:1646  */
-    break;
-
-  case 169:
-#line 1770 "awkgram.y" /* yacc.c:1646  */
->>>>>>> af31a6de
+#line 1787 "awkgram.y" /* yacc.c:1646  */
     {
 		(yyvsp[-1])->opcode = Op_preincrement;
 		(yyval) = mk_assignment((yyvsp[0]), NULL, (yyvsp[-1]));
 	  }
-<<<<<<< HEAD
-#line 3932 "awkgram.c" /* yacc.c:1646  */
+#line 3918 "awkgram.c" /* yacc.c:1646  */
     break;
 
   case 171:
-#line 1806 "awkgram.y" /* yacc.c:1646  */
-=======
-#line 3893 "awkgram.c" /* yacc.c:1646  */
-    break;
-
-  case 170:
-#line 1775 "awkgram.y" /* yacc.c:1646  */
->>>>>>> af31a6de
+#line 1792 "awkgram.y" /* yacc.c:1646  */
     {
 		(yyvsp[-1])->opcode = Op_predecrement;
 		(yyval) = mk_assignment((yyvsp[0]), NULL, (yyvsp[-1]));
 	  }
-<<<<<<< HEAD
-#line 3941 "awkgram.c" /* yacc.c:1646  */
+#line 3927 "awkgram.c" /* yacc.c:1646  */
     break;
 
   case 172:
-#line 1811 "awkgram.y" /* yacc.c:1646  */
+#line 1797 "awkgram.y" /* yacc.c:1646  */
     {
 		(yyval) = list_create((yyvsp[0]));
 	  }
-#line 3949 "awkgram.c" /* yacc.c:1646  */
+#line 3935 "awkgram.c" /* yacc.c:1646  */
     break;
 
   case 173:
-#line 1815 "awkgram.y" /* yacc.c:1646  */
+#line 1801 "awkgram.y" /* yacc.c:1646  */
     {
 		(yyval) = list_create((yyvsp[0]));
 	  }
-#line 3957 "awkgram.c" /* yacc.c:1646  */
+#line 3943 "awkgram.c" /* yacc.c:1646  */
     break;
 
   case 174:
-#line 1819 "awkgram.y" /* yacc.c:1646  */
-=======
-#line 3902 "awkgram.c" /* yacc.c:1646  */
-    break;
-
-  case 171:
-#line 1780 "awkgram.y" /* yacc.c:1646  */
-    {
-		(yyval) = list_create((yyvsp[0]));
-	  }
-#line 3910 "awkgram.c" /* yacc.c:1646  */
-    break;
-
-  case 172:
-#line 1784 "awkgram.y" /* yacc.c:1646  */
-    {
-		(yyval) = list_create((yyvsp[0]));
-	  }
-#line 3918 "awkgram.c" /* yacc.c:1646  */
-    break;
-
-  case 173:
-#line 1788 "awkgram.y" /* yacc.c:1646  */
->>>>>>> af31a6de
+#line 1805 "awkgram.y" /* yacc.c:1646  */
     {
 		if ((yyvsp[0])->lasti->opcode == Op_push_i
 			&& ((yyvsp[0])->lasti->memory->flags & STRING) == 0
@@ -4851,19 +3958,11 @@
 			(yyval) = list_append((yyvsp[0]), (yyvsp[-1]));
 		}
 	  }
-<<<<<<< HEAD
-#line 3976 "awkgram.c" /* yacc.c:1646  */
+#line 3962 "awkgram.c" /* yacc.c:1646  */
     break;
 
   case 175:
-#line 1834 "awkgram.y" /* yacc.c:1646  */
-=======
-#line 3937 "awkgram.c" /* yacc.c:1646  */
-    break;
-
-  case 174:
-#line 1803 "awkgram.y" /* yacc.c:1646  */
->>>>>>> af31a6de
+#line 1820 "awkgram.y" /* yacc.c:1646  */
     {
 		if ((yyvsp[0])->lasti->opcode == Op_push_i
 			&& ((yyvsp[0])->lasti->memory->flags & STRING) == 0
@@ -4881,36 +3980,20 @@
 			(yyval) = list_append((yyvsp[0]), (yyvsp[-1]));
 		}
 	  }
-<<<<<<< HEAD
-#line 3998 "awkgram.c" /* yacc.c:1646  */
+#line 3984 "awkgram.c" /* yacc.c:1646  */
     break;
 
   case 176:
-#line 1855 "awkgram.y" /* yacc.c:1646  */
-=======
-#line 3959 "awkgram.c" /* yacc.c:1646  */
-    break;
-
-  case 175:
-#line 1824 "awkgram.y" /* yacc.c:1646  */
->>>>>>> af31a6de
+#line 1841 "awkgram.y" /* yacc.c:1646  */
     {
 		func_use((yyvsp[0])->lasti->func_name, FUNC_USE);
 		(yyval) = (yyvsp[0]);
 	  }
-<<<<<<< HEAD
-#line 4007 "awkgram.c" /* yacc.c:1646  */
+#line 3993 "awkgram.c" /* yacc.c:1646  */
     break;
 
   case 177:
-#line 1860 "awkgram.y" /* yacc.c:1646  */
-=======
-#line 3968 "awkgram.c" /* yacc.c:1646  */
-    break;
-
-  case 176:
-#line 1829 "awkgram.y" /* yacc.c:1646  */
->>>>>>> af31a6de
+#line 1846 "awkgram.y" /* yacc.c:1646  */
     {
 		/* indirect function call */
 		INSTRUCTION *f, *t;
@@ -4944,19 +4027,11 @@
 		(yyval) = list_prepend((yyvsp[0]), t);
 		at_seen = false;
 	  }
-<<<<<<< HEAD
-#line 4045 "awkgram.c" /* yacc.c:1646  */
+#line 4031 "awkgram.c" /* yacc.c:1646  */
     break;
 
   case 178:
-#line 1897 "awkgram.y" /* yacc.c:1646  */
-=======
-#line 4006 "awkgram.c" /* yacc.c:1646  */
-    break;
-
-  case 177:
-#line 1866 "awkgram.y" /* yacc.c:1646  */
->>>>>>> af31a6de
+#line 1883 "awkgram.y" /* yacc.c:1646  */
     {
 		NODE *n;
 
@@ -4981,95 +4056,49 @@
 			(yyval) = list_append(t, (yyvsp[-3]));
 		}
 	  }
-<<<<<<< HEAD
-#line 4074 "awkgram.c" /* yacc.c:1646  */
+#line 4060 "awkgram.c" /* yacc.c:1646  */
     break;
 
   case 179:
+#line 1911 "awkgram.y" /* yacc.c:1646  */
+    { (yyval) = NULL; }
+#line 4066 "awkgram.c" /* yacc.c:1646  */
+    break;
+
+  case 180:
+#line 1913 "awkgram.y" /* yacc.c:1646  */
+    { (yyval) = (yyvsp[0]); }
+#line 4072 "awkgram.c" /* yacc.c:1646  */
+    break;
+
+  case 181:
+#line 1918 "awkgram.y" /* yacc.c:1646  */
+    { (yyval) = NULL; }
+#line 4078 "awkgram.c" /* yacc.c:1646  */
+    break;
+
+  case 182:
+#line 1920 "awkgram.y" /* yacc.c:1646  */
+    { (yyval) = (yyvsp[-1]); }
+#line 4084 "awkgram.c" /* yacc.c:1646  */
+    break;
+
+  case 183:
 #line 1925 "awkgram.y" /* yacc.c:1646  */
-    { (yyval) = NULL; }
-#line 4080 "awkgram.c" /* yacc.c:1646  */
-    break;
-
-  case 180:
+    {	(yyval) = (yyvsp[0]); }
+#line 4090 "awkgram.c" /* yacc.c:1646  */
+    break;
+
+  case 184:
 #line 1927 "awkgram.y" /* yacc.c:1646  */
-    { (yyval) = (yyvsp[0]); }
-#line 4086 "awkgram.c" /* yacc.c:1646  */
-    break;
-
-  case 181:
-#line 1932 "awkgram.y" /* yacc.c:1646  */
-    { (yyval) = NULL; }
-#line 4092 "awkgram.c" /* yacc.c:1646  */
-    break;
-
-  case 182:
+    {
+		(yyval) = list_merge((yyvsp[-1]), (yyvsp[0]));
+	  }
+#line 4098 "awkgram.c" /* yacc.c:1646  */
+    break;
+
+  case 185:
 #line 1934 "awkgram.y" /* yacc.c:1646  */
-    { (yyval) = (yyvsp[-1]); }
-#line 4098 "awkgram.c" /* yacc.c:1646  */
-    break;
-
-  case 183:
-#line 1939 "awkgram.y" /* yacc.c:1646  */
-    {	(yyval) = (yyvsp[0]); }
-#line 4104 "awkgram.c" /* yacc.c:1646  */
-    break;
-
-  case 184:
-#line 1941 "awkgram.y" /* yacc.c:1646  */
-    {
-		(yyval) = list_merge((yyvsp[-1]), (yyvsp[0]));
-	  }
-#line 4112 "awkgram.c" /* yacc.c:1646  */
-    break;
-
-  case 185:
-#line 1948 "awkgram.y" /* yacc.c:1646  */
-=======
-#line 4035 "awkgram.c" /* yacc.c:1646  */
-    break;
-
-  case 178:
-#line 1894 "awkgram.y" /* yacc.c:1646  */
-    { (yyval) = NULL; }
-#line 4041 "awkgram.c" /* yacc.c:1646  */
-    break;
-
-  case 179:
-#line 1896 "awkgram.y" /* yacc.c:1646  */
-    { (yyval) = (yyvsp[0]); }
-#line 4047 "awkgram.c" /* yacc.c:1646  */
-    break;
-
-  case 180:
-#line 1901 "awkgram.y" /* yacc.c:1646  */
-    { (yyval) = NULL; }
-#line 4053 "awkgram.c" /* yacc.c:1646  */
-    break;
-
-  case 181:
-#line 1903 "awkgram.y" /* yacc.c:1646  */
-    { (yyval) = (yyvsp[-1]); }
-#line 4059 "awkgram.c" /* yacc.c:1646  */
-    break;
-
-  case 182:
-#line 1908 "awkgram.y" /* yacc.c:1646  */
-    {	(yyval) = (yyvsp[0]); }
-#line 4065 "awkgram.c" /* yacc.c:1646  */
-    break;
-
-  case 183:
-#line 1910 "awkgram.y" /* yacc.c:1646  */
-    {
-		(yyval) = list_merge((yyvsp[-1]), (yyvsp[0]));
-	  }
-#line 4073 "awkgram.c" /* yacc.c:1646  */
-    break;
-
-  case 184:
-#line 1917 "awkgram.y" /* yacc.c:1646  */
->>>>>>> af31a6de
     {
 		INSTRUCTION *ip = (yyvsp[0])->lasti;
 		int count = ip->sub_count;	/* # of SUBSEP-seperated expressions */
@@ -5083,19 +4112,11 @@
 		sub_counter++;	/* count # of dimensions */
 		(yyval) = (yyvsp[0]);
 	  }
-<<<<<<< HEAD
-#line 4130 "awkgram.c" /* yacc.c:1646  */
+#line 4116 "awkgram.c" /* yacc.c:1646  */
     break;
 
   case 186:
-#line 1965 "awkgram.y" /* yacc.c:1646  */
-=======
-#line 4091 "awkgram.c" /* yacc.c:1646  */
-    break;
-
-  case 185:
-#line 1934 "awkgram.y" /* yacc.c:1646  */
->>>>>>> af31a6de
+#line 1951 "awkgram.y" /* yacc.c:1646  */
     {
 		INSTRUCTION *t = (yyvsp[-1]);
 		if ((yyvsp[-1]) == NULL) {
@@ -5109,59 +4130,31 @@
 			(yyvsp[0])->sub_count = count_expressions(&t, false);
 		(yyval) = list_append(t, (yyvsp[0]));
 	  }
-<<<<<<< HEAD
+#line 4134 "awkgram.c" /* yacc.c:1646  */
+    break;
+
+  case 187:
+#line 1968 "awkgram.y" /* yacc.c:1646  */
+    {	(yyval) = (yyvsp[0]); }
+#line 4140 "awkgram.c" /* yacc.c:1646  */
+    break;
+
+  case 188:
+#line 1970 "awkgram.y" /* yacc.c:1646  */
+    {
+		(yyval) = list_merge((yyvsp[-1]), (yyvsp[0]));
+	  }
 #line 4148 "awkgram.c" /* yacc.c:1646  */
     break;
 
-  case 187:
+  case 189:
+#line 1977 "awkgram.y" /* yacc.c:1646  */
+    { (yyval) = (yyvsp[-1]); }
+#line 4154 "awkgram.c" /* yacc.c:1646  */
+    break;
+
+  case 190:
 #line 1982 "awkgram.y" /* yacc.c:1646  */
-    {	(yyval) = (yyvsp[0]); }
-#line 4154 "awkgram.c" /* yacc.c:1646  */
-    break;
-
-  case 188:
-#line 1984 "awkgram.y" /* yacc.c:1646  */
-    {
-		(yyval) = list_merge((yyvsp[-1]), (yyvsp[0]));
-	  }
-#line 4162 "awkgram.c" /* yacc.c:1646  */
-    break;
-
-  case 189:
-#line 1991 "awkgram.y" /* yacc.c:1646  */
-    { (yyval) = (yyvsp[-1]); }
-#line 4168 "awkgram.c" /* yacc.c:1646  */
-    break;
-
-  case 190:
-#line 1996 "awkgram.y" /* yacc.c:1646  */
-=======
-#line 4109 "awkgram.c" /* yacc.c:1646  */
-    break;
-
-  case 186:
-#line 1951 "awkgram.y" /* yacc.c:1646  */
-    {	(yyval) = (yyvsp[0]); }
-#line 4115 "awkgram.c" /* yacc.c:1646  */
-    break;
-
-  case 187:
-#line 1953 "awkgram.y" /* yacc.c:1646  */
-    {
-		(yyval) = list_merge((yyvsp[-1]), (yyvsp[0]));
-	  }
-#line 4123 "awkgram.c" /* yacc.c:1646  */
-    break;
-
-  case 188:
-#line 1960 "awkgram.y" /* yacc.c:1646  */
-    { (yyval) = (yyvsp[-1]); }
-#line 4129 "awkgram.c" /* yacc.c:1646  */
-    break;
-
-  case 189:
-#line 1965 "awkgram.y" /* yacc.c:1646  */
->>>>>>> af31a6de
     {
 		char *var_name = (yyvsp[0])->lextok;
 
@@ -5169,38 +4162,22 @@
 		(yyvsp[0])->memory = variable((yyvsp[0])->source_line, var_name, Node_var_new);
 		(yyval) = list_create((yyvsp[0]));
 	  }
-<<<<<<< HEAD
-#line 4180 "awkgram.c" /* yacc.c:1646  */
+#line 4166 "awkgram.c" /* yacc.c:1646  */
     break;
 
   case 191:
-#line 2004 "awkgram.y" /* yacc.c:1646  */
-=======
-#line 4141 "awkgram.c" /* yacc.c:1646  */
-    break;
-
-  case 190:
-#line 1973 "awkgram.y" /* yacc.c:1646  */
->>>>>>> af31a6de
+#line 1990 "awkgram.y" /* yacc.c:1646  */
     {
 		char *arr = (yyvsp[-1])->lextok;
 		(yyvsp[-1])->memory = variable((yyvsp[-1])->source_line, arr, Node_var_new);
 		(yyvsp[-1])->opcode = Op_push_array;
 		(yyval) = list_prepend((yyvsp[0]), (yyvsp[-1]));
 	  }
-<<<<<<< HEAD
-#line 4191 "awkgram.c" /* yacc.c:1646  */
+#line 4177 "awkgram.c" /* yacc.c:1646  */
     break;
 
   case 192:
-#line 2014 "awkgram.y" /* yacc.c:1646  */
-=======
-#line 4152 "awkgram.c" /* yacc.c:1646  */
-    break;
-
-  case 191:
-#line 1983 "awkgram.y" /* yacc.c:1646  */
->>>>>>> af31a6de
+#line 2000 "awkgram.y" /* yacc.c:1646  */
     {
 		INSTRUCTION *ip = (yyvsp[0])->nexti;
 		if (ip->opcode == Op_push
@@ -5212,141 +4189,73 @@
 		} else
 			(yyval) = (yyvsp[0]);
 	  }
-<<<<<<< HEAD
-#line 4207 "awkgram.c" /* yacc.c:1646  */
+#line 4193 "awkgram.c" /* yacc.c:1646  */
     break;
 
   case 193:
-#line 2026 "awkgram.y" /* yacc.c:1646  */
-=======
-#line 4168 "awkgram.c" /* yacc.c:1646  */
-    break;
-
-  case 192:
-#line 1995 "awkgram.y" /* yacc.c:1646  */
->>>>>>> af31a6de
+#line 2012 "awkgram.y" /* yacc.c:1646  */
     {
 		(yyval) = list_append((yyvsp[-1]), (yyvsp[-2]));
 		if ((yyvsp[0]) != NULL)
 			mk_assignment((yyvsp[-1]), NULL, (yyvsp[0]));
 	  }
-<<<<<<< HEAD
-#line 4217 "awkgram.c" /* yacc.c:1646  */
+#line 4203 "awkgram.c" /* yacc.c:1646  */
     break;
 
   case 194:
-#line 2035 "awkgram.y" /* yacc.c:1646  */
+#line 2021 "awkgram.y" /* yacc.c:1646  */
     {
 		(yyvsp[0])->opcode = Op_postincrement;
 	  }
+#line 4211 "awkgram.c" /* yacc.c:1646  */
+    break;
+
+  case 195:
+#line 2025 "awkgram.y" /* yacc.c:1646  */
+    {
+		(yyvsp[0])->opcode = Op_postdecrement;
+	  }
+#line 4219 "awkgram.c" /* yacc.c:1646  */
+    break;
+
+  case 196:
+#line 2028 "awkgram.y" /* yacc.c:1646  */
+    { (yyval) = NULL; }
 #line 4225 "awkgram.c" /* yacc.c:1646  */
     break;
 
-  case 195:
-#line 2039 "awkgram.y" /* yacc.c:1646  */
-    {
-		(yyvsp[0])->opcode = Op_postdecrement;
-	  }
-#line 4233 "awkgram.c" /* yacc.c:1646  */
-    break;
-
-  case 196:
-#line 2042 "awkgram.y" /* yacc.c:1646  */
-    { (yyval) = NULL; }
-#line 4239 "awkgram.c" /* yacc.c:1646  */
-    break;
-
   case 198:
-#line 2050 "awkgram.y" /* yacc.c:1646  */
+#line 2036 "awkgram.y" /* yacc.c:1646  */
     { yyerrok; }
-#line 4245 "awkgram.c" /* yacc.c:1646  */
+#line 4231 "awkgram.c" /* yacc.c:1646  */
     break;
 
   case 199:
-#line 2054 "awkgram.y" /* yacc.c:1646  */
-    { yyerrok; }
-#line 4251 "awkgram.c" /* yacc.c:1646  */
-    break;
-
-  case 202:
-#line 2063 "awkgram.y" /* yacc.c:1646  */
-    { yyerrok; }
-#line 4257 "awkgram.c" /* yacc.c:1646  */
-    break;
-
-  case 203:
-#line 2067 "awkgram.y" /* yacc.c:1646  */
-    { (yyval) = (yyvsp[0]); yyerrok; }
-#line 4263 "awkgram.c" /* yacc.c:1646  */
-    break;
-
-  case 204:
-#line 2071 "awkgram.y" /* yacc.c:1646  */
-    { yyerrok; }
-#line 4269 "awkgram.c" /* yacc.c:1646  */
-    break;
-
-
-#line 4273 "awkgram.c" /* yacc.c:1646  */
-=======
-#line 4178 "awkgram.c" /* yacc.c:1646  */
-    break;
-
-  case 193:
-#line 2004 "awkgram.y" /* yacc.c:1646  */
-    {
-		(yyvsp[0])->opcode = Op_postincrement;
-	  }
-#line 4186 "awkgram.c" /* yacc.c:1646  */
-    break;
-
-  case 194:
-#line 2008 "awkgram.y" /* yacc.c:1646  */
-    {
-		(yyvsp[0])->opcode = Op_postdecrement;
-	  }
-#line 4194 "awkgram.c" /* yacc.c:1646  */
-    break;
-
-  case 195:
-#line 2011 "awkgram.y" /* yacc.c:1646  */
-    { (yyval) = NULL; }
-#line 4200 "awkgram.c" /* yacc.c:1646  */
-    break;
-
-  case 197:
-#line 2019 "awkgram.y" /* yacc.c:1646  */
-    { yyerrok; }
-#line 4206 "awkgram.c" /* yacc.c:1646  */
-    break;
-
-  case 198:
-#line 2023 "awkgram.y" /* yacc.c:1646  */
-    { yyerrok; }
-#line 4212 "awkgram.c" /* yacc.c:1646  */
-    break;
-
-  case 201:
-#line 2032 "awkgram.y" /* yacc.c:1646  */
-    { yyerrok; }
-#line 4218 "awkgram.c" /* yacc.c:1646  */
-    break;
-
-  case 202:
-#line 2036 "awkgram.y" /* yacc.c:1646  */
-    { (yyval) = (yyvsp[0]); yyerrok; }
-#line 4224 "awkgram.c" /* yacc.c:1646  */
-    break;
-
-  case 203:
 #line 2040 "awkgram.y" /* yacc.c:1646  */
     { yyerrok; }
-#line 4230 "awkgram.c" /* yacc.c:1646  */
-    break;
-
-
-#line 4234 "awkgram.c" /* yacc.c:1646  */
->>>>>>> af31a6de
+#line 4237 "awkgram.c" /* yacc.c:1646  */
+    break;
+
+  case 202:
+#line 2049 "awkgram.y" /* yacc.c:1646  */
+    { yyerrok; }
+#line 4243 "awkgram.c" /* yacc.c:1646  */
+    break;
+
+  case 203:
+#line 2053 "awkgram.y" /* yacc.c:1646  */
+    { (yyval) = (yyvsp[0]); yyerrok; }
+#line 4249 "awkgram.c" /* yacc.c:1646  */
+    break;
+
+  case 204:
+#line 2057 "awkgram.y" /* yacc.c:1646  */
+    { yyerrok; }
+#line 4255 "awkgram.c" /* yacc.c:1646  */
+    break;
+
+
+#line 4259 "awkgram.c" /* yacc.c:1646  */
       default: break;
     }
   /* User semantic actions sometimes alter yychar, and that requires
@@ -5574,11 +4483,7 @@
 #endif
   return yyresult;
 }
-<<<<<<< HEAD
-#line 2073 "awkgram.y" /* yacc.c:1906  */
-=======
-#line 2042 "awkgram.y" /* yacc.c:1906  */
->>>>>>> af31a6de
+#line 2059 "awkgram.y" /* yacc.c:1906  */
 
 
 struct token {
