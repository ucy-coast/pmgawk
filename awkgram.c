--- conflicted
+++ resolved
@@ -663,7 +663,6 @@
   /* YYRLINE[YYN] -- Source line where rule number YYN was defined.  */
 static const yytype_uint16 yyrline[] =
 {
-<<<<<<< HEAD
        0,   210,   210,   212,   217,   218,   222,   234,   239,   250,
      257,   263,   272,   280,   282,   287,   295,   297,   303,   311,
      321,   351,   365,   379,   387,   398,   410,   412,   414,   420,
@@ -673,37 +672,16 @@
      952,   964,   964,  1062,  1062,  1095,  1125,  1131,  1132,  1138,
     1139,  1146,  1151,  1163,  1177,  1179,  1187,  1192,  1194,  1202,
     1204,  1213,  1214,  1222,  1227,  1227,  1238,  1242,  1250,  1251,
-    1254,  1256,  1261,  1262,  1271,  1272,  1277,  1282,  1288,  1290,
-    1292,  1299,  1300,  1306,  1307,  1312,  1314,  1319,  1321,  1329,
-    1334,  1343,  1350,  1352,  1354,  1370,  1380,  1387,  1389,  1394,
-    1396,  1398,  1406,  1408,  1413,  1415,  1420,  1422,  1424,  1474,
-    1476,  1478,  1480,  1482,  1484,  1486,  1488,  1502,  1507,  1512,
-    1537,  1543,  1545,  1547,  1549,  1551,  1553,  1558,  1562,  1594,
-    1596,  1602,  1608,  1621,  1622,  1623,  1628,  1633,  1637,  1641,
-    1656,  1669,  1674,  1711,  1740,  1741,  1747,  1748,  1753,  1755,
-    1762,  1779,  1796,  1798,  1805,  1810,  1818,  1828,  1840,  1849,
-    1853,  1857,  1861,  1865,  1869,  1872,  1874,  1878,  1882,  1886
-=======
-       0,   194,   194,   196,   201,   202,   206,   218,   222,   233,
-     239,   245,   254,   262,   264,   269,   277,   279,   285,   286,
-     288,   314,   325,   336,   342,   351,   361,   363,   365,   371,
-     379,   380,   384,   403,   402,   436,   438,   443,   444,   457,
-     462,   463,   467,   469,   471,   478,   568,   610,   652,   765,
-     772,   779,   789,   798,   807,   816,   827,   843,   842,   866,
-     878,   878,   976,   976,  1009,  1039,  1045,  1046,  1052,  1053,
-    1060,  1065,  1077,  1091,  1093,  1101,  1106,  1108,  1116,  1118,
-    1127,  1128,  1136,  1141,  1141,  1152,  1156,  1164,  1165,  1168,
-    1170,  1175,  1176,  1185,  1186,  1191,  1196,  1205,  1207,  1209,
-    1216,  1217,  1223,  1224,  1229,  1231,  1236,  1238,  1246,  1251,
-    1260,  1267,  1269,  1271,  1287,  1297,  1304,  1306,  1311,  1313,
-    1315,  1323,  1325,  1330,  1332,  1337,  1339,  1341,  1391,  1393,
-    1395,  1397,  1399,  1401,  1403,  1405,  1419,  1424,  1429,  1454,
-    1460,  1462,  1464,  1466,  1468,  1470,  1475,  1479,  1511,  1513,
-    1519,  1525,  1538,  1539,  1540,  1545,  1550,  1554,  1558,  1573,
-    1586,  1591,  1628,  1657,  1658,  1664,  1665,  1670,  1672,  1679,
-    1696,  1713,  1715,  1722,  1727,  1735,  1745,  1757,  1766,  1770,
-    1774,  1778,  1782,  1786,  1789,  1791,  1795,  1799,  1803
->>>>>>> b232ef3a
+    1254,  1256,  1261,  1262,  1271,  1272,  1277,  1282,  1291,  1293,
+    1295,  1302,  1303,  1309,  1310,  1315,  1317,  1322,  1324,  1332,
+    1337,  1346,  1353,  1355,  1357,  1373,  1383,  1390,  1392,  1397,
+    1399,  1401,  1409,  1411,  1416,  1418,  1423,  1425,  1427,  1477,
+    1479,  1481,  1483,  1485,  1487,  1489,  1491,  1505,  1510,  1515,
+    1540,  1546,  1548,  1550,  1552,  1554,  1556,  1561,  1565,  1597,
+    1599,  1605,  1611,  1624,  1625,  1626,  1631,  1636,  1640,  1644,
+    1659,  1672,  1677,  1714,  1743,  1744,  1750,  1751,  1756,  1758,
+    1765,  1782,  1799,  1801,  1808,  1813,  1821,  1831,  1843,  1852,
+    1856,  1860,  1864,  1868,  1872,  1875,  1877,  1881,  1885,  1889
 };
 #endif
 
@@ -3162,144 +3140,74 @@
 		} else
 			(yyval) = NULL;
 	  }
-<<<<<<< HEAD
-#line 3141 "awkgram.c" /* yacc.c:1646  */
+#line 3144 "awkgram.c" /* yacc.c:1646  */
     break;
 
   case 98:
-#line 1289 "awkgram.y" /* yacc.c:1646  */
+#line 1292 "awkgram.y" /* yacc.c:1646  */
     { (yyval) = NULL; }
-#line 3147 "awkgram.c" /* yacc.c:1646  */
+#line 3150 "awkgram.c" /* yacc.c:1646  */
     break;
 
   case 99:
-#line 1291 "awkgram.y" /* yacc.c:1646  */
+#line 1294 "awkgram.y" /* yacc.c:1646  */
     { (yyval) = (yyvsp[-1]); }
-#line 3153 "awkgram.c" /* yacc.c:1646  */
+#line 3156 "awkgram.c" /* yacc.c:1646  */
     break;
 
   case 100:
-#line 1293 "awkgram.y" /* yacc.c:1646  */
+#line 1296 "awkgram.y" /* yacc.c:1646  */
     { (yyval) = (yyvsp[-2]); }
-#line 3159 "awkgram.c" /* yacc.c:1646  */
+#line 3162 "awkgram.c" /* yacc.c:1646  */
     break;
 
   case 101:
-#line 1299 "awkgram.y" /* yacc.c:1646  */
+#line 1302 "awkgram.y" /* yacc.c:1646  */
     { (yyval) = NULL; }
-#line 3165 "awkgram.c" /* yacc.c:1646  */
+#line 3168 "awkgram.c" /* yacc.c:1646  */
     break;
 
   case 102:
-#line 1301 "awkgram.y" /* yacc.c:1646  */
+#line 1304 "awkgram.y" /* yacc.c:1646  */
     { (yyval) = (yyvsp[0]); }
-#line 3171 "awkgram.c" /* yacc.c:1646  */
+#line 3174 "awkgram.c" /* yacc.c:1646  */
     break;
 
   case 103:
-#line 1306 "awkgram.y" /* yacc.c:1646  */
+#line 1309 "awkgram.y" /* yacc.c:1646  */
     { (yyval) = NULL; }
-#line 3177 "awkgram.c" /* yacc.c:1646  */
+#line 3180 "awkgram.c" /* yacc.c:1646  */
     break;
 
   case 104:
-#line 1308 "awkgram.y" /* yacc.c:1646  */
+#line 1311 "awkgram.y" /* yacc.c:1646  */
     { (yyval) = (yyvsp[0]); }
-#line 3183 "awkgram.c" /* yacc.c:1646  */
+#line 3186 "awkgram.c" /* yacc.c:1646  */
     break;
 
   case 105:
-#line 1313 "awkgram.y" /* yacc.c:1646  */
+#line 1316 "awkgram.y" /* yacc.c:1646  */
     {	(yyval) = mk_expression_list(NULL, (yyvsp[0])); }
-#line 3189 "awkgram.c" /* yacc.c:1646  */
+#line 3192 "awkgram.c" /* yacc.c:1646  */
     break;
 
   case 106:
-#line 1315 "awkgram.y" /* yacc.c:1646  */
-=======
-#line 3065 "awkgram.c" /* yacc.c:1646  */
-    break;
-
-  case 97:
-#line 1206 "awkgram.y" /* yacc.c:1646  */
-    { (yyval) = NULL; }
-#line 3071 "awkgram.c" /* yacc.c:1646  */
-    break;
-
-  case 98:
-#line 1208 "awkgram.y" /* yacc.c:1646  */
-    { (yyval) = (yyvsp[-1]); }
-#line 3077 "awkgram.c" /* yacc.c:1646  */
-    break;
-
-  case 99:
-#line 1210 "awkgram.y" /* yacc.c:1646  */
-    { (yyval) = (yyvsp[-2]); }
-#line 3083 "awkgram.c" /* yacc.c:1646  */
-    break;
-
-  case 100:
-#line 1216 "awkgram.y" /* yacc.c:1646  */
-    { (yyval) = NULL; }
-#line 3089 "awkgram.c" /* yacc.c:1646  */
-    break;
-
-  case 101:
-#line 1218 "awkgram.y" /* yacc.c:1646  */
-    { (yyval) = (yyvsp[0]); }
-#line 3095 "awkgram.c" /* yacc.c:1646  */
-    break;
-
-  case 102:
-#line 1223 "awkgram.y" /* yacc.c:1646  */
-    { (yyval) = NULL; }
-#line 3101 "awkgram.c" /* yacc.c:1646  */
-    break;
-
-  case 103:
-#line 1225 "awkgram.y" /* yacc.c:1646  */
-    { (yyval) = (yyvsp[0]); }
-#line 3107 "awkgram.c" /* yacc.c:1646  */
-    break;
-
-  case 104:
-#line 1230 "awkgram.y" /* yacc.c:1646  */
-    {	(yyval) = mk_expression_list(NULL, (yyvsp[0])); }
-#line 3113 "awkgram.c" /* yacc.c:1646  */
-    break;
-
-  case 105:
-#line 1232 "awkgram.y" /* yacc.c:1646  */
->>>>>>> b232ef3a
+#line 1318 "awkgram.y" /* yacc.c:1646  */
     {
 		(yyval) = mk_expression_list((yyvsp[-2]), (yyvsp[0]));
 		yyerrok;
 	  }
-<<<<<<< HEAD
-#line 3198 "awkgram.c" /* yacc.c:1646  */
+#line 3201 "awkgram.c" /* yacc.c:1646  */
     break;
 
   case 107:
-#line 1320 "awkgram.y" /* yacc.c:1646  */
+#line 1323 "awkgram.y" /* yacc.c:1646  */
     { (yyval) = NULL; }
-#line 3204 "awkgram.c" /* yacc.c:1646  */
+#line 3207 "awkgram.c" /* yacc.c:1646  */
     break;
 
   case 108:
-#line 1322 "awkgram.y" /* yacc.c:1646  */
-=======
-#line 3122 "awkgram.c" /* yacc.c:1646  */
-    break;
-
-  case 106:
-#line 1237 "awkgram.y" /* yacc.c:1646  */
-    { (yyval) = NULL; }
-#line 3128 "awkgram.c" /* yacc.c:1646  */
-    break;
-
-  case 107:
-#line 1239 "awkgram.y" /* yacc.c:1646  */
->>>>>>> b232ef3a
+#line 1325 "awkgram.y" /* yacc.c:1646  */
     {
 		/*
 		 * Returning the expression list instead of NULL lets
@@ -3307,96 +3215,52 @@
 		 */
 		(yyval) = (yyvsp[-1]);
 	  }
-<<<<<<< HEAD
-#line 3216 "awkgram.c" /* yacc.c:1646  */
+#line 3219 "awkgram.c" /* yacc.c:1646  */
     break;
 
   case 109:
-#line 1330 "awkgram.y" /* yacc.c:1646  */
-=======
-#line 3140 "awkgram.c" /* yacc.c:1646  */
-    break;
-
-  case 108:
-#line 1247 "awkgram.y" /* yacc.c:1646  */
->>>>>>> b232ef3a
+#line 1333 "awkgram.y" /* yacc.c:1646  */
     {
 		/* Ditto */
 		(yyval) = mk_expression_list((yyvsp[-2]), (yyvsp[0]));
 	  }
-<<<<<<< HEAD
-#line 3225 "awkgram.c" /* yacc.c:1646  */
+#line 3228 "awkgram.c" /* yacc.c:1646  */
     break;
 
   case 110:
-#line 1335 "awkgram.y" /* yacc.c:1646  */
-=======
-#line 3149 "awkgram.c" /* yacc.c:1646  */
-    break;
-
-  case 109:
-#line 1252 "awkgram.y" /* yacc.c:1646  */
->>>>>>> b232ef3a
+#line 1338 "awkgram.y" /* yacc.c:1646  */
     {
 		/* Ditto */
 		(yyval) = (yyvsp[-2]);
 	  }
-<<<<<<< HEAD
-#line 3234 "awkgram.c" /* yacc.c:1646  */
+#line 3237 "awkgram.c" /* yacc.c:1646  */
     break;
 
   case 111:
-#line 1344 "awkgram.y" /* yacc.c:1646  */
-=======
-#line 3158 "awkgram.c" /* yacc.c:1646  */
-    break;
-
-  case 110:
-#line 1261 "awkgram.y" /* yacc.c:1646  */
->>>>>>> b232ef3a
+#line 1347 "awkgram.y" /* yacc.c:1646  */
     {
 		if (do_lint && (yyvsp[0])->lasti->opcode == Op_match_rec)
 			lintwarn_ln((yyvsp[-1])->source_line,
 				_("regular expression on right of assignment"));
 		(yyval) = mk_assignment((yyvsp[-2]), (yyvsp[0]), (yyvsp[-1]));
 	  }
-<<<<<<< HEAD
-#line 3245 "awkgram.c" /* yacc.c:1646  */
+#line 3248 "awkgram.c" /* yacc.c:1646  */
     break;
 
   case 112:
-#line 1351 "awkgram.y" /* yacc.c:1646  */
+#line 1354 "awkgram.y" /* yacc.c:1646  */
     {	(yyval) = mk_boolean((yyvsp[-2]), (yyvsp[0]), (yyvsp[-1])); }
-#line 3251 "awkgram.c" /* yacc.c:1646  */
+#line 3254 "awkgram.c" /* yacc.c:1646  */
     break;
 
   case 113:
-#line 1353 "awkgram.y" /* yacc.c:1646  */
+#line 1356 "awkgram.y" /* yacc.c:1646  */
     {	(yyval) = mk_boolean((yyvsp[-2]), (yyvsp[0]), (yyvsp[-1])); }
-#line 3257 "awkgram.c" /* yacc.c:1646  */
+#line 3260 "awkgram.c" /* yacc.c:1646  */
     break;
 
   case 114:
-#line 1355 "awkgram.y" /* yacc.c:1646  */
-=======
-#line 3169 "awkgram.c" /* yacc.c:1646  */
-    break;
-
-  case 111:
-#line 1268 "awkgram.y" /* yacc.c:1646  */
-    {	(yyval) = mk_boolean((yyvsp[-2]), (yyvsp[0]), (yyvsp[-1])); }
-#line 3175 "awkgram.c" /* yacc.c:1646  */
-    break;
-
-  case 112:
-#line 1270 "awkgram.y" /* yacc.c:1646  */
-    {	(yyval) = mk_boolean((yyvsp[-2]), (yyvsp[0]), (yyvsp[-1])); }
-#line 3181 "awkgram.c" /* yacc.c:1646  */
-    break;
-
-  case 113:
-#line 1272 "awkgram.y" /* yacc.c:1646  */
->>>>>>> b232ef3a
+#line 1358 "awkgram.y" /* yacc.c:1646  */
     {
 		if ((yyvsp[-2])->lasti->opcode == Op_match_rec)
 			warning_ln((yyvsp[-1])->source_line,
@@ -3412,19 +3276,11 @@
 			(yyval) = list_append(list_merge((yyvsp[-2]), (yyvsp[0])), (yyvsp[-1]));
 		}
 	  }
-<<<<<<< HEAD
-#line 3277 "awkgram.c" /* yacc.c:1646  */
+#line 3280 "awkgram.c" /* yacc.c:1646  */
     break;
 
   case 115:
-#line 1371 "awkgram.y" /* yacc.c:1646  */
-=======
-#line 3201 "awkgram.c" /* yacc.c:1646  */
-    break;
-
-  case 114:
-#line 1288 "awkgram.y" /* yacc.c:1646  */
->>>>>>> b232ef3a
+#line 1374 "awkgram.y" /* yacc.c:1646  */
     {
 		if (do_lint_old)
 			warning_ln((yyvsp[-1])->source_line,
@@ -3434,175 +3290,91 @@
 		(yyvsp[-1])->expr_count = 1;
 		(yyval) = list_append(list_merge((yyvsp[-2]), (yyvsp[0])), (yyvsp[-1]));
 	  }
-<<<<<<< HEAD
-#line 3291 "awkgram.c" /* yacc.c:1646  */
+#line 3294 "awkgram.c" /* yacc.c:1646  */
     break;
 
   case 116:
-#line 1381 "awkgram.y" /* yacc.c:1646  */
-=======
-#line 3215 "awkgram.c" /* yacc.c:1646  */
-    break;
-
-  case 115:
-#line 1298 "awkgram.y" /* yacc.c:1646  */
->>>>>>> b232ef3a
+#line 1384 "awkgram.y" /* yacc.c:1646  */
     {
 		if (do_lint && (yyvsp[0])->lasti->opcode == Op_match_rec)
 			lintwarn_ln((yyvsp[-1])->source_line,
 				_("regular expression on right of comparison"));
 		(yyval) = list_append(list_merge((yyvsp[-2]), (yyvsp[0])), (yyvsp[-1]));
 	  }
-<<<<<<< HEAD
-#line 3302 "awkgram.c" /* yacc.c:1646  */
+#line 3305 "awkgram.c" /* yacc.c:1646  */
     break;
 
   case 117:
-#line 1388 "awkgram.y" /* yacc.c:1646  */
+#line 1391 "awkgram.y" /* yacc.c:1646  */
     { (yyval) = mk_condition((yyvsp[-4]), (yyvsp[-3]), (yyvsp[-2]), (yyvsp[-1]), (yyvsp[0])); }
-#line 3308 "awkgram.c" /* yacc.c:1646  */
+#line 3311 "awkgram.c" /* yacc.c:1646  */
     break;
 
   case 118:
-#line 1390 "awkgram.y" /* yacc.c:1646  */
+#line 1393 "awkgram.y" /* yacc.c:1646  */
     { (yyval) = (yyvsp[0]); }
-#line 3314 "awkgram.c" /* yacc.c:1646  */
+#line 3317 "awkgram.c" /* yacc.c:1646  */
     break;
 
   case 119:
-#line 1395 "awkgram.y" /* yacc.c:1646  */
+#line 1398 "awkgram.y" /* yacc.c:1646  */
     { (yyval) = (yyvsp[0]); }
-#line 3320 "awkgram.c" /* yacc.c:1646  */
+#line 3323 "awkgram.c" /* yacc.c:1646  */
     break;
 
   case 120:
-#line 1397 "awkgram.y" /* yacc.c:1646  */
+#line 1400 "awkgram.y" /* yacc.c:1646  */
     { (yyval) = (yyvsp[0]); }
-#line 3326 "awkgram.c" /* yacc.c:1646  */
+#line 3329 "awkgram.c" /* yacc.c:1646  */
     break;
 
   case 121:
-#line 1399 "awkgram.y" /* yacc.c:1646  */
-=======
-#line 3226 "awkgram.c" /* yacc.c:1646  */
-    break;
-
-  case 116:
-#line 1305 "awkgram.y" /* yacc.c:1646  */
-    { (yyval) = mk_condition((yyvsp[-4]), (yyvsp[-3]), (yyvsp[-2]), (yyvsp[-1]), (yyvsp[0])); }
-#line 3232 "awkgram.c" /* yacc.c:1646  */
-    break;
-
-  case 117:
-#line 1307 "awkgram.y" /* yacc.c:1646  */
-    { (yyval) = (yyvsp[0]); }
-#line 3238 "awkgram.c" /* yacc.c:1646  */
-    break;
-
-  case 118:
-#line 1312 "awkgram.y" /* yacc.c:1646  */
-    { (yyval) = (yyvsp[0]); }
-#line 3244 "awkgram.c" /* yacc.c:1646  */
-    break;
-
-  case 119:
-#line 1314 "awkgram.y" /* yacc.c:1646  */
-    { (yyval) = (yyvsp[0]); }
-#line 3250 "awkgram.c" /* yacc.c:1646  */
-    break;
-
-  case 120:
-#line 1316 "awkgram.y" /* yacc.c:1646  */
->>>>>>> b232ef3a
+#line 1402 "awkgram.y" /* yacc.c:1646  */
     {	
 		(yyvsp[0])->opcode = Op_assign_quotient;
 		(yyval) = (yyvsp[0]);
 	  }
-<<<<<<< HEAD
-#line 3335 "awkgram.c" /* yacc.c:1646  */
+#line 3338 "awkgram.c" /* yacc.c:1646  */
     break;
 
   case 122:
-#line 1407 "awkgram.y" /* yacc.c:1646  */
+#line 1410 "awkgram.y" /* yacc.c:1646  */
     { (yyval) = (yyvsp[0]); }
-#line 3341 "awkgram.c" /* yacc.c:1646  */
+#line 3344 "awkgram.c" /* yacc.c:1646  */
     break;
 
   case 123:
-#line 1409 "awkgram.y" /* yacc.c:1646  */
+#line 1412 "awkgram.y" /* yacc.c:1646  */
     { (yyval) = (yyvsp[0]); }
-#line 3347 "awkgram.c" /* yacc.c:1646  */
+#line 3350 "awkgram.c" /* yacc.c:1646  */
     break;
 
   case 124:
-#line 1414 "awkgram.y" /* yacc.c:1646  */
+#line 1417 "awkgram.y" /* yacc.c:1646  */
     { (yyval) = (yyvsp[0]); }
-#line 3353 "awkgram.c" /* yacc.c:1646  */
+#line 3356 "awkgram.c" /* yacc.c:1646  */
     break;
 
   case 125:
-#line 1416 "awkgram.y" /* yacc.c:1646  */
+#line 1419 "awkgram.y" /* yacc.c:1646  */
     { (yyval) = (yyvsp[0]); }
-#line 3359 "awkgram.c" /* yacc.c:1646  */
+#line 3362 "awkgram.c" /* yacc.c:1646  */
     break;
 
   case 126:
-#line 1421 "awkgram.y" /* yacc.c:1646  */
+#line 1424 "awkgram.y" /* yacc.c:1646  */
     { (yyval) = (yyvsp[0]); }
-#line 3365 "awkgram.c" /* yacc.c:1646  */
+#line 3368 "awkgram.c" /* yacc.c:1646  */
     break;
 
   case 127:
-#line 1423 "awkgram.y" /* yacc.c:1646  */
+#line 1426 "awkgram.y" /* yacc.c:1646  */
     { (yyval) = (yyvsp[0]); }
-#line 3371 "awkgram.c" /* yacc.c:1646  */
+#line 3374 "awkgram.c" /* yacc.c:1646  */
     break;
 
   case 128:
-#line 1425 "awkgram.y" /* yacc.c:1646  */
-=======
-#line 3259 "awkgram.c" /* yacc.c:1646  */
-    break;
-
-  case 121:
-#line 1324 "awkgram.y" /* yacc.c:1646  */
-    { (yyval) = (yyvsp[0]); }
-#line 3265 "awkgram.c" /* yacc.c:1646  */
-    break;
-
-  case 122:
-#line 1326 "awkgram.y" /* yacc.c:1646  */
-    { (yyval) = (yyvsp[0]); }
-#line 3271 "awkgram.c" /* yacc.c:1646  */
-    break;
-
-  case 123:
-#line 1331 "awkgram.y" /* yacc.c:1646  */
-    { (yyval) = (yyvsp[0]); }
-#line 3277 "awkgram.c" /* yacc.c:1646  */
-    break;
-
-  case 124:
-#line 1333 "awkgram.y" /* yacc.c:1646  */
-    { (yyval) = (yyvsp[0]); }
-#line 3283 "awkgram.c" /* yacc.c:1646  */
-    break;
-
-  case 125:
-#line 1338 "awkgram.y" /* yacc.c:1646  */
-    { (yyval) = (yyvsp[0]); }
-#line 3289 "awkgram.c" /* yacc.c:1646  */
-    break;
-
-  case 126:
-#line 1340 "awkgram.y" /* yacc.c:1646  */
-    { (yyval) = (yyvsp[0]); }
-#line 3295 "awkgram.c" /* yacc.c:1646  */
-    break;
-
-  case 127:
-#line 1342 "awkgram.y" /* yacc.c:1646  */
->>>>>>> b232ef3a
+#line 1428 "awkgram.y" /* yacc.c:1646  */
     {
 		int count = 2;
 		bool is_simple_var = false;
@@ -3649,91 +3421,47 @@
 				max_args = count;
 		}
 	  }
-<<<<<<< HEAD
-#line 3422 "awkgram.c" /* yacc.c:1646  */
+#line 3425 "awkgram.c" /* yacc.c:1646  */
     break;
 
   case 130:
-#line 1477 "awkgram.y" /* yacc.c:1646  */
+#line 1480 "awkgram.y" /* yacc.c:1646  */
     { (yyval) = mk_binary((yyvsp[-2]), (yyvsp[0]), (yyvsp[-1])); }
-#line 3428 "awkgram.c" /* yacc.c:1646  */
+#line 3431 "awkgram.c" /* yacc.c:1646  */
     break;
 
   case 131:
-#line 1479 "awkgram.y" /* yacc.c:1646  */
+#line 1482 "awkgram.y" /* yacc.c:1646  */
     { (yyval) = mk_binary((yyvsp[-2]), (yyvsp[0]), (yyvsp[-1])); }
-#line 3434 "awkgram.c" /* yacc.c:1646  */
+#line 3437 "awkgram.c" /* yacc.c:1646  */
     break;
 
   case 132:
-#line 1481 "awkgram.y" /* yacc.c:1646  */
+#line 1484 "awkgram.y" /* yacc.c:1646  */
     { (yyval) = mk_binary((yyvsp[-2]), (yyvsp[0]), (yyvsp[-1])); }
-#line 3440 "awkgram.c" /* yacc.c:1646  */
+#line 3443 "awkgram.c" /* yacc.c:1646  */
     break;
 
   case 133:
-#line 1483 "awkgram.y" /* yacc.c:1646  */
+#line 1486 "awkgram.y" /* yacc.c:1646  */
     { (yyval) = mk_binary((yyvsp[-2]), (yyvsp[0]), (yyvsp[-1])); }
-#line 3446 "awkgram.c" /* yacc.c:1646  */
+#line 3449 "awkgram.c" /* yacc.c:1646  */
     break;
 
   case 134:
-#line 1485 "awkgram.y" /* yacc.c:1646  */
+#line 1488 "awkgram.y" /* yacc.c:1646  */
     { (yyval) = mk_binary((yyvsp[-2]), (yyvsp[0]), (yyvsp[-1])); }
-#line 3452 "awkgram.c" /* yacc.c:1646  */
+#line 3455 "awkgram.c" /* yacc.c:1646  */
     break;
 
   case 135:
-#line 1487 "awkgram.y" /* yacc.c:1646  */
+#line 1490 "awkgram.y" /* yacc.c:1646  */
     { (yyval) = mk_binary((yyvsp[-2]), (yyvsp[0]), (yyvsp[-1])); }
-#line 3458 "awkgram.c" /* yacc.c:1646  */
+#line 3461 "awkgram.c" /* yacc.c:1646  */
     break;
 
   case 136:
-#line 1489 "awkgram.y" /* yacc.c:1646  */
-=======
-#line 3346 "awkgram.c" /* yacc.c:1646  */
-    break;
-
-  case 129:
-#line 1394 "awkgram.y" /* yacc.c:1646  */
-    { (yyval) = mk_binary((yyvsp[-2]), (yyvsp[0]), (yyvsp[-1])); }
-#line 3352 "awkgram.c" /* yacc.c:1646  */
-    break;
-
-  case 130:
-#line 1396 "awkgram.y" /* yacc.c:1646  */
-    { (yyval) = mk_binary((yyvsp[-2]), (yyvsp[0]), (yyvsp[-1])); }
-#line 3358 "awkgram.c" /* yacc.c:1646  */
-    break;
-
-  case 131:
-#line 1398 "awkgram.y" /* yacc.c:1646  */
-    { (yyval) = mk_binary((yyvsp[-2]), (yyvsp[0]), (yyvsp[-1])); }
-#line 3364 "awkgram.c" /* yacc.c:1646  */
-    break;
-
-  case 132:
-#line 1400 "awkgram.y" /* yacc.c:1646  */
-    { (yyval) = mk_binary((yyvsp[-2]), (yyvsp[0]), (yyvsp[-1])); }
-#line 3370 "awkgram.c" /* yacc.c:1646  */
-    break;
-
-  case 133:
-#line 1402 "awkgram.y" /* yacc.c:1646  */
-    { (yyval) = mk_binary((yyvsp[-2]), (yyvsp[0]), (yyvsp[-1])); }
-#line 3376 "awkgram.c" /* yacc.c:1646  */
-    break;
-
-  case 134:
-#line 1404 "awkgram.y" /* yacc.c:1646  */
-    { (yyval) = mk_binary((yyvsp[-2]), (yyvsp[0]), (yyvsp[-1])); }
-#line 3382 "awkgram.c" /* yacc.c:1646  */
-    break;
-
-  case 135:
-#line 1406 "awkgram.y" /* yacc.c:1646  */
->>>>>>> b232ef3a
+#line 1492 "awkgram.y" /* yacc.c:1646  */
     {
 		/*
 		 * In BEGINFILE/ENDFILE, allow `getline [var] < file'
@@ -3747,53 +3475,29 @@
 				_("non-redirected `getline' undefined inside END action"));
 		(yyval) = mk_getline((yyvsp[-2]), (yyvsp[-1]), (yyvsp[0]), redirect_input);
 	  }
-<<<<<<< HEAD
-#line 3476 "awkgram.c" /* yacc.c:1646  */
+#line 3479 "awkgram.c" /* yacc.c:1646  */
     break;
 
   case 137:
-#line 1503 "awkgram.y" /* yacc.c:1646  */
-=======
-#line 3400 "awkgram.c" /* yacc.c:1646  */
-    break;
-
-  case 136:
-#line 1420 "awkgram.y" /* yacc.c:1646  */
->>>>>>> b232ef3a
+#line 1506 "awkgram.y" /* yacc.c:1646  */
     {
 		(yyvsp[0])->opcode = Op_postincrement;
 		(yyval) = mk_assignment((yyvsp[-1]), NULL, (yyvsp[0]));
 	  }
-<<<<<<< HEAD
-#line 3485 "awkgram.c" /* yacc.c:1646  */
+#line 3488 "awkgram.c" /* yacc.c:1646  */
     break;
 
   case 138:
-#line 1508 "awkgram.y" /* yacc.c:1646  */
-=======
-#line 3409 "awkgram.c" /* yacc.c:1646  */
-    break;
-
-  case 137:
-#line 1425 "awkgram.y" /* yacc.c:1646  */
->>>>>>> b232ef3a
+#line 1511 "awkgram.y" /* yacc.c:1646  */
     {
 		(yyvsp[0])->opcode = Op_postdecrement;
 		(yyval) = mk_assignment((yyvsp[-1]), NULL, (yyvsp[0]));
 	  }
-<<<<<<< HEAD
-#line 3494 "awkgram.c" /* yacc.c:1646  */
+#line 3497 "awkgram.c" /* yacc.c:1646  */
     break;
 
   case 139:
-#line 1513 "awkgram.y" /* yacc.c:1646  */
-=======
-#line 3418 "awkgram.c" /* yacc.c:1646  */
-    break;
-
-  case 138:
-#line 1430 "awkgram.y" /* yacc.c:1646  */
->>>>>>> b232ef3a
+#line 1516 "awkgram.y" /* yacc.c:1646  */
     {
 		if (do_lint_old) {
 		    warning_ln((yyvsp[-1])->source_line,
@@ -3813,124 +3517,64 @@
 			(yyval) = list_append(list_merge(t, (yyvsp[0])), (yyvsp[-1]));
 		}
 	  }
-<<<<<<< HEAD
-#line 3518 "awkgram.c" /* yacc.c:1646  */
+#line 3521 "awkgram.c" /* yacc.c:1646  */
     break;
 
   case 140:
-#line 1538 "awkgram.y" /* yacc.c:1646  */
-=======
-#line 3442 "awkgram.c" /* yacc.c:1646  */
-    break;
-
-  case 139:
-#line 1455 "awkgram.y" /* yacc.c:1646  */
->>>>>>> b232ef3a
+#line 1541 "awkgram.y" /* yacc.c:1646  */
     {
 		  (yyval) = mk_getline((yyvsp[-1]), (yyvsp[0]), (yyvsp[-3]), (yyvsp[-2])->redir_type);
 		  bcfree((yyvsp[-2]));
 		}
-<<<<<<< HEAD
-#line 3527 "awkgram.c" /* yacc.c:1646  */
+#line 3530 "awkgram.c" /* yacc.c:1646  */
     break;
 
   case 141:
-#line 1544 "awkgram.y" /* yacc.c:1646  */
+#line 1547 "awkgram.y" /* yacc.c:1646  */
     { (yyval) = mk_binary((yyvsp[-2]), (yyvsp[0]), (yyvsp[-1])); }
-#line 3533 "awkgram.c" /* yacc.c:1646  */
+#line 3536 "awkgram.c" /* yacc.c:1646  */
     break;
 
   case 142:
-#line 1546 "awkgram.y" /* yacc.c:1646  */
+#line 1549 "awkgram.y" /* yacc.c:1646  */
     { (yyval) = mk_binary((yyvsp[-2]), (yyvsp[0]), (yyvsp[-1])); }
-#line 3539 "awkgram.c" /* yacc.c:1646  */
+#line 3542 "awkgram.c" /* yacc.c:1646  */
     break;
 
   case 143:
-#line 1548 "awkgram.y" /* yacc.c:1646  */
+#line 1551 "awkgram.y" /* yacc.c:1646  */
     { (yyval) = mk_binary((yyvsp[-2]), (yyvsp[0]), (yyvsp[-1])); }
-#line 3545 "awkgram.c" /* yacc.c:1646  */
+#line 3548 "awkgram.c" /* yacc.c:1646  */
     break;
 
   case 144:
-#line 1550 "awkgram.y" /* yacc.c:1646  */
+#line 1553 "awkgram.y" /* yacc.c:1646  */
     { (yyval) = mk_binary((yyvsp[-2]), (yyvsp[0]), (yyvsp[-1])); }
-#line 3551 "awkgram.c" /* yacc.c:1646  */
+#line 3554 "awkgram.c" /* yacc.c:1646  */
     break;
 
   case 145:
-#line 1552 "awkgram.y" /* yacc.c:1646  */
+#line 1555 "awkgram.y" /* yacc.c:1646  */
     { (yyval) = mk_binary((yyvsp[-2]), (yyvsp[0]), (yyvsp[-1])); }
-#line 3557 "awkgram.c" /* yacc.c:1646  */
+#line 3560 "awkgram.c" /* yacc.c:1646  */
     break;
 
   case 146:
-#line 1554 "awkgram.y" /* yacc.c:1646  */
+#line 1557 "awkgram.y" /* yacc.c:1646  */
     { (yyval) = mk_binary((yyvsp[-2]), (yyvsp[0]), (yyvsp[-1])); }
-#line 3563 "awkgram.c" /* yacc.c:1646  */
+#line 3566 "awkgram.c" /* yacc.c:1646  */
     break;
 
   case 147:
-#line 1559 "awkgram.y" /* yacc.c:1646  */
+#line 1562 "awkgram.y" /* yacc.c:1646  */
     {
 		(yyval) = list_create((yyvsp[0]));
 	  }
-#line 3571 "awkgram.c" /* yacc.c:1646  */
+#line 3574 "awkgram.c" /* yacc.c:1646  */
     break;
 
   case 148:
-#line 1563 "awkgram.y" /* yacc.c:1646  */
-=======
-#line 3451 "awkgram.c" /* yacc.c:1646  */
-    break;
-
-  case 140:
-#line 1461 "awkgram.y" /* yacc.c:1646  */
-    { (yyval) = mk_binary((yyvsp[-2]), (yyvsp[0]), (yyvsp[-1])); }
-#line 3457 "awkgram.c" /* yacc.c:1646  */
-    break;
-
-  case 141:
-#line 1463 "awkgram.y" /* yacc.c:1646  */
-    { (yyval) = mk_binary((yyvsp[-2]), (yyvsp[0]), (yyvsp[-1])); }
-#line 3463 "awkgram.c" /* yacc.c:1646  */
-    break;
-
-  case 142:
-#line 1465 "awkgram.y" /* yacc.c:1646  */
-    { (yyval) = mk_binary((yyvsp[-2]), (yyvsp[0]), (yyvsp[-1])); }
-#line 3469 "awkgram.c" /* yacc.c:1646  */
-    break;
-
-  case 143:
-#line 1467 "awkgram.y" /* yacc.c:1646  */
-    { (yyval) = mk_binary((yyvsp[-2]), (yyvsp[0]), (yyvsp[-1])); }
-#line 3475 "awkgram.c" /* yacc.c:1646  */
-    break;
-
-  case 144:
-#line 1469 "awkgram.y" /* yacc.c:1646  */
-    { (yyval) = mk_binary((yyvsp[-2]), (yyvsp[0]), (yyvsp[-1])); }
-#line 3481 "awkgram.c" /* yacc.c:1646  */
-    break;
-
-  case 145:
-#line 1471 "awkgram.y" /* yacc.c:1646  */
-    { (yyval) = mk_binary((yyvsp[-2]), (yyvsp[0]), (yyvsp[-1])); }
-#line 3487 "awkgram.c" /* yacc.c:1646  */
-    break;
-
-  case 146:
-#line 1476 "awkgram.y" /* yacc.c:1646  */
-    {
-		(yyval) = list_create((yyvsp[0]));
-	  }
-#line 3495 "awkgram.c" /* yacc.c:1646  */
-    break;
-
-  case 147:
-#line 1480 "awkgram.y" /* yacc.c:1646  */
->>>>>>> b232ef3a
+#line 1566 "awkgram.y" /* yacc.c:1646  */
     {
 		if ((yyvsp[0])->opcode == Op_match_rec) {
 			(yyvsp[0])->opcode = Op_nomatch;
@@ -3962,67 +3606,37 @@
 			}
 		}
 	   }
-<<<<<<< HEAD
-#line 3607 "awkgram.c" /* yacc.c:1646  */
+#line 3610 "awkgram.c" /* yacc.c:1646  */
     break;
 
   case 149:
-#line 1595 "awkgram.y" /* yacc.c:1646  */
+#line 1598 "awkgram.y" /* yacc.c:1646  */
     { (yyval) = (yyvsp[-1]); }
-#line 3613 "awkgram.c" /* yacc.c:1646  */
+#line 3616 "awkgram.c" /* yacc.c:1646  */
     break;
 
   case 150:
-#line 1597 "awkgram.y" /* yacc.c:1646  */
-=======
-#line 3531 "awkgram.c" /* yacc.c:1646  */
-    break;
-
-  case 148:
-#line 1512 "awkgram.y" /* yacc.c:1646  */
-    { (yyval) = (yyvsp[-1]); }
-#line 3537 "awkgram.c" /* yacc.c:1646  */
-    break;
-
-  case 149:
-#line 1514 "awkgram.y" /* yacc.c:1646  */
->>>>>>> b232ef3a
+#line 1600 "awkgram.y" /* yacc.c:1646  */
     {
 		(yyval) = snode((yyvsp[-1]), (yyvsp[-3]));
 		if ((yyval) == NULL)
 			YYABORT;
 	  }
-<<<<<<< HEAD
-#line 3623 "awkgram.c" /* yacc.c:1646  */
+#line 3626 "awkgram.c" /* yacc.c:1646  */
     break;
 
   case 151:
-#line 1603 "awkgram.y" /* yacc.c:1646  */
-=======
-#line 3547 "awkgram.c" /* yacc.c:1646  */
-    break;
-
-  case 150:
-#line 1520 "awkgram.y" /* yacc.c:1646  */
->>>>>>> b232ef3a
+#line 1606 "awkgram.y" /* yacc.c:1646  */
     {
 		(yyval) = snode((yyvsp[-1]), (yyvsp[-3]));
 		if ((yyval) == NULL)
 			YYABORT;
 	  }
-<<<<<<< HEAD
-#line 3633 "awkgram.c" /* yacc.c:1646  */
+#line 3636 "awkgram.c" /* yacc.c:1646  */
     break;
 
   case 152:
-#line 1609 "awkgram.y" /* yacc.c:1646  */
-=======
-#line 3557 "awkgram.c" /* yacc.c:1646  */
-    break;
-
-  case 151:
-#line 1526 "awkgram.y" /* yacc.c:1646  */
->>>>>>> b232ef3a
+#line 1612 "awkgram.y" /* yacc.c:1646  */
     {
 		static bool warned = false;
 
@@ -4035,85 +3649,45 @@
 		if ((yyval) == NULL)
 			YYABORT;
 	  }
-<<<<<<< HEAD
-#line 3650 "awkgram.c" /* yacc.c:1646  */
+#line 3653 "awkgram.c" /* yacc.c:1646  */
     break;
 
   case 155:
-#line 1624 "awkgram.y" /* yacc.c:1646  */
-=======
-#line 3574 "awkgram.c" /* yacc.c:1646  */
-    break;
-
-  case 154:
-#line 1541 "awkgram.y" /* yacc.c:1646  */
->>>>>>> b232ef3a
+#line 1627 "awkgram.y" /* yacc.c:1646  */
     {
 		(yyvsp[-1])->opcode = Op_preincrement;
 		(yyval) = mk_assignment((yyvsp[0]), NULL, (yyvsp[-1]));
 	  }
-<<<<<<< HEAD
-#line 3659 "awkgram.c" /* yacc.c:1646  */
+#line 3662 "awkgram.c" /* yacc.c:1646  */
     break;
 
   case 156:
-#line 1629 "awkgram.y" /* yacc.c:1646  */
-=======
-#line 3583 "awkgram.c" /* yacc.c:1646  */
-    break;
-
-  case 155:
-#line 1546 "awkgram.y" /* yacc.c:1646  */
->>>>>>> b232ef3a
+#line 1632 "awkgram.y" /* yacc.c:1646  */
     {
 		(yyvsp[-1])->opcode = Op_predecrement;
 		(yyval) = mk_assignment((yyvsp[0]), NULL, (yyvsp[-1]));
 	  }
-<<<<<<< HEAD
-#line 3668 "awkgram.c" /* yacc.c:1646  */
+#line 3671 "awkgram.c" /* yacc.c:1646  */
     break;
 
   case 157:
-#line 1634 "awkgram.y" /* yacc.c:1646  */
+#line 1637 "awkgram.y" /* yacc.c:1646  */
     {
 		(yyval) = list_create((yyvsp[0]));
 	  }
-#line 3676 "awkgram.c" /* yacc.c:1646  */
+#line 3679 "awkgram.c" /* yacc.c:1646  */
     break;
 
   case 158:
-#line 1638 "awkgram.y" /* yacc.c:1646  */
+#line 1641 "awkgram.y" /* yacc.c:1646  */
     {
 		(yyval) = list_create((yyvsp[0]));
 	  }
-#line 3684 "awkgram.c" /* yacc.c:1646  */
+#line 3687 "awkgram.c" /* yacc.c:1646  */
     break;
 
   case 159:
-#line 1642 "awkgram.y" /* yacc.c:1646  */
-=======
-#line 3592 "awkgram.c" /* yacc.c:1646  */
-    break;
-
-  case 156:
-#line 1551 "awkgram.y" /* yacc.c:1646  */
-    {
-		(yyval) = list_create((yyvsp[0]));
-	  }
-#line 3600 "awkgram.c" /* yacc.c:1646  */
-    break;
-
-  case 157:
-#line 1555 "awkgram.y" /* yacc.c:1646  */
-    {
-		(yyval) = list_create((yyvsp[0]));
-	  }
-#line 3608 "awkgram.c" /* yacc.c:1646  */
-    break;
-
-  case 158:
-#line 1559 "awkgram.y" /* yacc.c:1646  */
->>>>>>> b232ef3a
+#line 1645 "awkgram.y" /* yacc.c:1646  */
     {
 		if ((yyvsp[0])->lasti->opcode == Op_push_i
 			&& ((yyvsp[0])->lasti->memory->flags & (STRCUR|STRING)) == 0
@@ -4128,19 +3702,11 @@
 			(yyval) = list_append((yyvsp[0]), (yyvsp[-1]));
 		}
 	  }
-<<<<<<< HEAD
-#line 3703 "awkgram.c" /* yacc.c:1646  */
+#line 3706 "awkgram.c" /* yacc.c:1646  */
     break;
 
   case 160:
-#line 1657 "awkgram.y" /* yacc.c:1646  */
-=======
-#line 3627 "awkgram.c" /* yacc.c:1646  */
-    break;
-
-  case 159:
-#line 1574 "awkgram.y" /* yacc.c:1646  */
->>>>>>> b232ef3a
+#line 1660 "awkgram.y" /* yacc.c:1646  */
     {
 	    /*
 	     * was: $$ = $2
@@ -4150,36 +3716,20 @@
 		(yyvsp[-1])->memory = make_number(0.0);
 		(yyval) = list_append((yyvsp[0]), (yyvsp[-1]));
 	  }
-<<<<<<< HEAD
-#line 3717 "awkgram.c" /* yacc.c:1646  */
+#line 3720 "awkgram.c" /* yacc.c:1646  */
     break;
 
   case 161:
-#line 1670 "awkgram.y" /* yacc.c:1646  */
-=======
-#line 3641 "awkgram.c" /* yacc.c:1646  */
-    break;
-
-  case 160:
-#line 1587 "awkgram.y" /* yacc.c:1646  */
->>>>>>> b232ef3a
+#line 1673 "awkgram.y" /* yacc.c:1646  */
     {
 		func_use((yyvsp[0])->lasti->func_name, FUNC_USE);
 		(yyval) = (yyvsp[0]);
 	  }
-<<<<<<< HEAD
-#line 3726 "awkgram.c" /* yacc.c:1646  */
+#line 3729 "awkgram.c" /* yacc.c:1646  */
     break;
 
   case 162:
-#line 1675 "awkgram.y" /* yacc.c:1646  */
-=======
-#line 3650 "awkgram.c" /* yacc.c:1646  */
-    break;
-
-  case 161:
-#line 1592 "awkgram.y" /* yacc.c:1646  */
->>>>>>> b232ef3a
+#line 1678 "awkgram.y" /* yacc.c:1646  */
     {
 		/* indirect function call */
 		INSTRUCTION *f, *t;
@@ -4213,19 +3763,11 @@
 		(yyval) = list_prepend((yyvsp[0]), t);
 		at_seen = false;
 	  }
-<<<<<<< HEAD
-#line 3764 "awkgram.c" /* yacc.c:1646  */
+#line 3767 "awkgram.c" /* yacc.c:1646  */
     break;
 
   case 163:
-#line 1712 "awkgram.y" /* yacc.c:1646  */
-=======
-#line 3688 "awkgram.c" /* yacc.c:1646  */
-    break;
-
-  case 162:
-#line 1629 "awkgram.y" /* yacc.c:1646  */
->>>>>>> b232ef3a
+#line 1715 "awkgram.y" /* yacc.c:1646  */
     {
 		NODE *n;
 
@@ -4250,95 +3792,49 @@
 			(yyval) = list_append(t, (yyvsp[-3]));
 		}
 	  }
-<<<<<<< HEAD
-#line 3793 "awkgram.c" /* yacc.c:1646  */
+#line 3796 "awkgram.c" /* yacc.c:1646  */
     break;
 
   case 164:
-#line 1740 "awkgram.y" /* yacc.c:1646  */
+#line 1743 "awkgram.y" /* yacc.c:1646  */
     { (yyval) = NULL; }
-#line 3799 "awkgram.c" /* yacc.c:1646  */
+#line 3802 "awkgram.c" /* yacc.c:1646  */
     break;
 
   case 165:
-#line 1742 "awkgram.y" /* yacc.c:1646  */
+#line 1745 "awkgram.y" /* yacc.c:1646  */
     { (yyval) = (yyvsp[0]); }
-#line 3805 "awkgram.c" /* yacc.c:1646  */
+#line 3808 "awkgram.c" /* yacc.c:1646  */
     break;
 
   case 166:
-#line 1747 "awkgram.y" /* yacc.c:1646  */
+#line 1750 "awkgram.y" /* yacc.c:1646  */
     { (yyval) = NULL; }
-#line 3811 "awkgram.c" /* yacc.c:1646  */
+#line 3814 "awkgram.c" /* yacc.c:1646  */
     break;
 
   case 167:
-#line 1749 "awkgram.y" /* yacc.c:1646  */
+#line 1752 "awkgram.y" /* yacc.c:1646  */
     { (yyval) = (yyvsp[-1]); }
-#line 3817 "awkgram.c" /* yacc.c:1646  */
+#line 3820 "awkgram.c" /* yacc.c:1646  */
     break;
 
   case 168:
-#line 1754 "awkgram.y" /* yacc.c:1646  */
+#line 1757 "awkgram.y" /* yacc.c:1646  */
     {	(yyval) = (yyvsp[0]); }
-#line 3823 "awkgram.c" /* yacc.c:1646  */
+#line 3826 "awkgram.c" /* yacc.c:1646  */
     break;
 
   case 169:
-#line 1756 "awkgram.y" /* yacc.c:1646  */
+#line 1759 "awkgram.y" /* yacc.c:1646  */
     {
 		(yyval) = list_merge((yyvsp[-1]), (yyvsp[0]));
 	  }
-#line 3831 "awkgram.c" /* yacc.c:1646  */
+#line 3834 "awkgram.c" /* yacc.c:1646  */
     break;
 
   case 170:
-#line 1763 "awkgram.y" /* yacc.c:1646  */
-=======
-#line 3717 "awkgram.c" /* yacc.c:1646  */
-    break;
-
-  case 163:
-#line 1657 "awkgram.y" /* yacc.c:1646  */
-    { (yyval) = NULL; }
-#line 3723 "awkgram.c" /* yacc.c:1646  */
-    break;
-
-  case 164:
-#line 1659 "awkgram.y" /* yacc.c:1646  */
-    { (yyval) = (yyvsp[0]); }
-#line 3729 "awkgram.c" /* yacc.c:1646  */
-    break;
-
-  case 165:
-#line 1664 "awkgram.y" /* yacc.c:1646  */
-    { (yyval) = NULL; }
-#line 3735 "awkgram.c" /* yacc.c:1646  */
-    break;
-
-  case 166:
-#line 1666 "awkgram.y" /* yacc.c:1646  */
-    { (yyval) = (yyvsp[-1]); }
-#line 3741 "awkgram.c" /* yacc.c:1646  */
-    break;
-
-  case 167:
-#line 1671 "awkgram.y" /* yacc.c:1646  */
-    {	(yyval) = (yyvsp[0]); }
-#line 3747 "awkgram.c" /* yacc.c:1646  */
-    break;
-
-  case 168:
-#line 1673 "awkgram.y" /* yacc.c:1646  */
-    {
-		(yyval) = list_merge((yyvsp[-1]), (yyvsp[0]));
-	  }
-#line 3755 "awkgram.c" /* yacc.c:1646  */
-    break;
-
-  case 169:
-#line 1680 "awkgram.y" /* yacc.c:1646  */
->>>>>>> b232ef3a
+#line 1766 "awkgram.y" /* yacc.c:1646  */
     {
 		INSTRUCTION *ip = (yyvsp[0])->lasti; 
 		int count = ip->sub_count;	/* # of SUBSEP-seperated expressions */
@@ -4352,19 +3848,11 @@
 		sub_counter++;	/* count # of dimensions */
 		(yyval) = (yyvsp[0]);
 	  }
-<<<<<<< HEAD
-#line 3849 "awkgram.c" /* yacc.c:1646  */
+#line 3852 "awkgram.c" /* yacc.c:1646  */
     break;
 
   case 171:
-#line 1780 "awkgram.y" /* yacc.c:1646  */
-=======
-#line 3773 "awkgram.c" /* yacc.c:1646  */
-    break;
-
-  case 170:
-#line 1697 "awkgram.y" /* yacc.c:1646  */
->>>>>>> b232ef3a
+#line 1783 "awkgram.y" /* yacc.c:1646  */
     {
 		INSTRUCTION *t = (yyvsp[-1]);
 		if ((yyvsp[-1]) == NULL) {
@@ -4378,59 +3866,31 @@
 			(yyvsp[0])->sub_count = count_expressions(&t, false);
 		(yyval) = list_append(t, (yyvsp[0]));
 	  }
-<<<<<<< HEAD
-#line 3867 "awkgram.c" /* yacc.c:1646  */
+#line 3870 "awkgram.c" /* yacc.c:1646  */
     break;
 
   case 172:
-#line 1797 "awkgram.y" /* yacc.c:1646  */
+#line 1800 "awkgram.y" /* yacc.c:1646  */
     {	(yyval) = (yyvsp[0]); }
-#line 3873 "awkgram.c" /* yacc.c:1646  */
+#line 3876 "awkgram.c" /* yacc.c:1646  */
     break;
 
   case 173:
-#line 1799 "awkgram.y" /* yacc.c:1646  */
+#line 1802 "awkgram.y" /* yacc.c:1646  */
     {
 		(yyval) = list_merge((yyvsp[-1]), (yyvsp[0]));
 	  }
-#line 3881 "awkgram.c" /* yacc.c:1646  */
+#line 3884 "awkgram.c" /* yacc.c:1646  */
     break;
 
   case 174:
-#line 1806 "awkgram.y" /* yacc.c:1646  */
+#line 1809 "awkgram.y" /* yacc.c:1646  */
     { (yyval) = (yyvsp[-1]); }
-#line 3887 "awkgram.c" /* yacc.c:1646  */
+#line 3890 "awkgram.c" /* yacc.c:1646  */
     break;
 
   case 175:
-#line 1811 "awkgram.y" /* yacc.c:1646  */
-=======
-#line 3791 "awkgram.c" /* yacc.c:1646  */
-    break;
-
-  case 171:
-#line 1714 "awkgram.y" /* yacc.c:1646  */
-    {	(yyval) = (yyvsp[0]); }
-#line 3797 "awkgram.c" /* yacc.c:1646  */
-    break;
-
-  case 172:
-#line 1716 "awkgram.y" /* yacc.c:1646  */
-    {
-		(yyval) = list_merge((yyvsp[-1]), (yyvsp[0]));
-	  }
-#line 3805 "awkgram.c" /* yacc.c:1646  */
-    break;
-
-  case 173:
-#line 1723 "awkgram.y" /* yacc.c:1646  */
-    { (yyval) = (yyvsp[-1]); }
-#line 3811 "awkgram.c" /* yacc.c:1646  */
-    break;
-
-  case 174:
-#line 1728 "awkgram.y" /* yacc.c:1646  */
->>>>>>> b232ef3a
+#line 1814 "awkgram.y" /* yacc.c:1646  */
     {
 		char *var_name = (yyvsp[0])->lextok;
 
@@ -4438,38 +3898,22 @@
 		(yyvsp[0])->memory = variable((yyvsp[0])->source_line, var_name, Node_var_new);
 		(yyval) = list_create((yyvsp[0]));
 	  }
-<<<<<<< HEAD
-#line 3899 "awkgram.c" /* yacc.c:1646  */
+#line 3902 "awkgram.c" /* yacc.c:1646  */
     break;
 
   case 176:
-#line 1819 "awkgram.y" /* yacc.c:1646  */
-=======
-#line 3823 "awkgram.c" /* yacc.c:1646  */
-    break;
-
-  case 175:
-#line 1736 "awkgram.y" /* yacc.c:1646  */
->>>>>>> b232ef3a
+#line 1822 "awkgram.y" /* yacc.c:1646  */
     {
 		char *arr = (yyvsp[-1])->lextok;
 		(yyvsp[-1])->memory = variable((yyvsp[-1])->source_line, arr, Node_var_new);
 		(yyvsp[-1])->opcode = Op_push_array;
 		(yyval) = list_prepend((yyvsp[0]), (yyvsp[-1]));
 	  }
-<<<<<<< HEAD
-#line 3910 "awkgram.c" /* yacc.c:1646  */
+#line 3913 "awkgram.c" /* yacc.c:1646  */
     break;
 
   case 177:
-#line 1829 "awkgram.y" /* yacc.c:1646  */
-=======
-#line 3834 "awkgram.c" /* yacc.c:1646  */
-    break;
-
-  case 176:
-#line 1746 "awkgram.y" /* yacc.c:1646  */
->>>>>>> b232ef3a
+#line 1832 "awkgram.y" /* yacc.c:1646  */
     {
 		INSTRUCTION *ip = (yyvsp[0])->nexti;
 		if (ip->opcode == Op_push
@@ -4481,141 +3925,73 @@
 		} else
 			(yyval) = (yyvsp[0]);
 	  }
-<<<<<<< HEAD
-#line 3926 "awkgram.c" /* yacc.c:1646  */
+#line 3929 "awkgram.c" /* yacc.c:1646  */
     break;
 
   case 178:
-#line 1841 "awkgram.y" /* yacc.c:1646  */
-=======
-#line 3850 "awkgram.c" /* yacc.c:1646  */
-    break;
-
-  case 177:
-#line 1758 "awkgram.y" /* yacc.c:1646  */
->>>>>>> b232ef3a
+#line 1844 "awkgram.y" /* yacc.c:1646  */
     {
 		(yyval) = list_append((yyvsp[-1]), (yyvsp[-2]));
 		if ((yyvsp[0]) != NULL)
 			mk_assignment((yyvsp[-1]), NULL, (yyvsp[0]));
 	  }
-<<<<<<< HEAD
-#line 3936 "awkgram.c" /* yacc.c:1646  */
+#line 3939 "awkgram.c" /* yacc.c:1646  */
     break;
 
   case 179:
-#line 1850 "awkgram.y" /* yacc.c:1646  */
+#line 1853 "awkgram.y" /* yacc.c:1646  */
     {
 		(yyvsp[0])->opcode = Op_postincrement;
 	  }
-#line 3944 "awkgram.c" /* yacc.c:1646  */
+#line 3947 "awkgram.c" /* yacc.c:1646  */
     break;
 
   case 180:
-#line 1854 "awkgram.y" /* yacc.c:1646  */
+#line 1857 "awkgram.y" /* yacc.c:1646  */
     {
 		(yyvsp[0])->opcode = Op_postdecrement;
 	  }
-#line 3952 "awkgram.c" /* yacc.c:1646  */
+#line 3955 "awkgram.c" /* yacc.c:1646  */
     break;
 
   case 181:
-#line 1857 "awkgram.y" /* yacc.c:1646  */
+#line 1860 "awkgram.y" /* yacc.c:1646  */
     { (yyval) = NULL; }
-#line 3958 "awkgram.c" /* yacc.c:1646  */
+#line 3961 "awkgram.c" /* yacc.c:1646  */
     break;
 
   case 183:
-#line 1865 "awkgram.y" /* yacc.c:1646  */
+#line 1868 "awkgram.y" /* yacc.c:1646  */
     { yyerrok; }
-#line 3964 "awkgram.c" /* yacc.c:1646  */
+#line 3967 "awkgram.c" /* yacc.c:1646  */
     break;
 
   case 184:
-#line 1869 "awkgram.y" /* yacc.c:1646  */
+#line 1872 "awkgram.y" /* yacc.c:1646  */
     { yyerrok; }
-#line 3970 "awkgram.c" /* yacc.c:1646  */
+#line 3973 "awkgram.c" /* yacc.c:1646  */
     break;
 
   case 187:
-#line 1878 "awkgram.y" /* yacc.c:1646  */
+#line 1881 "awkgram.y" /* yacc.c:1646  */
     { yyerrok; }
-#line 3976 "awkgram.c" /* yacc.c:1646  */
+#line 3979 "awkgram.c" /* yacc.c:1646  */
     break;
 
   case 188:
-#line 1882 "awkgram.y" /* yacc.c:1646  */
+#line 1885 "awkgram.y" /* yacc.c:1646  */
     { (yyval) = (yyvsp[0]); yyerrok; }
-#line 3982 "awkgram.c" /* yacc.c:1646  */
+#line 3985 "awkgram.c" /* yacc.c:1646  */
     break;
 
   case 189:
-#line 1886 "awkgram.y" /* yacc.c:1646  */
+#line 1889 "awkgram.y" /* yacc.c:1646  */
     { yyerrok; }
-#line 3988 "awkgram.c" /* yacc.c:1646  */
-    break;
-
-
-#line 3992 "awkgram.c" /* yacc.c:1646  */
-=======
-#line 3860 "awkgram.c" /* yacc.c:1646  */
-    break;
-
-  case 178:
-#line 1767 "awkgram.y" /* yacc.c:1646  */
-    {
-		(yyvsp[0])->opcode = Op_postincrement;
-	  }
-#line 3868 "awkgram.c" /* yacc.c:1646  */
-    break;
-
-  case 179:
-#line 1771 "awkgram.y" /* yacc.c:1646  */
-    {
-		(yyvsp[0])->opcode = Op_postdecrement;
-	  }
-#line 3876 "awkgram.c" /* yacc.c:1646  */
-    break;
-
-  case 180:
-#line 1774 "awkgram.y" /* yacc.c:1646  */
-    { (yyval) = NULL; }
-#line 3882 "awkgram.c" /* yacc.c:1646  */
-    break;
-
-  case 182:
-#line 1782 "awkgram.y" /* yacc.c:1646  */
-    { yyerrok; }
-#line 3888 "awkgram.c" /* yacc.c:1646  */
-    break;
-
-  case 183:
-#line 1786 "awkgram.y" /* yacc.c:1646  */
-    { yyerrok; }
-#line 3894 "awkgram.c" /* yacc.c:1646  */
-    break;
-
-  case 186:
-#line 1795 "awkgram.y" /* yacc.c:1646  */
-    { yyerrok; }
-#line 3900 "awkgram.c" /* yacc.c:1646  */
-    break;
-
-  case 187:
-#line 1799 "awkgram.y" /* yacc.c:1646  */
-    { (yyval) = (yyvsp[0]); yyerrok; }
-#line 3906 "awkgram.c" /* yacc.c:1646  */
-    break;
-
-  case 188:
-#line 1803 "awkgram.y" /* yacc.c:1646  */
-    { yyerrok; }
-#line 3912 "awkgram.c" /* yacc.c:1646  */
-    break;
-
-
-#line 3916 "awkgram.c" /* yacc.c:1646  */
->>>>>>> b232ef3a
+#line 3991 "awkgram.c" /* yacc.c:1646  */
+    break;
+
+
+#line 3995 "awkgram.c" /* yacc.c:1646  */
       default: break;
     }
   /* User semantic actions sometimes alter yychar, and that requires
@@ -4843,11 +4219,7 @@
 #endif
   return yyresult;
 }
-<<<<<<< HEAD
-#line 1888 "awkgram.y" /* yacc.c:1906  */
-=======
-#line 1805 "awkgram.y" /* yacc.c:1906  */
->>>>>>> b232ef3a
+#line 1891 "awkgram.y" /* yacc.c:1906  */
 
 
 struct token {
