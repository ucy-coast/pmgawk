--- conflicted
+++ resolved
@@ -674,43 +674,23 @@
      262,   268,   277,   285,   287,   292,   300,   302,   308,   316,
      326,   356,   370,   384,   392,   403,   415,   417,   419,   425,
      433,   434,   438,   438,   484,   483,   517,   532,   534,   539,
-<<<<<<< HEAD
      549,   596,   601,   602,   606,   622,   624,   626,   633,   724,
      766,   808,   921,   928,   935,   946,   956,   966,   976,   988,
-    1005,  1004,  1029,  1041,  1041,  1140,  1140,  1174,  1205,  1214,
-    1215,  1221,  1222,  1229,  1234,  1246,  1260,  1262,  1270,  1277,
-    1279,  1287,  1296,  1298,  1307,  1308,  1316,  1321,  1321,  1332,
-    1336,  1344,  1345,  1348,  1350,  1355,  1356,  1365,  1366,  1371,
-    1376,  1385,  1387,  1389,  1396,  1397,  1403,  1404,  1409,  1411,
-    1416,  1418,  1426,  1431,  1440,  1441,  1446,  1448,  1453,  1455,
-    1463,  1468,  1476,  1477,  1482,  1489,  1493,  1495,  1497,  1510,
-    1527,  1537,  1544,  1546,  1551,  1553,  1555,  1563,  1565,  1570,
-    1572,  1577,  1579,  1581,  1638,  1640,  1642,  1644,  1646,  1648,
-    1650,  1652,  1666,  1671,  1676,  1701,  1707,  1709,  1711,  1713,
-    1715,  1717,  1722,  1726,  1758,  1765,  1771,  1777,  1790,  1791,
-    1792,  1797,  1802,  1806,  1810,  1825,  1846,  1851,  1888,  1917,
-    1918,  1924,  1925,  1930,  1932,  1939,  1956,  1973,  1975,  1982,
-    1987,  1995,  2005,  2017,  2026,  2030,  2034,  2038,  2042,  2046,
-    2049,  2051,  2055,  2059,  2063
-=======
-     549,   596,   601,   602,   606,   608,   610,   617,   707,   749,
-     791,   904,   911,   918,   929,   939,   949,   959,   971,   988,
-     987,  1001,  1013,  1013,  1112,  1112,  1146,  1177,  1186,  1187,
-    1193,  1194,  1201,  1206,  1218,  1232,  1234,  1242,  1249,  1251,
-    1259,  1268,  1270,  1279,  1280,  1288,  1293,  1293,  1304,  1308,
-    1316,  1317,  1320,  1322,  1327,  1328,  1337,  1338,  1343,  1348,
-    1357,  1359,  1361,  1368,  1369,  1375,  1376,  1381,  1383,  1388,
-    1390,  1398,  1403,  1412,  1413,  1418,  1420,  1425,  1427,  1435,
-    1440,  1448,  1449,  1454,  1461,  1465,  1467,  1469,  1482,  1499,
-    1509,  1516,  1518,  1523,  1525,  1527,  1535,  1537,  1542,  1544,
-    1549,  1551,  1553,  1610,  1612,  1614,  1616,  1618,  1620,  1622,
-    1624,  1638,  1643,  1648,  1673,  1679,  1681,  1683,  1685,  1687,
-    1689,  1694,  1698,  1730,  1737,  1743,  1749,  1762,  1763,  1764,
-    1769,  1774,  1778,  1782,  1797,  1818,  1823,  1860,  1889,  1890,
-    1896,  1897,  1902,  1904,  1911,  1928,  1945,  1947,  1954,  1959,
-    1967,  1977,  1989,  1998,  2002,  2006,  2010,  2014,  2018,  2021,
-    2023,  2027,  2031,  2035
->>>>>>> 053aa664
+    1005,  1004,  1018,  1030,  1030,  1129,  1129,  1163,  1194,  1203,
+    1204,  1210,  1211,  1218,  1223,  1235,  1249,  1251,  1259,  1266,
+    1268,  1276,  1285,  1287,  1296,  1297,  1305,  1310,  1310,  1321,
+    1325,  1333,  1334,  1337,  1339,  1344,  1345,  1354,  1355,  1360,
+    1365,  1374,  1376,  1378,  1385,  1386,  1392,  1393,  1398,  1400,
+    1405,  1407,  1415,  1420,  1429,  1430,  1435,  1437,  1442,  1444,
+    1452,  1457,  1465,  1466,  1471,  1478,  1482,  1484,  1486,  1499,
+    1516,  1526,  1533,  1535,  1540,  1542,  1544,  1552,  1554,  1559,
+    1561,  1566,  1568,  1570,  1627,  1629,  1631,  1633,  1635,  1637,
+    1639,  1641,  1655,  1660,  1665,  1690,  1696,  1698,  1700,  1702,
+    1704,  1706,  1711,  1715,  1747,  1754,  1760,  1766,  1779,  1780,
+    1781,  1786,  1791,  1795,  1799,  1814,  1835,  1840,  1877,  1906,
+    1907,  1913,  1914,  1919,  1921,  1928,  1945,  1962,  1964,  1971,
+    1976,  1984,  1994,  2006,  2015,  2019,  2023,  2027,  2031,  2035,
+    2038,  2040,  2044,  2048,  2052
 };
 #endif
 
@@ -2870,31 +2850,17 @@
 
 		(yyval) = add_pending_comment((yyval));
 	  }
-<<<<<<< HEAD
-#line 2865 "awkgram.c" /* yacc.c:1646  */
+#line 2854 "awkgram.c" /* yacc.c:1646  */
     break;
 
   case 63:
-#line 1041 "awkgram.y" /* yacc.c:1646  */
+#line 1030 "awkgram.y" /* yacc.c:1646  */
     { in_print = true; in_parens = 0; }
-#line 2871 "awkgram.c" /* yacc.c:1646  */
+#line 2860 "awkgram.c" /* yacc.c:1646  */
     break;
 
   case 64:
-#line 1042 "awkgram.y" /* yacc.c:1646  */
-=======
-#line 2829 "awkgram.c" /* yacc.c:1646  */
-    break;
-
-  case 62:
-#line 1013 "awkgram.y" /* yacc.c:1646  */
-    { in_print = true; in_parens = 0; }
-#line 2835 "awkgram.c" /* yacc.c:1646  */
-    break;
-
-  case 63:
-#line 1014 "awkgram.y" /* yacc.c:1646  */
->>>>>>> 053aa664
+#line 1031 "awkgram.y" /* yacc.c:1646  */
     {
 		/*
 		 * Optimization: plain `print' has no expression list, so $3 is null.
@@ -2992,31 +2958,17 @@
 		}
 		(yyval) = add_pending_comment((yyval));
 	  }
-<<<<<<< HEAD
-#line 2973 "awkgram.c" /* yacc.c:1646  */
+#line 2962 "awkgram.c" /* yacc.c:1646  */
     break;
 
   case 65:
-#line 1140 "awkgram.y" /* yacc.c:1646  */
+#line 1129 "awkgram.y" /* yacc.c:1646  */
     { sub_counter = 0; }
-#line 2979 "awkgram.c" /* yacc.c:1646  */
+#line 2968 "awkgram.c" /* yacc.c:1646  */
     break;
 
   case 66:
-#line 1141 "awkgram.y" /* yacc.c:1646  */
-=======
-#line 2937 "awkgram.c" /* yacc.c:1646  */
-    break;
-
-  case 64:
-#line 1112 "awkgram.y" /* yacc.c:1646  */
-    { sub_counter = 0; }
-#line 2943 "awkgram.c" /* yacc.c:1646  */
-    break;
-
-  case 65:
-#line 1113 "awkgram.y" /* yacc.c:1646  */
->>>>>>> 053aa664
+#line 1130 "awkgram.y" /* yacc.c:1646  */
     {
 		char *arr = (yyvsp[-2])->lextok;
 
@@ -3050,19 +3002,11 @@
 		}
 		(yyval) = add_pending_comment((yyval));
 	  }
-<<<<<<< HEAD
-#line 3017 "awkgram.c" /* yacc.c:1646  */
+#line 3006 "awkgram.c" /* yacc.c:1646  */
     break;
 
   case 67:
-#line 1179 "awkgram.y" /* yacc.c:1646  */
-=======
-#line 2981 "awkgram.c" /* yacc.c:1646  */
-    break;
-
-  case 66:
-#line 1151 "awkgram.y" /* yacc.c:1646  */
->>>>>>> 053aa664
+#line 1168 "awkgram.y" /* yacc.c:1646  */
     {
 		static bool warned = false;
 		char *arr = (yyvsp[-1])->lextok;
@@ -3089,103 +3033,55 @@
 		}
 		(yyval) = add_pending_comment((yyval));
 	  }
-<<<<<<< HEAD
-#line 3048 "awkgram.c" /* yacc.c:1646  */
+#line 3037 "awkgram.c" /* yacc.c:1646  */
     break;
 
   case 68:
-#line 1206 "awkgram.y" /* yacc.c:1646  */
-=======
-#line 3012 "awkgram.c" /* yacc.c:1646  */
-    break;
-
-  case 67:
-#line 1178 "awkgram.y" /* yacc.c:1646  */
->>>>>>> 053aa664
+#line 1195 "awkgram.y" /* yacc.c:1646  */
     {
 		(yyval) = optimize_assignment((yyvsp[0]));
 		(yyval) = add_pending_comment((yyval));
 	  }
-<<<<<<< HEAD
-#line 3057 "awkgram.c" /* yacc.c:1646  */
+#line 3046 "awkgram.c" /* yacc.c:1646  */
     break;
 
   case 69:
-#line 1214 "awkgram.y" /* yacc.c:1646  */
+#line 1203 "awkgram.y" /* yacc.c:1646  */
     { (yyval) = NULL; }
-#line 3063 "awkgram.c" /* yacc.c:1646  */
+#line 3052 "awkgram.c" /* yacc.c:1646  */
     break;
 
   case 70:
-#line 1216 "awkgram.y" /* yacc.c:1646  */
+#line 1205 "awkgram.y" /* yacc.c:1646  */
     { (yyval) = (yyvsp[0]); }
-#line 3069 "awkgram.c" /* yacc.c:1646  */
+#line 3058 "awkgram.c" /* yacc.c:1646  */
     break;
 
   case 71:
-#line 1221 "awkgram.y" /* yacc.c:1646  */
+#line 1210 "awkgram.y" /* yacc.c:1646  */
     { (yyval) = NULL; }
-#line 3075 "awkgram.c" /* yacc.c:1646  */
+#line 3064 "awkgram.c" /* yacc.c:1646  */
     break;
 
   case 72:
-#line 1223 "awkgram.y" /* yacc.c:1646  */
-=======
-#line 3021 "awkgram.c" /* yacc.c:1646  */
-    break;
-
-  case 68:
-#line 1186 "awkgram.y" /* yacc.c:1646  */
-    { (yyval) = NULL; }
-#line 3027 "awkgram.c" /* yacc.c:1646  */
-    break;
-
-  case 69:
-#line 1188 "awkgram.y" /* yacc.c:1646  */
-    { (yyval) = (yyvsp[0]); }
-#line 3033 "awkgram.c" /* yacc.c:1646  */
-    break;
-
-  case 70:
-#line 1193 "awkgram.y" /* yacc.c:1646  */
-    { (yyval) = NULL; }
-#line 3039 "awkgram.c" /* yacc.c:1646  */
-    break;
-
-  case 71:
-#line 1195 "awkgram.y" /* yacc.c:1646  */
->>>>>>> 053aa664
+#line 1212 "awkgram.y" /* yacc.c:1646  */
     {
 		if ((yyvsp[-1]) == NULL)
 			(yyval) = list_create((yyvsp[0]));
 		else
 			(yyval) = list_prepend((yyvsp[-1]), (yyvsp[0]));
 	  }
-<<<<<<< HEAD
-#line 3086 "awkgram.c" /* yacc.c:1646  */
+#line 3075 "awkgram.c" /* yacc.c:1646  */
     break;
 
   case 73:
-#line 1230 "awkgram.y" /* yacc.c:1646  */
+#line 1219 "awkgram.y" /* yacc.c:1646  */
     { (yyval) = NULL; }
-#line 3092 "awkgram.c" /* yacc.c:1646  */
+#line 3081 "awkgram.c" /* yacc.c:1646  */
     break;
 
   case 74:
-#line 1235 "awkgram.y" /* yacc.c:1646  */
-=======
-#line 3050 "awkgram.c" /* yacc.c:1646  */
-    break;
-
-  case 72:
-#line 1202 "awkgram.y" /* yacc.c:1646  */
-    { (yyval) = NULL; }
-#line 3056 "awkgram.c" /* yacc.c:1646  */
-    break;
-
-  case 73:
-#line 1207 "awkgram.y" /* yacc.c:1646  */
->>>>>>> 053aa664
+#line 1224 "awkgram.y" /* yacc.c:1646  */
     {
 		INSTRUCTION *casestmt = (yyvsp[0]);
 		if ((yyvsp[0]) == NULL)
@@ -3197,19 +3093,11 @@
 		bcfree((yyvsp[-2]));
 		(yyval) = (yyvsp[-4]);
 	  }
-<<<<<<< HEAD
-#line 3108 "awkgram.c" /* yacc.c:1646  */
+#line 3097 "awkgram.c" /* yacc.c:1646  */
     break;
 
   case 75:
-#line 1247 "awkgram.y" /* yacc.c:1646  */
-=======
-#line 3072 "awkgram.c" /* yacc.c:1646  */
-    break;
-
-  case 74:
-#line 1219 "awkgram.y" /* yacc.c:1646  */
->>>>>>> 053aa664
+#line 1236 "awkgram.y" /* yacc.c:1646  */
     {
 		INSTRUCTION *casestmt = (yyvsp[0]);
 		if ((yyvsp[0]) == NULL)
@@ -3220,31 +3108,17 @@
 		(yyvsp[-3])->case_stmt = casestmt;
 		(yyval) = (yyvsp[-3]);
 	  }
-<<<<<<< HEAD
-#line 3123 "awkgram.c" /* yacc.c:1646  */
+#line 3112 "awkgram.c" /* yacc.c:1646  */
     break;
 
   case 76:
-#line 1261 "awkgram.y" /* yacc.c:1646  */
+#line 1250 "awkgram.y" /* yacc.c:1646  */
     {	(yyval) = (yyvsp[0]); }
-#line 3129 "awkgram.c" /* yacc.c:1646  */
+#line 3118 "awkgram.c" /* yacc.c:1646  */
     break;
 
   case 77:
-#line 1263 "awkgram.y" /* yacc.c:1646  */
-=======
-#line 3087 "awkgram.c" /* yacc.c:1646  */
-    break;
-
-  case 75:
-#line 1233 "awkgram.y" /* yacc.c:1646  */
-    {	(yyval) = (yyvsp[0]); }
-#line 3093 "awkgram.c" /* yacc.c:1646  */
-    break;
-
-  case 76:
-#line 1235 "awkgram.y" /* yacc.c:1646  */
->>>>>>> 053aa664
+#line 1252 "awkgram.y" /* yacc.c:1646  */
     {
 		NODE *n = (yyvsp[0])->memory;
 		(void) force_number(n);
@@ -3252,50 +3126,28 @@
 		bcfree((yyvsp[-1]));
 		(yyval) = (yyvsp[0]);
 	  }
-<<<<<<< HEAD
-#line 3141 "awkgram.c" /* yacc.c:1646  */
+#line 3130 "awkgram.c" /* yacc.c:1646  */
     break;
 
   case 78:
-#line 1271 "awkgram.y" /* yacc.c:1646  */
-=======
-#line 3105 "awkgram.c" /* yacc.c:1646  */
-    break;
-
-  case 77:
-#line 1243 "awkgram.y" /* yacc.c:1646  */
->>>>>>> 053aa664
+#line 1260 "awkgram.y" /* yacc.c:1646  */
     {
 		NODE *n = (yyvsp[0])->lasti->memory;
 		bcfree((yyvsp[-1]));
 		add_sign_to_num(n, '+');
 		(yyval) = (yyvsp[0]);
 	  }
-<<<<<<< HEAD
-#line 3152 "awkgram.c" /* yacc.c:1646  */
+#line 3141 "awkgram.c" /* yacc.c:1646  */
     break;
 
   case 79:
-#line 1278 "awkgram.y" /* yacc.c:1646  */
+#line 1267 "awkgram.y" /* yacc.c:1646  */
     {	(yyval) = (yyvsp[0]); }
-#line 3158 "awkgram.c" /* yacc.c:1646  */
+#line 3147 "awkgram.c" /* yacc.c:1646  */
     break;
 
   case 80:
-#line 1280 "awkgram.y" /* yacc.c:1646  */
-=======
-#line 3116 "awkgram.c" /* yacc.c:1646  */
-    break;
-
-  case 78:
-#line 1250 "awkgram.y" /* yacc.c:1646  */
-    {	(yyval) = (yyvsp[0]); }
-#line 3122 "awkgram.c" /* yacc.c:1646  */
-    break;
-
-  case 79:
-#line 1252 "awkgram.y" /* yacc.c:1646  */
->>>>>>> 053aa664
+#line 1269 "awkgram.y" /* yacc.c:1646  */
     {
 		if ((yyvsp[0])->memory->type == Node_regex)
 			(yyvsp[0])->opcode = Op_push_re;
@@ -3303,107 +3155,57 @@
 			(yyvsp[0])->opcode = Op_push;
 		(yyval) = (yyvsp[0]);
 	  }
-<<<<<<< HEAD
-#line 3170 "awkgram.c" /* yacc.c:1646  */
+#line 3159 "awkgram.c" /* yacc.c:1646  */
     break;
 
   case 81:
-#line 1288 "awkgram.y" /* yacc.c:1646  */
-=======
-#line 3134 "awkgram.c" /* yacc.c:1646  */
-    break;
-
-  case 80:
-#line 1260 "awkgram.y" /* yacc.c:1646  */
->>>>>>> 053aa664
+#line 1277 "awkgram.y" /* yacc.c:1646  */
     {
 		assert(((yyvsp[0])->memory->flags & REGEX) == REGEX);
 		(yyvsp[0])->opcode = Op_push_re;
 		(yyval) = (yyvsp[0]);
 	  }
-<<<<<<< HEAD
-#line 3180 "awkgram.c" /* yacc.c:1646  */
+#line 3169 "awkgram.c" /* yacc.c:1646  */
     break;
 
   case 82:
-#line 1297 "awkgram.y" /* yacc.c:1646  */
+#line 1286 "awkgram.y" /* yacc.c:1646  */
     { (yyval) = (yyvsp[0]); }
-#line 3186 "awkgram.c" /* yacc.c:1646  */
+#line 3175 "awkgram.c" /* yacc.c:1646  */
     break;
 
   case 83:
-#line 1299 "awkgram.y" /* yacc.c:1646  */
+#line 1288 "awkgram.y" /* yacc.c:1646  */
     { (yyval) = (yyvsp[0]); }
-#line 3192 "awkgram.c" /* yacc.c:1646  */
+#line 3181 "awkgram.c" /* yacc.c:1646  */
     break;
 
   case 85:
-#line 1309 "awkgram.y" /* yacc.c:1646  */
+#line 1298 "awkgram.y" /* yacc.c:1646  */
     {
 		(yyval) = (yyvsp[-1]);
 	  }
-#line 3200 "awkgram.c" /* yacc.c:1646  */
+#line 3189 "awkgram.c" /* yacc.c:1646  */
     break;
 
   case 86:
-#line 1316 "awkgram.y" /* yacc.c:1646  */
-=======
-#line 3144 "awkgram.c" /* yacc.c:1646  */
-    break;
-
-  case 81:
-#line 1269 "awkgram.y" /* yacc.c:1646  */
-    { (yyval) = (yyvsp[0]); }
-#line 3150 "awkgram.c" /* yacc.c:1646  */
-    break;
-
-  case 82:
-#line 1271 "awkgram.y" /* yacc.c:1646  */
-    { (yyval) = (yyvsp[0]); }
-#line 3156 "awkgram.c" /* yacc.c:1646  */
-    break;
-
-  case 84:
-#line 1281 "awkgram.y" /* yacc.c:1646  */
-    {
-		(yyval) = (yyvsp[-1]);
-	  }
-#line 3164 "awkgram.c" /* yacc.c:1646  */
-    break;
-
-  case 85:
-#line 1288 "awkgram.y" /* yacc.c:1646  */
->>>>>>> 053aa664
+#line 1305 "awkgram.y" /* yacc.c:1646  */
     {
 		in_print = false;
 		in_parens = 0;
 		(yyval) = NULL;
 	  }
-<<<<<<< HEAD
-#line 3210 "awkgram.c" /* yacc.c:1646  */
+#line 3199 "awkgram.c" /* yacc.c:1646  */
     break;
 
   case 87:
-#line 1321 "awkgram.y" /* yacc.c:1646  */
+#line 1310 "awkgram.y" /* yacc.c:1646  */
     { in_print = false; in_parens = 0; }
-#line 3216 "awkgram.c" /* yacc.c:1646  */
+#line 3205 "awkgram.c" /* yacc.c:1646  */
     break;
 
   case 88:
-#line 1322 "awkgram.y" /* yacc.c:1646  */
-=======
-#line 3174 "awkgram.c" /* yacc.c:1646  */
-    break;
-
-  case 86:
-#line 1293 "awkgram.y" /* yacc.c:1646  */
-    { in_print = false; in_parens = 0; }
-#line 3180 "awkgram.c" /* yacc.c:1646  */
-    break;
-
-  case 87:
-#line 1294 "awkgram.y" /* yacc.c:1646  */
->>>>>>> 053aa664
+#line 1311 "awkgram.y" /* yacc.c:1646  */
     {
 		if ((yyvsp[-2])->redir_type == redirect_twoway
 		    	&& (yyvsp[0])->lasti->opcode == Op_K_getline_redir
@@ -3411,121 +3213,63 @@
 			yyerror(_("multistage two-way pipelines don't work"));
 		(yyval) = list_prepend((yyvsp[0]), (yyvsp[-2]));
 	  }
-<<<<<<< HEAD
-#line 3228 "awkgram.c" /* yacc.c:1646  */
+#line 3217 "awkgram.c" /* yacc.c:1646  */
     break;
 
   case 89:
-#line 1333 "awkgram.y" /* yacc.c:1646  */
+#line 1322 "awkgram.y" /* yacc.c:1646  */
     {
 		(yyval) = mk_condition((yyvsp[-3]), (yyvsp[-5]), (yyvsp[0]), NULL, NULL);
 	  }
-#line 3236 "awkgram.c" /* yacc.c:1646  */
+#line 3225 "awkgram.c" /* yacc.c:1646  */
     break;
 
   case 90:
-#line 1338 "awkgram.y" /* yacc.c:1646  */
+#line 1327 "awkgram.y" /* yacc.c:1646  */
     {
 		(yyval) = mk_condition((yyvsp[-6]), (yyvsp[-8]), (yyvsp[-3]), (yyvsp[-2]), (yyvsp[0]));
 	  }
-#line 3244 "awkgram.c" /* yacc.c:1646  */
+#line 3233 "awkgram.c" /* yacc.c:1646  */
     break;
 
   case 95:
-#line 1355 "awkgram.y" /* yacc.c:1646  */
+#line 1344 "awkgram.y" /* yacc.c:1646  */
     { (yyval) = NULL; }
-#line 3250 "awkgram.c" /* yacc.c:1646  */
+#line 3239 "awkgram.c" /* yacc.c:1646  */
     break;
 
   case 96:
-#line 1357 "awkgram.y" /* yacc.c:1646  */
-=======
-#line 3192 "awkgram.c" /* yacc.c:1646  */
-    break;
-
-  case 88:
-#line 1305 "awkgram.y" /* yacc.c:1646  */
-    {
-		(yyval) = mk_condition((yyvsp[-3]), (yyvsp[-5]), (yyvsp[0]), NULL, NULL);
-	  }
-#line 3200 "awkgram.c" /* yacc.c:1646  */
-    break;
-
-  case 89:
-#line 1310 "awkgram.y" /* yacc.c:1646  */
-    {
-		(yyval) = mk_condition((yyvsp[-6]), (yyvsp[-8]), (yyvsp[-3]), (yyvsp[-2]), (yyvsp[0]));
-	  }
-#line 3208 "awkgram.c" /* yacc.c:1646  */
-    break;
-
-  case 94:
-#line 1327 "awkgram.y" /* yacc.c:1646  */
-    { (yyval) = NULL; }
-#line 3214 "awkgram.c" /* yacc.c:1646  */
-    break;
-
-  case 95:
-#line 1329 "awkgram.y" /* yacc.c:1646  */
->>>>>>> 053aa664
+#line 1346 "awkgram.y" /* yacc.c:1646  */
     {
 		bcfree((yyvsp[-1]));
 		(yyval) = (yyvsp[0]);
 	  }
-<<<<<<< HEAD
-#line 3259 "awkgram.c" /* yacc.c:1646  */
+#line 3248 "awkgram.c" /* yacc.c:1646  */
     break;
 
   case 97:
-#line 1365 "awkgram.y" /* yacc.c:1646  */
+#line 1354 "awkgram.y" /* yacc.c:1646  */
     { (yyval) = NULL; }
-#line 3265 "awkgram.c" /* yacc.c:1646  */
+#line 3254 "awkgram.c" /* yacc.c:1646  */
     break;
 
   case 98:
-#line 1367 "awkgram.y" /* yacc.c:1646  */
+#line 1356 "awkgram.y" /* yacc.c:1646  */
     { (yyval) = (yyvsp[0]); }
-#line 3271 "awkgram.c" /* yacc.c:1646  */
+#line 3260 "awkgram.c" /* yacc.c:1646  */
     break;
 
   case 99:
-#line 1372 "awkgram.y" /* yacc.c:1646  */
-=======
-#line 3223 "awkgram.c" /* yacc.c:1646  */
-    break;
-
-  case 96:
-#line 1337 "awkgram.y" /* yacc.c:1646  */
-    { (yyval) = NULL; }
-#line 3229 "awkgram.c" /* yacc.c:1646  */
-    break;
-
-  case 97:
-#line 1339 "awkgram.y" /* yacc.c:1646  */
-    { (yyval) = (yyvsp[0]); }
-#line 3235 "awkgram.c" /* yacc.c:1646  */
-    break;
-
-  case 98:
-#line 1344 "awkgram.y" /* yacc.c:1646  */
->>>>>>> 053aa664
+#line 1361 "awkgram.y" /* yacc.c:1646  */
     {
 		(yyvsp[0])->param_count = 0;
 		(yyval) = list_create((yyvsp[0]));
 	  }
-<<<<<<< HEAD
-#line 3280 "awkgram.c" /* yacc.c:1646  */
+#line 3269 "awkgram.c" /* yacc.c:1646  */
     break;
 
   case 100:
-#line 1377 "awkgram.y" /* yacc.c:1646  */
-=======
-#line 3244 "awkgram.c" /* yacc.c:1646  */
-    break;
-
-  case 99:
-#line 1349 "awkgram.y" /* yacc.c:1646  */
->>>>>>> 053aa664
+#line 1366 "awkgram.y" /* yacc.c:1646  */
     {
 		if ((yyvsp[-2]) != NULL && (yyvsp[0]) != NULL) {
 			(yyvsp[0])->param_count =  (yyvsp[-2])->lasti->param_count + 1;
@@ -3534,144 +3278,74 @@
 		} else
 			(yyval) = NULL;
 	  }
-<<<<<<< HEAD
-#line 3293 "awkgram.c" /* yacc.c:1646  */
+#line 3282 "awkgram.c" /* yacc.c:1646  */
     break;
 
   case 101:
-#line 1386 "awkgram.y" /* yacc.c:1646  */
-    { (yyval) = NULL; }
-#line 3299 "awkgram.c" /* yacc.c:1646  */
-    break;
-
-  case 102:
-#line 1388 "awkgram.y" /* yacc.c:1646  */
-    { (yyval) = (yyvsp[-1]); }
-#line 3305 "awkgram.c" /* yacc.c:1646  */
-    break;
-
-  case 103:
-#line 1390 "awkgram.y" /* yacc.c:1646  */
-    { (yyval) = (yyvsp[-2]); }
-#line 3311 "awkgram.c" /* yacc.c:1646  */
-    break;
-
-  case 104:
-#line 1396 "awkgram.y" /* yacc.c:1646  */
-    { (yyval) = NULL; }
-#line 3317 "awkgram.c" /* yacc.c:1646  */
-    break;
-
-  case 105:
-#line 1398 "awkgram.y" /* yacc.c:1646  */
-    { (yyval) = (yyvsp[0]); }
-#line 3323 "awkgram.c" /* yacc.c:1646  */
-    break;
-
-  case 106:
-#line 1403 "awkgram.y" /* yacc.c:1646  */
-    { (yyval) = NULL; }
-#line 3329 "awkgram.c" /* yacc.c:1646  */
-    break;
-
-  case 107:
-#line 1405 "awkgram.y" /* yacc.c:1646  */
-    { (yyval) = (yyvsp[0]); }
-#line 3335 "awkgram.c" /* yacc.c:1646  */
-    break;
-
-  case 108:
-#line 1410 "awkgram.y" /* yacc.c:1646  */
-    {	(yyval) = mk_expression_list(NULL, (yyvsp[0])); }
-#line 3341 "awkgram.c" /* yacc.c:1646  */
-    break;
-
-  case 109:
-#line 1412 "awkgram.y" /* yacc.c:1646  */
-=======
-#line 3257 "awkgram.c" /* yacc.c:1646  */
-    break;
-
-  case 100:
-#line 1358 "awkgram.y" /* yacc.c:1646  */
-    { (yyval) = NULL; }
-#line 3263 "awkgram.c" /* yacc.c:1646  */
-    break;
-
-  case 101:
-#line 1360 "awkgram.y" /* yacc.c:1646  */
-    { (yyval) = (yyvsp[-1]); }
-#line 3269 "awkgram.c" /* yacc.c:1646  */
-    break;
-
-  case 102:
-#line 1362 "awkgram.y" /* yacc.c:1646  */
-    { (yyval) = (yyvsp[-2]); }
-#line 3275 "awkgram.c" /* yacc.c:1646  */
-    break;
-
-  case 103:
-#line 1368 "awkgram.y" /* yacc.c:1646  */
-    { (yyval) = NULL; }
-#line 3281 "awkgram.c" /* yacc.c:1646  */
-    break;
-
-  case 104:
-#line 1370 "awkgram.y" /* yacc.c:1646  */
-    { (yyval) = (yyvsp[0]); }
-#line 3287 "awkgram.c" /* yacc.c:1646  */
-    break;
-
-  case 105:
 #line 1375 "awkgram.y" /* yacc.c:1646  */
     { (yyval) = NULL; }
-#line 3293 "awkgram.c" /* yacc.c:1646  */
+#line 3288 "awkgram.c" /* yacc.c:1646  */
+    break;
+
+  case 102:
+#line 1377 "awkgram.y" /* yacc.c:1646  */
+    { (yyval) = (yyvsp[-1]); }
+#line 3294 "awkgram.c" /* yacc.c:1646  */
+    break;
+
+  case 103:
+#line 1379 "awkgram.y" /* yacc.c:1646  */
+    { (yyval) = (yyvsp[-2]); }
+#line 3300 "awkgram.c" /* yacc.c:1646  */
+    break;
+
+  case 104:
+#line 1385 "awkgram.y" /* yacc.c:1646  */
+    { (yyval) = NULL; }
+#line 3306 "awkgram.c" /* yacc.c:1646  */
+    break;
+
+  case 105:
+#line 1387 "awkgram.y" /* yacc.c:1646  */
+    { (yyval) = (yyvsp[0]); }
+#line 3312 "awkgram.c" /* yacc.c:1646  */
     break;
 
   case 106:
-#line 1377 "awkgram.y" /* yacc.c:1646  */
+#line 1392 "awkgram.y" /* yacc.c:1646  */
+    { (yyval) = NULL; }
+#line 3318 "awkgram.c" /* yacc.c:1646  */
+    break;
+
+  case 107:
+#line 1394 "awkgram.y" /* yacc.c:1646  */
     { (yyval) = (yyvsp[0]); }
-#line 3299 "awkgram.c" /* yacc.c:1646  */
-    break;
-
-  case 107:
-#line 1382 "awkgram.y" /* yacc.c:1646  */
+#line 3324 "awkgram.c" /* yacc.c:1646  */
+    break;
+
+  case 108:
+#line 1399 "awkgram.y" /* yacc.c:1646  */
     {	(yyval) = mk_expression_list(NULL, (yyvsp[0])); }
-#line 3305 "awkgram.c" /* yacc.c:1646  */
-    break;
-
-  case 108:
-#line 1384 "awkgram.y" /* yacc.c:1646  */
->>>>>>> 053aa664
+#line 3330 "awkgram.c" /* yacc.c:1646  */
+    break;
+
+  case 109:
+#line 1401 "awkgram.y" /* yacc.c:1646  */
     {
 		(yyval) = mk_expression_list((yyvsp[-2]), (yyvsp[0]));
 		yyerrok;
 	  }
-<<<<<<< HEAD
-#line 3350 "awkgram.c" /* yacc.c:1646  */
+#line 3339 "awkgram.c" /* yacc.c:1646  */
     break;
 
   case 110:
-#line 1417 "awkgram.y" /* yacc.c:1646  */
+#line 1406 "awkgram.y" /* yacc.c:1646  */
     { (yyval) = NULL; }
-#line 3356 "awkgram.c" /* yacc.c:1646  */
+#line 3345 "awkgram.c" /* yacc.c:1646  */
     break;
 
   case 111:
-#line 1419 "awkgram.y" /* yacc.c:1646  */
-=======
-#line 3314 "awkgram.c" /* yacc.c:1646  */
-    break;
-
-  case 109:
-#line 1389 "awkgram.y" /* yacc.c:1646  */
-    { (yyval) = NULL; }
-#line 3320 "awkgram.c" /* yacc.c:1646  */
-    break;
-
-  case 110:
-#line 1391 "awkgram.y" /* yacc.c:1646  */
->>>>>>> 053aa664
+#line 1408 "awkgram.y" /* yacc.c:1646  */
     {
 		/*
 		 * Returning the expression list instead of NULL lets
@@ -3679,118 +3353,62 @@
 		 */
 		(yyval) = (yyvsp[-1]);
 	  }
-<<<<<<< HEAD
-#line 3368 "awkgram.c" /* yacc.c:1646  */
+#line 3357 "awkgram.c" /* yacc.c:1646  */
     break;
 
   case 112:
-#line 1427 "awkgram.y" /* yacc.c:1646  */
-=======
-#line 3332 "awkgram.c" /* yacc.c:1646  */
-    break;
-
-  case 111:
-#line 1399 "awkgram.y" /* yacc.c:1646  */
->>>>>>> 053aa664
+#line 1416 "awkgram.y" /* yacc.c:1646  */
     {
 		/* Ditto */
 		(yyval) = mk_expression_list((yyvsp[-2]), (yyvsp[0]));
 	  }
-<<<<<<< HEAD
-#line 3377 "awkgram.c" /* yacc.c:1646  */
+#line 3366 "awkgram.c" /* yacc.c:1646  */
     break;
 
   case 113:
-#line 1432 "awkgram.y" /* yacc.c:1646  */
-=======
-#line 3341 "awkgram.c" /* yacc.c:1646  */
-    break;
-
-  case 112:
-#line 1404 "awkgram.y" /* yacc.c:1646  */
->>>>>>> 053aa664
+#line 1421 "awkgram.y" /* yacc.c:1646  */
     {
 		/* Ditto */
 		(yyval) = (yyvsp[-2]);
 	  }
-<<<<<<< HEAD
-#line 3386 "awkgram.c" /* yacc.c:1646  */
+#line 3375 "awkgram.c" /* yacc.c:1646  */
     break;
 
   case 114:
-#line 1440 "awkgram.y" /* yacc.c:1646  */
+#line 1429 "awkgram.y" /* yacc.c:1646  */
     { (yyval) = NULL; }
-#line 3392 "awkgram.c" /* yacc.c:1646  */
+#line 3381 "awkgram.c" /* yacc.c:1646  */
     break;
 
   case 115:
-#line 1442 "awkgram.y" /* yacc.c:1646  */
+#line 1431 "awkgram.y" /* yacc.c:1646  */
     { (yyval) = (yyvsp[0]); }
-#line 3398 "awkgram.c" /* yacc.c:1646  */
+#line 3387 "awkgram.c" /* yacc.c:1646  */
     break;
 
   case 116:
-#line 1447 "awkgram.y" /* yacc.c:1646  */
+#line 1436 "awkgram.y" /* yacc.c:1646  */
     {	(yyval) = mk_expression_list(NULL, (yyvsp[0])); }
-#line 3404 "awkgram.c" /* yacc.c:1646  */
+#line 3393 "awkgram.c" /* yacc.c:1646  */
     break;
 
   case 117:
-#line 1449 "awkgram.y" /* yacc.c:1646  */
-=======
-#line 3350 "awkgram.c" /* yacc.c:1646  */
-    break;
-
-  case 113:
-#line 1412 "awkgram.y" /* yacc.c:1646  */
-    { (yyval) = NULL; }
-#line 3356 "awkgram.c" /* yacc.c:1646  */
-    break;
-
-  case 114:
-#line 1414 "awkgram.y" /* yacc.c:1646  */
-    { (yyval) = (yyvsp[0]); }
-#line 3362 "awkgram.c" /* yacc.c:1646  */
-    break;
-
-  case 115:
-#line 1419 "awkgram.y" /* yacc.c:1646  */
-    {	(yyval) = mk_expression_list(NULL, (yyvsp[0])); }
-#line 3368 "awkgram.c" /* yacc.c:1646  */
-    break;
-
-  case 116:
-#line 1421 "awkgram.y" /* yacc.c:1646  */
->>>>>>> 053aa664
+#line 1438 "awkgram.y" /* yacc.c:1646  */
     {
 		(yyval) = mk_expression_list((yyvsp[-2]), (yyvsp[0]));
 		yyerrok;
 	  }
-<<<<<<< HEAD
-#line 3413 "awkgram.c" /* yacc.c:1646  */
+#line 3402 "awkgram.c" /* yacc.c:1646  */
     break;
 
   case 118:
-#line 1454 "awkgram.y" /* yacc.c:1646  */
+#line 1443 "awkgram.y" /* yacc.c:1646  */
     { (yyval) = NULL; }
-#line 3419 "awkgram.c" /* yacc.c:1646  */
+#line 3408 "awkgram.c" /* yacc.c:1646  */
     break;
 
   case 119:
-#line 1456 "awkgram.y" /* yacc.c:1646  */
-=======
-#line 3377 "awkgram.c" /* yacc.c:1646  */
-    break;
-
-  case 117:
-#line 1426 "awkgram.y" /* yacc.c:1646  */
-    { (yyval) = NULL; }
-#line 3383 "awkgram.c" /* yacc.c:1646  */
-    break;
-
-  case 118:
-#line 1428 "awkgram.y" /* yacc.c:1646  */
->>>>>>> 053aa664
+#line 1445 "awkgram.y" /* yacc.c:1646  */
     {
 		/*
 		 * Returning the expression list instead of NULL lets
@@ -3798,136 +3416,72 @@
 		 */
 		(yyval) = (yyvsp[-1]);
 	  }
-<<<<<<< HEAD
-#line 3431 "awkgram.c" /* yacc.c:1646  */
+#line 3420 "awkgram.c" /* yacc.c:1646  */
     break;
 
   case 120:
-#line 1464 "awkgram.y" /* yacc.c:1646  */
-=======
-#line 3395 "awkgram.c" /* yacc.c:1646  */
-    break;
-
-  case 119:
-#line 1436 "awkgram.y" /* yacc.c:1646  */
->>>>>>> 053aa664
+#line 1453 "awkgram.y" /* yacc.c:1646  */
     {
 		/* Ditto */
 		(yyval) = mk_expression_list((yyvsp[-2]), (yyvsp[0]));
 	  }
-<<<<<<< HEAD
-#line 3440 "awkgram.c" /* yacc.c:1646  */
+#line 3429 "awkgram.c" /* yacc.c:1646  */
     break;
 
   case 121:
-#line 1469 "awkgram.y" /* yacc.c:1646  */
-=======
-#line 3404 "awkgram.c" /* yacc.c:1646  */
-    break;
-
-  case 120:
-#line 1441 "awkgram.y" /* yacc.c:1646  */
->>>>>>> 053aa664
+#line 1458 "awkgram.y" /* yacc.c:1646  */
     {
 		/* Ditto */
 		(yyval) = (yyvsp[-2]);
 	  }
-<<<<<<< HEAD
-#line 3449 "awkgram.c" /* yacc.c:1646  */
+#line 3438 "awkgram.c" /* yacc.c:1646  */
     break;
 
   case 122:
-#line 1476 "awkgram.y" /* yacc.c:1646  */
+#line 1465 "awkgram.y" /* yacc.c:1646  */
     { (yyval) = (yyvsp[0]); }
-#line 3455 "awkgram.c" /* yacc.c:1646  */
+#line 3444 "awkgram.c" /* yacc.c:1646  */
     break;
 
   case 123:
-#line 1477 "awkgram.y" /* yacc.c:1646  */
+#line 1466 "awkgram.y" /* yacc.c:1646  */
     { (yyval) = list_create((yyvsp[0])); }
-#line 3461 "awkgram.c" /* yacc.c:1646  */
+#line 3450 "awkgram.c" /* yacc.c:1646  */
     break;
 
   case 124:
-#line 1483 "awkgram.y" /* yacc.c:1646  */
-=======
-#line 3413 "awkgram.c" /* yacc.c:1646  */
-    break;
-
-  case 121:
-#line 1448 "awkgram.y" /* yacc.c:1646  */
-    { (yyval) = (yyvsp[0]); }
-#line 3419 "awkgram.c" /* yacc.c:1646  */
-    break;
-
-  case 122:
-#line 1449 "awkgram.y" /* yacc.c:1646  */
-    { (yyval) = list_create((yyvsp[0])); }
-#line 3425 "awkgram.c" /* yacc.c:1646  */
-    break;
-
-  case 123:
-#line 1455 "awkgram.y" /* yacc.c:1646  */
->>>>>>> 053aa664
+#line 1472 "awkgram.y" /* yacc.c:1646  */
     {
 		if (do_lint && (yyvsp[0])->lasti->opcode == Op_match_rec)
 			lintwarn_ln((yyvsp[-1])->source_line,
 				_("regular expression on right of assignment"));
 		(yyval) = mk_assignment((yyvsp[-2]), (yyvsp[0]), (yyvsp[-1]));
 	  }
-<<<<<<< HEAD
-#line 3472 "awkgram.c" /* yacc.c:1646  */
+#line 3461 "awkgram.c" /* yacc.c:1646  */
     break;
 
   case 125:
-#line 1490 "awkgram.y" /* yacc.c:1646  */
+#line 1479 "awkgram.y" /* yacc.c:1646  */
     {
 		(yyval) = mk_assignment((yyvsp[-2]), list_create((yyvsp[0])), (yyvsp[-1]));
 	  }
-#line 3480 "awkgram.c" /* yacc.c:1646  */
+#line 3469 "awkgram.c" /* yacc.c:1646  */
     break;
 
   case 126:
-#line 1494 "awkgram.y" /* yacc.c:1646  */
+#line 1483 "awkgram.y" /* yacc.c:1646  */
     {	(yyval) = mk_boolean((yyvsp[-2]), (yyvsp[0]), (yyvsp[-1])); }
-#line 3486 "awkgram.c" /* yacc.c:1646  */
+#line 3475 "awkgram.c" /* yacc.c:1646  */
     break;
 
   case 127:
-#line 1496 "awkgram.y" /* yacc.c:1646  */
+#line 1485 "awkgram.y" /* yacc.c:1646  */
     {	(yyval) = mk_boolean((yyvsp[-2]), (yyvsp[0]), (yyvsp[-1])); }
-#line 3492 "awkgram.c" /* yacc.c:1646  */
+#line 3481 "awkgram.c" /* yacc.c:1646  */
     break;
 
   case 128:
-#line 1498 "awkgram.y" /* yacc.c:1646  */
-=======
-#line 3436 "awkgram.c" /* yacc.c:1646  */
-    break;
-
-  case 124:
-#line 1462 "awkgram.y" /* yacc.c:1646  */
-    {
-		(yyval) = mk_assignment((yyvsp[-2]), list_create((yyvsp[0])), (yyvsp[-1]));
-	  }
-#line 3444 "awkgram.c" /* yacc.c:1646  */
-    break;
-
-  case 125:
-#line 1466 "awkgram.y" /* yacc.c:1646  */
-    {	(yyval) = mk_boolean((yyvsp[-2]), (yyvsp[0]), (yyvsp[-1])); }
-#line 3450 "awkgram.c" /* yacc.c:1646  */
-    break;
-
-  case 126:
-#line 1468 "awkgram.y" /* yacc.c:1646  */
-    {	(yyval) = mk_boolean((yyvsp[-2]), (yyvsp[0]), (yyvsp[-1])); }
-#line 3456 "awkgram.c" /* yacc.c:1646  */
-    break;
-
-  case 127:
-#line 1470 "awkgram.y" /* yacc.c:1646  */
->>>>>>> 053aa664
+#line 1487 "awkgram.y" /* yacc.c:1646  */
     {
 		if ((yyvsp[-2])->lasti->opcode == Op_match_rec)
 			warning_ln((yyvsp[-1])->source_line,
@@ -3940,19 +3494,11 @@
 		bcfree((yyvsp[0]));
 		(yyval) = list_append((yyvsp[-2]), (yyvsp[-1]));
 	  }
-<<<<<<< HEAD
-#line 3509 "awkgram.c" /* yacc.c:1646  */
+#line 3498 "awkgram.c" /* yacc.c:1646  */
     break;
 
   case 129:
-#line 1511 "awkgram.y" /* yacc.c:1646  */
-=======
-#line 3473 "awkgram.c" /* yacc.c:1646  */
-    break;
-
-  case 128:
-#line 1483 "awkgram.y" /* yacc.c:1646  */
->>>>>>> 053aa664
+#line 1500 "awkgram.y" /* yacc.c:1646  */
     {
 		if ((yyvsp[-2])->lasti->opcode == Op_match_rec)
 			warning_ln((yyvsp[-1])->source_line,
@@ -3969,19 +3515,11 @@
 			(yyval) = list_append(list_merge((yyvsp[-2]), (yyvsp[0])), (yyvsp[-1]));
 		}
 	  }
-<<<<<<< HEAD
-#line 3530 "awkgram.c" /* yacc.c:1646  */
+#line 3519 "awkgram.c" /* yacc.c:1646  */
     break;
 
   case 130:
-#line 1528 "awkgram.y" /* yacc.c:1646  */
-=======
-#line 3494 "awkgram.c" /* yacc.c:1646  */
-    break;
-
-  case 129:
-#line 1500 "awkgram.y" /* yacc.c:1646  */
->>>>>>> 053aa664
+#line 1517 "awkgram.y" /* yacc.c:1646  */
     {
 		if (do_lint_old)
 			warning_ln((yyvsp[-1])->source_line,
@@ -3991,175 +3529,91 @@
 		(yyvsp[-1])->expr_count = 1;
 		(yyval) = list_append(list_merge((yyvsp[-2]), (yyvsp[0])), (yyvsp[-1]));
 	  }
-<<<<<<< HEAD
-#line 3544 "awkgram.c" /* yacc.c:1646  */
+#line 3533 "awkgram.c" /* yacc.c:1646  */
     break;
 
   case 131:
-#line 1538 "awkgram.y" /* yacc.c:1646  */
-=======
-#line 3508 "awkgram.c" /* yacc.c:1646  */
-    break;
-
-  case 130:
-#line 1510 "awkgram.y" /* yacc.c:1646  */
->>>>>>> 053aa664
+#line 1527 "awkgram.y" /* yacc.c:1646  */
     {
 		if (do_lint && (yyvsp[0])->lasti->opcode == Op_match_rec)
 			lintwarn_ln((yyvsp[-1])->source_line,
 				_("regular expression on right of comparison"));
 		(yyval) = list_append(list_merge((yyvsp[-2]), (yyvsp[0])), (yyvsp[-1]));
 	  }
-<<<<<<< HEAD
-#line 3555 "awkgram.c" /* yacc.c:1646  */
+#line 3544 "awkgram.c" /* yacc.c:1646  */
     break;
 
   case 132:
+#line 1534 "awkgram.y" /* yacc.c:1646  */
+    { (yyval) = mk_condition((yyvsp[-4]), (yyvsp[-3]), (yyvsp[-2]), (yyvsp[-1]), (yyvsp[0])); }
+#line 3550 "awkgram.c" /* yacc.c:1646  */
+    break;
+
+  case 133:
+#line 1536 "awkgram.y" /* yacc.c:1646  */
+    { (yyval) = (yyvsp[0]); }
+#line 3556 "awkgram.c" /* yacc.c:1646  */
+    break;
+
+  case 134:
+#line 1541 "awkgram.y" /* yacc.c:1646  */
+    { (yyval) = (yyvsp[0]); }
+#line 3562 "awkgram.c" /* yacc.c:1646  */
+    break;
+
+  case 135:
+#line 1543 "awkgram.y" /* yacc.c:1646  */
+    { (yyval) = (yyvsp[0]); }
+#line 3568 "awkgram.c" /* yacc.c:1646  */
+    break;
+
+  case 136:
 #line 1545 "awkgram.y" /* yacc.c:1646  */
-    { (yyval) = mk_condition((yyvsp[-4]), (yyvsp[-3]), (yyvsp[-2]), (yyvsp[-1]), (yyvsp[0])); }
-#line 3561 "awkgram.c" /* yacc.c:1646  */
-    break;
-
-  case 133:
-#line 1547 "awkgram.y" /* yacc.c:1646  */
-    { (yyval) = (yyvsp[0]); }
-#line 3567 "awkgram.c" /* yacc.c:1646  */
-    break;
-
-  case 134:
-#line 1552 "awkgram.y" /* yacc.c:1646  */
-    { (yyval) = (yyvsp[0]); }
-#line 3573 "awkgram.c" /* yacc.c:1646  */
-    break;
-
-  case 135:
-#line 1554 "awkgram.y" /* yacc.c:1646  */
-    { (yyval) = (yyvsp[0]); }
-#line 3579 "awkgram.c" /* yacc.c:1646  */
-    break;
-
-  case 136:
-#line 1556 "awkgram.y" /* yacc.c:1646  */
-=======
-#line 3519 "awkgram.c" /* yacc.c:1646  */
-    break;
-
-  case 131:
-#line 1517 "awkgram.y" /* yacc.c:1646  */
-    { (yyval) = mk_condition((yyvsp[-4]), (yyvsp[-3]), (yyvsp[-2]), (yyvsp[-1]), (yyvsp[0])); }
-#line 3525 "awkgram.c" /* yacc.c:1646  */
-    break;
-
-  case 132:
-#line 1519 "awkgram.y" /* yacc.c:1646  */
-    { (yyval) = (yyvsp[0]); }
-#line 3531 "awkgram.c" /* yacc.c:1646  */
-    break;
-
-  case 133:
-#line 1524 "awkgram.y" /* yacc.c:1646  */
-    { (yyval) = (yyvsp[0]); }
-#line 3537 "awkgram.c" /* yacc.c:1646  */
-    break;
-
-  case 134:
-#line 1526 "awkgram.y" /* yacc.c:1646  */
-    { (yyval) = (yyvsp[0]); }
-#line 3543 "awkgram.c" /* yacc.c:1646  */
-    break;
-
-  case 135:
-#line 1528 "awkgram.y" /* yacc.c:1646  */
->>>>>>> 053aa664
     {
 		(yyvsp[0])->opcode = Op_assign_quotient;
 		(yyval) = (yyvsp[0]);
 	  }
-<<<<<<< HEAD
-#line 3588 "awkgram.c" /* yacc.c:1646  */
+#line 3577 "awkgram.c" /* yacc.c:1646  */
     break;
 
   case 137:
-#line 1564 "awkgram.y" /* yacc.c:1646  */
+#line 1553 "awkgram.y" /* yacc.c:1646  */
     { (yyval) = (yyvsp[0]); }
-#line 3594 "awkgram.c" /* yacc.c:1646  */
+#line 3583 "awkgram.c" /* yacc.c:1646  */
     break;
 
   case 138:
-#line 1566 "awkgram.y" /* yacc.c:1646  */
+#line 1555 "awkgram.y" /* yacc.c:1646  */
     { (yyval) = (yyvsp[0]); }
-#line 3600 "awkgram.c" /* yacc.c:1646  */
+#line 3589 "awkgram.c" /* yacc.c:1646  */
     break;
 
   case 139:
+#line 1560 "awkgram.y" /* yacc.c:1646  */
+    { (yyval) = (yyvsp[0]); }
+#line 3595 "awkgram.c" /* yacc.c:1646  */
+    break;
+
+  case 140:
+#line 1562 "awkgram.y" /* yacc.c:1646  */
+    { (yyval) = (yyvsp[0]); }
+#line 3601 "awkgram.c" /* yacc.c:1646  */
+    break;
+
+  case 141:
+#line 1567 "awkgram.y" /* yacc.c:1646  */
+    { (yyval) = (yyvsp[0]); }
+#line 3607 "awkgram.c" /* yacc.c:1646  */
+    break;
+
+  case 142:
+#line 1569 "awkgram.y" /* yacc.c:1646  */
+    { (yyval) = (yyvsp[0]); }
+#line 3613 "awkgram.c" /* yacc.c:1646  */
+    break;
+
+  case 143:
 #line 1571 "awkgram.y" /* yacc.c:1646  */
-    { (yyval) = (yyvsp[0]); }
-#line 3606 "awkgram.c" /* yacc.c:1646  */
-    break;
-
-  case 140:
-#line 1573 "awkgram.y" /* yacc.c:1646  */
-    { (yyval) = (yyvsp[0]); }
-#line 3612 "awkgram.c" /* yacc.c:1646  */
-    break;
-
-  case 141:
-#line 1578 "awkgram.y" /* yacc.c:1646  */
-    { (yyval) = (yyvsp[0]); }
-#line 3618 "awkgram.c" /* yacc.c:1646  */
-    break;
-
-  case 142:
-#line 1580 "awkgram.y" /* yacc.c:1646  */
-    { (yyval) = (yyvsp[0]); }
-#line 3624 "awkgram.c" /* yacc.c:1646  */
-    break;
-
-  case 143:
-#line 1582 "awkgram.y" /* yacc.c:1646  */
-=======
-#line 3552 "awkgram.c" /* yacc.c:1646  */
-    break;
-
-  case 136:
-#line 1536 "awkgram.y" /* yacc.c:1646  */
-    { (yyval) = (yyvsp[0]); }
-#line 3558 "awkgram.c" /* yacc.c:1646  */
-    break;
-
-  case 137:
-#line 1538 "awkgram.y" /* yacc.c:1646  */
-    { (yyval) = (yyvsp[0]); }
-#line 3564 "awkgram.c" /* yacc.c:1646  */
-    break;
-
-  case 138:
-#line 1543 "awkgram.y" /* yacc.c:1646  */
-    { (yyval) = (yyvsp[0]); }
-#line 3570 "awkgram.c" /* yacc.c:1646  */
-    break;
-
-  case 139:
-#line 1545 "awkgram.y" /* yacc.c:1646  */
-    { (yyval) = (yyvsp[0]); }
-#line 3576 "awkgram.c" /* yacc.c:1646  */
-    break;
-
-  case 140:
-#line 1550 "awkgram.y" /* yacc.c:1646  */
-    { (yyval) = (yyvsp[0]); }
-#line 3582 "awkgram.c" /* yacc.c:1646  */
-    break;
-
-  case 141:
-#line 1552 "awkgram.y" /* yacc.c:1646  */
-    { (yyval) = (yyvsp[0]); }
-#line 3588 "awkgram.c" /* yacc.c:1646  */
-    break;
-
-  case 142:
-#line 1554 "awkgram.y" /* yacc.c:1646  */
->>>>>>> 053aa664
     {
 		int count = 2;
 		bool is_simple_var = false;
@@ -4213,91 +3667,47 @@
 				max_args = count;
 		}
 	  }
-<<<<<<< HEAD
-#line 3682 "awkgram.c" /* yacc.c:1646  */
+#line 3671 "awkgram.c" /* yacc.c:1646  */
     break;
 
   case 145:
-#line 1641 "awkgram.y" /* yacc.c:1646  */
+#line 1630 "awkgram.y" /* yacc.c:1646  */
     { (yyval) = mk_binary((yyvsp[-2]), (yyvsp[0]), (yyvsp[-1])); }
-#line 3688 "awkgram.c" /* yacc.c:1646  */
+#line 3677 "awkgram.c" /* yacc.c:1646  */
     break;
 
   case 146:
-#line 1643 "awkgram.y" /* yacc.c:1646  */
+#line 1632 "awkgram.y" /* yacc.c:1646  */
     { (yyval) = mk_binary((yyvsp[-2]), (yyvsp[0]), (yyvsp[-1])); }
-#line 3694 "awkgram.c" /* yacc.c:1646  */
+#line 3683 "awkgram.c" /* yacc.c:1646  */
     break;
 
   case 147:
-#line 1645 "awkgram.y" /* yacc.c:1646  */
+#line 1634 "awkgram.y" /* yacc.c:1646  */
     { (yyval) = mk_binary((yyvsp[-2]), (yyvsp[0]), (yyvsp[-1])); }
-#line 3700 "awkgram.c" /* yacc.c:1646  */
+#line 3689 "awkgram.c" /* yacc.c:1646  */
     break;
 
   case 148:
-#line 1647 "awkgram.y" /* yacc.c:1646  */
+#line 1636 "awkgram.y" /* yacc.c:1646  */
     { (yyval) = mk_binary((yyvsp[-2]), (yyvsp[0]), (yyvsp[-1])); }
-#line 3706 "awkgram.c" /* yacc.c:1646  */
+#line 3695 "awkgram.c" /* yacc.c:1646  */
     break;
 
   case 149:
-#line 1649 "awkgram.y" /* yacc.c:1646  */
+#line 1638 "awkgram.y" /* yacc.c:1646  */
     { (yyval) = mk_binary((yyvsp[-2]), (yyvsp[0]), (yyvsp[-1])); }
-#line 3712 "awkgram.c" /* yacc.c:1646  */
+#line 3701 "awkgram.c" /* yacc.c:1646  */
     break;
 
   case 150:
-#line 1651 "awkgram.y" /* yacc.c:1646  */
+#line 1640 "awkgram.y" /* yacc.c:1646  */
     { (yyval) = mk_binary((yyvsp[-2]), (yyvsp[0]), (yyvsp[-1])); }
-#line 3718 "awkgram.c" /* yacc.c:1646  */
+#line 3707 "awkgram.c" /* yacc.c:1646  */
     break;
 
   case 151:
-#line 1653 "awkgram.y" /* yacc.c:1646  */
-=======
-#line 3646 "awkgram.c" /* yacc.c:1646  */
-    break;
-
-  case 144:
-#line 1613 "awkgram.y" /* yacc.c:1646  */
-    { (yyval) = mk_binary((yyvsp[-2]), (yyvsp[0]), (yyvsp[-1])); }
-#line 3652 "awkgram.c" /* yacc.c:1646  */
-    break;
-
-  case 145:
-#line 1615 "awkgram.y" /* yacc.c:1646  */
-    { (yyval) = mk_binary((yyvsp[-2]), (yyvsp[0]), (yyvsp[-1])); }
-#line 3658 "awkgram.c" /* yacc.c:1646  */
-    break;
-
-  case 146:
-#line 1617 "awkgram.y" /* yacc.c:1646  */
-    { (yyval) = mk_binary((yyvsp[-2]), (yyvsp[0]), (yyvsp[-1])); }
-#line 3664 "awkgram.c" /* yacc.c:1646  */
-    break;
-
-  case 147:
-#line 1619 "awkgram.y" /* yacc.c:1646  */
-    { (yyval) = mk_binary((yyvsp[-2]), (yyvsp[0]), (yyvsp[-1])); }
-#line 3670 "awkgram.c" /* yacc.c:1646  */
-    break;
-
-  case 148:
-#line 1621 "awkgram.y" /* yacc.c:1646  */
-    { (yyval) = mk_binary((yyvsp[-2]), (yyvsp[0]), (yyvsp[-1])); }
-#line 3676 "awkgram.c" /* yacc.c:1646  */
-    break;
-
-  case 149:
-#line 1623 "awkgram.y" /* yacc.c:1646  */
-    { (yyval) = mk_binary((yyvsp[-2]), (yyvsp[0]), (yyvsp[-1])); }
-#line 3682 "awkgram.c" /* yacc.c:1646  */
-    break;
-
-  case 150:
-#line 1625 "awkgram.y" /* yacc.c:1646  */
->>>>>>> 053aa664
+#line 1642 "awkgram.y" /* yacc.c:1646  */
     {
 		/*
 		 * In BEGINFILE/ENDFILE, allow `getline [var] < file'
@@ -4311,53 +3721,29 @@
 				_("non-redirected `getline' undefined inside END action"));
 		(yyval) = mk_getline((yyvsp[-2]), (yyvsp[-1]), (yyvsp[0]), redirect_input);
 	  }
-<<<<<<< HEAD
-#line 3736 "awkgram.c" /* yacc.c:1646  */
+#line 3725 "awkgram.c" /* yacc.c:1646  */
     break;
 
   case 152:
-#line 1667 "awkgram.y" /* yacc.c:1646  */
-=======
-#line 3700 "awkgram.c" /* yacc.c:1646  */
-    break;
-
-  case 151:
-#line 1639 "awkgram.y" /* yacc.c:1646  */
->>>>>>> 053aa664
+#line 1656 "awkgram.y" /* yacc.c:1646  */
     {
 		(yyvsp[0])->opcode = Op_postincrement;
 		(yyval) = mk_assignment((yyvsp[-1]), NULL, (yyvsp[0]));
 	  }
-<<<<<<< HEAD
-#line 3745 "awkgram.c" /* yacc.c:1646  */
+#line 3734 "awkgram.c" /* yacc.c:1646  */
     break;
 
   case 153:
-#line 1672 "awkgram.y" /* yacc.c:1646  */
-=======
-#line 3709 "awkgram.c" /* yacc.c:1646  */
-    break;
-
-  case 152:
-#line 1644 "awkgram.y" /* yacc.c:1646  */
->>>>>>> 053aa664
+#line 1661 "awkgram.y" /* yacc.c:1646  */
     {
 		(yyvsp[0])->opcode = Op_postdecrement;
 		(yyval) = mk_assignment((yyvsp[-1]), NULL, (yyvsp[0]));
 	  }
-<<<<<<< HEAD
-#line 3754 "awkgram.c" /* yacc.c:1646  */
+#line 3743 "awkgram.c" /* yacc.c:1646  */
     break;
 
   case 154:
-#line 1677 "awkgram.y" /* yacc.c:1646  */
-=======
-#line 3718 "awkgram.c" /* yacc.c:1646  */
-    break;
-
-  case 153:
-#line 1649 "awkgram.y" /* yacc.c:1646  */
->>>>>>> 053aa664
+#line 1666 "awkgram.y" /* yacc.c:1646  */
     {
 		if (do_lint_old) {
 		    warning_ln((yyvsp[-1])->source_line,
@@ -4377,124 +3763,64 @@
 			(yyval) = list_append(list_merge(t, (yyvsp[0])), (yyvsp[-1]));
 		}
 	  }
-<<<<<<< HEAD
-#line 3778 "awkgram.c" /* yacc.c:1646  */
+#line 3767 "awkgram.c" /* yacc.c:1646  */
     break;
 
   case 155:
-#line 1702 "awkgram.y" /* yacc.c:1646  */
-=======
-#line 3742 "awkgram.c" /* yacc.c:1646  */
-    break;
-
-  case 154:
-#line 1674 "awkgram.y" /* yacc.c:1646  */
->>>>>>> 053aa664
+#line 1691 "awkgram.y" /* yacc.c:1646  */
     {
 		  (yyval) = mk_getline((yyvsp[-1]), (yyvsp[0]), (yyvsp[-3]), (yyvsp[-2])->redir_type);
 		  bcfree((yyvsp[-2]));
 		}
-<<<<<<< HEAD
-#line 3787 "awkgram.c" /* yacc.c:1646  */
+#line 3776 "awkgram.c" /* yacc.c:1646  */
     break;
 
   case 156:
-#line 1708 "awkgram.y" /* yacc.c:1646  */
+#line 1697 "awkgram.y" /* yacc.c:1646  */
     { (yyval) = mk_binary((yyvsp[-2]), (yyvsp[0]), (yyvsp[-1])); }
-#line 3793 "awkgram.c" /* yacc.c:1646  */
+#line 3782 "awkgram.c" /* yacc.c:1646  */
     break;
 
   case 157:
-#line 1710 "awkgram.y" /* yacc.c:1646  */
+#line 1699 "awkgram.y" /* yacc.c:1646  */
     { (yyval) = mk_binary((yyvsp[-2]), (yyvsp[0]), (yyvsp[-1])); }
-#line 3799 "awkgram.c" /* yacc.c:1646  */
+#line 3788 "awkgram.c" /* yacc.c:1646  */
     break;
 
   case 158:
+#line 1701 "awkgram.y" /* yacc.c:1646  */
+    { (yyval) = mk_binary((yyvsp[-2]), (yyvsp[0]), (yyvsp[-1])); }
+#line 3794 "awkgram.c" /* yacc.c:1646  */
+    break;
+
+  case 159:
+#line 1703 "awkgram.y" /* yacc.c:1646  */
+    { (yyval) = mk_binary((yyvsp[-2]), (yyvsp[0]), (yyvsp[-1])); }
+#line 3800 "awkgram.c" /* yacc.c:1646  */
+    break;
+
+  case 160:
+#line 1705 "awkgram.y" /* yacc.c:1646  */
+    { (yyval) = mk_binary((yyvsp[-2]), (yyvsp[0]), (yyvsp[-1])); }
+#line 3806 "awkgram.c" /* yacc.c:1646  */
+    break;
+
+  case 161:
+#line 1707 "awkgram.y" /* yacc.c:1646  */
+    { (yyval) = mk_binary((yyvsp[-2]), (yyvsp[0]), (yyvsp[-1])); }
+#line 3812 "awkgram.c" /* yacc.c:1646  */
+    break;
+
+  case 162:
 #line 1712 "awkgram.y" /* yacc.c:1646  */
-    { (yyval) = mk_binary((yyvsp[-2]), (yyvsp[0]), (yyvsp[-1])); }
-#line 3805 "awkgram.c" /* yacc.c:1646  */
-    break;
-
-  case 159:
-#line 1714 "awkgram.y" /* yacc.c:1646  */
-    { (yyval) = mk_binary((yyvsp[-2]), (yyvsp[0]), (yyvsp[-1])); }
-#line 3811 "awkgram.c" /* yacc.c:1646  */
-    break;
-
-  case 160:
+    {
+		(yyval) = list_create((yyvsp[0]));
+	  }
+#line 3820 "awkgram.c" /* yacc.c:1646  */
+    break;
+
+  case 163:
 #line 1716 "awkgram.y" /* yacc.c:1646  */
-    { (yyval) = mk_binary((yyvsp[-2]), (yyvsp[0]), (yyvsp[-1])); }
-#line 3817 "awkgram.c" /* yacc.c:1646  */
-    break;
-
-  case 161:
-#line 1718 "awkgram.y" /* yacc.c:1646  */
-    { (yyval) = mk_binary((yyvsp[-2]), (yyvsp[0]), (yyvsp[-1])); }
-#line 3823 "awkgram.c" /* yacc.c:1646  */
-    break;
-
-  case 162:
-#line 1723 "awkgram.y" /* yacc.c:1646  */
-    {
-		(yyval) = list_create((yyvsp[0]));
-	  }
-#line 3831 "awkgram.c" /* yacc.c:1646  */
-    break;
-
-  case 163:
-#line 1727 "awkgram.y" /* yacc.c:1646  */
-=======
-#line 3751 "awkgram.c" /* yacc.c:1646  */
-    break;
-
-  case 155:
-#line 1680 "awkgram.y" /* yacc.c:1646  */
-    { (yyval) = mk_binary((yyvsp[-2]), (yyvsp[0]), (yyvsp[-1])); }
-#line 3757 "awkgram.c" /* yacc.c:1646  */
-    break;
-
-  case 156:
-#line 1682 "awkgram.y" /* yacc.c:1646  */
-    { (yyval) = mk_binary((yyvsp[-2]), (yyvsp[0]), (yyvsp[-1])); }
-#line 3763 "awkgram.c" /* yacc.c:1646  */
-    break;
-
-  case 157:
-#line 1684 "awkgram.y" /* yacc.c:1646  */
-    { (yyval) = mk_binary((yyvsp[-2]), (yyvsp[0]), (yyvsp[-1])); }
-#line 3769 "awkgram.c" /* yacc.c:1646  */
-    break;
-
-  case 158:
-#line 1686 "awkgram.y" /* yacc.c:1646  */
-    { (yyval) = mk_binary((yyvsp[-2]), (yyvsp[0]), (yyvsp[-1])); }
-#line 3775 "awkgram.c" /* yacc.c:1646  */
-    break;
-
-  case 159:
-#line 1688 "awkgram.y" /* yacc.c:1646  */
-    { (yyval) = mk_binary((yyvsp[-2]), (yyvsp[0]), (yyvsp[-1])); }
-#line 3781 "awkgram.c" /* yacc.c:1646  */
-    break;
-
-  case 160:
-#line 1690 "awkgram.y" /* yacc.c:1646  */
-    { (yyval) = mk_binary((yyvsp[-2]), (yyvsp[0]), (yyvsp[-1])); }
-#line 3787 "awkgram.c" /* yacc.c:1646  */
-    break;
-
-  case 161:
-#line 1695 "awkgram.y" /* yacc.c:1646  */
-    {
-		(yyval) = list_create((yyvsp[0]));
-	  }
-#line 3795 "awkgram.c" /* yacc.c:1646  */
-    break;
-
-  case 162:
-#line 1699 "awkgram.y" /* yacc.c:1646  */
->>>>>>> 053aa664
     {
 		if ((yyvsp[0])->opcode == Op_match_rec) {
 			(yyvsp[0])->opcode = Op_nomatch;
@@ -4526,74 +3852,42 @@
 			}
 		}
 	   }
-<<<<<<< HEAD
-#line 3867 "awkgram.c" /* yacc.c:1646  */
+#line 3856 "awkgram.c" /* yacc.c:1646  */
     break;
 
   case 164:
-#line 1759 "awkgram.y" /* yacc.c:1646  */
-=======
-#line 3831 "awkgram.c" /* yacc.c:1646  */
-    break;
-
-  case 163:
-#line 1731 "awkgram.y" /* yacc.c:1646  */
->>>>>>> 053aa664
+#line 1748 "awkgram.y" /* yacc.c:1646  */
     {
 		if (do_pretty_print)
 			(yyval) = list_append((yyvsp[-1]), bcalloc(Op_parens, 1, sourceline));
 		else
 			(yyval) = (yyvsp[-1]);
 	  }
-<<<<<<< HEAD
-#line 3878 "awkgram.c" /* yacc.c:1646  */
+#line 3867 "awkgram.c" /* yacc.c:1646  */
     break;
 
   case 165:
-#line 1766 "awkgram.y" /* yacc.c:1646  */
-=======
-#line 3842 "awkgram.c" /* yacc.c:1646  */
-    break;
-
-  case 164:
-#line 1738 "awkgram.y" /* yacc.c:1646  */
->>>>>>> 053aa664
+#line 1755 "awkgram.y" /* yacc.c:1646  */
     {
 		(yyval) = snode((yyvsp[-1]), (yyvsp[-3]));
 		if ((yyval) == NULL)
 			YYABORT;
 	  }
-<<<<<<< HEAD
-#line 3888 "awkgram.c" /* yacc.c:1646  */
+#line 3877 "awkgram.c" /* yacc.c:1646  */
     break;
 
   case 166:
-#line 1772 "awkgram.y" /* yacc.c:1646  */
-=======
-#line 3852 "awkgram.c" /* yacc.c:1646  */
-    break;
-
-  case 165:
-#line 1744 "awkgram.y" /* yacc.c:1646  */
->>>>>>> 053aa664
+#line 1761 "awkgram.y" /* yacc.c:1646  */
     {
 		(yyval) = snode((yyvsp[-1]), (yyvsp[-3]));
 		if ((yyval) == NULL)
 			YYABORT;
 	  }
-<<<<<<< HEAD
-#line 3898 "awkgram.c" /* yacc.c:1646  */
+#line 3887 "awkgram.c" /* yacc.c:1646  */
     break;
 
   case 167:
-#line 1778 "awkgram.y" /* yacc.c:1646  */
-=======
-#line 3862 "awkgram.c" /* yacc.c:1646  */
-    break;
-
-  case 166:
-#line 1750 "awkgram.y" /* yacc.c:1646  */
->>>>>>> 053aa664
+#line 1767 "awkgram.y" /* yacc.c:1646  */
     {
 		static bool warned = false;
 
@@ -4606,85 +3900,45 @@
 		if ((yyval) == NULL)
 			YYABORT;
 	  }
-<<<<<<< HEAD
-#line 3915 "awkgram.c" /* yacc.c:1646  */
+#line 3904 "awkgram.c" /* yacc.c:1646  */
     break;
 
   case 170:
-#line 1793 "awkgram.y" /* yacc.c:1646  */
-=======
-#line 3879 "awkgram.c" /* yacc.c:1646  */
-    break;
-
-  case 169:
-#line 1765 "awkgram.y" /* yacc.c:1646  */
->>>>>>> 053aa664
+#line 1782 "awkgram.y" /* yacc.c:1646  */
     {
 		(yyvsp[-1])->opcode = Op_preincrement;
 		(yyval) = mk_assignment((yyvsp[0]), NULL, (yyvsp[-1]));
 	  }
-<<<<<<< HEAD
-#line 3924 "awkgram.c" /* yacc.c:1646  */
+#line 3913 "awkgram.c" /* yacc.c:1646  */
     break;
 
   case 171:
-#line 1798 "awkgram.y" /* yacc.c:1646  */
-=======
-#line 3888 "awkgram.c" /* yacc.c:1646  */
-    break;
-
-  case 170:
-#line 1770 "awkgram.y" /* yacc.c:1646  */
->>>>>>> 053aa664
+#line 1787 "awkgram.y" /* yacc.c:1646  */
     {
 		(yyvsp[-1])->opcode = Op_predecrement;
 		(yyval) = mk_assignment((yyvsp[0]), NULL, (yyvsp[-1]));
 	  }
-<<<<<<< HEAD
-#line 3933 "awkgram.c" /* yacc.c:1646  */
+#line 3922 "awkgram.c" /* yacc.c:1646  */
     break;
 
   case 172:
-#line 1803 "awkgram.y" /* yacc.c:1646  */
+#line 1792 "awkgram.y" /* yacc.c:1646  */
     {
 		(yyval) = list_create((yyvsp[0]));
 	  }
-#line 3941 "awkgram.c" /* yacc.c:1646  */
+#line 3930 "awkgram.c" /* yacc.c:1646  */
     break;
 
   case 173:
-#line 1807 "awkgram.y" /* yacc.c:1646  */
+#line 1796 "awkgram.y" /* yacc.c:1646  */
     {
 		(yyval) = list_create((yyvsp[0]));
 	  }
-#line 3949 "awkgram.c" /* yacc.c:1646  */
+#line 3938 "awkgram.c" /* yacc.c:1646  */
     break;
 
   case 174:
-#line 1811 "awkgram.y" /* yacc.c:1646  */
-=======
-#line 3897 "awkgram.c" /* yacc.c:1646  */
-    break;
-
-  case 171:
-#line 1775 "awkgram.y" /* yacc.c:1646  */
-    {
-		(yyval) = list_create((yyvsp[0]));
-	  }
-#line 3905 "awkgram.c" /* yacc.c:1646  */
-    break;
-
-  case 172:
-#line 1779 "awkgram.y" /* yacc.c:1646  */
-    {
-		(yyval) = list_create((yyvsp[0]));
-	  }
-#line 3913 "awkgram.c" /* yacc.c:1646  */
-    break;
-
-  case 173:
-#line 1783 "awkgram.y" /* yacc.c:1646  */
->>>>>>> 053aa664
+#line 1800 "awkgram.y" /* yacc.c:1646  */
     {
 		if ((yyvsp[0])->lasti->opcode == Op_push_i
 			&& ((yyvsp[0])->lasti->memory->flags & STRING) == 0
@@ -4699,19 +3953,11 @@
 			(yyval) = list_append((yyvsp[0]), (yyvsp[-1]));
 		}
 	  }
-<<<<<<< HEAD
-#line 3968 "awkgram.c" /* yacc.c:1646  */
+#line 3957 "awkgram.c" /* yacc.c:1646  */
     break;
 
   case 175:
-#line 1826 "awkgram.y" /* yacc.c:1646  */
-=======
-#line 3932 "awkgram.c" /* yacc.c:1646  */
-    break;
-
-  case 174:
-#line 1798 "awkgram.y" /* yacc.c:1646  */
->>>>>>> 053aa664
+#line 1815 "awkgram.y" /* yacc.c:1646  */
     {
 		if ((yyvsp[0])->lasti->opcode == Op_push_i
 			&& ((yyvsp[0])->lasti->memory->flags & STRING) == 0
@@ -4729,36 +3975,20 @@
 			(yyval) = list_append((yyvsp[0]), (yyvsp[-1]));
 		}
 	  }
-<<<<<<< HEAD
-#line 3990 "awkgram.c" /* yacc.c:1646  */
+#line 3979 "awkgram.c" /* yacc.c:1646  */
     break;
 
   case 176:
-#line 1847 "awkgram.y" /* yacc.c:1646  */
-=======
-#line 3954 "awkgram.c" /* yacc.c:1646  */
-    break;
-
-  case 175:
-#line 1819 "awkgram.y" /* yacc.c:1646  */
->>>>>>> 053aa664
+#line 1836 "awkgram.y" /* yacc.c:1646  */
     {
 		func_use((yyvsp[0])->lasti->func_name, FUNC_USE);
 		(yyval) = (yyvsp[0]);
 	  }
-<<<<<<< HEAD
-#line 3999 "awkgram.c" /* yacc.c:1646  */
+#line 3988 "awkgram.c" /* yacc.c:1646  */
     break;
 
   case 177:
-#line 1852 "awkgram.y" /* yacc.c:1646  */
-=======
-#line 3963 "awkgram.c" /* yacc.c:1646  */
-    break;
-
-  case 176:
-#line 1824 "awkgram.y" /* yacc.c:1646  */
->>>>>>> 053aa664
+#line 1841 "awkgram.y" /* yacc.c:1646  */
     {
 		/* indirect function call */
 		INSTRUCTION *f, *t;
@@ -4792,19 +4022,11 @@
 		(yyval) = list_prepend((yyvsp[0]), t);
 		at_seen = false;
 	  }
-<<<<<<< HEAD
-#line 4037 "awkgram.c" /* yacc.c:1646  */
+#line 4026 "awkgram.c" /* yacc.c:1646  */
     break;
 
   case 178:
-#line 1889 "awkgram.y" /* yacc.c:1646  */
-=======
-#line 4001 "awkgram.c" /* yacc.c:1646  */
-    break;
-
-  case 177:
-#line 1861 "awkgram.y" /* yacc.c:1646  */
->>>>>>> 053aa664
+#line 1878 "awkgram.y" /* yacc.c:1646  */
     {
 		NODE *n;
 
@@ -4829,95 +4051,49 @@
 			(yyval) = list_append(t, (yyvsp[-3]));
 		}
 	  }
-<<<<<<< HEAD
-#line 4066 "awkgram.c" /* yacc.c:1646  */
+#line 4055 "awkgram.c" /* yacc.c:1646  */
     break;
 
   case 179:
-#line 1917 "awkgram.y" /* yacc.c:1646  */
+#line 1906 "awkgram.y" /* yacc.c:1646  */
     { (yyval) = NULL; }
-#line 4072 "awkgram.c" /* yacc.c:1646  */
+#line 4061 "awkgram.c" /* yacc.c:1646  */
     break;
 
   case 180:
-#line 1919 "awkgram.y" /* yacc.c:1646  */
+#line 1908 "awkgram.y" /* yacc.c:1646  */
     { (yyval) = (yyvsp[0]); }
-#line 4078 "awkgram.c" /* yacc.c:1646  */
+#line 4067 "awkgram.c" /* yacc.c:1646  */
     break;
 
   case 181:
-#line 1924 "awkgram.y" /* yacc.c:1646  */
+#line 1913 "awkgram.y" /* yacc.c:1646  */
     { (yyval) = NULL; }
-#line 4084 "awkgram.c" /* yacc.c:1646  */
+#line 4073 "awkgram.c" /* yacc.c:1646  */
     break;
 
   case 182:
-#line 1926 "awkgram.y" /* yacc.c:1646  */
+#line 1915 "awkgram.y" /* yacc.c:1646  */
     { (yyval) = (yyvsp[-1]); }
-#line 4090 "awkgram.c" /* yacc.c:1646  */
+#line 4079 "awkgram.c" /* yacc.c:1646  */
     break;
 
   case 183:
-#line 1931 "awkgram.y" /* yacc.c:1646  */
+#line 1920 "awkgram.y" /* yacc.c:1646  */
     {	(yyval) = (yyvsp[0]); }
-#line 4096 "awkgram.c" /* yacc.c:1646  */
+#line 4085 "awkgram.c" /* yacc.c:1646  */
     break;
 
   case 184:
-#line 1933 "awkgram.y" /* yacc.c:1646  */
+#line 1922 "awkgram.y" /* yacc.c:1646  */
     {
 		(yyval) = list_merge((yyvsp[-1]), (yyvsp[0]));
 	  }
-#line 4104 "awkgram.c" /* yacc.c:1646  */
+#line 4093 "awkgram.c" /* yacc.c:1646  */
     break;
 
   case 185:
-#line 1940 "awkgram.y" /* yacc.c:1646  */
-=======
-#line 4030 "awkgram.c" /* yacc.c:1646  */
-    break;
-
-  case 178:
-#line 1889 "awkgram.y" /* yacc.c:1646  */
-    { (yyval) = NULL; }
-#line 4036 "awkgram.c" /* yacc.c:1646  */
-    break;
-
-  case 179:
-#line 1891 "awkgram.y" /* yacc.c:1646  */
-    { (yyval) = (yyvsp[0]); }
-#line 4042 "awkgram.c" /* yacc.c:1646  */
-    break;
-
-  case 180:
-#line 1896 "awkgram.y" /* yacc.c:1646  */
-    { (yyval) = NULL; }
-#line 4048 "awkgram.c" /* yacc.c:1646  */
-    break;
-
-  case 181:
-#line 1898 "awkgram.y" /* yacc.c:1646  */
-    { (yyval) = (yyvsp[-1]); }
-#line 4054 "awkgram.c" /* yacc.c:1646  */
-    break;
-
-  case 182:
-#line 1903 "awkgram.y" /* yacc.c:1646  */
-    {	(yyval) = (yyvsp[0]); }
-#line 4060 "awkgram.c" /* yacc.c:1646  */
-    break;
-
-  case 183:
-#line 1905 "awkgram.y" /* yacc.c:1646  */
-    {
-		(yyval) = list_merge((yyvsp[-1]), (yyvsp[0]));
-	  }
-#line 4068 "awkgram.c" /* yacc.c:1646  */
-    break;
-
-  case 184:
-#line 1912 "awkgram.y" /* yacc.c:1646  */
->>>>>>> 053aa664
+#line 1929 "awkgram.y" /* yacc.c:1646  */
     {
 		INSTRUCTION *ip = (yyvsp[0])->lasti;
 		int count = ip->sub_count;	/* # of SUBSEP-seperated expressions */
@@ -4931,19 +4107,11 @@
 		sub_counter++;	/* count # of dimensions */
 		(yyval) = (yyvsp[0]);
 	  }
-<<<<<<< HEAD
-#line 4122 "awkgram.c" /* yacc.c:1646  */
+#line 4111 "awkgram.c" /* yacc.c:1646  */
     break;
 
   case 186:
-#line 1957 "awkgram.y" /* yacc.c:1646  */
-=======
-#line 4086 "awkgram.c" /* yacc.c:1646  */
-    break;
-
-  case 185:
-#line 1929 "awkgram.y" /* yacc.c:1646  */
->>>>>>> 053aa664
+#line 1946 "awkgram.y" /* yacc.c:1646  */
     {
 		INSTRUCTION *t = (yyvsp[-1]);
 		if ((yyvsp[-1]) == NULL) {
@@ -4957,59 +4125,31 @@
 			(yyvsp[0])->sub_count = count_expressions(&t, false);
 		(yyval) = list_append(t, (yyvsp[0]));
 	  }
-<<<<<<< HEAD
-#line 4140 "awkgram.c" /* yacc.c:1646  */
+#line 4129 "awkgram.c" /* yacc.c:1646  */
     break;
 
   case 187:
-#line 1974 "awkgram.y" /* yacc.c:1646  */
+#line 1963 "awkgram.y" /* yacc.c:1646  */
     {	(yyval) = (yyvsp[0]); }
-#line 4146 "awkgram.c" /* yacc.c:1646  */
+#line 4135 "awkgram.c" /* yacc.c:1646  */
     break;
 
   case 188:
-#line 1976 "awkgram.y" /* yacc.c:1646  */
+#line 1965 "awkgram.y" /* yacc.c:1646  */
     {
 		(yyval) = list_merge((yyvsp[-1]), (yyvsp[0]));
 	  }
-#line 4154 "awkgram.c" /* yacc.c:1646  */
+#line 4143 "awkgram.c" /* yacc.c:1646  */
     break;
 
   case 189:
-#line 1983 "awkgram.y" /* yacc.c:1646  */
+#line 1972 "awkgram.y" /* yacc.c:1646  */
     { (yyval) = (yyvsp[-1]); }
-#line 4160 "awkgram.c" /* yacc.c:1646  */
+#line 4149 "awkgram.c" /* yacc.c:1646  */
     break;
 
   case 190:
-#line 1988 "awkgram.y" /* yacc.c:1646  */
-=======
-#line 4104 "awkgram.c" /* yacc.c:1646  */
-    break;
-
-  case 186:
-#line 1946 "awkgram.y" /* yacc.c:1646  */
-    {	(yyval) = (yyvsp[0]); }
-#line 4110 "awkgram.c" /* yacc.c:1646  */
-    break;
-
-  case 187:
-#line 1948 "awkgram.y" /* yacc.c:1646  */
-    {
-		(yyval) = list_merge((yyvsp[-1]), (yyvsp[0]));
-	  }
-#line 4118 "awkgram.c" /* yacc.c:1646  */
-    break;
-
-  case 188:
-#line 1955 "awkgram.y" /* yacc.c:1646  */
-    { (yyval) = (yyvsp[-1]); }
-#line 4124 "awkgram.c" /* yacc.c:1646  */
-    break;
-
-  case 189:
-#line 1960 "awkgram.y" /* yacc.c:1646  */
->>>>>>> 053aa664
+#line 1977 "awkgram.y" /* yacc.c:1646  */
     {
 		char *var_name = (yyvsp[0])->lextok;
 
@@ -5017,38 +4157,22 @@
 		(yyvsp[0])->memory = variable((yyvsp[0])->source_line, var_name, Node_var_new);
 		(yyval) = list_create((yyvsp[0]));
 	  }
-<<<<<<< HEAD
-#line 4172 "awkgram.c" /* yacc.c:1646  */
+#line 4161 "awkgram.c" /* yacc.c:1646  */
     break;
 
   case 191:
-#line 1996 "awkgram.y" /* yacc.c:1646  */
-=======
-#line 4136 "awkgram.c" /* yacc.c:1646  */
-    break;
-
-  case 190:
-#line 1968 "awkgram.y" /* yacc.c:1646  */
->>>>>>> 053aa664
+#line 1985 "awkgram.y" /* yacc.c:1646  */
     {
 		char *arr = (yyvsp[-1])->lextok;
 		(yyvsp[-1])->memory = variable((yyvsp[-1])->source_line, arr, Node_var_new);
 		(yyvsp[-1])->opcode = Op_push_array;
 		(yyval) = list_prepend((yyvsp[0]), (yyvsp[-1]));
 	  }
-<<<<<<< HEAD
-#line 4183 "awkgram.c" /* yacc.c:1646  */
+#line 4172 "awkgram.c" /* yacc.c:1646  */
     break;
 
   case 192:
-#line 2006 "awkgram.y" /* yacc.c:1646  */
-=======
-#line 4147 "awkgram.c" /* yacc.c:1646  */
-    break;
-
-  case 191:
-#line 1978 "awkgram.y" /* yacc.c:1646  */
->>>>>>> 053aa664
+#line 1995 "awkgram.y" /* yacc.c:1646  */
     {
 		INSTRUCTION *ip = (yyvsp[0])->nexti;
 		if (ip->opcode == Op_push
@@ -5060,141 +4184,73 @@
 		} else
 			(yyval) = (yyvsp[0]);
 	  }
-<<<<<<< HEAD
-#line 4199 "awkgram.c" /* yacc.c:1646  */
+#line 4188 "awkgram.c" /* yacc.c:1646  */
     break;
 
   case 193:
-#line 2018 "awkgram.y" /* yacc.c:1646  */
-=======
-#line 4163 "awkgram.c" /* yacc.c:1646  */
-    break;
-
-  case 192:
-#line 1990 "awkgram.y" /* yacc.c:1646  */
->>>>>>> 053aa664
+#line 2007 "awkgram.y" /* yacc.c:1646  */
     {
 		(yyval) = list_append((yyvsp[-1]), (yyvsp[-2]));
 		if ((yyvsp[0]) != NULL)
 			mk_assignment((yyvsp[-1]), NULL, (yyvsp[0]));
 	  }
-<<<<<<< HEAD
-#line 4209 "awkgram.c" /* yacc.c:1646  */
+#line 4198 "awkgram.c" /* yacc.c:1646  */
     break;
 
   case 194:
-#line 2027 "awkgram.y" /* yacc.c:1646  */
+#line 2016 "awkgram.y" /* yacc.c:1646  */
     {
 		(yyvsp[0])->opcode = Op_postincrement;
 	  }
-#line 4217 "awkgram.c" /* yacc.c:1646  */
+#line 4206 "awkgram.c" /* yacc.c:1646  */
     break;
 
   case 195:
+#line 2020 "awkgram.y" /* yacc.c:1646  */
+    {
+		(yyvsp[0])->opcode = Op_postdecrement;
+	  }
+#line 4214 "awkgram.c" /* yacc.c:1646  */
+    break;
+
+  case 196:
+#line 2023 "awkgram.y" /* yacc.c:1646  */
+    { (yyval) = NULL; }
+#line 4220 "awkgram.c" /* yacc.c:1646  */
+    break;
+
+  case 198:
 #line 2031 "awkgram.y" /* yacc.c:1646  */
-    {
-		(yyvsp[0])->opcode = Op_postdecrement;
-	  }
-#line 4225 "awkgram.c" /* yacc.c:1646  */
-    break;
-
-  case 196:
-#line 2034 "awkgram.y" /* yacc.c:1646  */
-    { (yyval) = NULL; }
-#line 4231 "awkgram.c" /* yacc.c:1646  */
-    break;
-
-  case 198:
-#line 2042 "awkgram.y" /* yacc.c:1646  */
     { yyerrok; }
-#line 4237 "awkgram.c" /* yacc.c:1646  */
+#line 4226 "awkgram.c" /* yacc.c:1646  */
     break;
 
   case 199:
-#line 2046 "awkgram.y" /* yacc.c:1646  */
-    { yyerrok; }
-#line 4243 "awkgram.c" /* yacc.c:1646  */
-    break;
-
-  case 202:
-#line 2055 "awkgram.y" /* yacc.c:1646  */
-    { yyerrok; }
-#line 4249 "awkgram.c" /* yacc.c:1646  */
-    break;
-
-  case 203:
-#line 2059 "awkgram.y" /* yacc.c:1646  */
-    { (yyval) = (yyvsp[0]); yyerrok; }
-#line 4255 "awkgram.c" /* yacc.c:1646  */
-    break;
-
-  case 204:
-#line 2063 "awkgram.y" /* yacc.c:1646  */
-    { yyerrok; }
-#line 4261 "awkgram.c" /* yacc.c:1646  */
-    break;
-
-
-#line 4265 "awkgram.c" /* yacc.c:1646  */
-=======
-#line 4173 "awkgram.c" /* yacc.c:1646  */
-    break;
-
-  case 193:
-#line 1999 "awkgram.y" /* yacc.c:1646  */
-    {
-		(yyvsp[0])->opcode = Op_postincrement;
-	  }
-#line 4181 "awkgram.c" /* yacc.c:1646  */
-    break;
-
-  case 194:
-#line 2003 "awkgram.y" /* yacc.c:1646  */
-    {
-		(yyvsp[0])->opcode = Op_postdecrement;
-	  }
-#line 4189 "awkgram.c" /* yacc.c:1646  */
-    break;
-
-  case 195:
-#line 2006 "awkgram.y" /* yacc.c:1646  */
-    { (yyval) = NULL; }
-#line 4195 "awkgram.c" /* yacc.c:1646  */
-    break;
-
-  case 197:
-#line 2014 "awkgram.y" /* yacc.c:1646  */
-    { yyerrok; }
-#line 4201 "awkgram.c" /* yacc.c:1646  */
-    break;
-
-  case 198:
-#line 2018 "awkgram.y" /* yacc.c:1646  */
-    { yyerrok; }
-#line 4207 "awkgram.c" /* yacc.c:1646  */
-    break;
-
-  case 201:
-#line 2027 "awkgram.y" /* yacc.c:1646  */
-    { yyerrok; }
-#line 4213 "awkgram.c" /* yacc.c:1646  */
-    break;
-
-  case 202:
-#line 2031 "awkgram.y" /* yacc.c:1646  */
-    { (yyval) = (yyvsp[0]); yyerrok; }
-#line 4219 "awkgram.c" /* yacc.c:1646  */
-    break;
-
-  case 203:
 #line 2035 "awkgram.y" /* yacc.c:1646  */
     { yyerrok; }
-#line 4225 "awkgram.c" /* yacc.c:1646  */
-    break;
-
-
-#line 4229 "awkgram.c" /* yacc.c:1646  */
->>>>>>> 053aa664
+#line 4232 "awkgram.c" /* yacc.c:1646  */
+    break;
+
+  case 202:
+#line 2044 "awkgram.y" /* yacc.c:1646  */
+    { yyerrok; }
+#line 4238 "awkgram.c" /* yacc.c:1646  */
+    break;
+
+  case 203:
+#line 2048 "awkgram.y" /* yacc.c:1646  */
+    { (yyval) = (yyvsp[0]); yyerrok; }
+#line 4244 "awkgram.c" /* yacc.c:1646  */
+    break;
+
+  case 204:
+#line 2052 "awkgram.y" /* yacc.c:1646  */
+    { yyerrok; }
+#line 4250 "awkgram.c" /* yacc.c:1646  */
+    break;
+
+
+#line 4254 "awkgram.c" /* yacc.c:1646  */
       default: break;
     }
   /* User semantic actions sometimes alter yychar, and that requires
@@ -5422,11 +4478,7 @@
 #endif
   return yyresult;
 }
-<<<<<<< HEAD
-#line 2065 "awkgram.y" /* yacc.c:1906  */
-=======
-#line 2037 "awkgram.y" /* yacc.c:1906  */
->>>>>>> 053aa664
+#line 2054 "awkgram.y" /* yacc.c:1906  */
 
 
 struct token {
