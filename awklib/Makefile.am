--- conflicted
+++ resolved
@@ -44,13 +44,9 @@
 nodist_grcat_SOURCES = grcat.c
 nodist_pwcat_SOURCES = pwcat.c
 
-<<<<<<< HEAD
-all: $(srcdir)/stamp-eg $(AUXPROGS) $(AUXAWK)
-=======
 CLEANFILES = $(nodist_grcat_SOURCES) $(nodist_pwcat_SOURCES)
 
-all: $(srcdir)/stamp-eg $(AUXPROGS) igawk $(AUXAWK)
->>>>>>> d992c45d
+all: $(srcdir)/stamp-eg $(AUXPROGS) $(AUXAWK)
 
 install-exec-hook: $(AUXAWK)
 	$(mkinstalldirs) $(DESTDIR)$(pkgdatadir)
@@ -76,14 +72,9 @@
 	@echo 'some makes are stupid and will not check a directory' > $(srcdir)/stamp-eg
 	@echo 'against a file, so this file is a place holder. gack.' >> $(srcdir)/stamp-eg
 
-<<<<<<< HEAD
-$(srcdir)/eg/lib/pwcat.c $(srcdir)/eg/lib/grcat.c \
-$(srcdir)/eg/lib/passwdawk.in $(srcdir)/eg/lib/groupawk.in: stamp-eg; @:
-=======
 pwcat.c: $(srcdir)/eg/lib/pwcat.c
 	rm -f $@
 	$(LN_S) $(srcdir)/eg/lib/pwcat.c .
->>>>>>> d992c45d
 
 grcat.c: $(srcdir)/eg/lib/grcat.c
 	rm -f $@
