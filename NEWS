   Copyright (C) 2019, 2020, 2021 Free Software Foundation, Inc.
   
   Copying and distribution of this file, with or without modification,
   are permitted in any medium without royalty provided the copyright
   notice and this notice are preserved.

<<<<<<< HEAD
Changes from 5.1.x to 5.2.0
---------------------------

1. Numeric scalars now compare in the same way as C for the relational
operators. Comparison order for sorting has not changed.  This only
makes a difference when comparing Infinity and NaN values with
regular numbers; it should not be noticeable most of the time.

2. If the AWK_HASH environment variable is set to "fnv1a" gawk will
use the FNV1-A hash function for associative arrays.

3. The CMake infrastructure has been removed. In the five years it was in
the tree, nobody used it, and it was not updated.

4. There is now a new function, mkbool(), that creates Boolean-typed
values.  These values *are* numbers, but they are also tagged as
Boolean. This is mainly for use with data exchange to/from languages
or environments that support real Boolean values. See the manual
for details.
=======
Changes from 5.1.1 to 5.1.2
---------------------------

1. Infrastructure upgrades: Automake 1.16.5, Texinfo 6.8.
>>>>>>> 55e7531d

Changes from 5.1.0 to 5.1.1
---------------------------

1. Infrastructure upgrades: Bison 3.8, Gettext 0.20.2, Automake 1.16.4,
   and (will wonders never cease) Autoconf 2.71.

2. asort and asorti now allow FUNCTAB and SYMTAB as the first argument if a
   second destination array is supplied. Similarly, using either array as
   the second argument is now a fatal error. Additionally, using either
   array as the destination for split(), match(), etc. also causes a
   fatal error.

3. The new -I/--trace option prints a trace of the byte codes as they
   are executed.

4. A number of subtle bugs relating to MPFR mode that caused differences
   between regular operation and MPFR mode have been fixed.

5. The API now handles MPFR/GMP values slightly differently, requiring
   different memory management for those values. See the manual for the
   details if you have an extension using those values.  As a result,
   the minor version was incremented.

6. $0 and the fields are now cleared before starting a BEGINFILE rule.

7. The duplication of m4 and build-aux directories between the main
   directory and the extension directory has been removed. This
   simplifies the distribution.

8. The test suite has been improved, making it easier to run the entire
   suite with -M. Use `GAWK_TEST_ARGS=-M make check' to do so.

9. Profiling and pretty-printing output has been modified slightly so
   that functions are presented in a reasonable order with respect
   to the namespaces that contain them.

10. Several example programs in the manual have been updated to their
    modern POSIX equivalents.

11. A number of examples in doc/gawkinet.texi have been updated for
    current times. Thanks to Juergen Kahrs for the work.

12. Handling of Infinity and NaN values has been improved.

13. There has been a general tightening up of the use of const and
    of types.

14. The "no effect" lint warnings have been fixed up and now behave
    more sanely.

15. The manual has been updated with much more information about what is
    and is not a bug, and the changes in the gawk mailing lists.

16. The behavior of strongly-typed regexp constants when passed as the
    third argument to sub() or gsub() has been clarified in the code and
    in the manual.

17. Similar to item #4 above, division by zero is now fatal in MPFR
    mode, as it is in regular mode.

18. There have been numerous minor code cleanups and bug fixes. See the
    ChangeLog for details.

Changes from 5.0.1 to 5.1.0
---------------------------

1. The major version of the API is bumped to 3, something that should
   have happened at the 5.0.0 release but didn't.

2. A number of memory leak issues have been fixed.

3. Infrastructure upgrades: Bison 3.5.4, Texinfo 6.7, Gettext 0.20.1,
   Automake 1.16.2.

4. The indexing in the manual has been thoroughly revised, in particular
   making use of the facilities in Texinfo 6.7.  That version (or newer)
   must be used to format the manual.

5. MSYS2 is now supported out-of-the-box by configure.

6. Several bugs have been fixed.  See the ChangeLog for details.

Changes from 5.0.0 to 5.0.1
---------------------------

1. A number of ChangeLog.1 files that were left out of the distribution
   have been restored.

2. Multiple syntax errors should no longer be able to cause a core dump.

3. Sandbox mode now disallows assigning new filename values in ARGV that
   were not there when gawk was invoked.

4. There are many small documentation improvements in the manual.

5. The new argument "no-ext" to --lint disables ``XXX is a gawk extension''
   lint warnings.

6. Infrastructure upgrades: Bison 3.4.

7. A number of bugs, some of them quite significant, have been fixed.
   See the ChangeLog for details.

Changes from 4.2.1 to 5.0.0
---------------------------

1. Support for the POSIX standard %a and %A printf formats has been added.

2. The test infrastructure has been greatly improved, simplifying the
   contents of test/Makefile.am and making it possible to generate
   pc/Makefile.tst from test/Makefile.in.

3. The regex routines have been replaced with those from GNULIB, allowing
   me to stop carrying forward decades of changes against the original
   ones from GLIBC.

4. Infrastructure upgrades: Bison 3.3, Automake 1.16.1, Gettext 0.19.8.1,
   makeinfo 6.5.

5. The undocumented configure option and code that enabled the use of
   non-English "letters" in identifiers is now gone.

6. The `--with-whiny-user-strftime' configuration option is now gone.

7. The code now makes some stronger assumptions about a C99 environment.

8. PROCINFO["platform"] yields a string indicating the platform for
   which gawk was compiled.

9. Writing to elements of SYMTAB that are not variable names now
   causes a fatal error. THIS CHANGES BEHAVIOR.

10. Comment handling in the pretty-printer has been reworked almost completely
    from scratch. As a result, comments in many corner cases that were
    previously lost are now included in the formatted output.

11. Namespaces have been implemented! See the manual.  One consequence of this
    is that files included with -i, read with -f, and command line program
    segments must all be self-contained syntactic units. E.g., you can no
    longer do something like this:

   	gawk -e 'BEGIN {' -e 'print "hello" }'

12. Gawk now uses the locale settings for ignoring case in single byte
    locales, instead of hardwiring in Latin-1.

13. A number of bugs, some of them quite significant, have been fixed.
    See the ChangeLog for details.<|MERGE_RESOLUTION|>--- conflicted
+++ resolved
@@ -4,7 +4,6 @@
    are permitted in any medium without royalty provided the copyright
    notice and this notice are preserved.
 
-<<<<<<< HEAD
 Changes from 5.1.x to 5.2.0
 ---------------------------
 
@@ -24,12 +23,11 @@
 Boolean. This is mainly for use with data exchange to/from languages
 or environments that support real Boolean values. See the manual
 for details.
-=======
+
 Changes from 5.1.1 to 5.1.2
 ---------------------------
 
 1. Infrastructure upgrades: Automake 1.16.5, Texinfo 6.8.
->>>>>>> 55e7531d
 
 Changes from 5.1.0 to 5.1.1
 ---------------------------
