   Copyright (C) 2010, 2011, 2012, 2013, 2014, 2015,
   Free Software Foundation, Inc.
   
   Copying and distribution of this file, with or without modification,
   are permitted in any medium without royalty provided the copyright
   notice and this notice are preserved.

<<<<<<< HEAD
Changes from 4.1.x to 4.2.0
---------------------------

1. If not in POSIX mode, changes to ENVIRON are reflected into
   gawk's environment, affecting any programs run by system()
   or for piped redirections. This can also affect built-in routines, such
   as mktime(), which is typically influenced by the TZ environment variable.

2. The series of numbers returned by rand() should now be "more
   random" than previously.  Gawk's rand() remains repeatable; you will
   get the same series of numbers each time you call rand() repeatedly,
   but this will be a different series than previously.

3. The --pretty-print option no longer runs the program too.

4. The igawk script and igawk.1 man page are no longer installed by
   `make install'.  They have been obsolete since gawk 4.0.0.

5. Gawk now has a `intdiv()' function to perform integer division; this is
   primarily useful for the -M option to avoid MPFR division when all
   values involved are integers.

6. Gawk can now be built with CMake.  This is an alternative build
   system for those who may want it; gawk is not going to switch off
   use of the autotools anytime soon, if ever.

7. Gawk now processes a maximum of two hexadecimal digits in \x
   escape sequences inside strings.

8. MirBSD is no longer supported.

9. Pretty printing now preserves comments and places them into the
   pretty-printed file.

10. `make install' now installs shell startup files
    $sysconfdir/profile.d/gawk.{csh,sh} containing shell functions to
    manipulate the AWKPATH and AWKLIBPATH environment variables.  On a Fedora
    system, these files belong in /etc/profile.d, but the appropriate location
    may be different on other platforms.

11. Gawk now supports retryable I/O via PROCINFO[input-file, "RETRY"]; see
    the manual.

12. The API minor version has been increased to two; the get_file()
    API provides access to open redirections. Also see the manual.
=======
Changes from 4.1.2 to 4.1.3
---------------------------

1. Regexp parsing with extra brackets should now be working again. There
   are several new tests to keep this stuff on track.

2. Updated to latest config.guess and config.sub.

XX. A number of bugs have been fixed. See the ChangeLog.
>>>>>>> b378f5ed

Changes from 4.1.1 to 4.1.2
---------------------------

1. The manual has been considerably improved.
	- Thoroughly reviewed and updated.
	- Out-of-date examples replaced.
	- Chapter 15 on MPFR reworked.
	- Summary sections added to all chapters.
	- Exercises added in several chapters.
	- Heavily proof-read and copyedited.

2. The debugger's "restart" command now works again.

3. Redirected getline is now allowed inside BEGINFILE/ENDFILE.

4. A number of bugs have been fixed in the MPFR code.

5. Indirect function calls now work for both built-in and extension functions.

6. Built-in functions are now included in FUNCTAB.

7. POSIX and historical practice require the exclusive use of the English
   alphabet in identifiers.  In non-English locales, it was accidentally
   possible to use "letters" beside those of the English alphabet.  This
   has been fixed. (isalpha and isalnum are NOT our friends.)

   If you feel that you must have this misfeature, use `configure --help'
   to see what option to use when configuring gawk to reenable it.

8. The "where" command has been added to the debugger as an alias
   for "backtrace". This will make life easier for long-time GDB users.

9. Gawk no longer explicitly checks the current directory after doing
   a path search of AWKPATH.  The default value continues to have "." at
   the front, so most people should not be affected.  If you have your own
   AWKPATH setting, be sure to put "." in it somewhere. The documentation
   has been updated and clarified.

10. Infrastructure upgrades: Automake 1.15, Gettext 0.19.4, Libtool 2.4.6,
    Bison 3.0.4.

11. If a user-defined function has a parameter with the same name as another
    user-defined function, it is no longer possible to call the second
    function from inside the first.

12. POSIX requires that the names of function parameters not be the
    same as any of the special built-in variables and also not conflict
    with the names of any functions. Gawk has checked for the former
    since 3.1.7. With --posix, it now also checks for the latter.

13. The test suite should check for necessary locales and skip the tests
    where it matters if support isn't what it should be.

14. Gawk now expects to be compiled on a system with multibyte character
    support.  Systems without such support, at least at the C language
    level, are so obsolete as to not be worth supporting anymore.

15. A number of bugs have been fixed. See the ChangeLog.

Changes from 4.1.0 to 4.1.1
---------------------------

1. The "stat" extension now includes a "devbsize" element which indicates
   the units for the "nblocks" element.

2. The extension facility now works on MinGW. Many of the extensions can be
   built and used directly.

3. A number of bugs in the pretty-printing / profiling code have been fixed.

4. Sockets and two-way pipes now work under MinGW.

5. The debugger now lists source code correctly under Cygwin.

6. Configuration and building with the Mac OS X libreadline should work now.

7. The -O option now works again.

8. The --include option, documented since 4.0, now actually works.

9. Infrastructure updated to automake 1.13.4, bison 3.0.2, and
   libtool 2.4.2.418.

10. The configure script now accepts a --disable-extensions option,
    which disables checking for and building the extensions.

11. The VMS port has been considerably improved. In particular config.h
    is now generated by a DCL script. Also, the extension facility works
    and several of the extensions can be built and used. Currently, the
    extension facility only works on Alpha and Itanium.

12. The API now provides functions pointers for malloc(), calloc(),
    realloc() and free(), to insure that the same memory allocation
    functions are always used. This bumps the minor version by one.

13. The printf quote flag now works correctly in locales with a different
    decimal point character but without a thousands separator character.
    If the thousands separator is a string, it will be correctly added
    to decimal numbers.

14. The readfile extension now has an input parser that will read whole
    files as a single record.

15. A number of bugs have been fixed. See the ChangeLog.

Changes from 4.0.2 to 4.1.0
---------------------------

1. The three executables gawk, pgawk, and dgawk, have been merged into
   one, named just gawk.  As a result:
   	* The -R option is gone
	* Use -D to run the debugger. An optional file argument is a
	  list of commands to run first.
	* Use -o to do pretty-printing only.
	* Use -p to do profiling.
   This considerably reduces gawk's "footprint" and eases the documentation
   burden as well.

2. Gawk now supports high precision arithmetic with MPFR.  The default is
   still double precision, but setting PREC changes things, or using
   the -M / --bignum options.  This support is not compiled in if the MPFR
   library is not available.

3. The new -i option (from xgawk) is used for loading awk library files.
   This differs from -f in that the first non-option argument is treated
   as a script.

4. The new -l option (from xgawk) is used for loading dynamic extensions.

5. The dynamic extension interface has been completely redone!  There is
   now a defined API for C extensions to use.  A C extension acts like
   a function written in awk, except that it cannot do everything that awk
   code can. However, this allows interfacing to any facility that is
   available from C.  This is a major development, see the doc, which has
   a nice shiny new chapter describing everything.

   This support is not compiled in if dynamic loading of shared libraries
   is not supported.

   The old extension mechanism is still supported for compatiblity, but
   it will most definitely be removed at the next major release.

6. The "inplace" extension, built using the new facility, can be used to
   simulate the GNU "sed -i" feature.

7. The and(), or() and xor() functions now take any number of arguments,
   with a minimum of two.

8. New arrays: SYMTAB, FUNCTAB, and PROCINFO["identifiers"]. SYMTAB allows
   indirect access to any defined variable or array; it is possible to
   "walk" the symbol table, if that should be necessary.

9. Support for building gawk with a cross compiler has been improved.

10. Infrastructure upgrades: bison 2.7.1, gettext 0.18.2.1, automake 1.13.1,
    libtool 2.4.2 for the extensions.

Changes from 4.0.1 to 4.0.2
---------------------------

1. Infrastructure upgrades: Autoconf 2.69, Automake 1.12.6, bison 2.7.

2. `fflush()', `nextfile', and `delete array' are all now part of POSIX.

3. fflush() behavior changed to match BWK awk and for POSIX - now both
   fflush() and fflush("") flush all open output redirections.

4. Various minor bug fixes and documentation updates.
 
Changes from 4.0.0 to 4.0.1
---------------------------

1. The default handling of backslash in sub() and gsub() has been reverted to
   the behavior of 3.1. It was silly to think I could break compatibility that
   way, even for standards compliance.

2. Completed the implementation of Rational Range Interpretation.

3. Failure to get the group set is no longer a fatal error.

4. Lots of minor bugs fixed and portability clean-ups along the way. See
   the ChangeLog for details.

Changes from 3.1.8 to 4.0.0
---------------------------

1. The special files /dev/pid, /dev/ppid, /dev/pgrpid and /dev/user are
   now completely gone. Use PROCINFO instead.

2. The POSIX 2008 behavior for `sub' and `gsub' are now the default.
   THIS CHANGES BEHAVIOR!!!!

3. The \s and \S escape sequences are now recognized in regular expressions.

4. The split() function accepts an optional fourth argument which is an array
   to hold the values of the separators.

5. The new -b / --characters-as-bytes option means "hands off my data"; gawk
   won't try to treat input as a multibyte string.

6. There is a new --sandbox option; see the doc.

7. Indirect function calls are now available.

8. Interval expressions are now part of default regular expressions for
   GNU Awk syntax.

9. --gen-po is now correctly named --gen-pot.

10. switch / case is now enabled by default. There's no longer a need
    for a configure-time option.

11. Gawk now supports BEGINFILE and ENDFILE. See the doc for details.

12. Directories named on the command line now produce a warning, not
    a fatal error, unless --posix or --traditional.

13. The new FPAT variable allows you to specify a regexp that matches
    the fields, instead of matching the field separator. The new patsplit()
    function gives the same capability for splitting.

14. All long options now have short options, for use in `#!' scripts.

15. Support for IPv6 is added via the /inet6/... special file. /inet4/...
    forces IPv4 and /inet chooses the system default (probably IPv4).

16. Added a warning for /[:space:]/ that should be /[[:space:]]/.

17. Merged with John Haque's byte code internals. Adds dgawk debugger and
    possibly improved performance.

18. `break' and `continue' are no longer valid outside a loop, even with
    --traditional.

19. POSIX character classes work with --traditional (BWK awk supports them).

20. Nuked redundant --compat, --copyleft, and --usage long options.

21. Arrays of arrays added. See the doc.

22. Per the GNU Coding Standards, dynamic extensions must now define
    a global symbol indicating that they are GPL-compatible. See
    the documentation and example extensions.
    THIS CHANGES BEHAVIOR!!!!

23. In POSIX mode, string comparisons use strcoll/wcscoll.
    THIS CHANGES BEHAVIOR!!!!

24. The option for raw sockets was removed, since it was never implemented.

25. Gawk now treats ranges of the form [d-h] as if they were in the C
    locale, no matter what kind of regexp is being used, and even if
    --posix.  The latest POSIX standard allows this, and the documentation
    has been updated.  Maybe this will stop all the questions about
    [a-z] matching uppercase letters.
    THIS CHANGES BEHAVIOR!!!!

26. PROCINFO["strftime"] now holds the default format for strftime().

27. Updated to latest infrastructure: Autoconf 2.68, Automake 1.11.1,
    Gettext 0.18.1, Bison 2.5.

28. Many code cleanups. Removed code for many old, unsupported systems:
	- Atari
	- Amiga
	- BeOS
	- Cray
	- MIPS RiscOS
	- MS-DOS with Microsoft Compiler
	- MS-Windows with Microsoft Compiler
	- NeXT
	- SunOS 3.x, Sun 386 (Road Runner)
	- Tandem (non-POSIX)
	- Prestandard VAX C compiler for VAX/VMS
	- Probably others that I've forgotten

29. If PROCINFO["sorted_in"] exists, for(iggy in foo) loops sort the
    indices before looping over them.  The value of this element
    provides control over how the indices are sorted before the loop
    traversal starts. See the manual.

30. A new isarray() function exists to distinguish if an item is an array
    or not, to make it possible to traverse multidimensional arrays.

31. asort() and asorti() take a third argument specifying how to sort.
    See the doc.<|MERGE_RESOLUTION|>--- conflicted
+++ resolved
@@ -5,7 +5,6 @@
    are permitted in any medium without royalty provided the copyright
    notice and this notice are preserved.
 
-<<<<<<< HEAD
 Changes from 4.1.x to 4.2.0
 ---------------------------
 
@@ -51,7 +50,7 @@
 
 12. The API minor version has been increased to two; the get_file()
     API provides access to open redirections. Also see the manual.
-=======
+
 Changes from 4.1.2 to 4.1.3
 ---------------------------
 
@@ -61,7 +60,6 @@
 2. Updated to latest config.guess and config.sub.
 
 XX. A number of bugs have been fixed. See the ChangeLog.
->>>>>>> b378f5ed
 
 Changes from 4.1.1 to 4.1.2
 ---------------------------
