   Copyright (C) 2010, 2011, 2012, 2013, 2014, 2015, 2016, 2017, 2018
   Free Software Foundation, Inc.
   
   Copying and distribution of this file, with or without modification,
   are permitted in any medium without royalty provided the copyright
   notice and this notice are preserved.

<<<<<<< HEAD
Changes from 4.2.x to 5.0.0
---------------------------

1. The undocumented configure option and code that enabled the use of
   non-English "letters" in identifiers is now gone.

2. The `--with-whiny-user-strftime' configuration option is now gone.

3. The code now makes some stronger assumptions about a C99 environment.
=======
Changes from 4.2.1 to 4.2.2
---------------------------

1. Support for the POSIX standard %a and %A formats has been added.
>>>>>>> 20a79b31

Changes from 4.2.0 to 4.2.1
---------------------------

1. Support for OS/2 has been brought up to date.  This support was
   accidentally omitted from the initial 4.2 release, for which
   we apologize.

2. The manual received a number of updates to make it format better
   for PDF.

3. A new configure option, --enable-versioned-dir, causes the directory
   holding extensions to include the API version in its name.

4. extension/configure.ac has been improved considerably.

5. In MPFR mode, When ROUNDMODE changes, string values for numerically
   type values will be redone.

6. The various 'inplace' tests now pass on modern BSD systems.

7. A number of bugs, some of them quite significant, have been fixed.
   See the ChangeLog for details.

Changes from 4.1.4 to 4.2.0
---------------------------

1. If not in POSIX mode, changes to ENVIRON are reflected into
   gawk's environment, affecting any programs run by system()
   or for piped redirections. This can also affect built-in routines, such
   as mktime(), which is typically influenced by the TZ environment variable.

2. The series of numbers returned by rand() should now be "more
   random" than previously.  Gawk's rand() remains repeatable; you will
   get the same series of numbers each time you call rand() repeatedly,
   but this will be a different series than previously.

3. Multiple changes related to the pretty printer:

   * The --pretty-print option no longer runs the program too.

   * Pretty printing now preserves comments and places them into the
     pretty-printed file.

   * Pretty-printing now uses the original text of constant numeric values
     for pretty-printing and profiling.

   * Pretty-printing now preserves parenthesized expressions as they
     were in the source file. This solves several niggling corner cases
     with such things.

4. The igawk script and igawk.1 man page are no longer installed by
   `make install'.  They have been obsolete since gawk 4.0.0.

5. Gawk can now be built with CMake.  This is an alternative build
   system for those who may want it; gawk is not going to switch off
   use of the autotools anytime soon, if ever.

6. Gawk now processes a maximum of two hexadecimal digits in \x
   escape sequences inside strings.

7. Setting PROCINFO["redirection", "NONFATAL"] to true makes I/O
   errors for "redirection" not fatal, setting ERRNO. Setting
   PROCINFO["NONFATAL"] makes all I/O nonfatal. See the manual.

8. MirBSD is no longer supported.

9. `make install' now installs shell startup files
   $sysconfdir/profile.d/gawk.{csh,sh} containing shell functions to
   manipulate the AWKPATH and AWKLIBPATH environment variables.  On a Fedora
   system, these files belong in /etc/profile.d, but the appropriate location
   may be different on other platforms.

10. Gawk now supports retryable I/O via PROCINFO[input-file, "RETRY"]; see
    the manual.

11. The C API has undergone changes that break binary compatibility with
    the previous version. Thus the API version is now at 2.0.  YOU WILL
    NEED TO RECOMPILE YOUR EXTENSIONS to work with this version of gawk.
    Source code compatibility remains intact, although you will get
    compiler warnings if you do not revise your extensions. We strongly
    recommend that you do so.  Fortunately, the changes are fairly minor
    and straightforward.

    See the manual for the new features.

12. Revisions in the POSIX standard remove the special case for POSIX
    mode when FS = " " where newline was not a field separator. The code
    and doc have been updated.

13. Gawk now supports strongly typed regexp constants. Such constants
    look like @/.../.  You can assign them to variables, pass them to
    functions, use them in ~, !~ and the case part of a switch statement.
    More details are provided in the manual.

14. The new typeof() function can be used to indicate if a variable or
    array element is an array, regexp, string or number.

15. As promised when 4.1 was released, the old extension mechanism,
    using the `extension' function, is now gone.

16. Support for GNU/Linux on Alpha systems has been removed.

17. Optimizations are now enabled by default. Use the new -s/--no-optimize
    option(s) to disable them.  Pretty-printing and profiling automatically
    disable optimizations so that the output program is the same as the
    original input program.

18. Gawk now uses fwrite_unlocked if it's available. This yields a 7% - 18%
    improvement in raw output speed (gawk '{ print }' on a large file).

19. Passing negative operands to any of the bitwise functions now
    produces a fatal error.

20. Programs that toggle IGNORECASE a lot should now be noticeably faster.

21. The mktime function now accepts an optional second argument. If this
    argument is present and is non-zero or non-null, the time will be converted
    from UTC instead of from the local timezone.

22. The FIELDWIDTHS parsing syntax has been enhanced to allow specifying
    how many characters to skip before a field starts. It also allows
    specifying '*' as the last character to mean "the rest of the record".
    Field splitting with FIELDWIDTHS now sets NF correctly.  The documentation
    for FIELDWIDTHS in the manual has been considerably reorganized and
    improved as well.

23. The PROCINFO["argv"] array records all of gawk's command line arguments
    as gawk received them (the values of the C level argv array).

24. The DJGPP port has been revived and now has an official maintainer.

25. The manual has been translated into Italian!  The translation is
    included in the distribution.

Changes from 4.1.3 to 4.1.4
---------------------------

1. Updated to GNU autoconf 2.69, automake 1.15, gettext 0.19.7,
   texinfo 6.1, texinfo.tex 2016-02-05.07, libtool 2.4.6.

2. z/OS support updated.

3. At the beginning of each statement, the debugger now checks and
   reports watchpoints that have fired before checking for breakpoints.
   This gives more natural behavior to the user.

4. The "exit" command has been added to the debugger as an alias
   for "quit".

5. AIX 7.1 should pass the test suite now.  Similar for Minix.

6. VMS support has been updated.

7. The profiler / pretty-printer now chains else-if statements instead
   of causing cascading elses.

8. The return value of system() has been enhanced to convey more information.
   See the doc.

9. Attempting to write to the "to" end of a two-way pipe that has been
   closed is now a fatal error. Similarly, so is reading from the "from"
   end that has been closed.

10. MinGW support has been updated.

11. The -d option now allows -d- to print to standard output.

12. Error messages for --help and in other instances should now get
    translated correctly.

13. A new environment variable GAWK_LOCALE_DIR may be set to locate the .mo
    file for gawk itself.

14. The DJGPP port is now officially deprecated.

15. A number of bugs have been fixed. See the ChangeLog.

Changes from 4.1.2 to 4.1.3
---------------------------

1. Regexp parsing with extra brackets should now be working again. There
   are several new tests to keep this stuff on track.

2. Updated to latest config.guess and config.sub.

3. A (small) number of bugs have been fixed. See the ChangeLog.

Changes from 4.1.1 to 4.1.2
---------------------------

1. The manual has been considerably improved.
	- Thoroughly reviewed and updated.
	- Out-of-date examples replaced.
	- Chapter 15 on MPFR reworked.
	- Summary sections added to all chapters.
	- Exercises added in several chapters.
	- Heavily proof-read and copyedited.

2. The debugger's "restart" command now works again.

3. Redirected getline is now allowed inside BEGINFILE/ENDFILE.

4. A number of bugs have been fixed in the MPFR code.

5. Indirect function calls now work for both built-in and extension functions.

6. Built-in functions are now included in FUNCTAB.

7. POSIX and historical practice require the exclusive use of the English
   alphabet in identifiers.  In non-English locales, it was accidentally
   possible to use "letters" beside those of the English alphabet.  This
   has been fixed. (isalpha and isalnum are NOT our friends.)

   If you feel that you must have this misfeature, use `configure --help'
   to see what option to use when configuring gawk to reenable it.

8. The "where" command has been added to the debugger as an alias
   for "backtrace". This will make life easier for long-time GDB users.

9. Gawk no longer explicitly checks the current directory after doing
   a path search of AWKPATH.  The default value continues to have "." at
   the front, so most people should not be affected.  If you have your own
   AWKPATH setting, be sure to put "." in it somewhere. The documentation
   has been updated and clarified.

10. Infrastructure upgrades: Automake 1.15, Gettext 0.19.4, Libtool 2.4.6,
    Bison 3.0.4.

11. If a user-defined function has a parameter with the same name as another
    user-defined function, it is no longer possible to call the second
    function from inside the first.

12. POSIX requires that the names of function parameters not be the
    same as any of the special built-in variables and also not conflict
    with the names of any functions. Gawk has checked for the former
    since 3.1.7. With --posix, it now also checks for the latter.

13. The test suite should check for necessary locales and skip the tests
    where it matters if support isn't what it should be.

14. Gawk now expects to be compiled on a system with multibyte character
    support.  Systems without such support, at least at the C language
    level, are so obsolete as to not be worth supporting anymore.

15. A number of bugs have been fixed. See the ChangeLog.

Changes from 4.1.0 to 4.1.1
---------------------------

1. The "stat" extension now includes a "devbsize" element which indicates
   the units for the "nblocks" element.

2. The extension facility now works on MinGW. Many of the extensions can be
   built and used directly.

3. A number of bugs in the pretty-printing / profiling code have been fixed.

4. Sockets and two-way pipes now work under MinGW.

5. The debugger now lists source code correctly under Cygwin.

6. Configuration and building with the Mac OS X libreadline should work now.

7. The -O option now works again.

8. The --include option, documented since 4.0, now actually works.

9. Infrastructure updated to automake 1.13.4, bison 3.0.2, and
   libtool 2.4.2.418.

10. The configure script now accepts a --disable-extensions option,
    which disables checking for and building the extensions.

11. The VMS port has been considerably improved. In particular config.h
    is now generated by a DCL script. Also, the extension facility works
    and several of the extensions can be built and used. Currently, the
    extension facility only works on Alpha and Itanium.

12. The API now provides functions pointers for malloc(), calloc(),
    realloc() and free(), to insure that the same memory allocation
    functions are always used. This bumps the minor version by one.

13. The printf quote flag now works correctly in locales with a different
    decimal point character but without a thousands separator character.
    If the thousands separator is a string, it will be correctly added
    to decimal numbers.

14. The readfile extension now has an input parser that will read whole
    files as a single record.

15. A number of bugs have been fixed. See the ChangeLog.

Changes from 4.0.2 to 4.1.0
---------------------------

1. The three executables gawk, pgawk, and dgawk, have been merged into
   one, named just gawk.  As a result:
   	* The -R option is gone
	* Use -D to run the debugger. An optional file argument is a
	  list of commands to run first.
	* Use -o to do pretty-printing only.
	* Use -p to do profiling.
   This considerably reduces gawk's "footprint" and eases the documentation
   burden as well.

2. Gawk now supports high precision arithmetic with MPFR.  The default is
   still double precision, but setting PREC changes things, or using
   the -M / --bignum options.  This support is not compiled in if the MPFR
   library is not available.

3. The new -i option (from xgawk) is used for loading awk library files.
   This differs from -f in that the first non-option argument is treated
   as a script.

4. The new -l option (from xgawk) is used for loading dynamic extensions.

5. The dynamic extension interface has been completely redone!  There is
   now a defined API for C extensions to use.  A C extension acts like
   a function written in awk, except that it cannot do everything that awk
   code can. However, this allows interfacing to any facility that is
   available from C.  This is a major development, see the doc, which has
   a nice shiny new chapter describing everything.

   This support is not compiled in if dynamic loading of shared libraries
   is not supported.

   The old extension mechanism is still supported for compatiblity, but
   it will most definitely be removed at the next major release.

6. The "inplace" extension, built using the new facility, can be used to
   simulate the GNU "sed -i" feature.

7. The and(), or() and xor() functions now take any number of arguments,
   with a minimum of two.

8. New arrays: SYMTAB, FUNCTAB, and PROCINFO["identifiers"]. SYMTAB allows
   indirect access to any defined variable or array; it is possible to
   "walk" the symbol table, if that should be necessary.

9. Support for building gawk with a cross compiler has been improved.

10. Infrastructure upgrades: bison 2.7.1, gettext 0.18.2.1, automake 1.13.1,
    libtool 2.4.2 for the extensions.

Changes from 4.0.1 to 4.0.2
---------------------------

1. Infrastructure upgrades: Autoconf 2.69, Automake 1.12.6, bison 2.7.

2. `fflush()', `nextfile', and `delete array' are all now part of POSIX.

3. fflush() behavior changed to match BWK awk and for POSIX - now both
   fflush() and fflush("") flush all open output redirections.

4. Various minor bug fixes and documentation updates.
 
Changes from 4.0.0 to 4.0.1
---------------------------

1. The default handling of backslash in sub() and gsub() has been reverted to
   the behavior of 3.1. It was silly to think I could break compatibility that
   way, even for standards compliance.

2. Completed the implementation of Rational Range Interpretation.

3. Failure to get the group set is no longer a fatal error.

4. Lots of minor bugs fixed and portability clean-ups along the way. See
   the ChangeLog for details.

Changes from 3.1.8 to 4.0.0
---------------------------

1. The special files /dev/pid, /dev/ppid, /dev/pgrpid and /dev/user are
   now completely gone. Use PROCINFO instead.

2. The POSIX 2008 behavior for `sub' and `gsub' are now the default.
   THIS CHANGES BEHAVIOR!!!!

3. The \s and \S escape sequences are now recognized in regular expressions.

4. The split() function accepts an optional fourth argument which is an array
   to hold the values of the separators.

5. The new -b / --characters-as-bytes option means "hands off my data"; gawk
   won't try to treat input as a multibyte string.

6. There is a new --sandbox option; see the doc.

7. Indirect function calls are now available.

8. Interval expressions are now part of default regular expressions for
   GNU Awk syntax.

9. --gen-po is now correctly named --gen-pot.

10. switch / case is now enabled by default. There's no longer a need
    for a configure-time option.

11. Gawk now supports BEGINFILE and ENDFILE. See the doc for details.

12. Directories named on the command line now produce a warning, not
    a fatal error, unless --posix or --traditional.

13. The new FPAT variable allows you to specify a regexp that matches
    the fields, instead of matching the field separator. The new patsplit()
    function gives the same capability for splitting.

14. All long options now have short options, for use in `#!' scripts.

15. Support for IPv6 is added via the /inet6/... special file. /inet4/...
    forces IPv4 and /inet chooses the system default (probably IPv4).

16. Added a warning for /[:space:]/ that should be /[[:space:]]/.

17. Merged with John Haque's byte code internals. Adds dgawk debugger and
    possibly improved performance.

18. `break' and `continue' are no longer valid outside a loop, even with
    --traditional.

19. POSIX character classes work with --traditional (BWK awk supports them).

20. Nuked redundant --compat, --copyleft, and --usage long options.

21. Arrays of arrays added. See the doc.

22. Per the GNU Coding Standards, dynamic extensions must now define
    a global symbol indicating that they are GPL-compatible. See
    the documentation and example extensions.
    THIS CHANGES BEHAVIOR!!!!

23. In POSIX mode, string comparisons use strcoll/wcscoll.
    THIS CHANGES BEHAVIOR!!!!

24. The option for raw sockets was removed, since it was never implemented.

25. Gawk now treats ranges of the form [d-h] as if they were in the C
    locale, no matter what kind of regexp is being used, and even if
    --posix.  The latest POSIX standard allows this, and the documentation
    has been updated.  Maybe this will stop all the questions about
    [a-z] matching uppercase letters.
    THIS CHANGES BEHAVIOR!!!!

26. PROCINFO["strftime"] now holds the default format for strftime().

27. Updated to latest infrastructure: Autoconf 2.68, Automake 1.11.1,
    Gettext 0.18.1, Bison 2.5.

28. Many code cleanups. Removed code for many old, unsupported systems:
	- Atari
	- Amiga
	- BeOS
	- Cray
	- MIPS RiscOS
	- MS-DOS with Microsoft Compiler
	- MS-Windows with Microsoft Compiler
	- NeXT
	- SunOS 3.x, Sun 386 (Road Runner)
	- Tandem (non-POSIX)
	- Prestandard VAX C compiler for VAX/VMS
	- Probably others that I've forgotten

29. If PROCINFO["sorted_in"] exists, for(iggy in foo) loops sort the
    indices before looping over them.  The value of this element
    provides control over how the indices are sorted before the loop
    traversal starts. See the manual.

30. A new isarray() function exists to distinguish if an item is an array
    or not, to make it possible to traverse multidimensional arrays.

31. asort() and asorti() take a third argument specifying how to sort.
    See the doc.<|MERGE_RESOLUTION|>--- conflicted
+++ resolved
@@ -5,7 +5,6 @@
    are permitted in any medium without royalty provided the copyright
    notice and this notice are preserved.
 
-<<<<<<< HEAD
 Changes from 4.2.x to 5.0.0
 ---------------------------
 
@@ -15,12 +14,11 @@
 2. The `--with-whiny-user-strftime' configuration option is now gone.
 
 3. The code now makes some stronger assumptions about a C99 environment.
-=======
+
 Changes from 4.2.1 to 4.2.2
 ---------------------------
 
 1. Support for the POSIX standard %a and %A formats has been added.
->>>>>>> 20a79b31
 
 Changes from 4.2.0 to 4.2.1
 ---------------------------
