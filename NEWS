   Copyright (C) 2019, 2020, 2021 Free Software Foundation, Inc.
   
   Copying and distribution of this file, with or without modification,
   are permitted in any medium without royalty provided the copyright
   notice and this notice are preserved.

Changes from 5.1.x to 5.2.0
---------------------------

1. Numeric scalars now compare in the same way as C for the relational
operators. Comparison order for sorting has not changed.  This only
makes a difference when comparing Infinity and NaN values with
regular numbers; it should not be noticeable most of the time.

2. If the AWK_HASH environment variable is set to "fnv1a" gawk will
use the FNV1-A hash function for associative arrays.

<<<<<<< HEAD
3. There is now a new function, mkbool(), that creates Boolean-typed
values.  These values *are* numbers, but they are also tagged as
Boolean. This is mainly for use with data exchange to/from languages
or environments that support real Boolean values. See the manual
for details.
=======
3. The CMake infrastructure has been removed. In the five years it was in
the tree, nobody used it, and it was not updated.
>>>>>>> 5e3eb6dc

Changes from 5.1.0 to 5.1.1
---------------------------

1. Infrastructure upgrades: Bison 3.7.1, Gettext 0.20.2, Automake 1.16.3.

2. asort and asorti now allow FUNCTAB and SYMTAB as the first argument if a
   second destination array is supplied. Similarly, using either array as
   the second argument is now a fatal error. Additionally, using either
   array as the destination for split(), match(), etc. also causes a
   fatal error.

3. The new -I/--trace option prints a trace of the byte codes as they
   are executed.

4. A number of subtle bugs relating to MPFR mode that caused differences
   between regular operation and MPFR mode have been fixed.

5. The API now handles MPFR/GMP values slightly differently, requiring
   different memory management for those values. See the manual for the
   details if you have an extension using those values.  As a result,
   the minor version was incremented.

6. $0 and the fields are now cleared before starting a BEGINFILE rule.

7. The duplication of m4 and build-aux directories between the main
   directory and the extension directory has been removed. This
   simplifies the distribution.

8. The test suite has been improved, making it easier to run the entire
   suite with -M. Use `GAWK_TEST_ARGS=-M make check' to do so.

9. Profiling and pretty-printing output has been modified slightly so
   that functions are presented in a reasonable order with respect
   to the namespaces that contain them.

10. Several example programs in the manual have been updated to their
    modern POSIX equivalents.

11. Handling of Infinity and NaN values has been improved.

12. There has been a general tightening up of the use of const and
    of types.

13. The "no effect" lint warnings have been fixed up and now behave
    more sanely.

14. There have been numerous minor code cleanups and bug fixes. See the
    ChangeLog for details.

Changes from 5.0.1 to 5.1.0
---------------------------

1. The major version of the API is bumped to 3, something that should
   have happened at the 5.0.0 release but didn't.

2. A number of memory leak issues have been fixed.

3. Infrastructure upgrades: Bison 3.5.4, Texinfo 6.7, Gettext 0.20.1,
   Automake 1.16.2.

4. The indexing in the manual has been thoroughly revised, in particular
   making use of the facilities in Texinfo 6.7.  That version (or newer)
   must be used to format the manual.

5. MSYS2 is now supported out-of-the-box by configure.

6. Several bugs have been fixed.  See the ChangeLog for details.

Changes from 5.0.0 to 5.0.1
---------------------------

1. A number of ChangeLog.1 files that were left out of the distribution
   have been restored.

2. Multiple syntax errors should no longer be able to cause a core dump.

3. Sandbox mode now disallows assigning new filename values in ARGV that
   were not there when gawk was invoked.

4. There are many small documentation improvements in the manual.

5. The new argument "no-ext" to --lint disables ``XXX is a gawk extension''
   lint warnings.

6. Infrastructure upgrades: Bison 3.4.

7. A number of bugs, some of them quite significant, have been fixed.
   See the ChangeLog for details.

Changes from 4.2.1 to 5.0.0
---------------------------

1. Support for the POSIX standard %a and %A printf formats has been added.

2. The test infrastructure has been greatly improved, simplifying the
   contents of test/Makefile.am and making it possible to generate
   pc/Makefile.tst from test/Makefile.in.

3. The regex routines have been replaced with those from GNULIB, allowing
   me to stop carrying forward decades of changes against the original
   ones from GLIBC.

4. Infrastructure upgrades: Bison 3.3, Automake 1.16.1, Gettext 0.19.8.1,
   makeinfo 6.5.

5. The undocumented configure option and code that enabled the use of
   non-English "letters" in identifiers is now gone.

6. The `--with-whiny-user-strftime' configuration option is now gone.

7. The code now makes some stronger assumptions about a C99 environment.

8. PROCINFO["platform"] yields a string indicating the platform for
   which gawk was compiled.

9. Writing to elements of SYMTAB that are not variable names now
   causes a fatal error. THIS CHANGES BEHAVIOR.

10. Comment handling in the pretty-printer has been reworked almost completely
    from scratch. As a result, comments in many corner cases that were
    previously lost are now included in the formatted output.

11. Namespaces have been implemented! See the manual.  One consequence of this
    is that files included with -i, read with -f, and command line program
    segments must all be self-contained syntactic units. E.g., you can no
    longer do something like this:

   	gawk -e 'BEGIN {' -e 'print "hello" }'

12. Gawk now uses the locale settings for ignoring case in single byte
    locales, instead of hardwiring in Latin-1.

13. A number of bugs, some of them quite significant, have been fixed.
    See the ChangeLog for details.<|MERGE_RESOLUTION|>--- conflicted
+++ resolved
@@ -15,16 +15,14 @@
 2. If the AWK_HASH environment variable is set to "fnv1a" gawk will
 use the FNV1-A hash function for associative arrays.
 
-<<<<<<< HEAD
-3. There is now a new function, mkbool(), that creates Boolean-typed
+3. The CMake infrastructure has been removed. In the five years it was in
+the tree, nobody used it, and it was not updated.
+
+4. There is now a new function, mkbool(), that creates Boolean-typed
 values.  These values *are* numbers, but they are also tagged as
 Boolean. This is mainly for use with data exchange to/from languages
 or environments that support real Boolean values. See the manual
 for details.
-=======
-3. The CMake infrastructure has been removed. In the five years it was in
-the tree, nobody used it, and it was not updated.
->>>>>>> 5e3eb6dc
 
 Changes from 5.1.0 to 5.1.1
 ---------------------------
