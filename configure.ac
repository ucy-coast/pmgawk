dnl
dnl configure.ac --- autoconf input file for gawk
dnl
dnl Copyright (C) 1995-2015 the Free Software Foundation, Inc.
dnl
dnl This file is part of GAWK, the GNU implementation of the
dnl AWK Programming Language.
dnl
dnl GAWK is free software; you can redistribute it and/or modify
dnl it under the terms of the GNU General Public License as published by
dnl the Free Software Foundation; either version 3 of the License, or
dnl (at your option) any later version.
dnl
dnl GAWK is distributed in the hope that it will be useful,
dnl but WITHOUT ANY WARRANTY; without even the implied warranty of
dnl MERCHANTABILITY or FITNESS FOR A PARTICULAR PURPOSE.  See the
dnl GNU General Public License for more details.
dnl
dnl You should have received a copy of the GNU General Public License
dnl along with this program; if not, write to the Free Software
dnl Foundation, Inc., 51 Franklin Street, Fifth Floor, Boston, MA  02110-1301, USA
dnl

dnl Process this file with autoconf to produce a configure script.

<<<<<<< HEAD
AC_INIT([GNU Awk],[4.1.60],[bug-gawk@gnu.org],[gawk])
=======
AC_INIT([GNU Awk], 4.1.3a, bug-gawk@gnu.org, gawk)
>>>>>>> d992c45d

# This is a hack. Different versions of install on different systems
# are just too different. Chuck it and use install-sh.
#
# If the user supplies $INSTALL, figure they know what they're doing.
#
# With Autoconf 2.5x, this needs to come very early on, but *after*
# the INIT macro. Sigh.

if test "x$INSTALL" = "x"
then
	INSTALL="$srcdir/install-sh -c"
	export INSTALL
fi

AC_PREREQ([2.69])
AM_INIT_AUTOMAKE([1.15 dist-xz dist-lzip])

AC_CONFIG_MACRO_DIR([m4])

dnl Additional argument stuff
AC_ARG_WITH(whiny-user-strftime, [  --with-whiny-user-strftime	Force use of included version of strftime for deficient systems],
	if test "$withval" = yes
	then
		AC_DEFINE(USE_INCLUDED_STRFTIME, 1,
			  [force use of our version of strftime])
	fi
)
AC_ARG_ENABLE([lint], [  --disable-lint	Disable gawk lint checking],
	if test "$enableval" = no
	then
		AC_DEFINE(NO_LINT, 1, [disable lint checks])
	fi
)
AC_ARG_ENABLE([severe-portability-problems], [  --enable-severe-portability-problems	Enable really nasty portability problems],
	if test "$enableval" = yes
	then
		AC_DEFINE(I_DONT_KNOW_WHAT_IM_DOING, 1, [enable severe portability problems])
	fi
)

AC_CANONICAL_HOST
AC_USE_SYSTEM_EXTENSIONS

dnl checks for programs
AC_PROG_EGREP
AC_PROG_YACC
AC_PROG_LN_S
AC_PROG_CC
AC_PROG_CPP

AC_OBJEXT
AC_EXEEXT

AC_PROG_INSTALL
AC_PROG_MAKE_SET

# This is mainly for my use during testing and development.
# Yes, it's a bit of a hack.
AC_MSG_CHECKING([for special development options])
if test -f $srcdir/.developing
then
	# add other debug flags as appropriate, save GAWKDEBUG for emergencies
	CFLAGS="$CFLAGS -DARRAYDEBUG -DYYDEBUG -DLOCALEDEBUG"

	# turn on compiler warnings if we're doing development
	# enable debugging using macros also
	if test "$GCC" = yes
	then
		CFLAGS="$CFLAGS -Wall -fno-builtin -g3"
	fi
	AC_MSG_RESULT([yes])
else
	AC_MSG_RESULT([no])
	CFLAGS="$CFLAGS -DNDEBUG"	# turn off assertions
fi

AC_SUBST(CFLAGS)

# shared library suffix for dynamic loading:
AC_SUBST(acl_shlibext)
# default shared library location
AC_SUBST([pkgextensiondir], ['${pkglibdir}'])

dnl checks for systems
AC_ZOS_USS
AC_SEARCH_LIBS([strerror],[cposix])
AC_SYS_LARGEFILE
GAWK_AC_AIX_TWEAK
GAWK_AC_LINUX_ALPHA

AC_MSG_CHECKING([if we are using EBCDIC])
AC_EGREP_CPP([gnu_gawk_in_ebcdic],
[#if 'a' == 0x81
gnu_gawk_in_ebcdic
#endif],
[AC_DEFINE(USE_EBCDIC, 1, Define to 1 if the character set is EBCDIC)
 use_ebcdic=yes],
[use_ebcdic=no])
AC_MSG_RESULT([$use_ebcdic])

if test "$ISC" = 1	# will be set by test for ISC
then
dnl	need -D_SYSV3 for ISC
	CFLAGS="$CFLAGS -D_SYSV3"
fi

dnl Set the programming language for checks. Fortunately,
dnl this only needs to be set once, since everything is in C.
AC_LANG([C])

dnl initialize GNU gettext
AM_GNU_GETTEXT([external])
AM_GNU_GETTEXT_VERSION([0.19.4])
AM_LANGINFO_CODESET
gt_LC_MESSAGES

dnl checks for header files
AC_CHECK_HEADERS(arpa/inet.h fcntl.h limits.h locale.h libintl.h mcheck.h \
	netdb.h netinet/in.h stdarg.h stddef.h string.h \
	sys/ioctl.h sys/param.h sys/select.h sys/socket.h sys/time.h unistd.h \
	termios.h stropts.h wchar.h wctype.h)
AC_HEADER_STDC
AC_HEADER_STDBOOL
AC_HEADER_SYS_WAIT
AC_HEADER_TIME

if test "$ac_cv_header_string_h" = yes
then
	AC_CHECK_HEADERS(memory.h)
else
	AC_CHECK_HEADERS(strings.h)
fi

dnl Check cross compiling
AM_CONDITIONAL([TEST_CROSS_COMPILE], [test "x$build_alias" != "x$host_alias"])

dnl checks for typedefs
AC_TYPE_PID_T
AC_TYPE_SIZE_T
AC_TYPE_GETGROUPS
AC_TYPE_LONG_LONG_INT
AC_TYPE_UNSIGNED_LONG_LONG_INT
AC_TYPE_INTMAX_T
AC_TYPE_UINTMAX_T
AC_CHECK_TYPE(ssize_t, int)
AC_CHECK_SIZEOF(unsigned int)
AC_CHECK_SIZEOF(unsigned long)
dnl see if time_t is defined in <sys/types.h>
AC_COMPILE_IFELSE([AC_LANG_PROGRAM([[#include <sys/types.h>]], [[
	time_t foo;
	foo = 0;
]])],[AC_DEFINE(TIME_T_IN_SYS_TYPES_H, 1,
		  some systems define this type here)],[])
dnl check for wctype_t in <wctype.h>
AC_COMPILE_IFELSE([AC_LANG_PROGRAM([[#include <wctype.h>]], [[
	wctype_t foo;
	foo = 0;
]])],[AC_DEFINE(HAVE_WCTYPE_T, 1, systems should define this type here)],[])
dnl check for wint_t in <wctype.h>
AC_COMPILE_IFELSE([AC_LANG_PROGRAM([[#include <wctype.h>]], [[
	wint_t foo;
	foo = 0;
]])],[AC_DEFINE(HAVE_WINT_T, 1, systems should define this type here)],[])
dnl check for sockaddr_storage
AC_COMPILE_IFELSE([AC_LANG_PROGRAM([[#include <sys/types.h>
#include <sys/socket.h>]], [[
	struct sockaddr_storage foo;
]])],[AC_DEFINE(HAVE_SOCKADDR_STORAGE, 1, newer systems define this type here)],[])

dnl Borrwed from rsync, thanks to to Jim Meyering.

dnl Check for socklen_t: historically on BSD it is an int, and in
dnl POSIX 1g it is a type of its own, but some platforms use different
dnl types for the argument to getsockopt, getpeername, etc.  So we
dnl have to test to find something that will work.

dnl This is no good, because passing the wrong pointer on C compilers is
dnl likely to only generate a warning, not an error.

AC_DEFUN([TYPE_SOCKLEN_T],
[
   AC_CHECK_TYPE([socklen_t], ,[
      AC_MSG_CHECKING([for socklen_t equivalent])
      AC_CACHE_VAL([rsync_cv_socklen_t_equiv],
      [
         # Systems have either "struct sockaddr *" or
         # "void *" as the second argument to getpeername
         rsync_cv_socklen_t_equiv=
         for arg2 in "struct sockaddr" void; do
            for t in int size_t unsigned long "unsigned long"; do
               AC_COMPILE_IFELSE([AC_LANG_PROGRAM([[
#include <sys/types.h>
#include <sys/socket.h>

                  int getpeername (int, $arg2 *, $t *);
               ]], [[
                  $t len;
                  getpeername(0,0,&len);
               ]])],[
                  rsync_cv_socklen_t_equiv="$t"
                  break
               ],[])
            done
         done

         if test "x$rsync_cv_socklen_t_equiv" = x; then
dnl		Some systems get this. Default to int.  -- ADR
dnl            AC_MSG_ERROR([Cannot find a type to use in place of socklen_t])
		rsync_cv_socklen_t_equiv=int
         fi
      ])
      AC_MSG_RESULT($rsync_cv_socklen_t_equiv)
      AC_DEFINE_UNQUOTED(socklen_t, $rsync_cv_socklen_t_equiv,
			[type to use in place of socklen_t if not defined])],
      [#include <sys/types.h>
#include <sys/socket.h>])
])
TYPE_SOCKLEN_T

dnl Check for C11 _Noreturn
GAWK_AC_NORETURN

dnl checks for functions
AC_FUNC_MKTIME
case "$ac_cv_func_working_mktime" in
yes)	AC_DEFINE(HAVE_MKTIME, 1, [we have the mktime function])
	;;
esac

AC_CHECK_FUNC(getaddrinfo, [AC_DEFINE(HAVE_GETADDRINFO, 1, [have getaddrinfo])],
	      [AC_CHECK_LIB(socket, getaddrinfo,
			    [AC_DEFINE(HAVE_GETADDRINFO, 1,
				       [have getaddrinfo])])])

AC_SEARCH_LIBS(fmod, m)
AC_SEARCH_LIBS(isinf, m)
AC_SEARCH_LIBS(ismod, m)
dnl Don't look for libsigsegv on OSF/1, gives us severe headaches
case $host_os in
osf1)	: ;;
*)
	gl_LIBSIGSEGV
	;;
esac

# Need the check for mkstemp and tmpfile for missing_d/snprintf.c.
AC_CHECK_FUNCS(__etoa_l atexit btowc fmod getgrent getgroups grantpt \
	isascii iswctype iswlower iswupper mbrlen \
	memcmp memcpy memcpy_ulong memmove memset \
	memset_ulong mkstemp posix_openpt setenv setlocale setsid sigprocmask \
	snprintf strchr \
	strerror strftime strcasecmp strncasecmp strcoll strtod strtoul \
	system tmpfile towlower towupper tzset usleep waitpid wcrtomb \
	wcscoll wctype)
dnl this check is for both mbrtowc and the mbstate_t type, which is good
AC_FUNC_MBRTOWC

dnl check for dynamic linking
dnl This is known to be very primitive
AC_ARG_ENABLE([extensions],
	[AS_HELP_STRING([--disable-extensions], [disable dynamic extensions (default is detect)])])
if test "x$enable_extensions" != "xno"; then
	extensions_supported=no

	dnl On MirBSD (and probably other systems), don't even try.
	case $host_os in
	mirbsd* | openedition*)	# OS/390 z/OS POSIX layer
		;;
	*)
	AC_CHECK_HEADER(dlfcn.h,
		[
		# Check this separately. Some systems have dlopen
		# in libc. Notably freebsd and cygwin.
		# HP-NSK has it in zrldsrl
		AC_SEARCH_LIBS(dlopen, dl zrldsrl, gawk_have_dlopen=yes, gawk_have_dlopen=no)
		# Only do DYNAMIC if we have the lib. z/OS (some versions) have
		# the header but not the lib, apparently
		if test "$gawk_have_dlopen" = yes
		then
			extensions_supported=yes
			AC_DEFINE([DYNAMIC], 1, [dynamic loading is possible])
			# Add -export-dynamic for old extensions. Only works for GCC
			if test "$GCC" = yes; then
				case $host_os in
				linux*|freebsd*)
					LDFLAGS="$LDFLAGS -Wl,-export-dynamic"
					;;
				esac
			fi
		fi
	])
		;;
	esac

	if test "x$enable_extensions$extensions_supported" = "xyesno"; then
		AC_MSG_ERROR([extension support requested, but unavailable])
	fi
	enable_extensions=$extensions_supported
	AM_CONDITIONAL([ENABLE_EXTENSIONS], [test "x$enable_extensions" = "xyes"])
fi

dnl check for how to use getpgrp
dnl have to hardwire it for VMS POSIX. Sigh.
dnl ditto for BeOS, OS/2, and MS-DOS.
case $host_os in
vms*|beos*|os2*|msdos)
	AC_DEFINE(GETPGRP_VOID, 1,
	  [Define to 1 if the getpgrp function requires zero arguments.])
	;;
*)	AC_FUNC_GETPGRP
	;;
esac

dnl check for printf %F format
AC_MSG_CHECKING([for printf %F format])
AC_RUN_IFELSE([
AC_LANG_SOURCE([
#include <stdio.h>

int main()
{
	char buf[[100]];

	sprintf(buf, "%F", 123.45);

	if (strcmp(buf, "123.450000") == 0)
		return 0;
	else
		return 1;
}
])],
	has_f_format=yes,
	has_f_format=no,
	has_f_format=no  dnl Cross-compiling, assuming the worst.
)
if test "$has_f_format" = yes; then
	AC_DEFINE(PRINTF_HAS_F_FORMAT, 1, [Define to 1 if *printf supports %F format])
fi
AC_MSG_RESULT($has_f_format)

dnl check for sockets
GAWK_AC_LIB_SOCKETS

dnl check for readline support
GAWK_CHECK_READLINE

dnl check for mpfr support
GNUPG_CHECK_MPFR

dnl checks for structure members
AC_CHECK_MEMBERS([struct stat.st_blksize])
AC_CHECK_MEMBERS([struct passwd.pw_passwd],,,[
#include <sys/types.h>
#include <pwd.h>
])
AC_CHECK_MEMBERS([struct group.gr_passwd],,,[
#include <sys/types.h>
#include <grp.h>
])
AC_STRUCT_TM
AC_STRUCT_TIMEZONE

dnl checks for compiler characteristics
AC_C_CHAR_UNSIGNED
AC_C_CONST
AC_C_RESTRICT
AC_C_INLINE
AC_C_STRINGIZE

AC_CONFIG_HEADERS([config.h:configh.in])
AH_BOTTOM([#include "custom.h"])

dnl Crude but small hack to make plug-ins work on Mac OS X
dnl We should really use the libtool value for shrext_cmds, but that
dnl is not available here, since we do not use libtool at the top level.
case $acl_shlibext in
dylib)	GAWKLIBEXT=so ;;	# MacOS uses .dylib for shared libraries, but libtool uses .so for modules
*) GAWKLIBEXT=$acl_shlibext ;;
esac
AC_SUBST(GAWKLIBEXT)

AC_CONFIG_FILES(Makefile
	awklib/Makefile
	doc/Makefile
	extras/Makefile
	po/Makefile.in
	test/Makefile)
if test "x$enable_extensions" = "xyes"; then
	AC_CONFIG_SUBDIRS(extension)
fi
AC_OUTPUT<|MERGE_RESOLUTION|>--- conflicted
+++ resolved
@@ -23,11 +23,7 @@
 
 dnl Process this file with autoconf to produce a configure script.
 
-<<<<<<< HEAD
 AC_INIT([GNU Awk],[4.1.60],[bug-gawk@gnu.org],[gawk])
-=======
-AC_INIT([GNU Awk], 4.1.3a, bug-gawk@gnu.org, gawk)
->>>>>>> d992c45d
 
 # This is a hack. Different versions of install on different systems
 # are just too different. Chuck it and use install-sh.
