/*
 * re.c - compile regular expressions.
 */

/*
 * Copyright (C) 1991-2016 the Free Software Foundation, Inc.
 *
 * This file is part of GAWK, the GNU implementation of the
 * AWK Programming Language.
 *
 * GAWK is free software; you can redistribute it and/or modify
 * it under the terms of the GNU General Public License as published by
 * the Free Software Foundation; either version 3 of the License, or
 * (at your option) any later version.
 *
 * GAWK is distributed in the hope that it will be useful,
 * but WITHOUT ANY WARRANTY; without even the implied warranty of
 * MERCHANTABILITY or FITNESS FOR A PARTICULAR PURPOSE.  See the
 * GNU General Public License for more details.
 *
 * You should have received a copy of the GNU General Public License
 * along with this program; if not, write to the Free Software
 * Foundation, Inc., 51 Franklin Street, Fifth Floor, Boston, MA  02110-1301, USA
 */

#include "awk.h"

#include "localeinfo.h"

static reg_syntax_t syn;
static void check_bracket_exp(char *s, size_t len);
const char *regexflags2str(int flags);

static struct localeinfo localeinfo;

/* make_regexp --- generate compiled regular expressions */

Regexp *
make_regexp(const char *s, size_t len, bool ignorecase, bool dfa, bool canfatal)
{
	static char metas[] = ".*+(){}[]|?^$\\";
	Regexp *rp;
	const char *rerr;
	const char *src = s;
	static char *buf = NULL;
	static size_t buflen;
	const char *end = s + len;
	char *dest;
	int c, c2;
	static bool first = true;
	static bool no_dfa = false;
	int i;
	static struct dfa* dfaregs[2] = { NULL, NULL };

	/*
	 * The number of bytes in the current multibyte character.
	 * It is 0, when the current character is a singlebyte character.
	 */
	size_t is_multibyte = 0;
	mbstate_t mbs;

	memset(&mbs, 0, sizeof(mbstate_t)); /* Initialize.  */

	if (first) {
		/* for debugging and testing */
		no_dfa = (getenv("GAWK_NO_DFA") != NULL);
		/* don't set first to false here, we do it below */
	}

	/* always check */
	check_bracket_exp((char *) s, len);

	/* Handle escaped characters first. */

	/*
	 * Build a copy of the string (in buf) with the
	 * escaped characters translated, and generate the regex
	 * from that.
	 */
	if (buf == NULL) {
		emalloc(buf, char *, len + 1, "make_regexp");
		buflen = len;
	} else if (len > buflen) {
		erealloc(buf, char *, len + 1, "make_regexp");
		buflen = len;
	}
	dest = buf;

	while (src < end) {
		if (gawk_mb_cur_max > 1 && ! is_multibyte) {
			/* The previous byte is a singlebyte character, or last byte
			   of a multibyte character.  We check the next character.  */
			is_multibyte = mbrlen(src, end - src, &mbs);
			if (   is_multibyte == 1
			    || is_multibyte == (size_t) -1
			    || is_multibyte == (size_t) -2
			    || is_multibyte == 0) {
				/* We treat it as a single-byte character.  */
				is_multibyte = 0;
			}
		}

		/* We skip multibyte character, since it must not be a special
		   character.  */
		if ((gawk_mb_cur_max == 1 || ! is_multibyte) &&
		    (*src == '\\')) {
			c = *++src;
			switch (c) {
			case 'a':
			case 'b':
			case 'f':
			case 'n':
			case 'r':
			case 't':
			case 'v':
			case 'x':
			case '0':
			case '1':
			case '2':
			case '3':
			case '4':
			case '5':
			case '6':
			case '7':
				c2 = parse_escape(&src);
				if (c2 < 0)
					cant_happen();
				/*
				 * Unix awk treats octal (and hex?) chars
				 * literally in re's, so escape regexp
				 * metacharacters.
				 */
				if (do_traditional
				    && ! do_posix
				    && (isdigit(c) || c == 'x')
				    && strchr("()|*+?.^$\\[]", c2) != NULL)
					*dest++ = '\\';
				*dest++ = (char) c2;
				break;
			case '8':
			case '9':	/* a\9b not valid */
				*dest++ = c;
				src++;
				break;
			case 'y':	/* normally \b */
				/* gnu regex op */
				if (! do_traditional) {
					*dest++ = '\\';
					*dest++ = 'b';
					src++;
					break;
				}
				/* else, fall through */
			default:
				*dest++ = '\\';
				*dest++ = (char) c;
				src++;
				break;
			} /* switch */
		} else {
			c = *src;
			*dest++ = *src++;	/* not '\\' */
		}
		if (gawk_mb_cur_max > 1 && is_multibyte)
			is_multibyte--;
	} /* while */

	*dest = '\0';
	len = dest - buf;

	ezalloc(rp, Regexp *, sizeof(*rp), "make_regexp");
	rp->pat.allocated = 0;	/* regex will allocate the buffer */
	emalloc(rp->pat.fastmap, char *, 256, "make_regexp");

	/*
	 * Lo these many years ago, had I known what a P.I.T.A. IGNORECASE
	 * was going to turn out to be, I wouldn't have bothered with it.
	 *
	 * In the case where we have a multibyte character set, we have no
	 * choice but to use RE_ICASE, since the casetable is for single-byte
	 * character sets only.
	 *
	 * On the other hand, if we do have a single-byte character set,
	 * using the casetable should give  a performance improvement, since
	 * it's computed only once, not each time a regex is compiled.  We
	 * also think it's probably better for portability.  See the
	 * discussion by the definition of casetable[] in eval.c.
	 */

	ignorecase = !! ignorecase;	/* force to 1 or 0 */
	if (ignorecase) {
		if (gawk_mb_cur_max > 1) {
			syn |= RE_ICASE;
			rp->pat.translate = NULL;
		} else {
			syn &= ~RE_ICASE;
			rp->pat.translate = (RE_TRANSLATE_TYPE) casetable;
		}
	} else {
		rp->pat.translate = NULL;
		syn &= ~RE_ICASE;
	}

	/* initialize dfas to hold syntax */
	if (first) {
		first = false;
		dfaregs[0] = dfaalloc();
		dfaregs[1] = dfaalloc();
		dfasyntax(dfaregs[0], & localeinfo, syn, DFA_ANCHOR);
		dfasyntax(dfaregs[1], & localeinfo, syn | RE_ICASE, DFA_ANCHOR);
	}

	re_set_syntax(syn);

	if ((rerr = re_compile_pattern(buf, len, &(rp->pat))) != NULL) {
		refree(rp);
		if (! canfatal) {
			/* rerr already gettextized inside regex routines */
			error("%s: /%s/", rerr, buf);
 			return NULL;
		}
		fatal("%s: /%s/", rerr, buf);
	}

	/* gack. this must be done *after* re_compile_pattern */
	rp->pat.newline_anchor = false; /* don't get \n in middle of string */
	if (dfa && ! no_dfa) {
		rp->dfareg = dfaalloc();
		dfacopysyntax(rp->dfareg, dfaregs[ignorecase]);
		dfacomp(buf, len, rp->dfareg, true);
	} else
		rp->dfareg = NULL;

	/* Additional flags that help with RS as regexp. */
	for (i = 0; i < len; i++) {
		if (strchr(metas, buf[i]) != NULL) {
			rp->has_meta = true;
			break;
		}
	}

	for (i = len - 1; i >= 0; i--) {
		if (strchr("*+|?", buf[i]) != NULL) {
			rp->maybe_long = true;
			break;
		}
	}

	return rp;
}

/* research --- do a regexp search. use dfa if possible */

int
research(Regexp *rp, char *str, int start,
	 size_t len, int flags)
{
	const char *ret = str;
	bool try_backref = false;
	int need_start;
	int no_bol;
	int res;

	need_start = ((flags & RE_NEED_START) != 0);
	no_bol = ((flags & RE_NO_BOL) != 0);

	if (no_bol)
		rp->pat.not_bol = 1;

	/*
	 * Always do dfa search if can; if it fails, then even if
	 * need_start is true, we won't bother with the regex search.
	 *
	 * The dfa matcher doesn't have a no_bol flag, so don't bother
	 * trying it in that case.
	 *
	 * 7/2008: Skip the dfa matcher if need_start. The dfa matcher
	 * has bugs in certain multibyte cases and it's too difficult
	 * to try to special case things.
	 * 7/2017: Apparently there are some cases where DFA gets
	 * stuck, even in the C locale, so we use dfa only if not need_start.
	 *
	 * Should that issue ever get resolved, note this comment:
	 *
	 * 7/2016: The dfa matcher can't handle a case where searching
	 * starts in the middle of a string, so don't bother trying it
	 * in that case.
	 *	if (rp->dfa && ! no_bol && start == 0) ...
	 */
<<<<<<< HEAD
	if (rp->dfareg != NULL && ! no_bol && start == 0) {
=======
	if (rp->dfa && ! no_bol && ! need_start) {
		char save;
		size_t count = 0;
>>>>>>> 11d4ea51
		struct dfa *superset = dfasuperset(rp->dfareg);
		if (superset)
			ret = dfaexec(superset, str+start, str+start+len,
							true, NULL, NULL);

		if (ret && (! need_start
				|| (! superset && dfaisfast(rp->dfareg))))
			ret = dfaexec(rp->dfareg, str+start, str+start+len,
						true, NULL, &try_backref);
	}

	if (ret) {
		if (   rp->dfareg == NULL
			|| start != 0
			|| no_bol
			|| need_start
			|| try_backref) {
			/*
			 * Passing NULL as last arg speeds up search for cases
			 * where we don't need the start/end info.
			 */
			res = re_search(&(rp->pat), str, start+len,
				start, len, need_start ? &(rp->regs) : NULL);
		} else
			res = 1;
	} else
		res = -1;

	rp->pat.not_bol = 0;
	return res;
}

/* refree --- free up the dynamic memory used by a compiled regexp */

void
refree(Regexp *rp)
{
	if (rp == NULL)
		return;
	rp->pat.translate = NULL;
	regfree(& rp->pat);
	if (rp->regs.start)
		free(rp->regs.start);
	if (rp->regs.end)
		free(rp->regs.end);
	if (rp->dfareg != NULL) {
		dfafree(rp->dfareg);
		free(rp->dfareg);
	}
	efree(rp);
}

/* dfaerror --- print an error message for the dfa routines */

void
dfaerror(const char *s)
{
	fatal("%s", s);
	exit(EXIT_FATAL);	/* for DJGPP */
}

/* re_update --- recompile a dynamic regexp */

Regexp *
re_update(NODE *t)
{
	NODE *t1;

	if (t->type == Node_val && (t->flags & REGEX) != 0)
		return t->typed_re->re_reg[IGNORECASE];

	if ((t->re_flags & CONSTANT) != 0) {
		/* it's a constant, so just return it as is */
		assert(t->type == Node_regex);
		return t->re_reg[IGNORECASE];
	}
	t1 = t->re_exp;
	if (t->re_text != NULL) {
		/* if contents haven't changed, just return it */
		if (cmp_nodes(t->re_text, t1, true) == 0)
			return t->re_reg[IGNORECASE];
		/* things changed, fall through to recompile */
		unref(t->re_text);
	}
	/* get fresh copy of the text of the regexp */
	t->re_text = dupnode(t1);

	/* text changed */

	/* free old */
	if (t->re_reg[0] != NULL)
		refree(t->re_reg[0]);
	if (t->re_reg[1] != NULL)
		refree(t->re_reg[1]);
	if (t->re_cnt > 0)
		t->re_cnt++;
	if (t->re_cnt > 10)
		t->re_cnt = 0;
	if (t->re_text == NULL) {
		/* reset regexp text if needed */
		t1 = t->re_exp;
		unref(t->re_text);
		t->re_text = dupnode(t1);
	}
	/* compile it */
	t->re_reg[0] = make_regexp(t->re_text->stptr, t->re_text->stlen,
				false, t->re_cnt, true);
	t->re_reg[1] = make_regexp(t->re_text->stptr, t->re_text->stlen,
				true, t->re_cnt, true);

	return t->re_reg[IGNORECASE];
}

/* resetup --- choose what kind of regexps we match */

void
resetup()
{
	// init localeinfo for dfa
	init_localeinfo(& localeinfo);

	/*
	 * Syntax bits: _that_ is yet another mind trip.  Recreational drugs
	 * are helpful for recovering from the experience.
	 *
	 *	Aharon Robbins <arnold@skeeve.com>
	 *	Sun, 21 Oct 2007 23:55:33 +0200
	 */
	if (do_posix)
		syn = RE_SYNTAX_POSIX_AWK;	/* strict POSIX re's */
	else if (do_traditional)
		syn = RE_SYNTAX_AWK;		/* traditional Unix awk re's */
	else
		syn = RE_SYNTAX_GNU_AWK;	/* POSIX re's + GNU ops */

	/*
	 * Interval expressions are now on by default, as POSIX is
	 * wide-spread enough that people want it. The do_intervals
	 * variable remains for use with --traditional.
	 */
	if (do_intervals)
		syn |= RE_INTERVALS | RE_INVALID_INTERVAL_ORD | RE_NO_BK_BRACES;

	(void) re_set_syntax(syn);
}

/* using_utf8 --- are we using utf8 */

bool
using_utf8(void)
{
	return localeinfo.using_utf8;
}

/* reisstring --- return true if the RE match is a simple string match */

int
reisstring(const char *text, size_t len, Regexp *re, const char *buf)
{
	int res;
	const char *matched;

	/* simple checking for meta characters in re */
	if (re->has_meta)
		return false;	/* give up early, can't be string match */

	/* make accessable to gdb */
	matched = &buf[RESTART(re, buf)];

	res = (memcmp(text, matched, len) == 0);

	return res;
}

/* reflags2str --- make a regex flags value readable */

const char *
reflags2str(int flagval)
{
	static const struct flagtab values[] = {
		{ RE_BACKSLASH_ESCAPE_IN_LISTS, "RE_BACKSLASH_ESCAPE_IN_LISTS" },
		{ RE_BK_PLUS_QM, "RE_BK_PLUS_QM" },
		{ RE_CHAR_CLASSES, "RE_CHAR_CLASSES" },
		{ RE_CONTEXT_INDEP_ANCHORS, "RE_CONTEXT_INDEP_ANCHORS" },
		{ RE_CONTEXT_INDEP_OPS, "RE_CONTEXT_INDEP_OPS" },
		{ RE_CONTEXT_INVALID_OPS, "RE_CONTEXT_INVALID_OPS" },
		{ RE_DOT_NEWLINE, "RE_DOT_NEWLINE" },
		{ RE_DOT_NOT_NULL, "RE_DOT_NOT_NULL" },
		{ RE_HAT_LISTS_NOT_NEWLINE, "RE_HAT_LISTS_NOT_NEWLINE" },
		{ RE_INTERVALS, "RE_INTERVALS" },
		{ RE_LIMITED_OPS, "RE_LIMITED_OPS" },
		{ RE_NEWLINE_ALT, "RE_NEWLINE_ALT" },
		{ RE_NO_BK_BRACES, "RE_NO_BK_BRACES" },
		{ RE_NO_BK_PARENS, "RE_NO_BK_PARENS" },
		{ RE_NO_BK_REFS, "RE_NO_BK_REFS" },
		{ RE_NO_BK_VBAR, "RE_NO_BK_VBAR" },
		{ RE_NO_EMPTY_RANGES, "RE_NO_EMPTY_RANGES" },
		{ RE_UNMATCHED_RIGHT_PAREN_ORD, "RE_UNMATCHED_RIGHT_PAREN_ORD" },
		{ RE_NO_POSIX_BACKTRACKING, "RE_NO_POSIX_BACKTRACKING" },
		{ RE_NO_GNU_OPS, "RE_NO_GNU_OPS" },
		{ RE_INVALID_INTERVAL_ORD, "RE_INVALID_INTERVAL_ORD" },
		{ RE_ICASE, "RE_ICASE" },
		{ RE_CARET_ANCHORS_HERE, "RE_CARET_ANCHORS_HERE" },
		{ RE_CONTEXT_INVALID_DUP, "RE_CONTEXT_INVALID_DUP" },
		{ RE_NO_SUB, "RE_NO_SUB" },
		{ 0,	NULL },
	};

	if (flagval == RE_SYNTAX_EMACS) /* == 0 */
		return "RE_SYNTAX_EMACS";

	return genflags2str(flagval, values);
}

/*
 * dfawarn() is called by the dfa routines whenever a regex is compiled
 * must supply a dfawarn.
 */

void
dfawarn(const char *dfa_warning)
{
	/*
	 * This routine does nothing, since gawk does its own
	 * (better) check for bad [[:foo:]] syntax.
	 */
}

/* check_bracket_exp --- look for /[:space:]/ that should be /[[:space:]]/ */

static void
check_bracket_exp(char *s, size_t length)
{
	static struct reclass {
		const char *name;
		size_t len;
		bool warned;
	} classes[] = {
		/*
		 * Ordered by what we hope is frequency,
		 * since it's linear searched.
		 */
		{ "[:alpha:]", 9, false },
		{ "[:digit:]", 9, false },
		{ "[:alnum:]", 9, false },
		{ "[:upper:]", 9, false },
		{ "[:lower:]", 9, false },
		{ "[:space:]", 9, false },
		{ "[:xdigit:]", 10, false },
		{ "[:punct:]", 9, false },
		{ "[:print:]", 9, false },
		{ "[:graph:]", 9, false },
		{ "[:cntrl:]", 9, false },
		{ "[:blank:]", 9, false },
		{ NULL, 0 }
	};
	int i;
	bool found = false;
	char save;
	char *sp, *sp2, *end;
	int len;
	int count = 0;

	if (length == 0)
		return;

	end = s + length;
	save = s[length];
	s[length] = '\0';
	sp = s;

again:
	sp = sp2 = memchr(sp, '[', (end - sp));
	if (sp == NULL)
		goto done;

	for (count++, sp++; *sp != '\0'; sp++) {
		if (*sp == '[')
			count++;
		/*
		 * ] as first char after open [ is skipped
		 * \] is skipped
		 * [^]] is skipped
		 */
		if (*sp == ']' && sp > sp2) {
			 if (sp[-1] != '['
			     && sp[-1] != '\\')
				 ;
			 else if ((sp - sp2) >= 2
				  && sp[-1] == '^' && sp[-2] == '[')
				 ;
			 else
				count--;
		}

		if (count == 0) {
			sp++;	/* skip past ']' */
			break;
		}
	}

	if (count > 0) {	/* bad regex, give up */
		goto done;
	}

	/* sp2 has start */

	for (i = 0; classes[i].name != NULL; i++) {
		if (classes[i].warned)
			continue;
		len = classes[i].len;
		if (   len == (sp - sp2)
		    && memcmp(sp2, classes[i].name, len) == 0) {
			found = true;
			break;
		}
	}

	if (found && ! classes[i].warned) {
		warning(_("regexp component `%.*s' should probably be `[%.*s]'"),
				len, sp2, len, sp2);
		classes[i].warned = true;
	}

	if (sp < end) {
		found = false;
		goto again;
	}
done:
	s[length] = save;
}<|MERGE_RESOLUTION|>--- conflicted
+++ resolved
@@ -287,13 +287,7 @@
 	 * in that case.
 	 *	if (rp->dfa && ! no_bol && start == 0) ...
 	 */
-<<<<<<< HEAD
-	if (rp->dfareg != NULL && ! no_bol && start == 0) {
-=======
-	if (rp->dfa && ! no_bol && ! need_start) {
-		char save;
-		size_t count = 0;
->>>>>>> 11d4ea51
+	if (rp->dfareg != NULL && ! no_bol && ! need_start) {
 		struct dfa *superset = dfasuperset(rp->dfareg);
 		if (superset)
 			ret = dfaexec(superset, str+start, str+start+len,
