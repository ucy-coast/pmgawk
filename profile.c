--- conflicted
+++ resolved
@@ -192,12 +192,6 @@
 			rule = pc->in_rule;
 
 			if (rule != Rule) {
-<<<<<<< HEAD
-=======
-				if (! rule_count[rule]++)
-					fprintf(prof_fp, _("\t# %s rules(s)\n\n"), ruletab[rule]);
-				fprintf(prof_fp, "\t%s {\n", ruletab[rule]);
->>>>>>> e71e74ac
 				ip = (pc + 1)->firsti;
 
 				/* print pre-begin/end comments */
@@ -208,7 +202,7 @@
 
 				if (do_profile) {
 					if (! rule_count[rule]++)
-						fprintf(prof_fp, _("\t# %s block(s)\n\n"), ruletab[rule]);
+						fprintf(prof_fp, _("\t# %s rule(s)\n\n"), ruletab[rule]);
 					indent(0);
 				}
 				fprintf(prof_fp, "%s {\n", ruletab[rule]);
