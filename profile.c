--- conflicted
+++ resolved
@@ -1493,45 +1493,9 @@
 {
 	char *str;
 
-<<<<<<< HEAD
-#ifdef HAVE_MPFR
-	size_t count;
-
-	if (is_mpg_float(n)) {
-		count = mpfr_get_prec(n->mpg_numbr) / 3;	/* ~ 3.22 binary digits per decimal digit */
-		emalloc(str, char *, count, "pp_number");
-		/*
-		 * 3/2015: Format string used to be "%0.*R*g". That padded
-		 * with leading zeros. But it doesn't do that for regular
-		 * numbers in the non-MPFR case.
-		 */
-		mpfr_sprintf(str, "%.*R*g", PP_PRECISION, ROUND_MODE, n->mpg_numbr);
-	} else if (is_mpg_integer(n)) {
-		count = mpz_sizeinbase(n->mpg_i, 10) + 2;	/* +1 for sign, +1 for NUL at end */
-		emalloc(str, char *, count, "pp_number");
-		mpfr_sprintf(str, "%Zd", n->mpg_i);
-	} else
-#endif
-	{
-		/* Use format_val() to get integral values printed as integers */
-		NODE *s;
-
-		getnode(s);
-		*s = *n;
-		s->flags &= ~STRCUR;
-
-		s = r_format_val("%.6g", 0, s);
-
-		str = s->stptr;
-
-		freenode(s);
-	}
-
-=======
 	assert((n->flags & NUMCONSTSTR) != 0);
 	emalloc(str, char *, n->stlen + 1, "pp_number");
 	strcpy(str, n->stptr);
->>>>>>> 662a5026
 	return str;
 }
 
