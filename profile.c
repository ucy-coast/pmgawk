/*
 * profile.c - gawk bytecode pretty-printer with counts
 */

/* 
 * Copyright (C) 1999-2015 the Free Software Foundation, Inc.
 * 
 * This file is part of GAWK, the GNU implementation of the
 * AWK Programming Language.
 * 
 * GAWK is free software; you can redistribute it and/or modify
 * it under the terms of the GNU General Public License as published by
 * the Free Software Foundation; either version 3 of the License, or
 * (at your option) any later version.
 * 
 * GAWK is distributed in the hope that it will be useful,
 * but WITHOUT ANY WARRANTY; without even the implied warranty of
 * MERCHANTABILITY or FITNESS FOR A PARTICULAR PURPOSE.  See the
 * GNU General Public License for more details.
 * 
 * You should have received a copy of the GNU General Public License
 * along with this program; if not, write to the Free Software
 * Foundation, Inc., 51 Franklin Street, Fifth Floor, Boston, MA  02110-1301, USA
 */

#include "awk.h"

<<<<<<< HEAD
static void pprint(INSTRUCTION *startp, INSTRUCTION *endp, bool in_for_header);
static void end_line(INSTRUCTION *ip);
=======
static void pprint(INSTRUCTION *startp, INSTRUCTION *endp, int flags);
>>>>>>> 8635225f
static void pp_parenthesize(NODE *n);
static void parenthesize(int type, NODE *left, NODE *right);
static char *pp_list(int nargs, const char *paren, const char *delim);
static char *pp_group3(const char *s1, const char *s2, const char *s3);
static char *pp_concat(int nargs);
static char *pp_string_or_strong_regex(const char *in_str, size_t len, int delim, bool strong_regex);
static char *pp_strong_regex(const char *in_str, size_t len, int delim);
static bool is_binary(int type);
static bool is_scalar(int type);
static int prec_level(int type);
static void pp_push(int type, char *s, int flag);
static NODE *pp_pop(void);
static void pprint(INSTRUCTION *startp, INSTRUCTION *endp, bool in_for_header);
static void print_comment(INSTRUCTION *pc, long in);
const char *redir2str(int redirtype);

#define pp_str	vname
#define pp_len	sub.nodep.reserved
#define pp_next	rnode

#define DONT_FREE 1
#define CAN_FREE  2

static void dump_and_exit(int signum) ATTRIBUTE_NORETURN;
static void just_dump(int signum);

/* pretty printing related functions and variables */

static NODE *pp_stack = NULL;
static NODE *func_params;	/* function parameters */
static FILE *prof_fp;	/* where to send the profile */

static long indent_level = 0;

#define SPACEOVER	0

#define NO_PPRINT_FLAGS	0
#define IN_FOR_HEADER	1
#define IN_ELSE_IF	2

/* set_prof_file --- set the output file for profiling or pretty-printing */

void
set_prof_file(const char *file)
{
	int fd;

	assert(file != NULL);
	fd = devopen_simple(file, "w", true);
	if (fd == INVALID_HANDLE)
		prof_fp = NULL;
	else if (fd == fileno(stdout))
		prof_fp = stdout;
	else if (fd == fileno(stderr))
		prof_fp = stderr;
	else
		prof_fp = fdopen(fd, "w");

	if (prof_fp == NULL) {
		/* don't leak file descriptors */
		int e = errno;

		if (   fd != INVALID_HANDLE
		    && fd != fileno(stdout)
		    && fd != fileno(stderr))
			(void) close(fd);

		errno = e;
		warning(_("could not open `%s' for writing: %s"),
				file, strerror(errno));
		warning(_("sending profile to standard error"));
		prof_fp = stderr;
	}
}

/* init_profiling_signals --- set up signal handling for gawk --profile */

void
init_profiling_signals()
{
#ifdef __DJGPP__
	signal(SIGINT, dump_and_exit);
	signal(SIGQUIT, just_dump);
#else  /* !__DJGPP__ */
#ifdef SIGHUP
	signal(SIGHUP, dump_and_exit);
#endif
#ifdef SIGUSR1
	signal(SIGUSR1, just_dump);
#endif
#endif /* !__DJGPP__ */
}

/* indent --- print out enough tabs */

static void
indent(long count)
{
	int i;

	if (do_profile) {
		if (count == 0)
			fprintf(prof_fp, "\t");
		else
			fprintf(prof_fp, "%6ld  ", count);
	}

	assert(indent_level >= 0);
	for (i = 0; i < indent_level; i++)
		fprintf(prof_fp, "\t");
}

/* indent_in --- increase the level, with error checking */

static void
indent_in(void)
{
	assert(indent_level >= 0);
	indent_level++;
}

/* indent_out --- decrease the level, with error checking */

static void
indent_out(void)
{
	indent_level--;
	assert(indent_level >= 0);
}

/* pp_push --- push a pretty printed string onto the stack */

static void
pp_push(int type, char *s, int flag)
{
	NODE *n;
	getnode(n);
	n->pp_str = s;
	n->pp_len = strlen(s);
	n->flags = flag;
	n->type = type;
	n->pp_next = pp_stack;
	pp_stack = n;
}

/* pp_pop --- pop a pretty printed string off the stack */

static NODE *
pp_pop()
{
	NODE *n;
	n = pp_stack;
	pp_stack = n->pp_next;
	return n;
}

/* pp_free --- release a pretty printed node */

static void
pp_free(NODE *n)
{
	if ((n->flags & CAN_FREE) != 0)
		efree(n->pp_str);
	freenode(n);
}

/* pprint --- pretty print a program segment */

static void
pprint(INSTRUCTION *startp, INSTRUCTION *endp, int flags)
{
	INSTRUCTION *pc;
	NODE *t1;
	char *str;
	NODE *t2;
	INSTRUCTION *ip1;
	INSTRUCTION *ip2;
	NODE *m;
	char *tmp;
	int rule;
	static int rule_count[MAXRULE];

	for (pc = startp; pc != endp; pc = pc->nexti) {
		if (pc->source_line > 0)
			sourceline = pc->source_line;

		/* skip leading EOL comment as it has already been printed  */
		if (pc->opcode == Op_comment
		    && pc->memory->comment_type == EOL_COMMENT)
			continue;
		switch (pc->opcode) {
		case Op_rule:
			/*
			 * Rules are three instructions long.
			 * See append_rule in awkgram.y. 
			 * The first has the Rule Op Code, nexti etc. 
			 * The second, (pc + 1) has firsti and lasti:
			 * 	the first/last ACTION instructions for this rule. 
			 * The third has first_line and last_line:
			 * 	the first and last source line numbers.
			 */
			source = pc->source_file;
			rule = pc->in_rule;

			if (rule != Rule) {
				/* Allow for pre-non-rule-block comment  */
				if (pc->nexti != (pc +1)->firsti
				    && pc->nexti->opcode == Op_comment
				    && pc->nexti->memory->comment_type == FULL_COMMENT)
					print_comment(pc->nexti, -1);
				ip1 = (pc + 1)->firsti;
				ip2 = (pc + 1)->lasti;

				if (do_profile) {
					if (! rule_count[rule]++)
						fprintf(prof_fp, _("\t# %s rule(s)\n\n"), ruletab[rule]);
					indent(0);
				}
				fprintf(prof_fp, "%s {", ruletab[rule]);
				end_line(pc);
			} else {
				if (do_profile && ! rule_count[rule]++)
					fprintf(prof_fp, _("\t# Rule(s)\n\n"));
<<<<<<< HEAD
				ip1 = pc->nexti;
				indent(ip1->exec_count);
				if (ip1 != (pc + 1)->firsti) {		/* non-empty pattern */
					pprint(ip1->nexti, (pc + 1)->firsti, false);
					/* Allow for case where the "pattern" is just a comment  */
					if (ip1->nexti->nexti->nexti != (pc +1)->firsti
					    || ip1->nexti->opcode != Op_comment) {
						t1 = pp_pop();
						fprintf(prof_fp, "%s {", t1->pp_str);
						pp_free(t1);
					} else 
						fprintf(prof_fp, "{");
					ip1 = (pc + 1)->firsti;
					ip2 = (pc + 1)->lasti;

					if (do_profile && ip1->exec_count > 0)
						fprintf(prof_fp, " # %ld", ip1->exec_count);

					end_line(ip1);
=======
				ip = pc->nexti;
				indent(ip->exec_count);
				if (ip != (pc + 1)->firsti) {		/* non-empty pattern */
					pprint(ip->nexti, (pc + 1)->firsti, NO_PPRINT_FLAGS);
					t1 = pp_pop();
					fprintf(prof_fp, "%s {", t1->pp_str);
					pp_free(t1);
					ip = (pc + 1)->firsti;

					if (do_profile && ip->exec_count > 0)
						fprintf(prof_fp, " # %ld", ip->exec_count);

					fprintf(prof_fp, "\n");
>>>>>>> 8635225f
				} else {
					fprintf(prof_fp, "{\n");
					ip1 = (pc + 1)->firsti;
					ip2 = (pc + 1)->lasti;
				}
				ip1 = ip1->nexti;
			}
			indent_in();
<<<<<<< HEAD
			pprint(ip1, ip2, false);
=======
			pprint(ip, (pc + 1)->lasti, NO_PPRINT_FLAGS);
>>>>>>> 8635225f
			indent_out();
			if (do_profile)
				indent(0);
			fprintf(prof_fp, "}\n\n");
			pc = (pc + 1)->lasti;
			break;

		case Op_atexit:
			break;

		case Op_stop:
			memset(rule_count, 0, MAXRULE * sizeof(int));
			break;

		case Op_push_i:
			m = pc->memory;
			if (m == Nnull_string)	/* optional return or exit value; don't print 0 or "" */
				pp_push(pc->opcode, m->stptr, DONT_FREE);
			else if ((m->flags & NUMBER) != 0)
				pp_push(pc->opcode, pp_number(m), CAN_FREE);
			else {
				str = pp_string(m->stptr, m->stlen, '"');
				if ((m->flags & INTLSTR) != 0) {
					char *tmp = str;
					str = pp_group3("_", tmp, "");
					efree(tmp);
				}
				pp_push(pc->opcode, str, CAN_FREE);
			}
			break;

		case Op_store_var:
			if (pc->initval != NULL)
				pp_push(Op_push_i, pp_node(pc->initval), CAN_FREE);
			/* fall through */
		case Op_store_sub:
		case Op_assign_concat:
		case Op_push_lhs:
		case Op_push_param:
		case Op_push_array:
		case Op_push:
		case Op_push_arg:
		case Op_push_arg_untyped:
			m = pc->memory;
			switch (m->type) {
			case Node_param_list:
				pp_push(pc->opcode, func_params[m->param_cnt].param, DONT_FREE);
				break;

			case Node_var:
			case Node_var_new:
			case Node_var_array:
				if (m->vname != NULL)
					pp_push(pc->opcode, m->vname, DONT_FREE);
 				else
					fatal(_("internal error: %s with null vname"),
							nodetype2str(m->type));
				break;

			default:
				cant_happen();
			}

			switch (pc->opcode) {		
			case Op_store_var:
				t2 = pp_pop(); /* l.h.s. */
				t1 = pp_pop(); /* r.h.s. */
				fprintf(prof_fp, "%s%s%s", t2->pp_str, op2str(pc->opcode), t1->pp_str);
				goto cleanup;

			case Op_store_sub:
				t1 = pp_pop();	/* array */
				tmp = pp_list(pc->expr_count, op2str(Op_subscript), ", "); /*subscript*/
				t2 = pp_pop(); /* r.h.s. */
				fprintf(prof_fp, "%s%s%s%s", t1->pp_str, tmp,
									op2str(pc->opcode), t2->pp_str);
				efree(tmp);
				goto cleanup;

			case Op_assign_concat:
				t2 = pp_pop(); /* l.h.s. */
				t1 = pp_pop();
				tmp = pp_group3(t2->pp_str, op2str(Op_concat), t1->pp_str);
				fprintf(prof_fp, "%s%s%s", t2->pp_str, op2str(Op_assign), tmp);
				efree(tmp);
cleanup:
				pp_free(t2);
				pp_free(t1);
<<<<<<< HEAD
				if (! in_for_header)
					end_line(pc);
=======
				if ((flags & IN_FOR_HEADER) == 0)
					fprintf(prof_fp, "\n");
>>>>>>> 8635225f
				break;

			default:
				break;
			}
			break;

		case Op_sub_array:
		case Op_subscript_lhs:
		case Op_subscript:
			tmp = pp_list(pc->sub_count, op2str(pc->opcode), ", ");
			t1 = pp_pop();
			str = pp_group3(t1->pp_str, tmp, "");
			efree(tmp);
			pp_free(t1);
			pp_push(pc->opcode, str, CAN_FREE);
			break;	

		case Op_and:
		case Op_or:
			pprint(pc->nexti, pc->target_jmp, flags);
			t2 = pp_pop();
			t1 = pp_pop();
			parenthesize(pc->opcode, t1, t2);
			str = pp_group3(t1->pp_str, op2str(pc->opcode), t2->pp_str);
			pp_free(t1);
			pp_free(t2);
			pp_push(pc->opcode, str, CAN_FREE);
			pc = pc->target_jmp;
			break;

		case Op_plus_i:
		case Op_minus_i:
		case Op_times_i:
		case Op_exp_i:
		case Op_quotient_i:
		case Op_mod_i:
			m = pc->memory;
			t1 = pp_pop();
			if (prec_level(pc->opcode) > prec_level(t1->type)
					&& is_binary(t1->type))  /* (a - b) * 1 */
				pp_parenthesize(t1);
			if ((m->flags & NUMBER) != 0)
				tmp = pp_number(m);
			else
				tmp = pp_string(m->stptr, m->stlen, '"');
			str = pp_group3(t1->pp_str, op2str(pc->opcode), tmp);
			efree(tmp);
			pp_free(t1);
			pp_push(pc->opcode, str, CAN_FREE);
			break;

		case Op_plus:
		case Op_minus:
		case Op_times:
		case Op_exp:
		case Op_quotient:
		case Op_mod:
		case Op_equal:
		case Op_notequal:
		case Op_less:
		case Op_greater:
		case Op_leq:
		case Op_geq:
			t2 = pp_pop();
			t1 = pp_pop();
			parenthesize(pc->opcode, t1, t2);
			str = pp_group3(t1->pp_str, op2str(pc->opcode), t2->pp_str);
			pp_free(t1);
			pp_free(t2);
			pp_push(pc->opcode, str, CAN_FREE);
			break;

		case Op_preincrement:
		case Op_predecrement:
		case Op_postincrement:
		case Op_postdecrement:
			t1 = pp_pop();
			if (pc->opcode == Op_preincrement || pc->opcode == Op_predecrement)
				str = pp_group3(op2str(pc->opcode), t1->pp_str, "");
			else
				str = pp_group3(t1->pp_str, op2str(pc->opcode), "");
			pp_free(t1);
			pp_push(pc->opcode, str, CAN_FREE);
			break;

		case Op_field_spec:
		case Op_field_spec_lhs:
		case Op_unary_minus:
		case Op_not:
			t1 = pp_pop();
			if (is_binary(t1->type)
			    || (((OPCODE) t1->type) == pc->opcode && pc->opcode == Op_unary_minus))
				pp_parenthesize(t1);

			/* optypes table (eval.c) includes space after ! */
			str = pp_group3(op2str(pc->opcode), t1->pp_str, "");
			pp_free(t1);
			pp_push(pc->opcode, str, CAN_FREE);
			break;

		case Op_assign:
		case Op_assign_plus:
		case Op_assign_minus:
		case Op_assign_times:
		case Op_assign_quotient:
		case Op_assign_mod:
		case Op_assign_exp:
			t2 = pp_pop(); /* l.h.s. */
			t1 = pp_pop();
			str = pp_group3(t2->pp_str, op2str(pc->opcode), t1->pp_str);
			pp_free(t2);
			pp_free(t1);
			pp_push(pc->opcode, str, CAN_FREE);
			break;

		case Op_store_field:
			t1 = pp_pop(); /* field num */
			if (is_binary(t1->type))
				pp_parenthesize(t1);
			t2 = pp_pop(); /* r.h.s. */
			fprintf(prof_fp, "$%s%s%s", t1->pp_str, op2str(pc->opcode), t2->pp_str);
			pp_free(t2);
			pp_free(t1);
<<<<<<< HEAD
			if (! in_for_header)
				end_line(pc);
=======
			if ((flags & IN_FOR_HEADER) == 0)
				fprintf(prof_fp, "\n");
>>>>>>> 8635225f
			break; 

		case Op_concat:
			str = pp_concat(pc->expr_count);
			pp_push(Op_concat, str, CAN_FREE);
			break;

		case Op_K_delete:
		{
			char *array;
			t1 = pp_pop();
			array = t1->pp_str;
			if (pc->expr_count > 0) {
				char *sub;
				sub = pp_list(pc->expr_count, NULL, pc->expr_count > 1 ? "][" : ", ");
				fprintf(prof_fp, "%s %s[%s]", op2str(Op_K_delete), array, sub);
				efree(sub);
			} else 				
				fprintf(prof_fp, "%s %s", op2str(Op_K_delete), array);
<<<<<<< HEAD
			if (! in_for_header)
				end_line(pc);
=======
			if ((flags & IN_FOR_HEADER) == 0)
				fprintf(prof_fp, "\n");
>>>>>>> 8635225f
			pp_free(t1);
		}
			break;

		case Op_K_delete_loop:
			/* Efficency hack not in effect because of exec_count instruction */
			cant_happen();
			break;
		
		case Op_in_array:
		{
			char *array, *sub;
			t1 = pp_pop();
			array = t1->pp_str;
			if (pc->expr_count > 1) {
				sub = pp_list(pc->expr_count, "()", ", ");
				str = pp_group3(sub, op2str(Op_in_array), array);
				efree(sub);
			} else {
				t2 = pp_pop();
				if (prec_level(t2->type) < prec_level(Op_in_array)) {
						pp_parenthesize(t2);
				}
				sub = t2->pp_str;
				str = pp_group3(sub, op2str(Op_in_array), array);
				pp_free(t2);
			}
			pp_free(t1);
			pp_push(Op_in_array, str, CAN_FREE);
		}
			break;

		case Op_var_update:
		case Op_var_assign:
		case Op_field_assign:
		case Op_subscript_assign:
		case Op_arrayfor_init:
		case Op_arrayfor_incr: 
		case Op_arrayfor_final:
		case Op_newfile:
		case Op_get_record:
		case Op_lint:
		case Op_jmp:
		case Op_jmp_false:
		case Op_jmp_true:
		case Op_no_op:
		case Op_and_final:
		case Op_or_final:
		case Op_cond_pair:
		case Op_after_beginfile:
		case Op_after_endfile:
			break;

		case Op_sub_builtin:
		{
			const char *fname = "sub";
			if ((pc->sub_flags & GSUB) != 0)
				fname = "gsub";
			else if ((pc->sub_flags & GENSUB) != 0)
				fname = "gensub";
			tmp = pp_list(pc->expr_count, "()", ", ");
			str = pp_group3(fname, tmp, "");
			efree(tmp);
			pp_push(Op_sub_builtin, str, CAN_FREE);
		}
			break;

		case Op_builtin:
		case Op_ext_builtin:
		{
			const char *fname;
			if (pc->opcode == Op_builtin)
				fname = getfname(pc->builtin);
			else
				fname = (pc + 1)->func_name;
			if (fname != NULL) {
				if (pc->expr_count > 0) {
					tmp = pp_list(pc->expr_count, "()", ", ");
					str = pp_group3(fname, tmp, "");
					efree(tmp);
				} else
					str = pp_group3(fname, "()", "");
				pp_push(Op_builtin, str, CAN_FREE);
			} else
				fatal(_("internal error: builtin with null fname"));
		}
			break;

		case Op_K_print:
		case Op_K_printf:
		case Op_K_print_rec:
			if (pc->opcode == Op_K_print_rec)
				tmp = pp_group3(" ", op2str(Op_field_spec), "0");
			else if (pc->redir_type != 0)
				tmp = pp_list(pc->expr_count, "()", ", ");
			else {
				tmp = pp_list(pc->expr_count, "  ", ", ");
				tmp[strlen(tmp) - 1] = '\0';	/* remove trailing space */
			}	

			if (pc->redir_type != 0) {
				t1 = pp_pop();
				if (is_binary(t1->type))
					pp_parenthesize(t1);
				fprintf(prof_fp, "%s%s%s%s", op2str(pc->opcode),
							tmp, redir2str(pc->redir_type), t1->pp_str);
				pp_free(t1);
			} else
				fprintf(prof_fp, "%s%s", op2str(pc->opcode), tmp);
			efree(tmp);
<<<<<<< HEAD
			if (! in_for_header)
				end_line(pc);
=======
			if ((flags & IN_FOR_HEADER) == 0)
				fprintf(prof_fp, "\n");
>>>>>>> 8635225f
			break;

		case Op_push_re:
			if (pc->memory->type != Node_regex && pc->memory->type != Node_typedregex)
				break;
			/* else 
				fall through */
		case Op_match_rec:
		{
			NODE *re = pc->memory->re_exp;
			if (pc->memory->type == Node_regex)
				str = pp_string(re->stptr, re->stlen, '/');
			else
				str = pp_strong_regex(re->stptr, re->stlen, '/');
			pp_push(pc->opcode, str, CAN_FREE);
		}
			break;

		case Op_nomatch:
		case Op_match:
		{
			char *restr, *txt;
			t1 = pp_pop();
			if (is_binary(t1->type))
				pp_parenthesize(t1);
			txt = t1->pp_str;
			m = pc->memory;
			if (m->type == Node_dynregex) {
				restr = txt;
				t2 = pp_pop();
				if (is_binary(t2->type))
					pp_parenthesize(t2);
				txt = t2->pp_str;
				str = pp_group3(txt, op2str(pc->opcode), restr);
				pp_free(t2);
			} else if (m->type == Node_typedregex) {
				NODE *re = m->re_exp;
				restr = pp_strong_regex(re->stptr, re->stlen, '/');
				str = pp_group3(txt, op2str(pc->opcode), restr);
				efree(restr);
			} else {
				NODE *re = m->re_exp;
				restr = pp_string(re->stptr, re->stlen, '/');
				str = pp_group3(txt, op2str(pc->opcode), restr);
				efree(restr);
			}
			pp_free(t1);
			pp_push(pc->opcode, str, CAN_FREE);
		}
			break;

		case Op_K_getline:
		case Op_K_getline_redir:
			if (pc->into_var) {
				t1 = pp_pop();
				tmp = pp_group3(op2str(Op_K_getline), " ", t1->pp_str);
				pp_free(t1);
			} else
				tmp = pp_group3(op2str(Op_K_getline), "", "");

			if (pc->redir_type != 0) {
				int before = (pc->redir_type == redirect_pipein
							|| pc->redir_type == redirect_twoway);

				t2 = pp_pop();
				if (is_binary(t2->type))
					pp_parenthesize(t2);
				if (before)
					str = pp_group3(t2->pp_str, redir2str(pc->redir_type), tmp);
				else
					str = pp_group3(tmp, redir2str(pc->redir_type), t2->pp_str);
				efree(tmp);
				pp_free(t2);
			} else
				str = tmp;
			pp_push(pc->opcode, str, CAN_FREE);
			break;

		case Op_indirect_func_call:
		case Op_func_call:
		{
			char *fname = pc->func_name;
			char *pre;
 			int pcount;

			if (pc->opcode == Op_indirect_func_call)
				pre = "@";
			else
				pre = "";		
			pcount = (pc + 1)->expr_count;
			if (pcount > 0) {
				tmp = pp_list(pcount, "()", ", ");
				str = pp_group3(pre, fname, tmp);
				efree(tmp);
			} else
				str = pp_group3(pre, fname, "()");
			if (pc->opcode == Op_indirect_func_call) {
				t1 = pp_pop();	/* indirect var */
				pp_free(t1);
			}
			pp_push(pc->opcode, str, CAN_FREE);
		}
			break;

		case Op_K_continue:
		case Op_K_break:
		case Op_K_nextfile:
		case Op_K_next:
			fprintf(prof_fp, "%s\n", op2str(pc->opcode));
			break;

		case Op_K_return:
		case Op_K_exit:
			t1 = pp_pop();
			if (is_binary(t1->type))
				pp_parenthesize(t1);
			if (pc->source_line > 0)	/* don't print implicit 'return' at end of function */
				fprintf(prof_fp, "%s %s\n", op2str(pc->opcode), t1->pp_str);
			pp_free(t1);
			break;

		case Op_pop:
			t1 = pp_pop();
			fprintf(prof_fp, "%s", t1->pp_str);
<<<<<<< HEAD
			if (! in_for_header)
				end_line(pc);
=======
			if ((flags & IN_FOR_HEADER) == 0)
				fprintf(prof_fp, "\n");
>>>>>>> 8635225f
			pp_free(t1);
			break;

		case Op_line_range:
<<<<<<< HEAD
			ip1 = pc + 1;
			pprint(pc->nexti, ip1->condpair_left, false);
			pprint(ip1->condpair_left->nexti, ip1->condpair_right, false);
=======
			ip = pc + 1;
			pprint(pc->nexti, ip->condpair_left, NO_PPRINT_FLAGS);
			pprint(ip->condpair_left->nexti, ip->condpair_right, NO_PPRINT_FLAGS);
>>>>>>> 8635225f
			t2 = pp_pop();
			t1 = pp_pop();
			str = pp_group3(t1->pp_str, ", ", t2->pp_str);
			pp_free(t1);
			pp_free(t2);
			pp_push(Op_line_range, str, CAN_FREE);
			pc = ip1->condpair_right;
			break;

		case Op_K_while:
			ip1 = pc + 1;
			indent(ip1->while_body->exec_count);
			fprintf(prof_fp, "%s (", op2str(pc->opcode));
<<<<<<< HEAD
			pprint(pc->nexti, ip1->while_body, false);
=======
			pprint(pc->nexti, ip->while_body, NO_PPRINT_FLAGS);
>>>>>>> 8635225f
			t1 = pp_pop();
			fprintf(prof_fp, "%s) {\n", t1->pp_str);
			pp_free(t1);
			indent_in();
<<<<<<< HEAD
			pprint(ip1->while_body->nexti, pc->target_break, false);
=======
			pprint(ip->while_body->nexti, pc->target_break, NO_PPRINT_FLAGS);
>>>>>>> 8635225f
			indent_out();
			indent(SPACEOVER);
			fprintf(prof_fp, "}\n");
			pc = pc->target_break;
			break;

		case Op_K_do:
			ip1 = pc + 1;
			indent(pc->nexti->exec_count);
			fprintf(prof_fp, "%s {\n", op2str(pc->opcode));
			indent_in();
<<<<<<< HEAD
			pprint(pc->nexti->nexti, ip1->doloop_cond, false);
			indent_out();
			pprint(ip1->doloop_cond, pc->target_break, false);
=======
			pprint(pc->nexti->nexti, ip->doloop_cond, NO_PPRINT_FLAGS);
			indent_out();
			pprint(ip->doloop_cond, pc->target_break, NO_PPRINT_FLAGS);
>>>>>>> 8635225f
			indent(SPACEOVER);
			t1 = pp_pop();
			fprintf(prof_fp, "} %s (%s)\n", op2str(Op_K_while), t1->pp_str);
			pp_free(t1);
			pc = pc->target_break;
			break;

		case Op_K_for:
			ip1 = pc + 1;
			indent(ip1->forloop_body->exec_count);
			fprintf(prof_fp, "%s (", op2str(pc->opcode));	

			/* If empty for looop header, print it a little more nicely. */
			if (   pc->nexti->opcode == Op_no_op
			    && ip1->forloop_cond == pc->nexti
			    && pc->target_continue->opcode == Op_jmp) {
				fprintf(prof_fp, ";;");
			} else {
<<<<<<< HEAD
				pprint(pc->nexti, ip1->forloop_cond, true);
=======
				pprint(pc->nexti, ip->forloop_cond, IN_FOR_HEADER);
>>>>>>> 8635225f
				fprintf(prof_fp, "; ");

				if (ip1->forloop_cond->opcode == Op_no_op &&
						ip1->forloop_cond->nexti == ip1->forloop_body)
					fprintf(prof_fp, "; ");
				else {
<<<<<<< HEAD
					pprint(ip1->forloop_cond, ip1->forloop_body, true);
=======
					pprint(ip->forloop_cond, ip->forloop_body, IN_FOR_HEADER);
>>>>>>> 8635225f
					t1 = pp_pop();
					fprintf(prof_fp, "%s; ", t1->pp_str);
					pp_free(t1);
				}

				pprint(pc->target_continue, pc->target_break, IN_FOR_HEADER);
			}
			fprintf(prof_fp, ") {\n");
			indent_in();
<<<<<<< HEAD
			pprint(ip1->forloop_body->nexti, pc->target_continue, false);
=======
			pprint(ip->forloop_body->nexti, pc->target_continue, NO_PPRINT_FLAGS);
>>>>>>> 8635225f
			indent_out();
			indent(SPACEOVER);
			fprintf(prof_fp, "}\n");
			pc = pc->target_break;
			break;

		case Op_K_arrayfor:
		{
			char *array;
			const char *item;

			ip1 = pc + 1;
			t1 = pp_pop();
			array = t1->pp_str;
			m = ip1->forloop_cond->array_var;
			if (m->type == Node_param_list)
				item = func_params[m->param_cnt].param;
			else
				item = m->vname;
			indent(ip1->forloop_body->exec_count);
			fprintf(prof_fp, "%s (%s%s%s) {\n", op2str(Op_K_arrayfor),
						item, op2str(Op_in_array), array);
			indent_in();
			pp_free(t1);
<<<<<<< HEAD
			pprint(ip1->forloop_body->nexti, pc->target_break, false);
=======
			pprint(ip->forloop_body->nexti, pc->target_break, NO_PPRINT_FLAGS);
>>>>>>> 8635225f
			indent_out();
			indent(SPACEOVER);
			fprintf(prof_fp, "}\n");			
			pc = pc->target_break;
		}
			break;

		case Op_K_switch:
			ip1 = pc + 1;
			fprintf(prof_fp, "%s (", op2str(pc->opcode));
<<<<<<< HEAD
			pprint(pc->nexti, ip1->switch_start, false);
			t1 = pp_pop();
			fprintf(prof_fp, "%s) {\n", t1->pp_str);
			pp_free(t1);
			pprint(ip1->switch_start, ip1->switch_end, false);
=======
			pprint(pc->nexti, ip->switch_start, NO_PPRINT_FLAGS);
			t1 = pp_pop();
			fprintf(prof_fp, "%s) {\n", t1->pp_str);
			pp_free(t1);
			pprint(ip->switch_start, ip->switch_end, NO_PPRINT_FLAGS);
>>>>>>> 8635225f
			indent(SPACEOVER);
			fprintf(prof_fp, "}\n");
			pc = pc->target_break;
			break;

		case Op_K_case:
		case Op_K_default:
			indent(pc->stmt_start->exec_count);
			if (pc->opcode == Op_K_case) {
				t1 = pp_pop();
				fprintf(prof_fp, "%s %s:\n", op2str(pc->opcode), t1->pp_str);
				pp_free(t1);
			} else
				fprintf(prof_fp, "%s:\n", op2str(pc->opcode));
			indent_in();
			pprint(pc->stmt_start->nexti, pc->stmt_end->nexti, NO_PPRINT_FLAGS);
			indent_out();
			break;

		case Op_K_if:
			fprintf(prof_fp, "%s (", op2str(pc->opcode));
			pprint(pc->nexti, pc->branch_if, NO_PPRINT_FLAGS);
			t1 = pp_pop();
			fprintf(prof_fp, "%s) {", t1->pp_str);
			pp_free(t1);

			ip1 = pc->branch_if;
			if (ip1->exec_count > 0)
				fprintf(prof_fp, " # %ld", ip1->exec_count);
			end_line(pc);
			indent_in();
<<<<<<< HEAD
			pprint(ip1->nexti, pc->branch_else, false);
=======
			pprint(ip->nexti, pc->branch_else, NO_PPRINT_FLAGS);
>>>>>>> 8635225f
			indent_out();
			pc = pc->branch_else;
			if (pc->nexti->opcode == Op_no_op) {	/* no following else */
				indent(SPACEOVER);
				fprintf(prof_fp, "}\n");
			}
			/*
			 * See next case; turn off the flag so that the
			 * following else is correctly indented.
			 */
			flags &= ~IN_ELSE_IF;
			break;

		case Op_K_else:
			/*
			 * If possible, chain else-if's together on the
			 * same line.
			 *
			 * See awkgram.y:mk_condition to understand
			 * what is being checked here.
			 *
			 * Op_exec_count follows Op_K_else, check the
			 * opcode of the following instruction.
			 * Additionally, check that the subsequent if
			 * terminates where this else does; in that case
			 * it's ok to compact the if to follow the else.
			 */

			fprintf(prof_fp, "} %s ", op2str(pc->opcode));
			if (pc->nexti->nexti->opcode == Op_K_if
			    && pc->branch_end == pc->nexti->nexti->branch_else->lasti) {
				pprint(pc->nexti, pc->branch_end, IN_ELSE_IF);
			} else {
				fprintf(prof_fp, "{\n", op2str(pc->opcode));
				indent_in();
				pprint(pc->nexti, pc->branch_end, NO_PPRINT_FLAGS);
				indent_out();
				indent(SPACEOVER);
				fprintf(prof_fp, "}\n");
			}
			pc = pc->branch_end;
			break;

		case Op_cond_exp:
		{
			NODE *f, *t, *cond;
			size_t len;

<<<<<<< HEAD
			pprint(pc->nexti, pc->branch_if, false);
			ip1 = pc->branch_if;
			pprint(ip1->nexti, pc->branch_else, false);
			ip1 = pc->branch_else->nexti;
=======
			pprint(pc->nexti, pc->branch_if, NO_PPRINT_FLAGS);
			ip = pc->branch_if;
			pprint(ip->nexti, pc->branch_else, NO_PPRINT_FLAGS);
			ip = pc->branch_else->nexti;
>>>>>>> 8635225f

			pc = ip1->nexti;
			assert(pc->opcode == Op_cond_exp);
			pprint(pc->nexti, pc->branch_end, NO_PPRINT_FLAGS);	

			f = pp_pop();
			t = pp_pop();
			cond = pp_pop();

			len =  f->pp_len + t->pp_len + cond->pp_len + 12;
			emalloc(str, char *, len, "pprint");
			sprintf(str, "(%s ? %s : %s)", cond->pp_str, t->pp_str, f->pp_str);

			pp_free(cond);
			pp_free(t);
			pp_free(f);
			pp_push(Op_cond_exp, str, CAN_FREE);
			pc = pc->branch_end;
		}
			break;			

		case Op_exec_count:
			if (flags == NO_PPRINT_FLAGS)
				indent(pc->exec_count);
			break;

		case Op_comment:
			print_comment(pc, 0);
			break;

		case Op_list:
			break;

		default:
			cant_happen();
		}

		if (pc == endp)
			break;
	}
}

/* end_line --- end pretty print line with new line or on-line comment  */

void 
end_line(INSTRUCTION *ip)
{
	if (ip->nexti->opcode == Op_comment
	    && ip->nexti->memory->comment_type == EOL_COMMENT) {
		fprintf(prof_fp, "\t");
		print_comment(ip->nexti, -1);
		ip = ip->nexti->nexti;
	}
	else 
		fprintf(prof_fp, "\n");
}

/* pp_string_fp --- printy print a string to the fp */

/*
 * This routine concentrates string pretty printing in one place,
 * so that it can be called from multiple places within gawk.
 */

void
pp_string_fp(Func_print print_func, FILE *fp, const char *in_str,
		size_t len, int delim, bool breaklines)
{
	char *s = pp_string(in_str, len, delim);
	int count;
	size_t slen;
	const char *str = (const char *) s;
#define BREAKPOINT	70 /* arbitrary */

	slen = strlen(str);
	for (count = 0; slen > 0; slen--, str++) {
		print_func(fp, "%c", *str);
		if (++count >= BREAKPOINT && breaklines) {
			print_func(fp, "%c\n%c", delim, delim);
			count = 0;
		}
	}
	efree(s);
}


/* just_dump --- dump the profile and function stack and keep going */

static void
just_dump(int signum)
{
	extern INSTRUCTION *code_block;

	dump_prog(code_block);
	dump_funcs();
	dump_fcall_stack(prof_fp);
	fflush(prof_fp);
	signal(signum, just_dump);	/* for OLD Unix systems ... */
}

/* dump_and_exit --- dump the profile, the function stack, and exit */

static void
dump_and_exit(int signum)
{
	just_dump(signum);
	final_exit(EXIT_FAILURE);
}

/* print_lib_list --- print a list of all libraries loaded */

static void
print_lib_list(FILE *prof_fp)
{
	SRCFILE *s;
	static bool printed_header = false;

	for (s = srcfiles->next; s != srcfiles; s = s->next) {
		if (s->stype == SRC_EXTLIB) {
			if (! printed_header) {
				printed_header = true;
				fprintf(prof_fp, _("\t# Loaded extensions (-l and/or @load)\n\n"));
			}
			fprintf(prof_fp, "\t@load \"%s\"\n", s->src);
		}
	}
	if (printed_header)	/* we found some */
		fprintf(prof_fp, "\n");
}

/* print_comment --- print comment text with proper indentation */

static void
print_comment(INSTRUCTION* pc, long in)
{
	char *text;
	size_t count;
	bool after_newline = false;

	count = pc->memory->stlen;
	text = pc->memory->stptr;

	if (in >= 0)
		indent(in);    /* is this correct? Where should comments go?  */
	for (; count > 0; count--, text++) {
		if (after_newline) {
			indent(in);
			after_newline = false;
		}
		putc(*text, prof_fp);
		if (*text == '\n')
			after_newline = true;
	}
}

/* dump_prog --- dump the program */

/*
 * XXX: I am not sure it is right to have the strings in the dump
 * be translated, but I'll leave it alone for now.
 */

void
dump_prog(INSTRUCTION *code)
{
	time_t now;

	(void) time(& now);
	/* \n on purpose, with \n in ctime() output */
	if (do_profile)
		fprintf(prof_fp, _("\t# gawk profile, created %s\n"), ctime(& now));
	print_lib_list(prof_fp);
	pprint(code, NULL, NO_PPRINT_FLAGS);
}

/* prec_level --- return the precedence of an operator, for paren tests */

static int
prec_level(int type)
{
	switch (type) {
	case Op_push_lhs:
	case Op_push_param:
	case Op_push_array:
	case Op_push:
	case Op_push_i:
	case Op_push_re:
	case Op_match_rec:
	case Op_subscript:
	case Op_subscript_lhs:
	case Op_func_call:
	case Op_K_delete_loop:
	case Op_builtin:
		return 16;

	case Op_field_spec:
	case Op_field_spec_lhs:
		return 15;

	case Op_preincrement:
	case Op_predecrement:
	case Op_postincrement:
	case Op_postdecrement:
		return 14;

	case Op_exp:
	case Op_exp_i:
		return 13;

	case Op_unary_minus:
	case Op_not:
		return 12;

	case Op_times:
	case Op_times_i:
	case Op_quotient:
	case Op_quotient_i:
	case Op_mod:
	case Op_mod_i:
		return 11;

	case Op_plus:
	case Op_plus_i:
	case Op_minus:
	case Op_minus_i:
		return 10;

	case Op_concat:
	case Op_assign_concat:
		return 9;

	case Op_equal:
	case Op_notequal:
	case Op_greater:
	case Op_less:
	case Op_leq:
	case Op_geq:
		return 8;

	case Op_match:
	case Op_nomatch:
		return 7;

	case Op_K_getline:
	case Op_K_getline_redir:
		return 6;

	case Op_in_array:
		return 5;

	case Op_and:
		return 4;

	case Op_or:
		return 3;

	case Op_cond_exp:
		return 2;

	case Op_assign:
	case Op_assign_times:
	case Op_assign_quotient:
	case Op_assign_mod:
	case Op_assign_plus:
	case Op_assign_minus:
	case Op_assign_exp:
		return 1;

	default:
		return 0;
	}
}

/* is_scalar --- return true if scalar, false otherwise */

static bool
is_scalar(int type)
{
	switch (type) {
	case Op_push_lhs:
	case Op_push_param:
	case Op_push_array:
	case Op_push:
	case Op_push_i:
	case Op_push_re:
	case Op_subscript:
	case Op_subscript_lhs:
	case Op_func_call:
	case Op_builtin:
	case Op_field_spec:
	case Op_field_spec_lhs:
	case Op_preincrement:
	case Op_predecrement:
	case Op_postincrement:
	case Op_postdecrement:
	case Op_unary_minus:
	case Op_not:
		return true;

	default:
		return false;
	}
}

/* is_binary --- return true if type represents a binary operator */

static bool
is_binary(int type)
{
	switch (type) {
	case Op_geq:
	case Op_leq:
	case Op_greater:
	case Op_less:
	case Op_notequal:
	case Op_equal:
	case Op_exp:
	case Op_times:
	case Op_quotient:
	case Op_mod:
	case Op_plus:
	case Op_minus:
	case Op_exp_i:
	case Op_times_i:
	case Op_quotient_i:
	case Op_mod_i:
	case Op_plus_i:
	case Op_minus_i:
	case Op_concat:
	case Op_assign_concat:
	case Op_match:
	case Op_nomatch:
	case Op_assign:
	case Op_assign_times:
	case Op_assign_quotient:
	case Op_assign_mod:
	case Op_assign_plus:
	case Op_assign_minus:
	case Op_assign_exp:
	case Op_cond_exp:
	case Op_and:
	case Op_or:
	case Op_in_array:
	case Op_K_getline_redir:	/* sometimes */
	case Op_K_getline:
		return true;

	default:
		return false;
	}
}

/* pp_parenthesize --- parenthesize an expression in stack */

static void
pp_parenthesize(NODE *sp)
{
	char *p = sp->pp_str;
	size_t len = sp->pp_len;

	emalloc(p, char *, len + 3, "pp_parenthesize");
	*p = '(';
	memcpy(p + 1, sp->pp_str, len);
	p[len + 1] = ')';
	p[len + 2] = '\0';
	if ((sp->flags & CAN_FREE) != 0)
		efree(sp->pp_str);
	sp->pp_str = p;
	sp->pp_len += 2;
	sp->flags |= CAN_FREE;
}

/* div_on_left_mul_on_right --- have / or % on left and * on right */

static bool
div_on_left_mul_on_right(int o1, int o2)
{
	OPCODE op1 = (OPCODE) o1;
	OPCODE op2 = (OPCODE) o2;

	switch (op1) {
	case Op_quotient:
	case Op_quotient_i:
	case Op_mod:
	case Op_mod_i:
		return (op2 == Op_times || op2 == Op_times_i);

	default:
		return false;
	}
}

/* parenthesize --- parenthesize two nodes relative to parent node type */

static void
parenthesize(int type, NODE *left, NODE *right)
{
	int rprec = prec_level(right->type);
	int lprec = prec_level(left->type);
	int prec = prec_level(type);

	if (lprec < prec
	    || (lprec == prec && div_on_left_mul_on_right(left->type, type)))
		pp_parenthesize(left);
	if (rprec < prec
	    || (rprec == prec && div_on_left_mul_on_right(type, right->type)))
		pp_parenthesize(right);
}

/* pp_string --- pretty format a string or regular regex constant */

char *
pp_string(const char *in_str, size_t len, int delim)
{
	return pp_string_or_strong_regex(in_str, len, delim, false);
}

/* pp_strong_regex --- pretty format a hard regex constant */

static char *
pp_strong_regex(const char *in_str, size_t len, int delim)
{
	return pp_string_or_strong_regex(in_str, len, delim, true);
}

/* pp_string_or_strong_regex --- pretty format a string, regex, or hard regex constant */

char *
pp_string_or_strong_regex(const char *in_str, size_t len, int delim, bool strong_regex)
{
	static char str_escapes[] = "\a\b\f\n\r\t\v\\";
	static char str_printables[] = "abfnrtv\\";
	static char re_escapes[] = "\a\b\f\n\r\t\v";
	static char re_printables[] = "abfnrtv";
	char *escapes;
	char *printables;
	char *cp;
	int i;
	const unsigned char *str = (const unsigned char *) in_str;
	size_t ofre, osiz;
	char *obuf, *obufout;

	assert(delim == '"' || delim == '/');

	if (delim == '/') {
		escapes = re_escapes;
		printables = re_printables;
	} else {
		escapes = str_escapes;
		printables = str_printables;
	}

/* make space for something l big in the buffer */
#define chksize(l)  if ((l) > ofre) { \
		long olen = obufout - obuf; \
		erealloc(obuf, char *, osiz * 2, "pp_string"); \
		obufout = obuf + olen; \
		ofre += osiz; \
		osiz *= 2; \
	} ofre -= (l)

	/* initial size; 3 for delim + terminating null, 1 for @ */
	osiz = len + 3 + 1 + (strong_regex == true);
	emalloc(obuf, char *, osiz, "pp_string");
	obufout = obuf;
	ofre = osiz - 1;

	if (strong_regex)
		*obufout++ = '@';

	*obufout++ = delim;
	for (; len > 0; len--, str++) {
		chksize(2);		/* make space for 2 chars */
		if (delim != '/' && *str == delim) {
			*obufout++ = '\\';
			*obufout++ = delim;
		} else if (*str == '\0') {
			*obufout++ = '\\';
			*obufout++ = '0';
			chksize(2);	/* need 2 more chars for this case */
			*obufout++ = '0';
			*obufout++ = '0';
		} else if ((cp = strchr(escapes, *str)) != NULL) {
			i = cp - escapes;
			*obufout++ = '\\';
			*obufout++ = printables[i];
		/* NB: Deliberate use of lower-case versions. */
		} else if (isascii(*str) && isprint(*str)) {
			*obufout++ = *str;
			ofre += 1;	/* used 1 less than expected */
		} else {
			size_t len;

			chksize(8);		/* total available space is 10 */

			sprintf(obufout, "\\%03o", *str & 0xff);
			len = strlen(obufout);
			ofre += (10 - len);	 /* adjust free space count */
			obufout += len;
		}
	}
	chksize(2);
	*obufout++ = delim;
	*obufout = '\0';
	return obuf;
#undef chksize
}

/* pp_number --- pretty format a number */

char *
pp_number(NODE *n)
{
#define PP_PRECISION 6
	char *str;

#ifdef HAVE_MPFR
	size_t count;

	if (is_mpg_float(n)) {
		count = mpfr_get_prec(n->mpg_numbr) / 3;	/* ~ 3.22 binary digits per decimal digit */
		emalloc(str, char *, count, "pp_number");
		/*
		 * 3/2015: Format string used to be "%0.*R*g". That padded
		 * with leading zeros. But it doesn't do that for regular
		 * numbers in the non-MPFR case.
		 */
		mpfr_sprintf(str, "%.*R*g", PP_PRECISION, ROUND_MODE, n->mpg_numbr);
	} else if (is_mpg_integer(n)) {
		count = mpz_sizeinbase(n->mpg_i, 10) + 2;	/* +1 for sign, +1 for NUL at end */
		emalloc(str, char *, count, "pp_number");
		mpfr_sprintf(str, "%Zd", n->mpg_i);
	} else
#endif
	{
		/* Use format_val() to get integral values printed as integers */
		NODE *s;

		getnode(s);
		*s = *n;
		s->flags &= ~STRCUR;

		s = r_format_val("%.6g", 0, s);

		s->stptr[s->stlen] = '\0';
		str = s->stptr;

		freenode(s);
	}

	return str;
#undef PP_PRECISION
}

/* pp_node --- pretty format a node */

char *
pp_node(NODE *n)
{
	if ((n->flags & NUMBER) != 0)
		return pp_number(n);
	return pp_string(n->stptr, n->stlen, '"');
}

/* pp_list --- pretty print a list, with surrounding characters and separator */

static NODE **pp_args = NULL;
static int npp_args;

static char *
pp_list(int nargs, const char *paren, const char *delim)
{
	NODE *r;
 	char *str, *s;
	size_t len;
	size_t delimlen;
	int i;

	if (pp_args == NULL) {
		npp_args = nargs;
		emalloc(pp_args, NODE **, (nargs + 2) * sizeof(NODE *), "pp_list");
	} else if (nargs > npp_args) {
		npp_args = nargs;
		erealloc(pp_args, NODE **, (nargs + 2) * sizeof(NODE *), "pp_list");
	}

	delimlen = strlen(delim);
	len = -delimlen;
	for (i = 1; i <= nargs; i++) {
		r = pp_args[i] = pp_pop();
		len += r->pp_len + delimlen;
	}
	if (paren != NULL) {
		assert(strlen(paren) == 2);
		len += 2;
	}

	emalloc(str, char *, len + 1, "pp_list");
	s = str;
	if (paren != NULL)
		*s++ = paren[0];  
	r = pp_args[nargs];
	memcpy(s, r->pp_str, r->pp_len);
	s += r->pp_len;
	pp_free(r);
	for (i = nargs - 1; i > 0; i--) {
		if (delimlen > 0) {
			memcpy(s, delim, delimlen);
			s += delimlen;
		}
		r = pp_args[i];
		memcpy(s, r->pp_str, r->pp_len);
		s += r->pp_len;
		pp_free(r);
	}
	if (paren != NULL)
		*s++ = paren[1];
	*s = '\0';
	return str;					
}

/* is_unary_minus --- return true if string starts with unary minus */

static bool
is_unary_minus(const char *str)
{
	return str[0] == '-' && str[1] != '-';
}

/* pp_concat --- handle concatenation and correct parenthesizing of expressions */

static char *
pp_concat(int nargs)
{
	NODE *r;
 	char *str, *s;
	size_t len;
	static const size_t delimlen = 1;	/* " " */
	int i;
	int pl_l, pl_r;

	if (pp_args == NULL) {
		npp_args = nargs;
		emalloc(pp_args, NODE **, (nargs + 2) * sizeof(NODE *), "pp_concat");
	} else if (nargs > npp_args) {
		npp_args = nargs;
		erealloc(pp_args, NODE **, (nargs + 2) * sizeof(NODE *), "pp_concat");
	}

	/*
	 * items are on the stack in reverse order that they
	 * will be printed to pop them off backwards.
	 */

	len = -delimlen;
	for (i = nargs; i >= 1; i--) {
		r = pp_args[i] = pp_pop();
		len += r->pp_len + delimlen + 2;
	}

	emalloc(str, char *, len + 1, "pp_concat");
	s = str;

	/* now copy in */
	for (i = 1; i < nargs; i++) {
		r = pp_args[i];

		pl_l = prec_level(pp_args[i]->type);
		pl_r = prec_level(pp_args[i+1]->type);

		if (i >= 2 && is_unary_minus(r->pp_str)) {
			*s++ = '(';
			memcpy(s, r->pp_str, r->pp_len);
			s += r->pp_len;
			*s++ = ')';
		} else if (is_scalar(pp_args[i]->type) && is_scalar(pp_args[i+1]->type)) {
			memcpy(s, r->pp_str, r->pp_len);
			s += r->pp_len;
		} else if (pl_l <= pl_r || is_scalar(pp_args[i+1]->type)) {
			*s++ = '(';
			memcpy(s, r->pp_str, r->pp_len);
			s += r->pp_len;
			*s++ = ')';
		} else {
			memcpy(s, r->pp_str, r->pp_len);
			s += r->pp_len;
		}
		pp_free(r);

		if (i < nargs) {
			*s++ = ' ';
		}
	}
	
	pl_l = prec_level(pp_args[nargs-1]->type);
	pl_r = prec_level(pp_args[nargs]->type);
	r = pp_args[nargs];
	if (is_unary_minus(r->pp_str) || ((pl_l >= pl_r && ! is_scalar(pp_args[nargs]->type)))) {
		*s++ = '(';
		memcpy(s, r->pp_str, r->pp_len);
		s += r->pp_len;
		*s++ = ')';
	} else {
		memcpy(s, r->pp_str, r->pp_len);
		s += r->pp_len;
	}
	pp_free(r);

	*s = '\0';
	return str;					
}

/* pp_group3 --- string together up to 3 strings */

static char *
pp_group3(const char *s1, const char *s2, const char *s3)
{
	size_t len1, len2, len3, l;
	char *str, *s;

	len1 = strlen(s1);
	len2 = strlen(s2);
	len3 = strlen(s3);
	l = len1 + len2 + len3 + 1;
	emalloc(str, char *, l, "pp_group3");
	s = str;
	if (len1 > 0) {
		memcpy(s, s1, len1);
		s += len1;
	}
	if (len2 > 0) {
		memcpy(s, s2, len2);
		s += len2;
	}
	if (len3 > 0) {
		memcpy(s, s3, len3);
		s += len3;
	}
	*s = '\0';
	return str;
}

/* pp_func --- pretty print a function */

int
pp_func(INSTRUCTION *pc, void *data ATTRIBUTE_UNUSED)
{
	int j;
	static bool first = true;
	NODE *func;
	int pcount;
	INSTRUCTION *fp;

	if (first) {
		first = false;
		if (do_profile)
			fprintf(prof_fp, _("\n\t# Functions, listed alphabetically\n"));
	}

	fp = pc->nexti->nexti;
	func = pc->func_body;
	fprintf(prof_fp, "\n");

	/* print any function comment */
	if (fp->opcode == Op_comment && fp->source_line == 0) {
		print_comment(fp, -1);	/* -1 ==> don't indent */
		fp = fp->nexti;
	}

	indent(pc->nexti->exec_count);
	fprintf(prof_fp, "%s %s(", op2str(Op_K_function), func->vname);
	pcount = func->param_cnt;
	func_params = func->fparms;
	for (j = 0; j < pcount; j++) {
		fprintf(prof_fp, "%s", func_params[j].param);
		if (j < pcount - 1)
			fprintf(prof_fp, ", ");
	}
	fprintf(prof_fp, ")\n");
	if (do_profile)
		indent(0);
	fprintf(prof_fp, "{\n");
	indent_in();
<<<<<<< HEAD
	pprint(fp, NULL, false);	/* function body */
=======
	pprint(pc->nexti->nexti, NULL, NO_PPRINT_FLAGS);	/* function body */
>>>>>>> 8635225f
	indent_out();
	if (do_profile)
		indent(0);
	fprintf(prof_fp, "}\n");
	return 0;
}

/* redir2str --- convert a redirection type into a printable value */

const char *
redir2str(int redirtype)
{
	static const char *const redirtab[] = {
		"",
		" > ",	/* redirect_output */
		" >> ",	/* redirect_append */
		" | ",	/* redirect_pipe */
		" | ",	/* redirect_pipein */
		" < ",	/* redirect_input */
		" |& ",	/* redirect_twoway */
	};

	if (redirtype < 0 || redirtype > redirect_twoway)
		fatal(_("redir2str: unknown redirection type %d"), redirtype);
	return redirtab[redirtype];
}<|MERGE_RESOLUTION|>--- conflicted
+++ resolved
@@ -25,12 +25,8 @@
 
 #include "awk.h"
 
-<<<<<<< HEAD
-static void pprint(INSTRUCTION *startp, INSTRUCTION *endp, bool in_for_header);
+static void pprint(INSTRUCTION *startp, INSTRUCTION *endp, int flags);
 static void end_line(INSTRUCTION *ip);
-=======
-static void pprint(INSTRUCTION *startp, INSTRUCTION *endp, int flags);
->>>>>>> 8635225f
 static void pp_parenthesize(NODE *n);
 static void parenthesize(int type, NODE *left, NODE *right);
 static char *pp_list(int nargs, const char *paren, const char *delim);
@@ -43,7 +39,6 @@
 static int prec_level(int type);
 static void pp_push(int type, char *s, int flag);
 static NODE *pp_pop(void);
-static void pprint(INSTRUCTION *startp, INSTRUCTION *endp, bool in_for_header);
 static void print_comment(INSTRUCTION *pc, long in);
 const char *redir2str(int redirtype);
 
@@ -254,11 +249,10 @@
 			} else {
 				if (do_profile && ! rule_count[rule]++)
 					fprintf(prof_fp, _("\t# Rule(s)\n\n"));
-<<<<<<< HEAD
 				ip1 = pc->nexti;
 				indent(ip1->exec_count);
 				if (ip1 != (pc + 1)->firsti) {		/* non-empty pattern */
-					pprint(ip1->nexti, (pc + 1)->firsti, false);
+					pprint(ip1->nexti, (pc + 1)->firsti, NO_PPRINT_FLAGS);
 					/* Allow for case where the "pattern" is just a comment  */
 					if (ip1->nexti->nexti->nexti != (pc +1)->firsti
 					    || ip1->nexti->opcode != Op_comment) {
@@ -274,21 +268,6 @@
 						fprintf(prof_fp, " # %ld", ip1->exec_count);
 
 					end_line(ip1);
-=======
-				ip = pc->nexti;
-				indent(ip->exec_count);
-				if (ip != (pc + 1)->firsti) {		/* non-empty pattern */
-					pprint(ip->nexti, (pc + 1)->firsti, NO_PPRINT_FLAGS);
-					t1 = pp_pop();
-					fprintf(prof_fp, "%s {", t1->pp_str);
-					pp_free(t1);
-					ip = (pc + 1)->firsti;
-
-					if (do_profile && ip->exec_count > 0)
-						fprintf(prof_fp, " # %ld", ip->exec_count);
-
-					fprintf(prof_fp, "\n");
->>>>>>> 8635225f
 				} else {
 					fprintf(prof_fp, "{\n");
 					ip1 = (pc + 1)->firsti;
@@ -297,11 +276,7 @@
 				ip1 = ip1->nexti;
 			}
 			indent_in();
-<<<<<<< HEAD
-			pprint(ip1, ip2, false);
-=======
-			pprint(ip, (pc + 1)->lasti, NO_PPRINT_FLAGS);
->>>>>>> 8635225f
+			pprint(ip1, ip2, NO_PPRINT_FLAGS);
 			indent_out();
 			if (do_profile)
 				indent(0);
@@ -390,13 +365,8 @@
 cleanup:
 				pp_free(t2);
 				pp_free(t1);
-<<<<<<< HEAD
-				if (! in_for_header)
+				if ((flags & IN_FOR_HEADER) == 0)
 					end_line(pc);
-=======
-				if ((flags & IN_FOR_HEADER) == 0)
-					fprintf(prof_fp, "\n");
->>>>>>> 8635225f
 				break;
 
 			default:
@@ -521,13 +491,8 @@
 			fprintf(prof_fp, "$%s%s%s", t1->pp_str, op2str(pc->opcode), t2->pp_str);
 			pp_free(t2);
 			pp_free(t1);
-<<<<<<< HEAD
-			if (! in_for_header)
+			if ((flags & IN_FOR_HEADER) == 0)
 				end_line(pc);
-=======
-			if ((flags & IN_FOR_HEADER) == 0)
-				fprintf(prof_fp, "\n");
->>>>>>> 8635225f
 			break; 
 
 		case Op_concat:
@@ -547,13 +512,8 @@
 				efree(sub);
 			} else 				
 				fprintf(prof_fp, "%s %s", op2str(Op_K_delete), array);
-<<<<<<< HEAD
-			if (! in_for_header)
+			if ((flags & IN_FOR_HEADER) == 0)
 				end_line(pc);
-=======
-			if ((flags & IN_FOR_HEADER) == 0)
-				fprintf(prof_fp, "\n");
->>>>>>> 8635225f
 			pp_free(t1);
 		}
 			break;
@@ -664,13 +624,8 @@
 			} else
 				fprintf(prof_fp, "%s%s", op2str(pc->opcode), tmp);
 			efree(tmp);
-<<<<<<< HEAD
-			if (! in_for_header)
+			if ((flags & IN_FOR_HEADER) == 0)
 				end_line(pc);
-=======
-			if ((flags & IN_FOR_HEADER) == 0)
-				fprintf(prof_fp, "\n");
->>>>>>> 8635225f
 			break;
 
 		case Op_push_re:
@@ -795,26 +750,15 @@
 		case Op_pop:
 			t1 = pp_pop();
 			fprintf(prof_fp, "%s", t1->pp_str);
-<<<<<<< HEAD
-			if (! in_for_header)
+			if ((flags & IN_FOR_HEADER) == 0)
 				end_line(pc);
-=======
-			if ((flags & IN_FOR_HEADER) == 0)
-				fprintf(prof_fp, "\n");
->>>>>>> 8635225f
 			pp_free(t1);
 			break;
 
 		case Op_line_range:
-<<<<<<< HEAD
 			ip1 = pc + 1;
-			pprint(pc->nexti, ip1->condpair_left, false);
-			pprint(ip1->condpair_left->nexti, ip1->condpair_right, false);
-=======
-			ip = pc + 1;
-			pprint(pc->nexti, ip->condpair_left, NO_PPRINT_FLAGS);
-			pprint(ip->condpair_left->nexti, ip->condpair_right, NO_PPRINT_FLAGS);
->>>>>>> 8635225f
+			pprint(pc->nexti, ip1->condpair_left, NO_PPRINT_FLAGS);
+			pprint(ip1->condpair_left->nexti, ip1->condpair_right, NO_PPRINT_FLAGS);
 			t2 = pp_pop();
 			t1 = pp_pop();
 			str = pp_group3(t1->pp_str, ", ", t2->pp_str);
@@ -828,20 +772,12 @@
 			ip1 = pc + 1;
 			indent(ip1->while_body->exec_count);
 			fprintf(prof_fp, "%s (", op2str(pc->opcode));
-<<<<<<< HEAD
-			pprint(pc->nexti, ip1->while_body, false);
-=======
-			pprint(pc->nexti, ip->while_body, NO_PPRINT_FLAGS);
->>>>>>> 8635225f
+			pprint(pc->nexti, ip1->while_body, NO_PPRINT_FLAGS);
 			t1 = pp_pop();
 			fprintf(prof_fp, "%s) {\n", t1->pp_str);
 			pp_free(t1);
 			indent_in();
-<<<<<<< HEAD
-			pprint(ip1->while_body->nexti, pc->target_break, false);
-=======
-			pprint(ip->while_body->nexti, pc->target_break, NO_PPRINT_FLAGS);
->>>>>>> 8635225f
+			pprint(ip1->while_body->nexti, pc->target_break, NO_PPRINT_FLAGS);
 			indent_out();
 			indent(SPACEOVER);
 			fprintf(prof_fp, "}\n");
@@ -853,15 +789,9 @@
 			indent(pc->nexti->exec_count);
 			fprintf(prof_fp, "%s {\n", op2str(pc->opcode));
 			indent_in();
-<<<<<<< HEAD
-			pprint(pc->nexti->nexti, ip1->doloop_cond, false);
+			pprint(pc->nexti->nexti, ip1->doloop_cond, NO_PPRINT_FLAGS);
 			indent_out();
-			pprint(ip1->doloop_cond, pc->target_break, false);
-=======
-			pprint(pc->nexti->nexti, ip->doloop_cond, NO_PPRINT_FLAGS);
-			indent_out();
-			pprint(ip->doloop_cond, pc->target_break, NO_PPRINT_FLAGS);
->>>>>>> 8635225f
+			pprint(ip1->doloop_cond, pc->target_break, NO_PPRINT_FLAGS);
 			indent(SPACEOVER);
 			t1 = pp_pop();
 			fprintf(prof_fp, "} %s (%s)\n", op2str(Op_K_while), t1->pp_str);
@@ -880,22 +810,14 @@
 			    && pc->target_continue->opcode == Op_jmp) {
 				fprintf(prof_fp, ";;");
 			} else {
-<<<<<<< HEAD
-				pprint(pc->nexti, ip1->forloop_cond, true);
-=======
-				pprint(pc->nexti, ip->forloop_cond, IN_FOR_HEADER);
->>>>>>> 8635225f
+				pprint(pc->nexti, ip1->forloop_cond, IN_FOR_HEADER);
 				fprintf(prof_fp, "; ");
 
 				if (ip1->forloop_cond->opcode == Op_no_op &&
 						ip1->forloop_cond->nexti == ip1->forloop_body)
 					fprintf(prof_fp, "; ");
 				else {
-<<<<<<< HEAD
-					pprint(ip1->forloop_cond, ip1->forloop_body, true);
-=======
-					pprint(ip->forloop_cond, ip->forloop_body, IN_FOR_HEADER);
->>>>>>> 8635225f
+					pprint(ip1->forloop_cond, ip1->forloop_body, IN_FOR_HEADER);
 					t1 = pp_pop();
 					fprintf(prof_fp, "%s; ", t1->pp_str);
 					pp_free(t1);
@@ -905,11 +827,7 @@
 			}
 			fprintf(prof_fp, ") {\n");
 			indent_in();
-<<<<<<< HEAD
-			pprint(ip1->forloop_body->nexti, pc->target_continue, false);
-=======
-			pprint(ip->forloop_body->nexti, pc->target_continue, NO_PPRINT_FLAGS);
->>>>>>> 8635225f
+			pprint(ip1->forloop_body->nexti, pc->target_continue, NO_PPRINT_FLAGS);
 			indent_out();
 			indent(SPACEOVER);
 			fprintf(prof_fp, "}\n");
@@ -934,11 +852,7 @@
 						item, op2str(Op_in_array), array);
 			indent_in();
 			pp_free(t1);
-<<<<<<< HEAD
-			pprint(ip1->forloop_body->nexti, pc->target_break, false);
-=======
-			pprint(ip->forloop_body->nexti, pc->target_break, NO_PPRINT_FLAGS);
->>>>>>> 8635225f
+			pprint(ip1->forloop_body->nexti, pc->target_break, NO_PPRINT_FLAGS);
 			indent_out();
 			indent(SPACEOVER);
 			fprintf(prof_fp, "}\n");			
@@ -949,19 +863,11 @@
 		case Op_K_switch:
 			ip1 = pc + 1;
 			fprintf(prof_fp, "%s (", op2str(pc->opcode));
-<<<<<<< HEAD
-			pprint(pc->nexti, ip1->switch_start, false);
+			pprint(pc->nexti, ip1->switch_start, NO_PPRINT_FLAGS);
 			t1 = pp_pop();
 			fprintf(prof_fp, "%s) {\n", t1->pp_str);
 			pp_free(t1);
-			pprint(ip1->switch_start, ip1->switch_end, false);
-=======
-			pprint(pc->nexti, ip->switch_start, NO_PPRINT_FLAGS);
-			t1 = pp_pop();
-			fprintf(prof_fp, "%s) {\n", t1->pp_str);
-			pp_free(t1);
-			pprint(ip->switch_start, ip->switch_end, NO_PPRINT_FLAGS);
->>>>>>> 8635225f
+			pprint(ip1->switch_start, ip1->switch_end, NO_PPRINT_FLAGS);
 			indent(SPACEOVER);
 			fprintf(prof_fp, "}\n");
 			pc = pc->target_break;
@@ -993,11 +899,7 @@
 				fprintf(prof_fp, " # %ld", ip1->exec_count);
 			end_line(pc);
 			indent_in();
-<<<<<<< HEAD
-			pprint(ip1->nexti, pc->branch_else, false);
-=======
-			pprint(ip->nexti, pc->branch_else, NO_PPRINT_FLAGS);
->>>>>>> 8635225f
+			pprint(ip1->nexti, pc->branch_else, NO_PPRINT_FLAGS);
 			indent_out();
 			pc = pc->branch_else;
 			if (pc->nexti->opcode == Op_no_op) {	/* no following else */
@@ -1046,17 +948,10 @@
 			NODE *f, *t, *cond;
 			size_t len;
 
-<<<<<<< HEAD
-			pprint(pc->nexti, pc->branch_if, false);
+			pprint(pc->nexti, pc->branch_if, NO_PPRINT_FLAGS);
 			ip1 = pc->branch_if;
-			pprint(ip1->nexti, pc->branch_else, false);
+			pprint(ip1->nexti, pc->branch_else, NO_PPRINT_FLAGS);
 			ip1 = pc->branch_else->nexti;
-=======
-			pprint(pc->nexti, pc->branch_if, NO_PPRINT_FLAGS);
-			ip = pc->branch_if;
-			pprint(ip->nexti, pc->branch_else, NO_PPRINT_FLAGS);
-			ip = pc->branch_else->nexti;
->>>>>>> 8635225f
 
 			pc = ip1->nexti;
 			assert(pc->opcode == Op_cond_exp);
@@ -1840,11 +1735,7 @@
 		indent(0);
 	fprintf(prof_fp, "{\n");
 	indent_in();
-<<<<<<< HEAD
-	pprint(fp, NULL, false);	/* function body */
-=======
-	pprint(pc->nexti->nexti, NULL, NO_PPRINT_FLAGS);	/* function body */
->>>>>>> 8635225f
+	pprint(fp, NULL, NO_PPRINT_FLAGS);	/* function body */
 	indent_out();
 	if (do_profile)
 		indent(0);
